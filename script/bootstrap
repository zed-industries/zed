--- conflicted
+++ resolved
@@ -1,22 +1,12 @@
 #!/usr/bin/env bash
-
-echo "installing foreman..."
-which foreman > /dev/null || brew install foreman
-
-echo "creating database..."
-<<<<<<< HEAD
-script/sqlx database create
-=======
-script/sqlx database create
-
-echo "migrating database..."
-cargo run -p collab -- migrate
-
-echo "seeding database..."
-script/seed-db
 
 if [[ "$OSTYPE" == "linux-gnu"* ]]; then
   echo "Linux dependencies..."
   script/linux
+else
+  echo "installing foreman..."
+  which foreman > /dev/null || brew install foreman
 fi
->>>>>>> d5e0817f
+
+echo "creating database..."
+script/sqlx database create