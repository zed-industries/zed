[workspace]
background = "$surface.0"

[workspace.tab]
<<<<<<< HEAD
text = "$text.2"
padding = { top = 7, bottom = 7, left = 24, right = 8 }
border = { bottom = true, left = true, width = 1, color = "$border.0"}
=======
text = { extends = "$text.2", underline = true }
padding = { left = 10, right = 10 }
>>>>>>> c4dac3c6
icon_close = "$text.0.color"
icon_dirty = "$status.info"
icon_conflict = "$status.warn"

[workspace.tab.label]
padding = { right = 4 }

[workspace.active_tab]
extends = "$workspace.tab"
background = "$surface.1"
text = "$text.0"

[workspace.sidebar.icons]
padding = { left = 10, right = 10 }
border = { right = true, width = 1, color = "$border.0"}

[workspace.sidebar.resize_handle]
margin = { left = 6 }

[workspace.sidebar_icon]
color = "$text.2.color"

[workspace.active_sidebar_icon]
color = "$text.0.color"

[project_browser]
padding = 6
border = { right = true, width = 1, color = "$border.0"}
headline = { extends = "$text.0", weight = "bold" }
item = { extends = "$text.1" }

[project_browser.header]
margin = { bottom = 4 }

[chat_panel]
channel_name = { extends = "$text.0", weight = "bold" }
channel_name_hash = { text = "$text.2", padding.right = 5 }
border = { left = true, width = 1, color = "$border.0"}
padding = 10

[chat_panel.message]
body = "$text.1"
sender = { extends = "$text.0", weight = "bold", margin.right = 10 }
timestamp = "$text.2"
padding.bottom = 10

[chat_panel.channel_select.item]
padding = 4
name = "$text.1"
hash = { extends = "$text.2", margin.right = 5 }

[chat_panel.channel_select.hovered_item]
extends = "$chat_panel.channel_select.item"
background = "$surface.2"
corner_radius = 6

[chat_panel.channel_select.active_item]
extends = "$chat_panel.channel_select.item"
name = "$text.0"

[chat_panel.channel_select.hovered_active_item]
extends = "$chat_panel.channel_select.hovered_item"
name = "$text.0"

[chat_panel.channel_select.header]
extends = "$chat_panel.channel_select.active_item"
padding.bottom = 0
padding.left = 0

[chat_panel.channel_select.menu]
padding = 4
corner_radius = 6
border = { color = "#000000", width = 1 }
background = "$surface.0"

[chat_panel.input_editor_container]
background = "$surface.1"
corner_radius = 6
padding = 6
border = { color = "$border.0", width = 1 }

[chat_panel.input_editor]
text = "$text.1.color"
placeholder_text = "$text.2.color"
background = "$surface.1"
selection = "$selection.host"

[chat_panel.sign_in_prompt]
extends = "$text.0"
underline = true

[chat_panel.hovered_sign_in_prompt]
extends = "$chat_panel.sign_in_prompt"
color = "$text.1.color"

[selector]
background = "$surface.0"
text = "$text.0"
padding = 8
margin.top = 12
corner_radius = 6
shadow = { offset = [0, 2], blur = 16, color = "$shadow.0" }
input_editor = "$chat_panel.input_editor"
border = { width = 1, color = "$border.0"}

[selector.item]
text = "$text.1"
highlight_text = { extends = "$text.base", color = "$syntax.keyword.color", weight = "$syntax.keyword.weight" }
padding = { left = 16, right = 16, top = 4, bottom = 4 }
corner_radius = 6

[selector.active_item]
extends = "$selector.item"
background = "$state.hover"
text = "$text.0"

[editor]
text = "$text.1.color"
background = "$surface.1"
gutter_background = "$surface.1"
active_line_background = "$state.active_line"
line_number = "$text.2.color"
line_number_active = "$text.0.color"
selection = "$selection.host"
guest_selections = "$selection.guests"<|MERGE_RESOLUTION|>--- conflicted
+++ resolved
@@ -2,14 +2,9 @@
 background = "$surface.0"
 
 [workspace.tab]
-<<<<<<< HEAD
-text = "$text.2"
+text = { extends = "$text.2", underline = true }
 padding = { top = 7, bottom = 7, left = 24, right = 8 }
 border = { bottom = true, left = true, width = 1, color = "$border.0"}
-=======
-text = { extends = "$text.2", underline = true }
-padding = { left = 10, right = 10 }
->>>>>>> c4dac3c6
 icon_close = "$text.0.color"
 icon_dirty = "$status.info"
 icon_conflict = "$status.warn"
