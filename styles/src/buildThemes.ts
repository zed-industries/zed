import * as fs from "fs";
import * as path from "path";
import { tmpdir } from 'os';
import app from "./styleTree/app";
<<<<<<< HEAD
import { dark as caveDark, light as caveLight } from "./themes/cave";
import dark from "./themes/dark";
import light from "./themes/light";
import { dark as molikaDark } from "./themes/molika";
import { dark as solarizedDark, light as solarizedLight } from "./themes/solarized";
import { dark as sulphurpoolDark, light as sulphurpoolLight } from "./themes/sulphurpool";
import snakeCase from "./utils/snakeCase";

const themes = [
  dark, light,
  caveDark, caveLight,
  molikaDark,
  solarizedDark, solarizedLight,
  sulphurpoolDark, sulphurpoolLight
];
=======
import themes from "./themes";
import snakeCase from "./utils/snakeCase";

const themeDirectory = `${__dirname}/../../assets/themes/`;
const tempDirectory = fs.mkdtempSync(path.join(tmpdir(), 'build-themes'));
>>>>>>> 1f91e4c4

// Clear existing themes
for (const file of fs.readdirSync(themeDirectory)) {
  if (file.endsWith('.json')) {
    const name = file.replace(/\.json$/, '');
    if (!themes.find(theme => theme.name === name)) {
      fs.unlinkSync(path.join(themeDirectory, file));
    }
  }
}

// Write new themes to theme directory
for (let theme of themes) {
  let styleTree = snakeCase(app(theme));
  let styleTreeJSON = JSON.stringify(styleTree, null, 2);
  let tempPath = path.join(tempDirectory, `${theme.name}.json`);
  let outPath = path.join(themeDirectory, `${theme.name}.json`);
  fs.writeFileSync(tempPath, styleTreeJSON);
  fs.renameSync(tempPath, outPath);
  console.log(`- ${outPath} created`);
}<|MERGE_RESOLUTION|>--- conflicted
+++ resolved
@@ -2,29 +2,11 @@
 import * as path from "path";
 import { tmpdir } from 'os';
 import app from "./styleTree/app";
-<<<<<<< HEAD
-import { dark as caveDark, light as caveLight } from "./themes/cave";
-import dark from "./themes/dark";
-import light from "./themes/light";
-import { dark as molikaDark } from "./themes/molika";
-import { dark as solarizedDark, light as solarizedLight } from "./themes/solarized";
-import { dark as sulphurpoolDark, light as sulphurpoolLight } from "./themes/sulphurpool";
-import snakeCase from "./utils/snakeCase";
-
-const themes = [
-  dark, light,
-  caveDark, caveLight,
-  molikaDark,
-  solarizedDark, solarizedLight,
-  sulphurpoolDark, sulphurpoolLight
-];
-=======
 import themes from "./themes";
 import snakeCase from "./utils/snakeCase";
 
 const themeDirectory = `${__dirname}/../../assets/themes/`;
 const tempDirectory = fs.mkdtempSync(path.join(tmpdir(), 'build-themes'));
->>>>>>> 1f91e4c4
 
 // Clear existing themes
 for (const file of fs.readdirSync(themeDirectory)) {
