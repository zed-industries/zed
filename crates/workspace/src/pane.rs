use crate::{
    item::{
        ClosePosition, Item, ItemHandle, ItemSettings, PreviewTabsSettings, TabContentParams,
        WeakItemHandle,
    },
    toolbar::Toolbar,
    workspace_settings::{AutosaveSetting, TabBarPlacement, TabBarSettings, WorkspaceSettings},
    NewCenterTerminal, NewFile, NewSearch, OpenInTerminal, OpenTerminal, OpenVisible,
    SplitDirection, ToggleZoom, Workspace,
};
use anyhow::Result;
use collections::{HashMap, HashSet, VecDeque};
use futures::{stream::FuturesUnordered, StreamExt};
use gpui::{
    actions, anchored, deferred, impl_actions, prelude::*, Action, AnchorCorner, AnyElement,
    AppContext, AsyncWindowContext, ClickEvent, DismissEvent, Div, DragMoveEvent, EntityId,
    EventEmitter, ExternalPaths, FocusHandle, FocusableView, KeyContext, Model, MouseButton,
    MouseDownEvent, NavigationDirection, Pixels, Point, PromptLevel, Render, ScrollHandle,
    Subscription, Task, View, ViewContext, VisualContext, WeakFocusHandle, WeakView, WindowContext,
};
use parking_lot::Mutex;
use project::{Project, ProjectEntryId, ProjectPath};
use serde::Deserialize;
use settings::{Settings, SettingsStore};
use std::{
    any::Any,
    cmp, fmt, mem,
    ops::ControlFlow,
    path::PathBuf,
    rc::Rc,
    sync::{
        atomic::{AtomicUsize, Ordering},
        Arc,
    },
};
use theme::ThemeSettings;

use ui::{
    prelude::*, right_click_menu, ButtonSize, Color, IconButton, IconButtonShape, IconName,
    IconSize, Indicator, Label, Tab, TabBar, TabPosition, Tooltip,
};
use ui::{v_flex, ContextMenu};
use util::{maybe, truncate_and_remove_front, ResultExt};

#[derive(PartialEq, Clone, Copy, Deserialize, Debug)]
#[serde(rename_all = "camelCase")]
pub enum SaveIntent {
    /// write all files (even if unchanged)
    /// prompt before overwriting on-disk changes
    Save,
    /// same as Save, but without auto formatting
    SaveWithoutFormat,
    /// write any files that have local changes
    /// prompt before overwriting on-disk changes
    SaveAll,
    /// always prompt for a new path
    SaveAs,
    /// prompt "you have unsaved changes" before writing
    Close,
    /// write all dirty files, don't prompt on conflict
    Overwrite,
    /// skip all save-related behavior
    Skip,
}

#[derive(Clone, Deserialize, PartialEq, Debug)]
pub struct ActivateItem(pub usize);

#[derive(Clone, PartialEq, Debug, Deserialize, Default)]
#[serde(rename_all = "camelCase")]
pub struct CloseActiveItem {
    pub save_intent: Option<SaveIntent>,
}

#[derive(Clone, PartialEq, Debug, Deserialize, Default)]
#[serde(rename_all = "camelCase")]
pub struct CloseInactiveItems {
    pub save_intent: Option<SaveIntent>,
}

#[derive(Clone, PartialEq, Debug, Deserialize, Default)]
#[serde(rename_all = "camelCase")]
pub struct CloseAllItems {
    pub save_intent: Option<SaveIntent>,
}

#[derive(Clone, PartialEq, Debug, Deserialize, Default)]
#[serde(rename_all = "camelCase")]
pub struct RevealInProjectPanel {
    pub entry_id: Option<u64>,
}

#[derive(PartialEq, Clone, Deserialize)]
pub struct DeploySearch {
    #[serde(default)]
    pub replace_enabled: bool,
}

impl_actions!(
    pane,
    [
        CloseAllItems,
        CloseActiveItem,
        CloseInactiveItems,
        ActivateItem,
        RevealInProjectPanel,
        DeploySearch,
    ]
);

actions!(
    pane,
    [
        ActivatePrevItem,
        ActivateNextItem,
        ActivateLastItem,
        CloseCleanItems,
        CloseItemsToTheLeft,
        CloseItemsToTheRight,
        GoBack,
        GoForward,
        ReopenClosedItem,
        SplitLeft,
        SplitUp,
        SplitRight,
        SplitDown,
        TogglePreviewTab,
    ]
);

impl DeploySearch {
    pub fn find() -> Self {
        Self {
            replace_enabled: false,
        }
    }
}

const MAX_NAVIGATION_HISTORY_LEN: usize = 1024;

pub enum Event {
    AddItem { item: Box<dyn ItemHandle> },
    ActivateItem { local: bool },
    Remove,
    RemoveItem { item_id: EntityId },
    Split(SplitDirection),
    ChangeItemTitle,
    Focus,
    ZoomIn,
    ZoomOut,
}

impl fmt::Debug for Event {
    fn fmt(&self, f: &mut fmt::Formatter<'_>) -> fmt::Result {
        match self {
            Event::AddItem { item } => f
                .debug_struct("AddItem")
                .field("item", &item.item_id())
                .finish(),
            Event::ActivateItem { local } => f
                .debug_struct("ActivateItem")
                .field("local", local)
                .finish(),
            Event::Remove => f.write_str("Remove"),
            Event::RemoveItem { item_id } => f
                .debug_struct("RemoveItem")
                .field("item_id", item_id)
                .finish(),
            Event::Split(direction) => f
                .debug_struct("Split")
                .field("direction", direction)
                .finish(),
            Event::ChangeItemTitle => f.write_str("ChangeItemTitle"),
            Event::Focus => f.write_str("Focus"),
            Event::ZoomIn => f.write_str("ZoomIn"),
            Event::ZoomOut => f.write_str("ZoomOut"),
        }
    }
}

/// A container for 0 to many items that are open in the workspace.
/// Treats all items uniformly via the [`ItemHandle`] trait, whether it's an editor, search results multibuffer, terminal or something else,
/// responsible for managing item tabs, focus and zoom states and drag and drop features.
/// Can be split, see `PaneGroup` for more details.
pub struct Pane {
    focus_handle: FocusHandle,
    items: Vec<Box<dyn ItemHandle>>,
    activation_history: Vec<EntityId>,
    zoomed: bool,
    was_focused: bool,
    active_item_index: usize,
    preview_item_id: Option<EntityId>,
    last_focus_handle_by_item: HashMap<EntityId, WeakFocusHandle>,
    nav_history: NavHistory,
    toolbar: View<Toolbar>,
    pub new_item_menu: Option<View<ContextMenu>>,
    split_item_menu: Option<View<ContextMenu>>,
    //     tab_context_menu: View<ContextMenu>,
    pub(crate) workspace: WeakView<Workspace>,
    project: Model<Project>,
    drag_split_direction: Option<SplitDirection>,
    can_drop_predicate: Option<Arc<dyn Fn(&dyn Any, &mut WindowContext) -> bool>>,
    custom_drop_handle:
        Option<Arc<dyn Fn(&mut Pane, &dyn Any, &mut ViewContext<Pane>) -> ControlFlow<(), ()>>>,
    can_split: bool,
    render_tab_bar_buttons: Rc<dyn Fn(&mut Pane, &mut ViewContext<Pane>) -> AnyElement>,
    _subscriptions: Vec<Subscription>,
    tab_bar_scroll_handle: ScrollHandle,
    /// Is None if navigation buttons are permanently turned off (and should not react to setting changes).
    /// Otherwise, when `display_nav_history_buttons` is Some, it determines whether nav buttons should be displayed.
    display_nav_history_buttons: Option<bool>,
    double_click_dispatch_action: Box<dyn Action>,
}

pub struct ItemNavHistory {
    history: NavHistory,
    item: Arc<dyn WeakItemHandle>,
    is_preview: bool,
}

#[derive(Clone)]
pub struct NavHistory(Arc<Mutex<NavHistoryState>>);

struct NavHistoryState {
    mode: NavigationMode,
    backward_stack: VecDeque<NavigationEntry>,
    forward_stack: VecDeque<NavigationEntry>,
    closed_stack: VecDeque<NavigationEntry>,
    paths_by_item: HashMap<EntityId, (ProjectPath, Option<PathBuf>)>,
    pane: WeakView<Pane>,
    next_timestamp: Arc<AtomicUsize>,
}

#[derive(Debug, Copy, Clone)]
pub enum NavigationMode {
    Normal,
    GoingBack,
    GoingForward,
    ClosingItem,
    ReopeningClosedItem,
    Disabled,
}

impl Default for NavigationMode {
    fn default() -> Self {
        Self::Normal
    }
}

pub struct NavigationEntry {
    pub item: Arc<dyn WeakItemHandle>,
    pub data: Option<Box<dyn Any + Send>>,
    pub timestamp: usize,
    pub is_preview: bool,
}

#[derive(Clone)]
pub struct DraggedTab {
    pub pane: View<Pane>,
    pub item: Box<dyn ItemHandle>,
    pub ix: usize,
    pub detail: usize,
    pub is_active: bool,
}

impl EventEmitter<Event> for Pane {}

impl Pane {
    pub fn new(
        workspace: WeakView<Workspace>,
        project: Model<Project>,
        next_timestamp: Arc<AtomicUsize>,
        can_drop_predicate: Option<Arc<dyn Fn(&dyn Any, &mut WindowContext) -> bool + 'static>>,
        double_click_dispatch_action: Box<dyn Action>,
        cx: &mut ViewContext<Self>,
    ) -> Self {
        let focus_handle = cx.focus_handle();

        let subscriptions = vec![
            cx.on_focus(&focus_handle, Pane::focus_in),
            cx.on_focus_in(&focus_handle, Pane::focus_in),
            cx.on_focus_out(&focus_handle, Pane::focus_out),
            cx.observe_global::<SettingsStore>(Self::settings_changed),
        ];

        let handle = cx.view().downgrade();
        Self {
            focus_handle,
            items: Vec::new(),
            activation_history: Vec::new(),
            was_focused: false,
            zoomed: false,
            active_item_index: 0,
            preview_item_id: None,
            last_focus_handle_by_item: Default::default(),
            nav_history: NavHistory(Arc::new(Mutex::new(NavHistoryState {
                mode: NavigationMode::Normal,
                backward_stack: Default::default(),
                forward_stack: Default::default(),
                closed_stack: Default::default(),
                paths_by_item: Default::default(),
                pane: handle.clone(),
                next_timestamp,
            }))),
            toolbar: cx.new_view(|_| Toolbar::new()),
            new_item_menu: None,
            split_item_menu: None,
            tab_bar_scroll_handle: ScrollHandle::new(),
            drag_split_direction: None,
            workspace,
            project,
            can_drop_predicate,
            custom_drop_handle: None,
            can_split: true,
            render_tab_bar_buttons: Rc::new(move |pane, cx| {
                // Ideally we would return a vec of elements here to pass directly to the [TabBar]'s
                // `end_slot`, but due to needing a view here that isn't possible.
                h_flex()
                    // Instead we need to replicate the spacing from the [TabBar]'s `end_slot` here.
                    .gap(Spacing::Small.rems(cx))
                    .child(
                        IconButton::new("plus", IconName::Plus)
                            .icon_size(IconSize::Small)
                            .on_click(cx.listener(|pane, _, cx| {
                                let menu = ContextMenu::build(cx, |menu, _| {
                                    menu.action("New File", NewFile.boxed_clone())
                                        .action("New Terminal", NewCenterTerminal.boxed_clone())
                                        .action("New Search", NewSearch.boxed_clone())
                                });
                                cx.subscribe(&menu, |pane, _, _: &DismissEvent, cx| {
                                    pane.focus(cx);
                                    pane.new_item_menu = None;
                                })
                                .detach();
                                pane.new_item_menu = Some(menu);
                            }))
                            .tooltip(|cx| Tooltip::text("New...", cx)),
                    )
                    .when_some(pane.new_item_menu.as_ref(), |el, new_item_menu| {
                        el.child(Self::render_menu_overlay(new_item_menu))
                    })
                    .child(
                        IconButton::new("split", IconName::Split)
                            .icon_size(IconSize::Small)
                            .on_click(cx.listener(|pane, _, cx| {
                                let menu = ContextMenu::build(cx, |menu, _| {
                                    menu.action("Split Right", SplitRight.boxed_clone())
                                        .action("Split Left", SplitLeft.boxed_clone())
                                        .action("Split Up", SplitUp.boxed_clone())
                                        .action("Split Down", SplitDown.boxed_clone())
                                });
                                cx.subscribe(&menu, |pane, _, _: &DismissEvent, cx| {
                                    pane.focus(cx);
                                    pane.split_item_menu = None;
                                })
                                .detach();
                                pane.split_item_menu = Some(menu);
                            }))
                            .tooltip(|cx| Tooltip::text("Split Pane", cx)),
                    )
                    .child({
                        let zoomed = pane.is_zoomed();
                        IconButton::new("toggle_zoom", IconName::Maximize)
                            .icon_size(IconSize::Small)
                            .selected(zoomed)
                            .selected_icon(IconName::Minimize)
                            .on_click(cx.listener(|pane, _, cx| {
                                pane.toggle_zoom(&crate::ToggleZoom, cx);
                            }))
                            .tooltip(move |cx| {
                                Tooltip::for_action(
                                    if zoomed { "Zoom Out" } else { "Zoom In" },
                                    &ToggleZoom,
                                    cx,
                                )
                            })
                    })
                    .when_some(pane.split_item_menu.as_ref(), |el, split_item_menu| {
                        el.child(Self::render_menu_overlay(split_item_menu))
                    })
                    .into_any_element()
            }),
            display_nav_history_buttons: Some(
                TabBarSettings::get_global(cx).show_nav_history_buttons,
            ),
            _subscriptions: subscriptions,
            double_click_dispatch_action,
        }
    }

    pub fn has_focus(&self, cx: &WindowContext) -> bool {
        // We not only check whether our focus handle contains focus, but also
        // whether the active_item might have focus, because we might have just activated an item
        // but that hasn't rendered yet.
        // So before the next render, we might have transferred focus
        // to the item and `focus_handle.contains_focus` returns false because the `active_item`
        // is not hooked up to us in the dispatch tree.
        self.focus_handle.contains_focused(cx)
            || self
                .active_item()
                .map_or(false, |item| item.focus_handle(cx).contains_focused(cx))
    }

    fn focus_in(&mut self, cx: &mut ViewContext<Self>) {
        if !self.was_focused {
            self.was_focused = true;
            cx.emit(Event::Focus);
            cx.notify();
        }

        self.toolbar.update(cx, |toolbar, cx| {
            toolbar.focus_changed(true, cx);
        });

        if let Some(active_item) = self.active_item() {
            if self.focus_handle.is_focused(cx) {
                // Pane was focused directly. We need to either focus a view inside the active item,
                // or focus the active item itself
                if let Some(weak_last_focus_handle) =
                    self.last_focus_handle_by_item.get(&active_item.item_id())
                {
                    if let Some(focus_handle) = weak_last_focus_handle.upgrade() {
                        focus_handle.focus(cx);
                        return;
                    }
                }

                active_item.focus_handle(cx).focus(cx);
            } else if let Some(focused) = cx.focused() {
                if !self.context_menu_focused(cx) {
                    self.last_focus_handle_by_item
                        .insert(active_item.item_id(), focused.downgrade());
                }
            }
        }
    }

    fn context_menu_focused(&self, cx: &mut ViewContext<Self>) -> bool {
        self.new_item_menu
            .as_ref()
            .or(self.split_item_menu.as_ref())
            .map_or(false, |menu| menu.focus_handle(cx).is_focused(cx))
    }

    fn focus_out(&mut self, cx: &mut ViewContext<Self>) {
        self.was_focused = false;
        self.toolbar.update(cx, |toolbar, cx| {
            toolbar.focus_changed(false, cx);
        });
        cx.notify();
    }

    fn settings_changed(&mut self, cx: &mut ViewContext<Self>) {
        if let Some(display_nav_history_buttons) = self.display_nav_history_buttons.as_mut() {
            *display_nav_history_buttons = TabBarSettings::get_global(cx).show_nav_history_buttons;
        }
        if !PreviewTabsSettings::get_global(cx).enabled {
            self.preview_item_id = None;
        }
        cx.notify();
    }

    pub fn active_item_index(&self) -> usize {
        self.active_item_index
    }

    pub fn activation_history(&self) -> &Vec<EntityId> {
        &self.activation_history
    }

    pub fn set_can_split(&mut self, can_split: bool, cx: &mut ViewContext<Self>) {
        self.can_split = can_split;
        cx.notify();
    }

    pub fn set_can_navigate(&mut self, can_navigate: bool, cx: &mut ViewContext<Self>) {
        self.toolbar.update(cx, |toolbar, cx| {
            toolbar.set_can_navigate(can_navigate, cx);
        });
        cx.notify();
    }

    pub fn set_render_tab_bar_buttons<F>(&mut self, cx: &mut ViewContext<Self>, render: F)
    where
        F: 'static + Fn(&mut Pane, &mut ViewContext<Pane>) -> AnyElement,
    {
        self.render_tab_bar_buttons = Rc::new(render);
        cx.notify();
    }

    pub fn set_custom_drop_handle<F>(&mut self, cx: &mut ViewContext<Self>, handle: F)
    where
        F: 'static + Fn(&mut Pane, &dyn Any, &mut ViewContext<Pane>) -> ControlFlow<(), ()>,
    {
        self.custom_drop_handle = Some(Arc::new(handle));
        cx.notify();
    }

    pub fn nav_history_for_item<T: Item>(&self, item: &View<T>) -> ItemNavHistory {
        ItemNavHistory {
            history: self.nav_history.clone(),
            item: Arc::new(item.downgrade()),
            is_preview: self.preview_item_id == Some(item.item_id()),
        }
    }

    pub fn nav_history(&self) -> &NavHistory {
        &self.nav_history
    }

    pub fn nav_history_mut(&mut self) -> &mut NavHistory {
        &mut self.nav_history
    }

    pub fn disable_history(&mut self) {
        self.nav_history.disable();
    }

    pub fn enable_history(&mut self) {
        self.nav_history.enable();
    }

    pub fn can_navigate_backward(&self) -> bool {
        !self.nav_history.0.lock().backward_stack.is_empty()
    }

    pub fn can_navigate_forward(&self) -> bool {
        !self.nav_history.0.lock().forward_stack.is_empty()
    }

    fn navigate_backward(&mut self, cx: &mut ViewContext<Self>) {
        if let Some(workspace) = self.workspace.upgrade() {
            let pane = cx.view().downgrade();
            cx.window_context().defer(move |cx| {
                workspace.update(cx, |workspace, cx| {
                    workspace.go_back(pane, cx).detach_and_log_err(cx)
                })
            })
        }
    }

    fn navigate_forward(&mut self, cx: &mut ViewContext<Self>) {
        if let Some(workspace) = self.workspace.upgrade() {
            let pane = cx.view().downgrade();
            cx.window_context().defer(move |cx| {
                workspace.update(cx, |workspace, cx| {
                    workspace.go_forward(pane, cx).detach_and_log_err(cx)
                })
            })
        }
    }

    fn history_updated(&mut self, cx: &mut ViewContext<Self>) {
        self.toolbar.update(cx, |_, cx| cx.notify());
    }

    pub fn preview_item_id(&self) -> Option<EntityId> {
        self.preview_item_id
    }

    fn preview_item_idx(&self) -> Option<usize> {
        if let Some(preview_item_id) = self.preview_item_id {
            self.items
                .iter()
                .position(|item| item.item_id() == preview_item_id)
        } else {
            None
        }
    }

    pub fn is_active_preview_item(&self, item_id: EntityId) -> bool {
        self.preview_item_id == Some(item_id)
    }

    /// Marks the item with the given ID as the preview item.
    /// This will be ignored if the global setting `preview_tabs` is disabled.
    pub fn set_preview_item_id(&mut self, item_id: Option<EntityId>, cx: &AppContext) {
        if PreviewTabsSettings::get_global(cx).enabled {
            self.preview_item_id = item_id;
        }
    }

    pub fn handle_item_edit(&mut self, item_id: EntityId, cx: &AppContext) {
        if let Some(preview_item_id) = self.preview_item_id {
            if preview_item_id == item_id {
                self.set_preview_item_id(None, cx)
            }
        }
    }

    pub(crate) fn open_item(
        &mut self,
        project_entry_id: Option<ProjectEntryId>,
        focus_item: bool,
        allow_preview: bool,
        cx: &mut ViewContext<Self>,
        build_item: impl FnOnce(&mut ViewContext<Pane>) -> Box<dyn ItemHandle>,
    ) -> Box<dyn ItemHandle> {
        let mut existing_item = None;
        if let Some(project_entry_id) = project_entry_id {
            for (index, item) in self.items.iter().enumerate() {
                if item.is_singleton(cx)
                    && item.project_entry_ids(cx).as_slice() == [project_entry_id]
                {
                    let item = item.boxed_clone();
                    existing_item = Some((index, item));
                    break;
                }
            }
        }

        if let Some((index, existing_item)) = existing_item {
            // If the item is already open, and the item is a preview item
            // and we are not allowing items to open as preview, mark the item as persistent.
            if let Some(preview_item_id) = self.preview_item_id {
                if let Some(tab) = self.items.get(index) {
                    if tab.item_id() == preview_item_id && !allow_preview {
                        self.set_preview_item_id(None, cx);
                    }
                }
            }

            self.activate_item(index, focus_item, focus_item, cx);
            existing_item
        } else {
            // If the item is being opened as preview and we have an existing preview tab,
            // open the new item in the position of the existing preview tab.
            let destination_index = if allow_preview {
                self.close_current_preview_item(cx)
            } else {
                None
            };

            let new_item = build_item(cx);

            if allow_preview {
                self.set_preview_item_id(Some(new_item.item_id()), cx);
            }

            self.add_item(new_item.clone(), true, focus_item, destination_index, cx);

            new_item
        }
    }

    pub fn close_current_preview_item(&mut self, cx: &mut ViewContext<Self>) -> Option<usize> {
        let Some(item_idx) = self.preview_item_idx() else {
            return None;
        };

        let prev_active_item_index = self.active_item_index;
        self.remove_item(item_idx, false, false, cx);
        self.active_item_index = prev_active_item_index;

        if item_idx < self.items.len() {
            Some(item_idx)
        } else {
            None
        }
    }

    pub fn add_item(
        &mut self,
        item: Box<dyn ItemHandle>,
        activate_pane: bool,
        focus_item: bool,
        destination_index: Option<usize>,
        cx: &mut ViewContext<Self>,
    ) {
        if item.is_singleton(cx) {
            if let Some(&entry_id) = item.project_entry_ids(cx).get(0) {
                let project = self.project.read(cx);
                if let Some(project_path) = project.path_for_entry(entry_id, cx) {
                    let abs_path = project.absolute_path(&project_path, cx);
                    self.nav_history
                        .0
                        .lock()
                        .paths_by_item
                        .insert(item.item_id(), (project_path, abs_path));
                }
            }
        }
        // If no destination index is specified, add or move the item after the active item.
        let mut insertion_index = {
            cmp::min(
                if let Some(destination_index) = destination_index {
                    destination_index
                } else {
                    self.active_item_index + 1
                },
                self.items.len(),
            )
        };

        // Does the item already exist?
        let project_entry_id = if item.is_singleton(cx) {
            item.project_entry_ids(cx).get(0).copied()
        } else {
            None
        };

        let existing_item_index = self.items.iter().position(|existing_item| {
            if existing_item.item_id() == item.item_id() {
                true
            } else if existing_item.is_singleton(cx) {
                existing_item
                    .project_entry_ids(cx)
                    .get(0)
                    .map_or(false, |existing_entry_id| {
                        Some(existing_entry_id) == project_entry_id.as_ref()
                    })
            } else {
                false
            }
        });

        if let Some(existing_item_index) = existing_item_index {
            // If the item already exists, move it to the desired destination and activate it

            if existing_item_index != insertion_index {
                let existing_item_is_active = existing_item_index == self.active_item_index;

                // If the caller didn't specify a destination and the added item is already
                // the active one, don't move it
                if existing_item_is_active && destination_index.is_none() {
                    insertion_index = existing_item_index;
                } else {
                    self.items.remove(existing_item_index);
                    if existing_item_index < self.active_item_index {
                        self.active_item_index -= 1;
                    }
                    insertion_index = insertion_index.min(self.items.len());

                    self.items.insert(insertion_index, item.clone());

                    if existing_item_is_active {
                        self.active_item_index = insertion_index;
                    } else if insertion_index <= self.active_item_index {
                        self.active_item_index += 1;
                    }
                }

                cx.notify();
            }

            self.activate_item(insertion_index, activate_pane, focus_item, cx);
        } else {
            self.items.insert(insertion_index, item.clone());

            if insertion_index <= self.active_item_index
                && self.preview_item_idx() != Some(self.active_item_index)
            {
                self.active_item_index += 1;
            }

            self.activate_item(insertion_index, activate_pane, focus_item, cx);
            cx.notify();
        }

        cx.emit(Event::AddItem { item });
    }

    pub fn items_len(&self) -> usize {
        self.items.len()
    }

    pub fn items(&self) -> impl DoubleEndedIterator<Item = &Box<dyn ItemHandle>> {
        self.items.iter()
    }

    pub fn items_of_type<T: Render>(&self) -> impl '_ + Iterator<Item = View<T>> {
        self.items
            .iter()
            .filter_map(|item| item.to_any().downcast().ok())
    }

    pub fn active_item(&self) -> Option<Box<dyn ItemHandle>> {
        self.items.get(self.active_item_index).cloned()
    }

    pub fn pixel_position_of_cursor(&self, cx: &AppContext) -> Option<Point<Pixels>> {
        self.items
            .get(self.active_item_index)?
            .pixel_position_of_cursor(cx)
    }

    pub fn item_for_entry(
        &self,
        entry_id: ProjectEntryId,
        cx: &AppContext,
    ) -> Option<Box<dyn ItemHandle>> {
        self.items.iter().find_map(|item| {
            if item.is_singleton(cx) && item.project_entry_ids(cx).as_slice() == [entry_id] {
                Some(item.boxed_clone())
            } else {
                None
            }
        })
    }

    pub fn index_for_item(&self, item: &dyn ItemHandle) -> Option<usize> {
        self.items
            .iter()
            .position(|i| i.item_id() == item.item_id())
    }

    pub fn item_for_index(&self, ix: usize) -> Option<&dyn ItemHandle> {
        self.items.get(ix).map(|i| i.as_ref())
    }

    pub fn toggle_zoom(&mut self, _: &ToggleZoom, cx: &mut ViewContext<Self>) {
        if self.zoomed {
            cx.emit(Event::ZoomOut);
        } else if !self.items.is_empty() {
            if !self.focus_handle.contains_focused(cx) {
                cx.focus_self();
            }
            cx.emit(Event::ZoomIn);
        }
    }

    pub fn activate_item(
        &mut self,
        index: usize,
        activate_pane: bool,
        focus_item: bool,
        cx: &mut ViewContext<Self>,
    ) {
        use NavigationMode::{GoingBack, GoingForward};

        if index < self.items.len() {
            let prev_active_item_ix = mem::replace(&mut self.active_item_index, index);
            if prev_active_item_ix != self.active_item_index
                || matches!(self.nav_history.mode(), GoingBack | GoingForward)
            {
                if let Some(prev_item) = self.items.get(prev_active_item_ix) {
                    prev_item.deactivated(cx);
                }
            }
            cx.emit(Event::ActivateItem {
                local: activate_pane,
            });

            if let Some(newly_active_item) = self.items.get(index) {
                self.activation_history
                    .retain(|&previously_active_item_id| {
                        previously_active_item_id != newly_active_item.item_id()
                    });
                self.activation_history.push(newly_active_item.item_id());
            }

            self.update_toolbar(cx);
            self.update_status_bar(cx);

            if focus_item {
                self.focus_active_item(cx);
            }

            self.tab_bar_scroll_handle.scroll_to_item(index);
            cx.notify();
        }
    }

    pub fn activate_prev_item(&mut self, activate_pane: bool, cx: &mut ViewContext<Self>) {
        let mut index = self.active_item_index;
        if index > 0 {
            index -= 1;
        } else if !self.items.is_empty() {
            index = self.items.len() - 1;
        }
        self.activate_item(index, activate_pane, activate_pane, cx);
    }

    pub fn activate_next_item(&mut self, activate_pane: bool, cx: &mut ViewContext<Self>) {
        let mut index = self.active_item_index;
        if index + 1 < self.items.len() {
            index += 1;
        } else {
            index = 0;
        }
        self.activate_item(index, activate_pane, activate_pane, cx);
    }

    pub fn close_active_item(
        &mut self,
        action: &CloseActiveItem,
        cx: &mut ViewContext<Self>,
    ) -> Option<Task<Result<()>>> {
        if self.items.is_empty() {
            return None;
        }
        let active_item_id = self.items[self.active_item_index].item_id();
        Some(self.close_item_by_id(
            active_item_id,
            action.save_intent.unwrap_or(SaveIntent::Close),
            cx,
        ))
    }

    pub fn close_item_by_id(
        &mut self,
        item_id_to_close: EntityId,
        save_intent: SaveIntent,
        cx: &mut ViewContext<Self>,
    ) -> Task<Result<()>> {
        self.close_items(cx, save_intent, move |view_id| view_id == item_id_to_close)
    }

    pub fn close_inactive_items(
        &mut self,
        action: &CloseInactiveItems,
        cx: &mut ViewContext<Self>,
    ) -> Option<Task<Result<()>>> {
        if self.items.is_empty() {
            return None;
        }

        let active_item_id = self.items[self.active_item_index].item_id();
        Some(self.close_items(
            cx,
            action.save_intent.unwrap_or(SaveIntent::Close),
            move |item_id| item_id != active_item_id,
        ))
    }

    pub fn close_clean_items(
        &mut self,
        _: &CloseCleanItems,
        cx: &mut ViewContext<Self>,
    ) -> Option<Task<Result<()>>> {
        let item_ids: Vec<_> = self
            .items()
            .filter(|item| !item.is_dirty(cx))
            .map(|item| item.item_id())
            .collect();
        Some(self.close_items(cx, SaveIntent::Close, move |item_id| {
            item_ids.contains(&item_id)
        }))
    }

    pub fn close_items_to_the_left(
        &mut self,
        _: &CloseItemsToTheLeft,
        cx: &mut ViewContext<Self>,
    ) -> Option<Task<Result<()>>> {
        if self.items.is_empty() {
            return None;
        }
        let active_item_id = self.items[self.active_item_index].item_id();
        Some(self.close_items_to_the_left_by_id(active_item_id, cx))
    }

    pub fn close_items_to_the_left_by_id(
        &mut self,
        item_id: EntityId,
        cx: &mut ViewContext<Self>,
    ) -> Task<Result<()>> {
        let item_ids: Vec<_> = self
            .items()
            .take_while(|item| item.item_id() != item_id)
            .map(|item| item.item_id())
            .collect();
        self.close_items(cx, SaveIntent::Close, move |item_id| {
            item_ids.contains(&item_id)
        })
    }

    pub fn close_items_to_the_right(
        &mut self,
        _: &CloseItemsToTheRight,
        cx: &mut ViewContext<Self>,
    ) -> Option<Task<Result<()>>> {
        if self.items.is_empty() {
            return None;
        }
        let active_item_id = self.items[self.active_item_index].item_id();
        Some(self.close_items_to_the_right_by_id(active_item_id, cx))
    }

    pub fn close_items_to_the_right_by_id(
        &mut self,
        item_id: EntityId,
        cx: &mut ViewContext<Self>,
    ) -> Task<Result<()>> {
        let item_ids: Vec<_> = self
            .items()
            .rev()
            .take_while(|item| item.item_id() != item_id)
            .map(|item| item.item_id())
            .collect();
        self.close_items(cx, SaveIntent::Close, move |item_id| {
            item_ids.contains(&item_id)
        })
    }

    pub fn close_all_items(
        &mut self,
        action: &CloseAllItems,
        cx: &mut ViewContext<Self>,
    ) -> Option<Task<Result<()>>> {
        if self.items.is_empty() {
            return None;
        }

        Some(
            self.close_items(cx, action.save_intent.unwrap_or(SaveIntent::Close), |_| {
                true
            }),
        )
    }

    pub(super) fn file_names_for_prompt(
        items: &mut dyn Iterator<Item = &Box<dyn ItemHandle>>,
        all_dirty_items: usize,
        cx: &AppContext,
    ) -> (String, String) {
        /// Quantity of item paths displayed in prompt prior to cutoff..
        const FILE_NAMES_CUTOFF_POINT: usize = 10;
        let mut file_names: Vec<_> = items
            .filter_map(|item| {
                item.project_path(cx).and_then(|project_path| {
                    project_path
                        .path
                        .file_name()
                        .and_then(|name| name.to_str().map(ToOwned::to_owned))
                })
            })
            .take(FILE_NAMES_CUTOFF_POINT)
            .collect();
        let should_display_followup_text =
            all_dirty_items > FILE_NAMES_CUTOFF_POINT || file_names.len() != all_dirty_items;
        if should_display_followup_text {
            let not_shown_files = all_dirty_items - file_names.len();
            if not_shown_files == 1 {
                file_names.push(".. 1 file not shown".into());
            } else {
                file_names.push(format!(".. {} files not shown", not_shown_files));
            }
        }
        (
            format!(
                "Do you want to save changes to the following {} files?",
                all_dirty_items
            ),
            file_names.join("\n"),
        )
    }

    pub fn close_items(
        &mut self,
        cx: &mut ViewContext<Pane>,
        mut save_intent: SaveIntent,
        should_close: impl Fn(EntityId) -> bool,
    ) -> Task<Result<()>> {
        // Find the items to close.
        let mut items_to_close = Vec::new();
        let mut dirty_items = Vec::new();
        for item in &self.items {
            if should_close(item.item_id()) {
                items_to_close.push(item.boxed_clone());
                if item.is_dirty(cx) {
                    dirty_items.push(item.boxed_clone());
                }
            }
        }

        // If a buffer is open both in a singleton editor and in a multibuffer, make sure
        // to focus the singleton buffer when prompting to save that buffer, as opposed
        // to focusing the multibuffer, because this gives the user a more clear idea
        // of what content they would be saving.
        items_to_close.sort_by_key(|item| !item.is_singleton(cx));

        let workspace = self.workspace.clone();
        cx.spawn(|pane, mut cx| async move {
            if save_intent == SaveIntent::Close && dirty_items.len() > 1 {
                let answer = pane.update(&mut cx, |_, cx| {
                    let (prompt, detail) =
                        Self::file_names_for_prompt(&mut dirty_items.iter(), dirty_items.len(), cx);
                    cx.prompt(
                        PromptLevel::Warning,
                        &prompt,
                        Some(&detail),
                        &["Save all", "Discard all", "Cancel"],
                    )
                })?;
                match answer.await {
                    Ok(0) => save_intent = SaveIntent::SaveAll,
                    Ok(1) => save_intent = SaveIntent::Skip,
                    _ => {}
                }
            }
            let mut saved_project_items_ids = HashSet::default();
            for item in items_to_close.clone() {
                // Find the item's current index and its set of project item models. Avoid
                // storing these in advance, in case they have changed since this task
                // was started.
                let (item_ix, mut project_item_ids) = pane.update(&mut cx, |pane, cx| {
                    (pane.index_for_item(&*item), item.project_item_model_ids(cx))
                })?;
                let item_ix = if let Some(ix) = item_ix {
                    ix
                } else {
                    continue;
                };

                // Check if this view has any project items that are not open anywhere else
                // in the workspace, AND that the user has not already been prompted to save.
                // If there are any such project entries, prompt the user to save this item.
                let project = workspace.update(&mut cx, |workspace, cx| {
                    for item in workspace.items(cx) {
                        if !items_to_close
                            .iter()
                            .any(|item_to_close| item_to_close.item_id() == item.item_id())
                        {
                            let other_project_item_ids = item.project_item_model_ids(cx);
                            project_item_ids.retain(|id| !other_project_item_ids.contains(id));
                        }
                    }
                    workspace.project().clone()
                })?;
                let should_save = project_item_ids
                    .iter()
                    .any(|id| saved_project_items_ids.insert(*id));

                if should_save
                    && !Self::save_item(
                        project.clone(),
                        &pane,
                        item_ix,
                        &*item,
                        save_intent,
                        &mut cx,
                    )
                    .await?
                {
                    break;
                }

                // Remove the item from the pane.
                pane.update(&mut cx, |pane, cx| {
                    if let Some(item_ix) = pane
                        .items
                        .iter()
                        .position(|i| i.item_id() == item.item_id())
                    {
                        pane.remove_item(item_ix, false, true, cx);
                    }
                })
                .ok();
            }

            pane.update(&mut cx, |_, cx| cx.notify()).ok();
            Ok(())
        })
    }

    pub fn remove_item(
        &mut self,
        item_index: usize,
        activate_pane: bool,
        close_pane_if_empty: bool,
        cx: &mut ViewContext<Self>,
    ) {
        self.activation_history
            .retain(|&history_entry| history_entry != self.items[item_index].item_id());

        if item_index == self.active_item_index {
            let index_to_activate = self
                .activation_history
                .pop()
                .and_then(|last_activated_item| {
                    self.items.iter().enumerate().find_map(|(index, item)| {
                        (item.item_id() == last_activated_item).then_some(index)
                    })
                })
                // We didn't have a valid activation history entry, so fallback
                // to activating the item to the left
                .unwrap_or_else(|| item_index.min(self.items.len()).saturating_sub(1));

            let should_activate = activate_pane || self.has_focus(cx);
            if self.items.len() == 1 && should_activate {
                self.focus_handle.focus(cx);
            } else {
                self.activate_item(index_to_activate, should_activate, should_activate, cx);
            }
        }

        let item = self.items.remove(item_index);

        cx.emit(Event::RemoveItem {
            item_id: item.item_id(),
        });
        if self.items.is_empty() {
            item.deactivated(cx);
            if close_pane_if_empty {
                self.update_toolbar(cx);
                cx.emit(Event::Remove);
            }
        }

        if item_index < self.active_item_index {
            self.active_item_index -= 1;
        }

        let mode = self.nav_history.mode();
        self.nav_history.set_mode(NavigationMode::ClosingItem);
        item.deactivated(cx);
        self.nav_history.set_mode(mode);

        if self.is_active_preview_item(item.item_id()) {
            self.set_preview_item_id(None, cx);
        }

        if let Some(path) = item.project_path(cx) {
            let abs_path = self
                .nav_history
                .0
                .lock()
                .paths_by_item
                .get(&item.item_id())
                .and_then(|(_, abs_path)| abs_path.clone());

            self.nav_history
                .0
                .lock()
                .paths_by_item
                .insert(item.item_id(), (path, abs_path));
        } else {
            self.nav_history
                .0
                .lock()
                .paths_by_item
                .remove(&item.item_id());
        }

        if self.items.is_empty() && close_pane_if_empty && self.zoomed {
            cx.emit(Event::ZoomOut);
        }

        cx.notify();
    }

    pub async fn save_item(
        project: Model<Project>,
        pane: &WeakView<Pane>,
        item_ix: usize,
        item: &dyn ItemHandle,
        save_intent: SaveIntent,
        cx: &mut AsyncWindowContext,
    ) -> Result<bool> {
        const CONFLICT_MESSAGE: &str =
                "This file has changed on disk since you started editing it. Do you want to overwrite it?";

        if save_intent == SaveIntent::Skip {
            return Ok(true);
        }

        let (mut has_conflict, mut is_dirty, mut can_save, can_save_as) = cx.update(|cx| {
            (
                item.has_conflict(cx),
                item.is_dirty(cx),
                item.can_save(cx),
                item.is_singleton(cx),
            )
        })?;

        // when saving a single buffer, we ignore whether or not it's dirty.
        if save_intent == SaveIntent::Save || save_intent == SaveIntent::SaveWithoutFormat {
            is_dirty = true;
        }

        if save_intent == SaveIntent::SaveAs {
            is_dirty = true;
            has_conflict = false;
            can_save = false;
        }

        if save_intent == SaveIntent::Overwrite {
            has_conflict = false;
        }

        let should_format = save_intent != SaveIntent::SaveWithoutFormat;

        if has_conflict && can_save {
            let answer = pane.update(cx, |pane, cx| {
                pane.activate_item(item_ix, true, true, cx);
                cx.prompt(
                    PromptLevel::Warning,
                    CONFLICT_MESSAGE,
                    None,
                    &["Overwrite", "Discard", "Cancel"],
                )
            })?;
            match answer.await {
                Ok(0) => {
                    pane.update(cx, |_, cx| item.save(should_format, project, cx))?
                        .await?
                }
                Ok(1) => pane.update(cx, |_, cx| item.reload(project, cx))?.await?,
                _ => return Ok(false),
            }
        } else if is_dirty && (can_save || can_save_as) {
            if save_intent == SaveIntent::Close {
                let will_autosave = cx.update(|cx| {
                    matches!(
                        WorkspaceSettings::get_global(cx).autosave,
                        AutosaveSetting::OnFocusChange | AutosaveSetting::OnWindowChange
                    ) && Self::can_autosave_item(item, cx)
                })?;
                if !will_autosave {
                    let answer = pane.update(cx, |pane, cx| {
                        pane.activate_item(item_ix, true, true, cx);
                        let prompt = dirty_message_for(item.project_path(cx));
                        cx.prompt(
                            PromptLevel::Warning,
                            &prompt,
                            None,
                            &["Save", "Don't Save", "Cancel"],
                        )
                    })?;
                    match answer.await {
                        Ok(0) => {}
                        Ok(1) => return Ok(true), // Don't save this file
                        _ => return Ok(false),    // Cancel
                    }
                }
            }

            if can_save {
                pane.update(cx, |_, cx| item.save(should_format, project, cx))?
                    .await?;
            } else if can_save_as {
                let abs_path = pane.update(cx, |pane, cx| {
                    pane.workspace
                        .update(cx, |workspace, cx| workspace.prompt_for_new_path(cx))
                })??;
                if let Some(abs_path) = abs_path.await.ok().flatten() {
                    pane.update(cx, |_, cx| item.save_as(project, abs_path, cx))?
                        .await?;
                } else {
                    return Ok(false);
                }
            }
        }
        Ok(true)
    }

    fn can_autosave_item(item: &dyn ItemHandle, cx: &AppContext) -> bool {
        let is_deleted = item.project_entry_ids(cx).is_empty();
        item.is_dirty(cx) && !item.has_conflict(cx) && item.can_save(cx) && !is_deleted
    }

    pub fn autosave_item(
        item: &dyn ItemHandle,
        project: Model<Project>,
        cx: &mut WindowContext,
    ) -> Task<Result<()>> {
        if Self::can_autosave_item(item, cx) {
            item.save(true, project, cx)
        } else {
            Task::ready(Ok(()))
        }
    }

    pub fn focus(&mut self, cx: &mut ViewContext<Pane>) {
        cx.focus(&self.focus_handle);
    }

    pub fn focus_active_item(&mut self, cx: &mut ViewContext<Self>) {
        if let Some(active_item) = self.active_item() {
            let focus_handle = active_item.focus_handle(cx);
            cx.focus(&focus_handle);
        }
    }

    pub fn split(&mut self, direction: SplitDirection, cx: &mut ViewContext<Self>) {
        cx.emit(Event::Split(direction));
    }

    pub fn toolbar(&self) -> &View<Toolbar> {
        &self.toolbar
    }

    pub fn handle_deleted_project_item(
        &mut self,
        entry_id: ProjectEntryId,
        cx: &mut ViewContext<Pane>,
    ) -> Option<()> {
        let (item_index_to_delete, item_id) = self.items().enumerate().find_map(|(i, item)| {
            if item.is_singleton(cx) && item.project_entry_ids(cx).as_slice() == [entry_id] {
                Some((i, item.item_id()))
            } else {
                None
            }
        })?;

        self.remove_item(item_index_to_delete, false, true, cx);
        self.nav_history.remove_item(item_id);

        Some(())
    }

    fn update_toolbar(&mut self, cx: &mut ViewContext<Self>) {
        let active_item = self
            .items
            .get(self.active_item_index)
            .map(|item| item.as_ref());
        self.toolbar.update(cx, |toolbar, cx| {
            toolbar.set_active_item(active_item, cx);
        });
    }

    fn update_status_bar(&mut self, cx: &mut ViewContext<Self>) {
        let workspace = self.workspace.clone();
        let pane = cx.view().clone();

        cx.window_context().defer(move |cx| {
            let Ok(status_bar) = workspace.update(cx, |workspace, _| workspace.status_bar.clone())
            else {
                return;
            };

            status_bar.update(cx, move |status_bar, cx| {
                status_bar.set_active_pane(&pane, cx);
            });
        });
    }

    fn render_tab(
        &self,
        ix: usize,
        item: &Box<dyn ItemHandle>,
        detail: usize,
        tab_bar_placement: ui::TabBarPlacement,
        cx: &mut ViewContext<'_, Pane>,
    ) -> impl IntoElement {
        let is_active = ix == self.active_item_index;
        let is_preview = self
            .preview_item_id
            .map(|id| id == item.item_id())
            .unwrap_or(false);

        let label = item.tab_content(
            TabContentParams {
                detail: Some(detail),
                selected: is_active,
                preview: is_preview,
            },
            cx,
        );
        let close_side = &ItemSettings::get_global(cx).close_position;
        let indicator = render_item_indicator(item.boxed_clone(), cx);
        let item_id = item.item_id();
        let is_first_item = ix == 0;
        let is_last_item = ix == self.items.len() - 1;
        let position_relative_to_active_item = ix.cmp(&self.active_item_index);

        let tab = Tab::new(ix)
            .tab_bar_placement(tab_bar_placement)
            .position(if is_first_item {
                TabPosition::First
            } else if is_last_item {
                TabPosition::Last
            } else {
                TabPosition::Middle(position_relative_to_active_item)
            })
            .close_side(match close_side {
                ClosePosition::Left => ui::TabCloseSide::Start,
                ClosePosition::Right => ui::TabCloseSide::End,
            })
            .selected(is_active)
            .on_click(
                cx.listener(move |pane: &mut Self, _, cx| pane.activate_item(ix, true, true, cx)),
            )
            // TODO: This should be a click listener with the middle mouse button instead of a mouse down listener.
            .on_mouse_down(
                MouseButton::Middle,
                cx.listener(move |pane, _event, cx| {
                    pane.close_item_by_id(item_id, SaveIntent::Close, cx)
                        .detach_and_log_err(cx);
                }),
            )
            .on_mouse_down(
                MouseButton::Left,
                cx.listener(move |pane, event: &MouseDownEvent, cx| {
                    if let Some(id) = pane.preview_item_id {
                        if id == item_id && event.click_count > 1 {
                            pane.set_preview_item_id(None, cx);
                        }
                    }
                }),
            )
            .on_drag(
                DraggedTab {
                    item: item.boxed_clone(),
                    pane: cx.view().clone(),
                    detail,
                    is_active,
                    ix,
                },
                |tab, cx| cx.new_view(|_| tab.clone()),
            )
            .drag_over::<DraggedTab>(|tab, _, cx| {
                tab.bg(cx.theme().colors().drop_target_background)
            })
            .drag_over::<ProjectEntryId>(|tab, _, cx| {
                tab.bg(cx.theme().colors().drop_target_background)
            })
            .when_some(self.can_drop_predicate.clone(), |this, p| {
                this.can_drop(move |a, cx| p(a, cx))
            })
            .on_drop(cx.listener(move |this, dragged_tab: &DraggedTab, cx| {
                this.drag_split_direction = None;
                this.handle_tab_drop(dragged_tab, ix, cx)
            }))
            .on_drop(cx.listener(move |this, entry_id: &ProjectEntryId, cx| {
                this.drag_split_direction = None;
                this.handle_project_entry_drop(entry_id, cx)
            }))
            .on_drop(cx.listener(move |this, paths, cx| {
                this.drag_split_direction = None;
                this.handle_external_paths_drop(paths, cx)
            }))
            .when_some(item.tab_tooltip_text(cx), |tab, text| {
                tab.tooltip(move |cx| Tooltip::text(text.clone(), cx))
            })
            .start_slot::<Indicator>(indicator)
            .end_slot(
                IconButton::new("close tab", IconName::Close)
                    .shape(IconButtonShape::Square)
                    .icon_color(Color::Muted)
                    .size(ButtonSize::None)
                    .icon_size(IconSize::XSmall)
                    .on_click(cx.listener(move |pane, _, cx| {
                        pane.close_item_by_id(item_id, SaveIntent::Close, cx)
                            .detach_and_log_err(cx);
                    })),
            )
            .child(label);

        let single_entry_to_resolve = {
            let item_entries = self.items[ix].project_entry_ids(cx);
            if item_entries.len() == 1 {
                Some(item_entries[0])
            } else {
                None
            }
        };

        let pane = cx.view().downgrade();
        right_click_menu(ix).trigger(tab).menu(move |cx| {
            let pane = pane.clone();
            ContextMenu::build(cx, move |mut menu, cx| {
                if let Some(pane) = pane.upgrade() {
                    menu = menu
                        .entry(
                            "Close",
                            Some(Box::new(CloseActiveItem { save_intent: None })),
                            cx.handler_for(&pane, move |pane, cx| {
                                pane.close_item_by_id(item_id, SaveIntent::Close, cx)
                                    .detach_and_log_err(cx);
                            }),
                        )
                        .entry(
                            "Close Others",
                            Some(Box::new(CloseInactiveItems { save_intent: None })),
                            cx.handler_for(&pane, move |pane, cx| {
                                pane.close_items(cx, SaveIntent::Close, |id| id != item_id)
                                    .detach_and_log_err(cx);
                            }),
                        )
                        .separator()
                        .entry(
                            "Close Left",
                            Some(Box::new(CloseItemsToTheLeft)),
                            cx.handler_for(&pane, move |pane, cx| {
                                pane.close_items_to_the_left_by_id(item_id, cx)
                                    .detach_and_log_err(cx);
                            }),
                        )
                        .entry(
                            "Close Right",
                            Some(Box::new(CloseItemsToTheRight)),
                            cx.handler_for(&pane, move |pane, cx| {
                                pane.close_items_to_the_right_by_id(item_id, cx)
                                    .detach_and_log_err(cx);
                            }),
                        )
                        .separator()
                        .entry(
                            "Close Clean",
                            Some(Box::new(CloseCleanItems)),
                            cx.handler_for(&pane, move |pane, cx| {
                                if let Some(task) = pane.close_clean_items(&CloseCleanItems, cx) {
                                    task.detach_and_log_err(cx)
                                }
                            }),
                        )
                        .entry(
                            "Close All",
                            Some(Box::new(CloseAllItems { save_intent: None })),
                            cx.handler_for(&pane, |pane, cx| {
                                if let Some(task) =
                                    pane.close_all_items(&CloseAllItems { save_intent: None }, cx)
                                {
                                    task.detach_and_log_err(cx)
                                }
                            }),
                        );

                    if let Some(entry) = single_entry_to_resolve {
                        let parent_abs_path = pane
                            .update(cx, |pane, cx| {
                                pane.workspace.update(cx, |workspace, cx| {
                                    let project = workspace.project().read(cx);
                                    project.worktree_for_entry(entry, cx).and_then(|worktree| {
                                        let worktree = worktree.read(cx);
                                        let entry = worktree.entry_for_id(entry)?;
                                        let abs_path = worktree.absolutize(&entry.path).ok()?;
                                        let parent = if entry.is_symlink {
                                            abs_path.canonicalize().ok()?
                                        } else {
                                            abs_path
                                        }
                                        .parent()?
                                        .to_path_buf();
                                        Some(parent)
                                    })
                                })
                            })
                            .ok()
                            .flatten();

                        let entry_id = entry.to_proto();
                        menu = menu
                            .separator()
                            .entry(
                                "Reveal In Project Panel",
                                Some(Box::new(RevealInProjectPanel {
                                    entry_id: Some(entry_id),
                                })),
                                cx.handler_for(&pane, move |pane, cx| {
                                    pane.project.update(cx, |_, cx| {
                                        cx.emit(project::Event::RevealInProjectPanel(
                                            ProjectEntryId::from_proto(entry_id),
                                        ))
                                    });
                                }),
                            )
                            .when_some(parent_abs_path, |menu, abs_path| {
                                menu.entry(
                                    "Open in Terminal",
                                    Some(Box::new(OpenInTerminal)),
                                    cx.handler_for(&pane, move |_, cx| {
                                        cx.dispatch_action(
                                            OpenTerminal {
                                                working_directory: abs_path.clone(),
                                            }
                                            .boxed_clone(),
                                        );
                                    }),
                                )
                            });
                    }
                }

                menu
            })
        })
    }

<<<<<<< HEAD
    fn need_tab_bar_at(&self, placement: TabBarPlacement, cx: &mut ViewContext<'_, Pane>) -> bool {
        let Some(item) = self.active_item() else {
            return false;
        };
        item.tab_bar_placement(cx) == placement
    }

    fn render_tab_bar(
        &mut self,
        placement: ui::TabBarPlacement,
        cx: &mut ViewContext<'_, Pane>,
    ) -> impl IntoElement {
=======
    fn render_tab_bar(&mut self, cx: &mut ViewContext<'_, Pane>) -> impl IntoElement {
        let navigate_backward = IconButton::new("navigate_backward", IconName::ArrowLeft)
            .shape(IconButtonShape::Square)
            .icon_size(IconSize::Small)
            .on_click({
                let view = cx.view().clone();
                move |_, cx| view.update(cx, Self::navigate_backward)
            })
            .disabled(!self.can_navigate_backward())
            .tooltip(|cx| Tooltip::for_action("Go Back", &GoBack, cx));

        let navigate_forward = IconButton::new("navigate_forward", IconName::ArrowRight)
            .shape(IconButtonShape::Square)
            .icon_size(IconSize::Small)
            .on_click({
                let view = cx.view().clone();
                move |_, cx| view.update(cx, Self::navigate_forward)
            })
            .disabled(!self.can_navigate_forward())
            .tooltip(|cx| Tooltip::for_action("Go Forward", &GoForward, cx));

>>>>>>> c260f7d5
        TabBar::new("tab_bar")
            .placement(placement)
            .track_scroll(self.tab_bar_scroll_handle.clone())
            .when(
                self.display_nav_history_buttons.unwrap_or_default(),
                |tab_bar| tab_bar.start_children(vec![navigate_backward, navigate_forward]),
            )
            .when(self.has_focus(cx), |tab_bar| {
                tab_bar.end_child({
                    let render_tab_buttons = self.render_tab_bar_buttons.clone();
                    render_tab_buttons(self, cx)
                })
            })
            .children(
                self.items
                    .iter()
                    .enumerate()
                    .zip(tab_details(&self.items, cx))
                    .map(|((ix, item), detail)| self.render_tab(ix, item, detail, placement, cx)),
            )
            .child(
                div()
                    .id("tab_bar_drop_target")
                    .min_w_6()
                    // HACK: This empty child is currently necessary to force the drop target to appear
                    // despite us setting a min width above.
                    .child("")
                    .h_full()
                    .flex_grow()
                    .drag_over::<DraggedTab>(|bar, _, cx| {
                        bar.bg(cx.theme().colors().drop_target_background)
                    })
                    .drag_over::<ProjectEntryId>(|bar, _, cx| {
                        bar.bg(cx.theme().colors().drop_target_background)
                    })
                    .on_drop(cx.listener(move |this, dragged_tab: &DraggedTab, cx| {
                        this.drag_split_direction = None;
                        this.handle_tab_drop(dragged_tab, this.items.len(), cx)
                    }))
                    .on_drop(cx.listener(move |this, entry_id: &ProjectEntryId, cx| {
                        this.drag_split_direction = None;
                        this.handle_project_entry_drop(entry_id, cx)
                    }))
                    .on_drop(cx.listener(move |this, paths, cx| {
                        this.drag_split_direction = None;
                        this.handle_external_paths_drop(paths, cx)
                    }))
                    .on_click(cx.listener(move |this, event: &ClickEvent, cx| {
                        if event.up.click_count == 2 {
                            cx.dispatch_action(this.double_click_dispatch_action.boxed_clone())
                        }
                    })),
            )
    }

    pub fn render_menu_overlay(menu: &View<ContextMenu>) -> Div {
        div().absolute().bottom_0().right_0().size_0().child(
            deferred(
                anchored()
                    .anchor(AnchorCorner::TopRight)
                    .child(menu.clone()),
            )
            .with_priority(1),
        )
    }

    pub fn set_zoomed(&mut self, zoomed: bool, cx: &mut ViewContext<Self>) {
        self.zoomed = zoomed;
        cx.notify();
    }

    pub fn is_zoomed(&self) -> bool {
        self.zoomed
    }

    fn handle_drag_move<T>(&mut self, event: &DragMoveEvent<T>, cx: &mut ViewContext<Self>) {
        if !self.can_split {
            return;
        }

        let rect = event.bounds.size;

        let size = event.bounds.size.width.min(event.bounds.size.height)
            * WorkspaceSettings::get_global(cx).drop_target_size;

        let relative_cursor = Point::new(
            event.event.position.x - event.bounds.left(),
            event.event.position.y - event.bounds.top(),
        );

        let direction = if relative_cursor.x < size
            || relative_cursor.x > rect.width - size
            || relative_cursor.y < size
            || relative_cursor.y > rect.height - size
        {
            [
                SplitDirection::Up,
                SplitDirection::Right,
                SplitDirection::Down,
                SplitDirection::Left,
            ]
            .iter()
            .min_by_key(|side| match side {
                SplitDirection::Up => relative_cursor.y,
                SplitDirection::Right => rect.width - relative_cursor.x,
                SplitDirection::Down => rect.height - relative_cursor.y,
                SplitDirection::Left => relative_cursor.x,
            })
            .cloned()
        } else {
            None
        };

        if direction != self.drag_split_direction {
            self.drag_split_direction = direction;
        }
    }

    fn handle_tab_drop(
        &mut self,
        dragged_tab: &DraggedTab,
        ix: usize,
        cx: &mut ViewContext<'_, Self>,
    ) {
        if let Some(custom_drop_handle) = self.custom_drop_handle.clone() {
            if let ControlFlow::Break(()) = custom_drop_handle(self, dragged_tab, cx) {
                return;
            }
        }
        let mut to_pane = cx.view().clone();
        let split_direction = self.drag_split_direction;
        let item_id = dragged_tab.item.item_id();
        if let Some(preview_item_id) = self.preview_item_id {
            if item_id == preview_item_id {
                self.set_preview_item_id(None, cx);
            }
        }

        let from_pane = dragged_tab.pane.clone();
        self.workspace
            .update(cx, |_, cx| {
                cx.defer(move |workspace, cx| {
                    if let Some(split_direction) = split_direction {
                        to_pane = workspace.split_pane(to_pane, split_direction, cx);
                    }
                    workspace.move_item(from_pane, to_pane, item_id, ix, cx);
                });
            })
            .log_err();
    }

    fn handle_project_entry_drop(
        &mut self,
        project_entry_id: &ProjectEntryId,
        cx: &mut ViewContext<'_, Self>,
    ) {
        if let Some(custom_drop_handle) = self.custom_drop_handle.clone() {
            if let ControlFlow::Break(()) = custom_drop_handle(self, project_entry_id, cx) {
                return;
            }
        }
        let mut to_pane = cx.view().clone();
        let split_direction = self.drag_split_direction;
        let project_entry_id = *project_entry_id;
        self.workspace
            .update(cx, |_, cx| {
                cx.defer(move |workspace, cx| {
                    if let Some(path) = workspace
                        .project()
                        .read(cx)
                        .path_for_entry(project_entry_id, cx)
                    {
                        if let Some(split_direction) = split_direction {
                            to_pane = workspace.split_pane(to_pane, split_direction, cx);
                        }
                        workspace
                            .open_path(path, Some(to_pane.downgrade()), true, cx)
                            .detach_and_log_err(cx);
                    }
                });
            })
            .log_err();
    }

    fn handle_external_paths_drop(
        &mut self,
        paths: &ExternalPaths,
        cx: &mut ViewContext<'_, Self>,
    ) {
        if let Some(custom_drop_handle) = self.custom_drop_handle.clone() {
            if let ControlFlow::Break(()) = custom_drop_handle(self, paths, cx) {
                return;
            }
        }
        let mut to_pane = cx.view().clone();
        let mut split_direction = self.drag_split_direction;
        let paths = paths.paths().to_vec();
        let is_remote = self
            .workspace
            .update(cx, |workspace, cx| {
                if workspace.project().read(cx).is_remote() {
                    workspace.show_error(
                        &anyhow::anyhow!("Cannot drop files on a remote project"),
                        cx,
                    );
                    true
                } else {
                    false
                }
            })
            .unwrap_or(true);
        if is_remote {
            return;
        }

        self.workspace
            .update(cx, |workspace, cx| {
                let fs = Arc::clone(workspace.project().read(cx).fs());
                cx.spawn(|workspace, mut cx| async move {
                    let mut is_file_checks = FuturesUnordered::new();
                    for path in &paths {
                        is_file_checks.push(fs.is_file(path))
                    }
                    let mut has_files_to_open = false;
                    while let Some(is_file) = is_file_checks.next().await {
                        if is_file {
                            has_files_to_open = true;
                            break;
                        }
                    }
                    drop(is_file_checks);
                    if !has_files_to_open {
                        split_direction = None;
                    }

                    if let Some(open_task) = workspace
                        .update(&mut cx, |workspace, cx| {
                            if let Some(split_direction) = split_direction {
                                to_pane = workspace.split_pane(to_pane, split_direction, cx);
                            }
                            workspace.open_paths(
                                paths,
                                OpenVisible::OnlyDirectories,
                                Some(to_pane.downgrade()),
                                cx,
                            )
                        })
                        .ok()
                    {
                        let _opened_items: Vec<_> = open_task.await;
                    }
                })
                .detach();
            })
            .log_err();
    }

    pub fn display_nav_history_buttons(&mut self, display: Option<bool>) {
        self.display_nav_history_buttons = display;
    }
}

impl FocusableView for Pane {
    fn focus_handle(&self, _cx: &AppContext) -> FocusHandle {
        self.focus_handle.clone()
    }
}

impl Render for Pane {
    fn render(&mut self, cx: &mut ViewContext<Self>) -> impl IntoElement {
        let mut key_context = KeyContext::new_with_defaults();
        key_context.add("Pane");
        if self.active_item().is_none() {
            key_context.add("EmptyPane");
        }

        v_flex()
            .key_context(key_context)
            .track_focus(&self.focus_handle)
            .size_full()
            .flex_none()
            .overflow_hidden()
            .on_action(cx.listener(|pane, _: &SplitLeft, cx| pane.split(SplitDirection::Left, cx)))
            .on_action(cx.listener(|pane, _: &SplitUp, cx| pane.split(SplitDirection::Up, cx)))
            .on_action(
                cx.listener(|pane, _: &SplitRight, cx| pane.split(SplitDirection::Right, cx)),
            )
            .on_action(cx.listener(|pane, _: &SplitDown, cx| pane.split(SplitDirection::Down, cx)))
            .on_action(cx.listener(|pane, _: &GoBack, cx| pane.navigate_backward(cx)))
            .on_action(cx.listener(|pane, _: &GoForward, cx| pane.navigate_forward(cx)))
            .on_action(cx.listener(Pane::toggle_zoom))
            .on_action(cx.listener(|pane: &mut Pane, action: &ActivateItem, cx| {
                pane.activate_item(action.0, true, true, cx);
            }))
            .on_action(cx.listener(|pane: &mut Pane, _: &ActivateLastItem, cx| {
                pane.activate_item(pane.items.len() - 1, true, true, cx);
            }))
            .on_action(cx.listener(|pane: &mut Pane, _: &ActivatePrevItem, cx| {
                pane.activate_prev_item(true, cx);
            }))
            .on_action(cx.listener(|pane: &mut Pane, _: &ActivateNextItem, cx| {
                pane.activate_next_item(true, cx);
            }))
            .when(PreviewTabsSettings::get_global(cx).enabled, |this| {
                this.on_action(cx.listener(|pane: &mut Pane, _: &TogglePreviewTab, cx| {
                    if let Some(active_item_id) = pane.active_item().map(|i| i.item_id()) {
                        if pane.is_active_preview_item(active_item_id) {
                            pane.set_preview_item_id(None, cx);
                        } else {
                            pane.set_preview_item_id(Some(active_item_id), cx);
                        }
                    }
                }))
            })
            .on_action(
                cx.listener(|pane: &mut Self, action: &CloseActiveItem, cx| {
                    if let Some(task) = pane.close_active_item(action, cx) {
                        task.detach_and_log_err(cx)
                    }
                }),
            )
            .on_action(
                cx.listener(|pane: &mut Self, action: &CloseInactiveItems, cx| {
                    if let Some(task) = pane.close_inactive_items(action, cx) {
                        task.detach_and_log_err(cx)
                    }
                }),
            )
            .on_action(
                cx.listener(|pane: &mut Self, action: &CloseCleanItems, cx| {
                    if let Some(task) = pane.close_clean_items(action, cx) {
                        task.detach_and_log_err(cx)
                    }
                }),
            )
            .on_action(
                cx.listener(|pane: &mut Self, action: &CloseItemsToTheLeft, cx| {
                    if let Some(task) = pane.close_items_to_the_left(action, cx) {
                        task.detach_and_log_err(cx)
                    }
                }),
            )
            .on_action(
                cx.listener(|pane: &mut Self, action: &CloseItemsToTheRight, cx| {
                    if let Some(task) = pane.close_items_to_the_right(action, cx) {
                        task.detach_and_log_err(cx)
                    }
                }),
            )
            .on_action(cx.listener(|pane: &mut Self, action: &CloseAllItems, cx| {
                if let Some(task) = pane.close_all_items(action, cx) {
                    task.detach_and_log_err(cx)
                }
            }))
            .on_action(
                cx.listener(|pane: &mut Self, action: &CloseActiveItem, cx| {
                    if let Some(task) = pane.close_active_item(action, cx) {
                        task.detach_and_log_err(cx)
                    }
                }),
            )
            .on_action(
                cx.listener(|pane: &mut Self, action: &RevealInProjectPanel, cx| {
                    let entry_id = action
                        .entry_id
                        .map(ProjectEntryId::from_proto)
                        .or_else(|| pane.active_item()?.project_entry_ids(cx).first().copied());
                    if let Some(entry_id) = entry_id {
                        pane.project.update(cx, |_, cx| {
                            cx.emit(project::Event::RevealInProjectPanel(entry_id))
                        });
                    }
                }),
            )
            .when(self.need_tab_bar_at(TabBarPlacement::Top, cx), |pane| {
                pane.child(self.render_tab_bar(ui::TabBarPlacement::Top, cx))
            })
            .child({
                let has_worktrees = self.project.read(cx).worktrees().next().is_some();
                // main content
                div()
                    .flex_1()
                    .relative()
                    .group("")
                    .on_drag_move::<DraggedTab>(cx.listener(Self::handle_drag_move))
                    .on_drag_move::<ProjectEntryId>(cx.listener(Self::handle_drag_move))
                    .on_drag_move::<ExternalPaths>(cx.listener(Self::handle_drag_move))
                    .map(|div| {
                        if let Some(item) = self.active_item() {
                            div.v_flex()
                                .child(self.toolbar.clone())
                                .child(item.to_any())
                        } else {
                            let placeholder = div.h_flex().size_full().justify_center();
                            if has_worktrees {
                                placeholder
                            } else {
                                placeholder.child(
                                    Label::new("Open a file or project to get started.")
                                        .color(Color::Muted),
                                )
                            }
                        }
                    })
                    .child(
                        // drag target
                        div()
                            .invisible()
                            .absolute()
                            .bg(cx.theme().colors().drop_target_background)
                            .group_drag_over::<DraggedTab>("", |style| style.visible())
                            .group_drag_over::<ProjectEntryId>("", |style| style.visible())
                            .group_drag_over::<ExternalPaths>("", |style| style.visible())
                            .when_some(self.can_drop_predicate.clone(), |this, p| {
                                this.can_drop(move |a, cx| p(a, cx))
                            })
                            .on_drop(cx.listener(move |this, dragged_tab, cx| {
                                this.handle_tab_drop(dragged_tab, this.active_item_index(), cx)
                            }))
                            .on_drop(cx.listener(move |this, entry_id, cx| {
                                this.handle_project_entry_drop(entry_id, cx)
                            }))
                            .on_drop(cx.listener(move |this, paths, cx| {
                                this.handle_external_paths_drop(paths, cx)
                            }))
                            .map(|div| {
                                let size = DefiniteLength::Fraction(0.5);
                                match self.drag_split_direction {
                                    None => div.top_0().right_0().bottom_0().left_0(),
                                    Some(SplitDirection::Up) => {
                                        div.top_0().left_0().right_0().h(size)
                                    }
                                    Some(SplitDirection::Down) => {
                                        div.left_0().bottom_0().right_0().h(size)
                                    }
                                    Some(SplitDirection::Left) => {
                                        div.top_0().left_0().bottom_0().w(size)
                                    }
                                    Some(SplitDirection::Right) => {
                                        div.top_0().bottom_0().right_0().w(size)
                                    }
                                }
                            }),
                    )
            })
            .when(self.need_tab_bar_at(TabBarPlacement::Bottom, cx), |pane| {
                pane.child(self.render_tab_bar(ui::TabBarPlacement::Bottom, cx))
            })
            .on_mouse_down(
                MouseButton::Navigate(NavigationDirection::Back),
                cx.listener(|pane, _, cx| {
                    if let Some(workspace) = pane.workspace.upgrade() {
                        let pane = cx.view().downgrade();
                        cx.window_context().defer(move |cx| {
                            workspace.update(cx, |workspace, cx| {
                                workspace.go_back(pane, cx).detach_and_log_err(cx)
                            })
                        })
                    }
                }),
            )
            .on_mouse_down(
                MouseButton::Navigate(NavigationDirection::Forward),
                cx.listener(|pane, _, cx| {
                    if let Some(workspace) = pane.workspace.upgrade() {
                        let pane = cx.view().downgrade();
                        cx.window_context().defer(move |cx| {
                            workspace.update(cx, |workspace, cx| {
                                workspace.go_forward(pane, cx).detach_and_log_err(cx)
                            })
                        })
                    }
                }),
            )
    }
}

impl ItemNavHistory {
    pub fn push<D: 'static + Send + Any>(&mut self, data: Option<D>, cx: &mut WindowContext) {
        self.history
            .push(data, self.item.clone(), self.is_preview, cx);
    }

    pub fn pop_backward(&mut self, cx: &mut WindowContext) -> Option<NavigationEntry> {
        self.history.pop(NavigationMode::GoingBack, cx)
    }

    pub fn pop_forward(&mut self, cx: &mut WindowContext) -> Option<NavigationEntry> {
        self.history.pop(NavigationMode::GoingForward, cx)
    }
}

impl NavHistory {
    pub fn for_each_entry(
        &self,
        cx: &AppContext,
        mut f: impl FnMut(&NavigationEntry, (ProjectPath, Option<PathBuf>)),
    ) {
        let borrowed_history = self.0.lock();
        borrowed_history
            .forward_stack
            .iter()
            .chain(borrowed_history.backward_stack.iter())
            .chain(borrowed_history.closed_stack.iter())
            .for_each(|entry| {
                if let Some(project_and_abs_path) =
                    borrowed_history.paths_by_item.get(&entry.item.id())
                {
                    f(entry, project_and_abs_path.clone());
                } else if let Some(item) = entry.item.upgrade() {
                    if let Some(path) = item.project_path(cx) {
                        f(entry, (path, None));
                    }
                }
            })
    }

    pub fn set_mode(&mut self, mode: NavigationMode) {
        self.0.lock().mode = mode;
    }

    pub fn mode(&self) -> NavigationMode {
        self.0.lock().mode
    }

    pub fn disable(&mut self) {
        self.0.lock().mode = NavigationMode::Disabled;
    }

    pub fn enable(&mut self) {
        self.0.lock().mode = NavigationMode::Normal;
    }

    pub fn pop(&mut self, mode: NavigationMode, cx: &mut WindowContext) -> Option<NavigationEntry> {
        let mut state = self.0.lock();
        let entry = match mode {
            NavigationMode::Normal | NavigationMode::Disabled | NavigationMode::ClosingItem => {
                return None
            }
            NavigationMode::GoingBack => &mut state.backward_stack,
            NavigationMode::GoingForward => &mut state.forward_stack,
            NavigationMode::ReopeningClosedItem => &mut state.closed_stack,
        }
        .pop_back();
        if entry.is_some() {
            state.did_update(cx);
        }
        entry
    }

    pub fn push<D: 'static + Send + Any>(
        &mut self,
        data: Option<D>,
        item: Arc<dyn WeakItemHandle>,
        is_preview: bool,
        cx: &mut WindowContext,
    ) {
        let state = &mut *self.0.lock();
        match state.mode {
            NavigationMode::Disabled => {}
            NavigationMode::Normal | NavigationMode::ReopeningClosedItem => {
                if state.backward_stack.len() >= MAX_NAVIGATION_HISTORY_LEN {
                    state.backward_stack.pop_front();
                }
                state.backward_stack.push_back(NavigationEntry {
                    item,
                    data: data.map(|data| Box::new(data) as Box<dyn Any + Send>),
                    timestamp: state.next_timestamp.fetch_add(1, Ordering::SeqCst),
                    is_preview,
                });
                state.forward_stack.clear();
            }
            NavigationMode::GoingBack => {
                if state.forward_stack.len() >= MAX_NAVIGATION_HISTORY_LEN {
                    state.forward_stack.pop_front();
                }
                state.forward_stack.push_back(NavigationEntry {
                    item,
                    data: data.map(|data| Box::new(data) as Box<dyn Any + Send>),
                    timestamp: state.next_timestamp.fetch_add(1, Ordering::SeqCst),
                    is_preview,
                });
            }
            NavigationMode::GoingForward => {
                if state.backward_stack.len() >= MAX_NAVIGATION_HISTORY_LEN {
                    state.backward_stack.pop_front();
                }
                state.backward_stack.push_back(NavigationEntry {
                    item,
                    data: data.map(|data| Box::new(data) as Box<dyn Any + Send>),
                    timestamp: state.next_timestamp.fetch_add(1, Ordering::SeqCst),
                    is_preview,
                });
            }
            NavigationMode::ClosingItem => {
                if state.closed_stack.len() >= MAX_NAVIGATION_HISTORY_LEN {
                    state.closed_stack.pop_front();
                }
                state.closed_stack.push_back(NavigationEntry {
                    item,
                    data: data.map(|data| Box::new(data) as Box<dyn Any + Send>),
                    timestamp: state.next_timestamp.fetch_add(1, Ordering::SeqCst),
                    is_preview,
                });
            }
        }
        state.did_update(cx);
    }

    pub fn remove_item(&mut self, item_id: EntityId) {
        let mut state = self.0.lock();
        state.paths_by_item.remove(&item_id);
        state
            .backward_stack
            .retain(|entry| entry.item.id() != item_id);
        state
            .forward_stack
            .retain(|entry| entry.item.id() != item_id);
        state
            .closed_stack
            .retain(|entry| entry.item.id() != item_id);
    }

    pub fn path_for_item(&self, item_id: EntityId) -> Option<(ProjectPath, Option<PathBuf>)> {
        self.0.lock().paths_by_item.get(&item_id).cloned()
    }
}

impl NavHistoryState {
    pub fn did_update(&self, cx: &mut WindowContext) {
        if let Some(pane) = self.pane.upgrade() {
            cx.defer(move |cx| {
                pane.update(cx, |pane, cx| pane.history_updated(cx));
            });
        }
    }
}

fn dirty_message_for(buffer_path: Option<ProjectPath>) -> String {
    let path = buffer_path
        .as_ref()
        .and_then(|p| {
            p.path
                .to_str()
                .and_then(|s| if s == "" { None } else { Some(s) })
        })
        .unwrap_or("This buffer");
    let path = truncate_and_remove_front(path, 80);
    format!("{path} contains unsaved edits. Do you want to save it?")
}

pub fn tab_details(items: &Vec<Box<dyn ItemHandle>>, cx: &AppContext) -> Vec<usize> {
    let mut tab_details = items.iter().map(|_| 0).collect::<Vec<_>>();
    let mut tab_descriptions = HashMap::default();
    let mut done = false;
    while !done {
        done = true;

        // Store item indices by their tab description.
        for (ix, (item, detail)) in items.iter().zip(&tab_details).enumerate() {
            if let Some(description) = item.tab_description(*detail, cx) {
                if *detail == 0
                    || Some(&description) != item.tab_description(detail - 1, cx).as_ref()
                {
                    tab_descriptions
                        .entry(description)
                        .or_insert(Vec::new())
                        .push(ix);
                }
            }
        }

        // If two or more items have the same tab description, increase their level
        // of detail and try again.
        for (_, item_ixs) in tab_descriptions.drain() {
            if item_ixs.len() > 1 {
                done = false;
                for ix in item_ixs {
                    tab_details[ix] += 1;
                }
            }
        }
    }

    tab_details
}

pub fn render_item_indicator(item: Box<dyn ItemHandle>, cx: &WindowContext) -> Option<Indicator> {
    maybe!({
        let indicator_color = match (item.has_conflict(cx), item.is_dirty(cx)) {
            (true, _) => Color::Warning,
            (_, true) => Color::Accent,
            (false, false) => return None,
        };

        Some(Indicator::dot().color(indicator_color))
    })
}

#[cfg(test)]
mod tests {
    use super::*;
    use crate::item::test::{TestItem, TestProjectItem};
    use gpui::{TestAppContext, VisualTestContext};
    use project::FakeFs;
    use settings::SettingsStore;
    use theme::LoadThemes;

    #[gpui::test]
    async fn test_remove_active_empty(cx: &mut TestAppContext) {
        init_test(cx);
        let fs = FakeFs::new(cx.executor());

        let project = Project::test(fs, None, cx).await;
        let (workspace, cx) = cx.add_window_view(|cx| Workspace::test_new(project.clone(), cx));
        let pane = workspace.update(cx, |workspace, _| workspace.active_pane().clone());

        pane.update(cx, |pane, cx| {
            assert!(pane
                .close_active_item(&CloseActiveItem { save_intent: None }, cx)
                .is_none())
        });
    }

    #[gpui::test]
    async fn test_add_item_with_new_item(cx: &mut TestAppContext) {
        init_test(cx);
        let fs = FakeFs::new(cx.executor());

        let project = Project::test(fs, None, cx).await;
        let (workspace, cx) = cx.add_window_view(|cx| Workspace::test_new(project.clone(), cx));
        let pane = workspace.update(cx, |workspace, _| workspace.active_pane().clone());

        // 1. Add with a destination index
        //   a. Add before the active item
        set_labeled_items(&pane, ["A", "B*", "C"], cx);
        pane.update(cx, |pane, cx| {
            pane.add_item(
                Box::new(cx.new_view(|cx| TestItem::new(cx).with_label("D"))),
                false,
                false,
                Some(0),
                cx,
            );
        });
        assert_item_labels(&pane, ["D*", "A", "B", "C"], cx);

        //   b. Add after the active item
        set_labeled_items(&pane, ["A", "B*", "C"], cx);
        pane.update(cx, |pane, cx| {
            pane.add_item(
                Box::new(cx.new_view(|cx| TestItem::new(cx).with_label("D"))),
                false,
                false,
                Some(2),
                cx,
            );
        });
        assert_item_labels(&pane, ["A", "B", "D*", "C"], cx);

        //   c. Add at the end of the item list (including off the length)
        set_labeled_items(&pane, ["A", "B*", "C"], cx);
        pane.update(cx, |pane, cx| {
            pane.add_item(
                Box::new(cx.new_view(|cx| TestItem::new(cx).with_label("D"))),
                false,
                false,
                Some(5),
                cx,
            );
        });
        assert_item_labels(&pane, ["A", "B", "C", "D*"], cx);

        // 2. Add without a destination index
        //   a. Add with active item at the start of the item list
        set_labeled_items(&pane, ["A*", "B", "C"], cx);
        pane.update(cx, |pane, cx| {
            pane.add_item(
                Box::new(cx.new_view(|cx| TestItem::new(cx).with_label("D"))),
                false,
                false,
                None,
                cx,
            );
        });
        set_labeled_items(&pane, ["A", "D*", "B", "C"], cx);

        //   b. Add with active item at the end of the item list
        set_labeled_items(&pane, ["A", "B", "C*"], cx);
        pane.update(cx, |pane, cx| {
            pane.add_item(
                Box::new(cx.new_view(|cx| TestItem::new(cx).with_label("D"))),
                false,
                false,
                None,
                cx,
            );
        });
        assert_item_labels(&pane, ["A", "B", "C", "D*"], cx);
    }

    #[gpui::test]
    async fn test_add_item_with_existing_item(cx: &mut TestAppContext) {
        init_test(cx);
        let fs = FakeFs::new(cx.executor());

        let project = Project::test(fs, None, cx).await;
        let (workspace, cx) = cx.add_window_view(|cx| Workspace::test_new(project.clone(), cx));
        let pane = workspace.update(cx, |workspace, _| workspace.active_pane().clone());

        // 1. Add with a destination index
        //   1a. Add before the active item
        let [_, _, _, d] = set_labeled_items(&pane, ["A", "B*", "C", "D"], cx);
        pane.update(cx, |pane, cx| {
            pane.add_item(d, false, false, Some(0), cx);
        });
        assert_item_labels(&pane, ["D*", "A", "B", "C"], cx);

        //   1b. Add after the active item
        let [_, _, _, d] = set_labeled_items(&pane, ["A", "B*", "C", "D"], cx);
        pane.update(cx, |pane, cx| {
            pane.add_item(d, false, false, Some(2), cx);
        });
        assert_item_labels(&pane, ["A", "B", "D*", "C"], cx);

        //   1c. Add at the end of the item list (including off the length)
        let [a, _, _, _] = set_labeled_items(&pane, ["A", "B*", "C", "D"], cx);
        pane.update(cx, |pane, cx| {
            pane.add_item(a, false, false, Some(5), cx);
        });
        assert_item_labels(&pane, ["B", "C", "D", "A*"], cx);

        //   1d. Add same item to active index
        let [_, b, _] = set_labeled_items(&pane, ["A", "B*", "C"], cx);
        pane.update(cx, |pane, cx| {
            pane.add_item(b, false, false, Some(1), cx);
        });
        assert_item_labels(&pane, ["A", "B*", "C"], cx);

        //   1e. Add item to index after same item in last position
        let [_, _, c] = set_labeled_items(&pane, ["A", "B*", "C"], cx);
        pane.update(cx, |pane, cx| {
            pane.add_item(c, false, false, Some(2), cx);
        });
        assert_item_labels(&pane, ["A", "B", "C*"], cx);

        // 2. Add without a destination index
        //   2a. Add with active item at the start of the item list
        let [_, _, _, d] = set_labeled_items(&pane, ["A*", "B", "C", "D"], cx);
        pane.update(cx, |pane, cx| {
            pane.add_item(d, false, false, None, cx);
        });
        assert_item_labels(&pane, ["A", "D*", "B", "C"], cx);

        //   2b. Add with active item at the end of the item list
        let [a, _, _, _] = set_labeled_items(&pane, ["A", "B", "C", "D*"], cx);
        pane.update(cx, |pane, cx| {
            pane.add_item(a, false, false, None, cx);
        });
        assert_item_labels(&pane, ["B", "C", "D", "A*"], cx);

        //   2c. Add active item to active item at end of list
        let [_, _, c] = set_labeled_items(&pane, ["A", "B", "C*"], cx);
        pane.update(cx, |pane, cx| {
            pane.add_item(c, false, false, None, cx);
        });
        assert_item_labels(&pane, ["A", "B", "C*"], cx);

        //   2d. Add active item to active item at start of list
        let [a, _, _] = set_labeled_items(&pane, ["A*", "B", "C"], cx);
        pane.update(cx, |pane, cx| {
            pane.add_item(a, false, false, None, cx);
        });
        assert_item_labels(&pane, ["A*", "B", "C"], cx);
    }

    #[gpui::test]
    async fn test_add_item_with_same_project_entries(cx: &mut TestAppContext) {
        init_test(cx);
        let fs = FakeFs::new(cx.executor());

        let project = Project::test(fs, None, cx).await;
        let (workspace, cx) = cx.add_window_view(|cx| Workspace::test_new(project.clone(), cx));
        let pane = workspace.update(cx, |workspace, _| workspace.active_pane().clone());

        // singleton view
        pane.update(cx, |pane, cx| {
            pane.add_item(
                Box::new(cx.new_view(|cx| {
                    TestItem::new(cx)
                        .with_singleton(true)
                        .with_label("buffer 1")
                        .with_project_items(&[TestProjectItem::new(1, "one.txt", cx)])
                })),
                false,
                false,
                None,
                cx,
            );
        });
        assert_item_labels(&pane, ["buffer 1*"], cx);

        // new singleton view with the same project entry
        pane.update(cx, |pane, cx| {
            pane.add_item(
                Box::new(cx.new_view(|cx| {
                    TestItem::new(cx)
                        .with_singleton(true)
                        .with_label("buffer 1")
                        .with_project_items(&[TestProjectItem::new(1, "1.txt", cx)])
                })),
                false,
                false,
                None,
                cx,
            );
        });
        assert_item_labels(&pane, ["buffer 1*"], cx);

        // new singleton view with different project entry
        pane.update(cx, |pane, cx| {
            pane.add_item(
                Box::new(cx.new_view(|cx| {
                    TestItem::new(cx)
                        .with_singleton(true)
                        .with_label("buffer 2")
                        .with_project_items(&[TestProjectItem::new(2, "2.txt", cx)])
                })),
                false,
                false,
                None,
                cx,
            );
        });
        assert_item_labels(&pane, ["buffer 1", "buffer 2*"], cx);

        // new multibuffer view with the same project entry
        pane.update(cx, |pane, cx| {
            pane.add_item(
                Box::new(cx.new_view(|cx| {
                    TestItem::new(cx)
                        .with_singleton(false)
                        .with_label("multibuffer 1")
                        .with_project_items(&[TestProjectItem::new(1, "1.txt", cx)])
                })),
                false,
                false,
                None,
                cx,
            );
        });
        assert_item_labels(&pane, ["buffer 1", "buffer 2", "multibuffer 1*"], cx);

        // another multibuffer view with the same project entry
        pane.update(cx, |pane, cx| {
            pane.add_item(
                Box::new(cx.new_view(|cx| {
                    TestItem::new(cx)
                        .with_singleton(false)
                        .with_label("multibuffer 1b")
                        .with_project_items(&[TestProjectItem::new(1, "1.txt", cx)])
                })),
                false,
                false,
                None,
                cx,
            );
        });
        assert_item_labels(
            &pane,
            ["buffer 1", "buffer 2", "multibuffer 1", "multibuffer 1b*"],
            cx,
        );
    }

    #[gpui::test]
    async fn test_remove_item_ordering(cx: &mut TestAppContext) {
        init_test(cx);
        let fs = FakeFs::new(cx.executor());

        let project = Project::test(fs, None, cx).await;
        let (workspace, cx) = cx.add_window_view(|cx| Workspace::test_new(project.clone(), cx));
        let pane = workspace.update(cx, |workspace, _| workspace.active_pane().clone());

        add_labeled_item(&pane, "A", false, cx);
        add_labeled_item(&pane, "B", false, cx);
        add_labeled_item(&pane, "C", false, cx);
        add_labeled_item(&pane, "D", false, cx);
        assert_item_labels(&pane, ["A", "B", "C", "D*"], cx);

        pane.update(cx, |pane, cx| pane.activate_item(1, false, false, cx));
        add_labeled_item(&pane, "1", false, cx);
        assert_item_labels(&pane, ["A", "B", "1*", "C", "D"], cx);

        pane.update(cx, |pane, cx| {
            pane.close_active_item(&CloseActiveItem { save_intent: None }, cx)
        })
        .unwrap()
        .await
        .unwrap();
        assert_item_labels(&pane, ["A", "B*", "C", "D"], cx);

        pane.update(cx, |pane, cx| pane.activate_item(3, false, false, cx));
        assert_item_labels(&pane, ["A", "B", "C", "D*"], cx);

        pane.update(cx, |pane, cx| {
            pane.close_active_item(&CloseActiveItem { save_intent: None }, cx)
        })
        .unwrap()
        .await
        .unwrap();
        assert_item_labels(&pane, ["A", "B*", "C"], cx);

        pane.update(cx, |pane, cx| {
            pane.close_active_item(&CloseActiveItem { save_intent: None }, cx)
        })
        .unwrap()
        .await
        .unwrap();
        assert_item_labels(&pane, ["A", "C*"], cx);

        pane.update(cx, |pane, cx| {
            pane.close_active_item(&CloseActiveItem { save_intent: None }, cx)
        })
        .unwrap()
        .await
        .unwrap();
        assert_item_labels(&pane, ["A*"], cx);
    }

    #[gpui::test]
    async fn test_close_inactive_items(cx: &mut TestAppContext) {
        init_test(cx);
        let fs = FakeFs::new(cx.executor());

        let project = Project::test(fs, None, cx).await;
        let (workspace, cx) = cx.add_window_view(|cx| Workspace::test_new(project.clone(), cx));
        let pane = workspace.update(cx, |workspace, _| workspace.active_pane().clone());

        set_labeled_items(&pane, ["A", "B", "C*", "D", "E"], cx);

        pane.update(cx, |pane, cx| {
            pane.close_inactive_items(&CloseInactiveItems { save_intent: None }, cx)
        })
        .unwrap()
        .await
        .unwrap();
        assert_item_labels(&pane, ["C*"], cx);
    }

    #[gpui::test]
    async fn test_close_clean_items(cx: &mut TestAppContext) {
        init_test(cx);
        let fs = FakeFs::new(cx.executor());

        let project = Project::test(fs, None, cx).await;
        let (workspace, cx) = cx.add_window_view(|cx| Workspace::test_new(project.clone(), cx));
        let pane = workspace.update(cx, |workspace, _| workspace.active_pane().clone());

        add_labeled_item(&pane, "A", true, cx);
        add_labeled_item(&pane, "B", false, cx);
        add_labeled_item(&pane, "C", true, cx);
        add_labeled_item(&pane, "D", false, cx);
        add_labeled_item(&pane, "E", false, cx);
        assert_item_labels(&pane, ["A^", "B", "C^", "D", "E*"], cx);

        pane.update(cx, |pane, cx| pane.close_clean_items(&CloseCleanItems, cx))
            .unwrap()
            .await
            .unwrap();
        assert_item_labels(&pane, ["A^", "C*^"], cx);
    }

    #[gpui::test]
    async fn test_close_items_to_the_left(cx: &mut TestAppContext) {
        init_test(cx);
        let fs = FakeFs::new(cx.executor());

        let project = Project::test(fs, None, cx).await;
        let (workspace, cx) = cx.add_window_view(|cx| Workspace::test_new(project.clone(), cx));
        let pane = workspace.update(cx, |workspace, _| workspace.active_pane().clone());

        set_labeled_items(&pane, ["A", "B", "C*", "D", "E"], cx);

        pane.update(cx, |pane, cx| {
            pane.close_items_to_the_left(&CloseItemsToTheLeft, cx)
        })
        .unwrap()
        .await
        .unwrap();
        assert_item_labels(&pane, ["C*", "D", "E"], cx);
    }

    #[gpui::test]
    async fn test_close_items_to_the_right(cx: &mut TestAppContext) {
        init_test(cx);
        let fs = FakeFs::new(cx.executor());

        let project = Project::test(fs, None, cx).await;
        let (workspace, cx) = cx.add_window_view(|cx| Workspace::test_new(project.clone(), cx));
        let pane = workspace.update(cx, |workspace, _| workspace.active_pane().clone());

        set_labeled_items(&pane, ["A", "B", "C*", "D", "E"], cx);

        pane.update(cx, |pane, cx| {
            pane.close_items_to_the_right(&CloseItemsToTheRight, cx)
        })
        .unwrap()
        .await
        .unwrap();
        assert_item_labels(&pane, ["A", "B", "C*"], cx);
    }

    #[gpui::test]
    async fn test_close_all_items(cx: &mut TestAppContext) {
        init_test(cx);
        let fs = FakeFs::new(cx.executor());

        let project = Project::test(fs, None, cx).await;
        let (workspace, cx) = cx.add_window_view(|cx| Workspace::test_new(project.clone(), cx));
        let pane = workspace.update(cx, |workspace, _| workspace.active_pane().clone());

        add_labeled_item(&pane, "A", false, cx);
        add_labeled_item(&pane, "B", false, cx);
        add_labeled_item(&pane, "C", false, cx);
        assert_item_labels(&pane, ["A", "B", "C*"], cx);

        pane.update(cx, |pane, cx| {
            pane.close_all_items(&CloseAllItems { save_intent: None }, cx)
        })
        .unwrap()
        .await
        .unwrap();
        assert_item_labels(&pane, [], cx);

        add_labeled_item(&pane, "A", true, cx);
        add_labeled_item(&pane, "B", true, cx);
        add_labeled_item(&pane, "C", true, cx);
        assert_item_labels(&pane, ["A^", "B^", "C*^"], cx);

        let save = pane
            .update(cx, |pane, cx| {
                pane.close_all_items(&CloseAllItems { save_intent: None }, cx)
            })
            .unwrap();

        cx.executor().run_until_parked();
        cx.simulate_prompt_answer(2);
        save.await.unwrap();
        assert_item_labels(&pane, [], cx);
    }

    fn init_test(cx: &mut TestAppContext) {
        cx.update(|cx| {
            let settings_store = SettingsStore::test(cx);
            cx.set_global(settings_store);
            theme::init(LoadThemes::JustBase, cx);
            crate::init_settings(cx);
            Project::init_settings(cx);
        });
    }

    fn add_labeled_item(
        pane: &View<Pane>,
        label: &str,
        is_dirty: bool,
        cx: &mut VisualTestContext,
    ) -> Box<View<TestItem>> {
        pane.update(cx, |pane, cx| {
            let labeled_item = Box::new(
                cx.new_view(|cx| TestItem::new(cx).with_label(label).with_dirty(is_dirty)),
            );
            pane.add_item(labeled_item.clone(), false, false, None, cx);
            labeled_item
        })
    }

    fn set_labeled_items<const COUNT: usize>(
        pane: &View<Pane>,
        labels: [&str; COUNT],
        cx: &mut VisualTestContext,
    ) -> [Box<View<TestItem>>; COUNT] {
        pane.update(cx, |pane, cx| {
            pane.items.clear();
            let mut active_item_index = 0;

            let mut index = 0;
            let items = labels.map(|mut label| {
                if label.ends_with('*') {
                    label = label.trim_end_matches('*');
                    active_item_index = index;
                }

                let labeled_item = Box::new(cx.new_view(|cx| TestItem::new(cx).with_label(label)));
                pane.add_item(labeled_item.clone(), false, false, None, cx);
                index += 1;
                labeled_item
            });

            pane.activate_item(active_item_index, false, false, cx);

            items
        })
    }

    // Assert the item label, with the active item label suffixed with a '*'
    fn assert_item_labels<const COUNT: usize>(
        pane: &View<Pane>,
        expected_states: [&str; COUNT],
        cx: &mut VisualTestContext,
    ) {
        pane.update(cx, |pane, cx| {
            let actual_states = pane
                .items
                .iter()
                .enumerate()
                .map(|(ix, item)| {
                    let mut state = item
                        .to_any()
                        .downcast::<TestItem>()
                        .unwrap()
                        .read(cx)
                        .label
                        .clone();
                    if ix == pane.active_item_index {
                        state.push('*');
                    }
                    if item.is_dirty(cx) {
                        state.push('^');
                    }
                    state
                })
                .collect::<Vec<_>>();

            assert_eq!(
                actual_states, expected_states,
                "pane items do not match expectation"
            );
        })
    }
}

impl Render for DraggedTab {
    fn render(&mut self, cx: &mut ViewContext<Self>) -> impl IntoElement {
        let ui_font = ThemeSettings::get_global(cx).ui_font.family.clone();
        let label = self.item.tab_content(
            TabContentParams {
                detail: Some(self.detail),
                selected: false,
                preview: false,
            },
            cx,
        );
        Tab::new("")
            .selected(self.is_active)
            .child(label)
            .render(cx)
            .font_family(ui_font)
    }
}<|MERGE_RESOLUTION|>--- conflicted
+++ resolved
@@ -1669,7 +1669,6 @@
         })
     }
 
-<<<<<<< HEAD
     fn need_tab_bar_at(&self, placement: TabBarPlacement, cx: &mut ViewContext<'_, Pane>) -> bool {
         let Some(item) = self.active_item() else {
             return false;
@@ -1682,8 +1681,6 @@
         placement: ui::TabBarPlacement,
         cx: &mut ViewContext<'_, Pane>,
     ) -> impl IntoElement {
-=======
-    fn render_tab_bar(&mut self, cx: &mut ViewContext<'_, Pane>) -> impl IntoElement {
         let navigate_backward = IconButton::new("navigate_backward", IconName::ArrowLeft)
             .shape(IconButtonShape::Square)
             .icon_size(IconSize::Small)
@@ -1704,7 +1701,6 @@
             .disabled(!self.can_navigate_forward())
             .tooltip(|cx| Tooltip::for_action("Go Forward", &GoForward, cx));
 
->>>>>>> c260f7d5
         TabBar::new("tab_bar")
             .placement(placement)
             .track_scroll(self.tab_bar_scroll_handle.clone())
