--- conflicted
+++ resolved
@@ -10,13 +10,9 @@
 use gpui::{
     actions, anchored, deferred, impl_actions, prelude::*, Action, AnchorCorner, AnyElement,
     AppContext, AsyncWindowContext, ClickEvent, DismissEvent, Div, DragMoveEvent, EntityId,
-<<<<<<< HEAD
-    EventEmitter, ExternalPaths, FocusHandle, FocusableView, Model, MouseButton, MouseDownEvent,
-=======
     EventEmitter, ExternalPaths, FocusHandle, FocusableView, KeyContext, Model, MouseButton,
->>>>>>> 3e6a9f68
-    NavigationDirection, Pixels, Point, PromptLevel, Render, ScrollHandle, Subscription, Task,
-    View, ViewContext, VisualContext, WeakFocusHandle, WeakView, WindowContext,
+    MouseDownEvent, NavigationDirection, Pixels, Point, PromptLevel, Render, ScrollHandle,
+    Subscription, Task, View, ViewContext, VisualContext, WeakFocusHandle, WeakView, WindowContext,
 };
 use parking_lot::Mutex;
 use project::{Project, ProjectEntryId, ProjectPath};
