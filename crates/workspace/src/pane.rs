--- conflicted
+++ resolved
@@ -158,13 +158,10 @@
         SplitDown,
         SplitHorizontal,
         SplitVertical,
-        TogglePreviewTab,
-<<<<<<< HEAD
         SwapItemLeft,
         SwapItemRight,
-=======
+        TogglePreviewTab,
         TogglePinTab,
->>>>>>> 93a3e8bc
     ]
 );
 
@@ -2599,14 +2596,11 @@
             .on_action(cx.listener(|pane: &mut Pane, _: &ActivateNextItem, cx| {
                 pane.activate_next_item(true, cx);
             }))
-<<<<<<< HEAD
             .on_action(cx.listener(|pane, _: &SwapItemLeft, cx| pane.swap_item_left(cx)))
             .on_action(cx.listener(|pane, _: &SwapItemRight, cx| pane.swap_item_right(cx)))
-=======
             .on_action(cx.listener(|pane, action, cx| {
                 pane.toggle_pin_tab(action, cx);
             }))
->>>>>>> 93a3e8bc
             .when(PreviewTabsSettings::get_global(cx).enabled, |this| {
                 this.on_action(cx.listener(|pane: &mut Pane, _: &TogglePreviewTab, cx| {
                     if let Some(active_item_id) = pane.active_item().map(|i| i.item_id()) {
