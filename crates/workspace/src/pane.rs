use crate::{
    item::{
        ActivateOnClose, ClosePosition, Item, ItemHandle, ItemSettings, PreviewTabsSettings,
        ShowCloseButton, ShowDiagnostics, TabContentParams, TabTooltipContent, WeakItemHandle,
    },
    move_item,
    notifications::NotifyResultExt,
    toolbar::Toolbar,
    workspace_settings::{AutosaveSetting, TabBarSettings, WorkspaceSettings},
    CloseWindow, NewFile, NewTerminal, OpenInTerminal, OpenOptions, OpenTerminal, OpenVisible,
    SplitDirection, ToggleFileFinder, ToggleProjectSymbols, ToggleZoom, Workspace,
};
use anyhow::Result;
use collections::{BTreeSet, HashMap, HashSet, VecDeque};
use futures::{stream::FuturesUnordered, StreamExt};
use gpui::{
    actions, anchored, deferred, impl_actions, prelude::*, Action, AnyElement, App,
    AsyncWindowContext, ClickEvent, ClipboardItem, Context, Corner, Div, DragMoveEvent, Entity,
    EntityId, EventEmitter, ExternalPaths, FocusHandle, FocusOutEvent, Focusable, KeyContext,
    MouseButton, MouseDownEvent, NavigationDirection, Pixels, Point, PromptLevel, Render,
    ScrollHandle, Subscription, Task, WeakEntity, WeakFocusHandle, Window,
};
use itertools::Itertools;
use language::DiagnosticSeverity;
use parking_lot::Mutex;
use project::{Project, ProjectEntryId, ProjectPath, WorktreeId};
use schemars::JsonSchema;
use serde::Deserialize;
use settings::{Settings, SettingsStore};
use std::{
    any::Any,
    cmp, fmt, mem,
    ops::ControlFlow,
    path::PathBuf,
    rc::Rc,
    sync::{
        atomic::{AtomicUsize, Ordering},
        Arc,
    },
};
use theme::ThemeSettings;
use ui::{
    prelude::*, right_click_menu, ButtonSize, Color, ContextMenu, ContextMenuEntry,
    ContextMenuItem, DecoratedIcon, IconButton, IconButtonShape, IconDecoration,
    IconDecorationKind, IconName, IconSize, Indicator, Label, PopoverMenu, PopoverMenuHandle, Tab,
    TabBar, TabPosition, Tooltip,
};
use util::{debug_panic, maybe, truncate_and_remove_front, ResultExt};

/// A selected entry in e.g. project panel.
#[derive(Copy, Clone, Debug, PartialEq, Eq, PartialOrd, Ord, Hash)]
pub struct SelectedEntry {
    pub worktree_id: WorktreeId,
    pub entry_id: ProjectEntryId,
}

/// A group of selected entries from project panel.
#[derive(Debug)]
pub struct DraggedSelection {
    pub active_selection: SelectedEntry,
    pub marked_selections: Arc<BTreeSet<SelectedEntry>>,
}

impl DraggedSelection {
    pub fn items<'a>(&'a self) -> Box<dyn Iterator<Item = &'a SelectedEntry> + 'a> {
        if self.marked_selections.contains(&self.active_selection) {
            Box::new(self.marked_selections.iter())
        } else {
            Box::new(std::iter::once(&self.active_selection))
        }
    }
}

#[derive(Clone, Copy, PartialEq, Debug, Deserialize, JsonSchema)]
#[serde(rename_all = "snake_case")]
pub enum SaveIntent {
    /// write all files (even if unchanged)
    /// prompt before overwriting on-disk changes
    Save,
    /// same as Save, but without auto formatting
    SaveWithoutFormat,
    /// write any files that have local changes
    /// prompt before overwriting on-disk changes
    SaveAll,
    /// always prompt for a new path
    SaveAs,
    /// prompt "you have unsaved changes" before writing
    Close,
    /// write all dirty files, don't prompt on conflict
    Overwrite,
    /// skip all save-related behavior
    Skip,
}

#[derive(Clone, PartialEq, Debug, Deserialize, JsonSchema, Default)]
pub struct ActivateItem(pub usize);

#[derive(Clone, PartialEq, Debug, Deserialize, JsonSchema, Default)]
#[serde(deny_unknown_fields)]
pub struct CloseActiveItem {
    pub save_intent: Option<SaveIntent>,
    #[serde(default)]
    pub close_pinned: bool,
}

#[derive(Clone, PartialEq, Debug, Deserialize, JsonSchema, Default)]
#[serde(deny_unknown_fields)]
pub struct CloseInactiveItems {
    pub save_intent: Option<SaveIntent>,
    #[serde(default)]
    pub close_pinned: bool,
}

#[derive(Clone, PartialEq, Debug, Deserialize, JsonSchema, Default)]
#[serde(deny_unknown_fields)]
pub struct CloseAllItems {
    pub save_intent: Option<SaveIntent>,
    #[serde(default)]
    pub close_pinned: bool,
}

#[derive(Clone, PartialEq, Debug, Deserialize, JsonSchema, Default)]
#[serde(deny_unknown_fields)]
pub struct CloseCleanItems {
    #[serde(default)]
    pub close_pinned: bool,
}

#[derive(Clone, PartialEq, Debug, Deserialize, JsonSchema, Default)]
#[serde(deny_unknown_fields)]
pub struct CloseItemsToTheRight {
    #[serde(default)]
    pub close_pinned: bool,
}

#[derive(Clone, PartialEq, Debug, Deserialize, JsonSchema, Default)]
#[serde(deny_unknown_fields)]
pub struct CloseItemsToTheLeft {
    #[serde(default)]
    pub close_pinned: bool,
}

#[derive(Clone, PartialEq, Debug, Deserialize, JsonSchema, Default)]
#[serde(deny_unknown_fields)]
pub struct RevealInProjectPanel {
    #[serde(skip)]
    pub entry_id: Option<u64>,
}

#[derive(Clone, PartialEq, Debug, Deserialize, JsonSchema, Default)]
#[serde(deny_unknown_fields)]
pub struct DeploySearch {
    #[serde(default)]
    pub replace_enabled: bool,
}

impl_actions!(
    pane,
    [
        CloseAllItems,
        CloseActiveItem,
        CloseCleanItems,
        CloseItemsToTheLeft,
        CloseItemsToTheRight,
        CloseInactiveItems,
        ActivateItem,
        RevealInProjectPanel,
        DeploySearch,
    ]
);

actions!(
    pane,
    [
        ActivatePreviousItem,
        ActivateNextItem,
        ActivateLastItem,
        AlternateFile,
        GoBack,
        GoForward,
        JoinIntoNext,
        JoinAll,
        ReopenClosedItem,
        SplitLeft,
        SplitUp,
        SplitRight,
        SplitDown,
        SplitHorizontal,
        SplitVertical,
        SwapItemLeft,
        SwapItemRight,
        TogglePreviewTab,
        TogglePinTab,
    ]
);

impl DeploySearch {
    pub fn find() -> Self {
        Self {
            replace_enabled: false,
        }
    }
}

const MAX_NAVIGATION_HISTORY_LEN: usize = 1024;

pub enum Event {
    AddItem {
        item: Box<dyn ItemHandle>,
    },
    ActivateItem {
        local: bool,
        focus_changed: bool,
    },
    Remove {
        focus_on_pane: Option<Entity<Pane>>,
    },
    RemoveItem {
        idx: usize,
    },
    RemovedItem {
        item: Box<dyn ItemHandle>,
    },
    Split(SplitDirection),
    JoinAll,
    JoinIntoNext,
    ChangeItemTitle,
    Focus,
    ZoomIn,
    ZoomOut,
    UserSavedItem {
        item: Box<dyn WeakItemHandle>,
        save_intent: SaveIntent,
    },
}

impl fmt::Debug for Event {
    fn fmt(&self, f: &mut fmt::Formatter<'_>) -> fmt::Result {
        match self {
            Event::AddItem { item } => f
                .debug_struct("AddItem")
                .field("item", &item.item_id())
                .finish(),
            Event::ActivateItem { local, .. } => f
                .debug_struct("ActivateItem")
                .field("local", local)
                .finish(),
            Event::Remove { .. } => f.write_str("Remove"),
            Event::RemoveItem { idx } => f.debug_struct("RemoveItem").field("idx", idx).finish(),
            Event::RemovedItem { item } => f
                .debug_struct("RemovedItem")
                .field("item", &item.item_id())
                .finish(),
            Event::Split(direction) => f
                .debug_struct("Split")
                .field("direction", direction)
                .finish(),
            Event::JoinAll => f.write_str("JoinAll"),
            Event::JoinIntoNext => f.write_str("JoinIntoNext"),
            Event::ChangeItemTitle => f.write_str("ChangeItemTitle"),
            Event::Focus => f.write_str("Focus"),
            Event::ZoomIn => f.write_str("ZoomIn"),
            Event::ZoomOut => f.write_str("ZoomOut"),
            Event::UserSavedItem { item, save_intent } => f
                .debug_struct("UserSavedItem")
                .field("item", &item.id())
                .field("save_intent", save_intent)
                .finish(),
        }
    }
}

/// A container for 0 to many items that are open in the workspace.
/// Treats all items uniformly via the [`ItemHandle`] trait, whether it's an editor, search results multibuffer, terminal or something else,
/// responsible for managing item tabs, focus and zoom states and drag and drop features.
/// Can be split, see `PaneGroup` for more details.
pub struct Pane {
    alternate_file_items: (
        Option<Box<dyn WeakItemHandle>>,
        Option<Box<dyn WeakItemHandle>>,
    ),
    focus_handle: FocusHandle,
    items: Vec<Box<dyn ItemHandle>>,
    activation_history: Vec<ActivationHistoryEntry>,
    next_activation_timestamp: Arc<AtomicUsize>,
    zoomed: bool,
    was_focused: bool,
    active_item_index: usize,
    preview_item_id: Option<EntityId>,
    last_focus_handle_by_item: HashMap<EntityId, WeakFocusHandle>,
    nav_history: NavHistory,
    toolbar: Entity<Toolbar>,
    pub(crate) workspace: WeakEntity<Workspace>,
    project: WeakEntity<Project>,
    drag_split_direction: Option<SplitDirection>,
    can_drop_predicate: Option<Arc<dyn Fn(&dyn Any, &mut Window, &mut App) -> bool>>,
    custom_drop_handle: Option<
        Arc<dyn Fn(&mut Pane, &dyn Any, &mut Window, &mut Context<Pane>) -> ControlFlow<(), ()>>,
    >,
    can_split_predicate:
        Option<Arc<dyn Fn(&mut Self, &dyn Any, &mut Window, &mut Context<Self>) -> bool>>,
    should_display_tab_bar: Rc<dyn Fn(&Window, &mut Context<Pane>) -> bool>,
    render_tab_bar_buttons: Rc<
        dyn Fn(
            &mut Pane,
            &mut Window,
            &mut Context<Pane>,
        ) -> (Option<AnyElement>, Option<AnyElement>),
    >,
    show_tab_bar_buttons: bool,
    _subscriptions: Vec<Subscription>,
    tab_bar_scroll_handle: ScrollHandle,
    /// Is None if navigation buttons are permanently turned off (and should not react to setting changes).
    /// Otherwise, when `display_nav_history_buttons` is Some, it determines whether nav buttons should be displayed.
    display_nav_history_buttons: Option<bool>,
    double_click_dispatch_action: Box<dyn Action>,
    save_modals_spawned: HashSet<EntityId>,
    close_pane_if_empty: bool,
    pub new_item_context_menu_handle: PopoverMenuHandle<ContextMenu>,
    pub split_item_context_menu_handle: PopoverMenuHandle<ContextMenu>,
    pinned_tab_count: usize,
    diagnostics: HashMap<ProjectPath, DiagnosticSeverity>,
    zoom_out_on_close: bool,
}

pub struct ActivationHistoryEntry {
    pub entity_id: EntityId,
    pub timestamp: usize,
}

pub struct ItemNavHistory {
    history: NavHistory,
    item: Arc<dyn WeakItemHandle>,
    is_preview: bool,
}

#[derive(Clone)]
pub struct NavHistory(Arc<Mutex<NavHistoryState>>);

struct NavHistoryState {
    mode: NavigationMode,
    backward_stack: VecDeque<NavigationEntry>,
    forward_stack: VecDeque<NavigationEntry>,
    closed_stack: VecDeque<NavigationEntry>,
    paths_by_item: HashMap<EntityId, (ProjectPath, Option<PathBuf>)>,
    pane: WeakEntity<Pane>,
    next_timestamp: Arc<AtomicUsize>,
}

#[derive(Debug, Copy, Clone)]
pub enum NavigationMode {
    Normal,
    GoingBack,
    GoingForward,
    ClosingItem,
    ReopeningClosedItem,
    Disabled,
}

impl Default for NavigationMode {
    fn default() -> Self {
        Self::Normal
    }
}

pub struct NavigationEntry {
    pub item: Arc<dyn WeakItemHandle>,
    pub data: Option<Box<dyn Any + Send>>,
    pub timestamp: usize,
    pub is_preview: bool,
}

#[derive(Clone)]
pub struct DraggedTab {
    pub pane: Entity<Pane>,
    pub item: Box<dyn ItemHandle>,
    pub ix: usize,
    pub detail: usize,
    pub is_active: bool,
}

impl EventEmitter<Event> for Pane {}

impl Pane {
    pub fn new(
        workspace: WeakEntity<Workspace>,
        project: Entity<Project>,
        next_timestamp: Arc<AtomicUsize>,
        can_drop_predicate: Option<Arc<dyn Fn(&dyn Any, &mut Window, &mut App) -> bool + 'static>>,
        double_click_dispatch_action: Box<dyn Action>,
        window: &mut Window,
        cx: &mut Context<Self>,
    ) -> Self {
        let focus_handle = cx.focus_handle();

        let subscriptions = vec![
            cx.on_focus(&focus_handle, window, Pane::focus_in),
            cx.on_focus_in(&focus_handle, window, Pane::focus_in),
            cx.on_focus_out(&focus_handle, window, Pane::focus_out),
            cx.observe_global::<SettingsStore>(Self::settings_changed),
            cx.subscribe(&project, Self::project_events),
        ];

        let handle = cx.entity().downgrade();
        Self {
            alternate_file_items: (None, None),
            focus_handle,
            items: Vec::new(),
            activation_history: Vec::new(),
            next_activation_timestamp: next_timestamp.clone(),
            was_focused: false,
            zoomed: false,
            active_item_index: 0,
            preview_item_id: None,
            last_focus_handle_by_item: Default::default(),
            nav_history: NavHistory(Arc::new(Mutex::new(NavHistoryState {
                mode: NavigationMode::Normal,
                backward_stack: Default::default(),
                forward_stack: Default::default(),
                closed_stack: Default::default(),
                paths_by_item: Default::default(),
                pane: handle.clone(),
                next_timestamp,
            }))),
            toolbar: cx.new(|_| Toolbar::new()),
            tab_bar_scroll_handle: ScrollHandle::new(),
            drag_split_direction: None,
            workspace,
            project: project.downgrade(),
            can_drop_predicate,
            custom_drop_handle: None,
            can_split_predicate: None,
            should_display_tab_bar: Rc::new(|_, cx| TabBarSettings::get_global(cx).show),
            render_tab_bar_buttons: Rc::new(move |pane, window, cx| {
                if !pane.has_focus(window, cx) && !pane.context_menu_focused(window, cx) {
                    return (None, None);
                }
                // Ideally we would return a vec of elements here to pass directly to the [TabBar]'s
                // `end_slot`, but due to needing a view here that isn't possible.
                let right_children = h_flex()
                    // Instead we need to replicate the spacing from the [TabBar]'s `end_slot` here.
                    .gap(DynamicSpacing::Base04.rems(cx))
                    .child(
                        PopoverMenu::new("pane-tab-bar-popover-menu")
                            .trigger_with_tooltip(
                                IconButton::new("plus", IconName::Plus).icon_size(IconSize::Small),
                                Tooltip::text("New..."),
                            )
                            .anchor(Corner::TopRight)
                            .with_handle(pane.new_item_context_menu_handle.clone())
                            .menu(move |window, cx| {
                                Some(ContextMenu::build(window, cx, |menu, _, _| {
                                    menu.action("New File", NewFile.boxed_clone())
                                        .action(
                                            "Open File",
                                            ToggleFileFinder::default().boxed_clone(),
                                        )
                                        .separator()
                                        .action(
                                            "Search Project",
                                            DeploySearch {
                                                replace_enabled: false,
                                            }
                                            .boxed_clone(),
                                        )
                                        .action(
                                            "Search Symbols",
                                            ToggleProjectSymbols.boxed_clone(),
                                        )
                                        .separator()
                                        .action("New Terminal", NewTerminal.boxed_clone())
                                }))
                            }),
                    )
                    .child(
                        PopoverMenu::new("pane-tab-bar-split")
                            .trigger_with_tooltip(
                                IconButton::new("split", IconName::Split)
                                    .icon_size(IconSize::Small),
                                Tooltip::text("Split Pane"),
                            )
                            .anchor(Corner::TopRight)
                            .with_handle(pane.split_item_context_menu_handle.clone())
                            .menu(move |window, cx| {
                                ContextMenu::build(window, cx, |menu, _, _| {
                                    menu.action("Split Right", SplitRight.boxed_clone())
                                        .action("Split Left", SplitLeft.boxed_clone())
                                        .action("Split Up", SplitUp.boxed_clone())
                                        .action("Split Down", SplitDown.boxed_clone())
                                })
                                .into()
                            }),
                    )
                    .child({
                        let zoomed = pane.is_zoomed();
                        IconButton::new("toggle_zoom", IconName::Maximize)
                            .icon_size(IconSize::Small)
                            .toggle_state(zoomed)
                            .selected_icon(IconName::Minimize)
                            .on_click(cx.listener(|pane, _, window, cx| {
                                pane.toggle_zoom(&crate::ToggleZoom, window, cx);
                            }))
                            .tooltip(move |window, cx| {
                                Tooltip::for_action(
                                    if zoomed { "Zoom Out" } else { "Zoom In" },
                                    &ToggleZoom,
                                    window,
                                    cx,
                                )
                            })
                    })
                    .into_any_element()
                    .into();
                (None, right_children)
            }),
            show_tab_bar_buttons: TabBarSettings::get_global(cx).show_tab_bar_buttons,
            display_nav_history_buttons: Some(
                TabBarSettings::get_global(cx).show_nav_history_buttons,
            ),
            _subscriptions: subscriptions,
            double_click_dispatch_action,
            save_modals_spawned: HashSet::default(),
            close_pane_if_empty: true,
            split_item_context_menu_handle: Default::default(),
            new_item_context_menu_handle: Default::default(),
            pinned_tab_count: 0,
            diagnostics: Default::default(),
            zoom_out_on_close: true,
        }
    }

    fn alternate_file(&mut self, window: &mut Window, cx: &mut Context<Pane>) {
        let (_, alternative) = &self.alternate_file_items;
        if let Some(alternative) = alternative {
            let existing = self
                .items()
                .find_position(|item| item.item_id() == alternative.id());
            if let Some((ix, _)) = existing {
                self.activate_item(ix, true, true, window, cx);
            } else if let Some(upgraded) = alternative.upgrade() {
                self.add_item(upgraded, true, true, None, window, cx);
            }
        }
    }

    pub fn track_alternate_file_items(&mut self) {
        if let Some(item) = self.active_item().map(|item| item.downgrade_item()) {
            let (current, _) = &self.alternate_file_items;
            match current {
                Some(current) => {
                    if current.id() != item.id() {
                        self.alternate_file_items =
                            (Some(item), self.alternate_file_items.0.take());
                    }
                }
                None => {
                    self.alternate_file_items = (Some(item), None);
                }
            }
        }
    }

    pub fn has_focus(&self, window: &Window, cx: &App) -> bool {
        // We not only check whether our focus handle contains focus, but also
        // whether the active item might have focus, because we might have just activated an item
        // that hasn't rendered yet.
        // Before the next render, we might transfer focus
        // to the item, and `focus_handle.contains_focus` returns false because the `active_item`
        // is not hooked up to us in the dispatch tree.
        self.focus_handle.contains_focused(window, cx)
            || self.active_item().map_or(false, |item| {
                item.item_focus_handle(cx).contains_focused(window, cx)
            })
    }

    fn focus_in(&mut self, window: &mut Window, cx: &mut Context<Self>) {
        if !self.was_focused {
            self.was_focused = true;
            cx.emit(Event::Focus);
            cx.notify();
        }

        self.toolbar.update(cx, |toolbar, cx| {
            toolbar.focus_changed(true, window, cx);
        });

        if let Some(active_item) = self.active_item() {
            if self.focus_handle.is_focused(window) {
                // Schedule a redraw next frame, so that the focus changes below take effect
                cx.on_next_frame(window, |_, _, cx| {
                    cx.notify();
                });

                // Pane was focused directly. We need to either focus a view inside the active item,
                // or focus the active item itself
                if let Some(weak_last_focus_handle) =
                    self.last_focus_handle_by_item.get(&active_item.item_id())
                {
                    if let Some(focus_handle) = weak_last_focus_handle.upgrade() {
                        focus_handle.focus(window);
                        return;
                    }
                }

                active_item.item_focus_handle(cx).focus(window);
            } else if let Some(focused) = window.focused(cx) {
                if !self.context_menu_focused(window, cx) {
                    self.last_focus_handle_by_item
                        .insert(active_item.item_id(), focused.downgrade());
                }
            }
        }
    }

    pub fn context_menu_focused(&self, window: &mut Window, cx: &mut Context<Self>) -> bool {
        self.new_item_context_menu_handle.is_focused(window, cx)
            || self.split_item_context_menu_handle.is_focused(window, cx)
    }

    fn focus_out(&mut self, _event: FocusOutEvent, window: &mut Window, cx: &mut Context<Self>) {
        self.was_focused = false;
        self.toolbar.update(cx, |toolbar, cx| {
            toolbar.focus_changed(false, window, cx);
        });
        cx.notify();
    }

    fn project_events(
        &mut self,
        _project: Entity<Project>,
        event: &project::Event,
        cx: &mut Context<Self>,
    ) {
        match event {
            project::Event::DiskBasedDiagnosticsFinished { .. }
            | project::Event::DiagnosticsUpdated { .. } => {
                if ItemSettings::get_global(cx).show_diagnostics != ShowDiagnostics::Off {
                    self.update_diagnostics(cx);
                    cx.notify();
                }
            }
            _ => {}
        }
    }

    fn update_diagnostics(&mut self, cx: &mut Context<Self>) {
        let Some(project) = self.project.upgrade() else {
            return;
        };
        let show_diagnostics = ItemSettings::get_global(cx).show_diagnostics;
        self.diagnostics = if show_diagnostics != ShowDiagnostics::Off {
            project
                .read(cx)
                .diagnostic_summaries(false, cx)
                .filter_map(|(project_path, _, diagnostic_summary)| {
                    if diagnostic_summary.error_count > 0 {
                        Some((project_path, DiagnosticSeverity::ERROR))
                    } else if diagnostic_summary.warning_count > 0
                        && show_diagnostics != ShowDiagnostics::Errors
                    {
                        Some((project_path, DiagnosticSeverity::WARNING))
                    } else {
                        None
                    }
                })
                .collect()
        } else {
            HashMap::default()
        }
    }

    fn settings_changed(&mut self, cx: &mut Context<Self>) {
        let tab_bar_settings = TabBarSettings::get_global(cx);

        if let Some(display_nav_history_buttons) = self.display_nav_history_buttons.as_mut() {
            *display_nav_history_buttons = tab_bar_settings.show_nav_history_buttons;
        }
        self.show_tab_bar_buttons = tab_bar_settings.show_tab_bar_buttons;

        if !PreviewTabsSettings::get_global(cx).enabled {
            self.preview_item_id = None;
        }
        self.update_diagnostics(cx);
        cx.notify();
    }

    pub fn active_item_index(&self) -> usize {
        self.active_item_index
    }

    pub fn activation_history(&self) -> &[ActivationHistoryEntry] {
        &self.activation_history
    }

    pub fn set_should_display_tab_bar<F>(&mut self, should_display_tab_bar: F)
    where
        F: 'static + Fn(&Window, &mut Context<Pane>) -> bool,
    {
        self.should_display_tab_bar = Rc::new(should_display_tab_bar);
    }

    pub fn set_can_split(
        &mut self,
        can_split_predicate: Option<
            Arc<dyn Fn(&mut Self, &dyn Any, &mut Window, &mut Context<Self>) -> bool + 'static>,
        >,
    ) {
        self.can_split_predicate = can_split_predicate;
    }

    pub fn set_close_pane_if_empty(&mut self, close_pane_if_empty: bool, cx: &mut Context<Self>) {
        self.close_pane_if_empty = close_pane_if_empty;
        cx.notify();
    }

    pub fn set_can_navigate(&mut self, can_navigate: bool, cx: &mut Context<Self>) {
        self.toolbar.update(cx, |toolbar, cx| {
            toolbar.set_can_navigate(can_navigate, cx);
        });
        cx.notify();
    }

    pub fn set_render_tab_bar_buttons<F>(&mut self, cx: &mut Context<Self>, render: F)
    where
        F: 'static
            + Fn(
                &mut Pane,
                &mut Window,
                &mut Context<Pane>,
            ) -> (Option<AnyElement>, Option<AnyElement>),
    {
        self.render_tab_bar_buttons = Rc::new(render);
        cx.notify();
    }

    pub fn set_custom_drop_handle<F>(&mut self, cx: &mut Context<Self>, handle: F)
    where
        F: 'static
            + Fn(&mut Pane, &dyn Any, &mut Window, &mut Context<Pane>) -> ControlFlow<(), ()>,
    {
        self.custom_drop_handle = Some(Arc::new(handle));
        cx.notify();
    }

    pub fn nav_history_for_item<T: Item>(&self, item: &Entity<T>) -> ItemNavHistory {
        ItemNavHistory {
            history: self.nav_history.clone(),
            item: Arc::new(item.downgrade()),
            is_preview: self.preview_item_id == Some(item.item_id()),
        }
    }

    pub fn nav_history(&self) -> &NavHistory {
        &self.nav_history
    }

    pub fn nav_history_mut(&mut self) -> &mut NavHistory {
        &mut self.nav_history
    }

    pub fn disable_history(&mut self) {
        self.nav_history.disable();
    }

    pub fn enable_history(&mut self) {
        self.nav_history.enable();
    }

    pub fn can_navigate_backward(&self) -> bool {
        !self.nav_history.0.lock().backward_stack.is_empty()
    }

    pub fn can_navigate_forward(&self) -> bool {
        !self.nav_history.0.lock().forward_stack.is_empty()
    }

    fn navigate_backward(&mut self, window: &mut Window, cx: &mut Context<Self>) {
        if let Some(workspace) = self.workspace.upgrade() {
            let pane = cx.entity().downgrade();
            window.defer(cx, move |window, cx| {
                workspace.update(cx, |workspace, cx| {
                    workspace.go_back(pane, window, cx).detach_and_log_err(cx)
                })
            })
        }
    }

    fn navigate_forward(&mut self, window: &mut Window, cx: &mut Context<Self>) {
        if let Some(workspace) = self.workspace.upgrade() {
            let pane = cx.entity().downgrade();
            window.defer(cx, move |window, cx| {
                workspace.update(cx, |workspace, cx| {
                    workspace
                        .go_forward(pane, window, cx)
                        .detach_and_log_err(cx)
                })
            })
        }
    }

    fn history_updated(&mut self, cx: &mut Context<Self>) {
        self.toolbar.update(cx, |_, cx| cx.notify());
    }

    pub fn preview_item_id(&self) -> Option<EntityId> {
        self.preview_item_id
    }

    pub fn preview_item(&self) -> Option<Box<dyn ItemHandle>> {
        self.preview_item_id
            .and_then(|id| self.items.iter().find(|item| item.item_id() == id))
            .cloned()
    }

    pub fn preview_item_idx(&self) -> Option<usize> {
        if let Some(preview_item_id) = self.preview_item_id {
            self.items
                .iter()
                .position(|item| item.item_id() == preview_item_id)
        } else {
            None
        }
    }

    pub fn is_active_preview_item(&self, item_id: EntityId) -> bool {
        self.preview_item_id == Some(item_id)
    }

    /// Marks the item with the given ID as the preview item.
    /// This will be ignored if the global setting `preview_tabs` is disabled.
    pub fn set_preview_item_id(&mut self, item_id: Option<EntityId>, cx: &App) {
        if PreviewTabsSettings::get_global(cx).enabled {
            self.preview_item_id = item_id;
        }
    }

    pub(crate) fn set_pinned_count(&mut self, count: usize) {
        self.pinned_tab_count = count;
    }

    pub(crate) fn pinned_count(&self) -> usize {
        self.pinned_tab_count
    }

    pub fn handle_item_edit(&mut self, item_id: EntityId, cx: &App) {
        if let Some(preview_item) = self.preview_item() {
            if preview_item.item_id() == item_id && !preview_item.preserve_preview(cx) {
                self.set_preview_item_id(None, cx);
            }
        }
    }

    pub(crate) fn open_item(
        &mut self,
        project_entry_id: Option<ProjectEntryId>,
        focus_item: bool,
        allow_preview: bool,
        activate: bool,
        suggested_position: Option<usize>,
        window: &mut Window,
        cx: &mut Context<Self>,
        build_item: impl FnOnce(&mut Window, &mut Context<Pane>) -> Box<dyn ItemHandle>,
    ) -> Box<dyn ItemHandle> {
        let mut existing_item = None;
        if let Some(project_entry_id) = project_entry_id {
            for (index, item) in self.items.iter().enumerate() {
                if item.is_singleton(cx)
                    && item.project_entry_ids(cx).as_slice() == [project_entry_id]
                {
                    let item = item.boxed_clone();
                    existing_item = Some((index, item));
                    break;
                }
            }
        }
        if let Some((index, existing_item)) = existing_item {
            // If the item is already open, and the item is a preview item
            // and we are not allowing items to open as preview, mark the item as persistent.
            if let Some(preview_item_id) = self.preview_item_id {
                if let Some(tab) = self.items.get(index) {
                    if tab.item_id() == preview_item_id && !allow_preview {
                        self.set_preview_item_id(None, cx);
                    }
                }
            }
            if activate {
                self.activate_item(index, focus_item, focus_item, window, cx);
            }
            existing_item
        } else {
            // If the item is being opened as preview and we have an existing preview tab,
            // open the new item in the position of the existing preview tab.
            let destination_index = if allow_preview {
                self.close_current_preview_item(window, cx)
            } else {
                suggested_position
            };

            let new_item = build_item(window, cx);

            if allow_preview {
                self.set_preview_item_id(Some(new_item.item_id()), cx);
            }
            self.add_item_inner(
                new_item.clone(),
                true,
                focus_item,
                activate,
                destination_index,
                window,
                cx,
            );

            new_item
        }
    }

    pub fn close_current_preview_item(
        &mut self,
        window: &mut Window,
        cx: &mut Context<Self>,
    ) -> Option<usize> {
        let item_idx = self.preview_item_idx()?;
        let id = self.preview_item_id()?;

        let prev_active_item_index = self.active_item_index;
        self.remove_item(id, false, false, window, cx);
        self.active_item_index = prev_active_item_index;

        if item_idx < self.items.len() {
            Some(item_idx)
        } else {
            None
        }
    }

    pub fn add_item_inner(
        &mut self,
        item: Box<dyn ItemHandle>,
        activate_pane: bool,
        focus_item: bool,
        activate: bool,
        destination_index: Option<usize>,
        window: &mut Window,
        cx: &mut Context<Self>,
    ) {
        self.close_items_over_max_tabs(window, cx);

        if item.is_singleton(cx) {
            if let Some(&entry_id) = item.project_entry_ids(cx).first() {
                let Some(project) = self.project.upgrade() else {
                    return;
                };
                let project = project.read(cx);
                if let Some(project_path) = project.path_for_entry(entry_id, cx) {
                    let abs_path = project.absolute_path(&project_path, cx);
                    self.nav_history
                        .0
                        .lock()
                        .paths_by_item
                        .insert(item.item_id(), (project_path, abs_path));
                }
            }
        }
        // If no destination index is specified, add or move the item after the
        // active item (or at the start of tab bar, if the active item is pinned)
        let mut insertion_index = {
            cmp::min(
                if let Some(destination_index) = destination_index {
                    destination_index
                } else {
                    cmp::max(self.active_item_index + 1, self.pinned_count())
                },
                self.items.len(),
            )
        };

        // Does the item already exist?
        let project_entry_id = if item.is_singleton(cx) {
            item.project_entry_ids(cx).first().copied()
        } else {
            None
        };

        let existing_item_index = self.items.iter().position(|existing_item| {
            if existing_item.item_id() == item.item_id() {
                true
            } else if existing_item.is_singleton(cx) {
                existing_item
                    .project_entry_ids(cx)
                    .first()
                    .map_or(false, |existing_entry_id| {
                        Some(existing_entry_id) == project_entry_id.as_ref()
                    })
            } else {
                false
            }
        });

        if let Some(existing_item_index) = existing_item_index {
            // If the item already exists, move it to the desired destination and activate it

            if existing_item_index != insertion_index {
                let existing_item_is_active = existing_item_index == self.active_item_index;

                // If the caller didn't specify a destination and the added item is already
                // the active one, don't move it
                if existing_item_is_active && destination_index.is_none() {
                    insertion_index = existing_item_index;
                } else {
                    self.items.remove(existing_item_index);
                    if existing_item_index < self.active_item_index {
                        self.active_item_index -= 1;
                    }
                    insertion_index = insertion_index.min(self.items.len());

                    self.items.insert(insertion_index, item.clone());

                    if existing_item_is_active {
                        self.active_item_index = insertion_index;
                    } else if insertion_index <= self.active_item_index {
                        self.active_item_index += 1;
                    }
                }

                cx.notify();
            }

            if activate {
                self.activate_item(insertion_index, activate_pane, focus_item, window, cx);
            }
        } else {
            self.items.insert(insertion_index, item.clone());

            if activate {
                if insertion_index <= self.active_item_index
                    && self.preview_item_idx() != Some(self.active_item_index)
                {
                    self.active_item_index += 1;
                }

                self.activate_item(insertion_index, activate_pane, focus_item, window, cx);
            }
            cx.notify();
        }

        cx.emit(Event::AddItem { item });
    }

    pub fn add_item(
        &mut self,
        item: Box<dyn ItemHandle>,
        activate_pane: bool,
        focus_item: bool,
        destination_index: Option<usize>,
        window: &mut Window,
        cx: &mut Context<Self>,
    ) {
        self.add_item_inner(
            item,
            activate_pane,
            focus_item,
            true,
            destination_index,
            window,
            cx,
        )
    }

    pub fn items_len(&self) -> usize {
        self.items.len()
    }

    pub fn items(&self) -> impl DoubleEndedIterator<Item = &Box<dyn ItemHandle>> {
        self.items.iter()
    }

    pub fn items_of_type<T: Render>(&self) -> impl '_ + Iterator<Item = Entity<T>> {
        self.items
            .iter()
            .filter_map(|item| item.to_any().downcast().ok())
    }

    pub fn active_item(&self) -> Option<Box<dyn ItemHandle>> {
        self.items.get(self.active_item_index).cloned()
    }

    pub fn active_nearest_item(&self) -> Option<Box<dyn ItemHandle>> {
        if self.items_len() == 1 {
            return None;
        }
        let index = match self.active_item_index {
            0 => self.active_item_index + 1,
            _ => self.active_item_index - 1,
        };
        self.items.get(index).cloned()
    }

    pub fn pixel_position_of_cursor(&self, cx: &App) -> Option<Point<Pixels>> {
        self.items
            .get(self.active_item_index)?
            .pixel_position_of_cursor(cx)
    }

    pub fn item_for_entry(
        &self,
        entry_id: ProjectEntryId,
        cx: &App,
    ) -> Option<Box<dyn ItemHandle>> {
        self.items.iter().find_map(|item| {
            if item.is_singleton(cx) && (item.project_entry_ids(cx).as_slice() == [entry_id]) {
                Some(item.boxed_clone())
            } else {
                None
            }
        })
    }

    pub fn item_for_path(
        &self,
        project_path: ProjectPath,
        cx: &App,
    ) -> Option<Box<dyn ItemHandle>> {
        self.items.iter().find_map(move |item| {
            if item.is_singleton(cx) && (item.project_path(cx).as_slice() == [project_path.clone()])
            {
                Some(item.boxed_clone())
            } else {
                None
            }
        })
    }

    pub fn index_for_item(&self, item: &dyn ItemHandle) -> Option<usize> {
        self.index_for_item_id(item.item_id())
    }

    fn index_for_item_id(&self, item_id: EntityId) -> Option<usize> {
        self.items.iter().position(|i| i.item_id() == item_id)
    }

    pub fn item_for_index(&self, ix: usize) -> Option<&dyn ItemHandle> {
        self.items.get(ix).map(|i| i.as_ref())
    }

    pub fn toggle_zoom(&mut self, _: &ToggleZoom, window: &mut Window, cx: &mut Context<Self>) {
        if self.zoomed {
            cx.emit(Event::ZoomOut);
        } else if !self.items.is_empty() {
            if !self.focus_handle.contains_focused(window, cx) {
                cx.focus_self(window);
            }
            cx.emit(Event::ZoomIn);
        }
    }

    pub fn activate_item(
        &mut self,
        index: usize,
        activate_pane: bool,
        focus_item: bool,
        window: &mut Window,
        cx: &mut Context<Self>,
    ) {
        use NavigationMode::{GoingBack, GoingForward};
        if index < self.items.len() {
            let prev_active_item_ix = mem::replace(&mut self.active_item_index, index);
            if prev_active_item_ix != self.active_item_index
                || matches!(self.nav_history.mode(), GoingBack | GoingForward)
            {
                if let Some(prev_item) = self.items.get(prev_active_item_ix) {
                    prev_item.deactivated(window, cx);
                }
            }
            if let Some(newly_active_item) = self.items.get(index) {
                self.activation_history
                    .retain(|entry| entry.entity_id != newly_active_item.item_id());
                self.activation_history.push(ActivationHistoryEntry {
                    entity_id: newly_active_item.item_id(),
                    timestamp: self
                        .next_activation_timestamp
                        .fetch_add(1, Ordering::SeqCst),
                });
            }

            self.update_toolbar(window, cx);
            self.update_status_bar(window, cx);

            if focus_item {
                self.focus_active_item(window, cx);
            }

            cx.emit(Event::ActivateItem {
                local: activate_pane,
                focus_changed: focus_item,
            });

            if !self.is_tab_pinned(index) {
                self.tab_bar_scroll_handle
                    .scroll_to_item(index - self.pinned_tab_count);
            }

            cx.notify();
        }
    }

    pub fn activate_prev_item(
        &mut self,
        activate_pane: bool,
        window: &mut Window,
        cx: &mut Context<Self>,
    ) {
        let mut index = self.active_item_index;
        if index > 0 {
            index -= 1;
        } else if !self.items.is_empty() {
            index = self.items.len() - 1;
        }
        self.activate_item(index, activate_pane, activate_pane, window, cx);
    }

    pub fn activate_next_item(
        &mut self,
        activate_pane: bool,
        window: &mut Window,
        cx: &mut Context<Self>,
    ) {
        let mut index = self.active_item_index;
        if index + 1 < self.items.len() {
            index += 1;
        } else {
            index = 0;
        }
        self.activate_item(index, activate_pane, activate_pane, window, cx);
    }

    pub fn swap_item_left(&mut self, window: &mut Window, cx: &mut Context<Self>) {
        let index = self.active_item_index;
        if index == 0 {
            return;
        }

        self.items.swap(index, index - 1);
        self.activate_item(index - 1, true, true, window, cx);
    }

    pub fn swap_item_right(&mut self, window: &mut Window, cx: &mut Context<Self>) {
        let index = self.active_item_index;
        if index + 1 == self.items.len() {
            return;
        }

        self.items.swap(index, index + 1);
        self.activate_item(index + 1, true, true, window, cx);
    }

    pub fn close_active_item(
        &mut self,
        action: &CloseActiveItem,
        window: &mut Window,
        cx: &mut Context<Self>,
    ) -> Option<Task<Result<()>>> {
        if self.items.is_empty() {
            // Close the window when there's no active items to close, if configured
            if WorkspaceSettings::get_global(cx)
                .when_closing_with_no_tabs
                .should_close()
            {
                window.dispatch_action(Box::new(CloseWindow), cx);
            }

            return None;
        }
        if self.is_tab_pinned(self.active_item_index) && !action.close_pinned {
            // Activate any non-pinned tab in same pane
            let non_pinned_tab_index = self
                .items()
                .enumerate()
                .find(|(index, _item)| !self.is_tab_pinned(*index))
                .map(|(index, _item)| index);
            if let Some(index) = non_pinned_tab_index {
                self.activate_item(index, false, false, window, cx);
                return None;
            }

            // Activate any non-pinned tab in different pane
            let current_pane = cx.entity();
            self.workspace
                .update(cx, |workspace, cx| {
                    let panes = workspace.center.panes();
                    let pane_with_unpinned_tab = panes.iter().find(|pane| {
                        if **pane == &current_pane {
                            return false;
                        }
                        pane.read(cx).has_unpinned_tabs()
                    });
                    if let Some(pane) = pane_with_unpinned_tab {
                        pane.update(cx, |pane, cx| pane.activate_unpinned_tab(window, cx));
                    }
                })
                .ok();

            return None;
        };
        let active_item_id = self.items[self.active_item_index].item_id();
        Some(self.close_item_by_id(
            active_item_id,
            action.save_intent.unwrap_or(SaveIntent::Close),
            window,
            cx,
        ))
    }

    pub fn close_item_by_id(
        &mut self,
        item_id_to_close: EntityId,
        save_intent: SaveIntent,
        window: &mut Window,
        cx: &mut Context<Self>,
    ) -> Task<Result<()>> {
        self.close_items(window, cx, save_intent, move |view_id| {
            view_id == item_id_to_close
        })
    }

    pub fn close_inactive_items(
        &mut self,
        action: &CloseInactiveItems,
        window: &mut Window,
        cx: &mut Context<Self>,
    ) -> Option<Task<Result<()>>> {
        if self.items.is_empty() {
            return None;
        }

        let active_item_id = self.items[self.active_item_index].item_id();
        let non_closeable_items = self.get_non_closeable_item_ids(action.close_pinned);
        Some(self.close_items(
            window,
            cx,
            action.save_intent.unwrap_or(SaveIntent::Close),
            move |item_id| item_id != active_item_id && !non_closeable_items.contains(&item_id),
        ))
    }

    pub fn close_clean_items(
        &mut self,
        action: &CloseCleanItems,
        window: &mut Window,
        cx: &mut Context<Self>,
    ) -> Option<Task<Result<()>>> {
        let item_ids: Vec<_> = self
            .items()
            .filter(|item| !item.is_dirty(cx))
            .map(|item| item.item_id())
            .collect();
        let non_closeable_items = self.get_non_closeable_item_ids(action.close_pinned);
        Some(
            self.close_items(window, cx, SaveIntent::Close, move |item_id| {
                item_ids.contains(&item_id) && !non_closeable_items.contains(&item_id)
            }),
        )
    }

    pub fn close_items_to_the_left(
        &mut self,
        action: &CloseItemsToTheLeft,
        window: &mut Window,
        cx: &mut Context<Self>,
    ) -> Option<Task<Result<()>>> {
        if self.items.is_empty() {
            return None;
        }
        let active_item_id = self.items[self.active_item_index].item_id();
        let non_closeable_items = self.get_non_closeable_item_ids(action.close_pinned);
        Some(self.close_items_to_the_left_by_id(
            active_item_id,
            action,
            non_closeable_items,
            window,
            cx,
        ))
    }

    pub fn close_items_to_the_left_by_id(
        &mut self,
        item_id: EntityId,
        action: &CloseItemsToTheLeft,
        non_closeable_items: Vec<EntityId>,
        window: &mut Window,
        cx: &mut Context<Self>,
    ) -> Task<Result<()>> {
        let item_ids: Vec<_> = self
            .items()
            .take_while(|item| item.item_id() != item_id)
            .map(|item| item.item_id())
            .collect();
        self.close_items(window, cx, SaveIntent::Close, move |item_id| {
            item_ids.contains(&item_id)
                && !action.close_pinned
                && !non_closeable_items.contains(&item_id)
        })
    }

    pub fn close_items_to_the_right(
        &mut self,
        action: &CloseItemsToTheRight,
        window: &mut Window,
        cx: &mut Context<Self>,
    ) -> Option<Task<Result<()>>> {
        if self.items.is_empty() {
            return None;
        }
        let active_item_id = self.items[self.active_item_index].item_id();
        let non_closeable_items = self.get_non_closeable_item_ids(action.close_pinned);
        Some(self.close_items_to_the_right_by_id(
            active_item_id,
            action,
            non_closeable_items,
            window,
            cx,
        ))
    }

    pub fn close_items_to_the_right_by_id(
        &mut self,
        item_id: EntityId,
        action: &CloseItemsToTheRight,
        non_closeable_items: Vec<EntityId>,
        window: &mut Window,
        cx: &mut Context<Self>,
    ) -> Task<Result<()>> {
        let item_ids: Vec<_> = self
            .items()
            .rev()
            .take_while(|item| item.item_id() != item_id)
            .map(|item| item.item_id())
            .collect();
        self.close_items(window, cx, SaveIntent::Close, move |item_id| {
            item_ids.contains(&item_id)
                && !action.close_pinned
                && !non_closeable_items.contains(&item_id)
        })
    }

    pub fn close_all_items(
        &mut self,
        action: &CloseAllItems,
        window: &mut Window,
        cx: &mut Context<Self>,
    ) -> Option<Task<Result<()>>> {
        if self.items.is_empty() {
            return None;
        }

        let non_closeable_items = self.get_non_closeable_item_ids(action.close_pinned);
        Some(self.close_items(
            window,
            cx,
            action.save_intent.unwrap_or(SaveIntent::Close),
            |item_id| !non_closeable_items.contains(&item_id),
        ))
    }

    pub fn close_items_over_max_tabs(&mut self, window: &mut Window, cx: &mut Context<Self>) {
        let Some(max_tabs) = WorkspaceSettings::get_global(cx).max_tabs.map(|i| i.get()) else {
            return;
        };

        // Reduce over the activation history to get every dirty items up to max_tabs
        // count.
        let mut index_list = Vec::new();
        let mut items_len = self.items_len();
        let mut indexes: HashMap<EntityId, usize> = HashMap::default();
        for (index, item) in self.items.iter().enumerate() {
            indexes.insert(item.item_id(), index);
        }
        for entry in self.activation_history.iter() {
            if items_len < max_tabs {
                break;
            }
            let Some(&index) = indexes.get(&entry.entity_id) else {
                continue;
            };
            if let Some(true) = self.items.get(index).map(|item| item.is_dirty(cx)) {
                continue;
            }

            index_list.push(index);
            items_len -= 1;
        }
        // The sort and reverse is necessary since we remove items
        // using their index position, hence removing from the end
        // of the list first to avoid changing indexes.
        index_list.sort_unstable();
        index_list
            .iter()
            .rev()
            .for_each(|&index| self._remove_item(index, false, false, None, window, cx));
    }

    // Usually when you close an item that has unsaved changes, we prompt you to
    // save it. That said, if you still have the buffer open in a different pane
    // we can close this one without fear of losing data.
    pub fn skip_save_on_close(item: &dyn ItemHandle, workspace: &Workspace, cx: &App) -> bool {
        let mut dirty_project_item_ids = Vec::new();
        item.for_each_project_item(cx, &mut |project_item_id, project_item| {
            if project_item.is_dirty() {
                dirty_project_item_ids.push(project_item_id);
            }
        });
        if dirty_project_item_ids.is_empty() {
            if item.is_singleton(cx) && item.is_dirty(cx) {
                return false;
            }
            return true;
        }

        for open_item in workspace.items(cx) {
            if open_item.item_id() == item.item_id() {
                continue;
            }
            if !open_item.is_singleton(cx) {
                continue;
            }
            let other_project_item_ids = open_item.project_item_model_ids(cx);
            dirty_project_item_ids.retain(|id| !other_project_item_ids.contains(id));
        }
        if dirty_project_item_ids.is_empty() {
            return true;
        }

        false
    }

    pub(super) fn file_names_for_prompt(
        items: &mut dyn Iterator<Item = &Box<dyn ItemHandle>>,
        cx: &App,
    ) -> String {
        let mut file_names = BTreeSet::default();
        for item in items {
            item.for_each_project_item(cx, &mut |_, project_item| {
                if !project_item.is_dirty() {
                    return;
                }
                let filename = project_item.project_path(cx).and_then(|path| {
                    path.path
                        .file_name()
                        .and_then(|name| name.to_str().map(ToOwned::to_owned))
                });
                file_names.insert(filename.unwrap_or("untitled".to_string()));
            });
        }
        if file_names.len() > 6 {
            format!(
                "{}\n.. and {} more",
                file_names.iter().take(5).join("\n"),
                file_names.len() - 5
            )
        } else {
            file_names.into_iter().join("\n")
        }
    }

    pub fn close_items(
        &mut self,
        window: &mut Window,
        cx: &mut Context<Pane>,
        mut save_intent: SaveIntent,
        should_close: impl Fn(EntityId) -> bool,
    ) -> Task<Result<()>> {
        // Find the items to close.
        let mut items_to_close = Vec::new();
        for item in &self.items {
            if should_close(item.item_id()) {
                items_to_close.push(item.boxed_clone());
            }
        }

        let active_item_id = self.active_item().map(|item| item.item_id());

        items_to_close.sort_by_key(|item| {
            let path = item.project_path(cx);
            // Put the currently active item at the end, because if the currently active item is not closed last
            // closing the currently active item will cause the focus to switch to another item
            // This will cause Zed to expand the content of the currently active item
            //
            // Beyond that sort in order of project path, with untitled files and multibuffers coming last.
            (active_item_id == Some(item.item_id()), path.is_none(), path)
        });

        let workspace = self.workspace.clone();
        let Some(project) = self.project.upgrade() else {
            return Task::ready(Ok(()));
        };
        cx.spawn_in(window, async move |pane, cx| {
            let dirty_items = workspace.update(cx, |workspace, cx| {
                items_to_close
                    .iter()
                    .filter(|item| {
                        item.is_dirty(cx)
                            && !Self::skip_save_on_close(item.as_ref(), &workspace, cx)
                    })
                    .map(|item| item.boxed_clone())
                    .collect::<Vec<_>>()
            })?;

            if save_intent == SaveIntent::Close && dirty_items.len() > 1 {
                let answer = pane.update_in(cx, |_, window, cx| {
                    let detail = Self::file_names_for_prompt(&mut dirty_items.iter(), cx);
                    window.prompt(
                        PromptLevel::Warning,
                        "Do you want to save changes to the following files?",
                        Some(&detail),
                        &["Save all", "Discard all", "Cancel"],
                        cx,
                    )
                })?;
                match answer.await {
                    Ok(0) => save_intent = SaveIntent::SaveAll,
                    Ok(1) => save_intent = SaveIntent::Skip,
                    Ok(2) => return Ok(()),
                    _ => {}
                }
            }

            for item_to_close in items_to_close {
                let mut should_save = true;
                if save_intent == SaveIntent::Close {
                    workspace.update(cx, |workspace, cx| {
                        if Self::skip_save_on_close(item_to_close.as_ref(), &workspace, cx) {
                            should_save = false;
                        }
                    })?;
                }

                if should_save {
<<<<<<< HEAD
                    if !Self::save_item(
                        project.clone(),
                        &pane,
                        &*item_to_close,
                        save_intent,
                        None,
                        &mut cx,
                    )
                    .await?
=======
                    if !Self::save_item(project.clone(), &pane, &*item_to_close, save_intent, cx)
                        .await?
>>>>>>> 1aefa517
                    {
                        break;
                    }
                }

                // Remove the item from the pane.
                pane.update_in(cx, |pane, window, cx| {
                    pane.remove_item(
                        item_to_close.item_id(),
                        false,
                        pane.close_pane_if_empty,
                        window,
                        cx,
                    );
                    pane.remove_item(item_to_close.item_id(), false, true, window, cx);
                })
                .ok();
            }

            pane.update(cx, |_, cx| cx.notify()).ok();
            Ok(())
        })
    }

    pub fn remove_item(
        &mut self,
        item_id: EntityId,
        activate_pane: bool,
        close_pane_if_empty: bool,
        window: &mut Window,
        cx: &mut Context<Self>,
    ) {
        let Some(item_index) = self.index_for_item_id(item_id) else {
            return;
        };
        self._remove_item(
            item_index,
            activate_pane,
            close_pane_if_empty,
            None,
            window,
            cx,
        )
    }

    pub fn remove_item_and_focus_on_pane(
        &mut self,
        item_index: usize,
        activate_pane: bool,
        focus_on_pane_if_closed: Entity<Pane>,
        window: &mut Window,
        cx: &mut Context<Self>,
    ) {
        self._remove_item(
            item_index,
            activate_pane,
            true,
            Some(focus_on_pane_if_closed),
            window,
            cx,
        )
    }

    fn _remove_item(
        &mut self,
        item_index: usize,
        activate_pane: bool,
        close_pane_if_empty: bool,
        focus_on_pane_if_closed: Option<Entity<Pane>>,
        window: &mut Window,
        cx: &mut Context<Self>,
    ) {
        let activate_on_close = &ItemSettings::get_global(cx).activate_on_close;
        self.activation_history
            .retain(|entry| entry.entity_id != self.items[item_index].item_id());

        if self.is_tab_pinned(item_index) {
            self.pinned_tab_count -= 1;
        }
        if item_index == self.active_item_index {
            let left_neighbour_index = || item_index.min(self.items.len()).saturating_sub(1);
            let index_to_activate = match activate_on_close {
                ActivateOnClose::History => self
                    .activation_history
                    .pop()
                    .and_then(|last_activated_item| {
                        self.items.iter().enumerate().find_map(|(index, item)| {
                            (item.item_id() == last_activated_item.entity_id).then_some(index)
                        })
                    })
                    // We didn't have a valid activation history entry, so fallback
                    // to activating the item to the left
                    .unwrap_or_else(left_neighbour_index),
                ActivateOnClose::Neighbour => {
                    self.activation_history.pop();
                    if item_index + 1 < self.items.len() {
                        item_index + 1
                    } else {
                        item_index.saturating_sub(1)
                    }
                }
                ActivateOnClose::LeftNeighbour => {
                    self.activation_history.pop();
                    left_neighbour_index()
                }
            };

            let should_activate = activate_pane || self.has_focus(window, cx);
            if self.items.len() == 1 && should_activate {
                self.focus_handle.focus(window);
            } else {
                self.activate_item(
                    index_to_activate,
                    should_activate,
                    should_activate,
                    window,
                    cx,
                );
            }
        }

        let item = self.items.remove(item_index);

        cx.emit(Event::RemovedItem { item: item.clone() });
        if self.items.is_empty() {
            item.deactivated(window, cx);
            if close_pane_if_empty {
                self.update_toolbar(window, cx);
                cx.emit(Event::Remove {
                    focus_on_pane: focus_on_pane_if_closed,
                });
            }
        }

        if item_index < self.active_item_index {
            self.active_item_index -= 1;
        }

        let mode = self.nav_history.mode();
        self.nav_history.set_mode(NavigationMode::ClosingItem);
        item.deactivated(window, cx);
        self.nav_history.set_mode(mode);

        if self.is_active_preview_item(item.item_id()) {
            self.set_preview_item_id(None, cx);
        }

        if let Some(path) = item.project_path(cx) {
            let abs_path = self
                .nav_history
                .0
                .lock()
                .paths_by_item
                .get(&item.item_id())
                .and_then(|(_, abs_path)| abs_path.clone());

            self.nav_history
                .0
                .lock()
                .paths_by_item
                .insert(item.item_id(), (path, abs_path));
        } else {
            self.nav_history
                .0
                .lock()
                .paths_by_item
                .remove(&item.item_id());
        }

        if self.zoom_out_on_close && self.items.is_empty() && close_pane_if_empty && self.zoomed {
            cx.emit(Event::ZoomOut);
        }

        cx.notify();
    }

    pub async fn save_item(
        project: Entity<Project>,
        pane: &WeakEntity<Pane>,
        item: &dyn ItemHandle,
        save_intent: SaveIntent,
        relative_project_path: Option<ProjectPath>,
        cx: &mut AsyncWindowContext,
    ) -> Result<bool> {
        const CONFLICT_MESSAGE: &str =
                "This file has changed on disk since you started editing it. Do you want to overwrite it?";

        const DELETED_MESSAGE: &str =
                        "This file has been deleted on disk since you started editing it. Do you want to recreate it?";

        if save_intent == SaveIntent::Skip {
            return Ok(true);
        }
        let Some(item_ix) = pane
            .update(cx, |pane, _| pane.index_for_item(item))
            .ok()
            .flatten()
        else {
            return Ok(true);
        };

        let (
            mut has_conflict,
            mut is_dirty,
            mut can_save,
            can_save_as,
            is_singleton,
            has_deleted_file,
        ) = cx.update(|_window, cx| {
            (
                item.has_conflict(cx),
                item.is_dirty(cx),
                item.can_save(cx),
                item.can_save_as(cx),
                item.is_singleton(cx),
                item.has_deleted_file(cx),
            )
        })?;

        // when saving a single buffer, we ignore whether or not it's dirty.
        if save_intent == SaveIntent::Save || save_intent == SaveIntent::SaveWithoutFormat {
            is_dirty = true;
        }

        if save_intent == SaveIntent::SaveAs {
            is_dirty = true;
            has_conflict = false;
            can_save = false;
        }

        if save_intent == SaveIntent::Overwrite {
            has_conflict = false;
        }

        let should_format = save_intent != SaveIntent::SaveWithoutFormat;

        if has_conflict && can_save {
            if has_deleted_file && is_singleton {
                let answer = pane.update_in(cx, |pane, window, cx| {
                    pane.activate_item(item_ix, true, true, window, cx);
                    window.prompt(
                        PromptLevel::Warning,
                        DELETED_MESSAGE,
                        None,
                        &["Save", "Close", "Cancel"],
                        cx,
                    )
                })?;
                match answer.await {
                    Ok(0) => {
                        pane.update_in(cx, |_, window, cx| {
                            item.save(should_format, project, window, cx)
                        })?
                        .await?
                    }
                    Ok(1) => {
                        pane.update_in(cx, |pane, window, cx| {
                            pane.remove_item(item.item_id(), false, true, window, cx)
                        })?;
                    }
                    _ => return Ok(false),
                }
                return Ok(true);
            } else {
                let answer = pane.update_in(cx, |pane, window, cx| {
                    pane.activate_item(item_ix, true, true, window, cx);
                    window.prompt(
                        PromptLevel::Warning,
                        CONFLICT_MESSAGE,
                        None,
                        &["Overwrite", "Discard", "Cancel"],
                        cx,
                    )
                })?;
                match answer.await {
                    Ok(0) => {
                        pane.update_in(cx, |_, window, cx| {
                            item.save(should_format, project, window, cx)
                        })?
                        .await?
                    }
                    Ok(1) => {
                        pane.update_in(cx, |_, window, cx| item.reload(project, window, cx))?
                            .await?
                    }
                    _ => return Ok(false),
                }
            }
        } else if is_dirty && (can_save || can_save_as) {
            if save_intent == SaveIntent::Close {
                let will_autosave = cx.update(|_window, cx| {
                    matches!(
                        item.workspace_settings(cx).autosave,
                        AutosaveSetting::OnFocusChange | AutosaveSetting::OnWindowChange
                    ) && Self::can_autosave_item(item, cx)
                })?;
                if !will_autosave {
                    let item_id = item.item_id();
                    let answer_task = pane.update_in(cx, |pane, window, cx| {
                        if pane.save_modals_spawned.insert(item_id) {
                            pane.activate_item(item_ix, true, true, window, cx);
                            let prompt = dirty_message_for(item.project_path(cx));
                            Some(window.prompt(
                                PromptLevel::Warning,
                                &prompt,
                                None,
                                &["Save", "Don't Save", "Cancel"],
                                cx,
                            ))
                        } else {
                            None
                        }
                    })?;
                    if let Some(answer_task) = answer_task {
                        let answer = answer_task.await;
                        pane.update(cx, |pane, _| {
                            if !pane.save_modals_spawned.remove(&item_id) {
                                debug_panic!(
                                    "save modal was not present in spawned modals after awaiting for its answer"
                                )
                            }
                        })?;
                        match answer {
                            Ok(0) => {}
                            Ok(1) => {
                                // Don't save this file
                                pane.update_in(cx, |pane, window, cx| {
                                    if pane.is_tab_pinned(item_ix) && !item.can_save(cx) {
                                        pane.pinned_tab_count -= 1;
                                    }
                                    item.discarded(project, window, cx)
                                })
                                .log_err();
                                return Ok(true);
                            }
                            _ => return Ok(false), // Cancel
                        }
                    } else {
                        return Ok(false);
                    }
                }
            }

            if can_save {
                pane.update_in(cx, |pane, window, cx| {
                    if pane.is_active_preview_item(item.item_id()) {
                        pane.set_preview_item_id(None, cx);
                    }
                    item.save(should_format, project, window, cx)
                })?
                .await?;
            } else if can_save_as && is_singleton {
                let abs_path = pane.update_in(cx, |pane, window, cx| {
                    pane.activate_item(item_ix, true, true, window, cx);
                    pane.workspace.update(cx, |workspace, cx| {
                        workspace.prompt_for_new_path(relative_project_path, window, cx)
                    })
                })??;
                if let Some(abs_path) = abs_path.await.ok().flatten() {
                    pane.update_in(cx, |pane, window, cx| {
                        if let Some(item) = pane.item_for_path(abs_path.clone(), cx) {
                            pane.remove_item(item.item_id(), false, false, window, cx);
                        }

                        item.save_as(project, abs_path, window, cx)
                    })?
                    .await?;
                } else {
                    return Ok(false);
                }
            }
        }

        pane.update(cx, |_, cx| {
            cx.emit(Event::UserSavedItem {
                item: item.downgrade_item(),
                save_intent,
            });
            true
        })
    }

    fn can_autosave_item(item: &dyn ItemHandle, cx: &App) -> bool {
        let is_deleted = item.project_entry_ids(cx).is_empty();
        item.is_dirty(cx) && !item.has_conflict(cx) && item.can_save(cx) && !is_deleted
    }

    pub fn autosave_item(
        item: &dyn ItemHandle,
        project: Entity<Project>,
        window: &mut Window,
        cx: &mut App,
    ) -> Task<Result<()>> {
        let format = !matches!(
            item.workspace_settings(cx).autosave,
            AutosaveSetting::AfterDelay { .. }
        );
        if Self::can_autosave_item(item, cx) {
            item.save(format, project, window, cx)
        } else {
            Task::ready(Ok(()))
        }
    }

    pub fn focus_active_item(&mut self, window: &mut Window, cx: &mut Context<Self>) {
        if let Some(active_item) = self.active_item() {
            let focus_handle = active_item.item_focus_handle(cx);
            window.focus(&focus_handle);
        }
    }

    pub fn split(&mut self, direction: SplitDirection, cx: &mut Context<Self>) {
        cx.emit(Event::Split(direction));
    }

    pub fn toolbar(&self) -> &Entity<Toolbar> {
        &self.toolbar
    }

    pub fn handle_deleted_project_item(
        &mut self,
        entry_id: ProjectEntryId,
        window: &mut Window,
        cx: &mut Context<Pane>,
    ) -> Option<()> {
        let item_id = self.items().find_map(|item| {
            if item.is_singleton(cx) && item.project_entry_ids(cx).as_slice() == [entry_id] {
                Some(item.item_id())
            } else {
                None
            }
        })?;

        self.remove_item(item_id, false, true, window, cx);
        self.nav_history.remove_item(item_id);

        Some(())
    }

    fn update_toolbar(&mut self, window: &mut Window, cx: &mut Context<Self>) {
        let active_item = self
            .items
            .get(self.active_item_index)
            .map(|item| item.as_ref());
        self.toolbar.update(cx, |toolbar, cx| {
            toolbar.set_active_item(active_item, window, cx);
        });
    }

    fn update_status_bar(&mut self, window: &mut Window, cx: &mut Context<Self>) {
        let workspace = self.workspace.clone();
        let pane = cx.entity().clone();

        window.defer(cx, move |window, cx| {
            let Ok(status_bar) = workspace.update(cx, |workspace, _| workspace.status_bar.clone())
            else {
                return;
            };

            status_bar.update(cx, move |status_bar, cx| {
                status_bar.set_active_pane(&pane, window, cx);
            });
        });
    }

    fn entry_abs_path(&self, entry: ProjectEntryId, cx: &App) -> Option<PathBuf> {
        let worktree = self
            .workspace
            .upgrade()?
            .read(cx)
            .project()
            .read(cx)
            .worktree_for_entry(entry, cx)?
            .read(cx);
        let entry = worktree.entry_for_id(entry)?;
        match &entry.canonical_path {
            Some(canonical_path) => Some(canonical_path.to_path_buf()),
            None => worktree.absolutize(&entry.path).ok(),
        }
    }

    pub fn icon_color(selected: bool) -> Color {
        if selected {
            Color::Default
        } else {
            Color::Muted
        }
    }

    fn toggle_pin_tab(&mut self, _: &TogglePinTab, window: &mut Window, cx: &mut Context<Self>) {
        if self.items.is_empty() {
            return;
        }
        let active_tab_ix = self.active_item_index();
        if self.is_tab_pinned(active_tab_ix) {
            self.unpin_tab_at(active_tab_ix, window, cx);
        } else {
            self.pin_tab_at(active_tab_ix, window, cx);
        }
    }

    fn pin_tab_at(&mut self, ix: usize, window: &mut Window, cx: &mut Context<Self>) {
        maybe!({
            let pane = cx.entity().clone();
            let destination_index = self.pinned_tab_count.min(ix);
            self.pinned_tab_count += 1;
            let id = self.item_for_index(ix)?.item_id();

            if self.is_active_preview_item(id) {
                self.set_preview_item_id(None, cx);
            }

            self.workspace
                .update(cx, |_, cx| {
                    cx.defer_in(window, move |_, window, cx| {
                        move_item(&pane, &pane, id, destination_index, window, cx)
                    });
                })
                .ok()?;

            Some(())
        });
    }

    fn unpin_tab_at(&mut self, ix: usize, window: &mut Window, cx: &mut Context<Self>) {
        maybe!({
            let pane = cx.entity().clone();
            self.pinned_tab_count = self.pinned_tab_count.checked_sub(1)?;
            let destination_index = self.pinned_tab_count;

            let id = self.item_for_index(ix)?.item_id();

            self.workspace
                .update(cx, |_, cx| {
                    cx.defer_in(window, move |_, window, cx| {
                        move_item(&pane, &pane, id, destination_index, window, cx)
                    });
                })
                .ok()?;

            Some(())
        });
    }

    fn is_tab_pinned(&self, ix: usize) -> bool {
        self.pinned_tab_count > ix
    }

    fn has_pinned_tabs(&self) -> bool {
        self.pinned_tab_count != 0
    }

    fn has_unpinned_tabs(&self) -> bool {
        self.pinned_tab_count < self.items.len()
    }

    fn activate_unpinned_tab(&mut self, window: &mut Window, cx: &mut Context<Self>) {
        if self.items.is_empty() {
            return;
        }
        let Some(index) = self
            .items()
            .enumerate()
            .find_map(|(index, _item)| (!self.is_tab_pinned(index)).then_some(index))
        else {
            return;
        };
        self.activate_item(index, true, true, window, cx);
    }

    fn render_tab(
        &self,
        ix: usize,
        item: &dyn ItemHandle,
        detail: usize,
        focus_handle: &FocusHandle,
        window: &mut Window,
        cx: &mut Context<Pane>,
    ) -> impl IntoElement {
        let is_active = ix == self.active_item_index;
        let is_preview = self
            .preview_item_id
            .map(|id| id == item.item_id())
            .unwrap_or(false);

        let label = item.tab_content(
            TabContentParams {
                detail: Some(detail),
                selected: is_active,
                preview: is_preview,
            },
            window,
            cx,
        );

        let item_diagnostic = item
            .project_path(cx)
            .map_or(None, |project_path| self.diagnostics.get(&project_path));

        let decorated_icon = item_diagnostic.map_or(None, |diagnostic| {
            let icon = match item.tab_icon(window, cx) {
                Some(icon) => icon,
                None => return None,
            };

            let knockout_item_color = if is_active {
                cx.theme().colors().tab_active_background
            } else {
                cx.theme().colors().tab_bar_background
            };

            let (icon_decoration, icon_color) = if matches!(diagnostic, &DiagnosticSeverity::ERROR)
            {
                (IconDecorationKind::X, Color::Error)
            } else {
                (IconDecorationKind::Triangle, Color::Warning)
            };

            Some(DecoratedIcon::new(
                icon.size(IconSize::Small).color(Color::Muted),
                Some(
                    IconDecoration::new(icon_decoration, knockout_item_color, cx)
                        .color(icon_color.color(cx))
                        .position(Point {
                            x: px(-2.),
                            y: px(-2.),
                        }),
                ),
            ))
        });

        let icon = if decorated_icon.is_none() {
            match item_diagnostic {
                Some(&DiagnosticSeverity::ERROR) => None,
                Some(&DiagnosticSeverity::WARNING) => None,
                _ => item
                    .tab_icon(window, cx)
                    .map(|icon| icon.color(Color::Muted)),
            }
            .map(|icon| icon.size(IconSize::Small))
        } else {
            None
        };

        let settings = ItemSettings::get_global(cx);
        let close_side = &settings.close_position;
        let show_close_button = &settings.show_close_button;
        let indicator = render_item_indicator(item.boxed_clone(), cx);
        let item_id = item.item_id();
        let is_first_item = ix == 0;
        let is_last_item = ix == self.items.len() - 1;
        let is_pinned = self.is_tab_pinned(ix);
        let position_relative_to_active_item = ix.cmp(&self.active_item_index);

        let tab = Tab::new(ix)
            .position(if is_first_item {
                TabPosition::First
            } else if is_last_item {
                TabPosition::Last
            } else {
                TabPosition::Middle(position_relative_to_active_item)
            })
            .close_side(match close_side {
                ClosePosition::Left => ui::TabCloseSide::Start,
                ClosePosition::Right => ui::TabCloseSide::End,
            })
            .toggle_state(is_active)
            .on_click(cx.listener(move |pane: &mut Self, _, window, cx| {
                pane.activate_item(ix, true, true, window, cx)
            }))
            // TODO: This should be a click listener with the middle mouse button instead of a mouse down listener.
            .on_mouse_down(
                MouseButton::Middle,
                cx.listener(move |pane, _event, window, cx| {
                    pane.close_item_by_id(item_id, SaveIntent::Close, window, cx)
                        .detach_and_log_err(cx);
                }),
            )
            .on_mouse_down(
                MouseButton::Left,
                cx.listener(move |pane, event: &MouseDownEvent, _, cx| {
                    if let Some(id) = pane.preview_item_id {
                        if id == item_id && event.click_count > 1 {
                            pane.set_preview_item_id(None, cx);
                        }
                    }
                }),
            )
            .on_drag(
                DraggedTab {
                    item: item.boxed_clone(),
                    pane: cx.entity().clone(),
                    detail,
                    is_active,
                    ix,
                },
                |tab, _, _, cx| cx.new(|_| tab.clone()),
            )
            .drag_over::<DraggedTab>(|tab, _, _, cx| {
                tab.bg(cx.theme().colors().drop_target_background)
            })
            .drag_over::<DraggedSelection>(|tab, _, _, cx| {
                tab.bg(cx.theme().colors().drop_target_background)
            })
            .when_some(self.can_drop_predicate.clone(), |this, p| {
                this.can_drop(move |a, window, cx| p(a, window, cx))
            })
            .on_drop(
                cx.listener(move |this, dragged_tab: &DraggedTab, window, cx| {
                    this.drag_split_direction = None;
                    this.handle_tab_drop(dragged_tab, ix, window, cx)
                }),
            )
            .on_drop(
                cx.listener(move |this, selection: &DraggedSelection, window, cx| {
                    this.drag_split_direction = None;
                    this.handle_dragged_selection_drop(selection, Some(ix), window, cx)
                }),
            )
            .on_drop(cx.listener(move |this, paths, window, cx| {
                this.drag_split_direction = None;
                this.handle_external_paths_drop(paths, window, cx)
            }))
            .when_some(item.tab_tooltip_content(cx), |tab, content| match content {
                TabTooltipContent::Text(text) => tab.tooltip(Tooltip::text(text.clone())),
                TabTooltipContent::Custom(element_fn) => {
                    tab.tooltip(move |window, cx| element_fn(window, cx))
                }
            })
            .start_slot::<Indicator>(indicator)
            .map(|this| {
                let end_slot_action: &'static dyn Action;
                let end_slot_tooltip_text: &'static str;
                let end_slot = if is_pinned {
                    end_slot_action = &TogglePinTab;
                    end_slot_tooltip_text = "Unpin Tab";
                    IconButton::new("unpin tab", IconName::Pin)
                        .shape(IconButtonShape::Square)
                        .icon_color(Color::Muted)
                        .size(ButtonSize::None)
                        .icon_size(IconSize::XSmall)
                        .on_click(cx.listener(move |pane, _, window, cx| {
                            pane.unpin_tab_at(ix, window, cx);
                        }))
                } else {
                    end_slot_action = &CloseActiveItem {
                        save_intent: None,
                        close_pinned: false,
                    };
                    end_slot_tooltip_text = "Close Tab";
                    match show_close_button {
                        ShowCloseButton::Always => IconButton::new("close tab", IconName::Close),
                        ShowCloseButton::Hover => {
                            IconButton::new("close tab", IconName::Close).visible_on_hover("")
                        }
                        ShowCloseButton::Hidden => return this,
                    }
                    .shape(IconButtonShape::Square)
                    .icon_color(Color::Muted)
                    .size(ButtonSize::None)
                    .icon_size(IconSize::XSmall)
                    .on_click(cx.listener(move |pane, _, window, cx| {
                        pane.close_item_by_id(item_id, SaveIntent::Close, window, cx)
                            .detach_and_log_err(cx);
                    }))
                }
                .map(|this| {
                    if is_active {
                        let focus_handle = focus_handle.clone();
                        this.tooltip(move |window, cx| {
                            Tooltip::for_action_in(
                                end_slot_tooltip_text,
                                end_slot_action,
                                &focus_handle,
                                window,
                                cx,
                            )
                        })
                    } else {
                        this.tooltip(Tooltip::text(end_slot_tooltip_text))
                    }
                });
                this.end_slot(end_slot)
            })
            .child(
                h_flex()
                    .gap_1()
                    .items_center()
                    .children(
                        std::iter::once(if let Some(decorated_icon) = decorated_icon {
                            Some(div().child(decorated_icon.into_any_element()))
                        } else if let Some(icon) = icon {
                            Some(div().child(icon.into_any_element()))
                        } else {
                            None
                        })
                        .flatten(),
                    )
                    .child(label),
            );

        let single_entry_to_resolve = self.items[ix]
            .is_singleton(cx)
            .then(|| self.items[ix].project_entry_ids(cx).get(0).copied())
            .flatten();

        let total_items = self.items.len();
        let has_items_to_left = ix > 0;
        let has_items_to_right = ix < total_items - 1;
        let is_pinned = self.is_tab_pinned(ix);
        let pane = cx.entity().downgrade();
        let menu_context = item.item_focus_handle(cx);
        right_click_menu(ix).trigger(tab).menu(move |window, cx| {
            let pane = pane.clone();
            let menu_context = menu_context.clone();
            ContextMenu::build(window, cx, move |mut menu, window, cx| {
                if let Some(pane) = pane.upgrade() {
                    menu = menu
                        .entry(
                            "Close",
                            Some(Box::new(CloseActiveItem {
                                save_intent: None,
                                close_pinned: true,
                            })),
                            window.handler_for(&pane, move |pane, window, cx| {
                                pane.close_item_by_id(item_id, SaveIntent::Close, window, cx)
                                    .detach_and_log_err(cx);
                            }),
                        )
                        .item(ContextMenuItem::Entry(
                            ContextMenuEntry::new("Close Others")
                                .action(Box::new(CloseInactiveItems {
                                    save_intent: None,
                                    close_pinned: false,
                                }))
                                .disabled(total_items == 1)
                                .handler(window.handler_for(&pane, move |pane, window, cx| {
                                    pane.close_items(window, cx, SaveIntent::Close, |id| {
                                        id != item_id
                                    })
                                    .detach_and_log_err(cx);
                                })),
                        ))
                        .separator()
                        .item(ContextMenuItem::Entry(
                            ContextMenuEntry::new("Close Left")
                                .action(Box::new(CloseItemsToTheLeft {
                                    close_pinned: false,
                                }))
                                .disabled(!has_items_to_left)
                                .handler(window.handler_for(&pane, move |pane, window, cx| {
                                    pane.close_items_to_the_left_by_id(
                                        item_id,
                                        &CloseItemsToTheLeft {
                                            close_pinned: false,
                                        },
                                        pane.get_non_closeable_item_ids(false),
                                        window,
                                        cx,
                                    )
                                    .detach_and_log_err(cx);
                                })),
                        ))
                        .item(ContextMenuItem::Entry(
                            ContextMenuEntry::new("Close Right")
                                .action(Box::new(CloseItemsToTheRight {
                                    close_pinned: false,
                                }))
                                .disabled(!has_items_to_right)
                                .handler(window.handler_for(&pane, move |pane, window, cx| {
                                    pane.close_items_to_the_right_by_id(
                                        item_id,
                                        &CloseItemsToTheRight {
                                            close_pinned: false,
                                        },
                                        pane.get_non_closeable_item_ids(false),
                                        window,
                                        cx,
                                    )
                                    .detach_and_log_err(cx);
                                })),
                        ))
                        .separator()
                        .entry(
                            "Close Clean",
                            Some(Box::new(CloseCleanItems {
                                close_pinned: false,
                            })),
                            window.handler_for(&pane, move |pane, window, cx| {
                                if let Some(task) = pane.close_clean_items(
                                    &CloseCleanItems {
                                        close_pinned: false,
                                    },
                                    window,
                                    cx,
                                ) {
                                    task.detach_and_log_err(cx)
                                }
                            }),
                        )
                        .entry(
                            "Close All",
                            Some(Box::new(CloseAllItems {
                                save_intent: None,
                                close_pinned: false,
                            })),
                            window.handler_for(&pane, |pane, window, cx| {
                                if let Some(task) = pane.close_all_items(
                                    &CloseAllItems {
                                        save_intent: None,
                                        close_pinned: false,
                                    },
                                    window,
                                    cx,
                                ) {
                                    task.detach_and_log_err(cx)
                                }
                            }),
                        );

                    let pin_tab_entries = |menu: ContextMenu| {
                        menu.separator().map(|this| {
                            if is_pinned {
                                this.entry(
                                    "Unpin Tab",
                                    Some(TogglePinTab.boxed_clone()),
                                    window.handler_for(&pane, move |pane, window, cx| {
                                        pane.unpin_tab_at(ix, window, cx);
                                    }),
                                )
                            } else {
                                this.entry(
                                    "Pin Tab",
                                    Some(TogglePinTab.boxed_clone()),
                                    window.handler_for(&pane, move |pane, window, cx| {
                                        pane.pin_tab_at(ix, window, cx);
                                    }),
                                )
                            }
                        })
                    };
                    if let Some(entry) = single_entry_to_resolve {
                        let project_path = pane
                            .read(cx)
                            .item_for_entry(entry, cx)
                            .and_then(|item| item.project_path(cx));
                        let worktree = project_path.as_ref().and_then(|project_path| {
                            pane.read(cx)
                                .project
                                .upgrade()?
                                .read(cx)
                                .worktree_for_id(project_path.worktree_id, cx)
                        });
                        let has_relative_path = worktree.as_ref().is_some_and(|worktree| {
                            worktree
                                .read(cx)
                                .root_entry()
                                .map_or(false, |entry| entry.is_dir())
                        });

                        let entry_abs_path = pane.read(cx).entry_abs_path(entry, cx);
                        let parent_abs_path = entry_abs_path
                            .as_deref()
                            .and_then(|abs_path| Some(abs_path.parent()?.to_path_buf()));
                        let relative_path = project_path
                            .map(|project_path| project_path.path)
                            .filter(|_| has_relative_path);

                        let visible_in_project_panel = relative_path.is_some()
                            && worktree.is_some_and(|worktree| worktree.read(cx).is_visible());

                        let entry_id = entry.to_proto();
                        menu = menu
                            .separator()
                            .when_some(entry_abs_path, |menu, abs_path| {
                                menu.entry(
                                    "Copy Path",
                                    Some(Box::new(zed_actions::workspace::CopyPath)),
                                    window.handler_for(&pane, move |_, _, cx| {
                                        cx.write_to_clipboard(ClipboardItem::new_string(
                                            abs_path.to_string_lossy().to_string(),
                                        ));
                                    }),
                                )
                            })
                            .when_some(relative_path, |menu, relative_path| {
                                menu.entry(
                                    "Copy Relative Path",
                                    Some(Box::new(zed_actions::workspace::CopyRelativePath)),
                                    window.handler_for(&pane, move |_, _, cx| {
                                        cx.write_to_clipboard(ClipboardItem::new_string(
                                            relative_path.to_string_lossy().to_string(),
                                        ));
                                    }),
                                )
                            })
                            .map(pin_tab_entries)
                            .separator()
                            .when(visible_in_project_panel, |menu| {
                                menu.entry(
                                    "Reveal In Project Panel",
                                    Some(Box::new(RevealInProjectPanel {
                                        entry_id: Some(entry_id),
                                    })),
                                    window.handler_for(&pane, move |pane, _, cx| {
                                        pane.project
                                            .update(cx, |_, cx| {
                                                cx.emit(project::Event::RevealInProjectPanel(
                                                    ProjectEntryId::from_proto(entry_id),
                                                ))
                                            })
                                            .ok();
                                    }),
                                )
                            })
                            .when_some(parent_abs_path, |menu, parent_abs_path| {
                                menu.entry(
                                    "Open in Terminal",
                                    Some(Box::new(OpenInTerminal)),
                                    window.handler_for(&pane, move |_, window, cx| {
                                        window.dispatch_action(
                                            OpenTerminal {
                                                working_directory: parent_abs_path.clone(),
                                            }
                                            .boxed_clone(),
                                            cx,
                                        );
                                    }),
                                )
                            });
                    } else {
                        menu = menu.map(pin_tab_entries);
                    }
                }

                menu.context(menu_context)
            })
        })
    }

    fn render_tab_bar(&mut self, window: &mut Window, cx: &mut Context<Pane>) -> impl IntoElement {
        let focus_handle = self.focus_handle.clone();
        let navigate_backward = IconButton::new("navigate_backward", IconName::ArrowLeft)
            .icon_size(IconSize::Small)
            .on_click({
                let entity = cx.entity().clone();
                move |_, window, cx| {
                    entity.update(cx, |pane, cx| pane.navigate_backward(window, cx))
                }
            })
            .disabled(!self.can_navigate_backward())
            .tooltip({
                let focus_handle = focus_handle.clone();
                move |window, cx| {
                    Tooltip::for_action_in("Go Back", &GoBack, &focus_handle, window, cx)
                }
            });

        let navigate_forward = IconButton::new("navigate_forward", IconName::ArrowRight)
            .icon_size(IconSize::Small)
            .on_click({
                let entity = cx.entity().clone();
                move |_, window, cx| entity.update(cx, |pane, cx| pane.navigate_forward(window, cx))
            })
            .disabled(!self.can_navigate_forward())
            .tooltip({
                let focus_handle = focus_handle.clone();
                move |window, cx| {
                    Tooltip::for_action_in("Go Forward", &GoForward, &focus_handle, window, cx)
                }
            });

        let mut tab_items = self
            .items
            .iter()
            .enumerate()
            .zip(tab_details(&self.items, cx))
            .map(|((ix, item), detail)| {
                self.render_tab(ix, &**item, detail, &focus_handle, window, cx)
            })
            .collect::<Vec<_>>();
        let tab_count = tab_items.len();
        let unpinned_tabs = tab_items.split_off(self.pinned_tab_count);
        let pinned_tabs = tab_items;
        TabBar::new("tab_bar")
            .when(
                self.display_nav_history_buttons.unwrap_or_default(),
                |tab_bar| {
                    tab_bar
                        .start_child(navigate_backward)
                        .start_child(navigate_forward)
                },
            )
            .map(|tab_bar| {
                if self.show_tab_bar_buttons {
                    let render_tab_buttons = self.render_tab_bar_buttons.clone();
                    let (left_children, right_children) = render_tab_buttons(self, window, cx);
                    tab_bar
                        .start_children(left_children)
                        .end_children(right_children)
                } else {
                    tab_bar
                }
            })
            .children(pinned_tabs.len().ne(&0).then(|| {
                h_flex()
                    .children(pinned_tabs)
                    .border_r_2()
                    .border_color(cx.theme().colors().border)
            }))
            .child(
                h_flex()
                    .id("unpinned tabs")
                    .overflow_x_scroll()
                    .w_full()
                    .track_scroll(&self.tab_bar_scroll_handle)
                    .children(unpinned_tabs)
                    .child(
                        div()
                            .id("tab_bar_drop_target")
                            .min_w_6()
                            // HACK: This empty child is currently necessary to force the drop target to appear
                            // despite us setting a min width above.
                            .child("")
                            .h_full()
                            .flex_grow()
                            .drag_over::<DraggedTab>(|bar, _, _, cx| {
                                bar.bg(cx.theme().colors().drop_target_background)
                            })
                            .drag_over::<DraggedSelection>(|bar, _, _, cx| {
                                bar.bg(cx.theme().colors().drop_target_background)
                            })
                            .on_drop(cx.listener(
                                move |this, dragged_tab: &DraggedTab, window, cx| {
                                    this.drag_split_direction = None;
                                    this.handle_tab_drop(dragged_tab, this.items.len(), window, cx)
                                },
                            ))
                            .on_drop(cx.listener(
                                move |this, selection: &DraggedSelection, window, cx| {
                                    this.drag_split_direction = None;
                                    this.handle_project_entry_drop(
                                        &selection.active_selection.entry_id,
                                        Some(tab_count),
                                        window,
                                        cx,
                                    )
                                },
                            ))
                            .on_drop(cx.listener(move |this, paths, window, cx| {
                                this.drag_split_direction = None;
                                this.handle_external_paths_drop(paths, window, cx)
                            }))
                            .on_click(cx.listener(move |this, event: &ClickEvent, window, cx| {
                                if event.up.click_count == 2 {
                                    window.dispatch_action(
                                        this.double_click_dispatch_action.boxed_clone(),
                                        cx,
                                    );
                                }
                            })),
                    ),
            )
    }

    pub fn render_menu_overlay(menu: &Entity<ContextMenu>) -> Div {
        div().absolute().bottom_0().right_0().size_0().child(
            deferred(anchored().anchor(Corner::TopRight).child(menu.clone())).with_priority(1),
        )
    }

    pub fn set_zoomed(&mut self, zoomed: bool, cx: &mut Context<Self>) {
        self.zoomed = zoomed;
        cx.notify();
    }

    pub fn is_zoomed(&self) -> bool {
        self.zoomed
    }

    fn handle_drag_move<T: 'static>(
        &mut self,
        event: &DragMoveEvent<T>,
        window: &mut Window,
        cx: &mut Context<Self>,
    ) {
        let can_split_predicate = self.can_split_predicate.take();
        let can_split = match &can_split_predicate {
            Some(can_split_predicate) => {
                can_split_predicate(self, event.dragged_item(), window, cx)
            }
            None => false,
        };
        self.can_split_predicate = can_split_predicate;
        if !can_split {
            return;
        }

        let rect = event.bounds.size;

        let size = event.bounds.size.width.min(event.bounds.size.height)
            * WorkspaceSettings::get_global(cx).drop_target_size;

        let relative_cursor = Point::new(
            event.event.position.x - event.bounds.left(),
            event.event.position.y - event.bounds.top(),
        );

        let direction = if relative_cursor.x < size
            || relative_cursor.x > rect.width - size
            || relative_cursor.y < size
            || relative_cursor.y > rect.height - size
        {
            [
                SplitDirection::Up,
                SplitDirection::Right,
                SplitDirection::Down,
                SplitDirection::Left,
            ]
            .iter()
            .min_by_key(|side| match side {
                SplitDirection::Up => relative_cursor.y,
                SplitDirection::Right => rect.width - relative_cursor.x,
                SplitDirection::Down => rect.height - relative_cursor.y,
                SplitDirection::Left => relative_cursor.x,
            })
            .cloned()
        } else {
            None
        };

        if direction != self.drag_split_direction {
            self.drag_split_direction = direction;
        }
    }

    fn handle_tab_drop(
        &mut self,
        dragged_tab: &DraggedTab,
        ix: usize,
        window: &mut Window,
        cx: &mut Context<Self>,
    ) {
        if let Some(custom_drop_handle) = self.custom_drop_handle.clone() {
            if let ControlFlow::Break(()) = custom_drop_handle(self, dragged_tab, window, cx) {
                return;
            }
        }
        let mut to_pane = cx.entity().clone();
        let split_direction = self.drag_split_direction;
        let item_id = dragged_tab.item.item_id();
        if let Some(preview_item_id) = self.preview_item_id {
            if item_id == preview_item_id {
                self.set_preview_item_id(None, cx);
            }
        }

        let from_pane = dragged_tab.pane.clone();
        self.workspace
            .update(cx, |_, cx| {
                cx.defer_in(window, move |workspace, window, cx| {
                    if let Some(split_direction) = split_direction {
                        to_pane = workspace.split_pane(to_pane, split_direction, window, cx);
                    }
                    let old_ix = from_pane.read(cx).index_for_item_id(item_id);
                    let old_len = to_pane.read(cx).items.len();
                    move_item(&from_pane, &to_pane, item_id, ix, window, cx);
                    if to_pane == from_pane {
                        if let Some(old_index) = old_ix {
                            to_pane.update(cx, |this, _| {
                                if old_index < this.pinned_tab_count
                                    && (ix == this.items.len() || ix > this.pinned_tab_count)
                                {
                                    this.pinned_tab_count -= 1;
                                } else if this.has_pinned_tabs()
                                    && old_index >= this.pinned_tab_count
                                    && ix < this.pinned_tab_count
                                {
                                    this.pinned_tab_count += 1;
                                }
                            });
                        }
                    } else {
                        to_pane.update(cx, |this, _| {
                            if this.items.len() > old_len // Did we not deduplicate on drag?
                                && this.has_pinned_tabs()
                                && ix < this.pinned_tab_count
                            {
                                this.pinned_tab_count += 1;
                            }
                        });
                        from_pane.update(cx, |this, _| {
                            if let Some(index) = old_ix {
                                if this.pinned_tab_count > index {
                                    this.pinned_tab_count -= 1;
                                }
                            }
                        })
                    }
                });
            })
            .log_err();
    }

    fn handle_dragged_selection_drop(
        &mut self,
        dragged_selection: &DraggedSelection,
        dragged_onto: Option<usize>,
        window: &mut Window,
        cx: &mut Context<Self>,
    ) {
        if let Some(custom_drop_handle) = self.custom_drop_handle.clone() {
            if let ControlFlow::Break(()) = custom_drop_handle(self, dragged_selection, window, cx)
            {
                return;
            }
        }
        self.handle_project_entry_drop(
            &dragged_selection.active_selection.entry_id,
            dragged_onto,
            window,
            cx,
        );
    }

    fn handle_project_entry_drop(
        &mut self,
        project_entry_id: &ProjectEntryId,
        target: Option<usize>,
        window: &mut Window,
        cx: &mut Context<Self>,
    ) {
        if let Some(custom_drop_handle) = self.custom_drop_handle.clone() {
            if let ControlFlow::Break(()) = custom_drop_handle(self, project_entry_id, window, cx) {
                return;
            }
        }
        let mut to_pane = cx.entity().clone();
        let split_direction = self.drag_split_direction;
        let project_entry_id = *project_entry_id;
        self.workspace
            .update(cx, |_, cx| {
                cx.defer_in(window, move |workspace, window, cx| {
                    if let Some(path) = workspace
                        .project()
                        .read(cx)
                        .path_for_entry(project_entry_id, cx)
                    {
                        let load_path_task = workspace.load_path(path, window, cx);
                        cx.spawn_in(window, async move |workspace, cx| {
                            if let Some((project_entry_id, build_item)) =
                                load_path_task.await.notify_async_err(cx)
                            {
                                let (to_pane, new_item_handle) = workspace
                                    .update_in(cx, |workspace, window, cx| {
                                        if let Some(split_direction) = split_direction {
                                            to_pane = workspace.split_pane(
                                                to_pane,
                                                split_direction,
                                                window,
                                                cx,
                                            );
                                        }
                                        let new_item_handle = to_pane.update(cx, |pane, cx| {
                                            pane.open_item(
                                                project_entry_id,
                                                true,
                                                false,
                                                true,
                                                target,
                                                window,
                                                cx,
                                                build_item,
                                            )
                                        });
                                        (to_pane, new_item_handle)
                                    })
                                    .log_err()?;
                                to_pane
                                    .update_in(cx, |this, window, cx| {
                                        let Some(index) = this.index_for_item(&*new_item_handle)
                                        else {
                                            return;
                                        };

                                        if target.map_or(false, |target| this.is_tab_pinned(target))
                                        {
                                            this.pin_tab_at(index, window, cx);
                                        }
                                    })
                                    .ok()?
                            }
                            Some(())
                        })
                        .detach();
                    };
                });
            })
            .log_err();
    }

    fn handle_external_paths_drop(
        &mut self,
        paths: &ExternalPaths,
        window: &mut Window,
        cx: &mut Context<Self>,
    ) {
        if let Some(custom_drop_handle) = self.custom_drop_handle.clone() {
            if let ControlFlow::Break(()) = custom_drop_handle(self, paths, window, cx) {
                return;
            }
        }
        let mut to_pane = cx.entity().clone();
        let mut split_direction = self.drag_split_direction;
        let paths = paths.paths().to_vec();
        let is_remote = self
            .workspace
            .update(cx, |workspace, cx| {
                if workspace.project().read(cx).is_via_collab() {
                    workspace.show_error(
                        &anyhow::anyhow!("Cannot drop files on a remote project"),
                        cx,
                    );
                    true
                } else {
                    false
                }
            })
            .unwrap_or(true);
        if is_remote {
            return;
        }

        self.workspace
            .update(cx, |workspace, cx| {
                let fs = Arc::clone(workspace.project().read(cx).fs());
                cx.spawn_in(window, async move |workspace, cx| {
                    let mut is_file_checks = FuturesUnordered::new();
                    for path in &paths {
                        is_file_checks.push(fs.is_file(path))
                    }
                    let mut has_files_to_open = false;
                    while let Some(is_file) = is_file_checks.next().await {
                        if is_file {
                            has_files_to_open = true;
                            break;
                        }
                    }
                    drop(is_file_checks);
                    if !has_files_to_open {
                        split_direction = None;
                    }

                    if let Ok(open_task) = workspace.update_in(cx, |workspace, window, cx| {
                        if let Some(split_direction) = split_direction {
                            to_pane = workspace.split_pane(to_pane, split_direction, window, cx);
                        }
                        workspace.open_paths(
                            paths,
                            OpenOptions {
                                visible: Some(OpenVisible::OnlyDirectories),
                                ..Default::default()
                            },
                            Some(to_pane.downgrade()),
                            window,
                            cx,
                        )
                    }) {
                        let opened_items: Vec<_> = open_task.await;
                        _ = workspace.update(cx, |workspace, cx| {
                            for item in opened_items.into_iter().flatten() {
                                if let Err(e) = item {
                                    workspace.show_error(&e, cx);
                                }
                            }
                        });
                    }
                })
                .detach();
            })
            .log_err();
    }

    pub fn display_nav_history_buttons(&mut self, display: Option<bool>) {
        self.display_nav_history_buttons = display;
    }

    fn get_non_closeable_item_ids(&self, close_pinned: bool) -> Vec<EntityId> {
        if close_pinned {
            return vec![];
        }

        self.items
            .iter()
            .enumerate()
            .filter(|(index, _item)| self.is_tab_pinned(*index))
            .map(|(_, item)| item.item_id())
            .collect()
    }

    pub fn drag_split_direction(&self) -> Option<SplitDirection> {
        self.drag_split_direction
    }

    pub fn set_zoom_out_on_close(&mut self, zoom_out_on_close: bool) {
        self.zoom_out_on_close = zoom_out_on_close;
    }
}

impl Focusable for Pane {
    fn focus_handle(&self, _cx: &App) -> FocusHandle {
        self.focus_handle.clone()
    }
}

impl Render for Pane {
    fn render(&mut self, window: &mut Window, cx: &mut Context<Self>) -> impl IntoElement {
        let mut key_context = KeyContext::new_with_defaults();
        key_context.add("Pane");
        if self.active_item().is_none() {
            key_context.add("EmptyPane");
        }

        let should_display_tab_bar = self.should_display_tab_bar.clone();
        let display_tab_bar = should_display_tab_bar(window, cx);
        let Some(project) = self.project.upgrade() else {
            return div().track_focus(&self.focus_handle(cx));
        };
        let is_local = project.read(cx).is_local();

        v_flex()
            .key_context(key_context)
            .track_focus(&self.focus_handle(cx))
            .size_full()
            .flex_none()
            .overflow_hidden()
            .on_action(cx.listener(|pane, _: &AlternateFile, window, cx| {
                pane.alternate_file(window, cx);
            }))
            .on_action(
                cx.listener(|pane, _: &SplitLeft, _, cx| pane.split(SplitDirection::Left, cx)),
            )
            .on_action(cx.listener(|pane, _: &SplitUp, _, cx| pane.split(SplitDirection::Up, cx)))
            .on_action(cx.listener(|pane, _: &SplitHorizontal, _, cx| {
                pane.split(SplitDirection::horizontal(cx), cx)
            }))
            .on_action(cx.listener(|pane, _: &SplitVertical, _, cx| {
                pane.split(SplitDirection::vertical(cx), cx)
            }))
            .on_action(
                cx.listener(|pane, _: &SplitRight, _, cx| pane.split(SplitDirection::Right, cx)),
            )
            .on_action(
                cx.listener(|pane, _: &SplitDown, _, cx| pane.split(SplitDirection::Down, cx)),
            )
            .on_action(
                cx.listener(|pane, _: &GoBack, window, cx| pane.navigate_backward(window, cx)),
            )
            .on_action(
                cx.listener(|pane, _: &GoForward, window, cx| pane.navigate_forward(window, cx)),
            )
            .on_action(cx.listener(|_, _: &JoinIntoNext, _, cx| {
                cx.emit(Event::JoinIntoNext);
            }))
            .on_action(cx.listener(|_, _: &JoinAll, _, cx| {
                cx.emit(Event::JoinAll);
            }))
            .on_action(cx.listener(Pane::toggle_zoom))
            .on_action(
                cx.listener(|pane: &mut Pane, action: &ActivateItem, window, cx| {
                    pane.activate_item(action.0, true, true, window, cx);
                }),
            )
            .on_action(
                cx.listener(|pane: &mut Pane, _: &ActivateLastItem, window, cx| {
                    pane.activate_item(pane.items.len() - 1, true, true, window, cx);
                }),
            )
            .on_action(
                cx.listener(|pane: &mut Pane, _: &ActivatePreviousItem, window, cx| {
                    pane.activate_prev_item(true, window, cx);
                }),
            )
            .on_action(
                cx.listener(|pane: &mut Pane, _: &ActivateNextItem, window, cx| {
                    pane.activate_next_item(true, window, cx);
                }),
            )
            .on_action(
                cx.listener(|pane, _: &SwapItemLeft, window, cx| pane.swap_item_left(window, cx)),
            )
            .on_action(
                cx.listener(|pane, _: &SwapItemRight, window, cx| pane.swap_item_right(window, cx)),
            )
            .on_action(cx.listener(|pane, action, window, cx| {
                pane.toggle_pin_tab(action, window, cx);
            }))
            .when(PreviewTabsSettings::get_global(cx).enabled, |this| {
                this.on_action(cx.listener(|pane: &mut Pane, _: &TogglePreviewTab, _, cx| {
                    if let Some(active_item_id) = pane.active_item().map(|i| i.item_id()) {
                        if pane.is_active_preview_item(active_item_id) {
                            pane.set_preview_item_id(None, cx);
                        } else {
                            pane.set_preview_item_id(Some(active_item_id), cx);
                        }
                    }
                }))
            })
            .on_action(
                cx.listener(|pane: &mut Self, action: &CloseActiveItem, window, cx| {
                    if let Some(task) = pane.close_active_item(action, window, cx) {
                        task.detach_and_log_err(cx)
                    }
                }),
            )
            .on_action(
                cx.listener(|pane: &mut Self, action: &CloseInactiveItems, window, cx| {
                    if let Some(task) = pane.close_inactive_items(action, window, cx) {
                        task.detach_and_log_err(cx)
                    }
                }),
            )
            .on_action(
                cx.listener(|pane: &mut Self, action: &CloseCleanItems, window, cx| {
                    if let Some(task) = pane.close_clean_items(action, window, cx) {
                        task.detach_and_log_err(cx)
                    }
                }),
            )
            .on_action(cx.listener(
                |pane: &mut Self, action: &CloseItemsToTheLeft, window, cx| {
                    if let Some(task) = pane.close_items_to_the_left(action, window, cx) {
                        task.detach_and_log_err(cx)
                    }
                },
            ))
            .on_action(cx.listener(
                |pane: &mut Self, action: &CloseItemsToTheRight, window, cx| {
                    if let Some(task) = pane.close_items_to_the_right(action, window, cx) {
                        task.detach_and_log_err(cx)
                    }
                },
            ))
            .on_action(
                cx.listener(|pane: &mut Self, action: &CloseAllItems, window, cx| {
                    if let Some(task) = pane.close_all_items(action, window, cx) {
                        task.detach_and_log_err(cx)
                    }
                }),
            )
            .on_action(
                cx.listener(|pane: &mut Self, action: &CloseActiveItem, window, cx| {
                    if let Some(task) = pane.close_active_item(action, window, cx) {
                        task.detach_and_log_err(cx)
                    }
                }),
            )
            .on_action(
                cx.listener(|pane: &mut Self, action: &RevealInProjectPanel, _, cx| {
                    let entry_id = action
                        .entry_id
                        .map(ProjectEntryId::from_proto)
                        .or_else(|| pane.active_item()?.project_entry_ids(cx).first().copied());
                    if let Some(entry_id) = entry_id {
                        pane.project
                            .update(cx, |_, cx| {
                                cx.emit(project::Event::RevealInProjectPanel(entry_id))
                            })
                            .ok();
                    }
                }),
            )
            .when(self.active_item().is_some() && display_tab_bar, |pane| {
                pane.child(self.render_tab_bar(window, cx))
            })
            .child({
                let has_worktrees = project.read(cx).visible_worktrees(cx).next().is_some();
                // main content
                div()
                    .flex_1()
                    .relative()
                    .group("")
                    .overflow_hidden()
                    .on_drag_move::<DraggedTab>(cx.listener(Self::handle_drag_move))
                    .on_drag_move::<DraggedSelection>(cx.listener(Self::handle_drag_move))
                    .when(is_local, |div| {
                        div.on_drag_move::<ExternalPaths>(cx.listener(Self::handle_drag_move))
                    })
                    .map(|div| {
                        if let Some(item) = self.active_item() {
                            div.v_flex()
                                .size_full()
                                .overflow_hidden()
                                .child(self.toolbar.clone())
                                .child(item.to_any())
                        } else {
                            let placeholder = div.h_flex().size_full().justify_center();
                            if has_worktrees {
                                placeholder
                            } else {
                                placeholder.child(
                                    Label::new("Open a file or project to get started.")
                                        .color(Color::Muted),
                                )
                            }
                        }
                    })
                    .child(
                        // drag target
                        div()
                            .invisible()
                            .absolute()
                            .bg(cx.theme().colors().drop_target_background)
                            .group_drag_over::<DraggedTab>("", |style| style.visible())
                            .group_drag_over::<DraggedSelection>("", |style| style.visible())
                            .when(is_local, |div| {
                                div.group_drag_over::<ExternalPaths>("", |style| style.visible())
                            })
                            .when_some(self.can_drop_predicate.clone(), |this, p| {
                                this.can_drop(move |a, window, cx| p(a, window, cx))
                            })
                            .on_drop(cx.listener(move |this, dragged_tab, window, cx| {
                                this.handle_tab_drop(
                                    dragged_tab,
                                    this.active_item_index(),
                                    window,
                                    cx,
                                )
                            }))
                            .on_drop(cx.listener(
                                move |this, selection: &DraggedSelection, window, cx| {
                                    this.handle_dragged_selection_drop(selection, None, window, cx)
                                },
                            ))
                            .on_drop(cx.listener(move |this, paths, window, cx| {
                                this.handle_external_paths_drop(paths, window, cx)
                            }))
                            .map(|div| {
                                let size = DefiniteLength::Fraction(0.5);
                                match self.drag_split_direction {
                                    None => div.top_0().right_0().bottom_0().left_0(),
                                    Some(SplitDirection::Up) => {
                                        div.top_0().left_0().right_0().h(size)
                                    }
                                    Some(SplitDirection::Down) => {
                                        div.left_0().bottom_0().right_0().h(size)
                                    }
                                    Some(SplitDirection::Left) => {
                                        div.top_0().left_0().bottom_0().w(size)
                                    }
                                    Some(SplitDirection::Right) => {
                                        div.top_0().bottom_0().right_0().w(size)
                                    }
                                }
                            }),
                    )
            })
            .on_mouse_down(
                MouseButton::Navigate(NavigationDirection::Back),
                cx.listener(|pane, _, window, cx| {
                    if let Some(workspace) = pane.workspace.upgrade() {
                        let pane = cx.entity().downgrade();
                        window.defer(cx, move |window, cx| {
                            workspace.update(cx, |workspace, cx| {
                                workspace.go_back(pane, window, cx).detach_and_log_err(cx)
                            })
                        })
                    }
                }),
            )
            .on_mouse_down(
                MouseButton::Navigate(NavigationDirection::Forward),
                cx.listener(|pane, _, window, cx| {
                    if let Some(workspace) = pane.workspace.upgrade() {
                        let pane = cx.entity().downgrade();
                        window.defer(cx, move |window, cx| {
                            workspace.update(cx, |workspace, cx| {
                                workspace
                                    .go_forward(pane, window, cx)
                                    .detach_and_log_err(cx)
                            })
                        })
                    }
                }),
            )
    }
}

impl ItemNavHistory {
    pub fn push<D: 'static + Send + Any>(&mut self, data: Option<D>, cx: &mut App) {
        if self
            .item
            .upgrade()
            .is_some_and(|item| item.include_in_nav_history())
        {
            self.history
                .push(data, self.item.clone(), self.is_preview, cx);
        }
    }

    pub fn pop_backward(&mut self, cx: &mut App) -> Option<NavigationEntry> {
        self.history.pop(NavigationMode::GoingBack, cx)
    }

    pub fn pop_forward(&mut self, cx: &mut App) -> Option<NavigationEntry> {
        self.history.pop(NavigationMode::GoingForward, cx)
    }
}

impl NavHistory {
    pub fn for_each_entry(
        &self,
        cx: &App,
        mut f: impl FnMut(&NavigationEntry, (ProjectPath, Option<PathBuf>)),
    ) {
        let borrowed_history = self.0.lock();
        borrowed_history
            .forward_stack
            .iter()
            .chain(borrowed_history.backward_stack.iter())
            .chain(borrowed_history.closed_stack.iter())
            .for_each(|entry| {
                if let Some(project_and_abs_path) =
                    borrowed_history.paths_by_item.get(&entry.item.id())
                {
                    f(entry, project_and_abs_path.clone());
                } else if let Some(item) = entry.item.upgrade() {
                    if let Some(path) = item.project_path(cx) {
                        f(entry, (path, None));
                    }
                }
            })
    }

    pub fn set_mode(&mut self, mode: NavigationMode) {
        self.0.lock().mode = mode;
    }

    pub fn mode(&self) -> NavigationMode {
        self.0.lock().mode
    }

    pub fn disable(&mut self) {
        self.0.lock().mode = NavigationMode::Disabled;
    }

    pub fn enable(&mut self) {
        self.0.lock().mode = NavigationMode::Normal;
    }

    pub fn pop(&mut self, mode: NavigationMode, cx: &mut App) -> Option<NavigationEntry> {
        let mut state = self.0.lock();
        let entry = match mode {
            NavigationMode::Normal | NavigationMode::Disabled | NavigationMode::ClosingItem => {
                return None
            }
            NavigationMode::GoingBack => &mut state.backward_stack,
            NavigationMode::GoingForward => &mut state.forward_stack,
            NavigationMode::ReopeningClosedItem => &mut state.closed_stack,
        }
        .pop_back();
        if entry.is_some() {
            state.did_update(cx);
        }
        entry
    }

    pub fn push<D: 'static + Send + Any>(
        &mut self,
        data: Option<D>,
        item: Arc<dyn WeakItemHandle>,
        is_preview: bool,
        cx: &mut App,
    ) {
        let state = &mut *self.0.lock();
        match state.mode {
            NavigationMode::Disabled => {}
            NavigationMode::Normal | NavigationMode::ReopeningClosedItem => {
                if state.backward_stack.len() >= MAX_NAVIGATION_HISTORY_LEN {
                    state.backward_stack.pop_front();
                }
                state.backward_stack.push_back(NavigationEntry {
                    item,
                    data: data.map(|data| Box::new(data) as Box<dyn Any + Send>),
                    timestamp: state.next_timestamp.fetch_add(1, Ordering::SeqCst),
                    is_preview,
                });
                state.forward_stack.clear();
            }
            NavigationMode::GoingBack => {
                if state.forward_stack.len() >= MAX_NAVIGATION_HISTORY_LEN {
                    state.forward_stack.pop_front();
                }
                state.forward_stack.push_back(NavigationEntry {
                    item,
                    data: data.map(|data| Box::new(data) as Box<dyn Any + Send>),
                    timestamp: state.next_timestamp.fetch_add(1, Ordering::SeqCst),
                    is_preview,
                });
            }
            NavigationMode::GoingForward => {
                if state.backward_stack.len() >= MAX_NAVIGATION_HISTORY_LEN {
                    state.backward_stack.pop_front();
                }
                state.backward_stack.push_back(NavigationEntry {
                    item,
                    data: data.map(|data| Box::new(data) as Box<dyn Any + Send>),
                    timestamp: state.next_timestamp.fetch_add(1, Ordering::SeqCst),
                    is_preview,
                });
            }
            NavigationMode::ClosingItem => {
                if state.closed_stack.len() >= MAX_NAVIGATION_HISTORY_LEN {
                    state.closed_stack.pop_front();
                }
                state.closed_stack.push_back(NavigationEntry {
                    item,
                    data: data.map(|data| Box::new(data) as Box<dyn Any + Send>),
                    timestamp: state.next_timestamp.fetch_add(1, Ordering::SeqCst),
                    is_preview,
                });
            }
        }
        state.did_update(cx);
    }

    pub fn remove_item(&mut self, item_id: EntityId) {
        let mut state = self.0.lock();
        state.paths_by_item.remove(&item_id);
        state
            .backward_stack
            .retain(|entry| entry.item.id() != item_id);
        state
            .forward_stack
            .retain(|entry| entry.item.id() != item_id);
        state
            .closed_stack
            .retain(|entry| entry.item.id() != item_id);
    }

    pub fn path_for_item(&self, item_id: EntityId) -> Option<(ProjectPath, Option<PathBuf>)> {
        self.0.lock().paths_by_item.get(&item_id).cloned()
    }
}

impl NavHistoryState {
    pub fn did_update(&self, cx: &mut App) {
        if let Some(pane) = self.pane.upgrade() {
            cx.defer(move |cx| {
                pane.update(cx, |pane, cx| pane.history_updated(cx));
            });
        }
    }
}

fn dirty_message_for(buffer_path: Option<ProjectPath>) -> String {
    let path = buffer_path
        .as_ref()
        .and_then(|p| {
            p.path
                .to_str()
                .and_then(|s| if s.is_empty() { None } else { Some(s) })
        })
        .unwrap_or("This buffer");
    let path = truncate_and_remove_front(path, 80);
    format!("{path} contains unsaved edits. Do you want to save it?")
}

pub fn tab_details(items: &[Box<dyn ItemHandle>], cx: &App) -> Vec<usize> {
    let mut tab_details = items.iter().map(|_| 0).collect::<Vec<_>>();
    let mut tab_descriptions = HashMap::default();
    let mut done = false;
    while !done {
        done = true;

        // Store item indices by their tab description.
        for (ix, (item, detail)) in items.iter().zip(&tab_details).enumerate() {
            if let Some(description) = item.tab_description(*detail, cx) {
                if *detail == 0
                    || Some(&description) != item.tab_description(detail - 1, cx).as_ref()
                {
                    tab_descriptions
                        .entry(description)
                        .or_insert(Vec::new())
                        .push(ix);
                }
            }
        }

        // If two or more items have the same tab description, increase their level
        // of detail and try again.
        for (_, item_ixs) in tab_descriptions.drain() {
            if item_ixs.len() > 1 {
                done = false;
                for ix in item_ixs {
                    tab_details[ix] += 1;
                }
            }
        }
    }

    tab_details
}

pub fn render_item_indicator(item: Box<dyn ItemHandle>, cx: &App) -> Option<Indicator> {
    maybe!({
        let indicator_color = match (item.has_conflict(cx), item.is_dirty(cx)) {
            (true, _) => Color::Warning,
            (_, true) => Color::Accent,
            (false, false) => return None,
        };

        Some(Indicator::dot().color(indicator_color))
    })
}

impl Render for DraggedTab {
    fn render(&mut self, window: &mut Window, cx: &mut Context<Self>) -> impl IntoElement {
        let ui_font = ThemeSettings::get_global(cx).ui_font.clone();
        let label = self.item.tab_content(
            TabContentParams {
                detail: Some(self.detail),
                selected: false,
                preview: false,
            },
            window,
            cx,
        );
        Tab::new("")
            .toggle_state(self.is_active)
            .child(label)
            .render(window, cx)
            .font(ui_font)
    }
}

#[cfg(test)]
mod tests {
    use std::num::NonZero;

    use super::*;
    use crate::item::test::{TestItem, TestProjectItem};
    use gpui::{TestAppContext, VisualTestContext};
    use project::FakeFs;
    use settings::SettingsStore;
    use theme::LoadThemes;

    #[gpui::test]
    async fn test_remove_active_empty(cx: &mut TestAppContext) {
        init_test(cx);
        let fs = FakeFs::new(cx.executor());

        let project = Project::test(fs, None, cx).await;
        let (workspace, cx) =
            cx.add_window_view(|window, cx| Workspace::test_new(project.clone(), window, cx));
        let pane = workspace.update(cx, |workspace, _| workspace.active_pane().clone());

        pane.update_in(cx, |pane, window, cx| {
            assert!(pane
                .close_active_item(
                    &CloseActiveItem {
                        save_intent: None,
                        close_pinned: false
                    },
                    window,
                    cx
                )
                .is_none())
        });
    }

    #[gpui::test]
    async fn test_add_item_capped_to_max_tabs(cx: &mut TestAppContext) {
        init_test(cx);
        let fs = FakeFs::new(cx.executor());

        let project = Project::test(fs, None, cx).await;
        let (workspace, cx) =
            cx.add_window_view(|window, cx| Workspace::test_new(project.clone(), window, cx));
        let pane = workspace.update(cx, |workspace, _| workspace.active_pane().clone());

        for i in 0..7 {
            add_labeled_item(&pane, format!("{}", i).as_str(), false, cx);
        }
        set_max_tabs(cx, Some(5));
        add_labeled_item(&pane, "7", false, cx);
        // Remove items to respect the max tab cap.
        assert_item_labels(&pane, ["3", "4", "5", "6", "7*"], cx);
        pane.update_in(cx, |pane, window, cx| {
            pane.activate_item(0, false, false, window, cx);
        });
        add_labeled_item(&pane, "X", false, cx);
        // Respect activation order.
        assert_item_labels(&pane, ["3", "X*", "5", "6", "7"], cx);

        for i in 0..7 {
            add_labeled_item(&pane, format!("D{}", i).as_str(), true, cx);
        }
        // Keeps dirty items, even over max tab cap.
        assert_item_labels(
            &pane,
            ["D0^", "D1^", "D2^", "D3^", "D4^", "D5^", "D6*^"],
            cx,
        );

        set_max_tabs(cx, None);
        for i in 0..7 {
            add_labeled_item(&pane, format!("N{}", i).as_str(), false, cx);
        }
        // No cap when max tabs is None.
        assert_item_labels(
            &pane,
            [
                "D0^", "D1^", "D2^", "D3^", "D4^", "D5^", "D6^", "N0", "N1", "N2", "N3", "N4",
                "N5", "N6*",
            ],
            cx,
        );
    }

    #[gpui::test]
    async fn test_add_item_with_new_item(cx: &mut TestAppContext) {
        init_test(cx);
        let fs = FakeFs::new(cx.executor());

        let project = Project::test(fs, None, cx).await;
        let (workspace, cx) =
            cx.add_window_view(|window, cx| Workspace::test_new(project.clone(), window, cx));
        let pane = workspace.update(cx, |workspace, _| workspace.active_pane().clone());

        // 1. Add with a destination index
        //   a. Add before the active item
        set_labeled_items(&pane, ["A", "B*", "C"], cx);
        pane.update_in(cx, |pane, window, cx| {
            pane.add_item(
                Box::new(cx.new(|cx| TestItem::new(cx).with_label("D"))),
                false,
                false,
                Some(0),
                window,
                cx,
            );
        });
        assert_item_labels(&pane, ["D*", "A", "B", "C"], cx);

        //   b. Add after the active item
        set_labeled_items(&pane, ["A", "B*", "C"], cx);
        pane.update_in(cx, |pane, window, cx| {
            pane.add_item(
                Box::new(cx.new(|cx| TestItem::new(cx).with_label("D"))),
                false,
                false,
                Some(2),
                window,
                cx,
            );
        });
        assert_item_labels(&pane, ["A", "B", "D*", "C"], cx);

        //   c. Add at the end of the item list (including off the length)
        set_labeled_items(&pane, ["A", "B*", "C"], cx);
        pane.update_in(cx, |pane, window, cx| {
            pane.add_item(
                Box::new(cx.new(|cx| TestItem::new(cx).with_label("D"))),
                false,
                false,
                Some(5),
                window,
                cx,
            );
        });
        assert_item_labels(&pane, ["A", "B", "C", "D*"], cx);

        // 2. Add without a destination index
        //   a. Add with active item at the start of the item list
        set_labeled_items(&pane, ["A*", "B", "C"], cx);
        pane.update_in(cx, |pane, window, cx| {
            pane.add_item(
                Box::new(cx.new(|cx| TestItem::new(cx).with_label("D"))),
                false,
                false,
                None,
                window,
                cx,
            );
        });
        set_labeled_items(&pane, ["A", "D*", "B", "C"], cx);

        //   b. Add with active item at the end of the item list
        set_labeled_items(&pane, ["A", "B", "C*"], cx);
        pane.update_in(cx, |pane, window, cx| {
            pane.add_item(
                Box::new(cx.new(|cx| TestItem::new(cx).with_label("D"))),
                false,
                false,
                None,
                window,
                cx,
            );
        });
        assert_item_labels(&pane, ["A", "B", "C", "D*"], cx);
    }

    #[gpui::test]
    async fn test_add_item_with_existing_item(cx: &mut TestAppContext) {
        init_test(cx);
        let fs = FakeFs::new(cx.executor());

        let project = Project::test(fs, None, cx).await;
        let (workspace, cx) =
            cx.add_window_view(|window, cx| Workspace::test_new(project.clone(), window, cx));
        let pane = workspace.update(cx, |workspace, _| workspace.active_pane().clone());

        // 1. Add with a destination index
        //   1a. Add before the active item
        let [_, _, _, d] = set_labeled_items(&pane, ["A", "B*", "C", "D"], cx);
        pane.update_in(cx, |pane, window, cx| {
            pane.add_item(d, false, false, Some(0), window, cx);
        });
        assert_item_labels(&pane, ["D*", "A", "B", "C"], cx);

        //   1b. Add after the active item
        let [_, _, _, d] = set_labeled_items(&pane, ["A", "B*", "C", "D"], cx);
        pane.update_in(cx, |pane, window, cx| {
            pane.add_item(d, false, false, Some(2), window, cx);
        });
        assert_item_labels(&pane, ["A", "B", "D*", "C"], cx);

        //   1c. Add at the end of the item list (including off the length)
        let [a, _, _, _] = set_labeled_items(&pane, ["A", "B*", "C", "D"], cx);
        pane.update_in(cx, |pane, window, cx| {
            pane.add_item(a, false, false, Some(5), window, cx);
        });
        assert_item_labels(&pane, ["B", "C", "D", "A*"], cx);

        //   1d. Add same item to active index
        let [_, b, _] = set_labeled_items(&pane, ["A", "B*", "C"], cx);
        pane.update_in(cx, |pane, window, cx| {
            pane.add_item(b, false, false, Some(1), window, cx);
        });
        assert_item_labels(&pane, ["A", "B*", "C"], cx);

        //   1e. Add item to index after same item in last position
        let [_, _, c] = set_labeled_items(&pane, ["A", "B*", "C"], cx);
        pane.update_in(cx, |pane, window, cx| {
            pane.add_item(c, false, false, Some(2), window, cx);
        });
        assert_item_labels(&pane, ["A", "B", "C*"], cx);

        // 2. Add without a destination index
        //   2a. Add with active item at the start of the item list
        let [_, _, _, d] = set_labeled_items(&pane, ["A*", "B", "C", "D"], cx);
        pane.update_in(cx, |pane, window, cx| {
            pane.add_item(d, false, false, None, window, cx);
        });
        assert_item_labels(&pane, ["A", "D*", "B", "C"], cx);

        //   2b. Add with active item at the end of the item list
        let [a, _, _, _] = set_labeled_items(&pane, ["A", "B", "C", "D*"], cx);
        pane.update_in(cx, |pane, window, cx| {
            pane.add_item(a, false, false, None, window, cx);
        });
        assert_item_labels(&pane, ["B", "C", "D", "A*"], cx);

        //   2c. Add active item to active item at end of list
        let [_, _, c] = set_labeled_items(&pane, ["A", "B", "C*"], cx);
        pane.update_in(cx, |pane, window, cx| {
            pane.add_item(c, false, false, None, window, cx);
        });
        assert_item_labels(&pane, ["A", "B", "C*"], cx);

        //   2d. Add active item to active item at start of list
        let [a, _, _] = set_labeled_items(&pane, ["A*", "B", "C"], cx);
        pane.update_in(cx, |pane, window, cx| {
            pane.add_item(a, false, false, None, window, cx);
        });
        assert_item_labels(&pane, ["A*", "B", "C"], cx);
    }

    #[gpui::test]
    async fn test_add_item_with_same_project_entries(cx: &mut TestAppContext) {
        init_test(cx);
        let fs = FakeFs::new(cx.executor());

        let project = Project::test(fs, None, cx).await;
        let (workspace, cx) =
            cx.add_window_view(|window, cx| Workspace::test_new(project.clone(), window, cx));
        let pane = workspace.update(cx, |workspace, _| workspace.active_pane().clone());

        // singleton view
        pane.update_in(cx, |pane, window, cx| {
            pane.add_item(
                Box::new(cx.new(|cx| {
                    TestItem::new(cx)
                        .with_singleton(true)
                        .with_label("buffer 1")
                        .with_project_items(&[TestProjectItem::new(1, "one.txt", cx)])
                })),
                false,
                false,
                None,
                window,
                cx,
            );
        });
        assert_item_labels(&pane, ["buffer 1*"], cx);

        // new singleton view with the same project entry
        pane.update_in(cx, |pane, window, cx| {
            pane.add_item(
                Box::new(cx.new(|cx| {
                    TestItem::new(cx)
                        .with_singleton(true)
                        .with_label("buffer 1")
                        .with_project_items(&[TestProjectItem::new(1, "1.txt", cx)])
                })),
                false,
                false,
                None,
                window,
                cx,
            );
        });
        assert_item_labels(&pane, ["buffer 1*"], cx);

        // new singleton view with different project entry
        pane.update_in(cx, |pane, window, cx| {
            pane.add_item(
                Box::new(cx.new(|cx| {
                    TestItem::new(cx)
                        .with_singleton(true)
                        .with_label("buffer 2")
                        .with_project_items(&[TestProjectItem::new(2, "2.txt", cx)])
                })),
                false,
                false,
                None,
                window,
                cx,
            );
        });
        assert_item_labels(&pane, ["buffer 1", "buffer 2*"], cx);

        // new multibuffer view with the same project entry
        pane.update_in(cx, |pane, window, cx| {
            pane.add_item(
                Box::new(cx.new(|cx| {
                    TestItem::new(cx)
                        .with_singleton(false)
                        .with_label("multibuffer 1")
                        .with_project_items(&[TestProjectItem::new(1, "1.txt", cx)])
                })),
                false,
                false,
                None,
                window,
                cx,
            );
        });
        assert_item_labels(&pane, ["buffer 1", "buffer 2", "multibuffer 1*"], cx);

        // another multibuffer view with the same project entry
        pane.update_in(cx, |pane, window, cx| {
            pane.add_item(
                Box::new(cx.new(|cx| {
                    TestItem::new(cx)
                        .with_singleton(false)
                        .with_label("multibuffer 1b")
                        .with_project_items(&[TestProjectItem::new(1, "1.txt", cx)])
                })),
                false,
                false,
                None,
                window,
                cx,
            );
        });
        assert_item_labels(
            &pane,
            ["buffer 1", "buffer 2", "multibuffer 1", "multibuffer 1b*"],
            cx,
        );
    }

    #[gpui::test]
    async fn test_remove_item_ordering_history(cx: &mut TestAppContext) {
        init_test(cx);
        let fs = FakeFs::new(cx.executor());

        let project = Project::test(fs, None, cx).await;
        let (workspace, cx) =
            cx.add_window_view(|window, cx| Workspace::test_new(project.clone(), window, cx));
        let pane = workspace.update(cx, |workspace, _| workspace.active_pane().clone());

        add_labeled_item(&pane, "A", false, cx);
        add_labeled_item(&pane, "B", false, cx);
        add_labeled_item(&pane, "C", false, cx);
        add_labeled_item(&pane, "D", false, cx);
        assert_item_labels(&pane, ["A", "B", "C", "D*"], cx);

        pane.update_in(cx, |pane, window, cx| {
            pane.activate_item(1, false, false, window, cx)
        });
        add_labeled_item(&pane, "1", false, cx);
        assert_item_labels(&pane, ["A", "B", "1*", "C", "D"], cx);

        pane.update_in(cx, |pane, window, cx| {
            pane.close_active_item(
                &CloseActiveItem {
                    save_intent: None,
                    close_pinned: false,
                },
                window,
                cx,
            )
        })
        .unwrap()
        .await
        .unwrap();
        assert_item_labels(&pane, ["A", "B*", "C", "D"], cx);

        pane.update_in(cx, |pane, window, cx| {
            pane.activate_item(3, false, false, window, cx)
        });
        assert_item_labels(&pane, ["A", "B", "C", "D*"], cx);

        pane.update_in(cx, |pane, window, cx| {
            pane.close_active_item(
                &CloseActiveItem {
                    save_intent: None,
                    close_pinned: false,
                },
                window,
                cx,
            )
        })
        .unwrap()
        .await
        .unwrap();
        assert_item_labels(&pane, ["A", "B*", "C"], cx);

        pane.update_in(cx, |pane, window, cx| {
            pane.close_active_item(
                &CloseActiveItem {
                    save_intent: None,
                    close_pinned: false,
                },
                window,
                cx,
            )
        })
        .unwrap()
        .await
        .unwrap();
        assert_item_labels(&pane, ["A", "C*"], cx);

        pane.update_in(cx, |pane, window, cx| {
            pane.close_active_item(
                &CloseActiveItem {
                    save_intent: None,
                    close_pinned: false,
                },
                window,
                cx,
            )
        })
        .unwrap()
        .await
        .unwrap();
        assert_item_labels(&pane, ["A*"], cx);
    }

    #[gpui::test]
    async fn test_remove_item_ordering_neighbour(cx: &mut TestAppContext) {
        init_test(cx);
        cx.update_global::<SettingsStore, ()>(|s, cx| {
            s.update_user_settings::<ItemSettings>(cx, |s| {
                s.activate_on_close = Some(ActivateOnClose::Neighbour);
            });
        });
        let fs = FakeFs::new(cx.executor());

        let project = Project::test(fs, None, cx).await;
        let (workspace, cx) =
            cx.add_window_view(|window, cx| Workspace::test_new(project.clone(), window, cx));
        let pane = workspace.update(cx, |workspace, _| workspace.active_pane().clone());

        add_labeled_item(&pane, "A", false, cx);
        add_labeled_item(&pane, "B", false, cx);
        add_labeled_item(&pane, "C", false, cx);
        add_labeled_item(&pane, "D", false, cx);
        assert_item_labels(&pane, ["A", "B", "C", "D*"], cx);

        pane.update_in(cx, |pane, window, cx| {
            pane.activate_item(1, false, false, window, cx)
        });
        add_labeled_item(&pane, "1", false, cx);
        assert_item_labels(&pane, ["A", "B", "1*", "C", "D"], cx);

        pane.update_in(cx, |pane, window, cx| {
            pane.close_active_item(
                &CloseActiveItem {
                    save_intent: None,
                    close_pinned: false,
                },
                window,
                cx,
            )
        })
        .unwrap()
        .await
        .unwrap();
        assert_item_labels(&pane, ["A", "B", "C*", "D"], cx);

        pane.update_in(cx, |pane, window, cx| {
            pane.activate_item(3, false, false, window, cx)
        });
        assert_item_labels(&pane, ["A", "B", "C", "D*"], cx);

        pane.update_in(cx, |pane, window, cx| {
            pane.close_active_item(
                &CloseActiveItem {
                    save_intent: None,
                    close_pinned: false,
                },
                window,
                cx,
            )
        })
        .unwrap()
        .await
        .unwrap();
        assert_item_labels(&pane, ["A", "B", "C*"], cx);

        pane.update_in(cx, |pane, window, cx| {
            pane.close_active_item(
                &CloseActiveItem {
                    save_intent: None,
                    close_pinned: false,
                },
                window,
                cx,
            )
        })
        .unwrap()
        .await
        .unwrap();
        assert_item_labels(&pane, ["A", "B*"], cx);

        pane.update_in(cx, |pane, window, cx| {
            pane.close_active_item(
                &CloseActiveItem {
                    save_intent: None,
                    close_pinned: false,
                },
                window,
                cx,
            )
        })
        .unwrap()
        .await
        .unwrap();
        assert_item_labels(&pane, ["A*"], cx);
    }

    #[gpui::test]
    async fn test_remove_item_ordering_left_neighbour(cx: &mut TestAppContext) {
        init_test(cx);
        cx.update_global::<SettingsStore, ()>(|s, cx| {
            s.update_user_settings::<ItemSettings>(cx, |s| {
                s.activate_on_close = Some(ActivateOnClose::LeftNeighbour);
            });
        });
        let fs = FakeFs::new(cx.executor());

        let project = Project::test(fs, None, cx).await;
        let (workspace, cx) =
            cx.add_window_view(|window, cx| Workspace::test_new(project.clone(), window, cx));
        let pane = workspace.update(cx, |workspace, _| workspace.active_pane().clone());

        add_labeled_item(&pane, "A", false, cx);
        add_labeled_item(&pane, "B", false, cx);
        add_labeled_item(&pane, "C", false, cx);
        add_labeled_item(&pane, "D", false, cx);
        assert_item_labels(&pane, ["A", "B", "C", "D*"], cx);

        pane.update_in(cx, |pane, window, cx| {
            pane.activate_item(1, false, false, window, cx)
        });
        add_labeled_item(&pane, "1", false, cx);
        assert_item_labels(&pane, ["A", "B", "1*", "C", "D"], cx);

        pane.update_in(cx, |pane, window, cx| {
            pane.close_active_item(
                &CloseActiveItem {
                    save_intent: None,
                    close_pinned: false,
                },
                window,
                cx,
            )
        })
        .unwrap()
        .await
        .unwrap();
        assert_item_labels(&pane, ["A", "B*", "C", "D"], cx);

        pane.update_in(cx, |pane, window, cx| {
            pane.activate_item(3, false, false, window, cx)
        });
        assert_item_labels(&pane, ["A", "B", "C", "D*"], cx);

        pane.update_in(cx, |pane, window, cx| {
            pane.close_active_item(
                &CloseActiveItem {
                    save_intent: None,
                    close_pinned: false,
                },
                window,
                cx,
            )
        })
        .unwrap()
        .await
        .unwrap();
        assert_item_labels(&pane, ["A", "B", "C*"], cx);

        pane.update_in(cx, |pane, window, cx| {
            pane.activate_item(0, false, false, window, cx)
        });
        assert_item_labels(&pane, ["A*", "B", "C"], cx);

        pane.update_in(cx, |pane, window, cx| {
            pane.close_active_item(
                &CloseActiveItem {
                    save_intent: None,
                    close_pinned: false,
                },
                window,
                cx,
            )
        })
        .unwrap()
        .await
        .unwrap();
        assert_item_labels(&pane, ["B*", "C"], cx);

        pane.update_in(cx, |pane, window, cx| {
            pane.close_active_item(
                &CloseActiveItem {
                    save_intent: None,
                    close_pinned: false,
                },
                window,
                cx,
            )
        })
        .unwrap()
        .await
        .unwrap();
        assert_item_labels(&pane, ["C*"], cx);
    }

    #[gpui::test]
    async fn test_close_inactive_items(cx: &mut TestAppContext) {
        init_test(cx);
        let fs = FakeFs::new(cx.executor());

        let project = Project::test(fs, None, cx).await;
        let (workspace, cx) =
            cx.add_window_view(|window, cx| Workspace::test_new(project.clone(), window, cx));
        let pane = workspace.update(cx, |workspace, _| workspace.active_pane().clone());

        set_labeled_items(&pane, ["A", "B", "C*", "D", "E"], cx);

        pane.update_in(cx, |pane, window, cx| {
            pane.close_inactive_items(
                &CloseInactiveItems {
                    save_intent: None,
                    close_pinned: false,
                },
                window,
                cx,
            )
        })
        .unwrap()
        .await
        .unwrap();
        assert_item_labels(&pane, ["C*"], cx);
    }

    #[gpui::test]
    async fn test_close_clean_items(cx: &mut TestAppContext) {
        init_test(cx);
        let fs = FakeFs::new(cx.executor());

        let project = Project::test(fs, None, cx).await;
        let (workspace, cx) =
            cx.add_window_view(|window, cx| Workspace::test_new(project.clone(), window, cx));
        let pane = workspace.update(cx, |workspace, _| workspace.active_pane().clone());

        add_labeled_item(&pane, "A", true, cx);
        add_labeled_item(&pane, "B", false, cx);
        add_labeled_item(&pane, "C", true, cx);
        add_labeled_item(&pane, "D", false, cx);
        add_labeled_item(&pane, "E", false, cx);
        assert_item_labels(&pane, ["A^", "B", "C^", "D", "E*"], cx);

        pane.update_in(cx, |pane, window, cx| {
            pane.close_clean_items(
                &CloseCleanItems {
                    close_pinned: false,
                },
                window,
                cx,
            )
        })
        .unwrap()
        .await
        .unwrap();
        assert_item_labels(&pane, ["A^", "C*^"], cx);
    }

    #[gpui::test]
    async fn test_close_items_to_the_left(cx: &mut TestAppContext) {
        init_test(cx);
        let fs = FakeFs::new(cx.executor());

        let project = Project::test(fs, None, cx).await;
        let (workspace, cx) =
            cx.add_window_view(|window, cx| Workspace::test_new(project.clone(), window, cx));
        let pane = workspace.update(cx, |workspace, _| workspace.active_pane().clone());

        set_labeled_items(&pane, ["A", "B", "C*", "D", "E"], cx);

        pane.update_in(cx, |pane, window, cx| {
            pane.close_items_to_the_left(
                &CloseItemsToTheLeft {
                    close_pinned: false,
                },
                window,
                cx,
            )
        })
        .unwrap()
        .await
        .unwrap();
        assert_item_labels(&pane, ["C*", "D", "E"], cx);
    }

    #[gpui::test]
    async fn test_close_items_to_the_right(cx: &mut TestAppContext) {
        init_test(cx);
        let fs = FakeFs::new(cx.executor());

        let project = Project::test(fs, None, cx).await;
        let (workspace, cx) =
            cx.add_window_view(|window, cx| Workspace::test_new(project.clone(), window, cx));
        let pane = workspace.update(cx, |workspace, _| workspace.active_pane().clone());

        set_labeled_items(&pane, ["A", "B", "C*", "D", "E"], cx);

        pane.update_in(cx, |pane, window, cx| {
            pane.close_items_to_the_right(
                &CloseItemsToTheRight {
                    close_pinned: false,
                },
                window,
                cx,
            )
        })
        .unwrap()
        .await
        .unwrap();
        assert_item_labels(&pane, ["A", "B", "C*"], cx);
    }

    #[gpui::test]
    async fn test_close_all_items(cx: &mut TestAppContext) {
        init_test(cx);
        let fs = FakeFs::new(cx.executor());

        let project = Project::test(fs, None, cx).await;
        let (workspace, cx) =
            cx.add_window_view(|window, cx| Workspace::test_new(project.clone(), window, cx));
        let pane = workspace.update(cx, |workspace, _| workspace.active_pane().clone());

        let item_a = add_labeled_item(&pane, "A", false, cx);
        add_labeled_item(&pane, "B", false, cx);
        add_labeled_item(&pane, "C", false, cx);
        assert_item_labels(&pane, ["A", "B", "C*"], cx);

        pane.update_in(cx, |pane, window, cx| {
            let ix = pane.index_for_item_id(item_a.item_id()).unwrap();
            pane.pin_tab_at(ix, window, cx);
            pane.close_all_items(
                &CloseAllItems {
                    save_intent: None,
                    close_pinned: false,
                },
                window,
                cx,
            )
        })
        .unwrap()
        .await
        .unwrap();
        assert_item_labels(&pane, ["A*"], cx);

        pane.update_in(cx, |pane, window, cx| {
            let ix = pane.index_for_item_id(item_a.item_id()).unwrap();
            pane.unpin_tab_at(ix, window, cx);
            pane.close_all_items(
                &CloseAllItems {
                    save_intent: None,
                    close_pinned: false,
                },
                window,
                cx,
            )
        })
        .unwrap()
        .await
        .unwrap();

        assert_item_labels(&pane, [], cx);

        add_labeled_item(&pane, "A", true, cx).update(cx, |item, cx| {
            item.project_items
                .push(TestProjectItem::new_dirty(1, "A.txt", cx))
        });
        add_labeled_item(&pane, "B", true, cx).update(cx, |item, cx| {
            item.project_items
                .push(TestProjectItem::new_dirty(2, "B.txt", cx))
        });
        add_labeled_item(&pane, "C", true, cx).update(cx, |item, cx| {
            item.project_items
                .push(TestProjectItem::new_dirty(3, "C.txt", cx))
        });
        assert_item_labels(&pane, ["A^", "B^", "C*^"], cx);

        let save = pane
            .update_in(cx, |pane, window, cx| {
                pane.close_all_items(
                    &CloseAllItems {
                        save_intent: None,
                        close_pinned: false,
                    },
                    window,
                    cx,
                )
            })
            .unwrap();

        cx.executor().run_until_parked();
        cx.simulate_prompt_answer("Save all");
        save.await.unwrap();
        assert_item_labels(&pane, [], cx);

        add_labeled_item(&pane, "A", true, cx);
        add_labeled_item(&pane, "B", true, cx);
        add_labeled_item(&pane, "C", true, cx);
        assert_item_labels(&pane, ["A^", "B^", "C*^"], cx);
        let save = pane
            .update_in(cx, |pane, window, cx| {
                pane.close_all_items(
                    &CloseAllItems {
                        save_intent: None,
                        close_pinned: false,
                    },
                    window,
                    cx,
                )
            })
            .unwrap();

        cx.executor().run_until_parked();
        cx.simulate_prompt_answer("Discard all");
        save.await.unwrap();
        assert_item_labels(&pane, [], cx);
    }

    #[gpui::test]
    async fn test_close_with_save_intent(cx: &mut TestAppContext) {
        init_test(cx);
        let fs = FakeFs::new(cx.executor());

        let project = Project::test(fs, None, cx).await;
        let (workspace, cx) =
            cx.add_window_view(|window, cx| Workspace::test_new(project, window, cx));
        let pane = workspace.update(cx, |workspace, _| workspace.active_pane().clone());

        let a = cx.update(|_, cx| TestProjectItem::new_dirty(1, "A.txt", cx));
        let b = cx.update(|_, cx| TestProjectItem::new_dirty(1, "B.txt", cx));
        let c = cx.update(|_, cx| TestProjectItem::new_dirty(1, "C.txt", cx));

        add_labeled_item(&pane, "AB", true, cx).update(cx, |item, _| {
            item.project_items.push(a.clone());
            item.project_items.push(b.clone());
        });
        add_labeled_item(&pane, "C", true, cx)
            .update(cx, |item, _| item.project_items.push(c.clone()));
        assert_item_labels(&pane, ["AB^", "C*^"], cx);

        pane.update_in(cx, |pane, window, cx| {
            pane.close_all_items(
                &CloseAllItems {
                    save_intent: Some(SaveIntent::Save),
                    close_pinned: false,
                },
                window,
                cx,
            )
        })
        .unwrap()
        .await
        .unwrap();

        assert_item_labels(&pane, [], cx);
        cx.update(|_, cx| {
            assert!(!a.read(cx).is_dirty);
            assert!(!b.read(cx).is_dirty);
            assert!(!c.read(cx).is_dirty);
        });
    }

    #[gpui::test]
    async fn test_close_all_items_including_pinned(cx: &mut TestAppContext) {
        init_test(cx);
        let fs = FakeFs::new(cx.executor());

        let project = Project::test(fs, None, cx).await;
        let (workspace, cx) =
            cx.add_window_view(|window, cx| Workspace::test_new(project, window, cx));
        let pane = workspace.update(cx, |workspace, _| workspace.active_pane().clone());

        let item_a = add_labeled_item(&pane, "A", false, cx);
        add_labeled_item(&pane, "B", false, cx);
        add_labeled_item(&pane, "C", false, cx);
        assert_item_labels(&pane, ["A", "B", "C*"], cx);

        pane.update_in(cx, |pane, window, cx| {
            let ix = pane.index_for_item_id(item_a.item_id()).unwrap();
            pane.pin_tab_at(ix, window, cx);
            pane.close_all_items(
                &CloseAllItems {
                    save_intent: None,
                    close_pinned: true,
                },
                window,
                cx,
            )
        })
        .unwrap()
        .await
        .unwrap();
        assert_item_labels(&pane, [], cx);
    }

    #[gpui::test]
    async fn test_close_pinned_tab_with_non_pinned_in_same_pane(cx: &mut TestAppContext) {
        init_test(cx);
        let fs = FakeFs::new(cx.executor());
        let project = Project::test(fs, None, cx).await;
        let (workspace, cx) =
            cx.add_window_view(|window, cx| Workspace::test_new(project, window, cx));

        // Non-pinned tabs in same pane
        let pane = workspace.update(cx, |workspace, _| workspace.active_pane().clone());
        add_labeled_item(&pane, "A", false, cx);
        add_labeled_item(&pane, "B", false, cx);
        add_labeled_item(&pane, "C", false, cx);
        pane.update_in(cx, |pane, window, cx| {
            pane.pin_tab_at(0, window, cx);
        });
        set_labeled_items(&pane, ["A*", "B", "C"], cx);
        pane.update_in(cx, |pane, window, cx| {
            pane.close_active_item(
                &CloseActiveItem {
                    save_intent: None,
                    close_pinned: false,
                },
                window,
                cx,
            );
        });
        // Non-pinned tab should be active
        assert_item_labels(&pane, ["A", "B*", "C"], cx);
    }

    #[gpui::test]
    async fn test_close_pinned_tab_with_non_pinned_in_different_pane(cx: &mut TestAppContext) {
        init_test(cx);
        let fs = FakeFs::new(cx.executor());
        let project = Project::test(fs, None, cx).await;
        let (workspace, cx) =
            cx.add_window_view(|window, cx| Workspace::test_new(project, window, cx));

        // No non-pinned tabs in same pane, non-pinned tabs in another pane
        let pane1 = workspace.update(cx, |workspace, _| workspace.active_pane().clone());
        let pane2 = workspace.update_in(cx, |workspace, window, cx| {
            workspace.split_pane(pane1.clone(), SplitDirection::Right, window, cx)
        });
        add_labeled_item(&pane1, "A", false, cx);
        pane1.update_in(cx, |pane, window, cx| {
            pane.pin_tab_at(0, window, cx);
        });
        set_labeled_items(&pane1, ["A*"], cx);
        add_labeled_item(&pane2, "B", false, cx);
        set_labeled_items(&pane2, ["B"], cx);
        pane1.update_in(cx, |pane, window, cx| {
            pane.close_active_item(
                &CloseActiveItem {
                    save_intent: None,
                    close_pinned: false,
                },
                window,
                cx,
            );
        });
        //  Non-pinned tab of other pane should be active
        assert_item_labels(&pane2, ["B*"], cx);
    }

    fn init_test(cx: &mut TestAppContext) {
        cx.update(|cx| {
            let settings_store = SettingsStore::test(cx);
            cx.set_global(settings_store);
            theme::init(LoadThemes::JustBase, cx);
            crate::init_settings(cx);
            Project::init_settings(cx);
        });
    }

    fn set_max_tabs(cx: &mut TestAppContext, value: Option<usize>) {
        cx.update_global(|store: &mut SettingsStore, cx| {
            store.update_user_settings::<WorkspaceSettings>(cx, |settings| {
                settings.max_tabs = value.map(|v| NonZero::new(v).unwrap())
            });
        });
    }

    fn add_labeled_item(
        pane: &Entity<Pane>,
        label: &str,
        is_dirty: bool,
        cx: &mut VisualTestContext,
    ) -> Box<Entity<TestItem>> {
        pane.update_in(cx, |pane, window, cx| {
            let labeled_item =
                Box::new(cx.new(|cx| TestItem::new(cx).with_label(label).with_dirty(is_dirty)));
            pane.add_item(labeled_item.clone(), false, false, None, window, cx);
            labeled_item
        })
    }

    fn set_labeled_items<const COUNT: usize>(
        pane: &Entity<Pane>,
        labels: [&str; COUNT],
        cx: &mut VisualTestContext,
    ) -> [Box<Entity<TestItem>>; COUNT] {
        pane.update_in(cx, |pane, window, cx| {
            pane.items.clear();
            let mut active_item_index = 0;

            let mut index = 0;
            let items = labels.map(|mut label| {
                if label.ends_with('*') {
                    label = label.trim_end_matches('*');
                    active_item_index = index;
                }

                let labeled_item = Box::new(cx.new(|cx| TestItem::new(cx).with_label(label)));
                pane.add_item(labeled_item.clone(), false, false, None, window, cx);
                index += 1;
                labeled_item
            });

            pane.activate_item(active_item_index, false, false, window, cx);

            items
        })
    }

    // Assert the item label, with the active item label suffixed with a '*'
    #[track_caller]
    fn assert_item_labels<const COUNT: usize>(
        pane: &Entity<Pane>,
        expected_states: [&str; COUNT],
        cx: &mut VisualTestContext,
    ) {
        let actual_states = pane.update(cx, |pane, cx| {
            pane.items
                .iter()
                .enumerate()
                .map(|(ix, item)| {
                    let mut state = item
                        .to_any()
                        .downcast::<TestItem>()
                        .unwrap()
                        .read(cx)
                        .label
                        .clone();
                    if ix == pane.active_item_index {
                        state.push('*');
                    }
                    if item.is_dirty(cx) {
                        state.push('^');
                    }
                    state
                })
                .collect::<Vec<_>>()
        });
        assert_eq!(
            actual_states, expected_states,
            "pane items do not match expectation"
        );
    }
}<|MERGE_RESOLUTION|>--- conflicted
+++ resolved
@@ -1635,20 +1635,15 @@
                 }
 
                 if should_save {
-<<<<<<< HEAD
                     if !Self::save_item(
                         project.clone(),
                         &pane,
                         &*item_to_close,
                         save_intent,
                         None,
-                        &mut cx,
+                        cx,
                     )
                     .await?
-=======
-                    if !Self::save_item(project.clone(), &pane, &*item_to_close, save_intent, cx)
-                        .await?
->>>>>>> 1aefa517
                     {
                         break;
                     }
