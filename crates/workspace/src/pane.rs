--- conflicted
+++ resolved
@@ -8,19 +8,11 @@
 use collections::{HashMap, HashSet, VecDeque};
 use futures::{stream::FuturesUnordered, StreamExt};
 use gpui::{
-<<<<<<< HEAD
-    actions, impl_actions, overlay, prelude::*, Action, AnchorCorner, AnyElement, AppContext,
-    AsyncWindowContext, ClickEvent, DismissEvent, Div, DragMoveEvent, EntityId, EventEmitter,
-    ExternalPaths, FocusHandle, FocusableView, Model, MouseButton, MouseDownEvent,
-    NavigationDirection, Pixels, Point, PromptLevel, Render, ScrollHandle, Subscription, Task,
-    View, ViewContext, VisualContext, WeakView, WindowContext,
-=======
     actions, anchored, deferred, impl_actions, prelude::*, Action, AnchorCorner, AnyElement,
     AppContext, AsyncWindowContext, ClickEvent, DismissEvent, Div, DragMoveEvent, EntityId,
-    EventEmitter, ExternalPaths, FocusHandle, FocusableView, Model, MouseButton,
+    EventEmitter, ExternalPaths, FocusHandle, FocusableView, Model, MouseButton, MouseDownEvent,
     NavigationDirection, Pixels, Point, PromptLevel, Render, ScrollHandle, Subscription, Task,
     View, ViewContext, VisualContext, WeakFocusHandle, WeakView, WindowContext,
->>>>>>> 3c8b3767
 };
 use parking_lot::Mutex;
 use project::{Project, ProjectEntryId, ProjectPath};
@@ -178,12 +170,8 @@
     zoomed: bool,
     was_focused: bool,
     active_item_index: usize,
-<<<<<<< HEAD
     preview_item_id: Option<EntityId>,
-    last_focused_view_by_item: HashMap<EntityId, FocusHandle>,
-=======
     last_focus_handle_by_item: HashMap<EntityId, WeakFocusHandle>,
->>>>>>> 3c8b3767
     nav_history: NavHistory,
     toolbar: View<Toolbar>,
     new_item_menu: Option<View<ContextMenu>>,
@@ -279,12 +267,8 @@
             was_focused: false,
             zoomed: false,
             active_item_index: 0,
-<<<<<<< HEAD
             preview_item_id: None,
-            last_focused_view_by_item: Default::default(),
-=======
             last_focus_handle_by_item: Default::default(),
->>>>>>> 3c8b3767
             nav_history: NavHistory(Arc::new(Mutex::new(NavHistoryState {
                 mode: NavigationMode::Normal,
                 backward_stack: Default::default(),
