--- conflicted
+++ resolved
@@ -2015,14 +2015,9 @@
             None
         };
 
-<<<<<<< HEAD
-        let close_side = &ItemSettings::get_global(cx).close_position;
-=======
-        let icon = item.tab_icon(cx);
         let settings = ItemSettings::get_global(cx);
         let close_side = &settings.close_position;
         let always_show_close_button = settings.always_show_close_button;
->>>>>>> 59dc6cf5
         let indicator = render_item_indicator(item.boxed_clone(), cx);
         let item_id = item.item_id();
         let is_first_item = ix == 0;
