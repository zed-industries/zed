use crate::{
    CloseWindow, NewFile, NewTerminal, OpenInTerminal, OpenOptions, OpenTerminal, OpenVisible,
    SplitDirection, ToggleFileFinder, ToggleProjectSymbols, ToggleZoom, Workspace,
    WorkspaceItemBuilder,
    item::{
        ActivateOnClose, ClosePosition, Item, ItemHandle, ItemSettings, PreviewTabsSettings,
        ProjectItemKind, ShowCloseButton, ShowDiagnostics, TabContentParams, TabTooltipContent,
        WeakItemHandle,
    },
    move_item,
    notifications::NotifyResultExt,
    toolbar::Toolbar,
    workspace_settings::{AutosaveSetting, TabBarSettings, WorkspaceSettings},
};
use anyhow::Result;
use collections::{BTreeSet, HashMap, HashSet, VecDeque};
use futures::{StreamExt, stream::FuturesUnordered};
use gpui::{
    Action, AnyElement, App, AsyncWindowContext, ClickEvent, ClipboardItem, Context, Corner, Div,
    DragMoveEvent, Entity, EntityId, EventEmitter, ExternalPaths, FocusHandle, FocusOutEvent,
    Focusable, KeyContext, MouseButton, MouseDownEvent, NavigationDirection, Pixels, Point,
    PromptLevel, Render, ScrollHandle, Subscription, Task, WeakEntity, WeakFocusHandle, Window,
    actions, anchored, deferred, impl_actions, prelude::*,
};
use itertools::Itertools;
use language::DiagnosticSeverity;
use parking_lot::Mutex;
use project::{Project, ProjectEntryId, ProjectPath, WorktreeId};
use schemars::JsonSchema;
use serde::Deserialize;
use settings::{Settings, SettingsStore};
use std::{
    any::Any,
    cmp, fmt, mem,
    ops::ControlFlow,
    path::PathBuf,
    rc::Rc,
    sync::{
        Arc,
        atomic::{AtomicUsize, Ordering},
    },
};
use theme::ThemeSettings;
use ui::{
    ButtonSize, Color, ContextMenu, ContextMenuEntry, ContextMenuItem, DecoratedIcon, IconButton,
    IconButtonShape, IconDecoration, IconDecorationKind, IconName, IconSize, Indicator, Label,
    PopoverMenu, PopoverMenuHandle, ScrollableHandle, Tab, TabBar, TabPosition, Tooltip,
    prelude::*, right_click_menu,
};
use util::{ResultExt, debug_panic, maybe, truncate_and_remove_front};

/// A selected entry in e.g. project panel.
#[derive(Copy, Clone, Debug, PartialEq, Eq, PartialOrd, Ord, Hash)]
pub struct SelectedEntry {
    pub worktree_id: WorktreeId,
    pub entry_id: ProjectEntryId,
}

/// A group of selected entries from project panel.
#[derive(Debug)]
pub struct DraggedSelection {
    pub active_selection: SelectedEntry,
    pub marked_selections: Arc<BTreeSet<SelectedEntry>>,
}

impl DraggedSelection {
    pub fn items<'a>(&'a self) -> Box<dyn Iterator<Item = &'a SelectedEntry> + 'a> {
        if self.marked_selections.contains(&self.active_selection) {
            Box::new(self.marked_selections.iter())
        } else {
            Box::new(std::iter::once(&self.active_selection))
        }
    }
}

#[derive(Clone, Copy, PartialEq, Debug, Deserialize, JsonSchema)]
#[serde(rename_all = "snake_case")]
pub enum SaveIntent {
    /// write all files (even if unchanged)
    /// prompt before overwriting on-disk changes
    Save,
    /// same as Save, but without auto formatting
    SaveWithoutFormat,
    /// write any files that have local changes
    /// prompt before overwriting on-disk changes
    SaveAll,
    /// always prompt for a new path
    SaveAs,
    /// prompt "you have unsaved changes" before writing
    Close,
    /// write all dirty files, don't prompt on conflict
    Overwrite,
    /// skip all save-related behavior
    Skip,
}

#[derive(Clone, PartialEq, Debug, Deserialize, JsonSchema, Default)]
pub struct ActivateItem(pub usize);

#[derive(Clone, PartialEq, Debug, Deserialize, JsonSchema, Default)]
#[serde(deny_unknown_fields)]
pub struct CloseActiveItem {
    pub save_intent: Option<SaveIntent>,
    #[serde(default)]
    pub close_pinned: bool,
}

#[derive(Clone, PartialEq, Debug, Deserialize, JsonSchema, Default)]
#[serde(deny_unknown_fields)]
pub struct CloseInactiveItems {
    pub save_intent: Option<SaveIntent>,
    #[serde(default)]
    pub close_pinned: bool,
}

#[derive(Clone, PartialEq, Debug, Deserialize, JsonSchema, Default)]
#[serde(deny_unknown_fields)]
pub struct CloseAllItems {
    pub save_intent: Option<SaveIntent>,
    #[serde(default)]
    pub close_pinned: bool,
}

#[derive(Clone, PartialEq, Debug, Deserialize, JsonSchema, Default)]
#[serde(deny_unknown_fields)]
pub struct CloseOtherItems {
    pub save_intent: Option<SaveIntent>,
    #[serde(default)]
    pub close_pinned: bool,
}

#[derive(Clone, PartialEq, Debug, Deserialize, JsonSchema, Default)]
#[serde(deny_unknown_fields)]
pub struct CloseCleanItems {
    #[serde(default)]
    pub close_pinned: bool,
}

#[derive(Clone, PartialEq, Debug, Deserialize, JsonSchema, Default)]
#[serde(deny_unknown_fields)]
pub struct CloseItemsToTheRight {
    #[serde(default)]
    pub close_pinned: bool,
}

#[derive(Clone, PartialEq, Debug, Deserialize, JsonSchema, Default)]
#[serde(deny_unknown_fields)]
pub struct CloseItemsToTheLeft {
    #[serde(default)]
    pub close_pinned: bool,
}

#[derive(Clone, PartialEq, Debug, Deserialize, JsonSchema, Default)]
#[serde(deny_unknown_fields)]
pub struct RevealInProjectPanel {
    #[serde(skip)]
    pub entry_id: Option<u64>,
}

#[derive(Clone, PartialEq, Debug, Deserialize, JsonSchema, Default)]
#[serde(deny_unknown_fields)]
pub struct DeploySearch {
    #[serde(default)]
    pub replace_enabled: bool,
}

impl_actions!(
    pane,
    [
        CloseAllItems,
        CloseActiveItem,
        CloseOtherItems,
        CloseCleanItems,
        CloseItemsToTheLeft,
        CloseItemsToTheRight,
        CloseInactiveItems,
        ActivateItem,
        RevealInProjectPanel,
        DeploySearch,
    ]
);

actions!(
    pane,
    [
        ActivatePreviousItem,
        ActivateNextItem,
        ActivateLastItem,
        AlternateFile,
        GoBack,
        GoForward,
        JoinIntoNext,
        JoinAll,
        ReopenClosedItem,
        SplitLeft,
        SplitUp,
        SplitRight,
        SplitDown,
        SplitHorizontal,
        SplitVertical,
        SwapItemLeft,
        SwapItemRight,
        TogglePreviewTab,
        TogglePinTab,
    ]
);

impl DeploySearch {
    pub fn find() -> Self {
        Self {
            replace_enabled: false,
        }
    }
}

const MAX_NAVIGATION_HISTORY_LEN: usize = 1024;

pub enum Event {
    AddItem {
        item: Box<dyn ItemHandle>,
    },
    ActivateItem {
        local: bool,
        focus_changed: bool,
    },
    Remove {
        focus_on_pane: Option<Entity<Pane>>,
    },
    RemoveItem {
        idx: usize,
    },
    RemovedItem {
        item: Box<dyn ItemHandle>,
    },
    Split(SplitDirection),
    JoinAll,
    JoinIntoNext,
    ChangeItemTitle,
    Focus,
    ZoomIn,
    ZoomOut,
    UserSavedItem {
        item: Box<dyn WeakItemHandle>,
        save_intent: SaveIntent,
    },
}

impl fmt::Debug for Event {
    fn fmt(&self, f: &mut fmt::Formatter<'_>) -> fmt::Result {
        match self {
            Event::AddItem { item } => f
                .debug_struct("AddItem")
                .field("item", &item.item_id())
                .finish(),
            Event::ActivateItem { local, .. } => f
                .debug_struct("ActivateItem")
                .field("local", local)
                .finish(),
            Event::Remove { .. } => f.write_str("Remove"),
            Event::RemoveItem { idx } => f.debug_struct("RemoveItem").field("idx", idx).finish(),
            Event::RemovedItem { item } => f
                .debug_struct("RemovedItem")
                .field("item", &item.item_id())
                .finish(),
            Event::Split(direction) => f
                .debug_struct("Split")
                .field("direction", direction)
                .finish(),
            Event::JoinAll => f.write_str("JoinAll"),
            Event::JoinIntoNext => f.write_str("JoinIntoNext"),
            Event::ChangeItemTitle => f.write_str("ChangeItemTitle"),
            Event::Focus => f.write_str("Focus"),
            Event::ZoomIn => f.write_str("ZoomIn"),
            Event::ZoomOut => f.write_str("ZoomOut"),
            Event::UserSavedItem { item, save_intent } => f
                .debug_struct("UserSavedItem")
                .field("item", &item.id())
                .field("save_intent", save_intent)
                .finish(),
        }
    }
}

/// A container for 0 to many items that are open in the workspace.
/// Treats all items uniformly via the [`ItemHandle`] trait, whether it's an editor, search results multibuffer, terminal or something else,
/// responsible for managing item tabs, focus and zoom states and drag and drop features.
/// Can be split, see `PaneGroup` for more details.
pub struct Pane {
    alternate_file_items: (
        Option<Box<dyn WeakItemHandle>>,
        Option<Box<dyn WeakItemHandle>>,
    ),
    focus_handle: FocusHandle,
    items: Vec<Box<dyn ItemHandle>>,
    activation_history: Vec<ActivationHistoryEntry>,
    next_activation_timestamp: Arc<AtomicUsize>,
    zoomed: bool,
    was_focused: bool,
    active_item_index: usize,
    preview_item_id: Option<EntityId>,
    last_focus_handle_by_item: HashMap<EntityId, WeakFocusHandle>,
    nav_history: NavHistory,
    toolbar: Entity<Toolbar>,
    pub(crate) workspace: WeakEntity<Workspace>,
    project: WeakEntity<Project>,
    pub drag_split_direction: Option<SplitDirection>,
    can_drop_predicate: Option<Arc<dyn Fn(&dyn Any, &mut Window, &mut App) -> bool>>,
    custom_drop_handle: Option<
        Arc<dyn Fn(&mut Pane, &dyn Any, &mut Window, &mut Context<Pane>) -> ControlFlow<(), ()>>,
    >,
    can_split_predicate:
        Option<Arc<dyn Fn(&mut Self, &dyn Any, &mut Window, &mut Context<Self>) -> bool>>,
    should_display_tab_bar: Rc<dyn Fn(&Window, &mut Context<Pane>) -> bool>,
    render_tab_bar_buttons: Rc<
        dyn Fn(
            &mut Pane,
            &mut Window,
            &mut Context<Pane>,
        ) -> (Option<AnyElement>, Option<AnyElement>),
    >,
    render_tab_bar: Rc<dyn Fn(&mut Pane, &mut Window, &mut Context<Pane>) -> AnyElement>,
    show_tab_bar_buttons: bool,
    _subscriptions: Vec<Subscription>,
    tab_bar_scroll_handle: ScrollHandle,
    /// Is None if navigation buttons are permanently turned off (and should not react to setting changes).
    /// Otherwise, when `display_nav_history_buttons` is Some, it determines whether nav buttons should be displayed.
    display_nav_history_buttons: Option<bool>,
    double_click_dispatch_action: Box<dyn Action>,
    save_modals_spawned: HashSet<EntityId>,
    close_pane_if_empty: bool,
    pub new_item_context_menu_handle: PopoverMenuHandle<ContextMenu>,
    pub split_item_context_menu_handle: PopoverMenuHandle<ContextMenu>,
    pinned_tab_count: usize,
    diagnostics: HashMap<ProjectPath, DiagnosticSeverity>,
    zoom_out_on_close: bool,
    /// If a certain project item wants to get recreated with specific data, it can persist its data before the recreation here.
    pub project_item_restoration_data: HashMap<ProjectItemKind, Box<dyn Any + Send>>,
}

pub struct ActivationHistoryEntry {
    pub entity_id: EntityId,
    pub timestamp: usize,
}

pub struct ItemNavHistory {
    history: NavHistory,
    item: Arc<dyn WeakItemHandle>,
    is_preview: bool,
}

#[derive(Clone)]
pub struct NavHistory(Arc<Mutex<NavHistoryState>>);

struct NavHistoryState {
    mode: NavigationMode,
    backward_stack: VecDeque<NavigationEntry>,
    forward_stack: VecDeque<NavigationEntry>,
    closed_stack: VecDeque<NavigationEntry>,
    paths_by_item: HashMap<EntityId, (ProjectPath, Option<PathBuf>)>,
    pane: WeakEntity<Pane>,
    next_timestamp: Arc<AtomicUsize>,
}

#[derive(Debug, Copy, Clone)]
pub enum NavigationMode {
    Normal,
    GoingBack,
    GoingForward,
    ClosingItem,
    ReopeningClosedItem,
    Disabled,
}

impl Default for NavigationMode {
    fn default() -> Self {
        Self::Normal
    }
}

pub struct NavigationEntry {
    pub item: Arc<dyn WeakItemHandle>,
    pub data: Option<Box<dyn Any + Send>>,
    pub timestamp: usize,
    pub is_preview: bool,
}

#[derive(Clone)]
pub struct DraggedTab {
    pub pane: Entity<Pane>,
    pub item: Box<dyn ItemHandle>,
    pub ix: usize,
    pub detail: usize,
    pub is_active: bool,
}

impl EventEmitter<Event> for Pane {}

impl Pane {
    pub fn new(
        workspace: WeakEntity<Workspace>,
        project: Entity<Project>,
        next_timestamp: Arc<AtomicUsize>,
        can_drop_predicate: Option<Arc<dyn Fn(&dyn Any, &mut Window, &mut App) -> bool + 'static>>,
        double_click_dispatch_action: Box<dyn Action>,
        window: &mut Window,
        cx: &mut Context<Self>,
    ) -> Self {
        let focus_handle = cx.focus_handle();

        let subscriptions = vec![
            cx.on_focus(&focus_handle, window, Pane::focus_in),
            cx.on_focus_in(&focus_handle, window, Pane::focus_in),
            cx.on_focus_out(&focus_handle, window, Pane::focus_out),
            cx.observe_global::<SettingsStore>(Self::settings_changed),
            cx.subscribe(&project, Self::project_events),
        ];

        let handle = cx.entity().downgrade();
        Self {
            alternate_file_items: (None, None),
            focus_handle,
            items: Vec::new(),
            activation_history: Vec::new(),
            next_activation_timestamp: next_timestamp.clone(),
            was_focused: false,
            zoomed: false,
            active_item_index: 0,
            preview_item_id: None,
            last_focus_handle_by_item: Default::default(),
            nav_history: NavHistory(Arc::new(Mutex::new(NavHistoryState {
                mode: NavigationMode::Normal,
                backward_stack: Default::default(),
                forward_stack: Default::default(),
                closed_stack: Default::default(),
                paths_by_item: Default::default(),
                pane: handle.clone(),
                next_timestamp,
            }))),
            toolbar: cx.new(|_| Toolbar::new()),
            tab_bar_scroll_handle: ScrollHandle::new(),
            drag_split_direction: None,
            workspace,
            project: project.downgrade(),
            can_drop_predicate,
            custom_drop_handle: None,
            can_split_predicate: None,
            should_display_tab_bar: Rc::new(|_, cx| TabBarSettings::get_global(cx).show),
            render_tab_bar_buttons: Rc::new(default_render_tab_bar_buttons),
            render_tab_bar: Rc::new(Self::render_tab_bar),
            show_tab_bar_buttons: TabBarSettings::get_global(cx).show_tab_bar_buttons,
            display_nav_history_buttons: Some(
                TabBarSettings::get_global(cx).show_nav_history_buttons,
            ),
            _subscriptions: subscriptions,
            double_click_dispatch_action,
            save_modals_spawned: HashSet::default(),
            close_pane_if_empty: true,
            split_item_context_menu_handle: Default::default(),
            new_item_context_menu_handle: Default::default(),
            pinned_tab_count: 0,
            diagnostics: Default::default(),
            zoom_out_on_close: true,
            project_item_restoration_data: HashMap::default(),
        }
    }

    fn alternate_file(&mut self, window: &mut Window, cx: &mut Context<Pane>) {
        let (_, alternative) = &self.alternate_file_items;
        if let Some(alternative) = alternative {
            let existing = self
                .items()
                .find_position(|item| item.item_id() == alternative.id());
            if let Some((ix, _)) = existing {
                self.activate_item(ix, true, true, window, cx);
            } else if let Some(upgraded) = alternative.upgrade() {
                self.add_item(upgraded, true, true, None, window, cx);
            }
        }
    }

    pub fn track_alternate_file_items(&mut self) {
        if let Some(item) = self.active_item().map(|item| item.downgrade_item()) {
            let (current, _) = &self.alternate_file_items;
            match current {
                Some(current) => {
                    if current.id() != item.id() {
                        self.alternate_file_items =
                            (Some(item), self.alternate_file_items.0.take());
                    }
                }
                None => {
                    self.alternate_file_items = (Some(item), None);
                }
            }
        }
    }

    pub fn has_focus(&self, window: &Window, cx: &App) -> bool {
        // We not only check whether our focus handle contains focus, but also
        // whether the active item might have focus, because we might have just activated an item
        // that hasn't rendered yet.
        // Before the next render, we might transfer focus
        // to the item, and `focus_handle.contains_focus` returns false because the `active_item`
        // is not hooked up to us in the dispatch tree.
        self.focus_handle.contains_focused(window, cx)
            || self.active_item().map_or(false, |item| {
                item.item_focus_handle(cx).contains_focused(window, cx)
            })
    }

    fn focus_in(&mut self, window: &mut Window, cx: &mut Context<Self>) {
        if !self.was_focused {
            self.was_focused = true;
            self.update_history(self.active_item_index);
            cx.emit(Event::Focus);
            cx.notify();
        }

        self.toolbar.update(cx, |toolbar, cx| {
            toolbar.focus_changed(true, window, cx);
        });

        if let Some(active_item) = self.active_item() {
            if self.focus_handle.is_focused(window) {
                // Schedule a redraw next frame, so that the focus changes below take effect
                cx.on_next_frame(window, |_, _, cx| {
                    cx.notify();
                });

                // Pane was focused directly. We need to either focus a view inside the active item,
                // or focus the active item itself
                if let Some(weak_last_focus_handle) =
                    self.last_focus_handle_by_item.get(&active_item.item_id())
                {
                    if let Some(focus_handle) = weak_last_focus_handle.upgrade() {
                        focus_handle.focus(window);
                        return;
                    }
                }

                active_item.item_focus_handle(cx).focus(window);
            } else if let Some(focused) = window.focused(cx) {
                if !self.context_menu_focused(window, cx) {
                    self.last_focus_handle_by_item
                        .insert(active_item.item_id(), focused.downgrade());
                }
            }
        }
    }

    pub fn context_menu_focused(&self, window: &mut Window, cx: &mut Context<Self>) -> bool {
        self.new_item_context_menu_handle.is_focused(window, cx)
            || self.split_item_context_menu_handle.is_focused(window, cx)
    }

    fn focus_out(&mut self, _event: FocusOutEvent, window: &mut Window, cx: &mut Context<Self>) {
        self.was_focused = false;
        self.toolbar.update(cx, |toolbar, cx| {
            toolbar.focus_changed(false, window, cx);
        });
        cx.notify();
    }

    fn project_events(
        &mut self,
        _project: Entity<Project>,
        event: &project::Event,
        cx: &mut Context<Self>,
    ) {
        match event {
            project::Event::DiskBasedDiagnosticsFinished { .. }
            | project::Event::DiagnosticsUpdated { .. } => {
                if ItemSettings::get_global(cx).show_diagnostics != ShowDiagnostics::Off {
                    self.update_diagnostics(cx);
                    cx.notify();
                }
            }
            _ => {}
        }
    }

    fn update_diagnostics(&mut self, cx: &mut Context<Self>) {
        let Some(project) = self.project.upgrade() else {
            return;
        };
        let show_diagnostics = ItemSettings::get_global(cx).show_diagnostics;
        self.diagnostics = if show_diagnostics != ShowDiagnostics::Off {
            project
                .read(cx)
                .diagnostic_summaries(false, cx)
                .filter_map(|(project_path, _, diagnostic_summary)| {
                    if diagnostic_summary.error_count > 0 {
                        Some((project_path, DiagnosticSeverity::ERROR))
                    } else if diagnostic_summary.warning_count > 0
                        && show_diagnostics != ShowDiagnostics::Errors
                    {
                        Some((project_path, DiagnosticSeverity::WARNING))
                    } else {
                        None
                    }
                })
                .collect()
        } else {
            HashMap::default()
        }
    }

    fn settings_changed(&mut self, cx: &mut Context<Self>) {
        let tab_bar_settings = TabBarSettings::get_global(cx);

        if let Some(display_nav_history_buttons) = self.display_nav_history_buttons.as_mut() {
            *display_nav_history_buttons = tab_bar_settings.show_nav_history_buttons;
        }
        self.show_tab_bar_buttons = tab_bar_settings.show_tab_bar_buttons;

        if !PreviewTabsSettings::get_global(cx).enabled {
            self.preview_item_id = None;
        }
        self.update_diagnostics(cx);
        cx.notify();
    }

    pub fn active_item_index(&self) -> usize {
        self.active_item_index
    }

    pub fn activation_history(&self) -> &[ActivationHistoryEntry] {
        &self.activation_history
    }

    pub fn set_should_display_tab_bar<F>(&mut self, should_display_tab_bar: F)
    where
        F: 'static + Fn(&Window, &mut Context<Pane>) -> bool,
    {
        self.should_display_tab_bar = Rc::new(should_display_tab_bar);
    }

    pub fn set_can_split(
        &mut self,
        can_split_predicate: Option<
            Arc<dyn Fn(&mut Self, &dyn Any, &mut Window, &mut Context<Self>) -> bool + 'static>,
        >,
    ) {
        self.can_split_predicate = can_split_predicate;
    }

    pub fn set_close_pane_if_empty(&mut self, close_pane_if_empty: bool, cx: &mut Context<Self>) {
        self.close_pane_if_empty = close_pane_if_empty;
        cx.notify();
    }

    pub fn set_can_navigate(&mut self, can_navigate: bool, cx: &mut Context<Self>) {
        self.toolbar.update(cx, |toolbar, cx| {
            toolbar.set_can_navigate(can_navigate, cx);
        });
        cx.notify();
    }

    pub fn set_render_tab_bar<F>(&mut self, cx: &mut Context<Self>, render: F)
    where
        F: 'static + Fn(&mut Pane, &mut Window, &mut Context<Pane>) -> AnyElement,
    {
        self.render_tab_bar = Rc::new(render);
        cx.notify();
    }

    pub fn set_render_tab_bar_buttons<F>(&mut self, cx: &mut Context<Self>, render: F)
    where
        F: 'static
            + Fn(
                &mut Pane,
                &mut Window,
                &mut Context<Pane>,
            ) -> (Option<AnyElement>, Option<AnyElement>),
    {
        self.render_tab_bar_buttons = Rc::new(render);
        cx.notify();
    }

    pub fn set_custom_drop_handle<F>(&mut self, cx: &mut Context<Self>, handle: F)
    where
        F: 'static
            + Fn(&mut Pane, &dyn Any, &mut Window, &mut Context<Pane>) -> ControlFlow<(), ()>,
    {
        self.custom_drop_handle = Some(Arc::new(handle));
        cx.notify();
    }

    pub fn nav_history_for_item<T: Item>(&self, item: &Entity<T>) -> ItemNavHistory {
        ItemNavHistory {
            history: self.nav_history.clone(),
            item: Arc::new(item.downgrade()),
            is_preview: self.preview_item_id == Some(item.item_id()),
        }
    }

    pub fn nav_history(&self) -> &NavHistory {
        &self.nav_history
    }

    pub fn nav_history_mut(&mut self) -> &mut NavHistory {
        &mut self.nav_history
    }

    pub fn disable_history(&mut self) {
        self.nav_history.disable();
    }

    pub fn enable_history(&mut self) {
        self.nav_history.enable();
    }

    pub fn can_navigate_backward(&self) -> bool {
        !self.nav_history.0.lock().backward_stack.is_empty()
    }

    pub fn can_navigate_forward(&self) -> bool {
        !self.nav_history.0.lock().forward_stack.is_empty()
    }

    fn navigate_backward(&mut self, window: &mut Window, cx: &mut Context<Self>) {
        if let Some(workspace) = self.workspace.upgrade() {
            let pane = cx.entity().downgrade();
            window.defer(cx, move |window, cx| {
                workspace.update(cx, |workspace, cx| {
                    workspace.go_back(pane, window, cx).detach_and_log_err(cx)
                })
            })
        }
    }

    fn navigate_forward(&mut self, window: &mut Window, cx: &mut Context<Self>) {
        if let Some(workspace) = self.workspace.upgrade() {
            let pane = cx.entity().downgrade();
            window.defer(cx, move |window, cx| {
                workspace.update(cx, |workspace, cx| {
                    workspace
                        .go_forward(pane, window, cx)
                        .detach_and_log_err(cx)
                })
            })
        }
    }

    fn history_updated(&mut self, cx: &mut Context<Self>) {
        self.toolbar.update(cx, |_, cx| cx.notify());
    }

    pub fn preview_item_id(&self) -> Option<EntityId> {
        self.preview_item_id
    }

    pub fn preview_item(&self) -> Option<Box<dyn ItemHandle>> {
        self.preview_item_id
            .and_then(|id| self.items.iter().find(|item| item.item_id() == id))
            .cloned()
    }

    pub fn preview_item_idx(&self) -> Option<usize> {
        if let Some(preview_item_id) = self.preview_item_id {
            self.items
                .iter()
                .position(|item| item.item_id() == preview_item_id)
        } else {
            None
        }
    }

    pub fn is_active_preview_item(&self, item_id: EntityId) -> bool {
        self.preview_item_id == Some(item_id)
    }

    /// Marks the item with the given ID as the preview item.
    /// This will be ignored if the global setting `preview_tabs` is disabled.
    pub fn set_preview_item_id(&mut self, item_id: Option<EntityId>, cx: &App) {
        if PreviewTabsSettings::get_global(cx).enabled {
            self.preview_item_id = item_id;
        }
    }

    pub(crate) fn set_pinned_count(&mut self, count: usize) {
        self.pinned_tab_count = count;
    }

    pub(crate) fn pinned_count(&self) -> usize {
        self.pinned_tab_count
    }

    pub fn handle_item_edit(&mut self, item_id: EntityId, cx: &App) {
        if let Some(preview_item) = self.preview_item() {
            if preview_item.item_id() == item_id && !preview_item.preserve_preview(cx) {
                self.set_preview_item_id(None, cx);
            }
        }
    }

    pub(crate) fn open_item(
        &mut self,
        project_entry_id: Option<ProjectEntryId>,
        focus_item: bool,
        allow_preview: bool,
        activate: bool,
        suggested_position: Option<usize>,
        window: &mut Window,
        cx: &mut Context<Self>,
        build_item: WorkspaceItemBuilder,
    ) -> Box<dyn ItemHandle> {
        let mut existing_item = None;
        if let Some(project_entry_id) = project_entry_id {
            for (index, item) in self.items.iter().enumerate() {
                if item.is_singleton(cx)
                    && item.project_entry_ids(cx).as_slice() == [project_entry_id]
                {
                    let item = item.boxed_clone();
                    existing_item = Some((index, item));
                    break;
                }
            }
        }
        if let Some((index, existing_item)) = existing_item {
            // If the item is already open, and the item is a preview item
            // and we are not allowing items to open as preview, mark the item as persistent.
            if let Some(preview_item_id) = self.preview_item_id {
                if let Some(tab) = self.items.get(index) {
                    if tab.item_id() == preview_item_id && !allow_preview {
                        self.set_preview_item_id(None, cx);
                    }
                }
            }
            if activate {
                self.activate_item(index, focus_item, focus_item, window, cx);
            }
            existing_item
        } else {
            // If the item is being opened as preview and we have an existing preview tab,
            // open the new item in the position of the existing preview tab.
            let destination_index = if allow_preview {
                self.close_current_preview_item(window, cx)
            } else {
                suggested_position
            };

            let new_item = build_item(self, window, cx);

            if allow_preview {
                self.set_preview_item_id(Some(new_item.item_id()), cx);
            }
            self.add_item_inner(
                new_item.clone(),
                true,
                focus_item,
                activate,
                destination_index,
                window,
                cx,
            );

            new_item
        }
    }

    pub fn close_current_preview_item(
        &mut self,
        window: &mut Window,
        cx: &mut Context<Self>,
    ) -> Option<usize> {
        let item_idx = self.preview_item_idx()?;
        let id = self.preview_item_id()?;

        let prev_active_item_index = self.active_item_index;
        self.remove_item(id, false, false, window, cx);
        self.active_item_index = prev_active_item_index;

        if item_idx < self.items.len() {
            Some(item_idx)
        } else {
            None
        }
    }

    pub fn add_item_inner(
        &mut self,
        item: Box<dyn ItemHandle>,
        activate_pane: bool,
        focus_item: bool,
        activate: bool,
        destination_index: Option<usize>,
        window: &mut Window,
        cx: &mut Context<Self>,
    ) {
        self.close_items_over_max_tabs(window, cx);

        if item.is_singleton(cx) {
            if let Some(&entry_id) = item.project_entry_ids(cx).first() {
                let Some(project) = self.project.upgrade() else {
                    return;
                };
                let project = project.read(cx);
                if let Some(project_path) = project.path_for_entry(entry_id, cx) {
                    let abs_path = project.absolute_path(&project_path, cx);
                    self.nav_history
                        .0
                        .lock()
                        .paths_by_item
                        .insert(item.item_id(), (project_path, abs_path));
                }
            }
        }
        // If no destination index is specified, add or move the item after the
        // active item (or at the start of tab bar, if the active item is pinned)
        let mut insertion_index = {
            cmp::min(
                if let Some(destination_index) = destination_index {
                    destination_index
                } else {
                    cmp::max(self.active_item_index + 1, self.pinned_count())
                },
                self.items.len(),
            )
        };

        // Does the item already exist?
        let project_entry_id = if item.is_singleton(cx) {
            item.project_entry_ids(cx).first().copied()
        } else {
            None
        };

        let existing_item_index = self.items.iter().position(|existing_item| {
            if existing_item.item_id() == item.item_id() {
                true
            } else if existing_item.is_singleton(cx) {
                existing_item
                    .project_entry_ids(cx)
                    .first()
                    .map_or(false, |existing_entry_id| {
                        Some(existing_entry_id) == project_entry_id.as_ref()
                    })
            } else {
                false
            }
        });

        if let Some(existing_item_index) = existing_item_index {
            // If the item already exists, move it to the desired destination and activate it

            if existing_item_index != insertion_index {
                let existing_item_is_active = existing_item_index == self.active_item_index;

                // If the caller didn't specify a destination and the added item is already
                // the active one, don't move it
                if existing_item_is_active && destination_index.is_none() {
                    insertion_index = existing_item_index;
                } else {
                    self.items.remove(existing_item_index);
                    if existing_item_index < self.active_item_index {
                        self.active_item_index -= 1;
                    }
                    insertion_index = insertion_index.min(self.items.len());

                    self.items.insert(insertion_index, item.clone());

                    if existing_item_is_active {
                        self.active_item_index = insertion_index;
                    } else if insertion_index <= self.active_item_index {
                        self.active_item_index += 1;
                    }
                }

                cx.notify();
            }

            if activate {
                self.activate_item(insertion_index, activate_pane, focus_item, window, cx);
            }
        } else {
            self.items.insert(insertion_index, item.clone());

            if activate {
                if insertion_index <= self.active_item_index
                    && self.preview_item_idx() != Some(self.active_item_index)
                {
                    self.active_item_index += 1;
                }

                self.activate_item(insertion_index, activate_pane, focus_item, window, cx);
            }
            cx.notify();
        }

        cx.emit(Event::AddItem { item });
    }

    pub fn add_item(
        &mut self,
        item: Box<dyn ItemHandle>,
        activate_pane: bool,
        focus_item: bool,
        destination_index: Option<usize>,
        window: &mut Window,
        cx: &mut Context<Self>,
    ) {
        self.add_item_inner(
            item,
            activate_pane,
            focus_item,
            true,
            destination_index,
            window,
            cx,
        )
    }

    pub fn items_len(&self) -> usize {
        self.items.len()
    }

    pub fn items(&self) -> impl DoubleEndedIterator<Item = &Box<dyn ItemHandle>> {
        self.items.iter()
    }

    pub fn items_of_type<T: Render>(&self) -> impl '_ + Iterator<Item = Entity<T>> {
        self.items
            .iter()
            .filter_map(|item| item.to_any().downcast().ok())
    }

    pub fn active_item(&self) -> Option<Box<dyn ItemHandle>> {
        self.items.get(self.active_item_index).cloned()
    }

    pub fn pixel_position_of_cursor(&self, cx: &App) -> Option<Point<Pixels>> {
        self.items
            .get(self.active_item_index)?
            .pixel_position_of_cursor(cx)
    }

    pub fn item_for_entry(
        &self,
        entry_id: ProjectEntryId,
        cx: &App,
    ) -> Option<Box<dyn ItemHandle>> {
        self.items.iter().find_map(|item| {
            if item.is_singleton(cx) && (item.project_entry_ids(cx).as_slice() == [entry_id]) {
                Some(item.boxed_clone())
            } else {
                None
            }
        })
    }

    pub fn item_for_path(
        &self,
        project_path: ProjectPath,
        cx: &App,
    ) -> Option<Box<dyn ItemHandle>> {
        self.items.iter().find_map(move |item| {
            if item.is_singleton(cx) && (item.project_path(cx).as_slice() == [project_path.clone()])
            {
                Some(item.boxed_clone())
            } else {
                None
            }
        })
    }

    pub fn index_for_item(&self, item: &dyn ItemHandle) -> Option<usize> {
        self.index_for_item_id(item.item_id())
    }

    fn index_for_item_id(&self, item_id: EntityId) -> Option<usize> {
        self.items.iter().position(|i| i.item_id() == item_id)
    }

    pub fn item_for_index(&self, ix: usize) -> Option<&dyn ItemHandle> {
        self.items.get(ix).map(|i| i.as_ref())
    }

    pub fn toggle_zoom(&mut self, _: &ToggleZoom, window: &mut Window, cx: &mut Context<Self>) {
        if self.zoomed {
            cx.emit(Event::ZoomOut);
        } else if !self.items.is_empty() {
            if !self.focus_handle.contains_focused(window, cx) {
                cx.focus_self(window);
            }
            cx.emit(Event::ZoomIn);
        }
    }

    pub fn activate_item(
        &mut self,
        index: usize,
        activate_pane: bool,
        focus_item: bool,
        window: &mut Window,
        cx: &mut Context<Self>,
    ) {
        use NavigationMode::{GoingBack, GoingForward};
        if index < self.items.len() {
            let prev_active_item_ix = mem::replace(&mut self.active_item_index, index);
            if prev_active_item_ix != self.active_item_index
                || matches!(self.nav_history.mode(), GoingBack | GoingForward)
            {
                if let Some(prev_item) = self.items.get(prev_active_item_ix) {
                    prev_item.deactivated(window, cx);
                }
            }
            self.update_history(index);
            self.update_toolbar(window, cx);
            self.update_status_bar(window, cx);

            if focus_item {
                self.focus_active_item(window, cx);
            }

            cx.emit(Event::ActivateItem {
                local: activate_pane,
                focus_changed: focus_item,
            });

            if !self.is_tab_pinned(index) {
                self.tab_bar_scroll_handle
                    .scroll_to_item(index - self.pinned_tab_count);
            }

            cx.notify();
        }
    }

    fn update_history(&mut self, index: usize) {
        if let Some(newly_active_item) = self.items.get(index) {
            self.activation_history
                .retain(|entry| entry.entity_id != newly_active_item.item_id());
            self.activation_history.push(ActivationHistoryEntry {
                entity_id: newly_active_item.item_id(),
                timestamp: self
                    .next_activation_timestamp
                    .fetch_add(1, Ordering::SeqCst),
            });
        }
    }

    pub fn activate_prev_item(
        &mut self,
        activate_pane: bool,
        window: &mut Window,
        cx: &mut Context<Self>,
    ) {
        let mut index = self.active_item_index;
        if index > 0 {
            index -= 1;
        } else if !self.items.is_empty() {
            index = self.items.len() - 1;
        }
        self.activate_item(index, activate_pane, activate_pane, window, cx);
    }

    pub fn activate_next_item(
        &mut self,
        activate_pane: bool,
        window: &mut Window,
        cx: &mut Context<Self>,
    ) {
        let mut index = self.active_item_index;
        if index + 1 < self.items.len() {
            index += 1;
        } else {
            index = 0;
        }
        self.activate_item(index, activate_pane, activate_pane, window, cx);
    }

    pub fn swap_item_left(&mut self, window: &mut Window, cx: &mut Context<Self>) {
        let index = self.active_item_index;
        if index == 0 {
            return;
        }

        self.items.swap(index, index - 1);
        self.activate_item(index - 1, true, true, window, cx);
    }

    pub fn swap_item_right(&mut self, window: &mut Window, cx: &mut Context<Self>) {
        let index = self.active_item_index;
        if index + 1 == self.items.len() {
            return;
        }

        self.items.swap(index, index + 1);
        self.activate_item(index + 1, true, true, window, cx);
    }

    pub fn close_active_item(
        &mut self,
        action: &CloseActiveItem,
        window: &mut Window,
        cx: &mut Context<Self>,
    ) -> Option<Task<Result<()>>> {
        if self.items.is_empty() {
            // Close the window when there's no active items to close, if configured
            if WorkspaceSettings::get_global(cx)
                .when_closing_with_no_tabs
                .should_close()
            {
                window.dispatch_action(Box::new(CloseWindow), cx);
            }

            return None;
        }
        if self.is_tab_pinned(self.active_item_index) && !action.close_pinned {
            // Activate any non-pinned tab in same pane
            let non_pinned_tab_index = self
                .items()
                .enumerate()
                .find(|(index, _item)| !self.is_tab_pinned(*index))
                .map(|(index, _item)| index);
            if let Some(index) = non_pinned_tab_index {
                self.activate_item(index, false, false, window, cx);
                return None;
            }

            // Activate any non-pinned tab in different pane
            let current_pane = cx.entity();
            self.workspace
                .update(cx, |workspace, cx| {
                    let panes = workspace.center.panes();
                    let pane_with_unpinned_tab = panes.iter().find(|pane| {
                        if **pane == &current_pane {
                            return false;
                        }
                        pane.read(cx).has_unpinned_tabs()
                    });
                    if let Some(pane) = pane_with_unpinned_tab {
                        pane.update(cx, |pane, cx| pane.activate_unpinned_tab(window, cx));
                    }
                })
                .ok();

            return None;
        };
        let active_item_id = self.items[self.active_item_index].item_id();
        Some(self.close_item_by_id(
            active_item_id,
            action.save_intent.unwrap_or(SaveIntent::Close),
            window,
            cx,
        ))
    }

    pub fn close_item_by_id(
        &mut self,
        item_id_to_close: EntityId,
        save_intent: SaveIntent,
        window: &mut Window,
        cx: &mut Context<Self>,
    ) -> Task<Result<()>> {
        self.close_items(window, cx, save_intent, move |view_id| {
            view_id == item_id_to_close
        })
    }

    pub fn close_inactive_items(
        &mut self,
        action: &CloseInactiveItems,
        window: &mut Window,
        cx: &mut Context<Self>,
    ) -> Option<Task<Result<()>>> {
        if self.items.is_empty() {
            return None;
        }

        let active_item_id = self.items[self.active_item_index].item_id();
        let non_closeable_items = self.get_non_closeable_item_ids(action.close_pinned);
        Some(self.close_items(
            window,
            cx,
            action.save_intent.unwrap_or(SaveIntent::Close),
            move |item_id| item_id != active_item_id && !non_closeable_items.contains(&item_id),
        ))
    }

    pub fn close_other_items(
        &mut self,
        excluded_item_id: EntityId,
        action: &CloseOtherItems,
        window: &mut Window,
        cx: &mut Context<Self>,
    ) -> Option<Task<Result<()>>> {
        if self.items.is_empty() {
            return None;
        }

        let non_closeable_items = self.get_non_closeable_item_ids(action.close_pinned);
        Some(self.close_items(
            window,
            cx,
            action.save_intent.unwrap_or(SaveIntent::Close),
            move |item_id| item_id != excluded_item_id && !non_closeable_items.contains(&item_id),
        ))
    }

    pub fn close_clean_items(
        &mut self,
        action: &CloseCleanItems,
        window: &mut Window,
        cx: &mut Context<Self>,
    ) -> Option<Task<Result<()>>> {
        let item_ids: Vec<_> = self
            .items()
            .filter(|item| !item.is_dirty(cx))
            .map(|item| item.item_id())
            .collect();
        let non_closeable_items = self.get_non_closeable_item_ids(action.close_pinned);
        Some(
            self.close_items(window, cx, SaveIntent::Close, move |item_id| {
                item_ids.contains(&item_id) && !non_closeable_items.contains(&item_id)
            }),
        )
    }

    pub fn close_items_to_the_left(
        &mut self,
        action: &CloseItemsToTheLeft,
        window: &mut Window,
        cx: &mut Context<Self>,
    ) -> Option<Task<Result<()>>> {
        if self.items.is_empty() {
            return None;
        }
        let active_item_id = self.items[self.active_item_index].item_id();
        let non_closeable_items = self.get_non_closeable_item_ids(action.close_pinned);
        Some(self.close_items_to_the_left_by_id(
            active_item_id,
            action,
            non_closeable_items,
            window,
            cx,
        ))
    }

    pub fn close_items_to_the_left_by_id(
        &mut self,
        item_id: EntityId,
        action: &CloseItemsToTheLeft,
        non_closeable_items: Vec<EntityId>,
        window: &mut Window,
        cx: &mut Context<Self>,
    ) -> Task<Result<()>> {
        let item_ids: Vec<_> = self
            .items()
            .take_while(|item| item.item_id() != item_id)
            .map(|item| item.item_id())
            .collect();
        self.close_items(window, cx, SaveIntent::Close, move |item_id| {
            item_ids.contains(&item_id)
                && !action.close_pinned
                && !non_closeable_items.contains(&item_id)
        })
    }

    pub fn close_items_to_the_right(
        &mut self,
        action: &CloseItemsToTheRight,
        window: &mut Window,
        cx: &mut Context<Self>,
    ) -> Option<Task<Result<()>>> {
        if self.items.is_empty() {
            return None;
        }
        let active_item_id = self.items[self.active_item_index].item_id();
        let non_closeable_items = self.get_non_closeable_item_ids(action.close_pinned);
        Some(self.close_items_to_the_right_by_id(
            active_item_id,
            action,
            non_closeable_items,
            window,
            cx,
        ))
    }

    pub fn close_items_to_the_right_by_id(
        &mut self,
        item_id: EntityId,
        action: &CloseItemsToTheRight,
        non_closeable_items: Vec<EntityId>,
        window: &mut Window,
        cx: &mut Context<Self>,
    ) -> Task<Result<()>> {
        let item_ids: Vec<_> = self
            .items()
            .rev()
            .take_while(|item| item.item_id() != item_id)
            .map(|item| item.item_id())
            .collect();
        self.close_items(window, cx, SaveIntent::Close, move |item_id| {
            item_ids.contains(&item_id)
                && !action.close_pinned
                && !non_closeable_items.contains(&item_id)
        })
    }

    pub fn close_all_items(
        &mut self,
        action: &CloseAllItems,
        window: &mut Window,
        cx: &mut Context<Self>,
    ) -> Option<Task<Result<()>>> {
        if self.items.is_empty() {
            return None;
        }

        let non_closeable_items = self.get_non_closeable_item_ids(action.close_pinned);
        Some(self.close_items(
            window,
            cx,
            action.save_intent.unwrap_or(SaveIntent::Close),
            |item_id| !non_closeable_items.contains(&item_id),
        ))
    }

    pub fn close_items_over_max_tabs(&mut self, window: &mut Window, cx: &mut Context<Self>) {
        let Some(max_tabs) = WorkspaceSettings::get_global(cx).max_tabs.map(|i| i.get()) else {
            return;
        };

        // Reduce over the activation history to get every dirty items up to max_tabs
        // count.
        let mut index_list = Vec::new();
        let mut items_len = self.items_len();
        let mut indexes: HashMap<EntityId, usize> = HashMap::default();
        for (index, item) in self.items.iter().enumerate() {
            indexes.insert(item.item_id(), index);
        }
        for entry in self.activation_history.iter() {
            if items_len < max_tabs {
                break;
            }
            let Some(&index) = indexes.get(&entry.entity_id) else {
                continue;
            };
            if let Some(true) = self.items.get(index).map(|item| item.is_dirty(cx)) {
                continue;
            }

            index_list.push(index);
            items_len -= 1;
        }
        // The sort and reverse is necessary since we remove items
        // using their index position, hence removing from the end
        // of the list first to avoid changing indexes.
        index_list.sort_unstable();
        index_list
            .iter()
            .rev()
            .for_each(|&index| self._remove_item(index, false, false, None, window, cx));
    }

    // Usually when you close an item that has unsaved changes, we prompt you to
    // save it. That said, if you still have the buffer open in a different pane
    // we can close this one without fear of losing data.
    pub fn skip_save_on_close(item: &dyn ItemHandle, workspace: &Workspace, cx: &App) -> bool {
        let mut dirty_project_item_ids = Vec::new();
        item.for_each_project_item(cx, &mut |project_item_id, project_item| {
            if project_item.is_dirty() {
                dirty_project_item_ids.push(project_item_id);
            }
        });
        if dirty_project_item_ids.is_empty() {
            if item.is_singleton(cx) && item.is_dirty(cx) {
                return false;
            }
            return true;
        }

        for open_item in workspace.items(cx) {
            if open_item.item_id() == item.item_id() {
                continue;
            }
            if !open_item.is_singleton(cx) {
                continue;
            }
            let other_project_item_ids = open_item.project_item_model_ids(cx);
            dirty_project_item_ids.retain(|id| !other_project_item_ids.contains(id));
        }
        if dirty_project_item_ids.is_empty() {
            return true;
        }

        false
    }

    pub(super) fn file_names_for_prompt(
        items: &mut dyn Iterator<Item = &Box<dyn ItemHandle>>,
        cx: &App,
    ) -> String {
        let mut file_names = BTreeSet::default();
        for item in items {
            item.for_each_project_item(cx, &mut |_, project_item| {
                if !project_item.is_dirty() {
                    return;
                }
                let filename = project_item.project_path(cx).and_then(|path| {
                    path.path
                        .file_name()
                        .and_then(|name| name.to_str().map(ToOwned::to_owned))
                });
                file_names.insert(filename.unwrap_or("untitled".to_string()));
            });
        }
        if file_names.len() > 6 {
            format!(
                "{}\n.. and {} more",
                file_names.iter().take(5).join("\n"),
                file_names.len() - 5
            )
        } else {
            file_names.into_iter().join("\n")
        }
    }

    pub fn close_items(
        &mut self,
        window: &mut Window,
        cx: &mut Context<Pane>,
        mut save_intent: SaveIntent,
        should_close: impl Fn(EntityId) -> bool,
    ) -> Task<Result<()>> {
        // Find the items to close.
        let mut items_to_close = Vec::new();
        for item in &self.items {
            if should_close(item.item_id()) {
                items_to_close.push(item.boxed_clone());
            }
        }

        let active_item_id = self.active_item().map(|item| item.item_id());

        items_to_close.sort_by_key(|item| {
            let path = item.project_path(cx);
            // Put the currently active item at the end, because if the currently active item is not closed last
            // closing the currently active item will cause the focus to switch to another item
            // This will cause Zed to expand the content of the currently active item
            //
            // Beyond that sort in order of project path, with untitled files and multibuffers coming last.
            (active_item_id == Some(item.item_id()), path.is_none(), path)
        });

        let workspace = self.workspace.clone();
        let Some(project) = self.project.upgrade() else {
            return Task::ready(Ok(()));
        };
        cx.spawn_in(window, async move |pane, cx| {
            let dirty_items = workspace.update(cx, |workspace, cx| {
                items_to_close
                    .iter()
                    .filter(|item| {
                        item.is_dirty(cx)
                            && !Self::skip_save_on_close(item.as_ref(), &workspace, cx)
                    })
                    .map(|item| item.boxed_clone())
                    .collect::<Vec<_>>()
            })?;

            if save_intent == SaveIntent::Close && dirty_items.len() > 1 {
                let answer = pane.update_in(cx, |_, window, cx| {
                    let detail = Self::file_names_for_prompt(&mut dirty_items.iter(), cx);
                    window.prompt(
                        PromptLevel::Warning,
                        "Do you want to save changes to the following files?",
                        Some(&detail),
                        &["Save all", "Discard all", "Cancel"],
                        cx,
                    )
                })?;
                match answer.await {
                    Ok(0) => save_intent = SaveIntent::SaveAll,
                    Ok(1) => save_intent = SaveIntent::Skip,
                    Ok(2) => return Ok(()),
                    _ => {}
                }
            }

            for item_to_close in items_to_close {
                let mut should_save = true;
                if save_intent == SaveIntent::Close {
                    workspace.update(cx, |workspace, cx| {
                        if Self::skip_save_on_close(item_to_close.as_ref(), &workspace, cx) {
                            should_save = false;
                        }
                    })?;
                }

                if should_save {
                    if !Self::save_item(project.clone(), &pane, &*item_to_close, save_intent, cx)
                        .await?
                    {
                        break;
                    }
                }

                // Remove the item from the pane.
                pane.update_in(cx, |pane, window, cx| {
                    pane.remove_item(
                        item_to_close.item_id(),
                        false,
                        pane.close_pane_if_empty,
                        window,
                        cx,
                    );
                })
                .ok();
            }

            pane.update(cx, |_, cx| cx.notify()).ok();
            Ok(())
        })
    }

    pub fn remove_item(
        &mut self,
        item_id: EntityId,
        activate_pane: bool,
        close_pane_if_empty: bool,
        window: &mut Window,
        cx: &mut Context<Self>,
    ) {
        let Some(item_index) = self.index_for_item_id(item_id) else {
            return;
        };
        self._remove_item(
            item_index,
            activate_pane,
            close_pane_if_empty,
            None,
            window,
            cx,
        )
    }

    pub fn remove_item_and_focus_on_pane(
        &mut self,
        item_index: usize,
        activate_pane: bool,
        focus_on_pane_if_closed: Entity<Pane>,
        window: &mut Window,
        cx: &mut Context<Self>,
    ) {
        self._remove_item(
            item_index,
            activate_pane,
            true,
            Some(focus_on_pane_if_closed),
            window,
            cx,
        )
    }

    fn _remove_item(
        &mut self,
        item_index: usize,
        activate_pane: bool,
        close_pane_if_empty: bool,
        focus_on_pane_if_closed: Option<Entity<Pane>>,
        window: &mut Window,
        cx: &mut Context<Self>,
    ) {
        let activate_on_close = &ItemSettings::get_global(cx).activate_on_close;
        self.activation_history
            .retain(|entry| entry.entity_id != self.items[item_index].item_id());

        if self.is_tab_pinned(item_index) {
            self.pinned_tab_count -= 1;
        }
        if item_index == self.active_item_index {
            let left_neighbour_index = || item_index.min(self.items.len()).saturating_sub(1);
            let index_to_activate = match activate_on_close {
                ActivateOnClose::History => self
                    .activation_history
                    .pop()
                    .and_then(|last_activated_item| {
                        self.items.iter().enumerate().find_map(|(index, item)| {
                            (item.item_id() == last_activated_item.entity_id).then_some(index)
                        })
                    })
                    // We didn't have a valid activation history entry, so fallback
                    // to activating the item to the left
                    .unwrap_or_else(left_neighbour_index),
                ActivateOnClose::Neighbour => {
                    self.activation_history.pop();
                    if item_index + 1 < self.items.len() {
                        item_index + 1
                    } else {
                        item_index.saturating_sub(1)
                    }
                }
                ActivateOnClose::LeftNeighbour => {
                    self.activation_history.pop();
                    left_neighbour_index()
                }
            };

            let should_activate = activate_pane || self.has_focus(window, cx);
            if self.items.len() == 1 && should_activate {
                self.focus_handle.focus(window);
            } else {
                self.activate_item(
                    index_to_activate,
                    should_activate,
                    should_activate,
                    window,
                    cx,
                );
            }
        }

        let item = self.items.remove(item_index);

        cx.emit(Event::RemovedItem { item: item.clone() });
        if self.items.is_empty() {
            item.deactivated(window, cx);
            if close_pane_if_empty {
                self.update_toolbar(window, cx);
                cx.emit(Event::Remove {
                    focus_on_pane: focus_on_pane_if_closed,
                });
            }
        }

        if item_index < self.active_item_index {
            self.active_item_index -= 1;
        }

        let mode = self.nav_history.mode();
        self.nav_history.set_mode(NavigationMode::ClosingItem);
        item.deactivated(window, cx);
        self.nav_history.set_mode(mode);

        if self.is_active_preview_item(item.item_id()) {
            self.set_preview_item_id(None, cx);
        }

        if let Some(path) = item.project_path(cx) {
            let abs_path = self
                .nav_history
                .0
                .lock()
                .paths_by_item
                .get(&item.item_id())
                .and_then(|(_, abs_path)| abs_path.clone());

            self.nav_history
                .0
                .lock()
                .paths_by_item
                .insert(item.item_id(), (path, abs_path));
        } else {
            self.nav_history
                .0
                .lock()
                .paths_by_item
                .remove(&item.item_id());
        }

        if self.zoom_out_on_close && self.items.is_empty() && close_pane_if_empty && self.zoomed {
            cx.emit(Event::ZoomOut);
        }

        cx.notify();
    }

    pub async fn save_item(
        project: Entity<Project>,
        pane: &WeakEntity<Pane>,
        item: &dyn ItemHandle,
        save_intent: SaveIntent,
        cx: &mut AsyncWindowContext,
    ) -> Result<bool> {
        const CONFLICT_MESSAGE: &str = "This file has changed on disk since you started editing it. Do you want to overwrite it?";

        const DELETED_MESSAGE: &str = "This file has been deleted on disk since you started editing it. Do you want to recreate it?";

        if save_intent == SaveIntent::Skip {
            return Ok(true);
        }
        let Some(item_ix) = pane
            .update(cx, |pane, _| pane.index_for_item(item))
            .ok()
            .flatten()
        else {
            return Ok(true);
        };

        let (
            mut has_conflict,
            mut is_dirty,
            mut can_save,
            can_save_as,
            is_singleton,
            has_deleted_file,
        ) = cx.update(|_window, cx| {
            (
                item.has_conflict(cx),
                item.is_dirty(cx),
                item.can_save(cx),
                item.can_save_as(cx),
                item.is_singleton(cx),
                item.has_deleted_file(cx),
            )
        })?;

        // when saving a single buffer, we ignore whether or not it's dirty.
        if save_intent == SaveIntent::Save || save_intent == SaveIntent::SaveWithoutFormat {
            is_dirty = true;
        }

        if save_intent == SaveIntent::SaveAs {
            is_dirty = true;
            has_conflict = false;
            can_save = false;
        }

        if save_intent == SaveIntent::Overwrite {
            has_conflict = false;
        }

        let should_format = save_intent != SaveIntent::SaveWithoutFormat;

        if has_conflict && can_save {
            if has_deleted_file && is_singleton {
                let answer = pane.update_in(cx, |pane, window, cx| {
                    pane.activate_item(item_ix, true, true, window, cx);
                    window.prompt(
                        PromptLevel::Warning,
                        DELETED_MESSAGE,
                        None,
                        &["Save", "Close", "Cancel"],
                        cx,
                    )
                })?;
                match answer.await {
                    Ok(0) => {
                        pane.update_in(cx, |_, window, cx| {
                            item.save(should_format, project, window, cx)
                        })?
                        .await?
                    }
                    Ok(1) => {
                        pane.update_in(cx, |pane, window, cx| {
                            pane.remove_item(item.item_id(), false, true, window, cx)
                        })?;
                    }
                    _ => return Ok(false),
                }
                return Ok(true);
            } else {
                let answer = pane.update_in(cx, |pane, window, cx| {
                    pane.activate_item(item_ix, true, true, window, cx);
                    window.prompt(
                        PromptLevel::Warning,
                        CONFLICT_MESSAGE,
                        None,
                        &["Overwrite", "Discard", "Cancel"],
                        cx,
                    )
                })?;
                match answer.await {
                    Ok(0) => {
                        pane.update_in(cx, |_, window, cx| {
                            item.save(should_format, project, window, cx)
                        })?
                        .await?
                    }
                    Ok(1) => {
                        pane.update_in(cx, |_, window, cx| item.reload(project, window, cx))?
                            .await?
                    }
                    _ => return Ok(false),
                }
            }
        } else if is_dirty && (can_save || can_save_as) {
            if save_intent == SaveIntent::Close {
                let will_autosave = cx.update(|_window, cx| {
                    matches!(
                        item.workspace_settings(cx).autosave,
                        AutosaveSetting::OnFocusChange | AutosaveSetting::OnWindowChange
                    ) && Self::can_autosave_item(item, cx)
                })?;
                if !will_autosave {
                    let item_id = item.item_id();
                    let answer_task = pane.update_in(cx, |pane, window, cx| {
                        if pane.save_modals_spawned.insert(item_id) {
                            pane.activate_item(item_ix, true, true, window, cx);
                            let prompt = dirty_message_for(item.project_path(cx));
                            Some(window.prompt(
                                PromptLevel::Warning,
                                &prompt,
                                None,
                                &["Save", "Don't Save", "Cancel"],
                                cx,
                            ))
                        } else {
                            None
                        }
                    })?;
                    if let Some(answer_task) = answer_task {
                        let answer = answer_task.await;
                        pane.update(cx, |pane, _| {
                            if !pane.save_modals_spawned.remove(&item_id) {
                                debug_panic!(
                                    "save modal was not present in spawned modals after awaiting for its answer"
                                )
                            }
                        })?;
                        match answer {
                            Ok(0) => {}
                            Ok(1) => {
                                // Don't save this file
                                pane.update_in(cx, |pane, window, cx| {
                                    if pane.is_tab_pinned(item_ix) && !item.can_save(cx) {
                                        pane.pinned_tab_count -= 1;
                                    }
                                    item.discarded(project, window, cx)
                                })
                                .log_err();
                                return Ok(true);
                            }
                            _ => return Ok(false), // Cancel
                        }
                    } else {
                        return Ok(false);
                    }
                }
            }

            if can_save {
                pane.update_in(cx, |pane, window, cx| {
                    if pane.is_active_preview_item(item.item_id()) {
                        pane.set_preview_item_id(None, cx);
                    }
                    item.save(should_format, project, window, cx)
                })?
                .await?;
            } else if can_save_as && is_singleton {
                let abs_path = pane.update_in(cx, |pane, window, cx| {
                    pane.activate_item(item_ix, true, true, window, cx);
                    pane.workspace.update(cx, |workspace, cx| {
                        workspace.prompt_for_new_path(window, cx)
                    })
                })??;
                if let Some(abs_path) = abs_path.await.ok().flatten() {
                    pane.update_in(cx, |pane, window, cx| {
                        if let Some(item) = pane.item_for_path(abs_path.clone(), cx) {
                            pane.remove_item(item.item_id(), false, false, window, cx);
                        }

                        item.save_as(project, abs_path, window, cx)
                    })?
                    .await?;
                } else {
                    return Ok(false);
                }
            }
        }

        pane.update(cx, |_, cx| {
            cx.emit(Event::UserSavedItem {
                item: item.downgrade_item(),
                save_intent,
            });
            true
        })
    }

    fn can_autosave_item(item: &dyn ItemHandle, cx: &App) -> bool {
        let is_deleted = item.project_entry_ids(cx).is_empty();
        item.is_dirty(cx) && !item.has_conflict(cx) && item.can_save(cx) && !is_deleted
    }

    pub fn autosave_item(
        item: &dyn ItemHandle,
        project: Entity<Project>,
        window: &mut Window,
        cx: &mut App,
    ) -> Task<Result<()>> {
        let format = !matches!(
            item.workspace_settings(cx).autosave,
            AutosaveSetting::AfterDelay { .. }
        );
        if Self::can_autosave_item(item, cx) {
            item.save(format, project, window, cx)
        } else {
            Task::ready(Ok(()))
        }
    }

    pub fn focus_active_item(&mut self, window: &mut Window, cx: &mut Context<Self>) {
        if let Some(active_item) = self.active_item() {
            let focus_handle = active_item.item_focus_handle(cx);
            window.focus(&focus_handle);
        }
    }

    pub fn split(&mut self, direction: SplitDirection, cx: &mut Context<Self>) {
        cx.emit(Event::Split(direction));
    }

    pub fn toolbar(&self) -> &Entity<Toolbar> {
        &self.toolbar
    }

    pub fn handle_deleted_project_item(
        &mut self,
        entry_id: ProjectEntryId,
        window: &mut Window,
        cx: &mut Context<Pane>,
    ) -> Option<()> {
        let item_id = self.items().find_map(|item| {
            if item.is_singleton(cx) && item.project_entry_ids(cx).as_slice() == [entry_id] {
                Some(item.item_id())
            } else {
                None
            }
        })?;

        self.remove_item(item_id, false, true, window, cx);
        self.nav_history.remove_item(item_id);

        Some(())
    }

    fn update_toolbar(&mut self, window: &mut Window, cx: &mut Context<Self>) {
        let active_item = self
            .items
            .get(self.active_item_index)
            .map(|item| item.as_ref());
        self.toolbar.update(cx, |toolbar, cx| {
            toolbar.set_active_item(active_item, window, cx);
        });
    }

    fn update_status_bar(&mut self, window: &mut Window, cx: &mut Context<Self>) {
        let workspace = self.workspace.clone();
        let pane = cx.entity().clone();

        window.defer(cx, move |window, cx| {
            let Ok(status_bar) = workspace.update(cx, |workspace, _| workspace.status_bar.clone())
            else {
                return;
            };

            status_bar.update(cx, move |status_bar, cx| {
                status_bar.set_active_pane(&pane, window, cx);
            });
        });
    }

    fn entry_abs_path(&self, entry: ProjectEntryId, cx: &App) -> Option<PathBuf> {
        let worktree = self
            .workspace
            .upgrade()?
            .read(cx)
            .project()
            .read(cx)
            .worktree_for_entry(entry, cx)?
            .read(cx);
        let entry = worktree.entry_for_id(entry)?;
        match &entry.canonical_path {
            Some(canonical_path) => Some(canonical_path.to_path_buf()),
            None => worktree.absolutize(&entry.path).ok(),
        }
    }

    pub fn icon_color(selected: bool) -> Color {
        if selected {
            Color::Default
        } else {
            Color::Muted
        }
    }

    fn toggle_pin_tab(&mut self, _: &TogglePinTab, window: &mut Window, cx: &mut Context<Self>) {
        if self.items.is_empty() {
            return;
        }
        let active_tab_ix = self.active_item_index();
        if self.is_tab_pinned(active_tab_ix) {
            self.unpin_tab_at(active_tab_ix, window, cx);
        } else {
            self.pin_tab_at(active_tab_ix, window, cx);
        }
    }

    fn pin_tab_at(&mut self, ix: usize, window: &mut Window, cx: &mut Context<Self>) {
        maybe!({
            let pane = cx.entity().clone();
            let destination_index = self.pinned_tab_count.min(ix);
            self.pinned_tab_count += 1;
            let id = self.item_for_index(ix)?.item_id();

            if self.is_active_preview_item(id) {
                self.set_preview_item_id(None, cx);
            }

            self.workspace
                .update(cx, |_, cx| {
                    cx.defer_in(window, move |_, window, cx| {
                        move_item(&pane, &pane, id, destination_index, window, cx)
                    });
                })
                .ok()?;

            Some(())
        });
    }

    fn unpin_tab_at(&mut self, ix: usize, window: &mut Window, cx: &mut Context<Self>) {
        maybe!({
            let pane = cx.entity().clone();
            self.pinned_tab_count = self.pinned_tab_count.checked_sub(1)?;
            let destination_index = self.pinned_tab_count;

            let id = self.item_for_index(ix)?.item_id();

            self.workspace
                .update(cx, |_, cx| {
                    cx.defer_in(window, move |_, window, cx| {
                        move_item(&pane, &pane, id, destination_index, window, cx)
                    });
                })
                .ok()?;

            Some(())
        });
    }

    fn is_tab_pinned(&self, ix: usize) -> bool {
        self.pinned_tab_count > ix
    }

    fn has_pinned_tabs(&self) -> bool {
        self.pinned_tab_count != 0
    }

    fn has_unpinned_tabs(&self) -> bool {
        self.pinned_tab_count < self.items.len()
    }

    fn activate_unpinned_tab(&mut self, window: &mut Window, cx: &mut Context<Self>) {
        if self.items.is_empty() {
            return;
        }
        let Some(index) = self
            .items()
            .enumerate()
            .find_map(|(index, _item)| (!self.is_tab_pinned(index)).then_some(index))
        else {
            return;
        };
        self.activate_item(index, true, true, window, cx);
    }

    fn render_tab(
        &self,
        ix: usize,
        item: &dyn ItemHandle,
        detail: usize,
        focus_handle: &FocusHandle,
        window: &mut Window,
        cx: &mut Context<Pane>,
    ) -> impl IntoElement + use<> {
        let is_active = ix == self.active_item_index;
        let is_preview = self
            .preview_item_id
            .map(|id| id == item.item_id())
            .unwrap_or(false);

        let label = item.tab_content(
            TabContentParams {
                detail: Some(detail),
                selected: is_active,
                preview: is_preview,
                deemphasized: !self.has_focus(window, cx),
            },
            window,
            cx,
        );

        let item_diagnostic = item
            .project_path(cx)
            .map_or(None, |project_path| self.diagnostics.get(&project_path));

        let decorated_icon = item_diagnostic.map_or(None, |diagnostic| {
            let icon = match item.tab_icon(window, cx) {
                Some(icon) => icon,
                None => return None,
            };

            let knockout_item_color = if is_active {
                cx.theme().colors().tab_active_background
            } else {
                cx.theme().colors().tab_bar_background
            };

            let (icon_decoration, icon_color) = if matches!(diagnostic, &DiagnosticSeverity::ERROR)
            {
                (IconDecorationKind::X, Color::Error)
            } else {
                (IconDecorationKind::Triangle, Color::Warning)
            };

            Some(DecoratedIcon::new(
                icon.size(IconSize::Small).color(Color::Muted),
                Some(
                    IconDecoration::new(icon_decoration, knockout_item_color, cx)
                        .color(icon_color.color(cx))
                        .position(Point {
                            x: px(-2.),
                            y: px(-2.),
                        }),
                ),
            ))
        });

        let icon = if decorated_icon.is_none() {
            match item_diagnostic {
                Some(&DiagnosticSeverity::ERROR) => None,
                Some(&DiagnosticSeverity::WARNING) => None,
                _ => item
                    .tab_icon(window, cx)
                    .map(|icon| icon.color(Color::Muted)),
            }
            .map(|icon| icon.size(IconSize::Small))
        } else {
            None
        };

        let settings = ItemSettings::get_global(cx);
        let close_side = &settings.close_position;
        let show_close_button = &settings.show_close_button;
        let indicator = render_item_indicator(item.boxed_clone(), cx);
        let item_id = item.item_id();
        let is_first_item = ix == 0;
        let is_last_item = ix == self.items.len() - 1;
        let is_pinned = self.is_tab_pinned(ix);
        let position_relative_to_active_item = ix.cmp(&self.active_item_index);

        let tab = Tab::new(ix)
            .position(if is_first_item {
                TabPosition::First
            } else if is_last_item {
                TabPosition::Last
            } else {
                TabPosition::Middle(position_relative_to_active_item)
            })
            .close_side(match close_side {
                ClosePosition::Left => ui::TabCloseSide::Start,
                ClosePosition::Right => ui::TabCloseSide::End,
            })
            .toggle_state(is_active)
            .on_click(cx.listener(move |pane: &mut Self, _, window, cx| {
                pane.activate_item(ix, true, true, window, cx)
            }))
            // TODO: This should be a click listener with the middle mouse button instead of a mouse down listener.
            .on_mouse_down(
                MouseButton::Middle,
                cx.listener(move |pane, _event, window, cx| {
                    pane.close_item_by_id(item_id, SaveIntent::Close, window, cx)
                        .detach_and_log_err(cx);
                }),
            )
            .on_mouse_down(
                MouseButton::Left,
                cx.listener(move |pane, event: &MouseDownEvent, _, cx| {
                    if let Some(id) = pane.preview_item_id {
                        if id == item_id && event.click_count > 1 {
                            pane.set_preview_item_id(None, cx);
                        }
                    }
                }),
            )
            .on_drag(
                DraggedTab {
                    item: item.boxed_clone(),
                    pane: cx.entity().clone(),
                    detail,
                    is_active,
                    ix,
                },
                |tab, _, _, cx| cx.new(|_| tab.clone()),
            )
            .drag_over::<DraggedTab>(|tab, _, _, cx| {
                tab.bg(cx.theme().colors().drop_target_background)
            })
            .drag_over::<DraggedSelection>(|tab, _, _, cx| {
                tab.bg(cx.theme().colors().drop_target_background)
            })
            .when_some(self.can_drop_predicate.clone(), |this, p| {
                this.can_drop(move |a, window, cx| p(a, window, cx))
            })
            .on_drop(
                cx.listener(move |this, dragged_tab: &DraggedTab, window, cx| {
                    this.drag_split_direction = None;
                    this.handle_tab_drop(dragged_tab, ix, window, cx)
                }),
            )
            .on_drop(
                cx.listener(move |this, selection: &DraggedSelection, window, cx| {
                    this.drag_split_direction = None;
                    this.handle_dragged_selection_drop(selection, Some(ix), window, cx)
                }),
            )
            .on_drop(cx.listener(move |this, paths, window, cx| {
                this.drag_split_direction = None;
                this.handle_external_paths_drop(paths, window, cx)
            }))
            .when_some(item.tab_tooltip_content(cx), |tab, content| match content {
                TabTooltipContent::Text(text) => tab.tooltip(Tooltip::text(text.clone())),
                TabTooltipContent::Custom(element_fn) => {
                    tab.tooltip(move |window, cx| element_fn(window, cx))
                }
            })
            .start_slot::<Indicator>(indicator)
            .map(|this| {
                let end_slot_action: &'static dyn Action;
                let end_slot_tooltip_text: &'static str;
                let end_slot = if is_pinned {
                    end_slot_action = &TogglePinTab;
                    end_slot_tooltip_text = "Unpin Tab";
                    IconButton::new("unpin tab", IconName::Pin)
                        .shape(IconButtonShape::Square)
                        .icon_color(Color::Muted)
                        .size(ButtonSize::None)
                        .icon_size(IconSize::XSmall)
                        .on_click(cx.listener(move |pane, _, window, cx| {
                            pane.unpin_tab_at(ix, window, cx);
                        }))
                } else {
                    end_slot_action = &CloseActiveItem {
                        save_intent: None,
                        close_pinned: false,
                    };
                    end_slot_tooltip_text = "Close Tab";
                    match show_close_button {
                        ShowCloseButton::Always => IconButton::new("close tab", IconName::Close),
                        ShowCloseButton::Hover => {
                            IconButton::new("close tab", IconName::Close).visible_on_hover("")
                        }
                        ShowCloseButton::Hidden => return this,
                    }
                    .shape(IconButtonShape::Square)
                    .icon_color(Color::Muted)
                    .size(ButtonSize::None)
                    .icon_size(IconSize::XSmall)
                    .on_click(cx.listener(move |pane, _, window, cx| {
                        pane.close_item_by_id(item_id, SaveIntent::Close, window, cx)
                            .detach_and_log_err(cx);
                    }))
                }
                .map(|this| {
                    if is_active {
                        let focus_handle = focus_handle.clone();
                        this.tooltip(move |window, cx| {
                            Tooltip::for_action_in(
                                end_slot_tooltip_text,
                                end_slot_action,
                                &focus_handle,
                                window,
                                cx,
                            )
                        })
                    } else {
                        this.tooltip(Tooltip::text(end_slot_tooltip_text))
                    }
                });
                this.end_slot(end_slot)
            })
            .child(
                h_flex()
                    .gap_1()
                    .items_center()
                    .children(
                        std::iter::once(if let Some(decorated_icon) = decorated_icon {
                            Some(div().child(decorated_icon.into_any_element()))
                        } else if let Some(icon) = icon {
                            Some(div().child(icon.into_any_element()))
                        } else {
                            None
                        })
                        .flatten(),
                    )
                    .child(label),
            );

        let single_entry_to_resolve = self.items[ix]
            .is_singleton(cx)
            .then(|| self.items[ix].project_entry_ids(cx).get(0).copied())
            .flatten();

        let total_items = self.items.len();
        let has_items_to_left = ix > 0;
        let has_items_to_right = ix < total_items - 1;
        let is_pinned = self.is_tab_pinned(ix);
        let pane = cx.entity().downgrade();
        let menu_context = item.item_focus_handle(cx);
<<<<<<< HEAD
        right_click_menu(ix).trigger(tab).menu(move |window, cx| {
            let pane = pane.clone();
            let menu_context = menu_context.clone();
            ContextMenu::build(window, cx, move |mut menu, window, cx| {
                if let Some(pane) = pane.upgrade() {
                    menu = menu
                        .entry(
                            "Close",
                            Some(Box::new(CloseActiveItem {
                                save_intent: None,
                                close_pinned: true,
                            })),
                            window.handler_for(&pane, move |pane, window, cx| {
                                pane.close_item_by_id(item_id, SaveIntent::Close, window, cx)
                                    .detach_and_log_err(cx);
                            }),
                        )
                        .item(ContextMenuItem::Entry(
                            ContextMenuEntry::new("Close Others")
                                .action(Box::new(CloseOtherItems {
                                    save_intent: None,
                                    close_pinned: false,
                                }))
                                .disabled(total_items == 1)
                                .handler(window.handler_for(&pane, move |pane, window, cx| {
                                    if let Some(task) = pane.close_other_items(
                                        item_id,
                                        &CloseOtherItems {
                                            save_intent: None,
                                            close_pinned: false,
                                        },
                                        window,
                                        cx,
                                    ) {
                                        task.detach_and_log_err(cx);
                                    };
=======
        right_click_menu(ix)
            .trigger(|_| tab)
            .menu(move |window, cx| {
                let pane = pane.clone();
                let menu_context = menu_context.clone();
                ContextMenu::build(window, cx, move |mut menu, window, cx| {
                    if let Some(pane) = pane.upgrade() {
                        menu = menu
                            .entry(
                                "Close",
                                Some(Box::new(CloseActiveItem {
                                    save_intent: None,
                                    close_pinned: true,
>>>>>>> 851ab13f
                                })),
                                window.handler_for(&pane, move |pane, window, cx| {
                                    pane.close_item_by_id(item_id, SaveIntent::Close, window, cx)
                                        .detach_and_log_err(cx);
                                }),
                            )
                            .item(ContextMenuItem::Entry(
                                ContextMenuEntry::new("Close Others")
                                    .action(Box::new(CloseInactiveItems {
                                        save_intent: None,
                                        close_pinned: false,
                                    }))
                                    .disabled(total_items == 1)
                                    .handler(window.handler_for(&pane, move |pane, window, cx| {
                                        pane.close_items(window, cx, SaveIntent::Close, |id| {
                                            id != item_id
                                        })
                                        .detach_and_log_err(cx);
                                    })),
                            ))
                            .separator()
                            .item(ContextMenuItem::Entry(
                                ContextMenuEntry::new("Close Left")
                                    .action(Box::new(CloseItemsToTheLeft {
                                        close_pinned: false,
                                    }))
                                    .disabled(!has_items_to_left)
                                    .handler(window.handler_for(&pane, move |pane, window, cx| {
                                        pane.close_items_to_the_left_by_id(
                                            item_id,
                                            &CloseItemsToTheLeft {
                                                close_pinned: false,
                                            },
                                            pane.get_non_closeable_item_ids(false),
                                            window,
                                            cx,
                                        )
                                        .detach_and_log_err(cx);
                                    })),
                            ))
                            .item(ContextMenuItem::Entry(
                                ContextMenuEntry::new("Close Right")
                                    .action(Box::new(CloseItemsToTheRight {
                                        close_pinned: false,
                                    }))
                                    .disabled(!has_items_to_right)
                                    .handler(window.handler_for(&pane, move |pane, window, cx| {
                                        pane.close_items_to_the_right_by_id(
                                            item_id,
                                            &CloseItemsToTheRight {
                                                close_pinned: false,
                                            },
                                            pane.get_non_closeable_item_ids(false),
                                            window,
                                            cx,
                                        )
                                        .detach_and_log_err(cx);
                                    })),
                            ))
                            .separator()
                            .entry(
                                "Close Clean",
                                Some(Box::new(CloseCleanItems {
                                    close_pinned: false,
                                })),
                                window.handler_for(&pane, move |pane, window, cx| {
                                    if let Some(task) = pane.close_clean_items(
                                        &CloseCleanItems {
                                            close_pinned: false,
                                        },
                                        window,
                                        cx,
                                    ) {
                                        task.detach_and_log_err(cx)
                                    }
                                }),
                            )
                            .entry(
                                "Close All",
                                Some(Box::new(CloseAllItems {
                                    save_intent: None,
                                    close_pinned: false,
                                })),
                                window.handler_for(&pane, |pane, window, cx| {
                                    if let Some(task) = pane.close_all_items(
                                        &CloseAllItems {
                                            save_intent: None,
                                            close_pinned: false,
                                        },
                                        window,
                                        cx,
                                    ) {
                                        task.detach_and_log_err(cx)
                                    }
                                }),
                            );

                        let pin_tab_entries = |menu: ContextMenu| {
                            menu.separator().map(|this| {
                                if is_pinned {
                                    this.entry(
                                        "Unpin Tab",
                                        Some(TogglePinTab.boxed_clone()),
                                        window.handler_for(&pane, move |pane, window, cx| {
                                            pane.unpin_tab_at(ix, window, cx);
                                        }),
                                    )
                                } else {
                                    this.entry(
                                        "Pin Tab",
                                        Some(TogglePinTab.boxed_clone()),
                                        window.handler_for(&pane, move |pane, window, cx| {
                                            pane.pin_tab_at(ix, window, cx);
                                        }),
                                    )
                                }
                            })
                        };
                        if let Some(entry) = single_entry_to_resolve {
                            let project_path = pane
                                .read(cx)
                                .item_for_entry(entry, cx)
                                .and_then(|item| item.project_path(cx));
                            let worktree = project_path.as_ref().and_then(|project_path| {
                                pane.read(cx)
                                    .project
                                    .upgrade()?
                                    .read(cx)
                                    .worktree_for_id(project_path.worktree_id, cx)
                            });
                            let has_relative_path = worktree.as_ref().is_some_and(|worktree| {
                                worktree
                                    .read(cx)
                                    .root_entry()
                                    .map_or(false, |entry| entry.is_dir())
                            });

                            let entry_abs_path = pane.read(cx).entry_abs_path(entry, cx);
                            let parent_abs_path = entry_abs_path
                                .as_deref()
                                .and_then(|abs_path| Some(abs_path.parent()?.to_path_buf()));
                            let relative_path = project_path
                                .map(|project_path| project_path.path)
                                .filter(|_| has_relative_path);

                            let visible_in_project_panel = relative_path.is_some()
                                && worktree.is_some_and(|worktree| worktree.read(cx).is_visible());

                            let entry_id = entry.to_proto();
                            menu = menu
                                .separator()
                                .when_some(entry_abs_path, |menu, abs_path| {
                                    menu.entry(
                                        "Copy Path",
                                        Some(Box::new(zed_actions::workspace::CopyPath)),
                                        window.handler_for(&pane, move |_, _, cx| {
                                            cx.write_to_clipboard(ClipboardItem::new_string(
                                                abs_path.to_string_lossy().to_string(),
                                            ));
                                        }),
                                    )
                                })
                                .when_some(relative_path, |menu, relative_path| {
                                    menu.entry(
                                        "Copy Relative Path",
                                        Some(Box::new(zed_actions::workspace::CopyRelativePath)),
                                        window.handler_for(&pane, move |_, _, cx| {
                                            cx.write_to_clipboard(ClipboardItem::new_string(
                                                relative_path.to_string_lossy().to_string(),
                                            ));
                                        }),
                                    )
                                })
                                .map(pin_tab_entries)
                                .separator()
                                .when(visible_in_project_panel, |menu| {
                                    menu.entry(
                                        "Reveal In Project Panel",
                                        Some(Box::new(RevealInProjectPanel {
                                            entry_id: Some(entry_id),
                                        })),
                                        window.handler_for(&pane, move |pane, _, cx| {
                                            pane.project
                                                .update(cx, |_, cx| {
                                                    cx.emit(project::Event::RevealInProjectPanel(
                                                        ProjectEntryId::from_proto(entry_id),
                                                    ))
                                                })
                                                .ok();
                                        }),
                                    )
                                })
                                .when_some(parent_abs_path, |menu, parent_abs_path| {
                                    menu.entry(
                                        "Open in Terminal",
                                        Some(Box::new(OpenInTerminal)),
                                        window.handler_for(&pane, move |_, window, cx| {
                                            window.dispatch_action(
                                                OpenTerminal {
                                                    working_directory: parent_abs_path.clone(),
                                                }
                                                .boxed_clone(),
                                                cx,
                                            );
                                        }),
                                    )
                                });
                        } else {
                            menu = menu.map(pin_tab_entries);
                        }
                    }

                    menu.context(menu_context)
                })
            })
    }

    fn render_tab_bar(&mut self, window: &mut Window, cx: &mut Context<Pane>) -> AnyElement {
        let focus_handle = self.focus_handle.clone();
        let navigate_backward = IconButton::new("navigate_backward", IconName::ArrowLeft)
            .icon_size(IconSize::Small)
            .on_click({
                let entity = cx.entity().clone();
                move |_, window, cx| {
                    entity.update(cx, |pane, cx| pane.navigate_backward(window, cx))
                }
            })
            .disabled(!self.can_navigate_backward())
            .tooltip({
                let focus_handle = focus_handle.clone();
                move |window, cx| {
                    Tooltip::for_action_in("Go Back", &GoBack, &focus_handle, window, cx)
                }
            });

        let navigate_forward = IconButton::new("navigate_forward", IconName::ArrowRight)
            .icon_size(IconSize::Small)
            .on_click({
                let entity = cx.entity().clone();
                move |_, window, cx| entity.update(cx, |pane, cx| pane.navigate_forward(window, cx))
            })
            .disabled(!self.can_navigate_forward())
            .tooltip({
                let focus_handle = focus_handle.clone();
                move |window, cx| {
                    Tooltip::for_action_in("Go Forward", &GoForward, &focus_handle, window, cx)
                }
            });

        let mut tab_items = self
            .items
            .iter()
            .enumerate()
            .zip(tab_details(&self.items, window, cx))
            .map(|((ix, item), detail)| {
                self.render_tab(ix, &**item, detail, &focus_handle, window, cx)
            })
            .collect::<Vec<_>>();
        let tab_count = tab_items.len();
        let unpinned_tabs = tab_items.split_off(self.pinned_tab_count);
        let pinned_tabs = tab_items;
        TabBar::new("tab_bar")
            .when(
                self.display_nav_history_buttons.unwrap_or_default(),
                |tab_bar| {
                    tab_bar
                        .start_child(navigate_backward)
                        .start_child(navigate_forward)
                },
            )
            .map(|tab_bar| {
                if self.show_tab_bar_buttons {
                    let render_tab_buttons = self.render_tab_bar_buttons.clone();
                    let (left_children, right_children) = render_tab_buttons(self, window, cx);
                    tab_bar
                        .start_children(left_children)
                        .end_children(right_children)
                } else {
                    tab_bar
                }
            })
            .children(pinned_tabs.len().ne(&0).then(|| {
                let content_width = self
                    .tab_bar_scroll_handle
                    .content_size()
                    .map(|content_size| content_size.size.width)
                    .unwrap_or(px(0.));
                let viewport_width = self.tab_bar_scroll_handle.viewport().size.width;
                // We need to check both because offset returns delta values even when the scroll handle is not scrollable
                let is_scrollable = content_width > viewport_width;
                let is_scrolled = self.tab_bar_scroll_handle.offset().x < px(0.);
                h_flex()
                    .children(pinned_tabs)
                    .when(is_scrollable && is_scrolled, |this| {
                        this.border_r_1().border_color(cx.theme().colors().border)
                    })
            }))
            .child(
                h_flex()
                    .id("unpinned tabs")
                    .overflow_x_scroll()
                    .w_full()
                    .track_scroll(&self.tab_bar_scroll_handle)
                    .children(unpinned_tabs)
                    .child(
                        div()
                            .id("tab_bar_drop_target")
                            .min_w_6()
                            // HACK: This empty child is currently necessary to force the drop target to appear
                            // despite us setting a min width above.
                            .child("")
                            .h_full()
                            .flex_grow()
                            .drag_over::<DraggedTab>(|bar, _, _, cx| {
                                bar.bg(cx.theme().colors().drop_target_background)
                            })
                            .drag_over::<DraggedSelection>(|bar, _, _, cx| {
                                bar.bg(cx.theme().colors().drop_target_background)
                            })
                            .on_drop(cx.listener(
                                move |this, dragged_tab: &DraggedTab, window, cx| {
                                    this.drag_split_direction = None;
                                    this.handle_tab_drop(dragged_tab, this.items.len(), window, cx)
                                },
                            ))
                            .on_drop(cx.listener(
                                move |this, selection: &DraggedSelection, window, cx| {
                                    this.drag_split_direction = None;
                                    this.handle_project_entry_drop(
                                        &selection.active_selection.entry_id,
                                        Some(tab_count),
                                        window,
                                        cx,
                                    )
                                },
                            ))
                            .on_drop(cx.listener(move |this, paths, window, cx| {
                                this.drag_split_direction = None;
                                this.handle_external_paths_drop(paths, window, cx)
                            }))
                            .on_click(cx.listener(move |this, event: &ClickEvent, window, cx| {
                                if event.up.click_count == 2 {
                                    window.dispatch_action(
                                        this.double_click_dispatch_action.boxed_clone(),
                                        cx,
                                    );
                                }
                            })),
                    ),
            )
            .into_any_element()
    }

    pub fn render_menu_overlay(menu: &Entity<ContextMenu>) -> Div {
        div().absolute().bottom_0().right_0().size_0().child(
            deferred(anchored().anchor(Corner::TopRight).child(menu.clone())).with_priority(1),
        )
    }

    pub fn set_zoomed(&mut self, zoomed: bool, cx: &mut Context<Self>) {
        self.zoomed = zoomed;
        cx.notify();
    }

    pub fn is_zoomed(&self) -> bool {
        self.zoomed
    }

    fn handle_drag_move<T: 'static>(
        &mut self,
        event: &DragMoveEvent<T>,
        window: &mut Window,
        cx: &mut Context<Self>,
    ) {
        let can_split_predicate = self.can_split_predicate.take();
        let can_split = match &can_split_predicate {
            Some(can_split_predicate) => {
                can_split_predicate(self, event.dragged_item(), window, cx)
            }
            None => false,
        };
        self.can_split_predicate = can_split_predicate;
        if !can_split {
            return;
        }

        let rect = event.bounds.size;

        let size = event.bounds.size.width.min(event.bounds.size.height)
            * WorkspaceSettings::get_global(cx).drop_target_size;

        let relative_cursor = Point::new(
            event.event.position.x - event.bounds.left(),
            event.event.position.y - event.bounds.top(),
        );

        let direction = if relative_cursor.x < size
            || relative_cursor.x > rect.width - size
            || relative_cursor.y < size
            || relative_cursor.y > rect.height - size
        {
            [
                SplitDirection::Up,
                SplitDirection::Right,
                SplitDirection::Down,
                SplitDirection::Left,
            ]
            .iter()
            .min_by_key(|side| match side {
                SplitDirection::Up => relative_cursor.y,
                SplitDirection::Right => rect.width - relative_cursor.x,
                SplitDirection::Down => rect.height - relative_cursor.y,
                SplitDirection::Left => relative_cursor.x,
            })
            .cloned()
        } else {
            None
        };

        if direction != self.drag_split_direction {
            self.drag_split_direction = direction;
        }
    }

    pub fn handle_tab_drop(
        &mut self,
        dragged_tab: &DraggedTab,
        ix: usize,
        window: &mut Window,
        cx: &mut Context<Self>,
    ) {
        if let Some(custom_drop_handle) = self.custom_drop_handle.clone() {
            if let ControlFlow::Break(()) = custom_drop_handle(self, dragged_tab, window, cx) {
                return;
            }
        }
        let mut to_pane = cx.entity().clone();
        let split_direction = self.drag_split_direction;
        let item_id = dragged_tab.item.item_id();
        if let Some(preview_item_id) = self.preview_item_id {
            if item_id == preview_item_id {
                self.set_preview_item_id(None, cx);
            }
        }

        let from_pane = dragged_tab.pane.clone();
        self.workspace
            .update(cx, |_, cx| {
                cx.defer_in(window, move |workspace, window, cx| {
                    if let Some(split_direction) = split_direction {
                        to_pane = workspace.split_pane(to_pane, split_direction, window, cx);
                    }
                    let old_ix = from_pane.read(cx).index_for_item_id(item_id);
                    let old_len = to_pane.read(cx).items.len();
                    move_item(&from_pane, &to_pane, item_id, ix, window, cx);
                    if to_pane == from_pane {
                        if let Some(old_index) = old_ix {
                            to_pane.update(cx, |this, _| {
                                if old_index < this.pinned_tab_count
                                    && (ix == this.items.len() || ix > this.pinned_tab_count)
                                {
                                    this.pinned_tab_count -= 1;
                                } else if this.has_pinned_tabs()
                                    && old_index >= this.pinned_tab_count
                                    && ix < this.pinned_tab_count
                                {
                                    this.pinned_tab_count += 1;
                                }
                            });
                        }
                    } else {
                        to_pane.update(cx, |this, _| {
                            if this.items.len() > old_len // Did we not deduplicate on drag?
                                && this.has_pinned_tabs()
                                && ix < this.pinned_tab_count
                            {
                                this.pinned_tab_count += 1;
                            }
                        });
                        from_pane.update(cx, |this, _| {
                            if let Some(index) = old_ix {
                                if this.pinned_tab_count > index {
                                    this.pinned_tab_count -= 1;
                                }
                            }
                        })
                    }
                });
            })
            .log_err();
    }

    fn handle_dragged_selection_drop(
        &mut self,
        dragged_selection: &DraggedSelection,
        dragged_onto: Option<usize>,
        window: &mut Window,
        cx: &mut Context<Self>,
    ) {
        if let Some(custom_drop_handle) = self.custom_drop_handle.clone() {
            if let ControlFlow::Break(()) = custom_drop_handle(self, dragged_selection, window, cx)
            {
                return;
            }
        }
        self.handle_project_entry_drop(
            &dragged_selection.active_selection.entry_id,
            dragged_onto,
            window,
            cx,
        );
    }

    fn handle_project_entry_drop(
        &mut self,
        project_entry_id: &ProjectEntryId,
        target: Option<usize>,
        window: &mut Window,
        cx: &mut Context<Self>,
    ) {
        if let Some(custom_drop_handle) = self.custom_drop_handle.clone() {
            if let ControlFlow::Break(()) = custom_drop_handle(self, project_entry_id, window, cx) {
                return;
            }
        }
        let mut to_pane = cx.entity().clone();
        let split_direction = self.drag_split_direction;
        let project_entry_id = *project_entry_id;
        self.workspace
            .update(cx, |_, cx| {
                cx.defer_in(window, move |workspace, window, cx| {
                    if let Some(path) = workspace
                        .project()
                        .read(cx)
                        .path_for_entry(project_entry_id, cx)
                    {
                        let load_path_task = workspace.load_path(path, window, cx);
                        cx.spawn_in(window, async move |workspace, cx| {
                            if let Some((project_entry_id, build_item)) =
                                load_path_task.await.notify_async_err(cx)
                            {
                                let (to_pane, new_item_handle) = workspace
                                    .update_in(cx, |workspace, window, cx| {
                                        if let Some(split_direction) = split_direction {
                                            to_pane = workspace.split_pane(
                                                to_pane,
                                                split_direction,
                                                window,
                                                cx,
                                            );
                                        }
                                        let new_item_handle = to_pane.update(cx, |pane, cx| {
                                            pane.open_item(
                                                project_entry_id,
                                                true,
                                                false,
                                                true,
                                                target,
                                                window,
                                                cx,
                                                build_item,
                                            )
                                        });
                                        (to_pane, new_item_handle)
                                    })
                                    .log_err()?;
                                to_pane
                                    .update_in(cx, |this, window, cx| {
                                        let Some(index) = this.index_for_item(&*new_item_handle)
                                        else {
                                            return;
                                        };

                                        if target.map_or(false, |target| this.is_tab_pinned(target))
                                        {
                                            this.pin_tab_at(index, window, cx);
                                        }
                                    })
                                    .ok()?
                            }
                            Some(())
                        })
                        .detach();
                    };
                });
            })
            .log_err();
    }

    fn handle_external_paths_drop(
        &mut self,
        paths: &ExternalPaths,
        window: &mut Window,
        cx: &mut Context<Self>,
    ) {
        if let Some(custom_drop_handle) = self.custom_drop_handle.clone() {
            if let ControlFlow::Break(()) = custom_drop_handle(self, paths, window, cx) {
                return;
            }
        }
        let mut to_pane = cx.entity().clone();
        let mut split_direction = self.drag_split_direction;
        let paths = paths.paths().to_vec();
        let is_remote = self
            .workspace
            .update(cx, |workspace, cx| {
                if workspace.project().read(cx).is_via_collab() {
                    workspace.show_error(
                        &anyhow::anyhow!("Cannot drop files on a remote project"),
                        cx,
                    );
                    true
                } else {
                    false
                }
            })
            .unwrap_or(true);
        if is_remote {
            return;
        }

        self.workspace
            .update(cx, |workspace, cx| {
                let fs = Arc::clone(workspace.project().read(cx).fs());
                cx.spawn_in(window, async move |workspace, cx| {
                    let mut is_file_checks = FuturesUnordered::new();
                    for path in &paths {
                        is_file_checks.push(fs.is_file(path))
                    }
                    let mut has_files_to_open = false;
                    while let Some(is_file) = is_file_checks.next().await {
                        if is_file {
                            has_files_to_open = true;
                            break;
                        }
                    }
                    drop(is_file_checks);
                    if !has_files_to_open {
                        split_direction = None;
                    }

                    if let Ok(open_task) = workspace.update_in(cx, |workspace, window, cx| {
                        if let Some(split_direction) = split_direction {
                            to_pane = workspace.split_pane(to_pane, split_direction, window, cx);
                        }
                        workspace.open_paths(
                            paths,
                            OpenOptions {
                                visible: Some(OpenVisible::OnlyDirectories),
                                ..Default::default()
                            },
                            Some(to_pane.downgrade()),
                            window,
                            cx,
                        )
                    }) {
                        let opened_items: Vec<_> = open_task.await;
                        _ = workspace.update(cx, |workspace, cx| {
                            for item in opened_items.into_iter().flatten() {
                                if let Err(e) = item {
                                    workspace.show_error(&e, cx);
                                }
                            }
                        });
                    }
                })
                .detach();
            })
            .log_err();
    }

    pub fn display_nav_history_buttons(&mut self, display: Option<bool>) {
        self.display_nav_history_buttons = display;
    }

    fn get_non_closeable_item_ids(&self, close_pinned: bool) -> Vec<EntityId> {
        if close_pinned {
            return vec![];
        }

        self.items
            .iter()
            .enumerate()
            .filter(|(index, _item)| self.is_tab_pinned(*index))
            .map(|(_, item)| item.item_id())
            .collect()
    }

    pub fn drag_split_direction(&self) -> Option<SplitDirection> {
        self.drag_split_direction
    }

    pub fn set_zoom_out_on_close(&mut self, zoom_out_on_close: bool) {
        self.zoom_out_on_close = zoom_out_on_close;
    }
}

fn default_render_tab_bar_buttons(
    pane: &mut Pane,
    window: &mut Window,
    cx: &mut Context<Pane>,
) -> (Option<AnyElement>, Option<AnyElement>) {
    if !pane.has_focus(window, cx) && !pane.context_menu_focused(window, cx) {
        return (None, None);
    }
    // Ideally we would return a vec of elements here to pass directly to the [TabBar]'s
    // `end_slot`, but due to needing a view here that isn't possible.
    let right_children = h_flex()
        // Instead we need to replicate the spacing from the [TabBar]'s `end_slot` here.
        .gap(DynamicSpacing::Base04.rems(cx))
        .child(
            PopoverMenu::new("pane-tab-bar-popover-menu")
                .trigger_with_tooltip(
                    IconButton::new("plus", IconName::Plus).icon_size(IconSize::Small),
                    Tooltip::text("New..."),
                )
                .anchor(Corner::TopRight)
                .with_handle(pane.new_item_context_menu_handle.clone())
                .menu(move |window, cx| {
                    Some(ContextMenu::build(window, cx, |menu, _, _| {
                        menu.action("New File", NewFile.boxed_clone())
                            .action("Open File", ToggleFileFinder::default().boxed_clone())
                            .separator()
                            .action(
                                "Search Project",
                                DeploySearch {
                                    replace_enabled: false,
                                }
                                .boxed_clone(),
                            )
                            .action("Search Symbols", ToggleProjectSymbols.boxed_clone())
                            .separator()
                            .action("New Terminal", NewTerminal.boxed_clone())
                    }))
                }),
        )
        .child(
            PopoverMenu::new("pane-tab-bar-split")
                .trigger_with_tooltip(
                    IconButton::new("split", IconName::Split).icon_size(IconSize::Small),
                    Tooltip::text("Split Pane"),
                )
                .anchor(Corner::TopRight)
                .with_handle(pane.split_item_context_menu_handle.clone())
                .menu(move |window, cx| {
                    ContextMenu::build(window, cx, |menu, _, _| {
                        menu.action("Split Right", SplitRight.boxed_clone())
                            .action("Split Left", SplitLeft.boxed_clone())
                            .action("Split Up", SplitUp.boxed_clone())
                            .action("Split Down", SplitDown.boxed_clone())
                    })
                    .into()
                }),
        )
        .child({
            let zoomed = pane.is_zoomed();
            IconButton::new("toggle_zoom", IconName::Maximize)
                .icon_size(IconSize::Small)
                .toggle_state(zoomed)
                .selected_icon(IconName::Minimize)
                .on_click(cx.listener(|pane, _, window, cx| {
                    pane.toggle_zoom(&crate::ToggleZoom, window, cx);
                }))
                .tooltip(move |window, cx| {
                    Tooltip::for_action(
                        if zoomed { "Zoom Out" } else { "Zoom In" },
                        &ToggleZoom,
                        window,
                        cx,
                    )
                })
        })
        .into_any_element()
        .into();
    (None, right_children)
}

impl Focusable for Pane {
    fn focus_handle(&self, _cx: &App) -> FocusHandle {
        self.focus_handle.clone()
    }
}

impl Render for Pane {
    fn render(&mut self, window: &mut Window, cx: &mut Context<Self>) -> impl IntoElement {
        let mut key_context = KeyContext::new_with_defaults();
        key_context.add("Pane");
        if self.active_item().is_none() {
            key_context.add("EmptyPane");
        }

        let should_display_tab_bar = self.should_display_tab_bar.clone();
        let display_tab_bar = should_display_tab_bar(window, cx);
        let Some(project) = self.project.upgrade() else {
            return div().track_focus(&self.focus_handle(cx));
        };
        let is_local = project.read(cx).is_local();

        v_flex()
            .key_context(key_context)
            .track_focus(&self.focus_handle(cx))
            .size_full()
            .flex_none()
            .overflow_hidden()
            .on_action(cx.listener(|pane, _: &AlternateFile, window, cx| {
                pane.alternate_file(window, cx);
            }))
            .on_action(
                cx.listener(|pane, _: &SplitLeft, _, cx| pane.split(SplitDirection::Left, cx)),
            )
            .on_action(cx.listener(|pane, _: &SplitUp, _, cx| pane.split(SplitDirection::Up, cx)))
            .on_action(cx.listener(|pane, _: &SplitHorizontal, _, cx| {
                pane.split(SplitDirection::horizontal(cx), cx)
            }))
            .on_action(cx.listener(|pane, _: &SplitVertical, _, cx| {
                pane.split(SplitDirection::vertical(cx), cx)
            }))
            .on_action(
                cx.listener(|pane, _: &SplitRight, _, cx| pane.split(SplitDirection::Right, cx)),
            )
            .on_action(
                cx.listener(|pane, _: &SplitDown, _, cx| pane.split(SplitDirection::Down, cx)),
            )
            .on_action(
                cx.listener(|pane, _: &GoBack, window, cx| pane.navigate_backward(window, cx)),
            )
            .on_action(
                cx.listener(|pane, _: &GoForward, window, cx| pane.navigate_forward(window, cx)),
            )
            .on_action(cx.listener(|_, _: &JoinIntoNext, _, cx| {
                cx.emit(Event::JoinIntoNext);
            }))
            .on_action(cx.listener(|_, _: &JoinAll, _, cx| {
                cx.emit(Event::JoinAll);
            }))
            .on_action(cx.listener(Pane::toggle_zoom))
            .on_action(
                cx.listener(|pane: &mut Pane, action: &ActivateItem, window, cx| {
                    pane.activate_item(action.0, true, true, window, cx);
                }),
            )
            .on_action(
                cx.listener(|pane: &mut Pane, _: &ActivateLastItem, window, cx| {
                    pane.activate_item(pane.items.len() - 1, true, true, window, cx);
                }),
            )
            .on_action(
                cx.listener(|pane: &mut Pane, _: &ActivatePreviousItem, window, cx| {
                    pane.activate_prev_item(true, window, cx);
                }),
            )
            .on_action(
                cx.listener(|pane: &mut Pane, _: &ActivateNextItem, window, cx| {
                    pane.activate_next_item(true, window, cx);
                }),
            )
            .on_action(
                cx.listener(|pane, _: &SwapItemLeft, window, cx| pane.swap_item_left(window, cx)),
            )
            .on_action(
                cx.listener(|pane, _: &SwapItemRight, window, cx| pane.swap_item_right(window, cx)),
            )
            .on_action(cx.listener(|pane, action, window, cx| {
                pane.toggle_pin_tab(action, window, cx);
            }))
            .when(PreviewTabsSettings::get_global(cx).enabled, |this| {
                this.on_action(cx.listener(|pane: &mut Pane, _: &TogglePreviewTab, _, cx| {
                    if let Some(active_item_id) = pane.active_item().map(|i| i.item_id()) {
                        if pane.is_active_preview_item(active_item_id) {
                            pane.set_preview_item_id(None, cx);
                        } else {
                            pane.set_preview_item_id(Some(active_item_id), cx);
                        }
                    }
                }))
            })
            .on_action(
                cx.listener(|pane: &mut Self, action: &CloseActiveItem, window, cx| {
                    if let Some(task) = pane.close_active_item(action, window, cx) {
                        task.detach_and_log_err(cx)
                    }
                }),
            )
            .on_action(
                cx.listener(|pane: &mut Self, action: &CloseInactiveItems, window, cx| {
                    if let Some(task) = pane.close_inactive_items(action, window, cx) {
                        task.detach_and_log_err(cx)
                    }
                }),
            )
            .on_action(
                cx.listener(|pane: &mut Self, action: &CloseCleanItems, window, cx| {
                    if let Some(task) = pane.close_clean_items(action, window, cx) {
                        task.detach_and_log_err(cx)
                    }
                }),
            )
            .on_action(cx.listener(
                |pane: &mut Self, action: &CloseItemsToTheLeft, window, cx| {
                    if let Some(task) = pane.close_items_to_the_left(action, window, cx) {
                        task.detach_and_log_err(cx)
                    }
                },
            ))
            .on_action(cx.listener(
                |pane: &mut Self, action: &CloseItemsToTheRight, window, cx| {
                    if let Some(task) = pane.close_items_to_the_right(action, window, cx) {
                        task.detach_and_log_err(cx)
                    }
                },
            ))
            .on_action(
                cx.listener(|pane: &mut Self, action: &CloseAllItems, window, cx| {
                    if let Some(task) = pane.close_all_items(action, window, cx) {
                        task.detach_and_log_err(cx)
                    }
                }),
            )
            .on_action(
                cx.listener(|pane: &mut Self, action: &CloseActiveItem, window, cx| {
                    if let Some(task) = pane.close_active_item(action, window, cx) {
                        task.detach_and_log_err(cx)
                    }
                }),
            )
            .on_action(
                cx.listener(|pane: &mut Self, action: &RevealInProjectPanel, _, cx| {
                    let entry_id = action
                        .entry_id
                        .map(ProjectEntryId::from_proto)
                        .or_else(|| pane.active_item()?.project_entry_ids(cx).first().copied());
                    if let Some(entry_id) = entry_id {
                        pane.project
                            .update(cx, |_, cx| {
                                cx.emit(project::Event::RevealInProjectPanel(entry_id))
                            })
                            .ok();
                    }
                }),
            )
            .on_action(cx.listener(|_, _: &menu::Cancel, window, cx| {
                if cx.stop_active_drag(window) {
                    return;
                } else {
                    cx.propagate();
                }
            }))
            .when(self.active_item().is_some() && display_tab_bar, |pane| {
                pane.child((self.render_tab_bar.clone())(self, window, cx))
            })
            .child({
                let has_worktrees = project.read(cx).visible_worktrees(cx).next().is_some();
                // main content
                div()
                    .flex_1()
                    .relative()
                    .group("")
                    .overflow_hidden()
                    .on_drag_move::<DraggedTab>(cx.listener(Self::handle_drag_move))
                    .on_drag_move::<DraggedSelection>(cx.listener(Self::handle_drag_move))
                    .when(is_local, |div| {
                        div.on_drag_move::<ExternalPaths>(cx.listener(Self::handle_drag_move))
                    })
                    .map(|div| {
                        if let Some(item) = self.active_item() {
                            div.id("pane_placeholder")
                                .v_flex()
                                .size_full()
                                .overflow_hidden()
                                .child(self.toolbar.clone())
                                .child(item.to_any())
                        } else {
                            let placeholder = div
                                .id("pane_placeholder")
                                .h_flex()
                                .size_full()
                                .justify_center()
                                .on_click(cx.listener(
                                    move |this, event: &ClickEvent, window, cx| {
                                        if event.up.click_count == 2 {
                                            window.dispatch_action(
                                                this.double_click_dispatch_action.boxed_clone(),
                                                cx,
                                            );
                                        }
                                    },
                                ));
                            if has_worktrees {
                                placeholder
                            } else {
                                placeholder.child(
                                    Label::new("Open a file or project to get started.")
                                        .color(Color::Muted),
                                )
                            }
                        }
                    })
                    .child(
                        // drag target
                        div()
                            .invisible()
                            .absolute()
                            .bg(cx.theme().colors().drop_target_background)
                            .group_drag_over::<DraggedTab>("", |style| style.visible())
                            .group_drag_over::<DraggedSelection>("", |style| style.visible())
                            .when(is_local, |div| {
                                div.group_drag_over::<ExternalPaths>("", |style| style.visible())
                            })
                            .when_some(self.can_drop_predicate.clone(), |this, p| {
                                this.can_drop(move |a, window, cx| p(a, window, cx))
                            })
                            .on_drop(cx.listener(move |this, dragged_tab, window, cx| {
                                this.handle_tab_drop(
                                    dragged_tab,
                                    this.active_item_index(),
                                    window,
                                    cx,
                                )
                            }))
                            .on_drop(cx.listener(
                                move |this, selection: &DraggedSelection, window, cx| {
                                    this.handle_dragged_selection_drop(selection, None, window, cx)
                                },
                            ))
                            .on_drop(cx.listener(move |this, paths, window, cx| {
                                this.handle_external_paths_drop(paths, window, cx)
                            }))
                            .map(|div| {
                                let size = DefiniteLength::Fraction(0.5);
                                match self.drag_split_direction {
                                    None => div.top_0().right_0().bottom_0().left_0(),
                                    Some(SplitDirection::Up) => {
                                        div.top_0().left_0().right_0().h(size)
                                    }
                                    Some(SplitDirection::Down) => {
                                        div.left_0().bottom_0().right_0().h(size)
                                    }
                                    Some(SplitDirection::Left) => {
                                        div.top_0().left_0().bottom_0().w(size)
                                    }
                                    Some(SplitDirection::Right) => {
                                        div.top_0().bottom_0().right_0().w(size)
                                    }
                                }
                            }),
                    )
            })
            .on_mouse_down(
                MouseButton::Navigate(NavigationDirection::Back),
                cx.listener(|pane, _, window, cx| {
                    if let Some(workspace) = pane.workspace.upgrade() {
                        let pane = cx.entity().downgrade();
                        window.defer(cx, move |window, cx| {
                            workspace.update(cx, |workspace, cx| {
                                workspace.go_back(pane, window, cx).detach_and_log_err(cx)
                            })
                        })
                    }
                }),
            )
            .on_mouse_down(
                MouseButton::Navigate(NavigationDirection::Forward),
                cx.listener(|pane, _, window, cx| {
                    if let Some(workspace) = pane.workspace.upgrade() {
                        let pane = cx.entity().downgrade();
                        window.defer(cx, move |window, cx| {
                            workspace.update(cx, |workspace, cx| {
                                workspace
                                    .go_forward(pane, window, cx)
                                    .detach_and_log_err(cx)
                            })
                        })
                    }
                }),
            )
    }
}

impl ItemNavHistory {
    pub fn push<D: 'static + Send + Any>(&mut self, data: Option<D>, cx: &mut App) {
        if self
            .item
            .upgrade()
            .is_some_and(|item| item.include_in_nav_history())
        {
            self.history
                .push(data, self.item.clone(), self.is_preview, cx);
        }
    }

    pub fn pop_backward(&mut self, cx: &mut App) -> Option<NavigationEntry> {
        self.history.pop(NavigationMode::GoingBack, cx)
    }

    pub fn pop_forward(&mut self, cx: &mut App) -> Option<NavigationEntry> {
        self.history.pop(NavigationMode::GoingForward, cx)
    }
}

impl NavHistory {
    pub fn for_each_entry(
        &self,
        cx: &App,
        mut f: impl FnMut(&NavigationEntry, (ProjectPath, Option<PathBuf>)),
    ) {
        let borrowed_history = self.0.lock();
        borrowed_history
            .forward_stack
            .iter()
            .chain(borrowed_history.backward_stack.iter())
            .chain(borrowed_history.closed_stack.iter())
            .for_each(|entry| {
                if let Some(project_and_abs_path) =
                    borrowed_history.paths_by_item.get(&entry.item.id())
                {
                    f(entry, project_and_abs_path.clone());
                } else if let Some(item) = entry.item.upgrade() {
                    if let Some(path) = item.project_path(cx) {
                        f(entry, (path, None));
                    }
                }
            })
    }

    pub fn set_mode(&mut self, mode: NavigationMode) {
        self.0.lock().mode = mode;
    }

    pub fn mode(&self) -> NavigationMode {
        self.0.lock().mode
    }

    pub fn disable(&mut self) {
        self.0.lock().mode = NavigationMode::Disabled;
    }

    pub fn enable(&mut self) {
        self.0.lock().mode = NavigationMode::Normal;
    }

    pub fn pop(&mut self, mode: NavigationMode, cx: &mut App) -> Option<NavigationEntry> {
        let mut state = self.0.lock();
        let entry = match mode {
            NavigationMode::Normal | NavigationMode::Disabled | NavigationMode::ClosingItem => {
                return None;
            }
            NavigationMode::GoingBack => &mut state.backward_stack,
            NavigationMode::GoingForward => &mut state.forward_stack,
            NavigationMode::ReopeningClosedItem => &mut state.closed_stack,
        }
        .pop_back();
        if entry.is_some() {
            state.did_update(cx);
        }
        entry
    }

    pub fn push<D: 'static + Send + Any>(
        &mut self,
        data: Option<D>,
        item: Arc<dyn WeakItemHandle>,
        is_preview: bool,
        cx: &mut App,
    ) {
        let state = &mut *self.0.lock();
        match state.mode {
            NavigationMode::Disabled => {}
            NavigationMode::Normal | NavigationMode::ReopeningClosedItem => {
                if state.backward_stack.len() >= MAX_NAVIGATION_HISTORY_LEN {
                    state.backward_stack.pop_front();
                }
                state.backward_stack.push_back(NavigationEntry {
                    item,
                    data: data.map(|data| Box::new(data) as Box<dyn Any + Send>),
                    timestamp: state.next_timestamp.fetch_add(1, Ordering::SeqCst),
                    is_preview,
                });
                state.forward_stack.clear();
            }
            NavigationMode::GoingBack => {
                if state.forward_stack.len() >= MAX_NAVIGATION_HISTORY_LEN {
                    state.forward_stack.pop_front();
                }
                state.forward_stack.push_back(NavigationEntry {
                    item,
                    data: data.map(|data| Box::new(data) as Box<dyn Any + Send>),
                    timestamp: state.next_timestamp.fetch_add(1, Ordering::SeqCst),
                    is_preview,
                });
            }
            NavigationMode::GoingForward => {
                if state.backward_stack.len() >= MAX_NAVIGATION_HISTORY_LEN {
                    state.backward_stack.pop_front();
                }
                state.backward_stack.push_back(NavigationEntry {
                    item,
                    data: data.map(|data| Box::new(data) as Box<dyn Any + Send>),
                    timestamp: state.next_timestamp.fetch_add(1, Ordering::SeqCst),
                    is_preview,
                });
            }
            NavigationMode::ClosingItem => {
                if state.closed_stack.len() >= MAX_NAVIGATION_HISTORY_LEN {
                    state.closed_stack.pop_front();
                }
                state.closed_stack.push_back(NavigationEntry {
                    item,
                    data: data.map(|data| Box::new(data) as Box<dyn Any + Send>),
                    timestamp: state.next_timestamp.fetch_add(1, Ordering::SeqCst),
                    is_preview,
                });
            }
        }
        state.did_update(cx);
    }

    pub fn remove_item(&mut self, item_id: EntityId) {
        let mut state = self.0.lock();
        state.paths_by_item.remove(&item_id);
        state
            .backward_stack
            .retain(|entry| entry.item.id() != item_id);
        state
            .forward_stack
            .retain(|entry| entry.item.id() != item_id);
        state
            .closed_stack
            .retain(|entry| entry.item.id() != item_id);
    }

    pub fn path_for_item(&self, item_id: EntityId) -> Option<(ProjectPath, Option<PathBuf>)> {
        self.0.lock().paths_by_item.get(&item_id).cloned()
    }
}

impl NavHistoryState {
    pub fn did_update(&self, cx: &mut App) {
        if let Some(pane) = self.pane.upgrade() {
            cx.defer(move |cx| {
                pane.update(cx, |pane, cx| pane.history_updated(cx));
            });
        }
    }
}

fn dirty_message_for(buffer_path: Option<ProjectPath>) -> String {
    let path = buffer_path
        .as_ref()
        .and_then(|p| {
            p.path
                .to_str()
                .and_then(|s| if s.is_empty() { None } else { Some(s) })
        })
        .unwrap_or("This buffer");
    let path = truncate_and_remove_front(path, 80);
    format!("{path} contains unsaved edits. Do you want to save it?")
}

pub fn tab_details(items: &[Box<dyn ItemHandle>], _window: &Window, cx: &App) -> Vec<usize> {
    let mut tab_details = items.iter().map(|_| 0).collect::<Vec<_>>();
    let mut tab_descriptions = HashMap::default();
    let mut done = false;
    while !done {
        done = true;

        // Store item indices by their tab description.
        for (ix, (item, detail)) in items.iter().zip(&tab_details).enumerate() {
            let description = item.tab_content_text(*detail, cx);
            if *detail == 0 || description != item.tab_content_text(detail - 1, cx) {
                tab_descriptions
                    .entry(description)
                    .or_insert(Vec::new())
                    .push(ix);
            }
        }

        // If two or more items have the same tab description, increase their level
        // of detail and try again.
        for (_, item_ixs) in tab_descriptions.drain() {
            if item_ixs.len() > 1 {
                done = false;
                for ix in item_ixs {
                    tab_details[ix] += 1;
                }
            }
        }
    }

    tab_details
}

pub fn render_item_indicator(item: Box<dyn ItemHandle>, cx: &App) -> Option<Indicator> {
    maybe!({
        let indicator_color = match (item.has_conflict(cx), item.is_dirty(cx)) {
            (true, _) => Color::Warning,
            (_, true) => Color::Accent,
            (false, false) => return None,
        };

        Some(Indicator::dot().color(indicator_color))
    })
}

impl Render for DraggedTab {
    fn render(&mut self, window: &mut Window, cx: &mut Context<Self>) -> impl IntoElement {
        let ui_font = ThemeSettings::get_global(cx).ui_font.clone();
        let label = self.item.tab_content(
            TabContentParams {
                detail: Some(self.detail),
                selected: false,
                preview: false,
                deemphasized: false,
            },
            window,
            cx,
        );
        Tab::new("")
            .toggle_state(self.is_active)
            .child(label)
            .render(window, cx)
            .font(ui_font)
    }
}

#[cfg(test)]
mod tests {
    use std::num::NonZero;

    use super::*;
    use crate::item::test::{TestItem, TestProjectItem};
    use gpui::{TestAppContext, VisualTestContext};
    use project::FakeFs;
    use settings::SettingsStore;
    use theme::LoadThemes;

    #[gpui::test]
    async fn test_remove_active_empty(cx: &mut TestAppContext) {
        init_test(cx);
        let fs = FakeFs::new(cx.executor());

        let project = Project::test(fs, None, cx).await;
        let (workspace, cx) =
            cx.add_window_view(|window, cx| Workspace::test_new(project.clone(), window, cx));
        let pane = workspace.update(cx, |workspace, _| workspace.active_pane().clone());

        pane.update_in(cx, |pane, window, cx| {
            assert!(
                pane.close_active_item(
                    &CloseActiveItem {
                        save_intent: None,
                        close_pinned: false
                    },
                    window,
                    cx
                )
                .is_none()
            )
        });
    }

    #[gpui::test]
    async fn test_add_item_capped_to_max_tabs(cx: &mut TestAppContext) {
        init_test(cx);
        let fs = FakeFs::new(cx.executor());

        let project = Project::test(fs, None, cx).await;
        let (workspace, cx) =
            cx.add_window_view(|window, cx| Workspace::test_new(project.clone(), window, cx));
        let pane = workspace.update(cx, |workspace, _| workspace.active_pane().clone());

        for i in 0..7 {
            add_labeled_item(&pane, format!("{}", i).as_str(), false, cx);
        }
        set_max_tabs(cx, Some(5));
        add_labeled_item(&pane, "7", false, cx);
        // Remove items to respect the max tab cap.
        assert_item_labels(&pane, ["3", "4", "5", "6", "7*"], cx);
        pane.update_in(cx, |pane, window, cx| {
            pane.activate_item(0, false, false, window, cx);
        });
        add_labeled_item(&pane, "X", false, cx);
        // Respect activation order.
        assert_item_labels(&pane, ["3", "X*", "5", "6", "7"], cx);

        for i in 0..7 {
            add_labeled_item(&pane, format!("D{}", i).as_str(), true, cx);
        }
        // Keeps dirty items, even over max tab cap.
        assert_item_labels(
            &pane,
            ["D0^", "D1^", "D2^", "D3^", "D4^", "D5^", "D6*^"],
            cx,
        );

        set_max_tabs(cx, None);
        for i in 0..7 {
            add_labeled_item(&pane, format!("N{}", i).as_str(), false, cx);
        }
        // No cap when max tabs is None.
        assert_item_labels(
            &pane,
            [
                "D0^", "D1^", "D2^", "D3^", "D4^", "D5^", "D6^", "N0", "N1", "N2", "N3", "N4",
                "N5", "N6*",
            ],
            cx,
        );
    }

    #[gpui::test]
    async fn test_add_item_with_new_item(cx: &mut TestAppContext) {
        init_test(cx);
        let fs = FakeFs::new(cx.executor());

        let project = Project::test(fs, None, cx).await;
        let (workspace, cx) =
            cx.add_window_view(|window, cx| Workspace::test_new(project.clone(), window, cx));
        let pane = workspace.update(cx, |workspace, _| workspace.active_pane().clone());

        // 1. Add with a destination index
        //   a. Add before the active item
        set_labeled_items(&pane, ["A", "B*", "C"], cx);
        pane.update_in(cx, |pane, window, cx| {
            pane.add_item(
                Box::new(cx.new(|cx| TestItem::new(cx).with_label("D"))),
                false,
                false,
                Some(0),
                window,
                cx,
            );
        });
        assert_item_labels(&pane, ["D*", "A", "B", "C"], cx);

        //   b. Add after the active item
        set_labeled_items(&pane, ["A", "B*", "C"], cx);
        pane.update_in(cx, |pane, window, cx| {
            pane.add_item(
                Box::new(cx.new(|cx| TestItem::new(cx).with_label("D"))),
                false,
                false,
                Some(2),
                window,
                cx,
            );
        });
        assert_item_labels(&pane, ["A", "B", "D*", "C"], cx);

        //   c. Add at the end of the item list (including off the length)
        set_labeled_items(&pane, ["A", "B*", "C"], cx);
        pane.update_in(cx, |pane, window, cx| {
            pane.add_item(
                Box::new(cx.new(|cx| TestItem::new(cx).with_label("D"))),
                false,
                false,
                Some(5),
                window,
                cx,
            );
        });
        assert_item_labels(&pane, ["A", "B", "C", "D*"], cx);

        // 2. Add without a destination index
        //   a. Add with active item at the start of the item list
        set_labeled_items(&pane, ["A*", "B", "C"], cx);
        pane.update_in(cx, |pane, window, cx| {
            pane.add_item(
                Box::new(cx.new(|cx| TestItem::new(cx).with_label("D"))),
                false,
                false,
                None,
                window,
                cx,
            );
        });
        set_labeled_items(&pane, ["A", "D*", "B", "C"], cx);

        //   b. Add with active item at the end of the item list
        set_labeled_items(&pane, ["A", "B", "C*"], cx);
        pane.update_in(cx, |pane, window, cx| {
            pane.add_item(
                Box::new(cx.new(|cx| TestItem::new(cx).with_label("D"))),
                false,
                false,
                None,
                window,
                cx,
            );
        });
        assert_item_labels(&pane, ["A", "B", "C", "D*"], cx);
    }

    #[gpui::test]
    async fn test_add_item_with_existing_item(cx: &mut TestAppContext) {
        init_test(cx);
        let fs = FakeFs::new(cx.executor());

        let project = Project::test(fs, None, cx).await;
        let (workspace, cx) =
            cx.add_window_view(|window, cx| Workspace::test_new(project.clone(), window, cx));
        let pane = workspace.update(cx, |workspace, _| workspace.active_pane().clone());

        // 1. Add with a destination index
        //   1a. Add before the active item
        let [_, _, _, d] = set_labeled_items(&pane, ["A", "B*", "C", "D"], cx);
        pane.update_in(cx, |pane, window, cx| {
            pane.add_item(d, false, false, Some(0), window, cx);
        });
        assert_item_labels(&pane, ["D*", "A", "B", "C"], cx);

        //   1b. Add after the active item
        let [_, _, _, d] = set_labeled_items(&pane, ["A", "B*", "C", "D"], cx);
        pane.update_in(cx, |pane, window, cx| {
            pane.add_item(d, false, false, Some(2), window, cx);
        });
        assert_item_labels(&pane, ["A", "B", "D*", "C"], cx);

        //   1c. Add at the end of the item list (including off the length)
        let [a, _, _, _] = set_labeled_items(&pane, ["A", "B*", "C", "D"], cx);
        pane.update_in(cx, |pane, window, cx| {
            pane.add_item(a, false, false, Some(5), window, cx);
        });
        assert_item_labels(&pane, ["B", "C", "D", "A*"], cx);

        //   1d. Add same item to active index
        let [_, b, _] = set_labeled_items(&pane, ["A", "B*", "C"], cx);
        pane.update_in(cx, |pane, window, cx| {
            pane.add_item(b, false, false, Some(1), window, cx);
        });
        assert_item_labels(&pane, ["A", "B*", "C"], cx);

        //   1e. Add item to index after same item in last position
        let [_, _, c] = set_labeled_items(&pane, ["A", "B*", "C"], cx);
        pane.update_in(cx, |pane, window, cx| {
            pane.add_item(c, false, false, Some(2), window, cx);
        });
        assert_item_labels(&pane, ["A", "B", "C*"], cx);

        // 2. Add without a destination index
        //   2a. Add with active item at the start of the item list
        let [_, _, _, d] = set_labeled_items(&pane, ["A*", "B", "C", "D"], cx);
        pane.update_in(cx, |pane, window, cx| {
            pane.add_item(d, false, false, None, window, cx);
        });
        assert_item_labels(&pane, ["A", "D*", "B", "C"], cx);

        //   2b. Add with active item at the end of the item list
        let [a, _, _, _] = set_labeled_items(&pane, ["A", "B", "C", "D*"], cx);
        pane.update_in(cx, |pane, window, cx| {
            pane.add_item(a, false, false, None, window, cx);
        });
        assert_item_labels(&pane, ["B", "C", "D", "A*"], cx);

        //   2c. Add active item to active item at end of list
        let [_, _, c] = set_labeled_items(&pane, ["A", "B", "C*"], cx);
        pane.update_in(cx, |pane, window, cx| {
            pane.add_item(c, false, false, None, window, cx);
        });
        assert_item_labels(&pane, ["A", "B", "C*"], cx);

        //   2d. Add active item to active item at start of list
        let [a, _, _] = set_labeled_items(&pane, ["A*", "B", "C"], cx);
        pane.update_in(cx, |pane, window, cx| {
            pane.add_item(a, false, false, None, window, cx);
        });
        assert_item_labels(&pane, ["A*", "B", "C"], cx);
    }

    #[gpui::test]
    async fn test_add_item_with_same_project_entries(cx: &mut TestAppContext) {
        init_test(cx);
        let fs = FakeFs::new(cx.executor());

        let project = Project::test(fs, None, cx).await;
        let (workspace, cx) =
            cx.add_window_view(|window, cx| Workspace::test_new(project.clone(), window, cx));
        let pane = workspace.update(cx, |workspace, _| workspace.active_pane().clone());

        // singleton view
        pane.update_in(cx, |pane, window, cx| {
            pane.add_item(
                Box::new(cx.new(|cx| {
                    TestItem::new(cx)
                        .with_singleton(true)
                        .with_label("buffer 1")
                        .with_project_items(&[TestProjectItem::new(1, "one.txt", cx)])
                })),
                false,
                false,
                None,
                window,
                cx,
            );
        });
        assert_item_labels(&pane, ["buffer 1*"], cx);

        // new singleton view with the same project entry
        pane.update_in(cx, |pane, window, cx| {
            pane.add_item(
                Box::new(cx.new(|cx| {
                    TestItem::new(cx)
                        .with_singleton(true)
                        .with_label("buffer 1")
                        .with_project_items(&[TestProjectItem::new(1, "1.txt", cx)])
                })),
                false,
                false,
                None,
                window,
                cx,
            );
        });
        assert_item_labels(&pane, ["buffer 1*"], cx);

        // new singleton view with different project entry
        pane.update_in(cx, |pane, window, cx| {
            pane.add_item(
                Box::new(cx.new(|cx| {
                    TestItem::new(cx)
                        .with_singleton(true)
                        .with_label("buffer 2")
                        .with_project_items(&[TestProjectItem::new(2, "2.txt", cx)])
                })),
                false,
                false,
                None,
                window,
                cx,
            );
        });
        assert_item_labels(&pane, ["buffer 1", "buffer 2*"], cx);

        // new multibuffer view with the same project entry
        pane.update_in(cx, |pane, window, cx| {
            pane.add_item(
                Box::new(cx.new(|cx| {
                    TestItem::new(cx)
                        .with_singleton(false)
                        .with_label("multibuffer 1")
                        .with_project_items(&[TestProjectItem::new(1, "1.txt", cx)])
                })),
                false,
                false,
                None,
                window,
                cx,
            );
        });
        assert_item_labels(&pane, ["buffer 1", "buffer 2", "multibuffer 1*"], cx);

        // another multibuffer view with the same project entry
        pane.update_in(cx, |pane, window, cx| {
            pane.add_item(
                Box::new(cx.new(|cx| {
                    TestItem::new(cx)
                        .with_singleton(false)
                        .with_label("multibuffer 1b")
                        .with_project_items(&[TestProjectItem::new(1, "1.txt", cx)])
                })),
                false,
                false,
                None,
                window,
                cx,
            );
        });
        assert_item_labels(
            &pane,
            ["buffer 1", "buffer 2", "multibuffer 1", "multibuffer 1b*"],
            cx,
        );
    }

    #[gpui::test]
    async fn test_remove_item_ordering_history(cx: &mut TestAppContext) {
        init_test(cx);
        let fs = FakeFs::new(cx.executor());

        let project = Project::test(fs, None, cx).await;
        let (workspace, cx) =
            cx.add_window_view(|window, cx| Workspace::test_new(project.clone(), window, cx));
        let pane = workspace.update(cx, |workspace, _| workspace.active_pane().clone());

        add_labeled_item(&pane, "A", false, cx);
        add_labeled_item(&pane, "B", false, cx);
        add_labeled_item(&pane, "C", false, cx);
        add_labeled_item(&pane, "D", false, cx);
        assert_item_labels(&pane, ["A", "B", "C", "D*"], cx);

        pane.update_in(cx, |pane, window, cx| {
            pane.activate_item(1, false, false, window, cx)
        });
        add_labeled_item(&pane, "1", false, cx);
        assert_item_labels(&pane, ["A", "B", "1*", "C", "D"], cx);

        pane.update_in(cx, |pane, window, cx| {
            pane.close_active_item(
                &CloseActiveItem {
                    save_intent: None,
                    close_pinned: false,
                },
                window,
                cx,
            )
        })
        .unwrap()
        .await
        .unwrap();
        assert_item_labels(&pane, ["A", "B*", "C", "D"], cx);

        pane.update_in(cx, |pane, window, cx| {
            pane.activate_item(3, false, false, window, cx)
        });
        assert_item_labels(&pane, ["A", "B", "C", "D*"], cx);

        pane.update_in(cx, |pane, window, cx| {
            pane.close_active_item(
                &CloseActiveItem {
                    save_intent: None,
                    close_pinned: false,
                },
                window,
                cx,
            )
        })
        .unwrap()
        .await
        .unwrap();
        assert_item_labels(&pane, ["A", "B*", "C"], cx);

        pane.update_in(cx, |pane, window, cx| {
            pane.close_active_item(
                &CloseActiveItem {
                    save_intent: None,
                    close_pinned: false,
                },
                window,
                cx,
            )
        })
        .unwrap()
        .await
        .unwrap();
        assert_item_labels(&pane, ["A", "C*"], cx);

        pane.update_in(cx, |pane, window, cx| {
            pane.close_active_item(
                &CloseActiveItem {
                    save_intent: None,
                    close_pinned: false,
                },
                window,
                cx,
            )
        })
        .unwrap()
        .await
        .unwrap();
        assert_item_labels(&pane, ["A*"], cx);
    }

    #[gpui::test]
    async fn test_remove_item_ordering_neighbour(cx: &mut TestAppContext) {
        init_test(cx);
        cx.update_global::<SettingsStore, ()>(|s, cx| {
            s.update_user_settings::<ItemSettings>(cx, |s| {
                s.activate_on_close = Some(ActivateOnClose::Neighbour);
            });
        });
        let fs = FakeFs::new(cx.executor());

        let project = Project::test(fs, None, cx).await;
        let (workspace, cx) =
            cx.add_window_view(|window, cx| Workspace::test_new(project.clone(), window, cx));
        let pane = workspace.update(cx, |workspace, _| workspace.active_pane().clone());

        add_labeled_item(&pane, "A", false, cx);
        add_labeled_item(&pane, "B", false, cx);
        add_labeled_item(&pane, "C", false, cx);
        add_labeled_item(&pane, "D", false, cx);
        assert_item_labels(&pane, ["A", "B", "C", "D*"], cx);

        pane.update_in(cx, |pane, window, cx| {
            pane.activate_item(1, false, false, window, cx)
        });
        add_labeled_item(&pane, "1", false, cx);
        assert_item_labels(&pane, ["A", "B", "1*", "C", "D"], cx);

        pane.update_in(cx, |pane, window, cx| {
            pane.close_active_item(
                &CloseActiveItem {
                    save_intent: None,
                    close_pinned: false,
                },
                window,
                cx,
            )
        })
        .unwrap()
        .await
        .unwrap();
        assert_item_labels(&pane, ["A", "B", "C*", "D"], cx);

        pane.update_in(cx, |pane, window, cx| {
            pane.activate_item(3, false, false, window, cx)
        });
        assert_item_labels(&pane, ["A", "B", "C", "D*"], cx);

        pane.update_in(cx, |pane, window, cx| {
            pane.close_active_item(
                &CloseActiveItem {
                    save_intent: None,
                    close_pinned: false,
                },
                window,
                cx,
            )
        })
        .unwrap()
        .await
        .unwrap();
        assert_item_labels(&pane, ["A", "B", "C*"], cx);

        pane.update_in(cx, |pane, window, cx| {
            pane.close_active_item(
                &CloseActiveItem {
                    save_intent: None,
                    close_pinned: false,
                },
                window,
                cx,
            )
        })
        .unwrap()
        .await
        .unwrap();
        assert_item_labels(&pane, ["A", "B*"], cx);

        pane.update_in(cx, |pane, window, cx| {
            pane.close_active_item(
                &CloseActiveItem {
                    save_intent: None,
                    close_pinned: false,
                },
                window,
                cx,
            )
        })
        .unwrap()
        .await
        .unwrap();
        assert_item_labels(&pane, ["A*"], cx);
    }

    #[gpui::test]
    async fn test_remove_item_ordering_left_neighbour(cx: &mut TestAppContext) {
        init_test(cx);
        cx.update_global::<SettingsStore, ()>(|s, cx| {
            s.update_user_settings::<ItemSettings>(cx, |s| {
                s.activate_on_close = Some(ActivateOnClose::LeftNeighbour);
            });
        });
        let fs = FakeFs::new(cx.executor());

        let project = Project::test(fs, None, cx).await;
        let (workspace, cx) =
            cx.add_window_view(|window, cx| Workspace::test_new(project.clone(), window, cx));
        let pane = workspace.update(cx, |workspace, _| workspace.active_pane().clone());

        add_labeled_item(&pane, "A", false, cx);
        add_labeled_item(&pane, "B", false, cx);
        add_labeled_item(&pane, "C", false, cx);
        add_labeled_item(&pane, "D", false, cx);
        assert_item_labels(&pane, ["A", "B", "C", "D*"], cx);

        pane.update_in(cx, |pane, window, cx| {
            pane.activate_item(1, false, false, window, cx)
        });
        add_labeled_item(&pane, "1", false, cx);
        assert_item_labels(&pane, ["A", "B", "1*", "C", "D"], cx);

        pane.update_in(cx, |pane, window, cx| {
            pane.close_active_item(
                &CloseActiveItem {
                    save_intent: None,
                    close_pinned: false,
                },
                window,
                cx,
            )
        })
        .unwrap()
        .await
        .unwrap();
        assert_item_labels(&pane, ["A", "B*", "C", "D"], cx);

        pane.update_in(cx, |pane, window, cx| {
            pane.activate_item(3, false, false, window, cx)
        });
        assert_item_labels(&pane, ["A", "B", "C", "D*"], cx);

        pane.update_in(cx, |pane, window, cx| {
            pane.close_active_item(
                &CloseActiveItem {
                    save_intent: None,
                    close_pinned: false,
                },
                window,
                cx,
            )
        })
        .unwrap()
        .await
        .unwrap();
        assert_item_labels(&pane, ["A", "B", "C*"], cx);

        pane.update_in(cx, |pane, window, cx| {
            pane.activate_item(0, false, false, window, cx)
        });
        assert_item_labels(&pane, ["A*", "B", "C"], cx);

        pane.update_in(cx, |pane, window, cx| {
            pane.close_active_item(
                &CloseActiveItem {
                    save_intent: None,
                    close_pinned: false,
                },
                window,
                cx,
            )
        })
        .unwrap()
        .await
        .unwrap();
        assert_item_labels(&pane, ["B*", "C"], cx);

        pane.update_in(cx, |pane, window, cx| {
            pane.close_active_item(
                &CloseActiveItem {
                    save_intent: None,
                    close_pinned: false,
                },
                window,
                cx,
            )
        })
        .unwrap()
        .await
        .unwrap();
        assert_item_labels(&pane, ["C*"], cx);
    }

    #[gpui::test]
    async fn test_close_inactive_items(cx: &mut TestAppContext) {
        init_test(cx);
        let fs = FakeFs::new(cx.executor());

        let project = Project::test(fs, None, cx).await;
        let (workspace, cx) =
            cx.add_window_view(|window, cx| Workspace::test_new(project.clone(), window, cx));
        let pane = workspace.update(cx, |workspace, _| workspace.active_pane().clone());

        set_labeled_items(&pane, ["A", "B", "C*", "D", "E"], cx);

        pane.update_in(cx, |pane, window, cx| {
            pane.close_inactive_items(
                &CloseInactiveItems {
                    save_intent: None,
                    close_pinned: false,
                },
                window,
                cx,
            )
        })
        .unwrap()
        .await
        .unwrap();
        assert_item_labels(&pane, ["C*"], cx);
    }

    #[gpui::test]
    async fn test_close_other_items(cx: &mut TestAppContext) {
        init_test(cx);
        let fs = FakeFs::new(cx.executor());

        let project = Project::test(fs, None, cx).await;
        let (workspace, cx) =
            cx.add_window_view(|window, cx| Workspace::test_new(project.clone(), window, cx));
        let pane = workspace.update(cx, |workspace, _| workspace.active_pane().clone());

        add_labeled_item(&pane, "A", false, cx);
        let second_tab = add_labeled_item(&pane, "B", false, cx);
        add_labeled_item(&pane, "C", false, cx);
        add_labeled_item(&pane, "D", false, cx);
        pane.update_in(cx, |pane, window, cx| {
            pane.pin_tab_at(0, window, cx);
        });
        pane.update_in(cx, |pane, window, cx| {
            pane.activate_item(2, true, true, window, cx);
        });
        assert_item_labels(&pane, ["A", "B", "C*", "D"], cx);

        pane.update_in(cx, |pane, window, cx| {
            pane.close_other_items(
                second_tab.entity_id(),
                &CloseOtherItems {
                    save_intent: None,
                    close_pinned: false,
                },
                window,
                cx,
            )
        })
        .unwrap()
        .await
        .unwrap();
        assert_item_labels(&pane, ["A*", "B"], cx);
    }

    #[gpui::test]
    async fn test_close_clean_items(cx: &mut TestAppContext) {
        init_test(cx);
        let fs = FakeFs::new(cx.executor());

        let project = Project::test(fs, None, cx).await;
        let (workspace, cx) =
            cx.add_window_view(|window, cx| Workspace::test_new(project.clone(), window, cx));
        let pane = workspace.update(cx, |workspace, _| workspace.active_pane().clone());

        add_labeled_item(&pane, "A", true, cx);
        add_labeled_item(&pane, "B", false, cx);
        add_labeled_item(&pane, "C", true, cx);
        add_labeled_item(&pane, "D", false, cx);
        add_labeled_item(&pane, "E", false, cx);
        assert_item_labels(&pane, ["A^", "B", "C^", "D", "E*"], cx);

        pane.update_in(cx, |pane, window, cx| {
            pane.close_clean_items(
                &CloseCleanItems {
                    close_pinned: false,
                },
                window,
                cx,
            )
        })
        .unwrap()
        .await
        .unwrap();
        assert_item_labels(&pane, ["A^", "C*^"], cx);
    }

    #[gpui::test]
    async fn test_close_items_to_the_left(cx: &mut TestAppContext) {
        init_test(cx);
        let fs = FakeFs::new(cx.executor());

        let project = Project::test(fs, None, cx).await;
        let (workspace, cx) =
            cx.add_window_view(|window, cx| Workspace::test_new(project.clone(), window, cx));
        let pane = workspace.update(cx, |workspace, _| workspace.active_pane().clone());

        set_labeled_items(&pane, ["A", "B", "C*", "D", "E"], cx);

        pane.update_in(cx, |pane, window, cx| {
            pane.close_items_to_the_left(
                &CloseItemsToTheLeft {
                    close_pinned: false,
                },
                window,
                cx,
            )
        })
        .unwrap()
        .await
        .unwrap();
        assert_item_labels(&pane, ["C*", "D", "E"], cx);
    }

    #[gpui::test]
    async fn test_close_items_to_the_right(cx: &mut TestAppContext) {
        init_test(cx);
        let fs = FakeFs::new(cx.executor());

        let project = Project::test(fs, None, cx).await;
        let (workspace, cx) =
            cx.add_window_view(|window, cx| Workspace::test_new(project.clone(), window, cx));
        let pane = workspace.update(cx, |workspace, _| workspace.active_pane().clone());

        set_labeled_items(&pane, ["A", "B", "C*", "D", "E"], cx);

        pane.update_in(cx, |pane, window, cx| {
            pane.close_items_to_the_right(
                &CloseItemsToTheRight {
                    close_pinned: false,
                },
                window,
                cx,
            )
        })
        .unwrap()
        .await
        .unwrap();
        assert_item_labels(&pane, ["A", "B", "C*"], cx);
    }

    #[gpui::test]
    async fn test_close_all_items(cx: &mut TestAppContext) {
        init_test(cx);
        let fs = FakeFs::new(cx.executor());

        let project = Project::test(fs, None, cx).await;
        let (workspace, cx) =
            cx.add_window_view(|window, cx| Workspace::test_new(project.clone(), window, cx));
        let pane = workspace.update(cx, |workspace, _| workspace.active_pane().clone());

        let item_a = add_labeled_item(&pane, "A", false, cx);
        add_labeled_item(&pane, "B", false, cx);
        add_labeled_item(&pane, "C", false, cx);
        assert_item_labels(&pane, ["A", "B", "C*"], cx);

        pane.update_in(cx, |pane, window, cx| {
            let ix = pane.index_for_item_id(item_a.item_id()).unwrap();
            pane.pin_tab_at(ix, window, cx);
            pane.close_all_items(
                &CloseAllItems {
                    save_intent: None,
                    close_pinned: false,
                },
                window,
                cx,
            )
        })
        .unwrap()
        .await
        .unwrap();
        assert_item_labels(&pane, ["A*"], cx);

        pane.update_in(cx, |pane, window, cx| {
            let ix = pane.index_for_item_id(item_a.item_id()).unwrap();
            pane.unpin_tab_at(ix, window, cx);
            pane.close_all_items(
                &CloseAllItems {
                    save_intent: None,
                    close_pinned: false,
                },
                window,
                cx,
            )
        })
        .unwrap()
        .await
        .unwrap();

        assert_item_labels(&pane, [], cx);

        add_labeled_item(&pane, "A", true, cx).update(cx, |item, cx| {
            item.project_items
                .push(TestProjectItem::new_dirty(1, "A.txt", cx))
        });
        add_labeled_item(&pane, "B", true, cx).update(cx, |item, cx| {
            item.project_items
                .push(TestProjectItem::new_dirty(2, "B.txt", cx))
        });
        add_labeled_item(&pane, "C", true, cx).update(cx, |item, cx| {
            item.project_items
                .push(TestProjectItem::new_dirty(3, "C.txt", cx))
        });
        assert_item_labels(&pane, ["A^", "B^", "C*^"], cx);

        let save = pane
            .update_in(cx, |pane, window, cx| {
                pane.close_all_items(
                    &CloseAllItems {
                        save_intent: None,
                        close_pinned: false,
                    },
                    window,
                    cx,
                )
            })
            .unwrap();

        cx.executor().run_until_parked();
        cx.simulate_prompt_answer("Save all");
        save.await.unwrap();
        assert_item_labels(&pane, [], cx);

        add_labeled_item(&pane, "A", true, cx);
        add_labeled_item(&pane, "B", true, cx);
        add_labeled_item(&pane, "C", true, cx);
        assert_item_labels(&pane, ["A^", "B^", "C*^"], cx);
        let save = pane
            .update_in(cx, |pane, window, cx| {
                pane.close_all_items(
                    &CloseAllItems {
                        save_intent: None,
                        close_pinned: false,
                    },
                    window,
                    cx,
                )
            })
            .unwrap();

        cx.executor().run_until_parked();
        cx.simulate_prompt_answer("Discard all");
        save.await.unwrap();
        assert_item_labels(&pane, [], cx);
    }

    #[gpui::test]
    async fn test_close_with_save_intent(cx: &mut TestAppContext) {
        init_test(cx);
        let fs = FakeFs::new(cx.executor());

        let project = Project::test(fs, None, cx).await;
        let (workspace, cx) =
            cx.add_window_view(|window, cx| Workspace::test_new(project, window, cx));
        let pane = workspace.update(cx, |workspace, _| workspace.active_pane().clone());

        let a = cx.update(|_, cx| TestProjectItem::new_dirty(1, "A.txt", cx));
        let b = cx.update(|_, cx| TestProjectItem::new_dirty(1, "B.txt", cx));
        let c = cx.update(|_, cx| TestProjectItem::new_dirty(1, "C.txt", cx));

        add_labeled_item(&pane, "AB", true, cx).update(cx, |item, _| {
            item.project_items.push(a.clone());
            item.project_items.push(b.clone());
        });
        add_labeled_item(&pane, "C", true, cx)
            .update(cx, |item, _| item.project_items.push(c.clone()));
        assert_item_labels(&pane, ["AB^", "C*^"], cx);

        pane.update_in(cx, |pane, window, cx| {
            pane.close_all_items(
                &CloseAllItems {
                    save_intent: Some(SaveIntent::Save),
                    close_pinned: false,
                },
                window,
                cx,
            )
        })
        .unwrap()
        .await
        .unwrap();

        assert_item_labels(&pane, [], cx);
        cx.update(|_, cx| {
            assert!(!a.read(cx).is_dirty);
            assert!(!b.read(cx).is_dirty);
            assert!(!c.read(cx).is_dirty);
        });
    }

    #[gpui::test]
    async fn test_close_all_items_including_pinned(cx: &mut TestAppContext) {
        init_test(cx);
        let fs = FakeFs::new(cx.executor());

        let project = Project::test(fs, None, cx).await;
        let (workspace, cx) =
            cx.add_window_view(|window, cx| Workspace::test_new(project, window, cx));
        let pane = workspace.update(cx, |workspace, _| workspace.active_pane().clone());

        let item_a = add_labeled_item(&pane, "A", false, cx);
        add_labeled_item(&pane, "B", false, cx);
        add_labeled_item(&pane, "C", false, cx);
        assert_item_labels(&pane, ["A", "B", "C*"], cx);

        pane.update_in(cx, |pane, window, cx| {
            let ix = pane.index_for_item_id(item_a.item_id()).unwrap();
            pane.pin_tab_at(ix, window, cx);
            pane.close_all_items(
                &CloseAllItems {
                    save_intent: None,
                    close_pinned: true,
                },
                window,
                cx,
            )
        })
        .unwrap()
        .await
        .unwrap();
        assert_item_labels(&pane, [], cx);
    }

    #[gpui::test]
    async fn test_close_pinned_tab_with_non_pinned_in_same_pane(cx: &mut TestAppContext) {
        init_test(cx);
        let fs = FakeFs::new(cx.executor());
        let project = Project::test(fs, None, cx).await;
        let (workspace, cx) =
            cx.add_window_view(|window, cx| Workspace::test_new(project, window, cx));

        // Non-pinned tabs in same pane
        let pane = workspace.update(cx, |workspace, _| workspace.active_pane().clone());
        add_labeled_item(&pane, "A", false, cx);
        add_labeled_item(&pane, "B", false, cx);
        add_labeled_item(&pane, "C", false, cx);
        pane.update_in(cx, |pane, window, cx| {
            pane.pin_tab_at(0, window, cx);
        });
        set_labeled_items(&pane, ["A*", "B", "C"], cx);
        pane.update_in(cx, |pane, window, cx| {
            pane.close_active_item(
                &CloseActiveItem {
                    save_intent: None,
                    close_pinned: false,
                },
                window,
                cx,
            );
        });
        // Non-pinned tab should be active
        assert_item_labels(&pane, ["A", "B*", "C"], cx);
    }

    #[gpui::test]
    async fn test_close_pinned_tab_with_non_pinned_in_different_pane(cx: &mut TestAppContext) {
        init_test(cx);
        let fs = FakeFs::new(cx.executor());
        let project = Project::test(fs, None, cx).await;
        let (workspace, cx) =
            cx.add_window_view(|window, cx| Workspace::test_new(project, window, cx));

        // No non-pinned tabs in same pane, non-pinned tabs in another pane
        let pane1 = workspace.update(cx, |workspace, _| workspace.active_pane().clone());
        let pane2 = workspace.update_in(cx, |workspace, window, cx| {
            workspace.split_pane(pane1.clone(), SplitDirection::Right, window, cx)
        });
        add_labeled_item(&pane1, "A", false, cx);
        pane1.update_in(cx, |pane, window, cx| {
            pane.pin_tab_at(0, window, cx);
        });
        set_labeled_items(&pane1, ["A*"], cx);
        add_labeled_item(&pane2, "B", false, cx);
        set_labeled_items(&pane2, ["B"], cx);
        pane1.update_in(cx, |pane, window, cx| {
            pane.close_active_item(
                &CloseActiveItem {
                    save_intent: None,
                    close_pinned: false,
                },
                window,
                cx,
            );
        });
        //  Non-pinned tab of other pane should be active
        assert_item_labels(&pane2, ["B*"], cx);
    }

    fn init_test(cx: &mut TestAppContext) {
        cx.update(|cx| {
            let settings_store = SettingsStore::test(cx);
            cx.set_global(settings_store);
            theme::init(LoadThemes::JustBase, cx);
            crate::init_settings(cx);
            Project::init_settings(cx);
        });
    }

    fn set_max_tabs(cx: &mut TestAppContext, value: Option<usize>) {
        cx.update_global(|store: &mut SettingsStore, cx| {
            store.update_user_settings::<WorkspaceSettings>(cx, |settings| {
                settings.max_tabs = value.map(|v| NonZero::new(v).unwrap())
            });
        });
    }

    fn add_labeled_item(
        pane: &Entity<Pane>,
        label: &str,
        is_dirty: bool,
        cx: &mut VisualTestContext,
    ) -> Box<Entity<TestItem>> {
        pane.update_in(cx, |pane, window, cx| {
            let labeled_item =
                Box::new(cx.new(|cx| TestItem::new(cx).with_label(label).with_dirty(is_dirty)));
            pane.add_item(labeled_item.clone(), false, false, None, window, cx);
            labeled_item
        })
    }

    fn set_labeled_items<const COUNT: usize>(
        pane: &Entity<Pane>,
        labels: [&str; COUNT],
        cx: &mut VisualTestContext,
    ) -> [Box<Entity<TestItem>>; COUNT] {
        pane.update_in(cx, |pane, window, cx| {
            pane.items.clear();
            let mut active_item_index = 0;

            let mut index = 0;
            let items = labels.map(|mut label| {
                if label.ends_with('*') {
                    label = label.trim_end_matches('*');
                    active_item_index = index;
                }

                let labeled_item = Box::new(cx.new(|cx| TestItem::new(cx).with_label(label)));
                pane.add_item(labeled_item.clone(), false, false, None, window, cx);
                index += 1;
                labeled_item
            });

            pane.activate_item(active_item_index, false, false, window, cx);

            items
        })
    }

    // Assert the item label, with the active item label suffixed with a '*'
    #[track_caller]
    fn assert_item_labels<const COUNT: usize>(
        pane: &Entity<Pane>,
        expected_states: [&str; COUNT],
        cx: &mut VisualTestContext,
    ) {
        let actual_states = pane.update(cx, |pane, cx| {
            pane.items
                .iter()
                .enumerate()
                .map(|(ix, item)| {
                    let mut state = item
                        .to_any()
                        .downcast::<TestItem>()
                        .unwrap()
                        .read(cx)
                        .label
                        .clone();
                    if ix == pane.active_item_index {
                        state.push('*');
                    }
                    if item.is_dirty(cx) {
                        state.push('^');
                    }
                    state
                })
                .collect::<Vec<_>>()
        });
        assert_eq!(
            actual_states, expected_states,
            "pane items do not match expectation"
        );
    }
}<|MERGE_RESOLUTION|>--- conflicted
+++ resolved
@@ -2402,44 +2402,6 @@
         let is_pinned = self.is_tab_pinned(ix);
         let pane = cx.entity().downgrade();
         let menu_context = item.item_focus_handle(cx);
-<<<<<<< HEAD
-        right_click_menu(ix).trigger(tab).menu(move |window, cx| {
-            let pane = pane.clone();
-            let menu_context = menu_context.clone();
-            ContextMenu::build(window, cx, move |mut menu, window, cx| {
-                if let Some(pane) = pane.upgrade() {
-                    menu = menu
-                        .entry(
-                            "Close",
-                            Some(Box::new(CloseActiveItem {
-                                save_intent: None,
-                                close_pinned: true,
-                            })),
-                            window.handler_for(&pane, move |pane, window, cx| {
-                                pane.close_item_by_id(item_id, SaveIntent::Close, window, cx)
-                                    .detach_and_log_err(cx);
-                            }),
-                        )
-                        .item(ContextMenuItem::Entry(
-                            ContextMenuEntry::new("Close Others")
-                                .action(Box::new(CloseOtherItems {
-                                    save_intent: None,
-                                    close_pinned: false,
-                                }))
-                                .disabled(total_items == 1)
-                                .handler(window.handler_for(&pane, move |pane, window, cx| {
-                                    if let Some(task) = pane.close_other_items(
-                                        item_id,
-                                        &CloseOtherItems {
-                                            save_intent: None,
-                                            close_pinned: false,
-                                        },
-                                        window,
-                                        cx,
-                                    ) {
-                                        task.detach_and_log_err(cx);
-                                    };
-=======
         right_click_menu(ix)
             .trigger(|_| tab)
             .menu(move |window, cx| {
@@ -2453,7 +2415,6 @@
                                 Some(Box::new(CloseActiveItem {
                                     save_intent: None,
                                     close_pinned: true,
->>>>>>> 851ab13f
                                 })),
                                 window.handler_for(&pane, move |pane, window, cx| {
                                     pane.close_item_by_id(item_id, SaveIntent::Close, window, cx)
@@ -2462,16 +2423,23 @@
                             )
                             .item(ContextMenuItem::Entry(
                                 ContextMenuEntry::new("Close Others")
-                                    .action(Box::new(CloseInactiveItems {
+                                    .action(Box::new(CloseOtherItems {
                                         save_intent: None,
                                         close_pinned: false,
                                     }))
                                     .disabled(total_items == 1)
                                     .handler(window.handler_for(&pane, move |pane, window, cx| {
-                                        pane.close_items(window, cx, SaveIntent::Close, |id| {
-                                            id != item_id
-                                        })
-                                        .detach_and_log_err(cx);
+                                        if let Some(task) = pane.close_other_items(
+                                            item_id,
+                                            &CloseOtherItems {
+                                                save_intent: None,
+                                                close_pinned: false,
+                                            },
+                                            window,
+                                            cx,
+                                        ) {
+                                            task.detach_and_log_err(cx);
+                                        };
                                     })),
                             ))
                             .separator()
