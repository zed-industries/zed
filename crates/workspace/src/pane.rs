--- conflicted
+++ resolved
@@ -3696,24 +3696,17 @@
                 .with_handle(pane.split_item_context_menu_handle.clone())
                 .menu(move |window, cx| {
                     ContextMenu::build(window, cx, |menu, _, _| {
-<<<<<<< HEAD
-                        menu.action("Split Right", SplitRight::default().boxed_clone())
-                            .action("Split Left", SplitLeft::default().boxed_clone())
-                            .action("Split Up", SplitUp::default().boxed_clone())
-                            .action("Split Down", SplitDown::default().boxed_clone())
-=======
                         if can_split_move {
                             menu.action("Split Right", SplitAndMoveRight.boxed_clone())
                                 .action("Split Left", SplitAndMoveLeft.boxed_clone())
                                 .action("Split Up", SplitAndMoveUp.boxed_clone())
                                 .action("Split Down", SplitAndMoveDown.boxed_clone())
                         } else {
-                            menu.action("Split Right", SplitRight.boxed_clone())
-                                .action("Split Left", SplitLeft.boxed_clone())
-                                .action("Split Up", SplitUp.boxed_clone())
-                                .action("Split Down", SplitDown.boxed_clone())
+                            menu.action("Split Right", SplitRight::default().boxed_clone())
+                                .action("Split Left", SplitLeft::default().boxed_clone())
+                                .action("Split Up", SplitUp::default().boxed_clone())
+                                .action("Split Down", SplitDown::default().boxed_clone())
                         }
->>>>>>> 175162af
                     })
                     .into()
                 }),
