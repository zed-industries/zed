--- conflicted
+++ resolved
@@ -274,11 +274,7 @@
             cx.on_focus(&focus_handle, Pane::focus_in),
             cx.on_focus_in(&focus_handle, Pane::focus_in),
             cx.on_focus_out(&focus_handle, Pane::focus_out),
-<<<<<<< HEAD
-            cx.observe_global::<SettingsStore>(Pane::on_enable_preview_tabs_setting_changed),
-=======
             cx.observe_global::<SettingsStore>(Self::settings_changed),
->>>>>>> 0533923f
         ];
 
         let handle = cx.view().downgrade();
@@ -444,6 +440,10 @@
 
     fn settings_changed(&mut self, cx: &mut ViewContext<Self>) {
         self.display_nav_history_buttons = TabBarSettings::get_global(cx).show_nav_history_buttons;
+
+        if !ItemSettings::get_global(cx).enable_preview_tabs {
+            self.preview_item_id = None;
+        }
         cx.notify();
     }
 
