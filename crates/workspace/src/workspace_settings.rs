use std::num::NonZeroUsize;

use anyhow::Result;
use collections::HashMap;
use gpui::AppContext;
use schemars::JsonSchema;
use serde::{Deserialize, Serialize};
use settings::{Settings, SettingsSources};

#[derive(Deserialize)]
pub struct WorkspaceSettings {
    pub active_pane_modifiers: ActivePanelModifiers,
    pub pane_split_direction_horizontal: PaneSplitDirectionHorizontal,
    pub pane_split_direction_vertical: PaneSplitDirectionVertical,
    pub centered_layout: CenteredLayoutSettings,
    pub confirm_quit: bool,
    pub show_call_status_icon: bool,
    pub autosave: AutosaveSetting,
    pub restore_on_startup: RestoreOnStartupBehavior,
    pub drop_target_size: f32,
    pub when_closing_with_no_tabs: CloseWindowWhenNoItems,
    pub use_system_path_prompts: bool,
    pub command_aliases: HashMap<String, String>,
<<<<<<< HEAD
    pub bottom_dock_layout: BottomDockLayout,
=======
    pub show_user_picture: bool,
    pub max_tabs: Option<NonZeroUsize>,
>>>>>>> ce97e4dd
}

#[derive(Copy, Clone, Debug, Serialize, Deserialize, JsonSchema)]
#[serde(rename_all = "snake_case")]
pub struct ActivePanelModifiers {
    /// Scale by which to zoom the active pane.
    /// When set to 1.0, the active pane has the same size as others,
    /// but when set to a larger value, the active pane takes up more space.
    ///
    /// Default: `1.0`
    pub magnification: Option<f32>,
    /// Size of the border surrounding the active pane.
    /// When set to 0, the active pane doesn't have any border.
    /// The border is drawn inset.
    ///
    /// Default: `0.0`
    pub border_size: Option<f32>,
    /// Opacity of inactive panels.
    /// When set to 1.0, the inactive panes have the same opacity as the active one.
    /// If set to 0, the inactive panes content will not be visible at all.
    /// Values are clamped to the [0.0, 1.0] range.
    ///
    /// Default: `1.0`
    pub inactive_opacity: Option<f32>,
}

#[derive(Copy, Clone, Debug, Default, Serialize, Deserialize, PartialEq, JsonSchema)]
#[serde(rename_all = "snake_case")]
pub enum BottomDockLayout {
    /// Contained between the left and right docks
    #[default]
    Contained,
    /// Takes up the full width of the window
    Full,
    /// Extends under the left dock while snapping to the right dock
    LeftAligned,
    /// Extends under the right dock while snapping to the left dock
    RightAligned,
}

#[derive(Copy, Clone, Default, Serialize, Deserialize, JsonSchema)]
#[serde(rename_all = "snake_case")]
pub enum CloseWindowWhenNoItems {
    /// Match platform conventions by default, so "on" on macOS and "off" everywhere else
    #[default]
    PlatformDefault,
    /// Close the window when there are no tabs
    CloseWindow,
    /// Leave the window open when there are no tabs
    KeepWindowOpen,
}

impl CloseWindowWhenNoItems {
    pub fn should_close(&self) -> bool {
        match self {
            CloseWindowWhenNoItems::PlatformDefault => cfg!(target_os = "macos"),
            CloseWindowWhenNoItems::CloseWindow => true,
            CloseWindowWhenNoItems::KeepWindowOpen => false,
        }
    }
}

#[derive(Copy, Clone, Default, Serialize, Deserialize, JsonSchema)]
#[serde(rename_all = "snake_case")]
pub enum RestoreOnStartupBehavior {
    /// Always start with an empty editor
    None,
    /// Restore the workspace that was closed last.
    LastWorkspace,
    /// Restore all workspaces that were open when quitting Zed.
    #[default]
    LastSession,
}

#[derive(Clone, Default, Serialize, Deserialize, JsonSchema)]
pub struct WorkspaceSettingsContent {
    /// Active pane styling settings.
    pub active_pane_modifiers: Option<ActivePanelModifiers>,
    /// Direction to split horizontally.
    ///
    /// Default: "up"
    pub pane_split_direction_horizontal: Option<PaneSplitDirectionHorizontal>,
    /// Direction to split vertically.
    ///
    /// Default: "left"
    pub pane_split_direction_vertical: Option<PaneSplitDirectionVertical>,
    /// Centered layout related settings.
    pub centered_layout: Option<CenteredLayoutSettings>,
    /// Whether or not to prompt the user to confirm before closing the application.
    ///
    /// Default: false
    pub confirm_quit: Option<bool>,
    /// Whether or not to show the call status icon in the status bar.
    ///
    /// Default: true
    pub show_call_status_icon: Option<bool>,
    /// When to automatically save edited buffers.
    ///
    /// Default: off
    pub autosave: Option<AutosaveSetting>,
    /// Controls previous session restoration in freshly launched Zed instance.
    /// Values: none, last_workspace, last_session
    /// Default: last_session
    pub restore_on_startup: Option<RestoreOnStartupBehavior>,
    /// The size of the workspace split drop targets on the outer edges.
    /// Given as a fraction that will be multiplied by the smaller dimension of the workspace.
    ///
    /// Default: `0.2` (20% of the smaller dimension of the workspace)
    pub drop_target_size: Option<f32>,
    /// Whether to close the window when using 'close active item' on a workspace with no tabs
    ///
    /// Default: auto ("on" on macOS, "off" otherwise)
    pub when_closing_with_no_tabs: Option<CloseWindowWhenNoItems>,
    /// Whether to use the system provided dialogs for Open and Save As.
    /// When set to false, Zed will use the built-in keyboard-first pickers.
    ///
    /// Default: true
    pub use_system_path_prompts: Option<bool>,
    /// Aliases for the command palette. When you type a key in this map,
    /// it will be assumed to equal the value.
    ///
    /// Default: true
    pub command_aliases: Option<HashMap<String, String>>,
<<<<<<< HEAD
    /// Layout mode for the bottom dock
    ///
    /// Default: contained
    pub bottom_dock_layout: Option<BottomDockLayout>,
=======
    /// Whether to show user avatar in the title bar.
    ///
    /// Default: true
    pub show_user_picture: Option<bool>,
    // Maximum open tabs in a pane. Will not close an unsaved
    // tab. Set to `None` for unlimited tabs.
    //
    // Default: none
    pub max_tabs: Option<NonZeroUsize>,
>>>>>>> ce97e4dd
}

#[derive(Deserialize)]
pub struct TabBarSettings {
    pub show: bool,
    pub show_nav_history_buttons: bool,
}

#[derive(Clone, Default, Serialize, Deserialize, JsonSchema)]
pub struct TabBarSettingsContent {
    /// Whether or not to show the tab bar in the editor.
    ///
    /// Default: true
    pub show: Option<bool>,
    /// Whether or not to show the navigation history buttons in the tab bar.
    ///
    /// Default: true
    pub show_nav_history_buttons: Option<bool>,
}

#[derive(Copy, Clone, Debug, Serialize, Deserialize, PartialEq, Eq, JsonSchema)]
#[serde(rename_all = "snake_case")]
pub enum AutosaveSetting {
    /// Disable autosave.
    Off,
    /// Save after inactivity period of `milliseconds`.
    AfterDelay { milliseconds: u64 },
    /// Autosave when focus changes.
    OnFocusChange,
    /// Autosave when the active window changes.
    OnWindowChange,
}

#[derive(Copy, Clone, Debug, Serialize, Deserialize, PartialEq, Eq, JsonSchema)]
#[serde(rename_all = "snake_case")]
pub enum PaneSplitDirectionHorizontal {
    Up,
    Down,
}

#[derive(Copy, Clone, Debug, Serialize, Deserialize, PartialEq, Eq, JsonSchema)]
#[serde(rename_all = "snake_case")]
pub enum PaneSplitDirectionVertical {
    Left,
    Right,
}

#[derive(Copy, Clone, Debug, Serialize, Deserialize, JsonSchema)]
#[serde(rename_all = "snake_case")]
pub struct CenteredLayoutSettings {
    /// The relative width of the left padding of the central pane from the
    /// workspace when the centered layout is used.
    ///
    /// Default: 0.2
    pub left_padding: Option<f32>,
    // The relative width of the right padding of the central pane from the
    // workspace when the centered layout is used.
    ///
    /// Default: 0.2
    pub right_padding: Option<f32>,
}

impl Settings for WorkspaceSettings {
    const KEY: Option<&'static str> = None;

    type FileContent = WorkspaceSettingsContent;

    fn load(sources: SettingsSources<Self::FileContent>, _: &mut AppContext) -> Result<Self> {
        sources.json_merge()
    }
}

impl Settings for TabBarSettings {
    const KEY: Option<&'static str> = Some("tab_bar");

    type FileContent = TabBarSettingsContent;

    fn load(sources: SettingsSources<Self::FileContent>, _: &mut AppContext) -> Result<Self> {
        sources.json_merge()
    }
}<|MERGE_RESOLUTION|>--- conflicted
+++ resolved
@@ -21,12 +21,9 @@
     pub when_closing_with_no_tabs: CloseWindowWhenNoItems,
     pub use_system_path_prompts: bool,
     pub command_aliases: HashMap<String, String>,
-<<<<<<< HEAD
     pub bottom_dock_layout: BottomDockLayout,
-=======
     pub show_user_picture: bool,
     pub max_tabs: Option<NonZeroUsize>,
->>>>>>> ce97e4dd
 }
 
 #[derive(Copy, Clone, Debug, Serialize, Deserialize, JsonSchema)]
@@ -150,12 +147,10 @@
     ///
     /// Default: true
     pub command_aliases: Option<HashMap<String, String>>,
-<<<<<<< HEAD
     /// Layout mode for the bottom dock
     ///
     /// Default: contained
     pub bottom_dock_layout: Option<BottomDockLayout>,
-=======
     /// Whether to show user avatar in the title bar.
     ///
     /// Default: true
@@ -165,7 +160,6 @@
     //
     // Default: none
     pub max_tabs: Option<NonZeroUsize>,
->>>>>>> ce97e4dd
 }
 
 #[derive(Deserialize)]
