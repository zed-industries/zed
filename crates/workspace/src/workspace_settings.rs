use std::num::NonZeroUsize;

use crate::DockPosition;
use anyhow::Result;
use collections::HashMap;
use gpui::App;
use schemars::JsonSchema;
use serde::{Deserialize, Serialize};
use settings::{Settings, SettingsSources};

#[derive(Deserialize)]
pub struct WorkspaceSettings {
    pub active_pane_modifiers: ActivePanelModifiers,
    pub bottom_dock_layout: BottomDockLayout,
    pub pane_split_direction_horizontal: PaneSplitDirectionHorizontal,
    pub pane_split_direction_vertical: PaneSplitDirectionVertical,
    pub centered_layout: CenteredLayoutSettings,
    pub confirm_quit: bool,
    pub show_call_status_icon: bool,
    pub autosave: AutosaveSetting,
    pub restore_on_startup: RestoreOnStartupBehavior,
    pub restore_on_file_reopen: bool,
    pub drop_target_size: f32,
    pub use_system_path_prompts: bool,
    pub use_system_prompts: bool,
    pub command_aliases: HashMap<String, String>,
    pub max_tabs: Option<NonZeroUsize>,
    pub when_closing_with_no_tabs: CloseWindowWhenNoItems,
    pub on_last_window_closed: OnLastWindowClosed,
<<<<<<< HEAD
    pub use_native_tabs: bool,
=======
    pub resize_all_panels_in_dock: Vec<DockPosition>,
    pub close_on_file_delete: bool,
>>>>>>> be6f29cc
}

#[derive(Copy, Clone, Default, Serialize, Deserialize, JsonSchema)]
#[serde(rename_all = "snake_case")]
pub enum OnLastWindowClosed {
    /// Match platform conventions by default, so don't quit on macOS, and quit on other platforms
    #[default]
    PlatformDefault,
    /// Quit the application the last window is closed
    QuitApp,
}

impl OnLastWindowClosed {
    pub fn is_quit_app(&self) -> bool {
        match self {
            OnLastWindowClosed::PlatformDefault => false,
            OnLastWindowClosed::QuitApp => true,
        }
    }
}

#[derive(Copy, Clone, Debug, Default, Serialize, Deserialize, JsonSchema)]
#[serde(rename_all = "snake_case")]
pub struct ActivePanelModifiers {
    /// Size of the border surrounding the active pane.
    /// When set to 0, the active pane doesn't have any border.
    /// The border is drawn inset.
    ///
    /// Default: `0.0`
    pub border_size: Option<f32>,
    /// Opacity of inactive panels.
    /// When set to 1.0, the inactive panes have the same opacity as the active one.
    /// If set to 0, the inactive panes content will not be visible at all.
    /// Values are clamped to the [0.0, 1.0] range.
    ///
    /// Default: `1.0`
    pub inactive_opacity: Option<f32>,
}

#[derive(Copy, Clone, Debug, Default, Serialize, Deserialize, PartialEq, JsonSchema)]
#[serde(rename_all = "snake_case")]
pub enum BottomDockLayout {
    /// Contained between the left and right docks
    #[default]
    Contained,
    /// Takes up the full width of the window
    Full,
    /// Extends under the left dock while snapping to the right dock
    LeftAligned,
    /// Extends under the right dock while snapping to the left dock
    RightAligned,
}

#[derive(Copy, Clone, Default, Serialize, Deserialize, JsonSchema)]
#[serde(rename_all = "snake_case")]
pub enum CloseWindowWhenNoItems {
    /// Match platform conventions by default, so "on" on macOS and "off" everywhere else
    #[default]
    PlatformDefault,
    /// Close the window when there are no tabs
    CloseWindow,
    /// Leave the window open when there are no tabs
    KeepWindowOpen,
}

impl CloseWindowWhenNoItems {
    pub fn should_close(&self) -> bool {
        match self {
            CloseWindowWhenNoItems::PlatformDefault => cfg!(target_os = "macos"),
            CloseWindowWhenNoItems::CloseWindow => true,
            CloseWindowWhenNoItems::KeepWindowOpen => false,
        }
    }
}

#[derive(Copy, Clone, PartialEq, Eq, Default, Serialize, Deserialize, JsonSchema)]
#[serde(rename_all = "snake_case")]
pub enum RestoreOnStartupBehavior {
    /// Always start with an empty editor
    None,
    /// Restore the workspace that was closed last.
    LastWorkspace,
    /// Restore all workspaces that were open when quitting Zed.
    #[default]
    LastSession,
}

#[derive(Clone, Default, Serialize, Deserialize, JsonSchema)]
pub struct WorkspaceSettingsContent {
    /// Active pane styling settings.
    pub active_pane_modifiers: Option<ActivePanelModifiers>,
    /// Layout mode for the bottom dock
    ///
    /// Default: contained
    pub bottom_dock_layout: Option<BottomDockLayout>,
    /// Direction to split horizontally.
    ///
    /// Default: "up"
    pub pane_split_direction_horizontal: Option<PaneSplitDirectionHorizontal>,
    /// Direction to split vertically.
    ///
    /// Default: "left"
    pub pane_split_direction_vertical: Option<PaneSplitDirectionVertical>,
    /// Centered layout related settings.
    pub centered_layout: Option<CenteredLayoutSettings>,
    /// Whether or not to prompt the user to confirm before closing the application.
    ///
    /// Default: false
    pub confirm_quit: Option<bool>,
    /// Whether or not to show the call status icon in the status bar.
    ///
    /// Default: true
    pub show_call_status_icon: Option<bool>,
    /// When to automatically save edited buffers.
    ///
    /// Default: off
    pub autosave: Option<AutosaveSetting>,
    /// Controls previous session restoration in freshly launched Zed instance.
    /// Values: none, last_workspace, last_session
    /// Default: last_session
    pub restore_on_startup: Option<RestoreOnStartupBehavior>,
    /// Whether to attempt to restore previous file's state when opening it again.
    /// The state is stored per pane.
    /// When disabled, defaults are applied instead of the state restoration.
    ///
    /// E.g. for editors, selections, folds and scroll positions are restored, if the same file is closed and, later, opened again in the same pane.
    /// When disabled, a single selection in the very beginning of the file, zero scroll position and no folds state is used as a default.
    ///
    /// Default: true
    pub restore_on_file_reopen: Option<bool>,
    /// The size of the workspace split drop targets on the outer edges.
    /// Given as a fraction that will be multiplied by the smaller dimension of the workspace.
    ///
    /// Default: `0.2` (20% of the smaller dimension of the workspace)
    pub drop_target_size: Option<f32>,
    /// Whether to close the window when using 'close active item' on a workspace with no tabs
    ///
    /// Default: auto ("on" on macOS, "off" otherwise)
    pub when_closing_with_no_tabs: Option<CloseWindowWhenNoItems>,
    /// Whether to use the system provided dialogs for Open and Save As.
    /// When set to false, Zed will use the built-in keyboard-first pickers.
    ///
    /// Default: true
    pub use_system_path_prompts: Option<bool>,
    /// Whether to use the system provided prompts.
    /// When set to false, Zed will use the built-in prompts.
    /// Note that this setting has no effect on Linux, where Zed will always
    /// use the built-in prompts.
    ///
    /// Default: true
    pub use_system_prompts: Option<bool>,
    /// Aliases for the command palette. When you type a key in this map,
    /// it will be assumed to equal the value.
    ///
    /// Default: true
    pub command_aliases: Option<HashMap<String, String>>,
    /// Maximum open tabs in a pane. Will not close an unsaved
    /// tab. Set to `None` for unlimited tabs.
    ///
    /// Default: none
    pub max_tabs: Option<NonZeroUsize>,
    /// What to do when the last window is closed
    ///
    /// Default: auto (nothing on macOS, "app quit" otherwise)
    pub on_last_window_closed: Option<OnLastWindowClosed>,
<<<<<<< HEAD
    /// Whether to use native tabs on macOS.
    ///
    /// Default: false
    pub use_native_tabs: Option<bool>,
=======
    /// Whether to resize all the panels in a dock when resizing the dock.
    ///
    /// Default: ["left"]
    pub resize_all_panels_in_dock: Option<Vec<DockPosition>>,
    /// Whether to automatically close files that have been deleted on disk.
    ///
    /// Default: false
    pub close_on_file_delete: Option<bool>,
>>>>>>> be6f29cc
}

#[derive(Deserialize)]
pub struct TabBarSettings {
    pub show: bool,
    pub show_nav_history_buttons: bool,
    pub show_tab_bar_buttons: bool,
}

#[derive(Clone, Default, Serialize, Deserialize, JsonSchema)]
pub struct TabBarSettingsContent {
    /// Whether or not to show the tab bar in the editor.
    ///
    /// Default: true
    pub show: Option<bool>,
    /// Whether or not to show the navigation history buttons in the tab bar.
    ///
    /// Default: true
    pub show_nav_history_buttons: Option<bool>,
    /// Whether or not to show the tab bar buttons.
    ///
    /// Default: true
    pub show_tab_bar_buttons: Option<bool>,
}

#[derive(Copy, Clone, Debug, Serialize, Deserialize, PartialEq, Eq, JsonSchema)]
#[serde(rename_all = "snake_case")]
pub enum AutosaveSetting {
    /// Disable autosave.
    Off,
    /// Save after inactivity period of `milliseconds`.
    AfterDelay { milliseconds: u64 },
    /// Autosave when focus changes.
    OnFocusChange,
    /// Autosave when the active window changes.
    OnWindowChange,
}

#[derive(Copy, Clone, Debug, Serialize, Deserialize, PartialEq, Eq, JsonSchema)]
#[serde(rename_all = "snake_case")]
pub enum PaneSplitDirectionHorizontal {
    Up,
    Down,
}

#[derive(Copy, Clone, Debug, Serialize, Deserialize, PartialEq, Eq, JsonSchema)]
#[serde(rename_all = "snake_case")]
pub enum PaneSplitDirectionVertical {
    Left,
    Right,
}

#[derive(Copy, Clone, Debug, Serialize, Deserialize, JsonSchema)]
#[serde(rename_all = "snake_case")]
pub struct CenteredLayoutSettings {
    /// The relative width of the left padding of the central pane from the
    /// workspace when the centered layout is used.
    ///
    /// Default: 0.2
    pub left_padding: Option<f32>,
    // The relative width of the right padding of the central pane from the
    // workspace when the centered layout is used.
    ///
    /// Default: 0.2
    pub right_padding: Option<f32>,
}

impl Settings for WorkspaceSettings {
    const KEY: Option<&'static str> = None;

    type FileContent = WorkspaceSettingsContent;

    fn load(sources: SettingsSources<Self::FileContent>, _: &mut App) -> Result<Self> {
        sources.json_merge()
    }

    fn import_from_vscode(vscode: &settings::VsCodeSettings, current: &mut Self::FileContent) {
        if vscode
            .read_bool("accessibility.dimUnfocused.enabled")
            .unwrap_or_default()
        {
            if let Some(opacity) = vscode
                .read_value("accessibility.dimUnfocused.opacity")
                .and_then(|v| v.as_f64())
            {
                if let Some(settings) = current.active_pane_modifiers.as_mut() {
                    settings.inactive_opacity = Some(opacity as f32)
                } else {
                    current.active_pane_modifiers = Some(ActivePanelModifiers {
                        inactive_opacity: Some(opacity as f32),
                        ..Default::default()
                    })
                }
            }
        }

        vscode.enum_setting(
            "window.confirmBeforeClose",
            &mut current.confirm_quit,
            |s| match s {
                "always" | "keyboardOnly" => Some(true),
                "never" => Some(false),
                _ => None,
            },
        );

        vscode.bool_setting(
            "workbench.editor.restoreViewState",
            &mut current.restore_on_file_reopen,
        );

        if let Some(b) = vscode.read_bool("window.closeWhenEmpty") {
            current.when_closing_with_no_tabs = Some(if b {
                CloseWindowWhenNoItems::CloseWindow
            } else {
                CloseWindowWhenNoItems::KeepWindowOpen
            })
        }

        if let Some(b) = vscode.read_bool("files.simpleDialog.enable") {
            current.use_system_path_prompts = Some(!b);
        }

        vscode.enum_setting("files.autoSave", &mut current.autosave, |s| match s {
            "off" => Some(AutosaveSetting::Off),
            "afterDelay" => Some(AutosaveSetting::AfterDelay {
                milliseconds: vscode
                    .read_value("files.autoSaveDelay")
                    .and_then(|v| v.as_u64())
                    .unwrap_or(1000),
            }),
            "onFocusChange" => Some(AutosaveSetting::OnFocusChange),
            "onWindowChange" => Some(AutosaveSetting::OnWindowChange),
            _ => None,
        });

        // workbench.editor.limit contains "enabled", "value", and "perEditorGroup"
        // our semantics match if those are set to true, some N, and true respectively.
        // we'll ignore "perEditorGroup" for now since we only support a global max
        if let Some(n) = vscode
            .read_value("workbench.editor.limit.value")
            .and_then(|v| v.as_u64())
            .and_then(|n| NonZeroUsize::new(n as usize))
        {
            if vscode
                .read_bool("workbench.editor.limit.enabled")
                .unwrap_or_default()
            {
                current.max_tabs = Some(n)
            }
        }

        // some combination of "window.restoreWindows" and "workbench.startupEditor" might
        // map to our "restore_on_startup"

        // there doesn't seem to be a way to read whether the bottom dock's "justified"
        // setting is enabled in vscode. that'd be our equivalent to "bottom_dock_layout"
    }
}

impl Settings for TabBarSettings {
    const KEY: Option<&'static str> = Some("tab_bar");

    type FileContent = TabBarSettingsContent;

    fn load(sources: SettingsSources<Self::FileContent>, _: &mut App) -> Result<Self> {
        sources.json_merge()
    }

    fn import_from_vscode(vscode: &settings::VsCodeSettings, current: &mut Self::FileContent) {
        vscode.enum_setting(
            "workbench.editor.showTabs",
            &mut current.show,
            |s| match s {
                "multiple" => Some(true),
                "single" | "none" => Some(false),
                _ => None,
            },
        );
        if Some("hidden") == vscode.read_string("workbench.editor.editorActionsLocation") {
            current.show_tab_bar_buttons = Some(false)
        }
    }
}<|MERGE_RESOLUTION|>--- conflicted
+++ resolved
@@ -27,12 +27,9 @@
     pub max_tabs: Option<NonZeroUsize>,
     pub when_closing_with_no_tabs: CloseWindowWhenNoItems,
     pub on_last_window_closed: OnLastWindowClosed,
-<<<<<<< HEAD
     pub use_native_tabs: bool,
-=======
     pub resize_all_panels_in_dock: Vec<DockPosition>,
     pub close_on_file_delete: bool,
->>>>>>> be6f29cc
 }
 
 #[derive(Copy, Clone, Default, Serialize, Deserialize, JsonSchema)]
@@ -198,12 +195,10 @@
     ///
     /// Default: auto (nothing on macOS, "app quit" otherwise)
     pub on_last_window_closed: Option<OnLastWindowClosed>,
-<<<<<<< HEAD
     /// Whether to use native tabs on macOS.
     ///
     /// Default: false
     pub use_native_tabs: Option<bool>,
-=======
     /// Whether to resize all the panels in a dock when resizing the dock.
     ///
     /// Default: ["left"]
@@ -212,7 +207,6 @@
     ///
     /// Default: false
     pub close_on_file_delete: Option<bool>,
->>>>>>> be6f29cc
 }
 
 #[derive(Deserialize)]
