pub mod dock;
pub mod history_manager;
pub mod invalid_item_view;
pub mod item;
mod modal_layer;
pub mod notifications;
pub mod pane;
pub mod pane_group;
mod path_list;
mod persistence;
pub mod searchable;
mod security_modal;
pub mod shared_screen;
mod status_bar;
pub mod tasks;
mod theme_preview;
mod toast_layer;
mod toolbar;
pub mod utility_pane;
mod workspace_settings;

pub use crate::notifications::NotificationFrame;
pub use dock::Panel;
pub use path_list::PathList;
pub use toast_layer::{ToastAction, ToastLayer, ToastView};

use anyhow::{Context as _, Result, anyhow};
use call::{ActiveCall, call_settings::CallSettings};
use client::{
    ChannelId, Client, ErrorExt, Status, TypedEnvelope, UserStore,
    proto::{self, ErrorCode, PanelId, PeerId},
};
use collections::{HashMap, HashSet, hash_map};
use dock::{Dock, DockPosition, PanelButtons, PanelHandle, RESIZE_HANDLE_SIZE};
use feature_flags::{AgentV2FeatureFlag, FeatureFlagAppExt};
use futures::{
    Future, FutureExt, StreamExt,
    channel::{
        mpsc::{self, UnboundedReceiver, UnboundedSender},
        oneshot,
    },
    future::{Shared, try_join_all},
};
use gpui::{
    Action, AnyEntity, AnyView, AnyWeakView, App, AsyncApp, AsyncWindowContext, Bounds, Context,
    CursorStyle, Decorations, DragMoveEvent, Entity, EntityId, EventEmitter, FocusHandle,
    Focusable, Global, HitboxBehavior, Hsla, KeyContext, Keystroke, ManagedView, MouseButton,
    PathPromptOptions, Point, PromptLevel, Render, ResizeEdge, Size, Stateful, Subscription,
    SystemWindowTabController, Task, Tiling, WeakEntity, WindowBounds, WindowHandle, WindowId,
    WindowOptions, actions, canvas, point, relative, size, transparent_black,
};
pub use history_manager::*;
pub use item::{
    FollowableItem, FollowableItemHandle, Item, ItemHandle, ItemSettings, PreviewTabsSettings,
    ProjectItem, SerializableItem, SerializableItemHandle, WeakItemHandle,
};
use itertools::Itertools;
use language::{Buffer, LanguageRegistry, Rope, language_settings::all_language_settings};
pub use modal_layer::*;
use node_runtime::NodeRuntime;
use notifications::{
    DetachAndPromptErr, Notifications, dismiss_app_notification,
    simple_message_notification::MessageNotification,
};
pub use pane::*;
pub use pane_group::{
    ActivePaneDecorator, HANDLE_HITBOX_SIZE, Member, PaneAxis, PaneGroup, PaneRenderContext,
    SplitDirection,
};
use persistence::{DB, SerializedWindowBounds, model::SerializedWorkspace};
pub use persistence::{
    DB as WORKSPACE_DB, WorkspaceDb, delete_unloaded_items,
    model::{ItemId, SerializedWorkspaceLocation},
};
use postage::stream::Stream;
use project::{
    DirectoryLister, Project, ProjectEntryId, ProjectPath, ResolvedPath, Worktree, WorktreeId,
    WorktreeSettings,
    debugger::{breakpoint_store::BreakpointStoreEvent, session::ThreadStatus},
    project_settings::ProjectSettings,
    toolchain_store::ToolchainStoreEvent,
    trusted_worktrees::TrustedWorktrees,
};
use remote::{
    RemoteClientDelegate, RemoteConnection, RemoteConnectionOptions,
    remote_client::ConnectionIdentifier,
};
use schemars::JsonSchema;
use serde::Deserialize;
use session::AppSession;
use settings::{
    CenteredPaddingSettings, Settings, SettingsLocation, SettingsStore, update_settings_file,
};
use shared_screen::SharedScreen;
use sqlez::{
    bindable::{Bind, Column, StaticColumnCount},
    statement::Statement,
};
use status_bar::StatusBar;
pub use status_bar::StatusItemView;
use std::{
    any::TypeId,
    borrow::Cow,
    cell::RefCell,
    cmp,
    collections::{VecDeque, hash_map::DefaultHasher},
    env,
    hash::{Hash, Hasher},
    path::{Path, PathBuf},
    process::ExitStatus,
    rc::Rc,
    sync::{
        Arc, LazyLock, Weak,
        atomic::{AtomicBool, AtomicUsize},
    },
    time::Duration,
};
use task::{DebugScenario, SpawnInTerminal, TaskContext};
use theme::{ActiveTheme, GlobalTheme, SystemAppearance, ThemeSettings};
pub use toolbar::{Toolbar, ToolbarItemEvent, ToolbarItemLocation, ToolbarItemView};
pub use ui;
use ui::{Window, prelude::*};
use util::{
    ResultExt, TryFutureExt,
    paths::{PathStyle, SanitizedPath},
    rel_path::RelPath,
    serde::default_true,
};
use uuid::Uuid;
pub use workspace_settings::{
    AutosaveSetting, BottomDockLayout, RestoreOnStartupBehavior, StatusBarSettings, TabBarSettings,
    WorkspaceSettings,
};
use zed_actions::{Spawn, feedback::FileBugReport};

<<<<<<< HEAD
use crate::{item::ItemBufferKind, notifications::NotificationId};
=======
use crate::{
    item::ItemBufferKind, notifications::NotificationId, utility_pane::UTILITY_PANE_MIN_WIDTH,
};
>>>>>>> 63bfb613
use crate::{
    persistence::{
        SerializedAxis,
        model::{DockData, DockStructure, SerializedItem, SerializedPane, SerializedPaneGroup},
    },
<<<<<<< HEAD
    security_modal::SecurityModal,
=======
    utility_pane::{DraggedUtilityPane, UtilityPaneFrame, UtilityPaneSlot, UtilityPaneState},
>>>>>>> 63bfb613
};

pub const SERIALIZATION_THROTTLE_TIME: Duration = Duration::from_millis(200);

static ZED_WINDOW_SIZE: LazyLock<Option<Size<Pixels>>> = LazyLock::new(|| {
    env::var("ZED_WINDOW_SIZE")
        .ok()
        .as_deref()
        .and_then(parse_pixel_size_env_var)
});

static ZED_WINDOW_POSITION: LazyLock<Option<Point<Pixels>>> = LazyLock::new(|| {
    env::var("ZED_WINDOW_POSITION")
        .ok()
        .as_deref()
        .and_then(parse_pixel_position_env_var)
});

pub trait TerminalProvider {
    fn spawn(
        &self,
        task: SpawnInTerminal,
        window: &mut Window,
        cx: &mut App,
    ) -> Task<Option<Result<ExitStatus>>>;
}

pub trait DebuggerProvider {
    // `active_buffer` is used to resolve build task's name against language-specific tasks.
    fn start_session(
        &self,
        definition: DebugScenario,
        task_context: TaskContext,
        active_buffer: Option<Entity<Buffer>>,
        worktree_id: Option<WorktreeId>,
        window: &mut Window,
        cx: &mut App,
    );

    fn spawn_task_or_modal(
        &self,
        workspace: &mut Workspace,
        action: &Spawn,
        window: &mut Window,
        cx: &mut Context<Workspace>,
    );

    fn task_scheduled(&self, cx: &mut App);
    fn debug_scenario_scheduled(&self, cx: &mut App);
    fn debug_scenario_scheduled_last(&self, cx: &App) -> bool;

    fn active_thread_state(&self, cx: &App) -> Option<ThreadStatus>;
}

actions!(
    workspace,
    [
        /// Activates the next pane in the workspace.
        ActivateNextPane,
        /// Activates the previous pane in the workspace.
        ActivatePreviousPane,
        /// Switches to the next window.
        ActivateNextWindow,
        /// Switches to the previous window.
        ActivatePreviousWindow,
        /// Adds a folder to the current project.
        AddFolderToProject,
        /// Clears all notifications.
        ClearAllNotifications,
        /// Clears all navigation history, including forward/backward navigation, recently opened files, and recently closed tabs. **This action is irreversible**.
        ClearNavigationHistory,
        /// Closes the active dock.
        CloseActiveDock,
        /// Closes all docks.
        CloseAllDocks,
        /// Toggles all docks.
        ToggleAllDocks,
        /// Closes the current window.
        CloseWindow,
        /// Opens the feedback dialog.
        Feedback,
        /// Follows the next collaborator in the session.
        FollowNextCollaborator,
        /// Moves the focused panel to the next position.
        MoveFocusedPanelToNextPosition,
        /// Opens a new terminal in the center.
        NewCenterTerminal,
        /// Creates a new file.
        NewFile,
        /// Creates a new file in a vertical split.
        NewFileSplitVertical,
        /// Creates a new file in a horizontal split.
        NewFileSplitHorizontal,
        /// Opens a new search.
        NewSearch,
        /// Opens a new terminal.
        NewTerminal,
        /// Opens a new window.
        NewWindow,
        /// Opens a file or directory.
        Open,
        /// Opens multiple files.
        OpenFiles,
        /// Opens the current location in terminal.
        OpenInTerminal,
        /// Opens the component preview.
        OpenComponentPreview,
        /// Reloads the active item.
        ReloadActiveItem,
        /// Resets the active dock to its default size.
        ResetActiveDockSize,
        /// Resets all open docks to their default sizes.
        ResetOpenDocksSize,
        /// Reloads the application
        Reload,
        /// Saves the current file with a new name.
        SaveAs,
        /// Saves without formatting.
        SaveWithoutFormat,
        /// Shuts down all debug adapters.
        ShutdownDebugAdapters,
        /// Suppresses the current notification.
        SuppressNotification,
        /// Toggles the bottom dock.
        ToggleBottomDock,
        /// Toggles centered layout mode.
        ToggleCenteredLayout,
        /// Toggles edit prediction feature globally for all files.
        ToggleEditPrediction,
        /// Toggles the left dock.
        ToggleLeftDock,
        /// Toggles the right dock.
        ToggleRightDock,
        /// Toggles zoom on the active pane.
        ToggleZoom,
        /// If any worktrees are in restricted mode, shows a modal with possible actions.
        /// If the modal is shown already, closes it without trusting any worktree.
        ToggleWorktreeSecurity,
        /// Clears all trusted worktrees, placing them in restricted mode on next open.
        /// Requires restart to take effect on already opened projects.
        ClearTrustedWorktrees,
        /// Stops following a collaborator.
        Unfollow,
        /// Restores the banner.
        RestoreBanner,
        /// Toggles expansion of
        ///  the selected item.
        ToggleExpandItem,
    ]
);

/// Activates a specific pane by its index.
#[derive(Clone, Deserialize, PartialEq, JsonSchema, Action)]
#[action(namespace = workspace)]
pub struct ActivatePane(pub usize);

/// Moves an item to a specific pane by index.
#[derive(Clone, Deserialize, PartialEq, JsonSchema, Action)]
#[action(namespace = workspace)]
#[serde(deny_unknown_fields)]
pub struct MoveItemToPane {
    #[serde(default = "default_1")]
    pub destination: usize,
    #[serde(default = "default_true")]
    pub focus: bool,
    #[serde(default)]
    pub clone: bool,
}

fn default_1() -> usize {
    1
}

/// Moves an item to a pane in the specified direction.
#[derive(Clone, Deserialize, PartialEq, JsonSchema, Action)]
#[action(namespace = workspace)]
#[serde(deny_unknown_fields)]
pub struct MoveItemToPaneInDirection {
    #[serde(default = "default_right")]
    pub direction: SplitDirection,
    #[serde(default = "default_true")]
    pub focus: bool,
    #[serde(default)]
    pub clone: bool,
}

/// Creates a new file in a split of the desired direction.
#[derive(Clone, Deserialize, PartialEq, JsonSchema, Action)]
#[action(namespace = workspace)]
#[serde(deny_unknown_fields)]
pub struct NewFileSplit(pub SplitDirection);

fn default_right() -> SplitDirection {
    SplitDirection::Right
}

/// Saves all open files in the workspace.
#[derive(Clone, PartialEq, Debug, Deserialize, JsonSchema, Action)]
#[action(namespace = workspace)]
#[serde(deny_unknown_fields)]
pub struct SaveAll {
    #[serde(default)]
    pub save_intent: Option<SaveIntent>,
}

/// Saves the current file with the specified options.
#[derive(Clone, PartialEq, Debug, Deserialize, JsonSchema, Action)]
#[action(namespace = workspace)]
#[serde(deny_unknown_fields)]
pub struct Save {
    #[serde(default)]
    pub save_intent: Option<SaveIntent>,
}

/// Closes all items and panes in the workspace.
#[derive(Clone, PartialEq, Debug, Deserialize, Default, JsonSchema, Action)]
#[action(namespace = workspace)]
#[serde(deny_unknown_fields)]
pub struct CloseAllItemsAndPanes {
    #[serde(default)]
    pub save_intent: Option<SaveIntent>,
}

/// Closes all inactive tabs and panes in the workspace.
#[derive(Clone, PartialEq, Debug, Deserialize, Default, JsonSchema, Action)]
#[action(namespace = workspace)]
#[serde(deny_unknown_fields)]
pub struct CloseInactiveTabsAndPanes {
    #[serde(default)]
    pub save_intent: Option<SaveIntent>,
}

/// Sends a sequence of keystrokes to the active element.
#[derive(Clone, Deserialize, PartialEq, JsonSchema, Action)]
#[action(namespace = workspace)]
pub struct SendKeystrokes(pub String);

actions!(
    project_symbols,
    [
        /// Toggles the project symbols search.
        #[action(name = "Toggle")]
        ToggleProjectSymbols
    ]
);

/// Toggles the file finder interface.
#[derive(Default, PartialEq, Eq, Clone, Deserialize, JsonSchema, Action)]
#[action(namespace = file_finder, name = "Toggle")]
#[serde(deny_unknown_fields)]
pub struct ToggleFileFinder {
    #[serde(default)]
    pub separate_history: bool,
}

/// Increases size of a currently focused dock by a given amount of pixels.
#[derive(Clone, PartialEq, Deserialize, JsonSchema, Action)]
#[action(namespace = workspace)]
#[serde(deny_unknown_fields)]
pub struct IncreaseActiveDockSize {
    /// For 0px parameter, uses UI font size value.
    #[serde(default)]
    pub px: u32,
}

/// Decreases size of a currently focused dock by a given amount of pixels.
#[derive(Clone, PartialEq, Deserialize, JsonSchema, Action)]
#[action(namespace = workspace)]
#[serde(deny_unknown_fields)]
pub struct DecreaseActiveDockSize {
    /// For 0px parameter, uses UI font size value.
    #[serde(default)]
    pub px: u32,
}

/// Increases size of all currently visible docks uniformly, by a given amount of pixels.
#[derive(Clone, PartialEq, Deserialize, JsonSchema, Action)]
#[action(namespace = workspace)]
#[serde(deny_unknown_fields)]
pub struct IncreaseOpenDocksSize {
    /// For 0px parameter, uses UI font size value.
    #[serde(default)]
    pub px: u32,
}

/// Decreases size of all currently visible docks uniformly, by a given amount of pixels.
#[derive(Clone, PartialEq, Deserialize, JsonSchema, Action)]
#[action(namespace = workspace)]
#[serde(deny_unknown_fields)]
pub struct DecreaseOpenDocksSize {
    /// For 0px parameter, uses UI font size value.
    #[serde(default)]
    pub px: u32,
}

actions!(
    workspace,
    [
        /// Activates the pane to the left.
        ActivatePaneLeft,
        /// Activates the pane to the right.
        ActivatePaneRight,
        /// Activates the pane above.
        ActivatePaneUp,
        /// Activates the pane below.
        ActivatePaneDown,
        /// Swaps the current pane with the one to the left.
        SwapPaneLeft,
        /// Swaps the current pane with the one to the right.
        SwapPaneRight,
        /// Swaps the current pane with the one above.
        SwapPaneUp,
        /// Swaps the current pane with the one below.
        SwapPaneDown,
        // Swaps the current pane with the first available adjacent pane (searching in order: below, above, right, left) and activates that pane.
        SwapPaneAdjacent,
        /// Move the current pane to be at the far left.
        MovePaneLeft,
        /// Move the current pane to be at the far right.
        MovePaneRight,
        /// Move the current pane to be at the very top.
        MovePaneUp,
        /// Move the current pane to be at the very bottom.
        MovePaneDown,
    ]
);

#[derive(PartialEq, Eq, Debug)]
pub enum CloseIntent {
    /// Quit the program entirely.
    Quit,
    /// Close a window.
    CloseWindow,
    /// Replace the workspace in an existing window.
    ReplaceWindow,
}

#[derive(Clone)]
pub struct Toast {
    id: NotificationId,
    msg: Cow<'static, str>,
    autohide: bool,
    on_click: Option<(Cow<'static, str>, Arc<dyn Fn(&mut Window, &mut App)>)>,
}

impl Toast {
    pub fn new<I: Into<Cow<'static, str>>>(id: NotificationId, msg: I) -> Self {
        Toast {
            id,
            msg: msg.into(),
            on_click: None,
            autohide: false,
        }
    }

    pub fn on_click<F, M>(mut self, message: M, on_click: F) -> Self
    where
        M: Into<Cow<'static, str>>,
        F: Fn(&mut Window, &mut App) + 'static,
    {
        self.on_click = Some((message.into(), Arc::new(on_click)));
        self
    }

    pub fn autohide(mut self) -> Self {
        self.autohide = true;
        self
    }
}

impl PartialEq for Toast {
    fn eq(&self, other: &Self) -> bool {
        self.id == other.id
            && self.msg == other.msg
            && self.on_click.is_some() == other.on_click.is_some()
    }
}

/// Opens a new terminal with the specified working directory.
#[derive(Debug, Default, Clone, Deserialize, PartialEq, JsonSchema, Action)]
#[action(namespace = workspace)]
#[serde(deny_unknown_fields)]
pub struct OpenTerminal {
    pub working_directory: PathBuf,
}

#[derive(Clone, Copy, Debug, Default, Hash, PartialEq, Eq, PartialOrd, Ord)]
pub struct WorkspaceId(i64);

impl StaticColumnCount for WorkspaceId {}
impl Bind for WorkspaceId {
    fn bind(&self, statement: &Statement, start_index: i32) -> Result<i32> {
        self.0.bind(statement, start_index)
    }
}
impl Column for WorkspaceId {
    fn column(statement: &mut Statement, start_index: i32) -> Result<(Self, i32)> {
        i64::column(statement, start_index)
            .map(|(i, next_index)| (Self(i), next_index))
            .with_context(|| format!("Failed to read WorkspaceId at index {start_index}"))
    }
}
impl From<WorkspaceId> for i64 {
    fn from(val: WorkspaceId) -> Self {
        val.0
    }
}

fn prompt_and_open_paths(app_state: Arc<AppState>, options: PathPromptOptions, cx: &mut App) {
    let paths = cx.prompt_for_paths(options);
    cx.spawn(
        async move |cx| match paths.await.anyhow().and_then(|res| res) {
            Ok(Some(paths)) => {
                cx.update(|cx| {
                    open_paths(&paths, app_state, OpenOptions::default(), cx).detach_and_log_err(cx)
                })
                .ok();
            }
            Ok(None) => {}
            Err(err) => {
                util::log_err(&err);
                cx.update(|cx| {
                    if let Some(workspace_window) = cx
                        .active_window()
                        .and_then(|window| window.downcast::<Workspace>())
                    {
                        workspace_window
                            .update(cx, |workspace, _, cx| {
                                workspace.show_portal_error(err.to_string(), cx);
                            })
                            .ok();
                    }
                })
                .ok();
            }
        },
    )
    .detach();
}

pub fn init(app_state: Arc<AppState>, cx: &mut App) {
    component::init();
    theme_preview::init(cx);
    toast_layer::init(cx);
    history_manager::init(cx);

    cx.on_action(|_: &CloseWindow, cx| Workspace::close_global(cx))
        .on_action(|_: &Reload, cx| reload(cx))
        .on_action({
            let app_state = Arc::downgrade(&app_state);
            move |_: &Open, cx: &mut App| {
                if let Some(app_state) = app_state.upgrade() {
                    prompt_and_open_paths(
                        app_state,
                        PathPromptOptions {
                            files: true,
                            directories: true,
                            multiple: true,
                            prompt: None,
                        },
                        cx,
                    );
                }
            }
        })
        .on_action({
            let app_state = Arc::downgrade(&app_state);
            move |_: &OpenFiles, cx: &mut App| {
                let directories = cx.can_select_mixed_files_and_dirs();
                if let Some(app_state) = app_state.upgrade() {
                    prompt_and_open_paths(
                        app_state,
                        PathPromptOptions {
                            files: true,
                            directories,
                            multiple: true,
                            prompt: None,
                        },
                        cx,
                    );
                }
            }
        });
}

type BuildProjectItemFn =
    fn(AnyEntity, Entity<Project>, Option<&Pane>, &mut Window, &mut App) -> Box<dyn ItemHandle>;

type BuildProjectItemForPathFn =
    fn(
        &Entity<Project>,
        &ProjectPath,
        &mut Window,
        &mut App,
    ) -> Option<Task<Result<(Option<ProjectEntryId>, WorkspaceItemBuilder)>>>;

#[derive(Clone, Default)]
struct ProjectItemRegistry {
    build_project_item_fns_by_type: HashMap<TypeId, BuildProjectItemFn>,
    build_project_item_for_path_fns: Vec<BuildProjectItemForPathFn>,
}

impl ProjectItemRegistry {
    fn register<T: ProjectItem>(&mut self) {
        self.build_project_item_fns_by_type.insert(
            TypeId::of::<T::Item>(),
            |item, project, pane, window, cx| {
                let item = item.downcast().unwrap();
                Box::new(cx.new(|cx| T::for_project_item(project, pane, item, window, cx)))
                    as Box<dyn ItemHandle>
            },
        );
        self.build_project_item_for_path_fns
            .push(|project, project_path, window, cx| {
                let project_path = project_path.clone();
                let is_file = project
                    .read(cx)
                    .entry_for_path(&project_path, cx)
                    .is_some_and(|entry| entry.is_file());
                let entry_abs_path = project.read(cx).absolute_path(&project_path, cx);
                let is_local = project.read(cx).is_local();
                let project_item =
                    <T::Item as project::ProjectItem>::try_open(project, &project_path, cx)?;
                let project = project.clone();
                Some(window.spawn(cx, async move |cx| {
                    match project_item.await.with_context(|| {
                        format!(
                            "opening project path {:?}",
                            entry_abs_path.as_deref().unwrap_or(&project_path.path.as_std_path())
                        )
                    }) {
                        Ok(project_item) => {
                            let project_item = project_item;
                            let project_entry_id: Option<ProjectEntryId> =
                                project_item.read_with(cx, project::ProjectItem::entry_id)?;
                            let build_workspace_item = Box::new(
                                |pane: &mut Pane, window: &mut Window, cx: &mut Context<Pane>| {
                                    Box::new(cx.new(|cx| {
                                        T::for_project_item(
                                            project,
                                            Some(pane),
                                            project_item,
                                            window,
                                            cx,
                                        )
                                    })) as Box<dyn ItemHandle>
                                },
                            ) as Box<_>;
                            Ok((project_entry_id, build_workspace_item))
                        }
                        Err(e) => {
                            log::warn!("Failed to open a project item: {e:#}");
                            if e.error_code() == ErrorCode::Internal {
                                if let Some(abs_path) =
                                    entry_abs_path.as_deref().filter(|_| is_file)
                                {
                                    if let Some(broken_project_item_view) =
                                        cx.update(|window, cx| {
                                            T::for_broken_project_item(
                                                abs_path, is_local, &e, window, cx,
                                            )
                                        })?
                                    {
                                        let build_workspace_item = Box::new(
                                            move |_: &mut Pane, _: &mut Window, cx: &mut Context<Pane>| {
                                                cx.new(|_| broken_project_item_view).boxed_clone()
                                            },
                                        )
                                        as Box<_>;
                                        return Ok((None, build_workspace_item));
                                    }
                                }
                            }
                            Err(e)
                        }
                    }
                }))
            });
    }

    fn open_path(
        &self,
        project: &Entity<Project>,
        path: &ProjectPath,
        window: &mut Window,
        cx: &mut App,
    ) -> Task<Result<(Option<ProjectEntryId>, WorkspaceItemBuilder)>> {
        let Some(open_project_item) = self
            .build_project_item_for_path_fns
            .iter()
            .rev()
            .find_map(|open_project_item| open_project_item(project, path, window, cx))
        else {
            return Task::ready(Err(anyhow!("cannot open file {:?}", path.path)));
        };
        open_project_item
    }

    fn build_item<T: project::ProjectItem>(
        &self,
        item: Entity<T>,
        project: Entity<Project>,
        pane: Option<&Pane>,
        window: &mut Window,
        cx: &mut App,
    ) -> Option<Box<dyn ItemHandle>> {
        let build = self
            .build_project_item_fns_by_type
            .get(&TypeId::of::<T>())?;
        Some(build(item.into_any(), project, pane, window, cx))
    }
}

type WorkspaceItemBuilder =
    Box<dyn FnOnce(&mut Pane, &mut Window, &mut Context<Pane>) -> Box<dyn ItemHandle>>;

impl Global for ProjectItemRegistry {}

/// Registers a [ProjectItem] for the app. When opening a file, all the registered
/// items will get a chance to open the file, starting from the project item that
/// was added last.
pub fn register_project_item<I: ProjectItem>(cx: &mut App) {
    cx.default_global::<ProjectItemRegistry>().register::<I>();
}

#[derive(Default)]
pub struct FollowableViewRegistry(HashMap<TypeId, FollowableViewDescriptor>);

struct FollowableViewDescriptor {
    from_state_proto: fn(
        Entity<Workspace>,
        ViewId,
        &mut Option<proto::view::Variant>,
        &mut Window,
        &mut App,
    ) -> Option<Task<Result<Box<dyn FollowableItemHandle>>>>,
    to_followable_view: fn(&AnyView) -> Box<dyn FollowableItemHandle>,
}

impl Global for FollowableViewRegistry {}

impl FollowableViewRegistry {
    pub fn register<I: FollowableItem>(cx: &mut App) {
        cx.default_global::<Self>().0.insert(
            TypeId::of::<I>(),
            FollowableViewDescriptor {
                from_state_proto: |workspace, id, state, window, cx| {
                    I::from_state_proto(workspace, id, state, window, cx).map(|task| {
                        cx.foreground_executor()
                            .spawn(async move { Ok(Box::new(task.await?) as Box<_>) })
                    })
                },
                to_followable_view: |view| Box::new(view.clone().downcast::<I>().unwrap()),
            },
        );
    }

    pub fn from_state_proto(
        workspace: Entity<Workspace>,
        view_id: ViewId,
        mut state: Option<proto::view::Variant>,
        window: &mut Window,
        cx: &mut App,
    ) -> Option<Task<Result<Box<dyn FollowableItemHandle>>>> {
        cx.update_default_global(|this: &mut Self, cx| {
            this.0.values().find_map(|descriptor| {
                (descriptor.from_state_proto)(workspace.clone(), view_id, &mut state, window, cx)
            })
        })
    }

    pub fn to_followable_view(
        view: impl Into<AnyView>,
        cx: &App,
    ) -> Option<Box<dyn FollowableItemHandle>> {
        let this = cx.try_global::<Self>()?;
        let view = view.into();
        let descriptor = this.0.get(&view.entity_type())?;
        Some((descriptor.to_followable_view)(&view))
    }
}

#[derive(Copy, Clone)]
struct SerializableItemDescriptor {
    deserialize: fn(
        Entity<Project>,
        WeakEntity<Workspace>,
        WorkspaceId,
        ItemId,
        &mut Window,
        &mut Context<Pane>,
    ) -> Task<Result<Box<dyn ItemHandle>>>,
    cleanup: fn(WorkspaceId, Vec<ItemId>, &mut Window, &mut App) -> Task<Result<()>>,
    view_to_serializable_item: fn(AnyView) -> Box<dyn SerializableItemHandle>,
}

#[derive(Default)]
struct SerializableItemRegistry {
    descriptors_by_kind: HashMap<Arc<str>, SerializableItemDescriptor>,
    descriptors_by_type: HashMap<TypeId, SerializableItemDescriptor>,
}

impl Global for SerializableItemRegistry {}

impl SerializableItemRegistry {
    fn deserialize(
        item_kind: &str,
        project: Entity<Project>,
        workspace: WeakEntity<Workspace>,
        workspace_id: WorkspaceId,
        item_item: ItemId,
        window: &mut Window,
        cx: &mut Context<Pane>,
    ) -> Task<Result<Box<dyn ItemHandle>>> {
        let Some(descriptor) = Self::descriptor(item_kind, cx) else {
            return Task::ready(Err(anyhow!(
                "cannot deserialize {}, descriptor not found",
                item_kind
            )));
        };

        (descriptor.deserialize)(project, workspace, workspace_id, item_item, window, cx)
    }

    fn cleanup(
        item_kind: &str,
        workspace_id: WorkspaceId,
        loaded_items: Vec<ItemId>,
        window: &mut Window,
        cx: &mut App,
    ) -> Task<Result<()>> {
        let Some(descriptor) = Self::descriptor(item_kind, cx) else {
            return Task::ready(Err(anyhow!(
                "cannot cleanup {}, descriptor not found",
                item_kind
            )));
        };

        (descriptor.cleanup)(workspace_id, loaded_items, window, cx)
    }

    fn view_to_serializable_item_handle(
        view: AnyView,
        cx: &App,
    ) -> Option<Box<dyn SerializableItemHandle>> {
        let this = cx.try_global::<Self>()?;
        let descriptor = this.descriptors_by_type.get(&view.entity_type())?;
        Some((descriptor.view_to_serializable_item)(view))
    }

    fn descriptor(item_kind: &str, cx: &App) -> Option<SerializableItemDescriptor> {
        let this = cx.try_global::<Self>()?;
        this.descriptors_by_kind.get(item_kind).copied()
    }
}

pub fn register_serializable_item<I: SerializableItem>(cx: &mut App) {
    let serialized_item_kind = I::serialized_item_kind();

    let registry = cx.default_global::<SerializableItemRegistry>();
    let descriptor = SerializableItemDescriptor {
        deserialize: |project, workspace, workspace_id, item_id, window, cx| {
            let task = I::deserialize(project, workspace, workspace_id, item_id, window, cx);
            cx.foreground_executor()
                .spawn(async { Ok(Box::new(task.await?) as Box<_>) })
        },
        cleanup: |workspace_id, loaded_items, window, cx| {
            I::cleanup(workspace_id, loaded_items, window, cx)
        },
        view_to_serializable_item: |view| Box::new(view.downcast::<I>().unwrap()),
    };
    registry
        .descriptors_by_kind
        .insert(Arc::from(serialized_item_kind), descriptor);
    registry
        .descriptors_by_type
        .insert(TypeId::of::<I>(), descriptor);
}

pub struct AppState {
    pub languages: Arc<LanguageRegistry>,
    pub client: Arc<Client>,
    pub user_store: Entity<UserStore>,
    pub workspace_store: Entity<WorkspaceStore>,
    pub fs: Arc<dyn fs::Fs>,
    pub build_window_options: fn(Option<Uuid>, &mut App) -> WindowOptions,
    pub node_runtime: NodeRuntime,
    pub session: Entity<AppSession>,
}

struct GlobalAppState(Weak<AppState>);

impl Global for GlobalAppState {}

pub struct WorkspaceStore {
    workspaces: HashSet<WindowHandle<Workspace>>,
    client: Arc<Client>,
    _subscriptions: Vec<client::Subscription>,
}

#[derive(Copy, Clone, Debug, Hash, Eq, PartialEq, PartialOrd, Ord)]
pub enum CollaboratorId {
    PeerId(PeerId),
    Agent,
}

impl From<PeerId> for CollaboratorId {
    fn from(peer_id: PeerId) -> Self {
        CollaboratorId::PeerId(peer_id)
    }
}

impl From<&PeerId> for CollaboratorId {
    fn from(peer_id: &PeerId) -> Self {
        CollaboratorId::PeerId(*peer_id)
    }
}

#[derive(PartialEq, Eq, PartialOrd, Ord, Debug)]
struct Follower {
    project_id: Option<u64>,
    peer_id: PeerId,
}

impl AppState {
    #[track_caller]
    pub fn global(cx: &App) -> Weak<Self> {
        cx.global::<GlobalAppState>().0.clone()
    }
    pub fn try_global(cx: &App) -> Option<Weak<Self>> {
        cx.try_global::<GlobalAppState>()
            .map(|state| state.0.clone())
    }
    pub fn set_global(state: Weak<AppState>, cx: &mut App) {
        cx.set_global(GlobalAppState(state));
    }

    #[cfg(any(test, feature = "test-support"))]
    pub fn test(cx: &mut App) -> Arc<Self> {
        use node_runtime::NodeRuntime;
        use session::Session;
        use settings::SettingsStore;

        if !cx.has_global::<SettingsStore>() {
            let settings_store = SettingsStore::test(cx);
            cx.set_global(settings_store);
        }

        let fs = fs::FakeFs::new(cx.background_executor().clone());
        let languages = Arc::new(LanguageRegistry::test(cx.background_executor().clone()));
        let clock = Arc::new(clock::FakeSystemClock::new());
        let http_client = http_client::FakeHttpClient::with_404_response();
        let client = Client::new(clock, http_client, cx);
        let session = cx.new(|cx| AppSession::new(Session::test(), cx));
        let user_store = cx.new(|cx| UserStore::new(client.clone(), cx));
        let workspace_store = cx.new(|cx| WorkspaceStore::new(client.clone(), cx));

        theme::init(theme::LoadThemes::JustBase, cx);
        client::init(&client, cx);

        Arc::new(Self {
            client,
            fs,
            languages,
            user_store,
            workspace_store,
            node_runtime: NodeRuntime::unavailable(),
            build_window_options: |_, _| Default::default(),
            session,
        })
    }
}

struct DelayedDebouncedEditAction {
    task: Option<Task<()>>,
    cancel_channel: Option<oneshot::Sender<()>>,
}

impl DelayedDebouncedEditAction {
    fn new() -> DelayedDebouncedEditAction {
        DelayedDebouncedEditAction {
            task: None,
            cancel_channel: None,
        }
    }

    fn fire_new<F>(
        &mut self,
        delay: Duration,
        window: &mut Window,
        cx: &mut Context<Workspace>,
        func: F,
    ) where
        F: 'static
            + Send
            + FnOnce(&mut Workspace, &mut Window, &mut Context<Workspace>) -> Task<Result<()>>,
    {
        if let Some(channel) = self.cancel_channel.take() {
            _ = channel.send(());
        }

        let (sender, mut receiver) = oneshot::channel::<()>();
        self.cancel_channel = Some(sender);

        let previous_task = self.task.take();
        self.task = Some(cx.spawn_in(window, async move |workspace, cx| {
            let mut timer = cx.background_executor().timer(delay).fuse();
            if let Some(previous_task) = previous_task {
                previous_task.await;
            }

            futures::select_biased! {
                _ = receiver => return,
                    _ = timer => {}
            }

            if let Some(result) = workspace
                .update_in(cx, |workspace, window, cx| (func)(workspace, window, cx))
                .log_err()
            {
                result.await.log_err();
            }
        }));
    }
}

pub enum Event {
    PaneAdded(Entity<Pane>),
    PaneRemoved,
    ItemAdded {
        item: Box<dyn ItemHandle>,
    },
    ActiveItemChanged,
    ItemRemoved {
        item_id: EntityId,
    },
    UserSavedItem {
        pane: WeakEntity<Pane>,
        item: Box<dyn WeakItemHandle>,
        save_intent: SaveIntent,
    },
    ContactRequestedJoin(u64),
    WorkspaceCreated(WeakEntity<Workspace>),
    OpenBundledFile {
        text: Cow<'static, str>,
        title: &'static str,
        language: &'static str,
    },
    ZoomChanged,
    ModalOpened,
}

#[derive(Debug)]
pub enum OpenVisible {
    All,
    None,
    OnlyFiles,
    OnlyDirectories,
}

enum WorkspaceLocation {
    // Valid local paths or SSH project to serialize
    Location(SerializedWorkspaceLocation, PathList),
    // No valid location found hence clear session id
    DetachFromSession,
    // No valid location found to serialize
    None,
}

type PromptForNewPath = Box<
    dyn Fn(
        &mut Workspace,
        DirectoryLister,
        &mut Window,
        &mut Context<Workspace>,
    ) -> oneshot::Receiver<Option<Vec<PathBuf>>>,
>;

type PromptForOpenPath = Box<
    dyn Fn(
        &mut Workspace,
        DirectoryLister,
        &mut Window,
        &mut Context<Workspace>,
    ) -> oneshot::Receiver<Option<Vec<PathBuf>>>,
>;

#[derive(Default)]
struct DispatchingKeystrokes {
    dispatched: HashSet<Vec<Keystroke>>,
    queue: VecDeque<Keystroke>,
    task: Option<Shared<Task<()>>>,
}

/// Collects everything project-related for a certain window opened.
/// In some way, is a counterpart of a window, as the [`WindowHandle`] could be downcast into `Workspace`.
///
/// A `Workspace` usually consists of 1 or more projects, a central pane group, 3 docks and a status bar.
/// The `Workspace` owns everybody's state and serves as a default, "global context",
/// that can be used to register a global action to be triggered from any place in the window.
pub struct Workspace {
    weak_self: WeakEntity<Self>,
    workspace_actions: Vec<Box<dyn Fn(Div, &Workspace, &mut Window, &mut Context<Self>) -> Div>>,
    zoomed: Option<AnyWeakView>,
    previous_dock_drag_coordinates: Option<Point<Pixels>>,
    zoomed_position: Option<DockPosition>,
    center: PaneGroup,
    left_dock: Entity<Dock>,
    bottom_dock: Entity<Dock>,
    right_dock: Entity<Dock>,
    panes: Vec<Entity<Pane>>,
    panes_by_item: HashMap<EntityId, WeakEntity<Pane>>,
    active_pane: Entity<Pane>,
    last_active_center_pane: Option<WeakEntity<Pane>>,
    last_active_view_id: Option<proto::ViewId>,
    status_bar: Entity<StatusBar>,
    modal_layer: Entity<ModalLayer>,
    toast_layer: Entity<ToastLayer>,
    titlebar_item: Option<AnyView>,
    notifications: Notifications,
    suppressed_notifications: HashSet<NotificationId>,
    project: Entity<Project>,
    follower_states: HashMap<CollaboratorId, FollowerState>,
    last_leaders_by_pane: HashMap<WeakEntity<Pane>, CollaboratorId>,
    window_edited: bool,
    last_window_title: Option<String>,
    dirty_items: HashMap<EntityId, Subscription>,
    active_call: Option<(Entity<ActiveCall>, Vec<Subscription>)>,
    leader_updates_tx: mpsc::UnboundedSender<(PeerId, proto::UpdateFollowers)>,
    database_id: Option<WorkspaceId>,
    app_state: Arc<AppState>,
    dispatching_keystrokes: Rc<RefCell<DispatchingKeystrokes>>,
    _subscriptions: Vec<Subscription>,
    _apply_leader_updates: Task<Result<()>>,
    _observe_current_user: Task<Result<()>>,
    _schedule_serialize_workspace: Option<Task<()>>,
    _schedule_serialize_ssh_paths: Option<Task<()>>,
    pane_history_timestamp: Arc<AtomicUsize>,
    bounds: Bounds<Pixels>,
    pub centered_layout: bool,
    bounds_save_task_queued: Option<Task<()>>,
    on_prompt_for_new_path: Option<PromptForNewPath>,
    on_prompt_for_open_path: Option<PromptForOpenPath>,
    terminal_provider: Option<Box<dyn TerminalProvider>>,
    debugger_provider: Option<Arc<dyn DebuggerProvider>>,
    serializable_items_tx: UnboundedSender<Box<dyn SerializableItemHandle>>,
    _items_serializer: Task<Result<()>>,
    session_id: Option<String>,
    scheduled_tasks: Vec<Task<()>>,
    last_open_dock_positions: Vec<DockPosition>,
    removing: bool,
    utility_panes: UtilityPaneState,
}

impl EventEmitter<Event> for Workspace {}

#[derive(Copy, Clone, Debug, PartialEq, Eq, Hash)]
pub struct ViewId {
    pub creator: CollaboratorId,
    pub id: u64,
}

pub struct FollowerState {
    center_pane: Entity<Pane>,
    dock_pane: Option<Entity<Pane>>,
    active_view_id: Option<ViewId>,
    items_by_leader_view_id: HashMap<ViewId, FollowerView>,
}

struct FollowerView {
    view: Box<dyn FollowableItemHandle>,
    location: Option<proto::PanelId>,
}

impl Workspace {
    pub fn new(
        workspace_id: Option<WorkspaceId>,
        project: Entity<Project>,
        app_state: Arc<AppState>,
        window: &mut Window,
        cx: &mut Context<Self>,
    ) -> Self {
        cx.observe_global::<SettingsStore>(|_, cx| {
            if ProjectSettings::get_global(cx).session.trust_all_worktrees {
                if let Some(trusted_worktrees) = TrustedWorktrees::try_get_global(cx) {
                    trusted_worktrees.update(cx, |trusted_worktrees, cx| {
                        trusted_worktrees.auto_trust_all(cx);
                    })
                }
            }
        })
        .detach();

        cx.subscribe_in(&project, window, move |this, _, event, window, cx| {
            match event {
                project::Event::RemoteIdChanged(_) => {
                    this.update_window_title(window, cx);
                }

                project::Event::CollaboratorLeft(peer_id) => {
                    this.collaborator_left(*peer_id, window, cx);
                }

                project::Event::WorktreeRemoved(_) | project::Event::WorktreeAdded(_) => {
                    this.update_window_title(window, cx);
                    this.serialize_workspace(window, cx);
                    // This event could be triggered by `AddFolderToProject` or `RemoveFromProject`.
                    this.update_history(cx);
                }

                project::Event::DisconnectedFromHost => {
                    this.update_window_edited(window, cx);
                    let leaders_to_unfollow =
                        this.follower_states.keys().copied().collect::<Vec<_>>();
                    for leader_id in leaders_to_unfollow {
                        this.unfollow(leader_id, window, cx);
                    }
                }

                project::Event::DisconnectedFromSshRemote => {
                    this.update_window_edited(window, cx);
                }

                project::Event::Closed => {
                    window.remove_window();
                }

                project::Event::DeletedEntry(_, entry_id) => {
                    for pane in this.panes.iter() {
                        pane.update(cx, |pane, cx| {
                            pane.handle_deleted_project_item(*entry_id, window, cx)
                        });
                    }
                }

                project::Event::Toast {
                    notification_id,
                    message,
                } => this.show_notification(
                    NotificationId::named(notification_id.clone()),
                    cx,
                    |cx| cx.new(|cx| MessageNotification::new(message.clone(), cx)),
                ),

                project::Event::HideToast { notification_id } => {
                    this.dismiss_notification(&NotificationId::named(notification_id.clone()), cx)
                }

                project::Event::LanguageServerPrompt(request) => {
                    struct LanguageServerPrompt;

                    let mut hasher = DefaultHasher::new();
                    request.lsp_name.as_str().hash(&mut hasher);
                    let id = hasher.finish();

                    this.show_notification(
                        NotificationId::composite::<LanguageServerPrompt>(id as usize),
                        cx,
                        |cx| {
                            cx.new(|cx| {
                                notifications::LanguageServerPrompt::new(request.clone(), cx)
                            })
                        },
                    );
                }

                project::Event::AgentLocationChanged => {
                    this.handle_agent_location_changed(window, cx)
                }

                _ => {}
            }
            cx.notify()
        })
        .detach();

        cx.subscribe_in(
            &project.read(cx).breakpoint_store(),
            window,
            |workspace, _, event, window, cx| match event {
                BreakpointStoreEvent::BreakpointsUpdated(_, _)
                | BreakpointStoreEvent::BreakpointsCleared(_) => {
                    workspace.serialize_workspace(window, cx);
                }
                BreakpointStoreEvent::SetDebugLine | BreakpointStoreEvent::ClearDebugLines => {}
            },
        )
        .detach();
        if let Some(toolchain_store) = project.read(cx).toolchain_store() {
            cx.subscribe_in(
                &toolchain_store,
                window,
                |workspace, _, event, window, cx| match event {
                    ToolchainStoreEvent::CustomToolchainsModified => {
                        workspace.serialize_workspace(window, cx);
                    }
                    _ => {}
                },
            )
            .detach();
        }

        cx.on_focus_lost(window, |this, window, cx| {
            let focus_handle = this.focus_handle(cx);
            window.focus(&focus_handle);
        })
        .detach();

        let weak_handle = cx.entity().downgrade();
        let pane_history_timestamp = Arc::new(AtomicUsize::new(0));

        let center_pane = cx.new(|cx| {
            let mut center_pane = Pane::new(
                weak_handle.clone(),
                project.clone(),
                pane_history_timestamp.clone(),
                None,
                NewFile.boxed_clone(),
                true,
                window,
                cx,
            );
            center_pane.set_can_split(Some(Arc::new(|_, _, _, _| true)));
            center_pane
        });
        cx.subscribe_in(&center_pane, window, Self::handle_pane_event)
            .detach();

        window.focus(&center_pane.focus_handle(cx));

        cx.emit(Event::PaneAdded(center_pane.clone()));

        let window_handle = window.window_handle().downcast::<Workspace>().unwrap();
        app_state.workspace_store.update(cx, |store, _| {
            store.workspaces.insert(window_handle);
        });

        let mut current_user = app_state.user_store.read(cx).watch_current_user();
        let mut connection_status = app_state.client.status();
        let _observe_current_user = cx.spawn_in(window, async move |this, cx| {
            current_user.next().await;
            connection_status.next().await;
            let mut stream =
                Stream::map(current_user, drop).merge(Stream::map(connection_status, drop));

            while stream.recv().await.is_some() {
                this.update(cx, |_, cx| cx.notify())?;
            }
            anyhow::Ok(())
        });

        // All leader updates are enqueued and then processed in a single task, so
        // that each asynchronous operation can be run in order.
        let (leader_updates_tx, mut leader_updates_rx) =
            mpsc::unbounded::<(PeerId, proto::UpdateFollowers)>();
        let _apply_leader_updates = cx.spawn_in(window, async move |this, cx| {
            while let Some((leader_id, update)) = leader_updates_rx.next().await {
                Self::process_leader_update(&this, leader_id, update, cx)
                    .await
                    .log_err();
            }

            Ok(())
        });

        cx.emit(Event::WorkspaceCreated(weak_handle.clone()));
        let modal_layer = cx.new(|_| ModalLayer::new());
        let toast_layer = cx.new(|_| ToastLayer::new());
        cx.subscribe(
            &modal_layer,
            |_, _, _: &modal_layer::ModalOpenedEvent, cx| {
                cx.emit(Event::ModalOpened);
            },
        )
        .detach();

        let left_dock = Dock::new(DockPosition::Left, modal_layer.clone(), window, cx);
        let bottom_dock = Dock::new(DockPosition::Bottom, modal_layer.clone(), window, cx);
        let right_dock = Dock::new(DockPosition::Right, modal_layer.clone(), window, cx);
        let left_dock_buttons = cx.new(|cx| PanelButtons::new(left_dock.clone(), cx));
        let bottom_dock_buttons = cx.new(|cx| PanelButtons::new(bottom_dock.clone(), cx));
        let right_dock_buttons = cx.new(|cx| PanelButtons::new(right_dock.clone(), cx));
        let status_bar = cx.new(|cx| {
            let mut status_bar = StatusBar::new(&center_pane.clone(), window, cx);
            status_bar.add_left_item(left_dock_buttons, window, cx);
            status_bar.add_right_item(right_dock_buttons, window, cx);
            status_bar.add_right_item(bottom_dock_buttons, window, cx);
            status_bar
        });

        let session_id = app_state.session.read(cx).id().to_owned();

        let mut active_call = None;
        if let Some(call) = ActiveCall::try_global(cx) {
            let subscriptions = vec![cx.subscribe_in(&call, window, Self::on_active_call_event)];
            active_call = Some((call, subscriptions));
        }

        let (serializable_items_tx, serializable_items_rx) =
            mpsc::unbounded::<Box<dyn SerializableItemHandle>>();
        let _items_serializer = cx.spawn_in(window, async move |this, cx| {
            Self::serialize_items(&this, serializable_items_rx, cx).await
        });

        let subscriptions = vec![
            cx.observe_window_activation(window, Self::on_window_activation_changed),
            cx.observe_window_bounds(window, move |this, window, cx| {
                if this.bounds_save_task_queued.is_some() {
                    return;
                }
                this.bounds_save_task_queued = Some(cx.spawn_in(window, async move |this, cx| {
                    cx.background_executor()
                        .timer(Duration::from_millis(100))
                        .await;
                    this.update_in(cx, |this, window, cx| {
                        if let Some(display) = window.display(cx)
                            && let Ok(display_uuid) = display.uuid()
                        {
                            let window_bounds = window.inner_window_bounds();
                            if let Some(database_id) = workspace_id {
                                cx.background_executor()
                                    .spawn(DB.set_window_open_status(
                                        database_id,
                                        SerializedWindowBounds(window_bounds),
                                        display_uuid,
                                    ))
                                    .detach_and_log_err(cx);
                            }
                        }
                        this.bounds_save_task_queued.take();
                    })
                    .ok();
                }));
                cx.notify();
            }),
            cx.observe_window_appearance(window, |_, window, cx| {
                let window_appearance = window.appearance();

                *SystemAppearance::global_mut(cx) = SystemAppearance(window_appearance.into());

                GlobalTheme::reload_theme(cx);
                GlobalTheme::reload_icon_theme(cx);
            }),
            cx.on_release(move |this, cx| {
                this.app_state.workspace_store.update(cx, move |store, _| {
                    store.workspaces.remove(&window_handle);
                })
            }),
        ];

        cx.defer_in(window, move |workspace, window, cx| {
            workspace.update_window_title(window, cx);
            workspace.show_initial_notifications(cx);
        });

        let mut center = PaneGroup::new(center_pane.clone());
        center.set_is_center(true);
        center.mark_positions(cx);

        Workspace {
            weak_self: weak_handle.clone(),
            zoomed: None,
            zoomed_position: None,
            previous_dock_drag_coordinates: None,
            center,
            panes: vec![center_pane.clone()],
            panes_by_item: Default::default(),
            active_pane: center_pane.clone(),
            last_active_center_pane: Some(center_pane.downgrade()),
            last_active_view_id: None,
            status_bar,
            modal_layer,
            toast_layer,
            titlebar_item: None,
            notifications: Notifications::default(),
            suppressed_notifications: HashSet::default(),
            left_dock,
            bottom_dock,
            right_dock,
            project: project.clone(),
            follower_states: Default::default(),
            last_leaders_by_pane: Default::default(),
            dispatching_keystrokes: Default::default(),
            window_edited: false,
            last_window_title: None,
            dirty_items: Default::default(),
            active_call,
            database_id: workspace_id,
            app_state,
            _observe_current_user,
            _apply_leader_updates,
            _schedule_serialize_workspace: None,
            _schedule_serialize_ssh_paths: None,
            leader_updates_tx,
            _subscriptions: subscriptions,
            pane_history_timestamp,
            workspace_actions: Default::default(),
            // This data will be incorrect, but it will be overwritten by the time it needs to be used.
            bounds: Default::default(),
            centered_layout: false,
            bounds_save_task_queued: None,
            on_prompt_for_new_path: None,
            on_prompt_for_open_path: None,
            terminal_provider: None,
            debugger_provider: None,
            serializable_items_tx,
            _items_serializer,
            session_id: Some(session_id),

            scheduled_tasks: Vec::new(),
            last_open_dock_positions: Vec::new(),

            removing: false,
            utility_panes: UtilityPaneState::default(),
        }
    }

    pub fn new_local(
        abs_paths: Vec<PathBuf>,
        app_state: Arc<AppState>,
        requesting_window: Option<WindowHandle<Workspace>>,
        env: Option<HashMap<String, String>>,
        cx: &mut App,
    ) -> Task<
        anyhow::Result<(
            WindowHandle<Workspace>,
            Vec<Option<anyhow::Result<Box<dyn ItemHandle>>>>,
        )>,
    > {
        let project_handle = Project::local(
            app_state.client.clone(),
            app_state.node_runtime.clone(),
            app_state.user_store.clone(),
            app_state.languages.clone(),
            app_state.fs.clone(),
            env,
            true,
            cx,
        );

        cx.spawn(async move |cx| {
            let mut paths_to_open = Vec::with_capacity(abs_paths.len());
            for path in abs_paths.into_iter() {
                if let Some(canonical) = app_state.fs.canonicalize(&path).await.ok() {
                    paths_to_open.push(canonical)
                } else {
                    paths_to_open.push(path)
                }
            }

            let serialized_workspace =
                persistence::DB.workspace_for_roots(paths_to_open.as_slice());

            if let Some(paths) = serialized_workspace.as_ref().map(|ws| &ws.paths) {
                paths_to_open = paths.ordered_paths().cloned().collect();
                if !paths.is_lexicographically_ordered() {
                    project_handle
                        .update(cx, |project, cx| {
                            project.set_worktrees_reordered(true, cx);
                        })
                        .log_err();
                }
            }

            // Get project paths for all of the abs_paths
            let mut project_paths: Vec<(PathBuf, Option<ProjectPath>)> =
                Vec::with_capacity(paths_to_open.len());

            for path in paths_to_open.into_iter() {
                if let Some((_, project_entry)) = cx
                    .update(|cx| {
                        Workspace::project_path_for_path(project_handle.clone(), &path, true, cx)
                    })?
                    .await
                    .log_err()
                {
                    project_paths.push((path, Some(project_entry)));
                } else {
                    project_paths.push((path, None));
                }
            }

            let workspace_id = if let Some(serialized_workspace) = serialized_workspace.as_ref() {
                serialized_workspace.id
            } else {
                DB.next_id().await.unwrap_or_else(|_| Default::default())
            };

            let toolchains = DB.toolchains(workspace_id).await?;

            for (toolchain, worktree_id, path) in toolchains {
                let toolchain_path = PathBuf::from(toolchain.path.clone().to_string());
                if !app_state.fs.is_file(toolchain_path.as_path()).await {
                    continue;
                }

                project_handle
                    .update(cx, |this, cx| {
                        this.activate_toolchain(ProjectPath { worktree_id, path }, toolchain, cx)
                    })?
                    .await;
            }
            if let Some(workspace) = serialized_workspace.as_ref() {
                project_handle.update(cx, |this, cx| {
                    for (scope, toolchains) in &workspace.user_toolchains {
                        for toolchain in toolchains {
                            this.add_toolchain(toolchain.clone(), scope.clone(), cx);
                        }
                    }
                })?;
            }

            let window = if let Some(window) = requesting_window {
                let centered_layout = serialized_workspace
                    .as_ref()
                    .map(|w| w.centered_layout)
                    .unwrap_or(false);

                cx.update_window(window.into(), |_, window, cx| {
                    window.replace_root(cx, |window, cx| {
                        let mut workspace = Workspace::new(
                            Some(workspace_id),
                            project_handle.clone(),
                            app_state.clone(),
                            window,
                            cx,
                        );

                        workspace.centered_layout = centered_layout;
                        workspace
                    });
                })?;
                window
            } else {
                let window_bounds_override = window_bounds_env_override();

                let (window_bounds, display) = if let Some(bounds) = window_bounds_override {
                    (Some(WindowBounds::Windowed(bounds)), None)
                } else if let Some(workspace) = serialized_workspace.as_ref() {
                    // Reopening an existing workspace - restore its saved bounds
                    if let (Some(display), Some(bounds)) =
                        (workspace.display, workspace.window_bounds.as_ref())
                    {
                        (Some(bounds.0), Some(display))
                    } else {
                        (None, None)
                    }
                } else {
                    // New window - let GPUI's default_bounds() handle cascading
                    (None, None)
                };

                // Use the serialized workspace to construct the new window
                let mut options = cx.update(|cx| (app_state.build_window_options)(display, cx))?;
                options.window_bounds = window_bounds;
                let centered_layout = serialized_workspace
                    .as_ref()
                    .map(|w| w.centered_layout)
                    .unwrap_or(false);
                cx.open_window(options, {
                    let app_state = app_state.clone();
                    let project_handle = project_handle.clone();
                    move |window, cx| {
                        cx.new(|cx| {
                            let mut workspace = Workspace::new(
                                Some(workspace_id),
                                project_handle,
                                app_state,
                                window,
                                cx,
                            );
                            workspace.centered_layout = centered_layout;
                            workspace
                        })
                    }
                })?
            };

            notify_if_database_failed(window, cx);
            let opened_items = window
                .update(cx, |_workspace, window, cx| {
                    open_items(serialized_workspace, project_paths, window, cx)
                })?
                .await
                .unwrap_or_default();

            window
                .update(cx, |workspace, window, cx| {
                    window.activate_window();
                    workspace.update_history(cx);
                })
                .log_err();
            Ok((window, opened_items))
        })
    }

    pub fn weak_handle(&self) -> WeakEntity<Self> {
        self.weak_self.clone()
    }

    pub fn left_dock(&self) -> &Entity<Dock> {
        &self.left_dock
    }

    pub fn bottom_dock(&self) -> &Entity<Dock> {
        &self.bottom_dock
    }

    pub fn set_bottom_dock_layout(
        &mut self,
        layout: BottomDockLayout,
        window: &mut Window,
        cx: &mut Context<Self>,
    ) {
        let fs = self.project().read(cx).fs();
        settings::update_settings_file(fs.clone(), cx, move |content, _cx| {
            content.workspace.bottom_dock_layout = Some(layout);
        });

        cx.notify();
        self.serialize_workspace(window, cx);
    }

    pub fn right_dock(&self) -> &Entity<Dock> {
        &self.right_dock
    }

    pub fn all_docks(&self) -> [&Entity<Dock>; 3] {
        [&self.left_dock, &self.bottom_dock, &self.right_dock]
    }

    pub fn dock_at_position(&self, position: DockPosition) -> &Entity<Dock> {
        match position {
            DockPosition::Left => &self.left_dock,
            DockPosition::Bottom => &self.bottom_dock,
            DockPosition::Right => &self.right_dock,
        }
    }

    pub fn is_edited(&self) -> bool {
        self.window_edited
    }

    pub fn add_panel<T: Panel>(
        &mut self,
        panel: Entity<T>,
        window: &mut Window,
        cx: &mut Context<Self>,
    ) {
        let focus_handle = panel.panel_focus_handle(cx);
        cx.on_focus_in(&focus_handle, window, Self::handle_panel_focused)
            .detach();

        let dock_position = panel.position(window, cx);
        let dock = self.dock_at_position(dock_position);

        dock.update(cx, |dock, cx| {
            dock.add_panel(panel, self.weak_self.clone(), window, cx)
        });
    }

    pub fn remove_panel<T: Panel>(
        &mut self,
        panel: &Entity<T>,
        window: &mut Window,
        cx: &mut Context<Self>,
    ) {
        for dock in [&self.left_dock, &self.bottom_dock, &self.right_dock] {
            dock.update(cx, |dock, cx| {
                dock.remove_panel(panel, window, cx);
            })
        }
    }

    pub fn status_bar(&self) -> &Entity<StatusBar> {
        &self.status_bar
    }

    pub fn status_bar_visible(&self, cx: &App) -> bool {
        StatusBarSettings::get_global(cx).show
    }

    pub fn app_state(&self) -> &Arc<AppState> {
        &self.app_state
    }

    pub fn user_store(&self) -> &Entity<UserStore> {
        &self.app_state.user_store
    }

    pub fn project(&self) -> &Entity<Project> {
        &self.project
    }

    pub fn path_style(&self, cx: &App) -> PathStyle {
        self.project.read(cx).path_style(cx)
    }

    pub fn recently_activated_items(&self, cx: &App) -> HashMap<EntityId, usize> {
        let mut history: HashMap<EntityId, usize> = HashMap::default();

        for pane_handle in &self.panes {
            let pane = pane_handle.read(cx);

            for entry in pane.activation_history() {
                history.insert(
                    entry.entity_id,
                    history
                        .get(&entry.entity_id)
                        .cloned()
                        .unwrap_or(0)
                        .max(entry.timestamp),
                );
            }
        }

        history
    }

    pub fn recent_active_item_by_type<T: 'static>(&self, cx: &App) -> Option<Entity<T>> {
        let mut recent_item: Option<Entity<T>> = None;
        let mut recent_timestamp = 0;
        for pane_handle in &self.panes {
            let pane = pane_handle.read(cx);
            let item_map: HashMap<EntityId, &Box<dyn ItemHandle>> =
                pane.items().map(|item| (item.item_id(), item)).collect();
            for entry in pane.activation_history() {
                if entry.timestamp > recent_timestamp
                    && let Some(&item) = item_map.get(&entry.entity_id)
                    && let Some(typed_item) = item.act_as::<T>(cx)
                {
                    recent_timestamp = entry.timestamp;
                    recent_item = Some(typed_item);
                }
            }
        }
        recent_item
    }

    pub fn recent_navigation_history_iter(
        &self,
        cx: &App,
    ) -> impl Iterator<Item = (ProjectPath, Option<PathBuf>)> + use<> {
        let mut abs_paths_opened: HashMap<PathBuf, HashSet<ProjectPath>> = HashMap::default();
        let mut history: HashMap<ProjectPath, (Option<PathBuf>, usize)> = HashMap::default();

        for pane in &self.panes {
            let pane = pane.read(cx);

            pane.nav_history()
                .for_each_entry(cx, |entry, (project_path, fs_path)| {
                    if let Some(fs_path) = &fs_path {
                        abs_paths_opened
                            .entry(fs_path.clone())
                            .or_default()
                            .insert(project_path.clone());
                    }
                    let timestamp = entry.timestamp;
                    match history.entry(project_path) {
                        hash_map::Entry::Occupied(mut entry) => {
                            let (_, old_timestamp) = entry.get();
                            if &timestamp > old_timestamp {
                                entry.insert((fs_path, timestamp));
                            }
                        }
                        hash_map::Entry::Vacant(entry) => {
                            entry.insert((fs_path, timestamp));
                        }
                    }
                });

            if let Some(item) = pane.active_item()
                && let Some(project_path) = item.project_path(cx)
            {
                let fs_path = self.project.read(cx).absolute_path(&project_path, cx);

                if let Some(fs_path) = &fs_path {
                    abs_paths_opened
                        .entry(fs_path.clone())
                        .or_default()
                        .insert(project_path.clone());
                }

                history.insert(project_path, (fs_path, std::usize::MAX));
            }
        }

        history
            .into_iter()
            .sorted_by_key(|(_, (_, order))| *order)
            .map(|(project_path, (fs_path, _))| (project_path, fs_path))
            .rev()
            .filter(move |(history_path, abs_path)| {
                let latest_project_path_opened = abs_path
                    .as_ref()
                    .and_then(|abs_path| abs_paths_opened.get(abs_path))
                    .and_then(|project_paths| {
                        project_paths
                            .iter()
                            .max_by(|b1, b2| b1.worktree_id.cmp(&b2.worktree_id))
                    });

                latest_project_path_opened.is_none_or(|path| path == history_path)
            })
    }

    pub fn recent_navigation_history(
        &self,
        limit: Option<usize>,
        cx: &App,
    ) -> Vec<(ProjectPath, Option<PathBuf>)> {
        self.recent_navigation_history_iter(cx)
            .take(limit.unwrap_or(usize::MAX))
            .collect()
    }

    pub fn clear_navigation_history(&mut self, _window: &mut Window, cx: &mut Context<Workspace>) {
        for pane in &self.panes {
            pane.update(cx, |pane, cx| pane.nav_history_mut().clear(cx));
        }
    }

    fn navigate_history(
        &mut self,
        pane: WeakEntity<Pane>,
        mode: NavigationMode,
        window: &mut Window,
        cx: &mut Context<Workspace>,
    ) -> Task<Result<()>> {
        let to_load = if let Some(pane) = pane.upgrade() {
            pane.update(cx, |pane, cx| {
                window.focus(&pane.focus_handle(cx));
                loop {
                    // Retrieve the weak item handle from the history.
                    let entry = pane.nav_history_mut().pop(mode, cx)?;

                    // If the item is still present in this pane, then activate it.
                    if let Some(index) = entry
                        .item
                        .upgrade()
                        .and_then(|v| pane.index_for_item(v.as_ref()))
                    {
                        let prev_active_item_index = pane.active_item_index();
                        pane.nav_history_mut().set_mode(mode);
                        pane.activate_item(index, true, true, window, cx);
                        pane.nav_history_mut().set_mode(NavigationMode::Normal);

                        let mut navigated = prev_active_item_index != pane.active_item_index();
                        if let Some(data) = entry.data {
                            navigated |= pane.active_item()?.navigate(data, window, cx);
                        }

                        if navigated {
                            break None;
                        }
                    } else {
                        // If the item is no longer present in this pane, then retrieve its
                        // path info in order to reopen it.
                        break pane
                            .nav_history()
                            .path_for_item(entry.item.id())
                            .map(|(project_path, abs_path)| (project_path, abs_path, entry));
                    }
                }
            })
        } else {
            None
        };

        if let Some((project_path, abs_path, entry)) = to_load {
            // If the item was no longer present, then load it again from its previous path, first try the local path
            let open_by_project_path = self.load_path(project_path.clone(), window, cx);

            cx.spawn_in(window, async move  |workspace, cx| {
                let open_by_project_path = open_by_project_path.await;
                let mut navigated = false;
                match open_by_project_path
                    .with_context(|| format!("Navigating to {project_path:?}"))
                {
                    Ok((project_entry_id, build_item)) => {
                        let prev_active_item_id = pane.update(cx, |pane, _| {
                            pane.nav_history_mut().set_mode(mode);
                            pane.active_item().map(|p| p.item_id())
                        })?;

                        pane.update_in(cx, |pane, window, cx| {
                            let item = pane.open_item(
                                project_entry_id,
                                project_path,
                                true,
                                entry.is_preview,
                                true,
                                None,
                                window, cx,
                                build_item,
                            );
                            navigated |= Some(item.item_id()) != prev_active_item_id;
                            pane.nav_history_mut().set_mode(NavigationMode::Normal);
                            if let Some(data) = entry.data {
                                navigated |= item.navigate(data, window, cx);
                            }
                        })?;
                    }
                    Err(open_by_project_path_e) => {
                        // Fall back to opening by abs path, in case an external file was opened and closed,
                        // and its worktree is now dropped
                        if let Some(abs_path) = abs_path {
                            let prev_active_item_id = pane.update(cx, |pane, _| {
                                pane.nav_history_mut().set_mode(mode);
                                pane.active_item().map(|p| p.item_id())
                            })?;
                            let open_by_abs_path = workspace.update_in(cx, |workspace, window, cx| {
                                workspace.open_abs_path(abs_path.clone(), OpenOptions { visible: Some(OpenVisible::None), ..Default::default() }, window, cx)
                            })?;
                            match open_by_abs_path
                                .await
                                .with_context(|| format!("Navigating to {abs_path:?}"))
                            {
                                Ok(item) => {
                                    pane.update_in(cx, |pane, window, cx| {
                                        navigated |= Some(item.item_id()) != prev_active_item_id;
                                        pane.nav_history_mut().set_mode(NavigationMode::Normal);
                                        if let Some(data) = entry.data {
                                            navigated |= item.navigate(data, window, cx);
                                        }
                                    })?;
                                }
                                Err(open_by_abs_path_e) => {
                                    log::error!("Failed to navigate history: {open_by_project_path_e:#} and {open_by_abs_path_e:#}");
                                }
                            }
                        }
                    }
                }

                if !navigated {
                    workspace
                        .update_in(cx, |workspace, window, cx| {
                            Self::navigate_history(workspace, pane, mode, window, cx)
                        })?
                        .await?;
                }

                Ok(())
            })
        } else {
            Task::ready(Ok(()))
        }
    }

    pub fn go_back(
        &mut self,
        pane: WeakEntity<Pane>,
        window: &mut Window,
        cx: &mut Context<Workspace>,
    ) -> Task<Result<()>> {
        self.navigate_history(pane, NavigationMode::GoingBack, window, cx)
    }

    pub fn go_forward(
        &mut self,
        pane: WeakEntity<Pane>,
        window: &mut Window,
        cx: &mut Context<Workspace>,
    ) -> Task<Result<()>> {
        self.navigate_history(pane, NavigationMode::GoingForward, window, cx)
    }

    pub fn reopen_closed_item(
        &mut self,
        window: &mut Window,
        cx: &mut Context<Workspace>,
    ) -> Task<Result<()>> {
        self.navigate_history(
            self.active_pane().downgrade(),
            NavigationMode::ReopeningClosedItem,
            window,
            cx,
        )
    }

    pub fn client(&self) -> &Arc<Client> {
        &self.app_state.client
    }

    pub fn set_titlebar_item(&mut self, item: AnyView, _: &mut Window, cx: &mut Context<Self>) {
        self.titlebar_item = Some(item);
        cx.notify();
    }

    pub fn set_prompt_for_new_path(&mut self, prompt: PromptForNewPath) {
        self.on_prompt_for_new_path = Some(prompt)
    }

    pub fn set_prompt_for_open_path(&mut self, prompt: PromptForOpenPath) {
        self.on_prompt_for_open_path = Some(prompt)
    }

    pub fn set_terminal_provider(&mut self, provider: impl TerminalProvider + 'static) {
        self.terminal_provider = Some(Box::new(provider));
    }

    pub fn set_debugger_provider(&mut self, provider: impl DebuggerProvider + 'static) {
        self.debugger_provider = Some(Arc::new(provider));
    }

    pub fn debugger_provider(&self) -> Option<Arc<dyn DebuggerProvider>> {
        self.debugger_provider.clone()
    }

    pub fn prompt_for_open_path(
        &mut self,
        path_prompt_options: PathPromptOptions,
        lister: DirectoryLister,
        window: &mut Window,
        cx: &mut Context<Self>,
    ) -> oneshot::Receiver<Option<Vec<PathBuf>>> {
        if !lister.is_local(cx) || !WorkspaceSettings::get_global(cx).use_system_path_prompts {
            let prompt = self.on_prompt_for_open_path.take().unwrap();
            let rx = prompt(self, lister, window, cx);
            self.on_prompt_for_open_path = Some(prompt);
            rx
        } else {
            let (tx, rx) = oneshot::channel();
            let abs_path = cx.prompt_for_paths(path_prompt_options);

            cx.spawn_in(window, async move |workspace, cx| {
                let Ok(result) = abs_path.await else {
                    return Ok(());
                };

                match result {
                    Ok(result) => {
                        tx.send(result).ok();
                    }
                    Err(err) => {
                        let rx = workspace.update_in(cx, |workspace, window, cx| {
                            workspace.show_portal_error(err.to_string(), cx);
                            let prompt = workspace.on_prompt_for_open_path.take().unwrap();
                            let rx = prompt(workspace, lister, window, cx);
                            workspace.on_prompt_for_open_path = Some(prompt);
                            rx
                        })?;
                        if let Ok(path) = rx.await {
                            tx.send(path).ok();
                        }
                    }
                };
                anyhow::Ok(())
            })
            .detach();

            rx
        }
    }

    pub fn prompt_for_new_path(
        &mut self,
        lister: DirectoryLister,
        suggested_name: Option<String>,
        window: &mut Window,
        cx: &mut Context<Self>,
    ) -> oneshot::Receiver<Option<Vec<PathBuf>>> {
        if self.project.read(cx).is_via_collab()
            || self.project.read(cx).is_via_remote_server()
            || !WorkspaceSettings::get_global(cx).use_system_path_prompts
        {
            let prompt = self.on_prompt_for_new_path.take().unwrap();
            let rx = prompt(self, lister, window, cx);
            self.on_prompt_for_new_path = Some(prompt);
            return rx;
        }

        let (tx, rx) = oneshot::channel();
        cx.spawn_in(window, async move |workspace, cx| {
            let abs_path = workspace.update(cx, |workspace, cx| {
                let relative_to = workspace
                    .most_recent_active_path(cx)
                    .and_then(|p| p.parent().map(|p| p.to_path_buf()))
                    .or_else(|| {
                        let project = workspace.project.read(cx);
                        project.visible_worktrees(cx).find_map(|worktree| {
                            Some(worktree.read(cx).as_local()?.abs_path().to_path_buf())
                        })
                    })
                    .or_else(std::env::home_dir)
                    .unwrap_or_else(|| PathBuf::from(""));
                cx.prompt_for_new_path(&relative_to, suggested_name.as_deref())
            })?;
            let abs_path = match abs_path.await? {
                Ok(path) => path,
                Err(err) => {
                    let rx = workspace.update_in(cx, |workspace, window, cx| {
                        workspace.show_portal_error(err.to_string(), cx);

                        let prompt = workspace.on_prompt_for_new_path.take().unwrap();
                        let rx = prompt(workspace, lister, window, cx);
                        workspace.on_prompt_for_new_path = Some(prompt);
                        rx
                    })?;
                    if let Ok(path) = rx.await {
                        tx.send(path).ok();
                    }
                    return anyhow::Ok(());
                }
            };

            tx.send(abs_path.map(|path| vec![path])).ok();
            anyhow::Ok(())
        })
        .detach();

        rx
    }

    pub fn titlebar_item(&self) -> Option<AnyView> {
        self.titlebar_item.clone()
    }

    /// Call the given callback with a workspace whose project is local.
    ///
    /// If the given workspace has a local project, then it will be passed
    /// to the callback. Otherwise, a new empty window will be created.
    pub fn with_local_workspace<T, F>(
        &mut self,
        window: &mut Window,
        cx: &mut Context<Self>,
        callback: F,
    ) -> Task<Result<T>>
    where
        T: 'static,
        F: 'static + FnOnce(&mut Workspace, &mut Window, &mut Context<Workspace>) -> T,
    {
        if self.project.read(cx).is_local() {
            Task::ready(Ok(callback(self, window, cx)))
        } else {
            let env = self.project.read(cx).cli_environment(cx);
            let task = Self::new_local(Vec::new(), self.app_state.clone(), None, env, cx);
            cx.spawn_in(window, async move |_vh, cx| {
                let (workspace, _) = task.await?;
                workspace.update(cx, callback)
            })
        }
    }

    pub fn worktrees<'a>(&self, cx: &'a App) -> impl 'a + Iterator<Item = Entity<Worktree>> {
        self.project.read(cx).worktrees(cx)
    }

    pub fn visible_worktrees<'a>(
        &self,
        cx: &'a App,
    ) -> impl 'a + Iterator<Item = Entity<Worktree>> {
        self.project.read(cx).visible_worktrees(cx)
    }

    #[cfg(any(test, feature = "test-support"))]
    pub fn worktree_scans_complete(&self, cx: &App) -> impl Future<Output = ()> + 'static + use<> {
        let futures = self
            .worktrees(cx)
            .filter_map(|worktree| worktree.read(cx).as_local())
            .map(|worktree| worktree.scan_complete())
            .collect::<Vec<_>>();
        async move {
            for future in futures {
                future.await;
            }
        }
    }

    pub fn close_global(cx: &mut App) {
        cx.defer(|cx| {
            cx.windows().iter().find(|window| {
                window
                    .update(cx, |_, window, _| {
                        if window.is_window_active() {
                            //This can only get called when the window's project connection has been lost
                            //so we don't need to prompt the user for anything and instead just close the window
                            window.remove_window();
                            true
                        } else {
                            false
                        }
                    })
                    .unwrap_or(false)
            });
        });
    }

    pub fn close_window(&mut self, _: &CloseWindow, window: &mut Window, cx: &mut Context<Self>) {
        let prepare = self.prepare_to_close(CloseIntent::CloseWindow, window, cx);
        cx.spawn_in(window, async move |_, cx| {
            if prepare.await? {
                cx.update(|window, _cx| window.remove_window())?;
            }
            anyhow::Ok(())
        })
        .detach_and_log_err(cx)
    }

    pub fn move_focused_panel_to_next_position(
        &mut self,
        _: &MoveFocusedPanelToNextPosition,
        window: &mut Window,
        cx: &mut Context<Self>,
    ) {
        let docks = self.all_docks();
        let active_dock = docks
            .into_iter()
            .find(|dock| dock.focus_handle(cx).contains_focused(window, cx));

        if let Some(dock) = active_dock {
            dock.update(cx, |dock, cx| {
                let active_panel = dock
                    .active_panel()
                    .filter(|panel| panel.panel_focus_handle(cx).contains_focused(window, cx));

                if let Some(panel) = active_panel {
                    panel.move_to_next_position(window, cx);
                }
            })
        }
    }

    pub fn prepare_to_close(
        &mut self,
        close_intent: CloseIntent,
        window: &mut Window,
        cx: &mut Context<Self>,
    ) -> Task<Result<bool>> {
        let active_call = self.active_call().cloned();

        cx.spawn_in(window, async move |this, cx| {
            this.update(cx, |this, _| {
                if close_intent == CloseIntent::CloseWindow {
                    this.removing = true;
                }
            })?;

            let workspace_count = cx.update(|_window, cx| {
                cx.windows()
                    .iter()
                    .filter(|window| window.downcast::<Workspace>().is_some())
                    .count()
            })?;

            #[cfg(target_os = "macos")]
            let save_last_workspace = false;

            // On Linux and Windows, closing the last window should restore the last workspace.
            #[cfg(not(target_os = "macos"))]
            let save_last_workspace = {
                let remaining_workspaces = cx.update(|_window, cx| {
                    cx.windows()
                        .iter()
                        .filter_map(|window| window.downcast::<Workspace>())
                        .filter_map(|workspace| {
                            workspace
                                .update(cx, |workspace, _, _| workspace.removing)
                                .ok()
                        })
                        .filter(|removing| !removing)
                        .count()
                })?;

                close_intent != CloseIntent::ReplaceWindow && remaining_workspaces == 0
            };

            if let Some(active_call) = active_call
                && workspace_count == 1
                && active_call.read_with(cx, |call, _| call.room().is_some())?
            {
                if close_intent == CloseIntent::CloseWindow {
                    let answer = cx.update(|window, cx| {
                        window.prompt(
                            PromptLevel::Warning,
                            "Do you want to leave the current call?",
                            None,
                            &["Close window and hang up", "Cancel"],
                            cx,
                        )
                    })?;

                    if answer.await.log_err() == Some(1) {
                        return anyhow::Ok(false);
                    } else {
                        active_call
                            .update(cx, |call, cx| call.hang_up(cx))?
                            .await
                            .log_err();
                    }
                }
                if close_intent == CloseIntent::ReplaceWindow {
                    _ = active_call.update(cx, |this, cx| {
                        let workspace = cx
                            .windows()
                            .iter()
                            .filter_map(|window| window.downcast::<Workspace>())
                            .next()
                            .unwrap();
                        let project = workspace.read(cx)?.project.clone();
                        if project.read(cx).is_shared() {
                            this.unshare_project(project, cx)?;
                        }
                        Ok::<_, anyhow::Error>(())
                    })?;
                }
            }

            let save_result = this
                .update_in(cx, |this, window, cx| {
                    this.save_all_internal(SaveIntent::Close, window, cx)
                })?
                .await;

            // If we're not quitting, but closing, we remove the workspace from
            // the current session.
            if close_intent != CloseIntent::Quit
                && !save_last_workspace
                && save_result.as_ref().is_ok_and(|&res| res)
            {
                this.update_in(cx, |this, window, cx| this.remove_from_session(window, cx))?
                    .await;
            }

            save_result
        })
    }

    fn save_all(&mut self, action: &SaveAll, window: &mut Window, cx: &mut Context<Self>) {
        self.save_all_internal(
            action.save_intent.unwrap_or(SaveIntent::SaveAll),
            window,
            cx,
        )
        .detach_and_log_err(cx);
    }

    fn send_keystrokes(
        &mut self,
        action: &SendKeystrokes,
        window: &mut Window,
        cx: &mut Context<Self>,
    ) {
        let keystrokes: Vec<Keystroke> = action
            .0
            .split(' ')
            .flat_map(|k| Keystroke::parse(k).log_err())
            .map(|k| {
                cx.keyboard_mapper()
                    .map_key_equivalent(k, true)
                    .inner()
                    .clone()
            })
            .collect();
        let _ = self.send_keystrokes_impl(keystrokes, window, cx);
    }

    pub fn send_keystrokes_impl(
        &mut self,
        keystrokes: Vec<Keystroke>,
        window: &mut Window,
        cx: &mut Context<Self>,
    ) -> Shared<Task<()>> {
        let mut state = self.dispatching_keystrokes.borrow_mut();
        if !state.dispatched.insert(keystrokes.clone()) {
            cx.propagate();
            return state.task.clone().unwrap();
        }

        state.queue.extend(keystrokes);

        let keystrokes = self.dispatching_keystrokes.clone();
        if state.task.is_none() {
            state.task = Some(
                window
                    .spawn(cx, async move |cx| {
                        // limit to 100 keystrokes to avoid infinite recursion.
                        for _ in 0..100 {
                            let mut state = keystrokes.borrow_mut();
                            let Some(keystroke) = state.queue.pop_front() else {
                                state.dispatched.clear();
                                state.task.take();
                                return;
                            };
                            drop(state);
                            cx.update(|window, cx| {
                                let focused = window.focused(cx);
                                window.dispatch_keystroke(keystroke.clone(), cx);
                                if window.focused(cx) != focused {
                                    // dispatch_keystroke may cause the focus to change.
                                    // draw's side effect is to schedule the FocusChanged events in the current flush effect cycle
                                    // And we need that to happen before the next keystroke to keep vim mode happy...
                                    // (Note that the tests always do this implicitly, so you must manually test with something like:
                                    //   "bindings": { "g z": ["workspace::SendKeystrokes", ": j <enter> u"]}
                                    // )
                                    window.draw(cx).clear();
                                }
                            })
                            .ok();
                        }

                        *keystrokes.borrow_mut() = Default::default();
                        log::error!("over 100 keystrokes passed to send_keystrokes");
                    })
                    .shared(),
            );
        }
        state.task.clone().unwrap()
    }

    fn save_all_internal(
        &mut self,
        mut save_intent: SaveIntent,
        window: &mut Window,
        cx: &mut Context<Self>,
    ) -> Task<Result<bool>> {
        if self.project.read(cx).is_disconnected(cx) {
            return Task::ready(Ok(true));
        }
        let dirty_items = self
            .panes
            .iter()
            .flat_map(|pane| {
                pane.read(cx).items().filter_map(|item| {
                    if item.is_dirty(cx) {
                        item.tab_content_text(0, cx);
                        Some((pane.downgrade(), item.boxed_clone()))
                    } else {
                        None
                    }
                })
            })
            .collect::<Vec<_>>();

        let project = self.project.clone();
        cx.spawn_in(window, async move |workspace, cx| {
            let dirty_items = if save_intent == SaveIntent::Close && !dirty_items.is_empty() {
                let (serialize_tasks, remaining_dirty_items) =
                    workspace.update_in(cx, |workspace, window, cx| {
                        let mut remaining_dirty_items = Vec::new();
                        let mut serialize_tasks = Vec::new();
                        for (pane, item) in dirty_items {
                            if let Some(task) = item
                                .to_serializable_item_handle(cx)
                                .and_then(|handle| handle.serialize(workspace, true, window, cx))
                            {
                                serialize_tasks.push(task);
                            } else {
                                remaining_dirty_items.push((pane, item));
                            }
                        }
                        (serialize_tasks, remaining_dirty_items)
                    })?;

                futures::future::try_join_all(serialize_tasks).await?;

                if remaining_dirty_items.len() > 1 {
                    let answer = workspace.update_in(cx, |_, window, cx| {
                        let detail = Pane::file_names_for_prompt(
                            &mut remaining_dirty_items.iter().map(|(_, handle)| handle),
                            cx,
                        );
                        window.prompt(
                            PromptLevel::Warning,
                            "Do you want to save all changes in the following files?",
                            Some(&detail),
                            &["Save all", "Discard all", "Cancel"],
                            cx,
                        )
                    })?;
                    match answer.await.log_err() {
                        Some(0) => save_intent = SaveIntent::SaveAll,
                        Some(1) => save_intent = SaveIntent::Skip,
                        Some(2) => return Ok(false),
                        _ => {}
                    }
                }

                remaining_dirty_items
            } else {
                dirty_items
            };

            for (pane, item) in dirty_items {
                let (singleton, project_entry_ids) = cx.update(|_, cx| {
                    (
                        item.buffer_kind(cx) == ItemBufferKind::Singleton,
                        item.project_entry_ids(cx),
                    )
                })?;
                if (singleton || !project_entry_ids.is_empty())
                    && !Pane::save_item(project.clone(), &pane, &*item, save_intent, cx).await?
                {
                    return Ok(false);
                }
            }
            Ok(true)
        })
    }

    pub fn open_workspace_for_paths(
        &mut self,
        replace_current_window: bool,
        paths: Vec<PathBuf>,
        window: &mut Window,
        cx: &mut Context<Self>,
    ) -> Task<Result<()>> {
        let window_handle = window.window_handle().downcast::<Self>();
        let is_remote = self.project.read(cx).is_via_collab();
        let has_worktree = self.project.read(cx).worktrees(cx).next().is_some();
        let has_dirty_items = self.items(cx).any(|item| item.is_dirty(cx));

        let window_to_replace = if replace_current_window {
            window_handle
        } else if is_remote || has_worktree || has_dirty_items {
            None
        } else {
            window_handle
        };
        let app_state = self.app_state.clone();

        cx.spawn(async move |_, cx| {
            cx.update(|cx| {
                open_paths(
                    &paths,
                    app_state,
                    OpenOptions {
                        replace_window: window_to_replace,
                        ..Default::default()
                    },
                    cx,
                )
            })?
            .await?;
            Ok(())
        })
    }

    #[allow(clippy::type_complexity)]
    pub fn open_paths(
        &mut self,
        mut abs_paths: Vec<PathBuf>,
        options: OpenOptions,
        pane: Option<WeakEntity<Pane>>,
        window: &mut Window,
        cx: &mut Context<Self>,
    ) -> Task<Vec<Option<anyhow::Result<Box<dyn ItemHandle>>>>> {
        let fs = self.app_state.fs.clone();

        // Sort the paths to ensure we add worktrees for parents before their children.
        abs_paths.sort_unstable();
        cx.spawn_in(window, async move |this, cx| {
            let mut tasks = Vec::with_capacity(abs_paths.len());

            for abs_path in &abs_paths {
                let visible = match options.visible.as_ref().unwrap_or(&OpenVisible::None) {
                    OpenVisible::All => Some(true),
                    OpenVisible::None => Some(false),
                    OpenVisible::OnlyFiles => match fs.metadata(abs_path).await.log_err() {
                        Some(Some(metadata)) => Some(!metadata.is_dir),
                        Some(None) => Some(true),
                        None => None,
                    },
                    OpenVisible::OnlyDirectories => match fs.metadata(abs_path).await.log_err() {
                        Some(Some(metadata)) => Some(metadata.is_dir),
                        Some(None) => Some(false),
                        None => None,
                    },
                };
                let project_path = match visible {
                    Some(visible) => match this
                        .update(cx, |this, cx| {
                            Workspace::project_path_for_path(
                                this.project.clone(),
                                abs_path,
                                visible,
                                cx,
                            )
                        })
                        .log_err()
                    {
                        Some(project_path) => project_path.await.log_err(),
                        None => None,
                    },
                    None => None,
                };

                let this = this.clone();
                let abs_path: Arc<Path> = SanitizedPath::new(&abs_path).as_path().into();
                let fs = fs.clone();
                let pane = pane.clone();
                let task = cx.spawn(async move |cx| {
                    let (worktree, project_path) = project_path?;
                    if fs.is_dir(&abs_path).await {
                        this.update(cx, |workspace, cx| {
                            let worktree = worktree.read(cx);
                            let worktree_abs_path = worktree.abs_path();
                            let entry_id = if abs_path.as_ref() == worktree_abs_path.as_ref() {
                                worktree.root_entry()
                            } else {
                                abs_path
                                    .strip_prefix(worktree_abs_path.as_ref())
                                    .ok()
                                    .and_then(|relative_path| {
                                        let relative_path =
                                            RelPath::new(relative_path, PathStyle::local())
                                                .log_err()?;
                                        worktree.entry_for_path(&relative_path)
                                    })
                            }
                            .map(|entry| entry.id);
                            if let Some(entry_id) = entry_id {
                                workspace.project.update(cx, |_, cx| {
                                    cx.emit(project::Event::ActiveEntryChanged(Some(entry_id)));
                                })
                            }
                        })
                        .ok()?;
                        None
                    } else {
                        Some(
                            this.update_in(cx, |this, window, cx| {
                                this.open_path(
                                    project_path,
                                    pane,
                                    options.focus.unwrap_or(true),
                                    window,
                                    cx,
                                )
                            })
                            .ok()?
                            .await,
                        )
                    }
                });
                tasks.push(task);
            }

            futures::future::join_all(tasks).await
        })
    }

    pub fn open_resolved_path(
        &mut self,
        path: ResolvedPath,
        window: &mut Window,
        cx: &mut Context<Self>,
    ) -> Task<anyhow::Result<Box<dyn ItemHandle>>> {
        match path {
            ResolvedPath::ProjectPath { project_path, .. } => {
                self.open_path(project_path, None, true, window, cx)
            }
            ResolvedPath::AbsPath { path, .. } => self.open_abs_path(
                PathBuf::from(path),
                OpenOptions {
                    visible: Some(OpenVisible::None),
                    ..Default::default()
                },
                window,
                cx,
            ),
        }
    }

    pub fn absolute_path_of_worktree(
        &self,
        worktree_id: WorktreeId,
        cx: &mut Context<Self>,
    ) -> Option<PathBuf> {
        self.project
            .read(cx)
            .worktree_for_id(worktree_id, cx)
            // TODO: use `abs_path` or `root_dir`
            .map(|wt| wt.read(cx).abs_path().as_ref().to_path_buf())
    }

    fn add_folder_to_project(
        &mut self,
        _: &AddFolderToProject,
        window: &mut Window,
        cx: &mut Context<Self>,
    ) {
        let project = self.project.read(cx);
        if project.is_via_collab() {
            self.show_error(
                &anyhow!("You cannot add folders to someone else's project"),
                cx,
            );
            return;
        }
        let paths = self.prompt_for_open_path(
            PathPromptOptions {
                files: false,
                directories: true,
                multiple: true,
                prompt: None,
            },
            DirectoryLister::Project(self.project.clone()),
            window,
            cx,
        );
        cx.spawn_in(window, async move |this, cx| {
            if let Some(paths) = paths.await.log_err().flatten() {
                let results = this
                    .update_in(cx, |this, window, cx| {
                        this.open_paths(
                            paths,
                            OpenOptions {
                                visible: Some(OpenVisible::All),
                                ..Default::default()
                            },
                            None,
                            window,
                            cx,
                        )
                    })?
                    .await;
                for result in results.into_iter().flatten() {
                    result.log_err();
                }
            }
            anyhow::Ok(())
        })
        .detach_and_log_err(cx);
    }

    pub fn project_path_for_path(
        project: Entity<Project>,
        abs_path: &Path,
        visible: bool,
        cx: &mut App,
    ) -> Task<Result<(Entity<Worktree>, ProjectPath)>> {
        let entry = project.update(cx, |project, cx| {
            project.find_or_create_worktree(abs_path, visible, cx)
        });
        cx.spawn(async move |cx| {
            let (worktree, path) = entry.await?;
            let worktree_id = worktree.read_with(cx, |t, _| t.id())?;
            Ok((
                worktree,
                ProjectPath {
                    worktree_id,
                    path: path,
                },
            ))
        })
    }

    pub fn items<'a>(&'a self, cx: &'a App) -> impl 'a + Iterator<Item = &'a Box<dyn ItemHandle>> {
        self.panes.iter().flat_map(|pane| pane.read(cx).items())
    }

    pub fn item_of_type<T: Item>(&self, cx: &App) -> Option<Entity<T>> {
        self.items_of_type(cx).max_by_key(|item| item.item_id())
    }

    pub fn items_of_type<'a, T: Item>(
        &'a self,
        cx: &'a App,
    ) -> impl 'a + Iterator<Item = Entity<T>> {
        self.panes
            .iter()
            .flat_map(|pane| pane.read(cx).items_of_type())
    }

    pub fn active_item(&self, cx: &App) -> Option<Box<dyn ItemHandle>> {
        self.active_pane().read(cx).active_item()
    }

    pub fn active_item_as<I: 'static>(&self, cx: &App) -> Option<Entity<I>> {
        let item = self.active_item(cx)?;
        item.to_any_view().downcast::<I>().ok()
    }

    fn active_project_path(&self, cx: &App) -> Option<ProjectPath> {
        self.active_item(cx).and_then(|item| item.project_path(cx))
    }

    pub fn most_recent_active_path(&self, cx: &App) -> Option<PathBuf> {
        self.recent_navigation_history_iter(cx)
            .filter_map(|(path, abs_path)| {
                let worktree = self
                    .project
                    .read(cx)
                    .worktree_for_id(path.worktree_id, cx)?;
                if worktree.read(cx).is_visible() {
                    abs_path
                } else {
                    None
                }
            })
            .next()
    }

    pub fn save_active_item(
        &mut self,
        save_intent: SaveIntent,
        window: &mut Window,
        cx: &mut App,
    ) -> Task<Result<()>> {
        let project = self.project.clone();
        let pane = self.active_pane();
        let item = pane.read(cx).active_item();
        let pane = pane.downgrade();

        window.spawn(cx, async move |cx| {
            if let Some(item) = item {
                Pane::save_item(project, &pane, item.as_ref(), save_intent, cx)
                    .await
                    .map(|_| ())
            } else {
                Ok(())
            }
        })
    }

    pub fn close_inactive_items_and_panes(
        &mut self,
        action: &CloseInactiveTabsAndPanes,
        window: &mut Window,
        cx: &mut Context<Self>,
    ) {
        if let Some(task) = self.close_all_internal(
            true,
            action.save_intent.unwrap_or(SaveIntent::Close),
            window,
            cx,
        ) {
            task.detach_and_log_err(cx)
        }
    }

    pub fn close_all_items_and_panes(
        &mut self,
        action: &CloseAllItemsAndPanes,
        window: &mut Window,
        cx: &mut Context<Self>,
    ) {
        if let Some(task) = self.close_all_internal(
            false,
            action.save_intent.unwrap_or(SaveIntent::Close),
            window,
            cx,
        ) {
            task.detach_and_log_err(cx)
        }
    }

    fn close_all_internal(
        &mut self,
        retain_active_pane: bool,
        save_intent: SaveIntent,
        window: &mut Window,
        cx: &mut Context<Self>,
    ) -> Option<Task<Result<()>>> {
        let current_pane = self.active_pane();

        let mut tasks = Vec::new();

        if retain_active_pane {
            let current_pane_close = current_pane.update(cx, |pane, cx| {
                pane.close_other_items(
                    &CloseOtherItems {
                        save_intent: None,
                        close_pinned: false,
                    },
                    None,
                    window,
                    cx,
                )
            });

            tasks.push(current_pane_close);
        }

        for pane in self.panes() {
            if retain_active_pane && pane.entity_id() == current_pane.entity_id() {
                continue;
            }

            let close_pane_items = pane.update(cx, |pane: &mut Pane, cx| {
                pane.close_all_items(
                    &CloseAllItems {
                        save_intent: Some(save_intent),
                        close_pinned: false,
                    },
                    window,
                    cx,
                )
            });

            tasks.push(close_pane_items)
        }

        if tasks.is_empty() {
            None
        } else {
            Some(cx.spawn_in(window, async move |_, _| {
                for task in tasks {
                    task.await?
                }
                Ok(())
            }))
        }
    }

    pub fn is_dock_at_position_open(&self, position: DockPosition, cx: &mut Context<Self>) -> bool {
        self.dock_at_position(position).read(cx).is_open()
    }

    pub fn toggle_dock(
        &mut self,
        dock_side: DockPosition,
        window: &mut Window,
        cx: &mut Context<Self>,
    ) {
        let mut focus_center = false;
        let mut reveal_dock = false;

        let other_is_zoomed = self.zoomed.is_some() && self.zoomed_position != Some(dock_side);
        let was_visible = self.is_dock_at_position_open(dock_side, cx) && !other_is_zoomed;
        if was_visible {
            self.save_open_dock_positions(cx);
        }

        let dock = self.dock_at_position(dock_side);
        dock.update(cx, |dock, cx| {
            dock.set_open(!was_visible, window, cx);

            if dock.active_panel().is_none() {
                let Some(panel_ix) = dock
                    .first_enabled_panel_idx(cx)
                    .log_with_level(log::Level::Info)
                else {
                    return;
                };
                dock.activate_panel(panel_ix, window, cx);
            }

            if let Some(active_panel) = dock.active_panel() {
                if was_visible {
                    if active_panel
                        .panel_focus_handle(cx)
                        .contains_focused(window, cx)
                    {
                        focus_center = true;
                    }
                } else {
                    let focus_handle = &active_panel.panel_focus_handle(cx);
                    window.focus(focus_handle);
                    reveal_dock = true;
                }
            }
        });

        if reveal_dock {
            self.dismiss_zoomed_items_to_reveal(Some(dock_side), window, cx);
        }

        if focus_center {
            self.active_pane
                .update(cx, |pane, cx| window.focus(&pane.focus_handle(cx)))
        }

        cx.notify();
        self.serialize_workspace(window, cx);
    }

    fn active_dock(&self, window: &Window, cx: &Context<Self>) -> Option<&Entity<Dock>> {
        self.all_docks().into_iter().find(|&dock| {
            dock.read(cx).is_open() && dock.focus_handle(cx).contains_focused(window, cx)
        })
    }

    fn close_active_dock(&mut self, window: &mut Window, cx: &mut Context<Self>) -> bool {
        if let Some(dock) = self.active_dock(window, cx).cloned() {
            self.save_open_dock_positions(cx);
            dock.update(cx, |dock, cx| {
                dock.set_open(false, window, cx);
            });
            return true;
        }
        false
    }

    pub fn close_all_docks(&mut self, window: &mut Window, cx: &mut Context<Self>) {
        self.save_open_dock_positions(cx);
        for dock in self.all_docks() {
            dock.update(cx, |dock, cx| {
                dock.set_open(false, window, cx);
            });
        }

        cx.focus_self(window);
        cx.notify();
        self.serialize_workspace(window, cx);
    }

    fn get_open_dock_positions(&self, cx: &Context<Self>) -> Vec<DockPosition> {
        self.all_docks()
            .into_iter()
            .filter_map(|dock| {
                let dock_ref = dock.read(cx);
                if dock_ref.is_open() {
                    Some(dock_ref.position())
                } else {
                    None
                }
            })
            .collect()
    }

    /// Saves the positions of currently open docks.
    ///
    /// Updates `last_open_dock_positions` with positions of all currently open
    /// docks, to later be restored by the 'Toggle All Docks' action.
    fn save_open_dock_positions(&mut self, cx: &mut Context<Self>) {
        let open_dock_positions = self.get_open_dock_positions(cx);
        if !open_dock_positions.is_empty() {
            self.last_open_dock_positions = open_dock_positions;
        }
    }

    /// Toggles all docks between open and closed states.
    ///
    /// If any docks are open, closes all and remembers their positions. If all
    /// docks are closed, restores the last remembered dock configuration.
    fn toggle_all_docks(
        &mut self,
        _: &ToggleAllDocks,
        window: &mut Window,
        cx: &mut Context<Self>,
    ) {
        let open_dock_positions = self.get_open_dock_positions(cx);

        if !open_dock_positions.is_empty() {
            self.close_all_docks(window, cx);
        } else if !self.last_open_dock_positions.is_empty() {
            self.restore_last_open_docks(window, cx);
        }
    }

    /// Reopens docks from the most recently remembered configuration.
    ///
    /// Opens all docks whose positions are stored in `last_open_dock_positions`
    /// and clears the stored positions.
    fn restore_last_open_docks(&mut self, window: &mut Window, cx: &mut Context<Self>) {
        let positions_to_open = std::mem::take(&mut self.last_open_dock_positions);

        for position in positions_to_open {
            let dock = self.dock_at_position(position);
            dock.update(cx, |dock, cx| dock.set_open(true, window, cx));
        }

        cx.focus_self(window);
        cx.notify();
        self.serialize_workspace(window, cx);
    }

    /// Transfer focus to the panel of the given type.
    pub fn focus_panel<T: Panel>(
        &mut self,
        window: &mut Window,
        cx: &mut Context<Self>,
    ) -> Option<Entity<T>> {
        let panel = self.focus_or_unfocus_panel::<T>(window, cx, |_, _, _| true)?;
        panel.to_any().downcast().ok()
    }

    /// Focus the panel of the given type if it isn't already focused. If it is
    /// already focused, then transfer focus back to the workspace center.
    pub fn toggle_panel_focus<T: Panel>(
        &mut self,
        window: &mut Window,
        cx: &mut Context<Self>,
    ) -> bool {
        let mut did_focus_panel = false;
        self.focus_or_unfocus_panel::<T>(window, cx, |panel, window, cx| {
            did_focus_panel = !panel.panel_focus_handle(cx).contains_focused(window, cx);
            did_focus_panel
        });
        did_focus_panel
    }

    pub fn activate_panel_for_proto_id(
        &mut self,
        panel_id: PanelId,
        window: &mut Window,
        cx: &mut Context<Self>,
    ) -> Option<Arc<dyn PanelHandle>> {
        let mut panel = None;
        for dock in self.all_docks() {
            if let Some(panel_index) = dock.read(cx).panel_index_for_proto_id(panel_id) {
                panel = dock.update(cx, |dock, cx| {
                    dock.activate_panel(panel_index, window, cx);
                    dock.set_open(true, window, cx);
                    dock.active_panel().cloned()
                });
                break;
            }
        }

        if panel.is_some() {
            cx.notify();
            self.serialize_workspace(window, cx);
        }

        panel
    }

    /// Focus or unfocus the given panel type, depending on the given callback.
    fn focus_or_unfocus_panel<T: Panel>(
        &mut self,
        window: &mut Window,
        cx: &mut Context<Self>,
        mut should_focus: impl FnMut(&dyn PanelHandle, &mut Window, &mut Context<Dock>) -> bool,
    ) -> Option<Arc<dyn PanelHandle>> {
        let mut result_panel = None;
        let mut serialize = false;
        for dock in self.all_docks() {
            if let Some(panel_index) = dock.read(cx).panel_index_for_type::<T>() {
                let mut focus_center = false;
                let panel = dock.update(cx, |dock, cx| {
                    dock.activate_panel(panel_index, window, cx);

                    let panel = dock.active_panel().cloned();
                    if let Some(panel) = panel.as_ref() {
                        if should_focus(&**panel, window, cx) {
                            dock.set_open(true, window, cx);
                            panel.panel_focus_handle(cx).focus(window);
                        } else {
                            focus_center = true;
                        }
                    }
                    panel
                });

                if focus_center {
                    self.active_pane
                        .update(cx, |pane, cx| window.focus(&pane.focus_handle(cx)))
                }

                result_panel = panel;
                serialize = true;
                break;
            }
        }

        if serialize {
            self.serialize_workspace(window, cx);
        }

        cx.notify();
        result_panel
    }

    /// Open the panel of the given type
    pub fn open_panel<T: Panel>(&mut self, window: &mut Window, cx: &mut Context<Self>) {
        for dock in self.all_docks() {
            if let Some(panel_index) = dock.read(cx).panel_index_for_type::<T>() {
                dock.update(cx, |dock, cx| {
                    dock.activate_panel(panel_index, window, cx);
                    dock.set_open(true, window, cx);
                });
            }
        }
    }

    pub fn close_panel<T: Panel>(&self, window: &mut Window, cx: &mut Context<Self>) {
        for dock in self.all_docks().iter() {
            dock.update(cx, |dock, cx| {
                if dock.panel::<T>().is_some() {
                    dock.set_open(false, window, cx)
                }
            })
        }
    }

    pub fn panel<T: Panel>(&self, cx: &App) -> Option<Entity<T>> {
        self.all_docks()
            .iter()
            .find_map(|dock| dock.read(cx).panel::<T>())
    }

    fn dismiss_zoomed_items_to_reveal(
        &mut self,
        dock_to_reveal: Option<DockPosition>,
        window: &mut Window,
        cx: &mut Context<Self>,
    ) {
        // If a center pane is zoomed, unzoom it.
        for pane in &self.panes {
            if pane != &self.active_pane || dock_to_reveal.is_some() {
                pane.update(cx, |pane, cx| pane.set_zoomed(false, cx));
            }
        }

        // If another dock is zoomed, hide it.
        let mut focus_center = false;
        for dock in self.all_docks() {
            dock.update(cx, |dock, cx| {
                if Some(dock.position()) != dock_to_reveal
                    && let Some(panel) = dock.active_panel()
                    && panel.is_zoomed(window, cx)
                {
                    focus_center |= panel.panel_focus_handle(cx).contains_focused(window, cx);
                    dock.set_open(false, window, cx);
                }
            });
        }

        if focus_center {
            self.active_pane
                .update(cx, |pane, cx| window.focus(&pane.focus_handle(cx)))
        }

        if self.zoomed_position != dock_to_reveal {
            self.zoomed = None;
            self.zoomed_position = None;
            cx.emit(Event::ZoomChanged);
        }

        cx.notify();
    }

    fn add_pane(&mut self, window: &mut Window, cx: &mut Context<Self>) -> Entity<Pane> {
        let pane = cx.new(|cx| {
            let mut pane = Pane::new(
                self.weak_handle(),
                self.project.clone(),
                self.pane_history_timestamp.clone(),
                None,
                NewFile.boxed_clone(),
                true,
                window,
                cx,
            );
            pane.set_can_split(Some(Arc::new(|_, _, _, _| true)));
            pane
        });
        cx.subscribe_in(&pane, window, Self::handle_pane_event)
            .detach();
        self.panes.push(pane.clone());

        window.focus(&pane.focus_handle(cx));

        cx.emit(Event::PaneAdded(pane.clone()));
        pane
    }

    pub fn add_item_to_center(
        &mut self,
        item: Box<dyn ItemHandle>,
        window: &mut Window,
        cx: &mut Context<Self>,
    ) -> bool {
        if let Some(center_pane) = self.last_active_center_pane.clone() {
            if let Some(center_pane) = center_pane.upgrade() {
                center_pane.update(cx, |pane, cx| {
                    pane.add_item(item, true, true, None, window, cx)
                });
                true
            } else {
                false
            }
        } else {
            false
        }
    }

    pub fn add_item_to_active_pane(
        &mut self,
        item: Box<dyn ItemHandle>,
        destination_index: Option<usize>,
        focus_item: bool,
        window: &mut Window,
        cx: &mut App,
    ) {
        self.add_item(
            self.active_pane.clone(),
            item,
            destination_index,
            false,
            focus_item,
            window,
            cx,
        )
    }

    pub fn add_item(
        &mut self,
        pane: Entity<Pane>,
        item: Box<dyn ItemHandle>,
        destination_index: Option<usize>,
        activate_pane: bool,
        focus_item: bool,
        window: &mut Window,
        cx: &mut App,
    ) {
        pane.update(cx, |pane, cx| {
            pane.add_item(
                item,
                activate_pane,
                focus_item,
                destination_index,
                window,
                cx,
            )
        });
    }

    pub fn split_item(
        &mut self,
        split_direction: SplitDirection,
        item: Box<dyn ItemHandle>,
        window: &mut Window,
        cx: &mut Context<Self>,
    ) {
        let new_pane = self.split_pane(self.active_pane.clone(), split_direction, window, cx);
        self.add_item(new_pane, item, None, true, true, window, cx);
    }

    pub fn open_abs_path(
        &mut self,
        abs_path: PathBuf,
        options: OpenOptions,
        window: &mut Window,
        cx: &mut Context<Self>,
    ) -> Task<anyhow::Result<Box<dyn ItemHandle>>> {
        cx.spawn_in(window, async move |workspace, cx| {
            let open_paths_task_result = workspace
                .update_in(cx, |workspace, window, cx| {
                    workspace.open_paths(vec![abs_path.clone()], options, None, window, cx)
                })
                .with_context(|| format!("open abs path {abs_path:?} task spawn"))?
                .await;
            anyhow::ensure!(
                open_paths_task_result.len() == 1,
                "open abs path {abs_path:?} task returned incorrect number of results"
            );
            match open_paths_task_result
                .into_iter()
                .next()
                .expect("ensured single task result")
            {
                Some(open_result) => {
                    open_result.with_context(|| format!("open abs path {abs_path:?} task join"))
                }
                None => anyhow::bail!("open abs path {abs_path:?} task returned None"),
            }
        })
    }

    pub fn split_abs_path(
        &mut self,
        abs_path: PathBuf,
        visible: bool,
        window: &mut Window,
        cx: &mut Context<Self>,
    ) -> Task<anyhow::Result<Box<dyn ItemHandle>>> {
        let project_path_task =
            Workspace::project_path_for_path(self.project.clone(), &abs_path, visible, cx);
        cx.spawn_in(window, async move |this, cx| {
            let (_, path) = project_path_task.await?;
            this.update_in(cx, |this, window, cx| this.split_path(path, window, cx))?
                .await
        })
    }

    pub fn open_path(
        &mut self,
        path: impl Into<ProjectPath>,
        pane: Option<WeakEntity<Pane>>,
        focus_item: bool,
        window: &mut Window,
        cx: &mut App,
    ) -> Task<anyhow::Result<Box<dyn ItemHandle>>> {
        self.open_path_preview(path, pane, focus_item, false, true, window, cx)
    }

    pub fn open_path_preview(
        &mut self,
        path: impl Into<ProjectPath>,
        pane: Option<WeakEntity<Pane>>,
        focus_item: bool,
        allow_preview: bool,
        activate: bool,
        window: &mut Window,
        cx: &mut App,
    ) -> Task<anyhow::Result<Box<dyn ItemHandle>>> {
        let pane = pane.unwrap_or_else(|| {
            self.last_active_center_pane.clone().unwrap_or_else(|| {
                self.panes
                    .first()
                    .expect("There must be an active pane")
                    .downgrade()
            })
        });

        let project_path = path.into();
        let task = self.load_path(project_path.clone(), window, cx);
        window.spawn(cx, async move |cx| {
            let (project_entry_id, build_item) = task.await?;

            pane.update_in(cx, |pane, window, cx| {
                pane.open_item(
                    project_entry_id,
                    project_path,
                    focus_item,
                    allow_preview,
                    activate,
                    None,
                    window,
                    cx,
                    build_item,
                )
            })
        })
    }

    pub fn split_path(
        &mut self,
        path: impl Into<ProjectPath>,
        window: &mut Window,
        cx: &mut Context<Self>,
    ) -> Task<anyhow::Result<Box<dyn ItemHandle>>> {
        self.split_path_preview(path, false, None, window, cx)
    }

    pub fn split_path_preview(
        &mut self,
        path: impl Into<ProjectPath>,
        allow_preview: bool,
        split_direction: Option<SplitDirection>,
        window: &mut Window,
        cx: &mut Context<Self>,
    ) -> Task<anyhow::Result<Box<dyn ItemHandle>>> {
        let pane = self.last_active_center_pane.clone().unwrap_or_else(|| {
            self.panes
                .first()
                .expect("There must be an active pane")
                .downgrade()
        });

        if let Member::Pane(center_pane) = &self.center.root
            && center_pane.read(cx).items_len() == 0
        {
            return self.open_path(path, Some(pane), true, window, cx);
        }

        let project_path = path.into();
        let task = self.load_path(project_path.clone(), window, cx);
        cx.spawn_in(window, async move |this, cx| {
            let (project_entry_id, build_item) = task.await?;
            this.update_in(cx, move |this, window, cx| -> Option<_> {
                let pane = pane.upgrade()?;
                let new_pane = this.split_pane(
                    pane,
                    split_direction.unwrap_or(SplitDirection::Right),
                    window,
                    cx,
                );
                new_pane.update(cx, |new_pane, cx| {
                    Some(new_pane.open_item(
                        project_entry_id,
                        project_path,
                        true,
                        allow_preview,
                        true,
                        None,
                        window,
                        cx,
                        build_item,
                    ))
                })
            })
            .map(|option| option.context("pane was dropped"))?
        })
    }

    fn load_path(
        &mut self,
        path: ProjectPath,
        window: &mut Window,
        cx: &mut App,
    ) -> Task<Result<(Option<ProjectEntryId>, WorkspaceItemBuilder)>> {
        let registry = cx.default_global::<ProjectItemRegistry>().clone();
        registry.open_path(self.project(), &path, window, cx)
    }

    pub fn find_project_item<T>(
        &self,
        pane: &Entity<Pane>,
        project_item: &Entity<T::Item>,
        cx: &App,
    ) -> Option<Entity<T>>
    where
        T: ProjectItem,
    {
        use project::ProjectItem as _;
        let project_item = project_item.read(cx);
        let entry_id = project_item.entry_id(cx);
        let project_path = project_item.project_path(cx);

        let mut item = None;
        if let Some(entry_id) = entry_id {
            item = pane.read(cx).item_for_entry(entry_id, cx);
        }
        if item.is_none()
            && let Some(project_path) = project_path
        {
            item = pane.read(cx).item_for_path(project_path, cx);
        }

        item.and_then(|item| item.downcast::<T>())
    }

    pub fn is_project_item_open<T>(
        &self,
        pane: &Entity<Pane>,
        project_item: &Entity<T::Item>,
        cx: &App,
    ) -> bool
    where
        T: ProjectItem,
    {
        self.find_project_item::<T>(pane, project_item, cx)
            .is_some()
    }

    pub fn open_project_item<T>(
        &mut self,
        pane: Entity<Pane>,
        project_item: Entity<T::Item>,
        activate_pane: bool,
        focus_item: bool,
        keep_old_preview: bool,
        allow_new_preview: bool,
        window: &mut Window,
        cx: &mut Context<Self>,
    ) -> Entity<T>
    where
        T: ProjectItem,
    {
        let old_item_id = pane.read(cx).active_item().map(|item| item.item_id());

        if let Some(item) = self.find_project_item(&pane, &project_item, cx) {
            if !keep_old_preview
                && let Some(old_id) = old_item_id
                && old_id != item.item_id()
            {
                // switching to a different item, so unpreview old active item
                pane.update(cx, |pane, _| {
                    pane.unpreview_item_if_preview(old_id);
                });
            }

            self.activate_item(&item, activate_pane, focus_item, window, cx);
            if !allow_new_preview {
                pane.update(cx, |pane, _| {
                    pane.unpreview_item_if_preview(item.item_id());
                });
            }
            return item;
        }

        let item = pane.update(cx, |pane, cx| {
            cx.new(|cx| {
                T::for_project_item(self.project().clone(), Some(pane), project_item, window, cx)
            })
        });
        let mut destination_index = None;
        pane.update(cx, |pane, cx| {
            if !keep_old_preview && let Some(old_id) = old_item_id {
                pane.unpreview_item_if_preview(old_id);
            }
            if allow_new_preview {
                destination_index = pane.replace_preview_item_id(item.item_id(), window, cx);
            }
        });

        self.add_item(
            pane,
            Box::new(item.clone()),
            destination_index,
            activate_pane,
            focus_item,
            window,
            cx,
        );
        item
    }

    pub fn open_shared_screen(
        &mut self,
        peer_id: PeerId,
        window: &mut Window,
        cx: &mut Context<Self>,
    ) {
        if let Some(shared_screen) =
            self.shared_screen_for_peer(peer_id, &self.active_pane, window, cx)
        {
            self.active_pane.update(cx, |pane, cx| {
                pane.add_item(Box::new(shared_screen), false, true, None, window, cx)
            });
        }
    }

    pub fn activate_item(
        &mut self,
        item: &dyn ItemHandle,
        activate_pane: bool,
        focus_item: bool,
        window: &mut Window,
        cx: &mut App,
    ) -> bool {
        let result = self.panes.iter().find_map(|pane| {
            pane.read(cx)
                .index_for_item(item)
                .map(|ix| (pane.clone(), ix))
        });
        if let Some((pane, ix)) = result {
            pane.update(cx, |pane, cx| {
                pane.activate_item(ix, activate_pane, focus_item, window, cx)
            });
            true
        } else {
            false
        }
    }

    fn activate_pane_at_index(
        &mut self,
        action: &ActivatePane,
        window: &mut Window,
        cx: &mut Context<Self>,
    ) {
        let panes = self.center.panes();
        if let Some(pane) = panes.get(action.0).map(|p| (*p).clone()) {
            window.focus(&pane.focus_handle(cx));
        } else {
            self.split_and_clone(self.active_pane.clone(), SplitDirection::Right, window, cx)
                .detach();
        }
    }

    fn move_item_to_pane_at_index(
        &mut self,
        action: &MoveItemToPane,
        window: &mut Window,
        cx: &mut Context<Self>,
    ) {
        let panes = self.center.panes();
        let destination = match panes.get(action.destination) {
            Some(&destination) => destination.clone(),
            None => {
                if !action.clone && self.active_pane.read(cx).items_len() < 2 {
                    return;
                }
                let direction = SplitDirection::Right;
                let split_off_pane = self
                    .find_pane_in_direction(direction, cx)
                    .unwrap_or_else(|| self.active_pane.clone());
                let new_pane = self.add_pane(window, cx);
                if self
                    .center
                    .split(&split_off_pane, &new_pane, direction, cx)
                    .log_err()
                    .is_none()
                {
                    return;
                };
                new_pane
            }
        };

        if action.clone {
            if self
                .active_pane
                .read(cx)
                .active_item()
                .is_some_and(|item| item.can_split(cx))
            {
                clone_active_item(
                    self.database_id(),
                    &self.active_pane,
                    &destination,
                    action.focus,
                    window,
                    cx,
                );
                return;
            }
        }
        move_active_item(
            &self.active_pane,
            &destination,
            action.focus,
            true,
            window,
            cx,
        )
    }

    pub fn activate_next_pane(&mut self, window: &mut Window, cx: &mut App) {
        let panes = self.center.panes();
        if let Some(ix) = panes.iter().position(|pane| **pane == self.active_pane) {
            let next_ix = (ix + 1) % panes.len();
            let next_pane = panes[next_ix].clone();
            window.focus(&next_pane.focus_handle(cx));
        }
    }

    pub fn activate_previous_pane(&mut self, window: &mut Window, cx: &mut App) {
        let panes = self.center.panes();
        if let Some(ix) = panes.iter().position(|pane| **pane == self.active_pane) {
            let prev_ix = cmp::min(ix.wrapping_sub(1), panes.len() - 1);
            let prev_pane = panes[prev_ix].clone();
            window.focus(&prev_pane.focus_handle(cx));
        }
    }

    pub fn activate_pane_in_direction(
        &mut self,
        direction: SplitDirection,
        window: &mut Window,
        cx: &mut App,
    ) {
        use ActivateInDirectionTarget as Target;
        enum Origin {
            LeftDock,
            RightDock,
            BottomDock,
            Center,
        }

        let origin: Origin = [
            (&self.left_dock, Origin::LeftDock),
            (&self.right_dock, Origin::RightDock),
            (&self.bottom_dock, Origin::BottomDock),
        ]
        .into_iter()
        .find_map(|(dock, origin)| {
            if dock.focus_handle(cx).contains_focused(window, cx) && dock.read(cx).is_open() {
                Some(origin)
            } else {
                None
            }
        })
        .unwrap_or(Origin::Center);

        let get_last_active_pane = || {
            let pane = self
                .last_active_center_pane
                .clone()
                .unwrap_or_else(|| {
                    self.panes
                        .first()
                        .expect("There must be an active pane")
                        .downgrade()
                })
                .upgrade()?;
            (pane.read(cx).items_len() != 0).then_some(pane)
        };

        let try_dock =
            |dock: &Entity<Dock>| dock.read(cx).is_open().then(|| Target::Dock(dock.clone()));

        let target = match (origin, direction) {
            // We're in the center, so we first try to go to a different pane,
            // otherwise try to go to a dock.
            (Origin::Center, direction) => {
                if let Some(pane) = self.find_pane_in_direction(direction, cx) {
                    Some(Target::Pane(pane))
                } else {
                    match direction {
                        SplitDirection::Up => None,
                        SplitDirection::Down => try_dock(&self.bottom_dock),
                        SplitDirection::Left => try_dock(&self.left_dock),
                        SplitDirection::Right => try_dock(&self.right_dock),
                    }
                }
            }

            (Origin::LeftDock, SplitDirection::Right) => {
                if let Some(last_active_pane) = get_last_active_pane() {
                    Some(Target::Pane(last_active_pane))
                } else {
                    try_dock(&self.bottom_dock).or_else(|| try_dock(&self.right_dock))
                }
            }

            (Origin::LeftDock, SplitDirection::Down)
            | (Origin::RightDock, SplitDirection::Down) => try_dock(&self.bottom_dock),

            (Origin::BottomDock, SplitDirection::Up) => get_last_active_pane().map(Target::Pane),
            (Origin::BottomDock, SplitDirection::Left) => try_dock(&self.left_dock),
            (Origin::BottomDock, SplitDirection::Right) => try_dock(&self.right_dock),

            (Origin::RightDock, SplitDirection::Left) => {
                if let Some(last_active_pane) = get_last_active_pane() {
                    Some(Target::Pane(last_active_pane))
                } else {
                    try_dock(&self.bottom_dock).or_else(|| try_dock(&self.left_dock))
                }
            }

            _ => None,
        };

        match target {
            Some(ActivateInDirectionTarget::Pane(pane)) => {
                let pane = pane.read(cx);
                if let Some(item) = pane.active_item() {
                    item.item_focus_handle(cx).focus(window);
                } else {
                    log::error!(
                        "Could not find a focus target when in switching focus in {direction} direction for a pane",
                    );
                }
            }
            Some(ActivateInDirectionTarget::Dock(dock)) => {
                // Defer this to avoid a panic when the dock's active panel is already on the stack.
                window.defer(cx, move |window, cx| {
                    let dock = dock.read(cx);
                    if let Some(panel) = dock.active_panel() {
                        panel.panel_focus_handle(cx).focus(window);
                    } else {
                        log::error!("Could not find a focus target when in switching focus in {direction} direction for a {:?} dock", dock.position());
                    }
                })
            }
            None => {}
        }
    }

    pub fn move_item_to_pane_in_direction(
        &mut self,
        action: &MoveItemToPaneInDirection,
        window: &mut Window,
        cx: &mut Context<Self>,
    ) {
        let destination = match self.find_pane_in_direction(action.direction, cx) {
            Some(destination) => destination,
            None => {
                if !action.clone && self.active_pane.read(cx).items_len() < 2 {
                    return;
                }
                let new_pane = self.add_pane(window, cx);
                if self
                    .center
                    .split(&self.active_pane, &new_pane, action.direction, cx)
                    .log_err()
                    .is_none()
                {
                    return;
                };
                new_pane
            }
        };

        if action.clone {
            if self
                .active_pane
                .read(cx)
                .active_item()
                .is_some_and(|item| item.can_split(cx))
            {
                clone_active_item(
                    self.database_id(),
                    &self.active_pane,
                    &destination,
                    action.focus,
                    window,
                    cx,
                );
                return;
            }
        }
        move_active_item(
            &self.active_pane,
            &destination,
            action.focus,
            true,
            window,
            cx,
        );
    }

    pub fn bounding_box_for_pane(&self, pane: &Entity<Pane>) -> Option<Bounds<Pixels>> {
        self.center.bounding_box_for_pane(pane)
    }

    pub fn find_pane_in_direction(
        &mut self,
        direction: SplitDirection,
        cx: &App,
    ) -> Option<Entity<Pane>> {
        self.center
            .find_pane_in_direction(&self.active_pane, direction, cx)
            .cloned()
    }

    pub fn swap_pane_in_direction(&mut self, direction: SplitDirection, cx: &mut Context<Self>) {
        if let Some(to) = self.find_pane_in_direction(direction, cx) {
            self.center.swap(&self.active_pane, &to, cx);
            cx.notify();
        }
    }

    pub fn move_pane_to_border(&mut self, direction: SplitDirection, cx: &mut Context<Self>) {
        if self
            .center
            .move_to_border(&self.active_pane, direction, cx)
            .unwrap()
        {
            cx.notify();
        }
    }

    pub fn resize_pane(
        &mut self,
        axis: gpui::Axis,
        amount: Pixels,
        window: &mut Window,
        cx: &mut Context<Self>,
    ) {
        let docks = self.all_docks();
        let active_dock = docks
            .into_iter()
            .find(|dock| dock.focus_handle(cx).contains_focused(window, cx));

        if let Some(dock) = active_dock {
            let Some(panel_size) = dock.read(cx).active_panel_size(window, cx) else {
                return;
            };
            match dock.read(cx).position() {
                DockPosition::Left => self.resize_left_dock(panel_size + amount, window, cx),
                DockPosition::Bottom => self.resize_bottom_dock(panel_size + amount, window, cx),
                DockPosition::Right => self.resize_right_dock(panel_size + amount, window, cx),
            }
        } else {
            self.center
                .resize(&self.active_pane, axis, amount, &self.bounds, cx);
        }
        cx.notify();
    }

    pub fn reset_pane_sizes(&mut self, cx: &mut Context<Self>) {
        self.center.reset_pane_sizes(cx);
        cx.notify();
    }

    fn handle_pane_focused(
        &mut self,
        pane: Entity<Pane>,
        window: &mut Window,
        cx: &mut Context<Self>,
    ) {
        // This is explicitly hoisted out of the following check for pane identity as
        // terminal panel panes are not registered as a center panes.
        self.status_bar.update(cx, |status_bar, cx| {
            status_bar.set_active_pane(&pane, window, cx);
        });
        if self.active_pane != pane {
            self.set_active_pane(&pane, window, cx);
        }

        if self.last_active_center_pane.is_none() {
            self.last_active_center_pane = Some(pane.downgrade());
        }

        self.dismiss_zoomed_items_to_reveal(None, window, cx);
        if pane.read(cx).is_zoomed() {
            self.zoomed = Some(pane.downgrade().into());
        } else {
            self.zoomed = None;
        }
        self.zoomed_position = None;
        cx.emit(Event::ZoomChanged);
        self.update_active_view_for_followers(window, cx);
        pane.update(cx, |pane, _| {
            pane.track_alternate_file_items();
        });

        cx.notify();
    }

    fn set_active_pane(
        &mut self,
        pane: &Entity<Pane>,
        window: &mut Window,
        cx: &mut Context<Self>,
    ) {
        self.active_pane = pane.clone();
        self.active_item_path_changed(window, cx);
        self.last_active_center_pane = Some(pane.downgrade());
    }

    fn handle_panel_focused(&mut self, window: &mut Window, cx: &mut Context<Self>) {
        self.update_active_view_for_followers(window, cx);
    }

    fn handle_pane_event(
        &mut self,
        pane: &Entity<Pane>,
        event: &pane::Event,
        window: &mut Window,
        cx: &mut Context<Self>,
    ) {
        let mut serialize_workspace = true;
        match event {
            pane::Event::AddItem { item } => {
                item.added_to_pane(self, pane.clone(), window, cx);
                cx.emit(Event::ItemAdded {
                    item: item.boxed_clone(),
                });
            }
            pane::Event::Split {
                direction,
                clone_active_item,
            } => {
                if *clone_active_item {
                    self.split_and_clone(pane.clone(), *direction, window, cx)
                        .detach();
                } else {
                    self.split_and_move(pane.clone(), *direction, window, cx);
                }
            }
            pane::Event::JoinIntoNext => {
                self.join_pane_into_next(pane.clone(), window, cx);
            }
            pane::Event::JoinAll => {
                self.join_all_panes(window, cx);
            }
            pane::Event::Remove { focus_on_pane } => {
                self.remove_pane(pane.clone(), focus_on_pane.clone(), window, cx);
            }
            pane::Event::ActivateItem {
                local,
                focus_changed,
            } => {
                window.invalidate_character_coordinates();

                pane.update(cx, |pane, _| {
                    pane.track_alternate_file_items();
                });
                if *local {
                    self.unfollow_in_pane(pane, window, cx);
                }
                serialize_workspace = *focus_changed || pane != self.active_pane();
                if pane == self.active_pane() {
                    self.active_item_path_changed(window, cx);
                    self.update_active_view_for_followers(window, cx);
                } else if *local {
                    self.set_active_pane(pane, window, cx);
                }
            }
            pane::Event::UserSavedItem { item, save_intent } => {
                cx.emit(Event::UserSavedItem {
                    pane: pane.downgrade(),
                    item: item.boxed_clone(),
                    save_intent: *save_intent,
                });
                serialize_workspace = false;
            }
            pane::Event::ChangeItemTitle => {
                if *pane == self.active_pane {
                    self.active_item_path_changed(window, cx);
                }
                serialize_workspace = false;
            }
            pane::Event::RemovedItem { item } => {
                cx.emit(Event::ActiveItemChanged);
                self.update_window_edited(window, cx);
                if let hash_map::Entry::Occupied(entry) = self.panes_by_item.entry(item.item_id())
                    && entry.get().entity_id() == pane.entity_id()
                {
                    entry.remove();
                }
                cx.emit(Event::ItemRemoved {
                    item_id: item.item_id(),
                });
            }
            pane::Event::Focus => {
                window.invalidate_character_coordinates();
                self.handle_pane_focused(pane.clone(), window, cx);
            }
            pane::Event::ZoomIn => {
                if *pane == self.active_pane {
                    pane.update(cx, |pane, cx| pane.set_zoomed(true, cx));
                    if pane.read(cx).has_focus(window, cx) {
                        self.zoomed = Some(pane.downgrade().into());
                        self.zoomed_position = None;
                        cx.emit(Event::ZoomChanged);
                    }
                    cx.notify();
                }
            }
            pane::Event::ZoomOut => {
                pane.update(cx, |pane, cx| pane.set_zoomed(false, cx));
                if self.zoomed_position.is_none() {
                    self.zoomed = None;
                    cx.emit(Event::ZoomChanged);
                }
                cx.notify();
            }
            pane::Event::ItemPinned | pane::Event::ItemUnpinned => {}
        }

        if serialize_workspace {
            self.serialize_workspace(window, cx);
        }
    }

    pub fn unfollow_in_pane(
        &mut self,
        pane: &Entity<Pane>,
        window: &mut Window,
        cx: &mut Context<Workspace>,
    ) -> Option<CollaboratorId> {
        let leader_id = self.leader_for_pane(pane)?;
        self.unfollow(leader_id, window, cx);
        Some(leader_id)
    }

    pub fn split_pane(
        &mut self,
        pane_to_split: Entity<Pane>,
        split_direction: SplitDirection,
        window: &mut Window,
        cx: &mut Context<Self>,
    ) -> Entity<Pane> {
        let new_pane = self.add_pane(window, cx);
        self.center
            .split(&pane_to_split, &new_pane, split_direction, cx)
            .unwrap();
        cx.notify();
        new_pane
    }

    pub fn split_and_move(
        &mut self,
        pane: Entity<Pane>,
        direction: SplitDirection,
        window: &mut Window,
        cx: &mut Context<Self>,
    ) {
        let Some(item) = pane.update(cx, |pane, cx| pane.take_active_item(window, cx)) else {
            return;
        };
        let new_pane = self.add_pane(window, cx);
        new_pane.update(cx, |pane, cx| {
            pane.add_item(item, true, true, None, window, cx)
        });
        self.center.split(&pane, &new_pane, direction, cx).unwrap();
        cx.notify();
    }

    pub fn split_and_clone(
        &mut self,
        pane: Entity<Pane>,
        direction: SplitDirection,
        window: &mut Window,
        cx: &mut Context<Self>,
    ) -> Task<Option<Entity<Pane>>> {
        let Some(item) = pane.read(cx).active_item() else {
            return Task::ready(None);
        };
        if !item.can_split(cx) {
            return Task::ready(None);
        }
        let task = item.clone_on_split(self.database_id(), window, cx);
        cx.spawn_in(window, async move |this, cx| {
            if let Some(clone) = task.await {
                this.update_in(cx, |this, window, cx| {
                    let new_pane = this.add_pane(window, cx);
                    new_pane.update(cx, |pane, cx| {
                        pane.add_item(clone, true, true, None, window, cx)
                    });
                    this.center.split(&pane, &new_pane, direction, cx).unwrap();
                    cx.notify();
                    new_pane
                })
                .ok()
            } else {
                None
            }
        })
    }

    pub fn join_all_panes(&mut self, window: &mut Window, cx: &mut Context<Self>) {
        let active_item = self.active_pane.read(cx).active_item();
        for pane in &self.panes {
            join_pane_into_active(&self.active_pane, pane, window, cx);
        }
        if let Some(active_item) = active_item {
            self.activate_item(active_item.as_ref(), true, true, window, cx);
        }
        cx.notify();
    }

    pub fn join_pane_into_next(
        &mut self,
        pane: Entity<Pane>,
        window: &mut Window,
        cx: &mut Context<Self>,
    ) {
        let next_pane = self
            .find_pane_in_direction(SplitDirection::Right, cx)
            .or_else(|| self.find_pane_in_direction(SplitDirection::Down, cx))
            .or_else(|| self.find_pane_in_direction(SplitDirection::Left, cx))
            .or_else(|| self.find_pane_in_direction(SplitDirection::Up, cx));
        let Some(next_pane) = next_pane else {
            return;
        };
        move_all_items(&pane, &next_pane, window, cx);
        cx.notify();
    }

    fn remove_pane(
        &mut self,
        pane: Entity<Pane>,
        focus_on: Option<Entity<Pane>>,
        window: &mut Window,
        cx: &mut Context<Self>,
    ) {
        if self.center.remove(&pane, cx).unwrap() {
            self.force_remove_pane(&pane, &focus_on, window, cx);
            self.unfollow_in_pane(&pane, window, cx);
            self.last_leaders_by_pane.remove(&pane.downgrade());
            for removed_item in pane.read(cx).items() {
                self.panes_by_item.remove(&removed_item.item_id());
            }

            cx.notify();
        } else {
            self.active_item_path_changed(window, cx);
        }
        cx.emit(Event::PaneRemoved);
    }

    pub fn panes_mut(&mut self) -> &mut [Entity<Pane>] {
        &mut self.panes
    }

    pub fn panes(&self) -> &[Entity<Pane>] {
        &self.panes
    }

    pub fn active_pane(&self) -> &Entity<Pane> {
        &self.active_pane
    }

    pub fn focused_pane(&self, window: &Window, cx: &App) -> Entity<Pane> {
        for dock in self.all_docks() {
            if dock.focus_handle(cx).contains_focused(window, cx)
                && let Some(pane) = dock
                    .read(cx)
                    .active_panel()
                    .and_then(|panel| panel.pane(cx))
            {
                return pane;
            }
        }
        self.active_pane().clone()
    }

    pub fn adjacent_pane(&mut self, window: &mut Window, cx: &mut Context<Self>) -> Entity<Pane> {
        self.find_pane_in_direction(SplitDirection::Right, cx)
            .unwrap_or_else(|| {
                self.split_pane(self.active_pane.clone(), SplitDirection::Right, window, cx)
            })
    }

    pub fn pane_for(&self, handle: &dyn ItemHandle) -> Option<Entity<Pane>> {
        let weak_pane = self.panes_by_item.get(&handle.item_id())?;
        weak_pane.upgrade()
    }

    fn collaborator_left(&mut self, peer_id: PeerId, window: &mut Window, cx: &mut Context<Self>) {
        self.follower_states.retain(|leader_id, state| {
            if *leader_id == CollaboratorId::PeerId(peer_id) {
                for item in state.items_by_leader_view_id.values() {
                    item.view.set_leader_id(None, window, cx);
                }
                false
            } else {
                true
            }
        });
        cx.notify();
    }

    pub fn start_following(
        &mut self,
        leader_id: impl Into<CollaboratorId>,
        window: &mut Window,
        cx: &mut Context<Self>,
    ) -> Option<Task<Result<()>>> {
        let leader_id = leader_id.into();
        let pane = self.active_pane().clone();

        self.last_leaders_by_pane
            .insert(pane.downgrade(), leader_id);
        self.unfollow(leader_id, window, cx);
        self.unfollow_in_pane(&pane, window, cx);
        self.follower_states.insert(
            leader_id,
            FollowerState {
                center_pane: pane.clone(),
                dock_pane: None,
                active_view_id: None,
                items_by_leader_view_id: Default::default(),
            },
        );
        cx.notify();

        match leader_id {
            CollaboratorId::PeerId(leader_peer_id) => {
                let room_id = self.active_call()?.read(cx).room()?.read(cx).id();
                let project_id = self.project.read(cx).remote_id();
                let request = self.app_state.client.request(proto::Follow {
                    room_id,
                    project_id,
                    leader_id: Some(leader_peer_id),
                });

                Some(cx.spawn_in(window, async move |this, cx| {
                    let response = request.await?;
                    this.update(cx, |this, _| {
                        let state = this
                            .follower_states
                            .get_mut(&leader_id)
                            .context("following interrupted")?;
                        state.active_view_id = response
                            .active_view
                            .as_ref()
                            .and_then(|view| ViewId::from_proto(view.id.clone()?).ok());
                        anyhow::Ok(())
                    })??;
                    if let Some(view) = response.active_view {
                        Self::add_view_from_leader(this.clone(), leader_peer_id, &view, cx).await?;
                    }
                    this.update_in(cx, |this, window, cx| {
                        this.leader_updated(leader_id, window, cx)
                    })?;
                    Ok(())
                }))
            }
            CollaboratorId::Agent => {
                self.leader_updated(leader_id, window, cx)?;
                Some(Task::ready(Ok(())))
            }
        }
    }

    pub fn follow_next_collaborator(
        &mut self,
        _: &FollowNextCollaborator,
        window: &mut Window,
        cx: &mut Context<Self>,
    ) {
        let collaborators = self.project.read(cx).collaborators();
        let next_leader_id = if let Some(leader_id) = self.leader_for_pane(&self.active_pane) {
            let mut collaborators = collaborators.keys().copied();
            for peer_id in collaborators.by_ref() {
                if CollaboratorId::PeerId(peer_id) == leader_id {
                    break;
                }
            }
            collaborators.next().map(CollaboratorId::PeerId)
        } else if let Some(last_leader_id) =
            self.last_leaders_by_pane.get(&self.active_pane.downgrade())
        {
            match last_leader_id {
                CollaboratorId::PeerId(peer_id) => {
                    if collaborators.contains_key(peer_id) {
                        Some(*last_leader_id)
                    } else {
                        None
                    }
                }
                CollaboratorId::Agent => Some(CollaboratorId::Agent),
            }
        } else {
            None
        };

        let pane = self.active_pane.clone();
        let Some(leader_id) = next_leader_id.or_else(|| {
            Some(CollaboratorId::PeerId(
                collaborators.keys().copied().next()?,
            ))
        }) else {
            return;
        };
        if self.unfollow_in_pane(&pane, window, cx) == Some(leader_id) {
            return;
        }
        if let Some(task) = self.start_following(leader_id, window, cx) {
            task.detach_and_log_err(cx)
        }
    }

    pub fn follow(
        &mut self,
        leader_id: impl Into<CollaboratorId>,
        window: &mut Window,
        cx: &mut Context<Self>,
    ) {
        let leader_id = leader_id.into();

        if let CollaboratorId::PeerId(peer_id) = leader_id {
            let Some(room) = ActiveCall::global(cx).read(cx).room() else {
                return;
            };
            let room = room.read(cx);
            let Some(remote_participant) = room.remote_participant_for_peer_id(peer_id) else {
                return;
            };

            let project = self.project.read(cx);

            let other_project_id = match remote_participant.location {
                call::ParticipantLocation::External => None,
                call::ParticipantLocation::UnsharedProject => None,
                call::ParticipantLocation::SharedProject { project_id } => {
                    if Some(project_id) == project.remote_id() {
                        None
                    } else {
                        Some(project_id)
                    }
                }
            };

            // if they are active in another project, follow there.
            if let Some(project_id) = other_project_id {
                let app_state = self.app_state.clone();
                crate::join_in_room_project(project_id, remote_participant.user.id, app_state, cx)
                    .detach_and_log_err(cx);
            }
        }

        // if you're already following, find the right pane and focus it.
        if let Some(follower_state) = self.follower_states.get(&leader_id) {
            window.focus(&follower_state.pane().focus_handle(cx));

            return;
        }

        // Otherwise, follow.
        if let Some(task) = self.start_following(leader_id, window, cx) {
            task.detach_and_log_err(cx)
        }
    }

    pub fn unfollow(
        &mut self,
        leader_id: impl Into<CollaboratorId>,
        window: &mut Window,
        cx: &mut Context<Self>,
    ) -> Option<()> {
        cx.notify();

        let leader_id = leader_id.into();
        let state = self.follower_states.remove(&leader_id)?;
        for (_, item) in state.items_by_leader_view_id {
            item.view.set_leader_id(None, window, cx);
        }

        if let CollaboratorId::PeerId(leader_peer_id) = leader_id {
            let project_id = self.project.read(cx).remote_id();
            let room_id = self.active_call()?.read(cx).room()?.read(cx).id();
            self.app_state
                .client
                .send(proto::Unfollow {
                    room_id,
                    project_id,
                    leader_id: Some(leader_peer_id),
                })
                .log_err();
        }

        Some(())
    }

    pub fn is_being_followed(&self, id: impl Into<CollaboratorId>) -> bool {
        self.follower_states.contains_key(&id.into())
    }

    fn active_item_path_changed(&mut self, window: &mut Window, cx: &mut Context<Self>) {
        cx.emit(Event::ActiveItemChanged);
        let active_entry = self.active_project_path(cx);
        self.project.update(cx, |project, cx| {
            project.set_active_path(active_entry.clone(), cx)
        });

        if let Some(project_path) = &active_entry {
            let git_store_entity = self.project.read(cx).git_store().clone();
            git_store_entity.update(cx, |git_store, cx| {
                git_store.set_active_repo_for_path(project_path, cx);
            });
        }

        self.update_window_title(window, cx);
    }

    fn update_window_title(&mut self, window: &mut Window, cx: &mut App) {
        let project = self.project().read(cx);
        let mut title = String::new();

        for (i, worktree) in project.visible_worktrees(cx).enumerate() {
            let name = {
                let settings_location = SettingsLocation {
                    worktree_id: worktree.read(cx).id(),
                    path: RelPath::empty(),
                };

                let settings = WorktreeSettings::get(Some(settings_location), cx);
                match &settings.project_name {
                    Some(name) => name.as_str(),
                    None => worktree.read(cx).root_name_str(),
                }
            };
            if i > 0 {
                title.push_str(", ");
            }
            title.push_str(name);
        }

        if title.is_empty() {
            title = "empty project".to_string();
        }

        if let Some(path) = self.active_item(cx).and_then(|item| item.project_path(cx)) {
            let filename = path.path.file_name().or_else(|| {
                Some(
                    project
                        .worktree_for_id(path.worktree_id, cx)?
                        .read(cx)
                        .root_name_str(),
                )
            });

            if let Some(filename) = filename {
                title.push_str(" — ");
                title.push_str(filename.as_ref());
            }
        }

        if project.is_via_collab() {
            title.push_str(" ↙");
        } else if project.is_shared() {
            title.push_str(" ↗");
        }

        if let Some(last_title) = self.last_window_title.as_ref()
            && &title == last_title
        {
            return;
        }
        window.set_window_title(&title);
        SystemWindowTabController::update_tab_title(
            cx,
            window.window_handle().window_id(),
            SharedString::from(&title),
        );
        self.last_window_title = Some(title);
    }

    fn update_window_edited(&mut self, window: &mut Window, cx: &mut App) {
        let is_edited = !self.project.read(cx).is_disconnected(cx) && !self.dirty_items.is_empty();
        if is_edited != self.window_edited {
            self.window_edited = is_edited;
            window.set_window_edited(self.window_edited)
        }
    }

    fn update_item_dirty_state(
        &mut self,
        item: &dyn ItemHandle,
        window: &mut Window,
        cx: &mut App,
    ) {
        let is_dirty = item.is_dirty(cx);
        let item_id = item.item_id();
        let was_dirty = self.dirty_items.contains_key(&item_id);
        if is_dirty == was_dirty {
            return;
        }
        if was_dirty {
            self.dirty_items.remove(&item_id);
            self.update_window_edited(window, cx);
            return;
        }
        if let Some(window_handle) = window.window_handle().downcast::<Self>() {
            let s = item.on_release(
                cx,
                Box::new(move |cx| {
                    window_handle
                        .update(cx, |this, window, cx| {
                            this.dirty_items.remove(&item_id);
                            this.update_window_edited(window, cx)
                        })
                        .ok();
                }),
            );
            self.dirty_items.insert(item_id, s);
            self.update_window_edited(window, cx);
        }
    }

    fn render_notifications(&self, _window: &mut Window, _cx: &mut Context<Self>) -> Option<Div> {
        if self.notifications.is_empty() {
            None
        } else {
            Some(
                div()
                    .absolute()
                    .right_3()
                    .bottom_3()
                    .w_112()
                    .h_full()
                    .flex()
                    .flex_col()
                    .justify_end()
                    .gap_2()
                    .children(
                        self.notifications
                            .iter()
                            .map(|(_, notification)| notification.clone().into_any()),
                    ),
            )
        }
    }

    // RPC handlers

    fn active_view_for_follower(
        &self,
        follower_project_id: Option<u64>,
        window: &mut Window,
        cx: &mut Context<Self>,
    ) -> Option<proto::View> {
        let (item, panel_id) = self.active_item_for_followers(window, cx);
        let item = item?;
        let leader_id = self
            .pane_for(&*item)
            .and_then(|pane| self.leader_for_pane(&pane));
        let leader_peer_id = match leader_id {
            Some(CollaboratorId::PeerId(peer_id)) => Some(peer_id),
            Some(CollaboratorId::Agent) | None => None,
        };

        let item_handle = item.to_followable_item_handle(cx)?;
        let id = item_handle.remote_id(&self.app_state.client, window, cx)?;
        let variant = item_handle.to_state_proto(window, cx)?;

        if item_handle.is_project_item(window, cx)
            && (follower_project_id.is_none()
                || follower_project_id != self.project.read(cx).remote_id())
        {
            return None;
        }

        Some(proto::View {
            id: id.to_proto(),
            leader_id: leader_peer_id,
            variant: Some(variant),
            panel_id: panel_id.map(|id| id as i32),
        })
    }

    fn handle_follow(
        &mut self,
        follower_project_id: Option<u64>,
        window: &mut Window,
        cx: &mut Context<Self>,
    ) -> proto::FollowResponse {
        let active_view = self.active_view_for_follower(follower_project_id, window, cx);

        cx.notify();
        proto::FollowResponse {
            // TODO: Remove after version 0.145.x stabilizes.
            active_view_id: active_view.as_ref().and_then(|view| view.id.clone()),
            views: active_view.iter().cloned().collect(),
            active_view,
        }
    }

    fn handle_update_followers(
        &mut self,
        leader_id: PeerId,
        message: proto::UpdateFollowers,
        _window: &mut Window,
        _cx: &mut Context<Self>,
    ) {
        self.leader_updates_tx
            .unbounded_send((leader_id, message))
            .ok();
    }

    async fn process_leader_update(
        this: &WeakEntity<Self>,
        leader_id: PeerId,
        update: proto::UpdateFollowers,
        cx: &mut AsyncWindowContext,
    ) -> Result<()> {
        match update.variant.context("invalid update")? {
            proto::update_followers::Variant::CreateView(view) => {
                let view_id = ViewId::from_proto(view.id.clone().context("invalid view id")?)?;
                let should_add_view = this.update(cx, |this, _| {
                    if let Some(state) = this.follower_states.get_mut(&leader_id.into()) {
                        anyhow::Ok(!state.items_by_leader_view_id.contains_key(&view_id))
                    } else {
                        anyhow::Ok(false)
                    }
                })??;

                if should_add_view {
                    Self::add_view_from_leader(this.clone(), leader_id, &view, cx).await?
                }
            }
            proto::update_followers::Variant::UpdateActiveView(update_active_view) => {
                let should_add_view = this.update(cx, |this, _| {
                    if let Some(state) = this.follower_states.get_mut(&leader_id.into()) {
                        state.active_view_id = update_active_view
                            .view
                            .as_ref()
                            .and_then(|view| ViewId::from_proto(view.id.clone()?).ok());

                        if state.active_view_id.is_some_and(|view_id| {
                            !state.items_by_leader_view_id.contains_key(&view_id)
                        }) {
                            anyhow::Ok(true)
                        } else {
                            anyhow::Ok(false)
                        }
                    } else {
                        anyhow::Ok(false)
                    }
                })??;

                if should_add_view && let Some(view) = update_active_view.view {
                    Self::add_view_from_leader(this.clone(), leader_id, &view, cx).await?
                }
            }
            proto::update_followers::Variant::UpdateView(update_view) => {
                let variant = update_view.variant.context("missing update view variant")?;
                let id = update_view.id.context("missing update view id")?;
                let mut tasks = Vec::new();
                this.update_in(cx, |this, window, cx| {
                    let project = this.project.clone();
                    if let Some(state) = this.follower_states.get(&leader_id.into()) {
                        let view_id = ViewId::from_proto(id.clone())?;
                        if let Some(item) = state.items_by_leader_view_id.get(&view_id) {
                            tasks.push(item.view.apply_update_proto(
                                &project,
                                variant.clone(),
                                window,
                                cx,
                            ));
                        }
                    }
                    anyhow::Ok(())
                })??;
                try_join_all(tasks).await.log_err();
            }
        }
        this.update_in(cx, |this, window, cx| {
            this.leader_updated(leader_id, window, cx)
        })?;
        Ok(())
    }

    async fn add_view_from_leader(
        this: WeakEntity<Self>,
        leader_id: PeerId,
        view: &proto::View,
        cx: &mut AsyncWindowContext,
    ) -> Result<()> {
        let this = this.upgrade().context("workspace dropped")?;

        let Some(id) = view.id.clone() else {
            anyhow::bail!("no id for view");
        };
        let id = ViewId::from_proto(id)?;
        let panel_id = view.panel_id.and_then(proto::PanelId::from_i32);

        let pane = this.update(cx, |this, _cx| {
            let state = this
                .follower_states
                .get(&leader_id.into())
                .context("stopped following")?;
            anyhow::Ok(state.pane().clone())
        })??;
        let existing_item = pane.update_in(cx, |pane, window, cx| {
            let client = this.read(cx).client().clone();
            pane.items().find_map(|item| {
                let item = item.to_followable_item_handle(cx)?;
                if item.remote_id(&client, window, cx) == Some(id) {
                    Some(item)
                } else {
                    None
                }
            })
        })?;
        let item = if let Some(existing_item) = existing_item {
            existing_item
        } else {
            let variant = view.variant.clone();
            anyhow::ensure!(variant.is_some(), "missing view variant");

            let task = cx.update(|window, cx| {
                FollowableViewRegistry::from_state_proto(this.clone(), id, variant, window, cx)
            })?;

            let Some(task) = task else {
                anyhow::bail!(
                    "failed to construct view from leader (maybe from a different version of zed?)"
                );
            };

            let mut new_item = task.await?;
            pane.update_in(cx, |pane, window, cx| {
                let mut item_to_remove = None;
                for (ix, item) in pane.items().enumerate() {
                    if let Some(item) = item.to_followable_item_handle(cx) {
                        match new_item.dedup(item.as_ref(), window, cx) {
                            Some(item::Dedup::KeepExisting) => {
                                new_item =
                                    item.boxed_clone().to_followable_item_handle(cx).unwrap();
                                break;
                            }
                            Some(item::Dedup::ReplaceExisting) => {
                                item_to_remove = Some((ix, item.item_id()));
                                break;
                            }
                            None => {}
                        }
                    }
                }

                if let Some((ix, id)) = item_to_remove {
                    pane.remove_item(id, false, false, window, cx);
                    pane.add_item(new_item.boxed_clone(), false, false, Some(ix), window, cx);
                }
            })?;

            new_item
        };

        this.update_in(cx, |this, window, cx| {
            let state = this.follower_states.get_mut(&leader_id.into())?;
            item.set_leader_id(Some(leader_id.into()), window, cx);
            state.items_by_leader_view_id.insert(
                id,
                FollowerView {
                    view: item,
                    location: panel_id,
                },
            );

            Some(())
        })?;

        Ok(())
    }

    fn handle_agent_location_changed(&mut self, window: &mut Window, cx: &mut Context<Self>) {
        let Some(follower_state) = self.follower_states.get_mut(&CollaboratorId::Agent) else {
            return;
        };

        if let Some(agent_location) = self.project.read(cx).agent_location() {
            let buffer_entity_id = agent_location.buffer.entity_id();
            let view_id = ViewId {
                creator: CollaboratorId::Agent,
                id: buffer_entity_id.as_u64(),
            };
            follower_state.active_view_id = Some(view_id);

            let item = match follower_state.items_by_leader_view_id.entry(view_id) {
                hash_map::Entry::Occupied(entry) => Some(entry.into_mut()),
                hash_map::Entry::Vacant(entry) => {
                    let existing_view =
                        follower_state
                            .center_pane
                            .read(cx)
                            .items()
                            .find_map(|item| {
                                let item = item.to_followable_item_handle(cx)?;
                                if item.buffer_kind(cx) == ItemBufferKind::Singleton
                                    && item.project_item_model_ids(cx).as_slice()
                                        == [buffer_entity_id]
                                {
                                    Some(item)
                                } else {
                                    None
                                }
                            });
                    let view = existing_view.or_else(|| {
                        agent_location.buffer.upgrade().and_then(|buffer| {
                            cx.update_default_global(|registry: &mut ProjectItemRegistry, cx| {
                                registry.build_item(buffer, self.project.clone(), None, window, cx)
                            })?
                            .to_followable_item_handle(cx)
                        })
                    });

                    view.map(|view| {
                        entry.insert(FollowerView {
                            view,
                            location: None,
                        })
                    })
                }
            };

            if let Some(item) = item {
                item.view
                    .set_leader_id(Some(CollaboratorId::Agent), window, cx);
                item.view
                    .update_agent_location(agent_location.position, window, cx);
            }
        } else {
            follower_state.active_view_id = None;
        }

        self.leader_updated(CollaboratorId::Agent, window, cx);
    }

    pub fn update_active_view_for_followers(&mut self, window: &mut Window, cx: &mut App) {
        let mut is_project_item = true;
        let mut update = proto::UpdateActiveView::default();
        if window.is_window_active() {
            let (active_item, panel_id) = self.active_item_for_followers(window, cx);

            if let Some(item) = active_item
                && item.item_focus_handle(cx).contains_focused(window, cx)
            {
                let leader_id = self
                    .pane_for(&*item)
                    .and_then(|pane| self.leader_for_pane(&pane));
                let leader_peer_id = match leader_id {
                    Some(CollaboratorId::PeerId(peer_id)) => Some(peer_id),
                    Some(CollaboratorId::Agent) | None => None,
                };

                if let Some(item) = item.to_followable_item_handle(cx) {
                    let id = item
                        .remote_id(&self.app_state.client, window, cx)
                        .map(|id| id.to_proto());

                    if let Some(id) = id
                        && let Some(variant) = item.to_state_proto(window, cx)
                    {
                        let view = Some(proto::View {
                            id: id.clone(),
                            leader_id: leader_peer_id,
                            variant: Some(variant),
                            panel_id: panel_id.map(|id| id as i32),
                        });

                        is_project_item = item.is_project_item(window, cx);
                        update = proto::UpdateActiveView {
                            view,
                            // TODO: Remove after version 0.145.x stabilizes.
                            id,
                            leader_id: leader_peer_id,
                        };
                    };
                }
            }
        }

        let active_view_id = update.view.as_ref().and_then(|view| view.id.as_ref());
        if active_view_id != self.last_active_view_id.as_ref() {
            self.last_active_view_id = active_view_id.cloned();
            self.update_followers(
                is_project_item,
                proto::update_followers::Variant::UpdateActiveView(update),
                window,
                cx,
            );
        }
    }

    fn active_item_for_followers(
        &self,
        window: &mut Window,
        cx: &mut App,
    ) -> (Option<Box<dyn ItemHandle>>, Option<proto::PanelId>) {
        let mut active_item = None;
        let mut panel_id = None;
        for dock in self.all_docks() {
            if dock.focus_handle(cx).contains_focused(window, cx)
                && let Some(panel) = dock.read(cx).active_panel()
                && let Some(pane) = panel.pane(cx)
                && let Some(item) = pane.read(cx).active_item()
            {
                active_item = Some(item);
                panel_id = panel.remote_id();
                break;
            }
        }

        if active_item.is_none() {
            active_item = self.active_pane().read(cx).active_item();
        }
        (active_item, panel_id)
    }

    fn update_followers(
        &self,
        project_only: bool,
        update: proto::update_followers::Variant,
        _: &mut Window,
        cx: &mut App,
    ) -> Option<()> {
        // If this update only applies to for followers in the current project,
        // then skip it unless this project is shared. If it applies to all
        // followers, regardless of project, then set `project_id` to none,
        // indicating that it goes to all followers.
        let project_id = if project_only {
            Some(self.project.read(cx).remote_id()?)
        } else {
            None
        };
        self.app_state().workspace_store.update(cx, |store, cx| {
            store.update_followers(project_id, update, cx)
        })
    }

    pub fn leader_for_pane(&self, pane: &Entity<Pane>) -> Option<CollaboratorId> {
        self.follower_states.iter().find_map(|(leader_id, state)| {
            if state.center_pane == *pane || state.dock_pane.as_ref() == Some(pane) {
                Some(*leader_id)
            } else {
                None
            }
        })
    }

    fn leader_updated(
        &mut self,
        leader_id: impl Into<CollaboratorId>,
        window: &mut Window,
        cx: &mut Context<Self>,
    ) -> Option<Box<dyn ItemHandle>> {
        cx.notify();

        let leader_id = leader_id.into();
        let (panel_id, item) = match leader_id {
            CollaboratorId::PeerId(peer_id) => self.active_item_for_peer(peer_id, window, cx)?,
            CollaboratorId::Agent => (None, self.active_item_for_agent()?),
        };

        let state = self.follower_states.get(&leader_id)?;
        let mut transfer_focus = state.center_pane.read(cx).has_focus(window, cx);
        let pane;
        if let Some(panel_id) = panel_id {
            pane = self
                .activate_panel_for_proto_id(panel_id, window, cx)?
                .pane(cx)?;
            let state = self.follower_states.get_mut(&leader_id)?;
            state.dock_pane = Some(pane.clone());
        } else {
            pane = state.center_pane.clone();
            let state = self.follower_states.get_mut(&leader_id)?;
            if let Some(dock_pane) = state.dock_pane.take() {
                transfer_focus |= dock_pane.focus_handle(cx).contains_focused(window, cx);
            }
        }

        pane.update(cx, |pane, cx| {
            let focus_active_item = pane.has_focus(window, cx) || transfer_focus;
            if let Some(index) = pane.index_for_item(item.as_ref()) {
                pane.activate_item(index, false, false, window, cx);
            } else {
                pane.add_item(item.boxed_clone(), false, false, None, window, cx)
            }

            if focus_active_item {
                pane.focus_active_item(window, cx)
            }
        });

        Some(item)
    }

    fn active_item_for_agent(&self) -> Option<Box<dyn ItemHandle>> {
        let state = self.follower_states.get(&CollaboratorId::Agent)?;
        let active_view_id = state.active_view_id?;
        Some(
            state
                .items_by_leader_view_id
                .get(&active_view_id)?
                .view
                .boxed_clone(),
        )
    }

    fn active_item_for_peer(
        &self,
        peer_id: PeerId,
        window: &mut Window,
        cx: &mut Context<Self>,
    ) -> Option<(Option<PanelId>, Box<dyn ItemHandle>)> {
        let call = self.active_call()?;
        let room = call.read(cx).room()?.read(cx);
        let participant = room.remote_participant_for_peer_id(peer_id)?;
        let leader_in_this_app;
        let leader_in_this_project;
        match participant.location {
            call::ParticipantLocation::SharedProject { project_id } => {
                leader_in_this_app = true;
                leader_in_this_project = Some(project_id) == self.project.read(cx).remote_id();
            }
            call::ParticipantLocation::UnsharedProject => {
                leader_in_this_app = true;
                leader_in_this_project = false;
            }
            call::ParticipantLocation::External => {
                leader_in_this_app = false;
                leader_in_this_project = false;
            }
        };
        let state = self.follower_states.get(&peer_id.into())?;
        let mut item_to_activate = None;
        if let (Some(active_view_id), true) = (state.active_view_id, leader_in_this_app) {
            if let Some(item) = state.items_by_leader_view_id.get(&active_view_id)
                && (leader_in_this_project || !item.view.is_project_item(window, cx))
            {
                item_to_activate = Some((item.location, item.view.boxed_clone()));
            }
        } else if let Some(shared_screen) =
            self.shared_screen_for_peer(peer_id, &state.center_pane, window, cx)
        {
            item_to_activate = Some((None, Box::new(shared_screen)));
        }
        item_to_activate
    }

    fn shared_screen_for_peer(
        &self,
        peer_id: PeerId,
        pane: &Entity<Pane>,
        window: &mut Window,
        cx: &mut App,
    ) -> Option<Entity<SharedScreen>> {
        let call = self.active_call()?;
        let room = call.read(cx).room()?.clone();
        let participant = room.read(cx).remote_participant_for_peer_id(peer_id)?;
        let track = participant.video_tracks.values().next()?.clone();
        let user = participant.user.clone();

        for item in pane.read(cx).items_of_type::<SharedScreen>() {
            if item.read(cx).peer_id == peer_id {
                return Some(item);
            }
        }

        Some(cx.new(|cx| SharedScreen::new(track, peer_id, user.clone(), room.clone(), window, cx)))
    }

    pub fn on_window_activation_changed(&mut self, window: &mut Window, cx: &mut Context<Self>) {
        if window.is_window_active() {
            self.update_active_view_for_followers(window, cx);

            if let Some(database_id) = self.database_id {
                cx.background_spawn(persistence::DB.update_timestamp(database_id))
                    .detach();
            }
        } else {
            for pane in &self.panes {
                pane.update(cx, |pane, cx| {
                    if let Some(item) = pane.active_item() {
                        item.workspace_deactivated(window, cx);
                    }
                    for item in pane.items() {
                        if matches!(
                            item.workspace_settings(cx).autosave,
                            AutosaveSetting::OnWindowChange | AutosaveSetting::OnFocusChange
                        ) {
                            Pane::autosave_item(item.as_ref(), self.project.clone(), window, cx)
                                .detach_and_log_err(cx);
                        }
                    }
                });
            }
        }
    }

    pub fn active_call(&self) -> Option<&Entity<ActiveCall>> {
        self.active_call.as_ref().map(|(call, _)| call)
    }

    fn on_active_call_event(
        &mut self,
        _: &Entity<ActiveCall>,
        event: &call::room::Event,
        window: &mut Window,
        cx: &mut Context<Self>,
    ) {
        match event {
            call::room::Event::ParticipantLocationChanged { participant_id }
            | call::room::Event::RemoteVideoTracksChanged { participant_id } => {
                self.leader_updated(participant_id, window, cx);
            }
            _ => {}
        }
    }

    pub fn database_id(&self) -> Option<WorkspaceId> {
        self.database_id
    }

    pub fn session_id(&self) -> Option<String> {
        self.session_id.clone()
    }

    pub fn root_paths(&self, cx: &App) -> Vec<Arc<Path>> {
        let project = self.project().read(cx);
        project
            .visible_worktrees(cx)
            .map(|worktree| worktree.read(cx).abs_path())
            .collect::<Vec<_>>()
    }

    fn remove_panes(&mut self, member: Member, window: &mut Window, cx: &mut Context<Workspace>) {
        match member {
            Member::Axis(PaneAxis { members, .. }) => {
                for child in members.iter() {
                    self.remove_panes(child.clone(), window, cx)
                }
            }
            Member::Pane(pane) => {
                self.force_remove_pane(&pane, &None, window, cx);
            }
        }
    }

    fn remove_from_session(&mut self, window: &mut Window, cx: &mut App) -> Task<()> {
        self.session_id.take();
        self.serialize_workspace_internal(window, cx)
    }

    fn force_remove_pane(
        &mut self,
        pane: &Entity<Pane>,
        focus_on: &Option<Entity<Pane>>,
        window: &mut Window,
        cx: &mut Context<Workspace>,
    ) {
        self.panes.retain(|p| p != pane);
        if let Some(focus_on) = focus_on {
            focus_on.update(cx, |pane, cx| window.focus(&pane.focus_handle(cx)));
        } else if self.active_pane() == pane {
            self.panes
                .last()
                .unwrap()
                .update(cx, |pane, cx| window.focus(&pane.focus_handle(cx)));
        }
        if self.last_active_center_pane == Some(pane.downgrade()) {
            self.last_active_center_pane = None;
        }
        cx.notify();
    }

    fn serialize_workspace(&mut self, window: &mut Window, cx: &mut Context<Self>) {
        if self._schedule_serialize_workspace.is_none() {
            self._schedule_serialize_workspace =
                Some(cx.spawn_in(window, async move |this, cx| {
                    cx.background_executor()
                        .timer(SERIALIZATION_THROTTLE_TIME)
                        .await;
                    this.update_in(cx, |this, window, cx| {
                        this.serialize_workspace_internal(window, cx).detach();
                        this._schedule_serialize_workspace.take();
                    })
                    .log_err();
                }));
        }
    }

    fn serialize_workspace_internal(&self, window: &mut Window, cx: &mut App) -> Task<()> {
        let Some(database_id) = self.database_id() else {
            return Task::ready(());
        };

        fn serialize_pane_handle(
            pane_handle: &Entity<Pane>,
            window: &mut Window,
            cx: &mut App,
        ) -> SerializedPane {
            let (items, active, pinned_count) = {
                let pane = pane_handle.read(cx);
                let active_item_id = pane.active_item().map(|item| item.item_id());
                (
                    pane.items()
                        .filter_map(|handle| {
                            let handle = handle.to_serializable_item_handle(cx)?;

                            Some(SerializedItem {
                                kind: Arc::from(handle.serialized_item_kind()),
                                item_id: handle.item_id().as_u64(),
                                active: Some(handle.item_id()) == active_item_id,
                                preview: pane.is_active_preview_item(handle.item_id()),
                            })
                        })
                        .collect::<Vec<_>>(),
                    pane.has_focus(window, cx),
                    pane.pinned_count(),
                )
            };

            SerializedPane::new(items, active, pinned_count)
        }

        fn build_serialized_pane_group(
            pane_group: &Member,
            window: &mut Window,
            cx: &mut App,
        ) -> SerializedPaneGroup {
            match pane_group {
                Member::Axis(PaneAxis {
                    axis,
                    members,
                    flexes,
                    bounding_boxes: _,
                }) => SerializedPaneGroup::Group {
                    axis: SerializedAxis(*axis),
                    children: members
                        .iter()
                        .map(|member| build_serialized_pane_group(member, window, cx))
                        .collect::<Vec<_>>(),
                    flexes: Some(flexes.lock().clone()),
                },
                Member::Pane(pane_handle) => {
                    SerializedPaneGroup::Pane(serialize_pane_handle(pane_handle, window, cx))
                }
            }
        }

        fn build_serialized_docks(
            this: &Workspace,
            window: &mut Window,
            cx: &mut App,
        ) -> DockStructure {
            let left_dock = this.left_dock.read(cx);
            let left_visible = left_dock.is_open();
            let left_active_panel = left_dock
                .active_panel()
                .map(|panel| panel.persistent_name().to_string());
            let left_dock_zoom = left_dock
                .active_panel()
                .map(|panel| panel.is_zoomed(window, cx))
                .unwrap_or(false);

            let right_dock = this.right_dock.read(cx);
            let right_visible = right_dock.is_open();
            let right_active_panel = right_dock
                .active_panel()
                .map(|panel| panel.persistent_name().to_string());
            let right_dock_zoom = right_dock
                .active_panel()
                .map(|panel| panel.is_zoomed(window, cx))
                .unwrap_or(false);

            let bottom_dock = this.bottom_dock.read(cx);
            let bottom_visible = bottom_dock.is_open();
            let bottom_active_panel = bottom_dock
                .active_panel()
                .map(|panel| panel.persistent_name().to_string());
            let bottom_dock_zoom = bottom_dock
                .active_panel()
                .map(|panel| panel.is_zoomed(window, cx))
                .unwrap_or(false);

            DockStructure {
                left: DockData {
                    visible: left_visible,
                    active_panel: left_active_panel,
                    zoom: left_dock_zoom,
                },
                right: DockData {
                    visible: right_visible,
                    active_panel: right_active_panel,
                    zoom: right_dock_zoom,
                },
                bottom: DockData {
                    visible: bottom_visible,
                    active_panel: bottom_active_panel,
                    zoom: bottom_dock_zoom,
                },
            }
        }

        match self.serialize_workspace_location(cx) {
            WorkspaceLocation::Location(location, paths) => {
                let breakpoints = self.project.update(cx, |project, cx| {
                    project
                        .breakpoint_store()
                        .read(cx)
                        .all_source_breakpoints(cx)
                });
                let user_toolchains = self
                    .project
                    .read(cx)
                    .user_toolchains(cx)
                    .unwrap_or_default();

                let center_group = build_serialized_pane_group(&self.center.root, window, cx);
                let docks = build_serialized_docks(self, window, cx);
                let window_bounds = Some(SerializedWindowBounds(window.window_bounds()));

                let serialized_workspace = SerializedWorkspace {
                    id: database_id,
                    location,
                    paths,
                    center_group,
                    window_bounds,
                    display: Default::default(),
                    docks,
                    centered_layout: self.centered_layout,
                    session_id: self.session_id.clone(),
                    breakpoints,
                    window_id: Some(window.window_handle().window_id().as_u64()),
                    user_toolchains,
                };

                window.spawn(cx, async move |_| {
                    persistence::DB.save_workspace(serialized_workspace).await;
                })
            }
            WorkspaceLocation::DetachFromSession => window.spawn(cx, async move |_| {
                persistence::DB
                    .set_session_id(database_id, None)
                    .await
                    .log_err();
            }),
            WorkspaceLocation::None => Task::ready(()),
        }
    }

    fn serialize_workspace_location(&self, cx: &App) -> WorkspaceLocation {
        let paths = PathList::new(&self.root_paths(cx));
        if let Some(connection) = self.project.read(cx).remote_connection_options(cx) {
            WorkspaceLocation::Location(SerializedWorkspaceLocation::Remote(connection), paths)
        } else if self.project.read(cx).is_local() {
            if !paths.is_empty() {
                WorkspaceLocation::Location(SerializedWorkspaceLocation::Local, paths)
            } else {
                WorkspaceLocation::DetachFromSession
            }
        } else {
            WorkspaceLocation::None
        }
    }

    fn update_history(&self, cx: &mut App) {
        let Some(id) = self.database_id() else {
            return;
        };
        if !self.project.read(cx).is_local() {
            return;
        }
        if let Some(manager) = HistoryManager::global(cx) {
            let paths = PathList::new(&self.root_paths(cx));
            manager.update(cx, |this, cx| {
                this.update_history(id, HistoryManagerEntry::new(id, &paths), cx);
            });
        }
    }

    async fn serialize_items(
        this: &WeakEntity<Self>,
        items_rx: UnboundedReceiver<Box<dyn SerializableItemHandle>>,
        cx: &mut AsyncWindowContext,
    ) -> Result<()> {
        const CHUNK_SIZE: usize = 200;

        let mut serializable_items = items_rx.ready_chunks(CHUNK_SIZE);

        while let Some(items_received) = serializable_items.next().await {
            let unique_items =
                items_received
                    .into_iter()
                    .fold(HashMap::default(), |mut acc, item| {
                        acc.entry(item.item_id()).or_insert(item);
                        acc
                    });

            // We use into_iter() here so that the references to the items are moved into
            // the tasks and not kept alive while we're sleeping.
            for (_, item) in unique_items.into_iter() {
                if let Ok(Some(task)) = this.update_in(cx, |workspace, window, cx| {
                    item.serialize(workspace, false, window, cx)
                }) {
                    cx.background_spawn(async move { task.await.log_err() })
                        .detach();
                }
            }

            cx.background_executor()
                .timer(SERIALIZATION_THROTTLE_TIME)
                .await;
        }

        Ok(())
    }

    pub(crate) fn enqueue_item_serialization(
        &mut self,
        item: Box<dyn SerializableItemHandle>,
    ) -> Result<()> {
        self.serializable_items_tx
            .unbounded_send(item)
            .map_err(|err| anyhow!("failed to send serializable item over channel: {err}"))
    }

    pub(crate) fn load_workspace(
        serialized_workspace: SerializedWorkspace,
        paths_to_open: Vec<Option<ProjectPath>>,
        window: &mut Window,
        cx: &mut Context<Workspace>,
    ) -> Task<Result<Vec<Option<Box<dyn ItemHandle>>>>> {
        cx.spawn_in(window, async move |workspace, cx| {
            let project = workspace.read_with(cx, |workspace, _| workspace.project().clone())?;

            let mut center_group = None;
            let mut center_items = None;

            // Traverse the splits tree and add to things
            if let Some((group, active_pane, items)) = serialized_workspace
                .center_group
                .deserialize(&project, serialized_workspace.id, workspace.clone(), cx)
                .await
            {
                center_items = Some(items);
                center_group = Some((group, active_pane))
            }

            let mut items_by_project_path = HashMap::default();
            let mut item_ids_by_kind = HashMap::default();
            let mut all_deserialized_items = Vec::default();
            cx.update(|_, cx| {
                for item in center_items.unwrap_or_default().into_iter().flatten() {
                    if let Some(serializable_item_handle) = item.to_serializable_item_handle(cx) {
                        item_ids_by_kind
                            .entry(serializable_item_handle.serialized_item_kind())
                            .or_insert(Vec::new())
                            .push(item.item_id().as_u64() as ItemId);
                    }

                    if let Some(project_path) = item.project_path(cx) {
                        items_by_project_path.insert(project_path, item.clone());
                    }
                    all_deserialized_items.push(item);
                }
            })?;

            let opened_items = paths_to_open
                .into_iter()
                .map(|path_to_open| {
                    path_to_open
                        .and_then(|path_to_open| items_by_project_path.remove(&path_to_open))
                })
                .collect::<Vec<_>>();

            // Remove old panes from workspace panes list
            workspace.update_in(cx, |workspace, window, cx| {
                if let Some((center_group, active_pane)) = center_group {
                    workspace.remove_panes(workspace.center.root.clone(), window, cx);

                    // Swap workspace center group
                    workspace.center = PaneGroup::with_root(center_group);
                    workspace.center.set_is_center(true);
                    workspace.center.mark_positions(cx);

                    if let Some(active_pane) = active_pane {
                        workspace.set_active_pane(&active_pane, window, cx);
                        cx.focus_self(window);
                    } else {
                        workspace.set_active_pane(&workspace.center.first_pane(), window, cx);
                    }
                }

                let docks = serialized_workspace.docks;

                for (dock, serialized_dock) in [
                    (&mut workspace.right_dock, docks.right),
                    (&mut workspace.left_dock, docks.left),
                    (&mut workspace.bottom_dock, docks.bottom),
                ]
                .iter_mut()
                {
                    dock.update(cx, |dock, cx| {
                        dock.serialized_dock = Some(serialized_dock.clone());
                        dock.restore_state(window, cx);
                    });
                }

                cx.notify();
            })?;

            let _ = project
                .update(cx, |project, cx| {
                    project
                        .breakpoint_store()
                        .update(cx, |breakpoint_store, cx| {
                            breakpoint_store
                                .with_serialized_breakpoints(serialized_workspace.breakpoints, cx)
                        })
                })?
                .await;

            // Clean up all the items that have _not_ been loaded. Our ItemIds aren't stable. That means
            // after loading the items, we might have different items and in order to avoid
            // the database filling up, we delete items that haven't been loaded now.
            //
            // The items that have been loaded, have been saved after they've been added to the workspace.
            let clean_up_tasks = workspace.update_in(cx, |_, window, cx| {
                item_ids_by_kind
                    .into_iter()
                    .map(|(item_kind, loaded_items)| {
                        SerializableItemRegistry::cleanup(
                            item_kind,
                            serialized_workspace.id,
                            loaded_items,
                            window,
                            cx,
                        )
                        .log_err()
                    })
                    .collect::<Vec<_>>()
            })?;

            futures::future::join_all(clean_up_tasks).await;

            workspace
                .update_in(cx, |workspace, window, cx| {
                    // Serialize ourself to make sure our timestamps and any pane / item changes are replicated
                    workspace.serialize_workspace_internal(window, cx).detach();

                    // Ensure that we mark the window as edited if we did load dirty items
                    workspace.update_window_edited(window, cx);
                })
                .ok();

            Ok(opened_items)
        })
    }

    fn actions(&self, div: Div, window: &mut Window, cx: &mut Context<Self>) -> Div {
        self.add_workspace_actions_listeners(div, window, cx)
            .on_action(cx.listener(
                |_workspace, action_sequence: &settings::ActionSequence, window, cx| {
                    for action in &action_sequence.0 {
                        window.dispatch_action(action.boxed_clone(), cx);
                    }
                },
            ))
            .on_action(cx.listener(Self::close_inactive_items_and_panes))
            .on_action(cx.listener(Self::close_all_items_and_panes))
            .on_action(cx.listener(Self::save_all))
            .on_action(cx.listener(Self::send_keystrokes))
            .on_action(cx.listener(Self::add_folder_to_project))
            .on_action(cx.listener(Self::follow_next_collaborator))
            .on_action(cx.listener(Self::close_window))
            .on_action(cx.listener(Self::activate_pane_at_index))
            .on_action(cx.listener(Self::move_item_to_pane_at_index))
            .on_action(cx.listener(Self::move_focused_panel_to_next_position))
            .on_action(cx.listener(Self::toggle_edit_predictions_all_files))
            .on_action(cx.listener(|workspace, _: &Unfollow, window, cx| {
                let pane = workspace.active_pane().clone();
                workspace.unfollow_in_pane(&pane, window, cx);
            }))
            .on_action(cx.listener(|workspace, action: &Save, window, cx| {
                workspace
                    .save_active_item(action.save_intent.unwrap_or(SaveIntent::Save), window, cx)
                    .detach_and_prompt_err("Failed to save", window, cx, |_, _, _| None);
            }))
            .on_action(cx.listener(|workspace, _: &SaveWithoutFormat, window, cx| {
                workspace
                    .save_active_item(SaveIntent::SaveWithoutFormat, window, cx)
                    .detach_and_prompt_err("Failed to save", window, cx, |_, _, _| None);
            }))
            .on_action(cx.listener(|workspace, _: &SaveAs, window, cx| {
                workspace
                    .save_active_item(SaveIntent::SaveAs, window, cx)
                    .detach_and_prompt_err("Failed to save", window, cx, |_, _, _| None);
            }))
            .on_action(
                cx.listener(|workspace, _: &ActivatePreviousPane, window, cx| {
                    workspace.activate_previous_pane(window, cx)
                }),
            )
            .on_action(cx.listener(|workspace, _: &ActivateNextPane, window, cx| {
                workspace.activate_next_pane(window, cx)
            }))
            .on_action(
                cx.listener(|workspace, _: &ActivateNextWindow, _window, cx| {
                    workspace.activate_next_window(cx)
                }),
            )
            .on_action(
                cx.listener(|workspace, _: &ActivatePreviousWindow, _window, cx| {
                    workspace.activate_previous_window(cx)
                }),
            )
            .on_action(cx.listener(|workspace, _: &ActivatePaneLeft, window, cx| {
                workspace.activate_pane_in_direction(SplitDirection::Left, window, cx)
            }))
            .on_action(cx.listener(|workspace, _: &ActivatePaneRight, window, cx| {
                workspace.activate_pane_in_direction(SplitDirection::Right, window, cx)
            }))
            .on_action(cx.listener(|workspace, _: &ActivatePaneUp, window, cx| {
                workspace.activate_pane_in_direction(SplitDirection::Up, window, cx)
            }))
            .on_action(cx.listener(|workspace, _: &ActivatePaneDown, window, cx| {
                workspace.activate_pane_in_direction(SplitDirection::Down, window, cx)
            }))
            .on_action(cx.listener(|workspace, _: &ActivateNextPane, window, cx| {
                workspace.activate_next_pane(window, cx)
            }))
            .on_action(cx.listener(
                |workspace, action: &MoveItemToPaneInDirection, window, cx| {
                    workspace.move_item_to_pane_in_direction(action, window, cx)
                },
            ))
            .on_action(cx.listener(|workspace, _: &SwapPaneLeft, _, cx| {
                workspace.swap_pane_in_direction(SplitDirection::Left, cx)
            }))
            .on_action(cx.listener(|workspace, _: &SwapPaneRight, _, cx| {
                workspace.swap_pane_in_direction(SplitDirection::Right, cx)
            }))
            .on_action(cx.listener(|workspace, _: &SwapPaneUp, _, cx| {
                workspace.swap_pane_in_direction(SplitDirection::Up, cx)
            }))
            .on_action(cx.listener(|workspace, _: &SwapPaneDown, _, cx| {
                workspace.swap_pane_in_direction(SplitDirection::Down, cx)
            }))
            .on_action(cx.listener(|workspace, _: &SwapPaneAdjacent, window, cx| {
                const DIRECTION_PRIORITY: [SplitDirection; 4] = [
                    SplitDirection::Down,
                    SplitDirection::Up,
                    SplitDirection::Right,
                    SplitDirection::Left,
                ];
                for dir in DIRECTION_PRIORITY {
                    if workspace.find_pane_in_direction(dir, cx).is_some() {
                        workspace.swap_pane_in_direction(dir, cx);
                        workspace.activate_pane_in_direction(dir.opposite(), window, cx);
                        break;
                    }
                }
            }))
            .on_action(cx.listener(|workspace, _: &MovePaneLeft, _, cx| {
                workspace.move_pane_to_border(SplitDirection::Left, cx)
            }))
            .on_action(cx.listener(|workspace, _: &MovePaneRight, _, cx| {
                workspace.move_pane_to_border(SplitDirection::Right, cx)
            }))
            .on_action(cx.listener(|workspace, _: &MovePaneUp, _, cx| {
                workspace.move_pane_to_border(SplitDirection::Up, cx)
            }))
            .on_action(cx.listener(|workspace, _: &MovePaneDown, _, cx| {
                workspace.move_pane_to_border(SplitDirection::Down, cx)
            }))
            .on_action(cx.listener(|this, _: &ToggleLeftDock, window, cx| {
                this.toggle_dock(DockPosition::Left, window, cx);
            }))
            .on_action(cx.listener(
                |workspace: &mut Workspace, _: &ToggleRightDock, window, cx| {
                    workspace.toggle_dock(DockPosition::Right, window, cx);
                },
            ))
            .on_action(cx.listener(
                |workspace: &mut Workspace, _: &ToggleBottomDock, window, cx| {
                    workspace.toggle_dock(DockPosition::Bottom, window, cx);
                },
            ))
            .on_action(cx.listener(
                |workspace: &mut Workspace, _: &CloseActiveDock, window, cx| {
                    if !workspace.close_active_dock(window, cx) {
                        cx.propagate();
                    }
                },
            ))
            .on_action(
                cx.listener(|workspace: &mut Workspace, _: &CloseAllDocks, window, cx| {
                    workspace.close_all_docks(window, cx);
                }),
            )
            .on_action(cx.listener(Self::toggle_all_docks))
            .on_action(cx.listener(
                |workspace: &mut Workspace, _: &ClearAllNotifications, _, cx| {
                    workspace.clear_all_notifications(cx);
                },
            ))
            .on_action(cx.listener(
                |workspace: &mut Workspace, _: &ClearNavigationHistory, window, cx| {
                    workspace.clear_navigation_history(window, cx);
                },
            ))
            .on_action(cx.listener(
                |workspace: &mut Workspace, _: &SuppressNotification, _, cx| {
                    if let Some((notification_id, _)) = workspace.notifications.pop() {
                        workspace.suppress_notification(&notification_id, cx);
                    }
                },
            ))
            .on_action(cx.listener(
                |workspace: &mut Workspace, _: &ToggleWorktreeSecurity, window, cx| {
                    workspace.show_worktree_trust_security_modal(true, window, cx);
                },
            ))
            .on_action(
                cx.listener(|_: &mut Workspace, _: &ClearTrustedWorktrees, _, cx| {
                    if let Some(trusted_worktrees) = TrustedWorktrees::try_get_global(cx) {
                        let clear_task = trusted_worktrees.update(cx, |trusted_worktrees, cx| {
                            trusted_worktrees.clear_trusted_paths(cx)
                        });
                        cx.spawn(async move |_, cx| {
                            clear_task.await;
                            cx.update(|cx| reload(cx)).ok();
                        })
                        .detach();
                    }
                }),
            )
            .on_action(cx.listener(
                |workspace: &mut Workspace, _: &ReopenClosedItem, window, cx| {
                    workspace.reopen_closed_item(window, cx).detach();
                },
            ))
            .on_action(cx.listener(
                |workspace: &mut Workspace, _: &ResetActiveDockSize, window, cx| {
                    for dock in workspace.all_docks() {
                        if dock.focus_handle(cx).contains_focused(window, cx) {
                            let Some(panel) = dock.read(cx).active_panel() else {
                                return;
                            };

                            // Set to `None`, then the size will fall back to the default.
                            panel.clone().set_size(None, window, cx);

                            return;
                        }
                    }
                },
            ))
            .on_action(cx.listener(
                |workspace: &mut Workspace, _: &ResetOpenDocksSize, window, cx| {
                    for dock in workspace.all_docks() {
                        if let Some(panel) = dock.read(cx).visible_panel() {
                            // Set to `None`, then the size will fall back to the default.
                            panel.clone().set_size(None, window, cx);
                        }
                    }
                },
            ))
            .on_action(cx.listener(
                |workspace: &mut Workspace, act: &IncreaseActiveDockSize, window, cx| {
                    adjust_active_dock_size_by_px(
                        px_with_ui_font_fallback(act.px, cx),
                        workspace,
                        window,
                        cx,
                    );
                },
            ))
            .on_action(cx.listener(
                |workspace: &mut Workspace, act: &DecreaseActiveDockSize, window, cx| {
                    adjust_active_dock_size_by_px(
                        px_with_ui_font_fallback(act.px, cx) * -1.,
                        workspace,
                        window,
                        cx,
                    );
                },
            ))
            .on_action(cx.listener(
                |workspace: &mut Workspace, act: &IncreaseOpenDocksSize, window, cx| {
                    adjust_open_docks_size_by_px(
                        px_with_ui_font_fallback(act.px, cx),
                        workspace,
                        window,
                        cx,
                    );
                },
            ))
            .on_action(cx.listener(
                |workspace: &mut Workspace, act: &DecreaseOpenDocksSize, window, cx| {
                    adjust_open_docks_size_by_px(
                        px_with_ui_font_fallback(act.px, cx) * -1.,
                        workspace,
                        window,
                        cx,
                    );
                },
            ))
            .on_action(cx.listener(Workspace::toggle_centered_layout))
            .on_action(cx.listener(
                |workspace: &mut Workspace, _action: &pane::ActivateNextItem, window, cx| {
                    if let Some(active_dock) = workspace.active_dock(window, cx) {
                        let dock = active_dock.read(cx);
                        if let Some(active_panel) = dock.active_panel() {
                            if active_panel.pane(cx).is_none() {
                                let mut recent_pane: Option<Entity<Pane>> = None;
                                let mut recent_timestamp = 0;
                                for pane_handle in workspace.panes() {
                                    let pane = pane_handle.read(cx);
                                    for entry in pane.activation_history() {
                                        if entry.timestamp > recent_timestamp {
                                            recent_timestamp = entry.timestamp;
                                            recent_pane = Some(pane_handle.clone());
                                        }
                                    }
                                }

                                if let Some(pane) = recent_pane {
                                    pane.update(cx, |pane, cx| {
                                        let current_index = pane.active_item_index();
                                        let items_len = pane.items_len();
                                        if items_len > 0 {
                                            let next_index = if current_index + 1 < items_len {
                                                current_index + 1
                                            } else {
                                                0
                                            };
                                            pane.activate_item(
                                                next_index, false, false, window, cx,
                                            );
                                        }
                                    });
                                    return;
                                }
                            }
                        }
                    }
                    cx.propagate();
                },
            ))
            .on_action(cx.listener(
                |workspace: &mut Workspace, _action: &pane::ActivatePreviousItem, window, cx| {
                    if let Some(active_dock) = workspace.active_dock(window, cx) {
                        let dock = active_dock.read(cx);
                        if let Some(active_panel) = dock.active_panel() {
                            if active_panel.pane(cx).is_none() {
                                let mut recent_pane: Option<Entity<Pane>> = None;
                                let mut recent_timestamp = 0;
                                for pane_handle in workspace.panes() {
                                    let pane = pane_handle.read(cx);
                                    for entry in pane.activation_history() {
                                        if entry.timestamp > recent_timestamp {
                                            recent_timestamp = entry.timestamp;
                                            recent_pane = Some(pane_handle.clone());
                                        }
                                    }
                                }

                                if let Some(pane) = recent_pane {
                                    pane.update(cx, |pane, cx| {
                                        let current_index = pane.active_item_index();
                                        let items_len = pane.items_len();
                                        if items_len > 0 {
                                            let prev_index = if current_index > 0 {
                                                current_index - 1
                                            } else {
                                                items_len.saturating_sub(1)
                                            };
                                            pane.activate_item(
                                                prev_index, false, false, window, cx,
                                            );
                                        }
                                    });
                                    return;
                                }
                            }
                        }
                    }
                    cx.propagate();
                },
            ))
            .on_action(cx.listener(Workspace::cancel))
    }

    #[cfg(any(test, feature = "test-support"))]
    pub fn set_random_database_id(&mut self) {
        self.database_id = Some(WorkspaceId(Uuid::new_v4().as_u64_pair().0 as i64));
    }

    #[cfg(any(test, feature = "test-support"))]
    pub fn test_new(project: Entity<Project>, window: &mut Window, cx: &mut Context<Self>) -> Self {
        use node_runtime::NodeRuntime;
        use session::Session;

        let client = project.read(cx).client();
        let user_store = project.read(cx).user_store();
        let workspace_store = cx.new(|cx| WorkspaceStore::new(client.clone(), cx));
        let session = cx.new(|cx| AppSession::new(Session::test(), cx));
        window.activate_window();
        let app_state = Arc::new(AppState {
            languages: project.read(cx).languages().clone(),
            workspace_store,
            client,
            user_store,
            fs: project.read(cx).fs().clone(),
            build_window_options: |_, _| Default::default(),
            node_runtime: NodeRuntime::unavailable(),
            session,
        });
        let workspace = Self::new(Default::default(), project, app_state, window, cx);
        workspace
            .active_pane
            .update(cx, |pane, cx| window.focus(&pane.focus_handle(cx)));
        workspace
    }

    pub fn register_action<A: Action>(
        &mut self,
        callback: impl Fn(&mut Self, &A, &mut Window, &mut Context<Self>) + 'static,
    ) -> &mut Self {
        let callback = Arc::new(callback);

        self.workspace_actions.push(Box::new(move |div, _, _, cx| {
            let callback = callback.clone();
            div.on_action(cx.listener(move |workspace, event, window, cx| {
                (callback)(workspace, event, window, cx)
            }))
        }));
        self
    }
    pub fn register_action_renderer(
        &mut self,
        callback: impl Fn(Div, &Workspace, &mut Window, &mut Context<Self>) -> Div + 'static,
    ) -> &mut Self {
        self.workspace_actions.push(Box::new(callback));
        self
    }

    fn add_workspace_actions_listeners(
        &self,
        mut div: Div,
        window: &mut Window,
        cx: &mut Context<Self>,
    ) -> Div {
        for action in self.workspace_actions.iter() {
            div = (action)(div, self, window, cx)
        }
        div
    }

    pub fn has_active_modal(&self, _: &mut Window, cx: &mut App) -> bool {
        self.modal_layer.read(cx).has_active_modal()
    }

    pub fn active_modal<V: ManagedView + 'static>(&self, cx: &App) -> Option<Entity<V>> {
        self.modal_layer.read(cx).active_modal()
    }

    pub fn toggle_modal<V: ModalView, B>(&mut self, window: &mut Window, cx: &mut App, build: B)
    where
        B: FnOnce(&mut Window, &mut Context<V>) -> V,
    {
        self.modal_layer.update(cx, |modal_layer, cx| {
            modal_layer.toggle_modal(window, cx, build)
        })
    }

    pub fn hide_modal(&mut self, window: &mut Window, cx: &mut App) -> bool {
        self.modal_layer
            .update(cx, |modal_layer, cx| modal_layer.hide_modal(window, cx))
    }

    pub fn toggle_status_toast<V: ToastView>(&mut self, entity: Entity<V>, cx: &mut App) {
        self.toast_layer
            .update(cx, |toast_layer, cx| toast_layer.toggle_toast(cx, entity))
    }

    pub fn toggle_centered_layout(
        &mut self,
        _: &ToggleCenteredLayout,
        _: &mut Window,
        cx: &mut Context<Self>,
    ) {
        self.centered_layout = !self.centered_layout;
        if let Some(database_id) = self.database_id() {
            cx.background_spawn(DB.set_centered_layout(database_id, self.centered_layout))
                .detach_and_log_err(cx);
        }
        cx.notify();
    }

    fn adjust_padding(padding: Option<f32>) -> f32 {
        padding
            .unwrap_or(CenteredPaddingSettings::default().0)
            .clamp(
                CenteredPaddingSettings::MIN_PADDING,
                CenteredPaddingSettings::MAX_PADDING,
            )
    }

    fn render_dock(
        &self,
        position: DockPosition,
        dock: &Entity<Dock>,
        window: &mut Window,
        cx: &mut App,
    ) -> Option<Div> {
        if self.zoomed_position == Some(position) {
            return None;
        }

        let leader_border = dock.read(cx).active_panel().and_then(|panel| {
            let pane = panel.pane(cx)?;
            let follower_states = &self.follower_states;
            leader_border_for_pane(follower_states, &pane, window, cx)
        });

        Some(
            div()
                .flex()
                .flex_none()
                .overflow_hidden()
                .child(dock.clone())
                .children(leader_border),
        )
    }

    pub fn for_window(window: &mut Window, _: &mut App) -> Option<Entity<Workspace>> {
        window.root().flatten()
    }

    pub fn zoomed_item(&self) -> Option<&AnyWeakView> {
        self.zoomed.as_ref()
    }

    pub fn activate_next_window(&mut self, cx: &mut Context<Self>) {
        let Some(current_window_id) = cx.active_window().map(|a| a.window_id()) else {
            return;
        };
        let windows = cx.windows();
        let next_window =
            SystemWindowTabController::get_next_tab_group_window(cx, current_window_id).or_else(
                || {
                    windows
                        .iter()
                        .cycle()
                        .skip_while(|window| window.window_id() != current_window_id)
                        .nth(1)
                },
            );

        if let Some(window) = next_window {
            window
                .update(cx, |_, window, _| window.activate_window())
                .ok();
        }
    }

    pub fn activate_previous_window(&mut self, cx: &mut Context<Self>) {
        let Some(current_window_id) = cx.active_window().map(|a| a.window_id()) else {
            return;
        };
        let windows = cx.windows();
        let prev_window =
            SystemWindowTabController::get_prev_tab_group_window(cx, current_window_id).or_else(
                || {
                    windows
                        .iter()
                        .rev()
                        .cycle()
                        .skip_while(|window| window.window_id() != current_window_id)
                        .nth(1)
                },
            );

        if let Some(window) = prev_window {
            window
                .update(cx, |_, window, _| window.activate_window())
                .ok();
        }
    }

    pub fn cancel(&mut self, _: &menu::Cancel, window: &mut Window, cx: &mut Context<Self>) {
        if cx.stop_active_drag(window) {
        } else if let Some((notification_id, _)) = self.notifications.pop() {
            dismiss_app_notification(&notification_id, cx);
        } else {
            cx.propagate();
        }
    }

    fn adjust_dock_size_by_px(
        &mut self,
        panel_size: Pixels,
        dock_pos: DockPosition,
        px: Pixels,
        window: &mut Window,
        cx: &mut Context<Self>,
    ) {
        match dock_pos {
            DockPosition::Left => self.resize_left_dock(panel_size + px, window, cx),
            DockPosition::Right => self.resize_right_dock(panel_size + px, window, cx),
            DockPosition::Bottom => self.resize_bottom_dock(panel_size + px, window, cx),
        }
    }

    fn resize_left_dock(&mut self, new_size: Pixels, window: &mut Window, cx: &mut App) {
        let size = new_size.min(self.bounds.right() - RESIZE_HANDLE_SIZE);

        self.left_dock.update(cx, |left_dock, cx| {
            if WorkspaceSettings::get_global(cx)
                .resize_all_panels_in_dock
                .contains(&DockPosition::Left)
            {
                left_dock.resize_all_panels(Some(size), window, cx);
            } else {
                left_dock.resize_active_panel(Some(size), window, cx);
            }
        });
        self.clamp_utility_pane_widths(window, cx);
    }

    fn resize_right_dock(&mut self, new_size: Pixels, window: &mut Window, cx: &mut App) {
        let mut size = new_size.max(self.bounds.left() - RESIZE_HANDLE_SIZE);
        self.left_dock.read_with(cx, |left_dock, cx| {
            let left_dock_size = left_dock
                .active_panel_size(window, cx)
                .unwrap_or(Pixels::ZERO);
            if left_dock_size + size > self.bounds.right() {
                size = self.bounds.right() - left_dock_size
            }
        });
        self.right_dock.update(cx, |right_dock, cx| {
            if WorkspaceSettings::get_global(cx)
                .resize_all_panels_in_dock
                .contains(&DockPosition::Right)
            {
                right_dock.resize_all_panels(Some(size), window, cx);
            } else {
                right_dock.resize_active_panel(Some(size), window, cx);
            }
        });
        self.clamp_utility_pane_widths(window, cx);
    }

    fn resize_bottom_dock(&mut self, new_size: Pixels, window: &mut Window, cx: &mut App) {
        let size = new_size.min(self.bounds.bottom() - RESIZE_HANDLE_SIZE - self.bounds.top());
        self.bottom_dock.update(cx, |bottom_dock, cx| {
            if WorkspaceSettings::get_global(cx)
                .resize_all_panels_in_dock
                .contains(&DockPosition::Bottom)
            {
                bottom_dock.resize_all_panels(Some(size), window, cx);
            } else {
                bottom_dock.resize_active_panel(Some(size), window, cx);
            }
        });
        self.clamp_utility_pane_widths(window, cx);
    }

    fn max_utility_pane_width(&self, window: &Window, cx: &App) -> Pixels {
        let left_dock_width = self
            .left_dock
            .read(cx)
            .active_panel_size(window, cx)
            .unwrap_or(px(0.0));
        let right_dock_width = self
            .right_dock
            .read(cx)
            .active_panel_size(window, cx)
            .unwrap_or(px(0.0));
        let center_pane_width = self.bounds.size.width - left_dock_width - right_dock_width;
        center_pane_width - px(10.0)
    }

    fn clamp_utility_pane_widths(&mut self, window: &mut Window, cx: &mut App) {
        let max_width = self.max_utility_pane_width(window, cx);

        // Clamp left slot utility pane if it exists
        if let Some(handle) = self.utility_pane(UtilityPaneSlot::Left) {
            let current_width = handle.width(cx);
            if current_width > max_width {
                handle.set_width(Some(max_width.max(UTILITY_PANE_MIN_WIDTH)), cx);
            }
        }

        // Clamp right slot utility pane if it exists
        if let Some(handle) = self.utility_pane(UtilityPaneSlot::Right) {
            let current_width = handle.width(cx);
            if current_width > max_width {
                handle.set_width(Some(max_width.max(UTILITY_PANE_MIN_WIDTH)), cx);
            }
        }
    }

    fn toggle_edit_predictions_all_files(
        &mut self,
        _: &ToggleEditPrediction,
        _window: &mut Window,
        cx: &mut Context<Self>,
    ) {
        let fs = self.project().read(cx).fs().clone();
        let show_edit_predictions = all_language_settings(None, cx).show_edit_predictions(None, cx);
        update_settings_file(fs, cx, move |file, _| {
            file.project.all_languages.defaults.show_edit_predictions = Some(!show_edit_predictions)
        });
    }

    pub fn show_worktree_trust_security_modal(
        &mut self,
        toggle: bool,
        window: &mut Window,
        cx: &mut Context<Self>,
    ) {
        if let Some(security_modal) = self.active_modal::<SecurityModal>(cx) {
            if toggle {
                security_modal.update(cx, |security_modal, cx| {
                    security_modal.dismiss(cx);
                })
            } else {
                security_modal.update(cx, |security_modal, cx| {
                    security_modal.refresh_restricted_paths(cx);
                });
            }
        } else {
            let has_restricted_worktrees = TrustedWorktrees::try_get_global(cx)
                .map(|trusted_worktrees| {
                    trusted_worktrees
                        .read(cx)
                        .has_restricted_worktrees(&self.project().read(cx).worktree_store(), cx)
                })
                .unwrap_or(false);
            if has_restricted_worktrees {
                let project = self.project().read(cx);
                let remote_host = project.remote_connection_options(cx);
                let worktree_store = project.worktree_store().downgrade();
                self.toggle_modal(window, cx, |_, cx| {
                    SecurityModal::new(worktree_store, remote_host, cx)
                });
            }
        }
    }
}

fn leader_border_for_pane(
    follower_states: &HashMap<CollaboratorId, FollowerState>,
    pane: &Entity<Pane>,
    _: &Window,
    cx: &App,
) -> Option<Div> {
    let (leader_id, _follower_state) = follower_states.iter().find_map(|(leader_id, state)| {
        if state.pane() == pane {
            Some((*leader_id, state))
        } else {
            None
        }
    })?;

    let mut leader_color = match leader_id {
        CollaboratorId::PeerId(leader_peer_id) => {
            let room = ActiveCall::try_global(cx)?.read(cx).room()?.read(cx);
            let leader = room.remote_participant_for_peer_id(leader_peer_id)?;

            cx.theme()
                .players()
                .color_for_participant(leader.participant_index.0)
                .cursor
        }
        CollaboratorId::Agent => cx.theme().players().agent().cursor,
    };
    leader_color.fade_out(0.3);
    Some(
        div()
            .absolute()
            .size_full()
            .left_0()
            .top_0()
            .border_2()
            .border_color(leader_color),
    )
}

fn window_bounds_env_override() -> Option<Bounds<Pixels>> {
    ZED_WINDOW_POSITION
        .zip(*ZED_WINDOW_SIZE)
        .map(|(position, size)| Bounds {
            origin: position,
            size,
        })
}

fn open_items(
    serialized_workspace: Option<SerializedWorkspace>,
    mut project_paths_to_open: Vec<(PathBuf, Option<ProjectPath>)>,
    window: &mut Window,
    cx: &mut Context<Workspace>,
) -> impl 'static + Future<Output = Result<Vec<Option<Result<Box<dyn ItemHandle>>>>>> + use<> {
    let restored_items = serialized_workspace.map(|serialized_workspace| {
        Workspace::load_workspace(
            serialized_workspace,
            project_paths_to_open
                .iter()
                .map(|(_, project_path)| project_path)
                .cloned()
                .collect(),
            window,
            cx,
        )
    });

    cx.spawn_in(window, async move |workspace, cx| {
        let mut opened_items = Vec::with_capacity(project_paths_to_open.len());

        if let Some(restored_items) = restored_items {
            let restored_items = restored_items.await?;

            let restored_project_paths = restored_items
                .iter()
                .filter_map(|item| {
                    cx.update(|_, cx| item.as_ref()?.project_path(cx))
                        .ok()
                        .flatten()
                })
                .collect::<HashSet<_>>();

            for restored_item in restored_items {
                opened_items.push(restored_item.map(Ok));
            }

            project_paths_to_open
                .iter_mut()
                .for_each(|(_, project_path)| {
                    if let Some(project_path_to_open) = project_path
                        && restored_project_paths.contains(project_path_to_open)
                    {
                        *project_path = None;
                    }
                });
        } else {
            for _ in 0..project_paths_to_open.len() {
                opened_items.push(None);
            }
        }
        assert!(opened_items.len() == project_paths_to_open.len());

        let tasks =
            project_paths_to_open
                .into_iter()
                .enumerate()
                .map(|(ix, (abs_path, project_path))| {
                    let workspace = workspace.clone();
                    cx.spawn(async move |cx| {
                        let file_project_path = project_path?;
                        let abs_path_task = workspace.update(cx, |workspace, cx| {
                            workspace.project().update(cx, |project, cx| {
                                project.resolve_abs_path(abs_path.to_string_lossy().as_ref(), cx)
                            })
                        });

                        // We only want to open file paths here. If one of the items
                        // here is a directory, it was already opened further above
                        // with a `find_or_create_worktree`.
                        if let Ok(task) = abs_path_task
                            && task.await.is_none_or(|p| p.is_file())
                        {
                            return Some((
                                ix,
                                workspace
                                    .update_in(cx, |workspace, window, cx| {
                                        workspace.open_path(
                                            file_project_path,
                                            None,
                                            true,
                                            window,
                                            cx,
                                        )
                                    })
                                    .log_err()?
                                    .await,
                            ));
                        }
                        None
                    })
                });

        let tasks = tasks.collect::<Vec<_>>();

        let tasks = futures::future::join_all(tasks);
        for (ix, path_open_result) in tasks.await.into_iter().flatten() {
            opened_items[ix] = Some(path_open_result);
        }

        Ok(opened_items)
    })
}

enum ActivateInDirectionTarget {
    Pane(Entity<Pane>),
    Dock(Entity<Dock>),
}

fn notify_if_database_failed(workspace: WindowHandle<Workspace>, cx: &mut AsyncApp) {
    workspace
        .update(cx, |workspace, _, cx| {
            if (*db::ALL_FILE_DB_FAILED).load(std::sync::atomic::Ordering::Acquire) {
                struct DatabaseFailedNotification;

                workspace.show_notification(
                    NotificationId::unique::<DatabaseFailedNotification>(),
                    cx,
                    |cx| {
                        cx.new(|cx| {
                            MessageNotification::new("Failed to load the database file.", cx)
                                .primary_message("File an Issue")
                                .primary_icon(IconName::Plus)
                                .primary_on_click(|window, cx| {
                                    window.dispatch_action(Box::new(FileBugReport), cx)
                                })
                        })
                    },
                );
            }
        })
        .log_err();
}

fn px_with_ui_font_fallback(val: u32, cx: &Context<Workspace>) -> Pixels {
    if val == 0 {
        ThemeSettings::get_global(cx).ui_font_size(cx)
    } else {
        px(val as f32)
    }
}

fn adjust_active_dock_size_by_px(
    px: Pixels,
    workspace: &mut Workspace,
    window: &mut Window,
    cx: &mut Context<Workspace>,
) {
    let Some(active_dock) = workspace
        .all_docks()
        .into_iter()
        .find(|dock| dock.focus_handle(cx).contains_focused(window, cx))
    else {
        return;
    };
    let dock = active_dock.read(cx);
    let Some(panel_size) = dock.active_panel_size(window, cx) else {
        return;
    };
    let dock_pos = dock.position();
    workspace.adjust_dock_size_by_px(panel_size, dock_pos, px, window, cx);
}

fn adjust_open_docks_size_by_px(
    px: Pixels,
    workspace: &mut Workspace,
    window: &mut Window,
    cx: &mut Context<Workspace>,
) {
    let docks = workspace
        .all_docks()
        .into_iter()
        .filter_map(|dock| {
            if dock.read(cx).is_open() {
                let dock = dock.read(cx);
                let panel_size = dock.active_panel_size(window, cx)?;
                let dock_pos = dock.position();
                Some((panel_size, dock_pos, px))
            } else {
                None
            }
        })
        .collect::<Vec<_>>();

    docks
        .into_iter()
        .for_each(|(panel_size, dock_pos, offset)| {
            workspace.adjust_dock_size_by_px(panel_size, dock_pos, offset, window, cx);
        });
}

impl Focusable for Workspace {
    fn focus_handle(&self, cx: &App) -> FocusHandle {
        self.active_pane.focus_handle(cx)
    }
}

#[derive(Clone)]
struct DraggedDock(DockPosition);

impl Render for DraggedDock {
    fn render(&mut self, _window: &mut Window, _cx: &mut Context<Self>) -> impl IntoElement {
        gpui::Empty
    }
}

impl Render for Workspace {
    fn render(&mut self, window: &mut Window, cx: &mut Context<Self>) -> impl IntoElement {
        static FIRST_PAINT: AtomicBool = AtomicBool::new(true);
        if FIRST_PAINT.swap(false, std::sync::atomic::Ordering::Relaxed) {
            log::info!("Rendered first frame");
        }
        let mut context = KeyContext::new_with_defaults();
        context.add("Workspace");
        context.set("keyboard_layout", cx.keyboard_layout().name().to_string());
        if let Some(status) = self
            .debugger_provider
            .as_ref()
            .and_then(|provider| provider.active_thread_state(cx))
        {
            match status {
                ThreadStatus::Running | ThreadStatus::Stepping => {
                    context.add("debugger_running");
                }
                ThreadStatus::Stopped => context.add("debugger_stopped"),
                ThreadStatus::Exited | ThreadStatus::Ended => {}
            }
        }

        if self.left_dock.read(cx).is_open() {
            if let Some(active_panel) = self.left_dock.read(cx).active_panel() {
                context.set("left_dock", active_panel.panel_key());
            }
        }

        if self.right_dock.read(cx).is_open() {
            if let Some(active_panel) = self.right_dock.read(cx).active_panel() {
                context.set("right_dock", active_panel.panel_key());
            }
        }

        if self.bottom_dock.read(cx).is_open() {
            if let Some(active_panel) = self.bottom_dock.read(cx).active_panel() {
                context.set("bottom_dock", active_panel.panel_key());
            }
        }

        let centered_layout = self.centered_layout
            && self.center.panes().len() == 1
            && self.active_item(cx).is_some();
        let render_padding = |size| {
            (size > 0.0).then(|| {
                div()
                    .h_full()
                    .w(relative(size))
                    .bg(cx.theme().colors().editor_background)
                    .border_color(cx.theme().colors().pane_group_border)
            })
        };
        let paddings = if centered_layout {
            let settings = WorkspaceSettings::get_global(cx).centered_layout;
            (
                render_padding(Self::adjust_padding(
                    settings.left_padding.map(|padding| padding.0),
                )),
                render_padding(Self::adjust_padding(
                    settings.right_padding.map(|padding| padding.0),
                )),
            )
        } else {
            (None, None)
        };
        let ui_font = theme::setup_ui_font(window, cx);

        let theme = cx.theme().clone();
        let colors = theme.colors();
        let notification_entities = self
            .notifications
            .iter()
            .map(|(_, notification)| notification.entity_id())
            .collect::<Vec<_>>();
        let bottom_dock_layout = WorkspaceSettings::get_global(cx).bottom_dock_layout;

        client_side_decorations(
            self.actions(div(), window, cx)
                .key_context(context)
                .relative()
                .size_full()
                .flex()
                .flex_col()
                .font(ui_font)
                .gap_0()
                .justify_start()
                .items_start()
                .text_color(colors.text)
                .overflow_hidden()
                .children(self.titlebar_item.clone())
                .on_modifiers_changed(move |_, _, cx| {
                    for &id in &notification_entities {
                        cx.notify(id);
                    }
                })
                .child(
                    div()
                        .size_full()
                        .relative()
                        .flex_1()
                        .flex()
                        .flex_col()
                        .child(
                            div()
                                .id("workspace")
                                .bg(colors.background)
                                .relative()
                                .flex_1()
                                .w_full()
                                .flex()
                                .flex_col()
                                .overflow_hidden()
                                .border_t_1()
                                .border_b_1()
                                .border_color(colors.border)
                                .child({
                                    let this = cx.entity();
                                    canvas(
                                        move |bounds, window, cx| {
                                            this.update(cx, |this, cx| {
                                                let bounds_changed = this.bounds != bounds;
                                                this.bounds = bounds;

                                                if bounds_changed {
                                                    this.left_dock.update(cx, |dock, cx| {
                                                        dock.clamp_panel_size(
                                                            bounds.size.width,
                                                            window,
                                                            cx,
                                                        )
                                                    });

                                                    this.right_dock.update(cx, |dock, cx| {
                                                        dock.clamp_panel_size(
                                                            bounds.size.width,
                                                            window,
                                                            cx,
                                                        )
                                                    });

                                                    this.bottom_dock.update(cx, |dock, cx| {
                                                        dock.clamp_panel_size(
                                                            bounds.size.height,
                                                            window,
                                                            cx,
                                                        )
                                                    });
                                                }
                                            })
                                        },
                                        |_, _, _, _| {},
                                    )
                                    .absolute()
                                    .size_full()
                                })
                                .when(self.zoomed.is_none(), |this| {
                                    this.on_drag_move(cx.listener(
                                        move |workspace,
                                              e: &DragMoveEvent<DraggedDock>,
                                              window,
                                              cx| {
                                            if workspace.previous_dock_drag_coordinates
                                                != Some(e.event.position)
                                            {
                                                workspace.previous_dock_drag_coordinates =
                                                    Some(e.event.position);
                                                match e.drag(cx).0 {
                                                    DockPosition::Left => {
                                                        workspace.resize_left_dock(
                                                            e.event.position.x
                                                                - workspace.bounds.left(),
                                                            window,
                                                            cx,
                                                        );
                                                    }
                                                    DockPosition::Right => {
                                                        workspace.resize_right_dock(
                                                            workspace.bounds.right()
                                                                - e.event.position.x,
                                                            window,
                                                            cx,
                                                        );
                                                    }
                                                    DockPosition::Bottom => {
                                                        workspace.resize_bottom_dock(
                                                            workspace.bounds.bottom()
                                                                - e.event.position.y,
                                                            window,
                                                            cx,
                                                        );
                                                    }
                                                };
                                                workspace.serialize_workspace(window, cx);
                                            }
                                        },
                                    ))
                                    .on_drag_move(cx.listener(
                                        move |workspace,
                                              e: &DragMoveEvent<DraggedUtilityPane>,
                                              window,
                                              cx| {
                                            let slot = e.drag(cx).0;
                                            match slot {
                                                UtilityPaneSlot::Left => {
                                                    let left_dock_width = workspace.left_dock.read(cx)
                                                        .active_panel_size(window, cx)
                                                        .unwrap_or(gpui::px(0.0));
                                                    let new_width = e.event.position.x
                                                        - workspace.bounds.left()
                                                        - left_dock_width;
                                                    workspace.resize_utility_pane(slot, new_width, window, cx);
                                                }
                                                UtilityPaneSlot::Right => {
                                                    let right_dock_width = workspace.right_dock.read(cx)
                                                        .active_panel_size(window, cx)
                                                        .unwrap_or(gpui::px(0.0));
                                                    let new_width = workspace.bounds.right()
                                                        - e.event.position.x
                                                        - right_dock_width;
                                                    workspace.resize_utility_pane(slot, new_width, window, cx);
                                                }
                                            }
                                        },
                                    ))
                                })
                                .child({
                                    match bottom_dock_layout {
                                        BottomDockLayout::Full => div()
                                            .flex()
                                            .flex_col()
                                            .h_full()
                                            .child(
                                                div()
                                                    .flex()
                                                    .flex_row()
                                                    .flex_1()
                                                    .overflow_hidden()
                                                    .children(self.render_dock(
                                                        DockPosition::Left,
                                                        &self.left_dock,
                                                        window,
                                                        cx,
                                                    ))
                                                    .when(cx.has_flag::<AgentV2FeatureFlag>(), |this| {
                                                        this.when_some(self.utility_pane(UtilityPaneSlot::Left), |this, pane| {
                                                            this.when(pane.expanded(cx), |this| {
                                                                this.child(
                                                                    UtilityPaneFrame::new(UtilityPaneSlot::Left, pane.box_clone(), cx)
                                                                )
                                                            })
                                                        })
                                                    })
                                                    .child(
                                                        div()
                                                            .flex()
                                                            .flex_col()
                                                            .flex_1()
                                                            .overflow_hidden()
                                                            .child(
                                                                h_flex()
                                                                    .flex_1()
                                                                    .when_some(
                                                                        paddings.0,
                                                                        |this, p| {
                                                                            this.child(
                                                                                p.border_r_1(),
                                                                            )
                                                                        },
                                                                    )
                                                                    .child(self.center.render(
                                                                        self.zoomed.as_ref(),
                                                                        &PaneRenderContext {
                                                                            follower_states:
                                                                                &self.follower_states,
                                                                            active_call: self.active_call(),
                                                                            active_pane: &self.active_pane,
                                                                            app_state: &self.app_state,
                                                                            project: &self.project,
                                                                            workspace: &self.weak_self,
                                                                        },
                                                                        window,
                                                                        cx,
                                                                    ))
                                                                    .when_some(
                                                                        paddings.1,
                                                                        |this, p| {
                                                                            this.child(
                                                                                p.border_l_1(),
                                                                            )
                                                                        },
                                                                    ),
                                                            ),
                                                    )
                                                    .when(cx.has_flag::<AgentV2FeatureFlag>(), |this| {
                                                        this.when_some(self.utility_pane(UtilityPaneSlot::Right), |this, pane| {
                                                            this.when(pane.expanded(cx), |this| {
                                                                this.child(
                                                                    UtilityPaneFrame::new(UtilityPaneSlot::Right, pane.box_clone(), cx)
                                                                )
                                                            })
                                                        })
                                                    })
                                                    .children(self.render_dock(
                                                        DockPosition::Right,
                                                        &self.right_dock,
                                                        window,
                                                        cx,
                                                    )),
                                            )
                                            .child(div().w_full().children(self.render_dock(
                                                DockPosition::Bottom,
                                                &self.bottom_dock,
                                                window,
                                                cx
                                            ))),

                                        BottomDockLayout::LeftAligned => div()
                                            .flex()
                                            .flex_row()
                                            .h_full()
                                            .child(
                                                div()
                                                    .flex()
                                                    .flex_col()
                                                    .flex_1()
                                                    .h_full()
                                                    .child(
                                                        div()
                                                            .flex()
                                                            .flex_row()
                                                            .flex_1()
                                                            .children(self.render_dock(DockPosition::Left, &self.left_dock, window, cx))
                                                            .when(cx.has_flag::<AgentV2FeatureFlag>(), |this| {
                                                                this.when_some(self.utility_pane(UtilityPaneSlot::Left), |this, pane| {
                                                                    this.when(pane.expanded(cx), |this| {
                                                                        this.child(
                                                                            UtilityPaneFrame::new(UtilityPaneSlot::Left, pane.box_clone(), cx)
                                                                        )
                                                                    })
                                                                })
                                                            })
                                                            .child(
                                                                div()
                                                                    .flex()
                                                                    .flex_col()
                                                                    .flex_1()
                                                                    .overflow_hidden()
                                                                    .child(
                                                                        h_flex()
                                                                            .flex_1()
                                                                            .when_some(paddings.0, |this, p| this.child(p.border_r_1()))
                                                                            .child(self.center.render(
                                                                                self.zoomed.as_ref(),
                                                                                &PaneRenderContext {
                                                                                    follower_states:
                                                                                        &self.follower_states,
                                                                                    active_call: self.active_call(),
                                                                                    active_pane: &self.active_pane,
                                                                                    app_state: &self.app_state,
                                                                                    project: &self.project,
                                                                                    workspace: &self.weak_self,
                                                                                },
                                                                                window,
                                                                                cx,
                                                                            ))
                                                                            .when_some(paddings.1, |this, p| this.child(p.border_l_1())),
                                                                    )
                                                            )
                                                            .when_some(self.utility_pane(UtilityPaneSlot::Right), |this, pane| {
                                                                this.when(pane.expanded(cx), |this| {
                                                                    this.child(
                                                                        UtilityPaneFrame::new(UtilityPaneSlot::Right, pane.box_clone(), cx)
                                                                    )
                                                                })
                                                            })
                                                    )
                                                    .child(
                                                        div()
                                                            .w_full()
                                                            .children(self.render_dock(DockPosition::Bottom, &self.bottom_dock, window, cx))
                                                    ),
                                            )
                                            .children(self.render_dock(
                                                DockPosition::Right,
                                                &self.right_dock,
                                                window,
                                                cx,
                                            )),

                                        BottomDockLayout::RightAligned => div()
                                            .flex()
                                            .flex_row()
                                            .h_full()
                                            .children(self.render_dock(
                                                DockPosition::Left,
                                                &self.left_dock,
                                                window,
                                                cx,
                                            ))
                                            .when(cx.has_flag::<AgentV2FeatureFlag>(), |this| {
                                                this.when_some(self.utility_pane(UtilityPaneSlot::Left), |this, pane| {
                                                    this.when(pane.expanded(cx), |this| {
                                                        this.child(
                                                            UtilityPaneFrame::new(UtilityPaneSlot::Left, pane.box_clone(), cx)
                                                        )
                                                    })
                                                })
                                            })
                                            .child(
                                                div()
                                                    .flex()
                                                    .flex_col()
                                                    .flex_1()
                                                    .h_full()
                                                    .child(
                                                        div()
                                                            .flex()
                                                            .flex_row()
                                                            .flex_1()
                                                            .child(
                                                                div()
                                                                    .flex()
                                                                    .flex_col()
                                                                    .flex_1()
                                                                    .overflow_hidden()
                                                                    .child(
                                                                        h_flex()
                                                                            .flex_1()
                                                                            .when_some(paddings.0, |this, p| this.child(p.border_r_1()))
                                                                            .child(self.center.render(
                                                                                self.zoomed.as_ref(),
                                                                                &PaneRenderContext {
                                                                                    follower_states:
                                                                                        &self.follower_states,
                                                                                    active_call: self.active_call(),
                                                                                    active_pane: &self.active_pane,
                                                                                    app_state: &self.app_state,
                                                                                    project: &self.project,
                                                                                    workspace: &self.weak_self,
                                                                                },
                                                                                window,
                                                                                cx,
                                                                            ))
                                                                            .when_some(paddings.1, |this, p| this.child(p.border_l_1())),
                                                                    )
                                                            )
                                                            .when(cx.has_flag::<AgentV2FeatureFlag>(), |this| {
                                                                this.when_some(self.utility_pane(UtilityPaneSlot::Right), |this, pane| {
                                                                    this.when(pane.expanded(cx), |this| {
                                                                        this.child(
                                                                            UtilityPaneFrame::new(UtilityPaneSlot::Right, pane.box_clone(), cx)
                                                                        )
                                                                    })
                                                                })
                                                            })
                                                            .children(self.render_dock(DockPosition::Right, &self.right_dock, window, cx))
                                                    )
                                                    .child(
                                                        div()
                                                            .w_full()
                                                            .children(self.render_dock(DockPosition::Bottom, &self.bottom_dock, window, cx))
                                                    ),
                                            ),

                                        BottomDockLayout::Contained => div()
                                            .flex()
                                            .flex_row()
                                            .h_full()
                                            .children(self.render_dock(
                                                DockPosition::Left,
                                                &self.left_dock,
                                                window,
                                                cx,
                                            ))
                                            .when_some(self.utility_pane(UtilityPaneSlot::Left), |this, pane| {
                                                this.when(pane.expanded(cx), |this| {
                                                    this.child(
                                                        UtilityPaneFrame::new(UtilityPaneSlot::Left, pane.box_clone(), cx)
                                                    )
                                                })
                                            })
                                            .child(
                                                div()
                                                    .flex()
                                                    .flex_col()
                                                    .flex_1()
                                                    .overflow_hidden()
                                                    .child(
                                                        h_flex()
                                                            .flex_1()
                                                            .when_some(paddings.0, |this, p| {
                                                                this.child(p.border_r_1())
                                                            })
                                                            .child(self.center.render(
                                                                self.zoomed.as_ref(),
                                                                &PaneRenderContext {
                                                                    follower_states:
                                                                        &self.follower_states,
                                                                    active_call: self.active_call(),
                                                                    active_pane: &self.active_pane,
                                                                    app_state: &self.app_state,
                                                                    project: &self.project,
                                                                    workspace: &self.weak_self,
                                                                },
                                                                window,
                                                                cx,
                                                            ))
                                                            .when_some(paddings.1, |this, p| {
                                                                this.child(p.border_l_1())
                                                            }),
                                                    )
                                                    .children(self.render_dock(
                                                        DockPosition::Bottom,
                                                        &self.bottom_dock,
                                                        window,
                                                        cx,
                                                    )),
                                            )
                                            .when(cx.has_flag::<AgentV2FeatureFlag>(), |this| {
                                                this.when_some(self.utility_pane(UtilityPaneSlot::Right), |this, pane| {
                                                    this.when(pane.expanded(cx), |this| {
                                                        this.child(
                                                            UtilityPaneFrame::new(UtilityPaneSlot::Right, pane.box_clone(), cx)
                                                        )
                                                    })
                                                })
                                            })
                                            .children(self.render_dock(
                                                DockPosition::Right,
                                                &self.right_dock,
                                                window,
                                                cx,
                                            )),
                                    }
                                })
                                .children(self.zoomed.as_ref().and_then(|view| {
                                    let zoomed_view = view.upgrade()?;
                                    let div = div()
                                        .occlude()
                                        .absolute()
                                        .overflow_hidden()
                                        .border_color(colors.border)
                                        .bg(colors.background)
                                        .child(zoomed_view)
                                        .inset_0()
                                        .shadow_lg();

                                    if !WorkspaceSettings::get_global(cx).zoomed_padding {
                                       return Some(div);
                                    }

                                    Some(match self.zoomed_position {
                                        Some(DockPosition::Left) => div.right_2().border_r_1(),
                                        Some(DockPosition::Right) => div.left_2().border_l_1(),
                                        Some(DockPosition::Bottom) => div.top_2().border_t_1(),
                                        None => {
                                            div.top_2().bottom_2().left_2().right_2().border_1()
                                        }
                                    })
                                }))
                                .children(self.render_notifications(window, cx)),
                        )
                        .when(self.status_bar_visible(cx), |parent| {
                            parent.child(self.status_bar.clone())
                        })
                        .child(self.modal_layer.clone())
                        .child(self.toast_layer.clone()),
                ),
            window,
            cx,
        )
    }
}

impl WorkspaceStore {
    pub fn new(client: Arc<Client>, cx: &mut Context<Self>) -> Self {
        Self {
            workspaces: Default::default(),
            _subscriptions: vec![
                client.add_request_handler(cx.weak_entity(), Self::handle_follow),
                client.add_message_handler(cx.weak_entity(), Self::handle_update_followers),
            ],
            client,
        }
    }

    pub fn update_followers(
        &self,
        project_id: Option<u64>,
        update: proto::update_followers::Variant,
        cx: &App,
    ) -> Option<()> {
        let active_call = ActiveCall::try_global(cx)?;
        let room_id = active_call.read(cx).room()?.read(cx).id();
        self.client
            .send(proto::UpdateFollowers {
                room_id,
                project_id,
                variant: Some(update),
            })
            .log_err()
    }

    pub async fn handle_follow(
        this: Entity<Self>,
        envelope: TypedEnvelope<proto::Follow>,
        mut cx: AsyncApp,
    ) -> Result<proto::FollowResponse> {
        this.update(&mut cx, |this, cx| {
            let follower = Follower {
                project_id: envelope.payload.project_id,
                peer_id: envelope.original_sender_id()?,
            };

            let mut response = proto::FollowResponse::default();
            this.workspaces.retain(|workspace| {
                workspace
                    .update(cx, |workspace, window, cx| {
                        let handler_response =
                            workspace.handle_follow(follower.project_id, window, cx);
                        if let Some(active_view) = handler_response.active_view
                            && workspace.project.read(cx).remote_id() == follower.project_id
                        {
                            response.active_view = Some(active_view)
                        }
                    })
                    .is_ok()
            });

            Ok(response)
        })?
    }

    async fn handle_update_followers(
        this: Entity<Self>,
        envelope: TypedEnvelope<proto::UpdateFollowers>,
        mut cx: AsyncApp,
    ) -> Result<()> {
        let leader_id = envelope.original_sender_id()?;
        let update = envelope.payload;

        this.update(&mut cx, |this, cx| {
            this.workspaces.retain(|workspace| {
                workspace
                    .update(cx, |workspace, window, cx| {
                        let project_id = workspace.project.read(cx).remote_id();
                        if update.project_id != project_id && update.project_id.is_some() {
                            return;
                        }
                        workspace.handle_update_followers(leader_id, update.clone(), window, cx);
                    })
                    .is_ok()
            });
            Ok(())
        })?
    }

    pub fn workspaces(&self) -> &HashSet<WindowHandle<Workspace>> {
        &self.workspaces
    }
}

impl ViewId {
    pub(crate) fn from_proto(message: proto::ViewId) -> Result<Self> {
        Ok(Self {
            creator: message
                .creator
                .map(CollaboratorId::PeerId)
                .context("creator is missing")?,
            id: message.id,
        })
    }

    pub(crate) fn to_proto(self) -> Option<proto::ViewId> {
        if let CollaboratorId::PeerId(peer_id) = self.creator {
            Some(proto::ViewId {
                creator: Some(peer_id),
                id: self.id,
            })
        } else {
            None
        }
    }
}

impl FollowerState {
    fn pane(&self) -> &Entity<Pane> {
        self.dock_pane.as_ref().unwrap_or(&self.center_pane)
    }
}

pub trait WorkspaceHandle {
    fn file_project_paths(&self, cx: &App) -> Vec<ProjectPath>;
}

impl WorkspaceHandle for Entity<Workspace> {
    fn file_project_paths(&self, cx: &App) -> Vec<ProjectPath> {
        self.read(cx)
            .worktrees(cx)
            .flat_map(|worktree| {
                let worktree_id = worktree.read(cx).id();
                worktree.read(cx).files(true, 0).map(move |f| ProjectPath {
                    worktree_id,
                    path: f.path.clone(),
                })
            })
            .collect::<Vec<_>>()
    }
}

pub async fn last_opened_workspace_location() -> Option<(SerializedWorkspaceLocation, PathList)> {
    DB.last_workspace().await.log_err().flatten()
}

pub fn last_session_workspace_locations(
    last_session_id: &str,
    last_session_window_stack: Option<Vec<WindowId>>,
) -> Option<Vec<(SerializedWorkspaceLocation, PathList)>> {
    DB.last_session_workspace_locations(last_session_id, last_session_window_stack)
        .log_err()
}

actions!(
    collab,
    [
        /// Opens the channel notes for the current call.
        ///
        /// Use `collab_panel::OpenSelectedChannelNotes` to open the channel notes for the selected
        /// channel in the collab panel.
        ///
        /// If you want to open a specific channel, use `zed::OpenZedUrl` with a channel notes URL -
        /// can be copied via "Copy link to section" in the context menu of the channel notes
        /// buffer. These URLs look like `https://zed.dev/channel/channel-name-CHANNEL_ID/notes`.
        OpenChannelNotes,
        /// Mutes your microphone.
        Mute,
        /// Deafens yourself (mute both microphone and speakers).
        Deafen,
        /// Leaves the current call.
        LeaveCall,
        /// Shares the current project with collaborators.
        ShareProject,
        /// Shares your screen with collaborators.
        ScreenShare,
        /// Copies the current room name and session id for debugging purposes.
        CopyRoomId,
    ]
);
actions!(
    zed,
    [
        /// Opens the Zed log file.
        OpenLog,
        /// Reveals the Zed log file in the system file manager.
        RevealLogInFileManager
    ]
);

async fn join_channel_internal(
    channel_id: ChannelId,
    app_state: &Arc<AppState>,
    requesting_window: Option<WindowHandle<Workspace>>,
    active_call: &Entity<ActiveCall>,
    cx: &mut AsyncApp,
) -> Result<bool> {
    let (should_prompt, open_room) = active_call.update(cx, |active_call, cx| {
        let Some(room) = active_call.room().map(|room| room.read(cx)) else {
            return (false, None);
        };

        let already_in_channel = room.channel_id() == Some(channel_id);
        let should_prompt = room.is_sharing_project()
            && !room.remote_participants().is_empty()
            && !already_in_channel;
        let open_room = if already_in_channel {
            active_call.room().cloned()
        } else {
            None
        };
        (should_prompt, open_room)
    })?;

    if let Some(room) = open_room {
        let task = room.update(cx, |room, cx| {
            if let Some((project, host)) = room.most_active_project(cx) {
                return Some(join_in_room_project(project, host, app_state.clone(), cx));
            }

            None
        })?;
        if let Some(task) = task {
            task.await?;
        }
        return anyhow::Ok(true);
    }

    if should_prompt {
        if let Some(workspace) = requesting_window {
            let answer = workspace
                .update(cx, |_, window, cx| {
                    window.prompt(
                        PromptLevel::Warning,
                        "Do you want to switch channels?",
                        Some("Leaving this call will unshare your current project."),
                        &["Yes, Join Channel", "Cancel"],
                        cx,
                    )
                })?
                .await;

            if answer == Ok(1) {
                return Ok(false);
            }
        } else {
            return Ok(false); // unreachable!() hopefully
        }
    }

    let client = cx.update(|cx| active_call.read(cx).client())?;

    let mut client_status = client.status();

    // this loop will terminate within client::CONNECTION_TIMEOUT seconds.
    'outer: loop {
        let Some(status) = client_status.recv().await else {
            anyhow::bail!("error connecting");
        };

        match status {
            Status::Connecting
            | Status::Authenticating
            | Status::Authenticated
            | Status::Reconnecting
            | Status::Reauthenticating
            | Status::Reauthenticated => continue,
            Status::Connected { .. } => break 'outer,
            Status::SignedOut | Status::AuthenticationError => {
                return Err(ErrorCode::SignedOut.into());
            }
            Status::UpgradeRequired => return Err(ErrorCode::UpgradeRequired.into()),
            Status::ConnectionError | Status::ConnectionLost | Status::ReconnectionError { .. } => {
                return Err(ErrorCode::Disconnected.into());
            }
        }
    }

    let room = active_call
        .update(cx, |active_call, cx| {
            active_call.join_channel(channel_id, cx)
        })?
        .await?;

    let Some(room) = room else {
        return anyhow::Ok(true);
    };

    room.update(cx, |room, _| room.room_update_completed())?
        .await;

    let task = room.update(cx, |room, cx| {
        if let Some((project, host)) = room.most_active_project(cx) {
            return Some(join_in_room_project(project, host, app_state.clone(), cx));
        }

        // If you are the first to join a channel, see if you should share your project.
        if room.remote_participants().is_empty()
            && !room.local_participant_is_guest()
            && let Some(workspace) = requesting_window
        {
            let project = workspace.update(cx, |workspace, _, cx| {
                let project = workspace.project.read(cx);

                if !CallSettings::get_global(cx).share_on_join {
                    return None;
                }

                if (project.is_local() || project.is_via_remote_server())
                    && project.visible_worktrees(cx).any(|tree| {
                        tree.read(cx)
                            .root_entry()
                            .is_some_and(|entry| entry.is_dir())
                    })
                {
                    Some(workspace.project.clone())
                } else {
                    None
                }
            });
            if let Ok(Some(project)) = project {
                return Some(cx.spawn(async move |room, cx| {
                    room.update(cx, |room, cx| room.share_project(project, cx))?
                        .await?;
                    Ok(())
                }));
            }
        }

        None
    })?;
    if let Some(task) = task {
        task.await?;
        return anyhow::Ok(true);
    }
    anyhow::Ok(false)
}

pub fn join_channel(
    channel_id: ChannelId,
    app_state: Arc<AppState>,
    requesting_window: Option<WindowHandle<Workspace>>,
    cx: &mut App,
) -> Task<Result<()>> {
    let active_call = ActiveCall::global(cx);
    cx.spawn(async move |cx| {
        let result =
            join_channel_internal(channel_id, &app_state, requesting_window, &active_call, cx)
                .await;

        // join channel succeeded, and opened a window
        if matches!(result, Ok(true)) {
            return anyhow::Ok(());
        }

        // find an existing workspace to focus and show call controls
        let mut active_window = requesting_window.or_else(|| activate_any_workspace_window(cx));
        if active_window.is_none() {
            // no open workspaces, make one to show the error in (blergh)
            let (window_handle, _) = cx
                .update(|cx| {
                    Workspace::new_local(vec![], app_state.clone(), requesting_window, None, cx)
                })?
                .await?;

            if result.is_ok() {
                cx.update(|cx| {
                    cx.dispatch_action(&OpenChannelNotes);
                })
                .log_err();
            }

            active_window = Some(window_handle);
        }

        if let Err(err) = result {
            log::error!("failed to join channel: {}", err);
            if let Some(active_window) = active_window {
                active_window
                    .update(cx, |_, window, cx| {
                        let detail: SharedString = match err.error_code() {
                            ErrorCode::SignedOut => "Please sign in to continue.".into(),
                            ErrorCode::UpgradeRequired => concat!(
                                "Your are running an unsupported version of Zed. ",
                                "Please update to continue."
                            )
                            .into(),
                            ErrorCode::NoSuchChannel => concat!(
                                "No matching channel was found. ",
                                "Please check the link and try again."
                            )
                            .into(),
                            ErrorCode::Forbidden => concat!(
                                "This channel is private, and you do not have access. ",
                                "Please ask someone to add you and try again."
                            )
                            .into(),
                            ErrorCode::Disconnected => {
                                "Please check your internet connection and try again.".into()
                            }
                            _ => format!("{}\n\nPlease try again.", err).into(),
                        };
                        window.prompt(
                            PromptLevel::Critical,
                            "Failed to join channel",
                            Some(&detail),
                            &["Ok"],
                            cx,
                        )
                    })?
                    .await
                    .ok();
            }
        }

        // return ok, we showed the error to the user.
        anyhow::Ok(())
    })
}

pub async fn get_any_active_workspace(
    app_state: Arc<AppState>,
    mut cx: AsyncApp,
) -> anyhow::Result<WindowHandle<Workspace>> {
    // find an existing workspace to focus and show call controls
    let active_window = activate_any_workspace_window(&mut cx);
    if active_window.is_none() {
        cx.update(|cx| Workspace::new_local(vec![], app_state.clone(), None, None, cx))?
            .await?;
    }
    activate_any_workspace_window(&mut cx).context("could not open zed")
}

fn activate_any_workspace_window(cx: &mut AsyncApp) -> Option<WindowHandle<Workspace>> {
    cx.update(|cx| {
        if let Some(workspace_window) = cx
            .active_window()
            .and_then(|window| window.downcast::<Workspace>())
        {
            return Some(workspace_window);
        }

        for window in cx.windows() {
            if let Some(workspace_window) = window.downcast::<Workspace>() {
                workspace_window
                    .update(cx, |_, window, _| window.activate_window())
                    .ok();
                return Some(workspace_window);
            }
        }
        None
    })
    .ok()
    .flatten()
}

pub fn local_workspace_windows(cx: &App) -> Vec<WindowHandle<Workspace>> {
    cx.windows()
        .into_iter()
        .filter_map(|window| window.downcast::<Workspace>())
        .filter(|workspace| {
            workspace
                .read(cx)
                .is_ok_and(|workspace| workspace.project.read(cx).is_local())
        })
        .collect()
}

#[derive(Default)]
pub struct OpenOptions {
    pub visible: Option<OpenVisible>,
    pub focus: Option<bool>,
    pub open_new_workspace: Option<bool>,
    pub prefer_focused_window: bool,
    pub replace_window: Option<WindowHandle<Workspace>>,
    pub env: Option<HashMap<String, String>>,
}

#[allow(clippy::type_complexity)]
pub fn open_paths(
    abs_paths: &[PathBuf],
    app_state: Arc<AppState>,
    open_options: OpenOptions,
    cx: &mut App,
) -> Task<
    anyhow::Result<(
        WindowHandle<Workspace>,
        Vec<Option<anyhow::Result<Box<dyn ItemHandle>>>>,
    )>,
> {
    let abs_paths = abs_paths.to_vec();
    let mut existing = None;
    let mut best_match = None;
    let mut open_visible = OpenVisible::All;
    #[cfg(target_os = "windows")]
    let wsl_path = abs_paths
        .iter()
        .find_map(|p| util::paths::WslPath::from_path(p));

    cx.spawn(async move |cx| {
        if open_options.open_new_workspace != Some(true) {
            let all_paths = abs_paths.iter().map(|path| app_state.fs.metadata(path));
            let all_metadatas = futures::future::join_all(all_paths)
                .await
                .into_iter()
                .filter_map(|result| result.ok().flatten())
                .collect::<Vec<_>>();

            cx.update(|cx| {
                for window in local_workspace_windows(cx) {
                    if let Ok(workspace) = window.read(cx) {
                        let m = workspace.project.read(cx).visibility_for_paths(
                            &abs_paths,
                            &all_metadatas,
                            open_options.open_new_workspace == None,
                            cx,
                        );
                        if m > best_match {
                            existing = Some(window);
                            best_match = m;
                        } else if best_match.is_none()
                            && open_options.open_new_workspace == Some(false)
                        {
                            existing = Some(window)
                        }
                    }
                }
            })?;

            if open_options.open_new_workspace.is_none()
                && (existing.is_none() || open_options.prefer_focused_window)
                && all_metadatas.iter().all(|file| !file.is_dir)
            {
                cx.update(|cx| {
                    if let Some(window) = cx
                        .active_window()
                        .and_then(|window| window.downcast::<Workspace>())
                        && let Ok(workspace) = window.read(cx)
                    {
                        let project = workspace.project().read(cx);
                        if project.is_local() && !project.is_via_collab() {
                            existing = Some(window);
                            open_visible = OpenVisible::None;
                            return;
                        }
                    }
                    for window in local_workspace_windows(cx) {
                        if let Ok(workspace) = window.read(cx) {
                            let project = workspace.project().read(cx);
                            if project.is_via_collab() {
                                continue;
                            }
                            existing = Some(window);
                            open_visible = OpenVisible::None;
                            break;
                        }
                    }
                })?;
            }
        }

        let result = if let Some(existing) = existing {
            let open_task = existing
                .update(cx, |workspace, window, cx| {
                    window.activate_window();
                    workspace.open_paths(
                        abs_paths,
                        OpenOptions {
                            visible: Some(open_visible),
                            ..Default::default()
                        },
                        None,
                        window,
                        cx,
                    )
                })?
                .await;

            _ = existing.update(cx, |workspace, _, cx| {
                for item in open_task.iter().flatten() {
                    if let Err(e) = item {
                        workspace.show_error(&e, cx);
                    }
                }
            });

            Ok((existing, open_task))
        } else {
            cx.update(move |cx| {
                Workspace::new_local(
                    abs_paths,
                    app_state.clone(),
                    open_options.replace_window,
                    open_options.env,
                    cx,
                )
            })?
            .await
        };

        #[cfg(target_os = "windows")]
        if let Some(util::paths::WslPath{distro, path}) = wsl_path
            && let Ok((workspace, _)) = &result
        {
            workspace
                .update(cx, move |workspace, _window, cx| {
                    struct OpenInWsl;
                    workspace.show_notification(NotificationId::unique::<OpenInWsl>(), cx, move |cx| {
                        let display_path = util::markdown::MarkdownInlineCode(&path.to_string_lossy());
                        let msg = format!("{display_path} is inside a WSL filesystem, some features may not work unless you open it with WSL remote");
                        cx.new(move |cx| {
                            MessageNotification::new(msg, cx)
                                .primary_message("Open in WSL")
                                .primary_icon(IconName::FolderOpen)
                                .primary_on_click(move |window, cx| {
                                    window.dispatch_action(Box::new(remote::OpenWslPath {
                                            distro: remote::WslConnectionOptions {
                                                    distro_name: distro.clone(),
                                                user: None,
                                            },
                                            paths: vec![path.clone().into()],
                                        }), cx)
                                })
                        })
                    });
                })
                .unwrap();
        };
        result
    })
}

pub fn open_new(
    open_options: OpenOptions,
    app_state: Arc<AppState>,
    cx: &mut App,
    init: impl FnOnce(&mut Workspace, &mut Window, &mut Context<Workspace>) + 'static + Send,
) -> Task<anyhow::Result<()>> {
    let task = Workspace::new_local(Vec::new(), app_state, None, open_options.env, cx);
    cx.spawn(async move |cx| {
        let (workspace, opened_paths) = task.await?;
        workspace.update(cx, |workspace, window, cx| {
            if opened_paths.is_empty() {
                init(workspace, window, cx)
            }
        })?;
        Ok(())
    })
}

pub fn create_and_open_local_file(
    path: &'static Path,
    window: &mut Window,
    cx: &mut Context<Workspace>,
    default_content: impl 'static + Send + FnOnce() -> Rope,
) -> Task<Result<Box<dyn ItemHandle>>> {
    cx.spawn_in(window, async move |workspace, cx| {
        let fs = workspace.read_with(cx, |workspace, _| workspace.app_state().fs.clone())?;
        if !fs.is_file(path).await {
            fs.create_file(path, Default::default()).await?;
            fs.save(path, &default_content(), Default::default())
                .await?;
        }

        let mut items = workspace
            .update_in(cx, |workspace, window, cx| {
                workspace.with_local_workspace(window, cx, |workspace, window, cx| {
                    workspace.open_paths(
                        vec![path.to_path_buf()],
                        OpenOptions {
                            visible: Some(OpenVisible::None),
                            ..Default::default()
                        },
                        None,
                        window,
                        cx,
                    )
                })
            })?
            .await?
            .await;

        let item = items.pop().flatten();
        item.with_context(|| format!("path {path:?} is not a file"))?
    })
}

pub fn open_remote_project_with_new_connection(
    window: WindowHandle<Workspace>,
    remote_connection: Arc<dyn RemoteConnection>,
    cancel_rx: oneshot::Receiver<()>,
    delegate: Arc<dyn RemoteClientDelegate>,
    app_state: Arc<AppState>,
    paths: Vec<PathBuf>,
    cx: &mut App,
) -> Task<Result<Vec<Option<Box<dyn ItemHandle>>>>> {
    cx.spawn(async move |cx| {
        let (workspace_id, serialized_workspace) =
            deserialize_remote_project(remote_connection.connection_options(), paths.clone(), cx)
                .await?;

        let session = match cx
            .update(|cx| {
                remote::RemoteClient::new(
                    ConnectionIdentifier::Workspace(workspace_id.0),
                    remote_connection,
                    cancel_rx,
                    delegate,
                    cx,
                )
            })?
            .await?
        {
            Some(result) => result,
            None => return Ok(Vec::new()),
        };

        let project = cx.update(|cx| {
            project::Project::remote(
                session,
                app_state.client.clone(),
                app_state.node_runtime.clone(),
                app_state.user_store.clone(),
                app_state.languages.clone(),
                app_state.fs.clone(),
                true,
                cx,
            )
        })?;

        open_remote_project_inner(
            project,
            paths,
            workspace_id,
            serialized_workspace,
            app_state,
            window,
            cx,
        )
        .await
    })
}

pub fn open_remote_project_with_existing_connection(
    connection_options: RemoteConnectionOptions,
    project: Entity<Project>,
    paths: Vec<PathBuf>,
    app_state: Arc<AppState>,
    window: WindowHandle<Workspace>,
    cx: &mut AsyncApp,
) -> Task<Result<Vec<Option<Box<dyn ItemHandle>>>>> {
    cx.spawn(async move |cx| {
        let (workspace_id, serialized_workspace) =
            deserialize_remote_project(connection_options.clone(), paths.clone(), cx).await?;

        open_remote_project_inner(
            project,
            paths,
            workspace_id,
            serialized_workspace,
            app_state,
            window,
            cx,
        )
        .await
    })
}

async fn open_remote_project_inner(
    project: Entity<Project>,
    paths: Vec<PathBuf>,
    workspace_id: WorkspaceId,
    serialized_workspace: Option<SerializedWorkspace>,
    app_state: Arc<AppState>,
    window: WindowHandle<Workspace>,
    cx: &mut AsyncApp,
) -> Result<Vec<Option<Box<dyn ItemHandle>>>> {
    let toolchains = DB.toolchains(workspace_id).await?;
    for (toolchain, worktree_id, path) in toolchains {
        project
            .update(cx, |this, cx| {
                this.activate_toolchain(ProjectPath { worktree_id, path }, toolchain, cx)
            })?
            .await;
    }
    let mut project_paths_to_open = vec![];
    let mut project_path_errors = vec![];

    for path in paths {
        let result = cx
            .update(|cx| Workspace::project_path_for_path(project.clone(), &path, true, cx))?
            .await;
        match result {
            Ok((_, project_path)) => {
                project_paths_to_open.push((path.clone(), Some(project_path)));
            }
            Err(error) => {
                project_path_errors.push(error);
            }
        };
    }

    if project_paths_to_open.is_empty() {
        return Err(project_path_errors.pop().context("no paths given")?);
    }

    if let Some(detach_session_task) = window
        .update(cx, |_workspace, window, cx| {
            cx.spawn_in(window, async move |this, cx| {
                this.update_in(cx, |this, window, cx| this.remove_from_session(window, cx))
            })
        })
        .ok()
    {
        detach_session_task.await.ok();
    }

    cx.update_window(window.into(), |_, window, cx| {
        window.replace_root(cx, |window, cx| {
            telemetry::event!("SSH Project Opened");

            let mut workspace =
                Workspace::new(Some(workspace_id), project, app_state.clone(), window, cx);
            workspace.update_history(cx);

            if let Some(ref serialized) = serialized_workspace {
                workspace.centered_layout = serialized.centered_layout;
            }

            workspace
        });
    })?;

    let items = window
        .update(cx, |_, window, cx| {
            window.activate_window();
            open_items(serialized_workspace, project_paths_to_open, window, cx)
        })?
        .await?;

    window.update(cx, |workspace, _, cx| {
        for error in project_path_errors {
            if error.error_code() == proto::ErrorCode::DevServerProjectPathDoesNotExist {
                if let Some(path) = error.error_tag("path") {
                    workspace.show_error(&anyhow!("'{path}' does not exist"), cx)
                }
            } else {
                workspace.show_error(&error, cx)
            }
        }
    })?;

    Ok(items.into_iter().map(|item| item?.ok()).collect())
}

fn deserialize_remote_project(
    connection_options: RemoteConnectionOptions,
    paths: Vec<PathBuf>,
    cx: &AsyncApp,
) -> Task<Result<(WorkspaceId, Option<SerializedWorkspace>)>> {
    cx.background_spawn(async move {
        let remote_connection_id = persistence::DB
            .get_or_create_remote_connection(connection_options)
            .await?;

        let serialized_workspace =
            persistence::DB.remote_workspace_for_roots(&paths, remote_connection_id);

        let workspace_id = if let Some(workspace_id) =
            serialized_workspace.as_ref().map(|workspace| workspace.id)
        {
            workspace_id
        } else {
            persistence::DB.next_id().await?
        };

        Ok((workspace_id, serialized_workspace))
    })
}

pub fn join_in_room_project(
    project_id: u64,
    follow_user_id: u64,
    app_state: Arc<AppState>,
    cx: &mut App,
) -> Task<Result<()>> {
    let windows = cx.windows();
    cx.spawn(async move |cx| {
        let existing_workspace = windows.into_iter().find_map(|window_handle| {
            window_handle
                .downcast::<Workspace>()
                .and_then(|window_handle| {
                    window_handle
                        .update(cx, |workspace, _window, cx| {
                            if workspace.project().read(cx).remote_id() == Some(project_id) {
                                Some(window_handle)
                            } else {
                                None
                            }
                        })
                        .unwrap_or(None)
                })
        });

        let workspace = if let Some(existing_workspace) = existing_workspace {
            existing_workspace
        } else {
            let active_call = cx.update(|cx| ActiveCall::global(cx))?;
            let room = active_call
                .read_with(cx, |call, _| call.room().cloned())?
                .context("not in a call")?;
            let project = room
                .update(cx, |room, cx| {
                    room.join_project(
                        project_id,
                        app_state.languages.clone(),
                        app_state.fs.clone(),
                        cx,
                    )
                })?
                .await?;

            let window_bounds_override = window_bounds_env_override();
            cx.update(|cx| {
                let mut options = (app_state.build_window_options)(None, cx);
                options.window_bounds = window_bounds_override.map(WindowBounds::Windowed);
                cx.open_window(options, |window, cx| {
                    cx.new(|cx| {
                        Workspace::new(Default::default(), project, app_state.clone(), window, cx)
                    })
                })
            })??
        };

        workspace.update(cx, |workspace, window, cx| {
            cx.activate(true);
            window.activate_window();

            if let Some(room) = ActiveCall::global(cx).read(cx).room().cloned() {
                let follow_peer_id = room
                    .read(cx)
                    .remote_participants()
                    .iter()
                    .find(|(_, participant)| participant.user.id == follow_user_id)
                    .map(|(_, p)| p.peer_id)
                    .or_else(|| {
                        // If we couldn't follow the given user, follow the host instead.
                        let collaborator = workspace
                            .project()
                            .read(cx)
                            .collaborators()
                            .values()
                            .find(|collaborator| collaborator.is_host)?;
                        Some(collaborator.peer_id)
                    });

                if let Some(follow_peer_id) = follow_peer_id {
                    workspace.follow(follow_peer_id, window, cx);
                }
            }
        })?;

        anyhow::Ok(())
    })
}

pub fn reload(cx: &mut App) {
    let should_confirm = WorkspaceSettings::get_global(cx).confirm_quit;
    let mut workspace_windows = cx
        .windows()
        .into_iter()
        .filter_map(|window| window.downcast::<Workspace>())
        .collect::<Vec<_>>();

    // If multiple windows have unsaved changes, and need a save prompt,
    // prompt in the active window before switching to a different window.
    workspace_windows.sort_by_key(|window| window.is_active(cx) == Some(false));

    let mut prompt = None;
    if let (true, Some(window)) = (should_confirm, workspace_windows.first()) {
        prompt = window
            .update(cx, |_, window, cx| {
                window.prompt(
                    PromptLevel::Info,
                    "Are you sure you want to restart?",
                    None,
                    &["Restart", "Cancel"],
                    cx,
                )
            })
            .ok();
    }

    cx.spawn(async move |cx| {
        if let Some(prompt) = prompt {
            let answer = prompt.await?;
            if answer != 0 {
                return Ok(());
            }
        }

        // If the user cancels any save prompt, then keep the app open.
        for window in workspace_windows {
            if let Ok(should_close) = window.update(cx, |workspace, window, cx| {
                workspace.prepare_to_close(CloseIntent::Quit, window, cx)
            }) && !should_close.await?
            {
                return Ok(());
            }
        }
        cx.update(|cx| cx.restart())
    })
    .detach_and_log_err(cx);
}

fn parse_pixel_position_env_var(value: &str) -> Option<Point<Pixels>> {
    let mut parts = value.split(',');
    let x: usize = parts.next()?.parse().ok()?;
    let y: usize = parts.next()?.parse().ok()?;
    Some(point(px(x as f32), px(y as f32)))
}

fn parse_pixel_size_env_var(value: &str) -> Option<Size<Pixels>> {
    let mut parts = value.split(',');
    let width: usize = parts.next()?.parse().ok()?;
    let height: usize = parts.next()?.parse().ok()?;
    Some(size(px(width as f32), px(height as f32)))
}

/// Add client-side decorations (rounded corners, shadows, resize handling) when appropriate.
pub fn client_side_decorations(
    element: impl IntoElement,
    window: &mut Window,
    cx: &mut App,
) -> Stateful<Div> {
    const BORDER_SIZE: Pixels = px(1.0);
    let decorations = window.window_decorations();

    match decorations {
        Decorations::Client { .. } => window.set_client_inset(theme::CLIENT_SIDE_DECORATION_SHADOW),
        Decorations::Server => window.set_client_inset(px(0.0)),
    }

    struct GlobalResizeEdge(ResizeEdge);
    impl Global for GlobalResizeEdge {}

    div()
        .id("window-backdrop")
        .bg(transparent_black())
        .map(|div| match decorations {
            Decorations::Server => div,
            Decorations::Client { tiling, .. } => div
                .when(!(tiling.top || tiling.right), |div| {
                    div.rounded_tr(theme::CLIENT_SIDE_DECORATION_ROUNDING)
                })
                .when(!(tiling.top || tiling.left), |div| {
                    div.rounded_tl(theme::CLIENT_SIDE_DECORATION_ROUNDING)
                })
                .when(!(tiling.bottom || tiling.right), |div| {
                    div.rounded_br(theme::CLIENT_SIDE_DECORATION_ROUNDING)
                })
                .when(!(tiling.bottom || tiling.left), |div| {
                    div.rounded_bl(theme::CLIENT_SIDE_DECORATION_ROUNDING)
                })
                .when(!tiling.top, |div| {
                    div.pt(theme::CLIENT_SIDE_DECORATION_SHADOW)
                })
                .when(!tiling.bottom, |div| {
                    div.pb(theme::CLIENT_SIDE_DECORATION_SHADOW)
                })
                .when(!tiling.left, |div| {
                    div.pl(theme::CLIENT_SIDE_DECORATION_SHADOW)
                })
                .when(!tiling.right, |div| {
                    div.pr(theme::CLIENT_SIDE_DECORATION_SHADOW)
                })
                .on_mouse_move(move |e, window, cx| {
                    let size = window.window_bounds().get_bounds().size;
                    let pos = e.position;

                    let new_edge =
                        resize_edge(pos, theme::CLIENT_SIDE_DECORATION_SHADOW, size, tiling);

                    let edge = cx.try_global::<GlobalResizeEdge>();
                    if new_edge != edge.map(|edge| edge.0) {
                        window
                            .window_handle()
                            .update(cx, |workspace, _, cx| {
                                cx.notify(workspace.entity_id());
                            })
                            .ok();
                    }
                })
                .on_mouse_down(MouseButton::Left, move |e, window, _| {
                    let size = window.window_bounds().get_bounds().size;
                    let pos = e.position;

                    let edge = match resize_edge(
                        pos,
                        theme::CLIENT_SIDE_DECORATION_SHADOW,
                        size,
                        tiling,
                    ) {
                        Some(value) => value,
                        None => return,
                    };

                    window.start_window_resize(edge);
                }),
        })
        .size_full()
        .child(
            div()
                .cursor(CursorStyle::Arrow)
                .map(|div| match decorations {
                    Decorations::Server => div,
                    Decorations::Client { tiling } => div
                        .border_color(cx.theme().colors().border)
                        .when(!(tiling.top || tiling.right), |div| {
                            div.rounded_tr(theme::CLIENT_SIDE_DECORATION_ROUNDING)
                        })
                        .when(!(tiling.top || tiling.left), |div| {
                            div.rounded_tl(theme::CLIENT_SIDE_DECORATION_ROUNDING)
                        })
                        .when(!(tiling.bottom || tiling.right), |div| {
                            div.rounded_br(theme::CLIENT_SIDE_DECORATION_ROUNDING)
                        })
                        .when(!(tiling.bottom || tiling.left), |div| {
                            div.rounded_bl(theme::CLIENT_SIDE_DECORATION_ROUNDING)
                        })
                        .when(!tiling.top, |div| div.border_t(BORDER_SIZE))
                        .when(!tiling.bottom, |div| div.border_b(BORDER_SIZE))
                        .when(!tiling.left, |div| div.border_l(BORDER_SIZE))
                        .when(!tiling.right, |div| div.border_r(BORDER_SIZE))
                        .when(!tiling.is_tiled(), |div| {
                            div.shadow(vec![gpui::BoxShadow {
                                color: Hsla {
                                    h: 0.,
                                    s: 0.,
                                    l: 0.,
                                    a: 0.4,
                                },
                                blur_radius: theme::CLIENT_SIDE_DECORATION_SHADOW / 2.,
                                spread_radius: px(0.),
                                offset: point(px(0.0), px(0.0)),
                            }])
                        }),
                })
                .on_mouse_move(|_e, _, cx| {
                    cx.stop_propagation();
                })
                .size_full()
                .child(element),
        )
        .map(|div| match decorations {
            Decorations::Server => div,
            Decorations::Client { tiling, .. } => div.child(
                canvas(
                    |_bounds, window, _| {
                        window.insert_hitbox(
                            Bounds::new(
                                point(px(0.0), px(0.0)),
                                window.window_bounds().get_bounds().size,
                            ),
                            HitboxBehavior::Normal,
                        )
                    },
                    move |_bounds, hitbox, window, cx| {
                        let mouse = window.mouse_position();
                        let size = window.window_bounds().get_bounds().size;
                        let Some(edge) =
                            resize_edge(mouse, theme::CLIENT_SIDE_DECORATION_SHADOW, size, tiling)
                        else {
                            return;
                        };
                        cx.set_global(GlobalResizeEdge(edge));
                        window.set_cursor_style(
                            match edge {
                                ResizeEdge::Top | ResizeEdge::Bottom => CursorStyle::ResizeUpDown,
                                ResizeEdge::Left | ResizeEdge::Right => {
                                    CursorStyle::ResizeLeftRight
                                }
                                ResizeEdge::TopLeft | ResizeEdge::BottomRight => {
                                    CursorStyle::ResizeUpLeftDownRight
                                }
                                ResizeEdge::TopRight | ResizeEdge::BottomLeft => {
                                    CursorStyle::ResizeUpRightDownLeft
                                }
                            },
                            &hitbox,
                        );
                    },
                )
                .size_full()
                .absolute(),
            ),
        })
}

fn resize_edge(
    pos: Point<Pixels>,
    shadow_size: Pixels,
    window_size: Size<Pixels>,
    tiling: Tiling,
) -> Option<ResizeEdge> {
    let bounds = Bounds::new(Point::default(), window_size).inset(shadow_size * 1.5);
    if bounds.contains(&pos) {
        return None;
    }

    let corner_size = size(shadow_size * 1.5, shadow_size * 1.5);
    let top_left_bounds = Bounds::new(Point::new(px(0.), px(0.)), corner_size);
    if !tiling.top && top_left_bounds.contains(&pos) {
        return Some(ResizeEdge::TopLeft);
    }

    let top_right_bounds = Bounds::new(
        Point::new(window_size.width - corner_size.width, px(0.)),
        corner_size,
    );
    if !tiling.top && top_right_bounds.contains(&pos) {
        return Some(ResizeEdge::TopRight);
    }

    let bottom_left_bounds = Bounds::new(
        Point::new(px(0.), window_size.height - corner_size.height),
        corner_size,
    );
    if !tiling.bottom && bottom_left_bounds.contains(&pos) {
        return Some(ResizeEdge::BottomLeft);
    }

    let bottom_right_bounds = Bounds::new(
        Point::new(
            window_size.width - corner_size.width,
            window_size.height - corner_size.height,
        ),
        corner_size,
    );
    if !tiling.bottom && bottom_right_bounds.contains(&pos) {
        return Some(ResizeEdge::BottomRight);
    }

    if !tiling.top && pos.y < shadow_size {
        Some(ResizeEdge::Top)
    } else if !tiling.bottom && pos.y > window_size.height - shadow_size {
        Some(ResizeEdge::Bottom)
    } else if !tiling.left && pos.x < shadow_size {
        Some(ResizeEdge::Left)
    } else if !tiling.right && pos.x > window_size.width - shadow_size {
        Some(ResizeEdge::Right)
    } else {
        None
    }
}

fn join_pane_into_active(
    active_pane: &Entity<Pane>,
    pane: &Entity<Pane>,
    window: &mut Window,
    cx: &mut App,
) {
    if pane == active_pane {
    } else if pane.read(cx).items_len() == 0 {
        pane.update(cx, |_, cx| {
            cx.emit(pane::Event::Remove {
                focus_on_pane: None,
            });
        })
    } else {
        move_all_items(pane, active_pane, window, cx);
    }
}

fn move_all_items(
    from_pane: &Entity<Pane>,
    to_pane: &Entity<Pane>,
    window: &mut Window,
    cx: &mut App,
) {
    let destination_is_different = from_pane != to_pane;
    let mut moved_items = 0;
    for (item_ix, item_handle) in from_pane
        .read(cx)
        .items()
        .enumerate()
        .map(|(ix, item)| (ix, item.clone()))
        .collect::<Vec<_>>()
    {
        let ix = item_ix - moved_items;
        if destination_is_different {
            // Close item from previous pane
            from_pane.update(cx, |source, cx| {
                source.remove_item_and_focus_on_pane(ix, false, to_pane.clone(), window, cx);
            });
            moved_items += 1;
        }

        // This automatically removes duplicate items in the pane
        to_pane.update(cx, |destination, cx| {
            destination.add_item(item_handle, true, true, None, window, cx);
            window.focus(&destination.focus_handle(cx))
        });
    }
}

pub fn move_item(
    source: &Entity<Pane>,
    destination: &Entity<Pane>,
    item_id_to_move: EntityId,
    destination_index: usize,
    activate: bool,
    window: &mut Window,
    cx: &mut App,
) {
    let Some((item_ix, item_handle)) = source
        .read(cx)
        .items()
        .enumerate()
        .find(|(_, item_handle)| item_handle.item_id() == item_id_to_move)
        .map(|(ix, item)| (ix, item.clone()))
    else {
        // Tab was closed during drag
        return;
    };

    if source != destination {
        // Close item from previous pane
        source.update(cx, |source, cx| {
            source.remove_item_and_focus_on_pane(item_ix, false, destination.clone(), window, cx);
        });
    }

    // This automatically removes duplicate items in the pane
    destination.update(cx, |destination, cx| {
        destination.add_item_inner(
            item_handle,
            activate,
            activate,
            activate,
            Some(destination_index),
            window,
            cx,
        );
        if activate {
            window.focus(&destination.focus_handle(cx))
        }
    });
}

pub fn move_active_item(
    source: &Entity<Pane>,
    destination: &Entity<Pane>,
    focus_destination: bool,
    close_if_empty: bool,
    window: &mut Window,
    cx: &mut App,
) {
    if source == destination {
        return;
    }
    let Some(active_item) = source.read(cx).active_item() else {
        return;
    };
    source.update(cx, |source_pane, cx| {
        let item_id = active_item.item_id();
        source_pane.remove_item(item_id, false, close_if_empty, window, cx);
        destination.update(cx, |target_pane, cx| {
            target_pane.add_item(
                active_item,
                focus_destination,
                focus_destination,
                Some(target_pane.items_len()),
                window,
                cx,
            );
        });
    });
}

pub fn clone_active_item(
    workspace_id: Option<WorkspaceId>,
    source: &Entity<Pane>,
    destination: &Entity<Pane>,
    focus_destination: bool,
    window: &mut Window,
    cx: &mut App,
) {
    if source == destination {
        return;
    }
    let Some(active_item) = source.read(cx).active_item() else {
        return;
    };
    if !active_item.can_split(cx) {
        return;
    }
    let destination = destination.downgrade();
    let task = active_item.clone_on_split(workspace_id, window, cx);
    window
        .spawn(cx, async move |cx| {
            let Some(clone) = task.await else {
                return;
            };
            destination
                .update_in(cx, |target_pane, window, cx| {
                    target_pane.add_item(
                        clone,
                        focus_destination,
                        focus_destination,
                        Some(target_pane.items_len()),
                        window,
                        cx,
                    );
                })
                .log_err();
        })
        .detach();
}

#[derive(Debug)]
pub struct WorkspacePosition {
    pub window_bounds: Option<WindowBounds>,
    pub display: Option<Uuid>,
    pub centered_layout: bool,
}

pub fn remote_workspace_position_from_db(
    connection_options: RemoteConnectionOptions,
    paths_to_open: &[PathBuf],
    cx: &App,
) -> Task<Result<WorkspacePosition>> {
    let paths = paths_to_open.to_vec();

    cx.background_spawn(async move {
        let remote_connection_id = persistence::DB
            .get_or_create_remote_connection(connection_options)
            .await
            .context("fetching serialized ssh project")?;
        let serialized_workspace =
            persistence::DB.remote_workspace_for_roots(&paths, remote_connection_id);

        let (window_bounds, display) = if let Some(bounds) = window_bounds_env_override() {
            (Some(WindowBounds::Windowed(bounds)), None)
        } else {
            let restorable_bounds = serialized_workspace
                .as_ref()
                .and_then(|workspace| Some((workspace.display?, workspace.window_bounds?)))
                .or_else(|| {
                    let (display, window_bounds) = DB.last_window().log_err()?;
                    Some((display?, window_bounds?))
                });

            if let Some((serialized_display, serialized_status)) = restorable_bounds {
                (Some(serialized_status.0), Some(serialized_display))
            } else {
                (None, None)
            }
        };

        let centered_layout = serialized_workspace
            .as_ref()
            .map(|w| w.centered_layout)
            .unwrap_or(false);

        Ok(WorkspacePosition {
            window_bounds,
            display,
            centered_layout,
        })
    })
}

pub fn with_active_or_new_workspace(
    cx: &mut App,
    f: impl FnOnce(&mut Workspace, &mut Window, &mut Context<Workspace>) + Send + 'static,
) {
    match cx.active_window().and_then(|w| w.downcast::<Workspace>()) {
        Some(workspace) => {
            cx.defer(move |cx| {
                workspace
                    .update(cx, |workspace, window, cx| f(workspace, window, cx))
                    .log_err();
            });
        }
        None => {
            let app_state = AppState::global(cx);
            if let Some(app_state) = app_state.upgrade() {
                open_new(
                    OpenOptions::default(),
                    app_state,
                    cx,
                    move |workspace, window, cx| f(workspace, window, cx),
                )
                .detach_and_log_err(cx);
            }
        }
    }
}

#[cfg(test)]
mod tests {
    use std::{cell::RefCell, rc::Rc};

    use super::*;
    use crate::{
        dock::{PanelEvent, test::TestPanel},
        item::{
            ItemBufferKind, ItemEvent,
            test::{TestItem, TestProjectItem},
        },
    };
    use fs::FakeFs;
    use gpui::{
        DismissEvent, Empty, EventEmitter, FocusHandle, Focusable, Render, TestAppContext,
        UpdateGlobal, VisualTestContext, px,
    };
    use project::{Project, ProjectEntryId};
    use serde_json::json;
    use settings::SettingsStore;
    use util::rel_path::rel_path;

    #[gpui::test]
    async fn test_tab_disambiguation(cx: &mut TestAppContext) {
        init_test(cx);

        let fs = FakeFs::new(cx.executor());
        let project = Project::test(fs, [], cx).await;
        let (workspace, cx) =
            cx.add_window_view(|window, cx| Workspace::test_new(project.clone(), window, cx));

        // Adding an item with no ambiguity renders the tab without detail.
        let item1 = cx.new(|cx| {
            let mut item = TestItem::new(cx);
            item.tab_descriptions = Some(vec!["c", "b1/c", "a/b1/c"]);
            item
        });
        workspace.update_in(cx, |workspace, window, cx| {
            workspace.add_item_to_active_pane(Box::new(item1.clone()), None, true, window, cx);
        });
        item1.read_with(cx, |item, _| assert_eq!(item.tab_detail.get(), Some(0)));

        // Adding an item that creates ambiguity increases the level of detail on
        // both tabs.
        let item2 = cx.new_window_entity(|_window, cx| {
            let mut item = TestItem::new(cx);
            item.tab_descriptions = Some(vec!["c", "b2/c", "a/b2/c"]);
            item
        });
        workspace.update_in(cx, |workspace, window, cx| {
            workspace.add_item_to_active_pane(Box::new(item2.clone()), None, true, window, cx);
        });
        item1.read_with(cx, |item, _| assert_eq!(item.tab_detail.get(), Some(1)));
        item2.read_with(cx, |item, _| assert_eq!(item.tab_detail.get(), Some(1)));

        // Adding an item that creates ambiguity increases the level of detail only
        // on the ambiguous tabs. In this case, the ambiguity can't be resolved so
        // we stop at the highest detail available.
        let item3 = cx.new(|cx| {
            let mut item = TestItem::new(cx);
            item.tab_descriptions = Some(vec!["c", "b2/c", "a/b2/c"]);
            item
        });
        workspace.update_in(cx, |workspace, window, cx| {
            workspace.add_item_to_active_pane(Box::new(item3.clone()), None, true, window, cx);
        });
        item1.read_with(cx, |item, _| assert_eq!(item.tab_detail.get(), Some(1)));
        item2.read_with(cx, |item, _| assert_eq!(item.tab_detail.get(), Some(3)));
        item3.read_with(cx, |item, _| assert_eq!(item.tab_detail.get(), Some(3)));
    }

    #[gpui::test]
    async fn test_tracking_active_path(cx: &mut TestAppContext) {
        init_test(cx);

        let fs = FakeFs::new(cx.executor());
        fs.insert_tree(
            "/root1",
            json!({
                "one.txt": "",
                "two.txt": "",
            }),
        )
        .await;
        fs.insert_tree(
            "/root2",
            json!({
                "three.txt": "",
            }),
        )
        .await;

        let project = Project::test(fs, ["root1".as_ref()], cx).await;
        let (workspace, cx) =
            cx.add_window_view(|window, cx| Workspace::test_new(project.clone(), window, cx));
        let pane = workspace.read_with(cx, |workspace, _| workspace.active_pane().clone());
        let worktree_id = project.update(cx, |project, cx| {
            project.worktrees(cx).next().unwrap().read(cx).id()
        });

        let item1 = cx.new(|cx| {
            TestItem::new(cx).with_project_items(&[TestProjectItem::new(1, "one.txt", cx)])
        });
        let item2 = cx.new(|cx| {
            TestItem::new(cx).with_project_items(&[TestProjectItem::new(2, "two.txt", cx)])
        });

        // Add an item to an empty pane
        workspace.update_in(cx, |workspace, window, cx| {
            workspace.add_item_to_active_pane(Box::new(item1), None, true, window, cx)
        });
        project.update(cx, |project, cx| {
            assert_eq!(
                project.active_entry(),
                project
                    .entry_for_path(&(worktree_id, rel_path("one.txt")).into(), cx)
                    .map(|e| e.id)
            );
        });
        assert_eq!(cx.window_title().as_deref(), Some("root1 — one.txt"));

        // Add a second item to a non-empty pane
        workspace.update_in(cx, |workspace, window, cx| {
            workspace.add_item_to_active_pane(Box::new(item2), None, true, window, cx)
        });
        assert_eq!(cx.window_title().as_deref(), Some("root1 — two.txt"));
        project.update(cx, |project, cx| {
            assert_eq!(
                project.active_entry(),
                project
                    .entry_for_path(&(worktree_id, rel_path("two.txt")).into(), cx)
                    .map(|e| e.id)
            );
        });

        // Close the active item
        pane.update_in(cx, |pane, window, cx| {
            pane.close_active_item(&Default::default(), window, cx)
        })
        .await
        .unwrap();
        assert_eq!(cx.window_title().as_deref(), Some("root1 — one.txt"));
        project.update(cx, |project, cx| {
            assert_eq!(
                project.active_entry(),
                project
                    .entry_for_path(&(worktree_id, rel_path("one.txt")).into(), cx)
                    .map(|e| e.id)
            );
        });

        // Add a project folder
        project
            .update(cx, |project, cx| {
                project.find_or_create_worktree("root2", true, cx)
            })
            .await
            .unwrap();
        assert_eq!(cx.window_title().as_deref(), Some("root1, root2 — one.txt"));

        // Remove a project folder
        project.update(cx, |project, cx| project.remove_worktree(worktree_id, cx));
        assert_eq!(cx.window_title().as_deref(), Some("root2 — one.txt"));
    }

    #[gpui::test]
    async fn test_close_window(cx: &mut TestAppContext) {
        init_test(cx);

        let fs = FakeFs::new(cx.executor());
        fs.insert_tree("/root", json!({ "one": "" })).await;

        let project = Project::test(fs, ["root".as_ref()], cx).await;
        let (workspace, cx) =
            cx.add_window_view(|window, cx| Workspace::test_new(project.clone(), window, cx));

        // When there are no dirty items, there's nothing to do.
        let item1 = cx.new(TestItem::new);
        workspace.update_in(cx, |w, window, cx| {
            w.add_item_to_active_pane(Box::new(item1.clone()), None, true, window, cx)
        });
        let task = workspace.update_in(cx, |w, window, cx| {
            w.prepare_to_close(CloseIntent::CloseWindow, window, cx)
        });
        assert!(task.await.unwrap());

        // When there are dirty untitled items, prompt to save each one. If the user
        // cancels any prompt, then abort.
        let item2 = cx.new(|cx| TestItem::new(cx).with_dirty(true));
        let item3 = cx.new(|cx| {
            TestItem::new(cx)
                .with_dirty(true)
                .with_project_items(&[TestProjectItem::new(1, "1.txt", cx)])
        });
        workspace.update_in(cx, |w, window, cx| {
            w.add_item_to_active_pane(Box::new(item2.clone()), None, true, window, cx);
            w.add_item_to_active_pane(Box::new(item3.clone()), None, true, window, cx);
        });
        let task = workspace.update_in(cx, |w, window, cx| {
            w.prepare_to_close(CloseIntent::CloseWindow, window, cx)
        });
        cx.executor().run_until_parked();
        cx.simulate_prompt_answer("Cancel"); // cancel save all
        cx.executor().run_until_parked();
        assert!(!cx.has_pending_prompt());
        assert!(!task.await.unwrap());
    }

    #[gpui::test]
    async fn test_close_window_with_serializable_items(cx: &mut TestAppContext) {
        init_test(cx);

        // Register TestItem as a serializable item
        cx.update(|cx| {
            register_serializable_item::<TestItem>(cx);
        });

        let fs = FakeFs::new(cx.executor());
        fs.insert_tree("/root", json!({ "one": "" })).await;

        let project = Project::test(fs, ["root".as_ref()], cx).await;
        let (workspace, cx) =
            cx.add_window_view(|window, cx| Workspace::test_new(project.clone(), window, cx));

        // When there are dirty untitled items, but they can serialize, then there is no prompt.
        let item1 = cx.new(|cx| {
            TestItem::new(cx)
                .with_dirty(true)
                .with_serialize(|| Some(Task::ready(Ok(()))))
        });
        let item2 = cx.new(|cx| {
            TestItem::new(cx)
                .with_dirty(true)
                .with_project_items(&[TestProjectItem::new(1, "1.txt", cx)])
                .with_serialize(|| Some(Task::ready(Ok(()))))
        });
        workspace.update_in(cx, |w, window, cx| {
            w.add_item_to_active_pane(Box::new(item1.clone()), None, true, window, cx);
            w.add_item_to_active_pane(Box::new(item2.clone()), None, true, window, cx);
        });
        let task = workspace.update_in(cx, |w, window, cx| {
            w.prepare_to_close(CloseIntent::CloseWindow, window, cx)
        });
        assert!(task.await.unwrap());
    }

    #[gpui::test]
    async fn test_close_pane_items(cx: &mut TestAppContext) {
        init_test(cx);

        let fs = FakeFs::new(cx.executor());

        let project = Project::test(fs, None, cx).await;
        let (workspace, cx) =
            cx.add_window_view(|window, cx| Workspace::test_new(project, window, cx));

        let item1 = cx.new(|cx| {
            TestItem::new(cx)
                .with_dirty(true)
                .with_project_items(&[dirty_project_item(1, "1.txt", cx)])
        });
        let item2 = cx.new(|cx| {
            TestItem::new(cx)
                .with_dirty(true)
                .with_conflict(true)
                .with_project_items(&[dirty_project_item(2, "2.txt", cx)])
        });
        let item3 = cx.new(|cx| {
            TestItem::new(cx)
                .with_dirty(true)
                .with_conflict(true)
                .with_project_items(&[dirty_project_item(3, "3.txt", cx)])
        });
        let item4 = cx.new(|cx| {
            TestItem::new(cx).with_dirty(true).with_project_items(&[{
                let project_item = TestProjectItem::new_untitled(cx);
                project_item.update(cx, |project_item, _| project_item.is_dirty = true);
                project_item
            }])
        });
        let pane = workspace.update_in(cx, |workspace, window, cx| {
            workspace.add_item_to_active_pane(Box::new(item1.clone()), None, true, window, cx);
            workspace.add_item_to_active_pane(Box::new(item2.clone()), None, true, window, cx);
            workspace.add_item_to_active_pane(Box::new(item3.clone()), None, true, window, cx);
            workspace.add_item_to_active_pane(Box::new(item4.clone()), None, true, window, cx);
            workspace.active_pane().clone()
        });

        let close_items = pane.update_in(cx, |pane, window, cx| {
            pane.activate_item(1, true, true, window, cx);
            assert_eq!(pane.active_item().unwrap().item_id(), item2.item_id());
            let item1_id = item1.item_id();
            let item3_id = item3.item_id();
            let item4_id = item4.item_id();
            pane.close_items(window, cx, SaveIntent::Close, move |id| {
                [item1_id, item3_id, item4_id].contains(&id)
            })
        });
        cx.executor().run_until_parked();

        assert!(cx.has_pending_prompt());
        cx.simulate_prompt_answer("Save all");

        cx.executor().run_until_parked();

        // Item 1 is saved. There's a prompt to save item 3.
        pane.update(cx, |pane, cx| {
            assert_eq!(item1.read(cx).save_count, 1);
            assert_eq!(item1.read(cx).save_as_count, 0);
            assert_eq!(item1.read(cx).reload_count, 0);
            assert_eq!(pane.items_len(), 3);
            assert_eq!(pane.active_item().unwrap().item_id(), item3.item_id());
        });
        assert!(cx.has_pending_prompt());

        // Cancel saving item 3.
        cx.simulate_prompt_answer("Discard");
        cx.executor().run_until_parked();

        // Item 3 is reloaded. There's a prompt to save item 4.
        pane.update(cx, |pane, cx| {
            assert_eq!(item3.read(cx).save_count, 0);
            assert_eq!(item3.read(cx).save_as_count, 0);
            assert_eq!(item3.read(cx).reload_count, 1);
            assert_eq!(pane.items_len(), 2);
            assert_eq!(pane.active_item().unwrap().item_id(), item4.item_id());
        });

        // There's a prompt for a path for item 4.
        cx.simulate_new_path_selection(|_| Some(Default::default()));
        close_items.await.unwrap();

        // The requested items are closed.
        pane.update(cx, |pane, cx| {
            assert_eq!(item4.read(cx).save_count, 0);
            assert_eq!(item4.read(cx).save_as_count, 1);
            assert_eq!(item4.read(cx).reload_count, 0);
            assert_eq!(pane.items_len(), 1);
            assert_eq!(pane.active_item().unwrap().item_id(), item2.item_id());
        });
    }

    #[gpui::test]
    async fn test_prompting_to_save_only_on_last_item_for_entry(cx: &mut TestAppContext) {
        init_test(cx);

        let fs = FakeFs::new(cx.executor());
        let project = Project::test(fs, [], cx).await;
        let (workspace, cx) =
            cx.add_window_view(|window, cx| Workspace::test_new(project, window, cx));

        // Create several workspace items with single project entries, and two
        // workspace items with multiple project entries.
        let single_entry_items = (0..=4)
            .map(|project_entry_id| {
                cx.new(|cx| {
                    TestItem::new(cx)
                        .with_dirty(true)
                        .with_project_items(&[dirty_project_item(
                            project_entry_id,
                            &format!("{project_entry_id}.txt"),
                            cx,
                        )])
                })
            })
            .collect::<Vec<_>>();
        let item_2_3 = cx.new(|cx| {
            TestItem::new(cx)
                .with_dirty(true)
                .with_buffer_kind(ItemBufferKind::Multibuffer)
                .with_project_items(&[
                    single_entry_items[2].read(cx).project_items[0].clone(),
                    single_entry_items[3].read(cx).project_items[0].clone(),
                ])
        });
        let item_3_4 = cx.new(|cx| {
            TestItem::new(cx)
                .with_dirty(true)
                .with_buffer_kind(ItemBufferKind::Multibuffer)
                .with_project_items(&[
                    single_entry_items[3].read(cx).project_items[0].clone(),
                    single_entry_items[4].read(cx).project_items[0].clone(),
                ])
        });

        // Create two panes that contain the following project entries:
        //   left pane:
        //     multi-entry items:   (2, 3)
        //     single-entry items:  0, 2, 3, 4
        //   right pane:
        //     single-entry items:  4, 1
        //     multi-entry items:   (3, 4)
        let (left_pane, right_pane) = workspace.update_in(cx, |workspace, window, cx| {
            let left_pane = workspace.active_pane().clone();
            workspace.add_item_to_active_pane(Box::new(item_2_3.clone()), None, true, window, cx);
            workspace.add_item_to_active_pane(
                single_entry_items[0].boxed_clone(),
                None,
                true,
                window,
                cx,
            );
            workspace.add_item_to_active_pane(
                single_entry_items[2].boxed_clone(),
                None,
                true,
                window,
                cx,
            );
            workspace.add_item_to_active_pane(
                single_entry_items[3].boxed_clone(),
                None,
                true,
                window,
                cx,
            );
            workspace.add_item_to_active_pane(
                single_entry_items[4].boxed_clone(),
                None,
                true,
                window,
                cx,
            );

            let right_pane =
                workspace.split_and_clone(left_pane.clone(), SplitDirection::Right, window, cx);

            let boxed_clone = single_entry_items[1].boxed_clone();
            let right_pane = window.spawn(cx, async move |cx| {
                right_pane.await.inspect(|right_pane| {
                    right_pane
                        .update_in(cx, |pane, window, cx| {
                            pane.add_item(boxed_clone, true, true, None, window, cx);
                            pane.add_item(Box::new(item_3_4.clone()), true, true, None, window, cx);
                        })
                        .unwrap();
                })
            });

            (left_pane, right_pane)
        });
        let right_pane = right_pane.await.unwrap();
        cx.focus(&right_pane);

        let mut close = right_pane.update_in(cx, |pane, window, cx| {
            pane.close_all_items(&CloseAllItems::default(), window, cx)
                .unwrap()
        });
        cx.executor().run_until_parked();

        let msg = cx.pending_prompt().unwrap().0;
        assert!(msg.contains("1.txt"));
        assert!(!msg.contains("2.txt"));
        assert!(!msg.contains("3.txt"));
        assert!(!msg.contains("4.txt"));

        cx.simulate_prompt_answer("Cancel");
        close.await;

        left_pane
            .update_in(cx, |left_pane, window, cx| {
                left_pane.close_item_by_id(
                    single_entry_items[3].entity_id(),
                    SaveIntent::Skip,
                    window,
                    cx,
                )
            })
            .await
            .unwrap();

        close = right_pane.update_in(cx, |pane, window, cx| {
            pane.close_all_items(&CloseAllItems::default(), window, cx)
                .unwrap()
        });
        cx.executor().run_until_parked();

        let details = cx.pending_prompt().unwrap().1;
        assert!(details.contains("1.txt"));
        assert!(!details.contains("2.txt"));
        assert!(details.contains("3.txt"));
        // ideally this assertion could be made, but today we can only
        // save whole items not project items, so the orphaned item 3 causes
        // 4 to be saved too.
        // assert!(!details.contains("4.txt"));

        cx.simulate_prompt_answer("Save all");

        cx.executor().run_until_parked();
        close.await;
        right_pane.read_with(cx, |pane, _| {
            assert_eq!(pane.items_len(), 0);
        });
    }

    #[gpui::test]
    async fn test_autosave(cx: &mut gpui::TestAppContext) {
        init_test(cx);

        let fs = FakeFs::new(cx.executor());
        let project = Project::test(fs, [], cx).await;
        let (workspace, cx) =
            cx.add_window_view(|window, cx| Workspace::test_new(project, window, cx));
        let pane = workspace.read_with(cx, |workspace, _| workspace.active_pane().clone());

        let item = cx.new(|cx| {
            TestItem::new(cx).with_project_items(&[TestProjectItem::new(1, "1.txt", cx)])
        });
        let item_id = item.entity_id();
        workspace.update_in(cx, |workspace, window, cx| {
            workspace.add_item_to_active_pane(Box::new(item.clone()), None, true, window, cx);
        });

        // Autosave on window change.
        item.update(cx, |item, cx| {
            SettingsStore::update_global(cx, |settings, cx| {
                settings.update_user_settings(cx, |settings| {
                    settings.workspace.autosave = Some(AutosaveSetting::OnWindowChange);
                })
            });
            item.is_dirty = true;
        });

        // Deactivating the window saves the file.
        cx.deactivate_window();
        item.read_with(cx, |item, _| assert_eq!(item.save_count, 1));

        // Re-activating the window doesn't save the file.
        cx.update(|window, _| window.activate_window());
        cx.executor().run_until_parked();
        item.read_with(cx, |item, _| assert_eq!(item.save_count, 1));

        // Autosave on focus change.
        item.update_in(cx, |item, window, cx| {
            cx.focus_self(window);
            SettingsStore::update_global(cx, |settings, cx| {
                settings.update_user_settings(cx, |settings| {
                    settings.workspace.autosave = Some(AutosaveSetting::OnFocusChange);
                })
            });
            item.is_dirty = true;
        });
        // Blurring the item saves the file.
        item.update_in(cx, |_, window, _| window.blur());
        cx.executor().run_until_parked();
        item.read_with(cx, |item, _| assert_eq!(item.save_count, 2));

        // Deactivating the window still saves the file.
        item.update_in(cx, |item, window, cx| {
            cx.focus_self(window);
            item.is_dirty = true;
        });
        cx.deactivate_window();
        item.update(cx, |item, _| assert_eq!(item.save_count, 3));

        // Autosave after delay.
        item.update(cx, |item, cx| {
            SettingsStore::update_global(cx, |settings, cx| {
                settings.update_user_settings(cx, |settings| {
                    settings.workspace.autosave = Some(AutosaveSetting::AfterDelay {
                        milliseconds: 500.into(),
                    });
                })
            });
            item.is_dirty = true;
            cx.emit(ItemEvent::Edit);
        });

        // Delay hasn't fully expired, so the file is still dirty and unsaved.
        cx.executor().advance_clock(Duration::from_millis(250));
        item.read_with(cx, |item, _| assert_eq!(item.save_count, 3));

        // After delay expires, the file is saved.
        cx.executor().advance_clock(Duration::from_millis(250));
        item.read_with(cx, |item, _| assert_eq!(item.save_count, 4));

        // Autosave after delay, should save earlier than delay if tab is closed
        item.update(cx, |item, cx| {
            item.is_dirty = true;
            cx.emit(ItemEvent::Edit);
        });
        cx.executor().advance_clock(Duration::from_millis(250));
        item.read_with(cx, |item, _| assert_eq!(item.save_count, 4));

        // // Ensure auto save with delay saves the item on close, even if the timer hasn't yet run out.
        pane.update_in(cx, |pane, window, cx| {
            pane.close_items(window, cx, SaveIntent::Close, move |id| id == item_id)
        })
        .await
        .unwrap();
        assert!(!cx.has_pending_prompt());
        item.read_with(cx, |item, _| assert_eq!(item.save_count, 5));

        // Add the item again, ensuring autosave is prevented if the underlying file has been deleted.
        workspace.update_in(cx, |workspace, window, cx| {
            workspace.add_item_to_active_pane(Box::new(item.clone()), None, true, window, cx);
        });
        item.update_in(cx, |item, _window, cx| {
            item.is_dirty = true;
            for project_item in &mut item.project_items {
                project_item.update(cx, |project_item, _| project_item.is_dirty = true);
            }
        });
        cx.run_until_parked();
        item.read_with(cx, |item, _| assert_eq!(item.save_count, 5));

        // Autosave on focus change, ensuring closing the tab counts as such.
        item.update(cx, |item, cx| {
            SettingsStore::update_global(cx, |settings, cx| {
                settings.update_user_settings(cx, |settings| {
                    settings.workspace.autosave = Some(AutosaveSetting::OnFocusChange);
                })
            });
            item.is_dirty = true;
            for project_item in &mut item.project_items {
                project_item.update(cx, |project_item, _| project_item.is_dirty = true);
            }
        });

        pane.update_in(cx, |pane, window, cx| {
            pane.close_items(window, cx, SaveIntent::Close, move |id| id == item_id)
        })
        .await
        .unwrap();
        assert!(!cx.has_pending_prompt());
        item.read_with(cx, |item, _| assert_eq!(item.save_count, 6));

        // Add the item again, ensuring autosave is prevented if the underlying file has been deleted.
        workspace.update_in(cx, |workspace, window, cx| {
            workspace.add_item_to_active_pane(Box::new(item.clone()), None, true, window, cx);
        });
        item.update_in(cx, |item, window, cx| {
            item.project_items[0].update(cx, |item, _| {
                item.entry_id = None;
            });
            item.is_dirty = true;
            window.blur();
        });
        cx.run_until_parked();
        item.read_with(cx, |item, _| assert_eq!(item.save_count, 6));

        // Ensure autosave is prevented for deleted files also when closing the buffer.
        let _close_items = pane.update_in(cx, |pane, window, cx| {
            pane.close_items(window, cx, SaveIntent::Close, move |id| id == item_id)
        });
        cx.run_until_parked();
        assert!(cx.has_pending_prompt());
        item.read_with(cx, |item, _| assert_eq!(item.save_count, 6));
    }

    #[gpui::test]
    async fn test_pane_navigation(cx: &mut gpui::TestAppContext) {
        init_test(cx);

        let fs = FakeFs::new(cx.executor());

        let project = Project::test(fs, [], cx).await;
        let (workspace, cx) =
            cx.add_window_view(|window, cx| Workspace::test_new(project, window, cx));

        let item = cx.new(|cx| {
            TestItem::new(cx).with_project_items(&[TestProjectItem::new(1, "1.txt", cx)])
        });
        let pane = workspace.read_with(cx, |workspace, _| workspace.active_pane().clone());
        let toolbar = pane.read_with(cx, |pane, _| pane.toolbar().clone());
        let toolbar_notify_count = Rc::new(RefCell::new(0));

        workspace.update_in(cx, |workspace, window, cx| {
            workspace.add_item_to_active_pane(Box::new(item.clone()), None, true, window, cx);
            let toolbar_notification_count = toolbar_notify_count.clone();
            cx.observe_in(&toolbar, window, move |_, _, _, _| {
                *toolbar_notification_count.borrow_mut() += 1
            })
            .detach();
        });

        pane.read_with(cx, |pane, _| {
            assert!(!pane.can_navigate_backward());
            assert!(!pane.can_navigate_forward());
        });

        item.update_in(cx, |item, _, cx| {
            item.set_state("one".to_string(), cx);
        });

        // Toolbar must be notified to re-render the navigation buttons
        assert_eq!(*toolbar_notify_count.borrow(), 1);

        pane.read_with(cx, |pane, _| {
            assert!(pane.can_navigate_backward());
            assert!(!pane.can_navigate_forward());
        });

        workspace
            .update_in(cx, |workspace, window, cx| {
                workspace.go_back(pane.downgrade(), window, cx)
            })
            .await
            .unwrap();

        assert_eq!(*toolbar_notify_count.borrow(), 2);
        pane.read_with(cx, |pane, _| {
            assert!(!pane.can_navigate_backward());
            assert!(pane.can_navigate_forward());
        });
    }

    #[gpui::test]
    async fn test_toggle_docks_and_panels(cx: &mut gpui::TestAppContext) {
        init_test(cx);
        let fs = FakeFs::new(cx.executor());

        let project = Project::test(fs, [], cx).await;
        let (workspace, cx) =
            cx.add_window_view(|window, cx| Workspace::test_new(project, window, cx));

        let panel = workspace.update_in(cx, |workspace, window, cx| {
            let panel = cx.new(|cx| TestPanel::new(DockPosition::Right, 100, cx));
            workspace.add_panel(panel.clone(), window, cx);

            workspace
                .right_dock()
                .update(cx, |right_dock, cx| right_dock.set_open(true, window, cx));

            panel
        });

        let pane = workspace.read_with(cx, |workspace, _| workspace.active_pane().clone());
        pane.update_in(cx, |pane, window, cx| {
            let item = cx.new(TestItem::new);
            pane.add_item(Box::new(item), true, true, None, window, cx);
        });

        // Transfer focus from center to panel
        workspace.update_in(cx, |workspace, window, cx| {
            workspace.toggle_panel_focus::<TestPanel>(window, cx);
        });

        workspace.update_in(cx, |workspace, window, cx| {
            assert!(workspace.right_dock().read(cx).is_open());
            assert!(!panel.is_zoomed(window, cx));
            assert!(panel.read(cx).focus_handle(cx).contains_focused(window, cx));
        });

        // Transfer focus from panel to center
        workspace.update_in(cx, |workspace, window, cx| {
            workspace.toggle_panel_focus::<TestPanel>(window, cx);
        });

        workspace.update_in(cx, |workspace, window, cx| {
            assert!(workspace.right_dock().read(cx).is_open());
            assert!(!panel.is_zoomed(window, cx));
            assert!(!panel.read(cx).focus_handle(cx).contains_focused(window, cx));
        });

        // Close the dock
        workspace.update_in(cx, |workspace, window, cx| {
            workspace.toggle_dock(DockPosition::Right, window, cx);
        });

        workspace.update_in(cx, |workspace, window, cx| {
            assert!(!workspace.right_dock().read(cx).is_open());
            assert!(!panel.is_zoomed(window, cx));
            assert!(!panel.read(cx).focus_handle(cx).contains_focused(window, cx));
        });

        // Open the dock
        workspace.update_in(cx, |workspace, window, cx| {
            workspace.toggle_dock(DockPosition::Right, window, cx);
        });

        workspace.update_in(cx, |workspace, window, cx| {
            assert!(workspace.right_dock().read(cx).is_open());
            assert!(!panel.is_zoomed(window, cx));
            assert!(panel.read(cx).focus_handle(cx).contains_focused(window, cx));
        });

        // Focus and zoom panel
        panel.update_in(cx, |panel, window, cx| {
            cx.focus_self(window);
            panel.set_zoomed(true, window, cx)
        });

        workspace.update_in(cx, |workspace, window, cx| {
            assert!(workspace.right_dock().read(cx).is_open());
            assert!(panel.is_zoomed(window, cx));
            assert!(panel.read(cx).focus_handle(cx).contains_focused(window, cx));
        });

        // Transfer focus to the center closes the dock
        workspace.update_in(cx, |workspace, window, cx| {
            workspace.toggle_panel_focus::<TestPanel>(window, cx);
        });

        workspace.update_in(cx, |workspace, window, cx| {
            assert!(!workspace.right_dock().read(cx).is_open());
            assert!(panel.is_zoomed(window, cx));
            assert!(!panel.read(cx).focus_handle(cx).contains_focused(window, cx));
        });

        // Transferring focus back to the panel keeps it zoomed
        workspace.update_in(cx, |workspace, window, cx| {
            workspace.toggle_panel_focus::<TestPanel>(window, cx);
        });

        workspace.update_in(cx, |workspace, window, cx| {
            assert!(workspace.right_dock().read(cx).is_open());
            assert!(panel.is_zoomed(window, cx));
            assert!(panel.read(cx).focus_handle(cx).contains_focused(window, cx));
        });

        // Close the dock while it is zoomed
        workspace.update_in(cx, |workspace, window, cx| {
            workspace.toggle_dock(DockPosition::Right, window, cx)
        });

        workspace.update_in(cx, |workspace, window, cx| {
            assert!(!workspace.right_dock().read(cx).is_open());
            assert!(panel.is_zoomed(window, cx));
            assert!(workspace.zoomed.is_none());
            assert!(!panel.read(cx).focus_handle(cx).contains_focused(window, cx));
        });

        // Opening the dock, when it's zoomed, retains focus
        workspace.update_in(cx, |workspace, window, cx| {
            workspace.toggle_dock(DockPosition::Right, window, cx)
        });

        workspace.update_in(cx, |workspace, window, cx| {
            assert!(workspace.right_dock().read(cx).is_open());
            assert!(panel.is_zoomed(window, cx));
            assert!(workspace.zoomed.is_some());
            assert!(panel.read(cx).focus_handle(cx).contains_focused(window, cx));
        });

        // Unzoom and close the panel, zoom the active pane.
        panel.update_in(cx, |panel, window, cx| panel.set_zoomed(false, window, cx));
        workspace.update_in(cx, |workspace, window, cx| {
            workspace.toggle_dock(DockPosition::Right, window, cx)
        });
        pane.update_in(cx, |pane, window, cx| {
            pane.toggle_zoom(&Default::default(), window, cx)
        });

        // Opening a dock unzooms the pane.
        workspace.update_in(cx, |workspace, window, cx| {
            workspace.toggle_dock(DockPosition::Right, window, cx)
        });
        workspace.update_in(cx, |workspace, window, cx| {
            let pane = pane.read(cx);
            assert!(!pane.is_zoomed());
            assert!(!pane.focus_handle(cx).is_focused(window));
            assert!(workspace.right_dock().read(cx).is_open());
            assert!(workspace.zoomed.is_none());
        });
    }

    #[gpui::test]
    async fn test_toggle_all_docks(cx: &mut gpui::TestAppContext) {
        init_test(cx);
        let fs = FakeFs::new(cx.executor());

        let project = Project::test(fs, [], cx).await;
        let (workspace, cx) =
            cx.add_window_view(|window, cx| Workspace::test_new(project, window, cx));
        workspace.update_in(cx, |workspace, window, cx| {
            // Open two docks
            let left_dock = workspace.dock_at_position(DockPosition::Left);
            let right_dock = workspace.dock_at_position(DockPosition::Right);

            left_dock.update(cx, |dock, cx| dock.set_open(true, window, cx));
            right_dock.update(cx, |dock, cx| dock.set_open(true, window, cx));

            assert!(left_dock.read(cx).is_open());
            assert!(right_dock.read(cx).is_open());
        });

        workspace.update_in(cx, |workspace, window, cx| {
            // Toggle all docks - should close both
            workspace.toggle_all_docks(&ToggleAllDocks, window, cx);

            let left_dock = workspace.dock_at_position(DockPosition::Left);
            let right_dock = workspace.dock_at_position(DockPosition::Right);
            assert!(!left_dock.read(cx).is_open());
            assert!(!right_dock.read(cx).is_open());
        });

        workspace.update_in(cx, |workspace, window, cx| {
            // Toggle again - should reopen both
            workspace.toggle_all_docks(&ToggleAllDocks, window, cx);

            let left_dock = workspace.dock_at_position(DockPosition::Left);
            let right_dock = workspace.dock_at_position(DockPosition::Right);
            assert!(left_dock.read(cx).is_open());
            assert!(right_dock.read(cx).is_open());
        });
    }

    #[gpui::test]
    async fn test_toggle_all_with_manual_close(cx: &mut gpui::TestAppContext) {
        init_test(cx);
        let fs = FakeFs::new(cx.executor());

        let project = Project::test(fs, [], cx).await;
        let (workspace, cx) =
            cx.add_window_view(|window, cx| Workspace::test_new(project, window, cx));
        workspace.update_in(cx, |workspace, window, cx| {
            // Open two docks
            let left_dock = workspace.dock_at_position(DockPosition::Left);
            let right_dock = workspace.dock_at_position(DockPosition::Right);

            left_dock.update(cx, |dock, cx| dock.set_open(true, window, cx));
            right_dock.update(cx, |dock, cx| dock.set_open(true, window, cx));

            assert!(left_dock.read(cx).is_open());
            assert!(right_dock.read(cx).is_open());
        });

        workspace.update_in(cx, |workspace, window, cx| {
            // Close them manually
            workspace.toggle_dock(DockPosition::Left, window, cx);
            workspace.toggle_dock(DockPosition::Right, window, cx);

            let left_dock = workspace.dock_at_position(DockPosition::Left);
            let right_dock = workspace.dock_at_position(DockPosition::Right);
            assert!(!left_dock.read(cx).is_open());
            assert!(!right_dock.read(cx).is_open());
        });

        workspace.update_in(cx, |workspace, window, cx| {
            // Toggle all docks - only last closed (right dock) should reopen
            workspace.toggle_all_docks(&ToggleAllDocks, window, cx);

            let left_dock = workspace.dock_at_position(DockPosition::Left);
            let right_dock = workspace.dock_at_position(DockPosition::Right);
            assert!(!left_dock.read(cx).is_open());
            assert!(right_dock.read(cx).is_open());
        });
    }

    #[gpui::test]
    async fn test_toggle_all_docks_after_dock_move(cx: &mut gpui::TestAppContext) {
        init_test(cx);
        let fs = FakeFs::new(cx.executor());
        let project = Project::test(fs, [], cx).await;
        let (workspace, cx) =
            cx.add_window_view(|window, cx| Workspace::test_new(project, window, cx));

        // Open two docks (left and right) with one panel each
        let (left_panel, right_panel) = workspace.update_in(cx, |workspace, window, cx| {
            let left_panel = cx.new(|cx| TestPanel::new(DockPosition::Left, 100, cx));
            workspace.add_panel(left_panel.clone(), window, cx);

            let right_panel = cx.new(|cx| TestPanel::new(DockPosition::Right, 101, cx));
            workspace.add_panel(right_panel.clone(), window, cx);

            workspace.toggle_dock(DockPosition::Left, window, cx);
            workspace.toggle_dock(DockPosition::Right, window, cx);

            // Verify initial state
            assert!(
                workspace.left_dock().read(cx).is_open(),
                "Left dock should be open"
            );
            assert_eq!(
                workspace
                    .left_dock()
                    .read(cx)
                    .visible_panel()
                    .unwrap()
                    .panel_id(),
                left_panel.panel_id(),
                "Left panel should be visible in left dock"
            );
            assert!(
                workspace.right_dock().read(cx).is_open(),
                "Right dock should be open"
            );
            assert_eq!(
                workspace
                    .right_dock()
                    .read(cx)
                    .visible_panel()
                    .unwrap()
                    .panel_id(),
                right_panel.panel_id(),
                "Right panel should be visible in right dock"
            );
            assert!(
                !workspace.bottom_dock().read(cx).is_open(),
                "Bottom dock should be closed"
            );

            (left_panel, right_panel)
        });

        // Focus the left panel and move it to the next position (bottom dock)
        workspace.update_in(cx, |workspace, window, cx| {
            workspace.toggle_panel_focus::<TestPanel>(window, cx); // Focus left panel
            assert!(
                left_panel.read(cx).focus_handle(cx).is_focused(window),
                "Left panel should be focused"
            );
        });

        cx.dispatch_action(MoveFocusedPanelToNextPosition);

        // Verify the left panel has moved to the bottom dock, and the bottom dock is now open
        workspace.update(cx, |workspace, cx| {
            assert!(
                !workspace.left_dock().read(cx).is_open(),
                "Left dock should be closed"
            );
            assert!(
                workspace.bottom_dock().read(cx).is_open(),
                "Bottom dock should now be open"
            );
            assert_eq!(
                left_panel.read(cx).position,
                DockPosition::Bottom,
                "Left panel should now be in the bottom dock"
            );
            assert_eq!(
                workspace
                    .bottom_dock()
                    .read(cx)
                    .visible_panel()
                    .unwrap()
                    .panel_id(),
                left_panel.panel_id(),
                "Left panel should be the visible panel in the bottom dock"
            );
        });

        // Toggle all docks off
        workspace.update_in(cx, |workspace, window, cx| {
            workspace.toggle_all_docks(&ToggleAllDocks, window, cx);
            assert!(
                !workspace.left_dock().read(cx).is_open(),
                "Left dock should be closed"
            );
            assert!(
                !workspace.right_dock().read(cx).is_open(),
                "Right dock should be closed"
            );
            assert!(
                !workspace.bottom_dock().read(cx).is_open(),
                "Bottom dock should be closed"
            );
        });

        // Toggle all docks back on and verify positions are restored
        workspace.update_in(cx, |workspace, window, cx| {
            workspace.toggle_all_docks(&ToggleAllDocks, window, cx);
            assert!(
                !workspace.left_dock().read(cx).is_open(),
                "Left dock should remain closed"
            );
            assert!(
                workspace.right_dock().read(cx).is_open(),
                "Right dock should remain open"
            );
            assert!(
                workspace.bottom_dock().read(cx).is_open(),
                "Bottom dock should remain open"
            );
            assert_eq!(
                left_panel.read(cx).position,
                DockPosition::Bottom,
                "Left panel should remain in the bottom dock"
            );
            assert_eq!(
                right_panel.read(cx).position,
                DockPosition::Right,
                "Right panel should remain in the right dock"
            );
            assert_eq!(
                workspace
                    .bottom_dock()
                    .read(cx)
                    .visible_panel()
                    .unwrap()
                    .panel_id(),
                left_panel.panel_id(),
                "Left panel should be the visible panel in the right dock"
            );
        });
    }

    #[gpui::test]
    async fn test_join_pane_into_next(cx: &mut gpui::TestAppContext) {
        init_test(cx);

        let fs = FakeFs::new(cx.executor());

        let project = Project::test(fs, None, cx).await;
        let (workspace, cx) =
            cx.add_window_view(|window, cx| Workspace::test_new(project, window, cx));

        // Let's arrange the panes like this:
        //
        // +-----------------------+
        // |         top           |
        // +------+--------+-------+
        // | left | center | right |
        // +------+--------+-------+
        // |        bottom         |
        // +-----------------------+

        let top_item = cx.new(|cx| {
            TestItem::new(cx).with_project_items(&[TestProjectItem::new(1, "top.txt", cx)])
        });
        let bottom_item = cx.new(|cx| {
            TestItem::new(cx).with_project_items(&[TestProjectItem::new(2, "bottom.txt", cx)])
        });
        let left_item = cx.new(|cx| {
            TestItem::new(cx).with_project_items(&[TestProjectItem::new(3, "left.txt", cx)])
        });
        let right_item = cx.new(|cx| {
            TestItem::new(cx).with_project_items(&[TestProjectItem::new(4, "right.txt", cx)])
        });
        let center_item = cx.new(|cx| {
            TestItem::new(cx).with_project_items(&[TestProjectItem::new(5, "center.txt", cx)])
        });

        let top_pane_id = workspace.update_in(cx, |workspace, window, cx| {
            let top_pane_id = workspace.active_pane().entity_id();
            workspace.add_item_to_active_pane(Box::new(top_item.clone()), None, false, window, cx);
            workspace.split_pane(
                workspace.active_pane().clone(),
                SplitDirection::Down,
                window,
                cx,
            );
            top_pane_id
        });
        let bottom_pane_id = workspace.update_in(cx, |workspace, window, cx| {
            let bottom_pane_id = workspace.active_pane().entity_id();
            workspace.add_item_to_active_pane(
                Box::new(bottom_item.clone()),
                None,
                false,
                window,
                cx,
            );
            workspace.split_pane(
                workspace.active_pane().clone(),
                SplitDirection::Up,
                window,
                cx,
            );
            bottom_pane_id
        });
        let left_pane_id = workspace.update_in(cx, |workspace, window, cx| {
            let left_pane_id = workspace.active_pane().entity_id();
            workspace.add_item_to_active_pane(Box::new(left_item.clone()), None, false, window, cx);
            workspace.split_pane(
                workspace.active_pane().clone(),
                SplitDirection::Right,
                window,
                cx,
            );
            left_pane_id
        });
        let right_pane_id = workspace.update_in(cx, |workspace, window, cx| {
            let right_pane_id = workspace.active_pane().entity_id();
            workspace.add_item_to_active_pane(
                Box::new(right_item.clone()),
                None,
                false,
                window,
                cx,
            );
            workspace.split_pane(
                workspace.active_pane().clone(),
                SplitDirection::Left,
                window,
                cx,
            );
            right_pane_id
        });
        let center_pane_id = workspace.update_in(cx, |workspace, window, cx| {
            let center_pane_id = workspace.active_pane().entity_id();
            workspace.add_item_to_active_pane(
                Box::new(center_item.clone()),
                None,
                false,
                window,
                cx,
            );
            center_pane_id
        });
        cx.executor().run_until_parked();

        workspace.update_in(cx, |workspace, window, cx| {
            assert_eq!(center_pane_id, workspace.active_pane().entity_id());

            // Join into next from center pane into right
            workspace.join_pane_into_next(workspace.active_pane().clone(), window, cx);
        });

        workspace.update_in(cx, |workspace, window, cx| {
            let active_pane = workspace.active_pane();
            assert_eq!(right_pane_id, active_pane.entity_id());
            assert_eq!(2, active_pane.read(cx).items_len());
            let item_ids_in_pane =
                HashSet::from_iter(active_pane.read(cx).items().map(|item| item.item_id()));
            assert!(item_ids_in_pane.contains(&center_item.item_id()));
            assert!(item_ids_in_pane.contains(&right_item.item_id()));

            // Join into next from right pane into bottom
            workspace.join_pane_into_next(workspace.active_pane().clone(), window, cx);
        });

        workspace.update_in(cx, |workspace, window, cx| {
            let active_pane = workspace.active_pane();
            assert_eq!(bottom_pane_id, active_pane.entity_id());
            assert_eq!(3, active_pane.read(cx).items_len());
            let item_ids_in_pane =
                HashSet::from_iter(active_pane.read(cx).items().map(|item| item.item_id()));
            assert!(item_ids_in_pane.contains(&center_item.item_id()));
            assert!(item_ids_in_pane.contains(&right_item.item_id()));
            assert!(item_ids_in_pane.contains(&bottom_item.item_id()));

            // Join into next from bottom pane into left
            workspace.join_pane_into_next(workspace.active_pane().clone(), window, cx);
        });

        workspace.update_in(cx, |workspace, window, cx| {
            let active_pane = workspace.active_pane();
            assert_eq!(left_pane_id, active_pane.entity_id());
            assert_eq!(4, active_pane.read(cx).items_len());
            let item_ids_in_pane =
                HashSet::from_iter(active_pane.read(cx).items().map(|item| item.item_id()));
            assert!(item_ids_in_pane.contains(&center_item.item_id()));
            assert!(item_ids_in_pane.contains(&right_item.item_id()));
            assert!(item_ids_in_pane.contains(&bottom_item.item_id()));
            assert!(item_ids_in_pane.contains(&left_item.item_id()));

            // Join into next from left pane into top
            workspace.join_pane_into_next(workspace.active_pane().clone(), window, cx);
        });

        workspace.update_in(cx, |workspace, window, cx| {
            let active_pane = workspace.active_pane();
            assert_eq!(top_pane_id, active_pane.entity_id());
            assert_eq!(5, active_pane.read(cx).items_len());
            let item_ids_in_pane =
                HashSet::from_iter(active_pane.read(cx).items().map(|item| item.item_id()));
            assert!(item_ids_in_pane.contains(&center_item.item_id()));
            assert!(item_ids_in_pane.contains(&right_item.item_id()));
            assert!(item_ids_in_pane.contains(&bottom_item.item_id()));
            assert!(item_ids_in_pane.contains(&left_item.item_id()));
            assert!(item_ids_in_pane.contains(&top_item.item_id()));

            // Single pane left: no-op
            workspace.join_pane_into_next(workspace.active_pane().clone(), window, cx)
        });

        workspace.update(cx, |workspace, _cx| {
            let active_pane = workspace.active_pane();
            assert_eq!(top_pane_id, active_pane.entity_id());
        });
    }

    fn add_an_item_to_active_pane(
        cx: &mut VisualTestContext,
        workspace: &Entity<Workspace>,
        item_id: u64,
    ) -> Entity<TestItem> {
        let item = cx.new(|cx| {
            TestItem::new(cx).with_project_items(&[TestProjectItem::new(
                item_id,
                "item{item_id}.txt",
                cx,
            )])
        });
        workspace.update_in(cx, |workspace, window, cx| {
            workspace.add_item_to_active_pane(Box::new(item.clone()), None, false, window, cx);
        });
        item
    }

    fn split_pane(cx: &mut VisualTestContext, workspace: &Entity<Workspace>) -> Entity<Pane> {
        workspace.update_in(cx, |workspace, window, cx| {
            workspace.split_pane(
                workspace.active_pane().clone(),
                SplitDirection::Right,
                window,
                cx,
            )
        })
    }

    #[gpui::test]
    async fn test_join_all_panes(cx: &mut gpui::TestAppContext) {
        init_test(cx);
        let fs = FakeFs::new(cx.executor());
        let project = Project::test(fs, None, cx).await;
        let (workspace, cx) =
            cx.add_window_view(|window, cx| Workspace::test_new(project, window, cx));

        add_an_item_to_active_pane(cx, &workspace, 1);
        split_pane(cx, &workspace);
        add_an_item_to_active_pane(cx, &workspace, 2);
        split_pane(cx, &workspace); // empty pane
        split_pane(cx, &workspace);
        let last_item = add_an_item_to_active_pane(cx, &workspace, 3);

        cx.executor().run_until_parked();

        workspace.update(cx, |workspace, cx| {
            let num_panes = workspace.panes().len();
            let num_items_in_current_pane = workspace.active_pane().read(cx).items().count();
            let active_item = workspace
                .active_pane()
                .read(cx)
                .active_item()
                .expect("item is in focus");

            assert_eq!(num_panes, 4);
            assert_eq!(num_items_in_current_pane, 1);
            assert_eq!(active_item.item_id(), last_item.item_id());
        });

        workspace.update_in(cx, |workspace, window, cx| {
            workspace.join_all_panes(window, cx);
        });

        workspace.update(cx, |workspace, cx| {
            let num_panes = workspace.panes().len();
            let num_items_in_current_pane = workspace.active_pane().read(cx).items().count();
            let active_item = workspace
                .active_pane()
                .read(cx)
                .active_item()
                .expect("item is in focus");

            assert_eq!(num_panes, 1);
            assert_eq!(num_items_in_current_pane, 3);
            assert_eq!(active_item.item_id(), last_item.item_id());
        });
    }
    struct TestModal(FocusHandle);

    impl TestModal {
        fn new(_: &mut Window, cx: &mut Context<Self>) -> Self {
            Self(cx.focus_handle())
        }
    }

    impl EventEmitter<DismissEvent> for TestModal {}

    impl Focusable for TestModal {
        fn focus_handle(&self, _cx: &App) -> FocusHandle {
            self.0.clone()
        }
    }

    impl ModalView for TestModal {}

    impl Render for TestModal {
        fn render(
            &mut self,
            _window: &mut Window,
            _cx: &mut Context<TestModal>,
        ) -> impl IntoElement {
            div().track_focus(&self.0)
        }
    }

    #[gpui::test]
    async fn test_panels(cx: &mut gpui::TestAppContext) {
        init_test(cx);
        let fs = FakeFs::new(cx.executor());

        let project = Project::test(fs, [], cx).await;
        let (workspace, cx) =
            cx.add_window_view(|window, cx| Workspace::test_new(project, window, cx));

        let (panel_1, panel_2) = workspace.update_in(cx, |workspace, window, cx| {
            let panel_1 = cx.new(|cx| TestPanel::new(DockPosition::Left, 100, cx));
            workspace.add_panel(panel_1.clone(), window, cx);
            workspace.toggle_dock(DockPosition::Left, window, cx);
            let panel_2 = cx.new(|cx| TestPanel::new(DockPosition::Right, 101, cx));
            workspace.add_panel(panel_2.clone(), window, cx);
            workspace.toggle_dock(DockPosition::Right, window, cx);

            let left_dock = workspace.left_dock();
            assert_eq!(
                left_dock.read(cx).visible_panel().unwrap().panel_id(),
                panel_1.panel_id()
            );
            assert_eq!(
                left_dock.read(cx).active_panel_size(window, cx).unwrap(),
                panel_1.size(window, cx)
            );

            left_dock.update(cx, |left_dock, cx| {
                left_dock.resize_active_panel(Some(px(1337.)), window, cx)
            });
            assert_eq!(
                workspace
                    .right_dock()
                    .read(cx)
                    .visible_panel()
                    .unwrap()
                    .panel_id(),
                panel_2.panel_id(),
            );

            (panel_1, panel_2)
        });

        // Move panel_1 to the right
        panel_1.update_in(cx, |panel_1, window, cx| {
            panel_1.set_position(DockPosition::Right, window, cx)
        });

        workspace.update_in(cx, |workspace, window, cx| {
            // Since panel_1 was visible on the left, it should now be visible now that it's been moved to the right.
            // Since it was the only panel on the left, the left dock should now be closed.
            assert!(!workspace.left_dock().read(cx).is_open());
            assert!(workspace.left_dock().read(cx).visible_panel().is_none());
            let right_dock = workspace.right_dock();
            assert_eq!(
                right_dock.read(cx).visible_panel().unwrap().panel_id(),
                panel_1.panel_id()
            );
            assert_eq!(
                right_dock.read(cx).active_panel_size(window, cx).unwrap(),
                px(1337.)
            );

            // Now we move panel_2 to the left
            panel_2.set_position(DockPosition::Left, window, cx);
        });

        workspace.update(cx, |workspace, cx| {
            // Since panel_2 was not visible on the right, we don't open the left dock.
            assert!(!workspace.left_dock().read(cx).is_open());
            // And the right dock is unaffected in its displaying of panel_1
            assert!(workspace.right_dock().read(cx).is_open());
            assert_eq!(
                workspace
                    .right_dock()
                    .read(cx)
                    .visible_panel()
                    .unwrap()
                    .panel_id(),
                panel_1.panel_id(),
            );
        });

        // Move panel_1 back to the left
        panel_1.update_in(cx, |panel_1, window, cx| {
            panel_1.set_position(DockPosition::Left, window, cx)
        });

        workspace.update_in(cx, |workspace, window, cx| {
            // Since panel_1 was visible on the right, we open the left dock and make panel_1 active.
            let left_dock = workspace.left_dock();
            assert!(left_dock.read(cx).is_open());
            assert_eq!(
                left_dock.read(cx).visible_panel().unwrap().panel_id(),
                panel_1.panel_id()
            );
            assert_eq!(
                left_dock.read(cx).active_panel_size(window, cx).unwrap(),
                px(1337.)
            );
            // And the right dock should be closed as it no longer has any panels.
            assert!(!workspace.right_dock().read(cx).is_open());

            // Now we move panel_1 to the bottom
            panel_1.set_position(DockPosition::Bottom, window, cx);
        });

        workspace.update_in(cx, |workspace, window, cx| {
            // Since panel_1 was visible on the left, we close the left dock.
            assert!(!workspace.left_dock().read(cx).is_open());
            // The bottom dock is sized based on the panel's default size,
            // since the panel orientation changed from vertical to horizontal.
            let bottom_dock = workspace.bottom_dock();
            assert_eq!(
                bottom_dock.read(cx).active_panel_size(window, cx).unwrap(),
                panel_1.size(window, cx),
            );
            // Close bottom dock and move panel_1 back to the left.
            bottom_dock.update(cx, |bottom_dock, cx| {
                bottom_dock.set_open(false, window, cx)
            });
            panel_1.set_position(DockPosition::Left, window, cx);
        });

        // Emit activated event on panel 1
        panel_1.update(cx, |_, cx| cx.emit(PanelEvent::Activate));

        // Now the left dock is open and panel_1 is active and focused.
        workspace.update_in(cx, |workspace, window, cx| {
            let left_dock = workspace.left_dock();
            assert!(left_dock.read(cx).is_open());
            assert_eq!(
                left_dock.read(cx).visible_panel().unwrap().panel_id(),
                panel_1.panel_id(),
            );
            assert!(panel_1.focus_handle(cx).is_focused(window));
        });

        // Emit closed event on panel 2, which is not active
        panel_2.update(cx, |_, cx| cx.emit(PanelEvent::Close));

        // Wo don't close the left dock, because panel_2 wasn't the active panel
        workspace.update(cx, |workspace, cx| {
            let left_dock = workspace.left_dock();
            assert!(left_dock.read(cx).is_open());
            assert_eq!(
                left_dock.read(cx).visible_panel().unwrap().panel_id(),
                panel_1.panel_id(),
            );
        });

        // Emitting a ZoomIn event shows the panel as zoomed.
        panel_1.update(cx, |_, cx| cx.emit(PanelEvent::ZoomIn));
        workspace.read_with(cx, |workspace, _| {
            assert_eq!(workspace.zoomed, Some(panel_1.to_any().downgrade()));
            assert_eq!(workspace.zoomed_position, Some(DockPosition::Left));
        });

        // Move panel to another dock while it is zoomed
        panel_1.update_in(cx, |panel, window, cx| {
            panel.set_position(DockPosition::Right, window, cx)
        });
        workspace.read_with(cx, |workspace, _| {
            assert_eq!(workspace.zoomed, Some(panel_1.to_any().downgrade()));

            assert_eq!(workspace.zoomed_position, Some(DockPosition::Right));
        });

        // This is a helper for getting a:
        // - valid focus on an element,
        // - that isn't a part of the panes and panels system of the Workspace,
        // - and doesn't trigger the 'on_focus_lost' API.
        let focus_other_view = {
            let workspace = workspace.clone();
            move |cx: &mut VisualTestContext| {
                workspace.update_in(cx, |workspace, window, cx| {
                    if workspace.active_modal::<TestModal>(cx).is_some() {
                        workspace.toggle_modal(window, cx, TestModal::new);
                        workspace.toggle_modal(window, cx, TestModal::new);
                    } else {
                        workspace.toggle_modal(window, cx, TestModal::new);
                    }
                })
            }
        };

        // If focus is transferred to another view that's not a panel or another pane, we still show
        // the panel as zoomed.
        focus_other_view(cx);
        workspace.read_with(cx, |workspace, _| {
            assert_eq!(workspace.zoomed, Some(panel_1.to_any().downgrade()));
            assert_eq!(workspace.zoomed_position, Some(DockPosition::Right));
        });

        // If focus is transferred elsewhere in the workspace, the panel is no longer zoomed.
        workspace.update_in(cx, |_workspace, window, cx| {
            cx.focus_self(window);
        });
        workspace.read_with(cx, |workspace, _| {
            assert_eq!(workspace.zoomed, None);
            assert_eq!(workspace.zoomed_position, None);
        });

        // If focus is transferred again to another view that's not a panel or a pane, we won't
        // show the panel as zoomed because it wasn't zoomed before.
        focus_other_view(cx);
        workspace.read_with(cx, |workspace, _| {
            assert_eq!(workspace.zoomed, None);
            assert_eq!(workspace.zoomed_position, None);
        });

        // When the panel is activated, it is zoomed again.
        cx.dispatch_action(ToggleRightDock);
        workspace.read_with(cx, |workspace, _| {
            assert_eq!(workspace.zoomed, Some(panel_1.to_any().downgrade()));
            assert_eq!(workspace.zoomed_position, Some(DockPosition::Right));
        });

        // Emitting a ZoomOut event unzooms the panel.
        panel_1.update(cx, |_, cx| cx.emit(PanelEvent::ZoomOut));
        workspace.read_with(cx, |workspace, _| {
            assert_eq!(workspace.zoomed, None);
            assert_eq!(workspace.zoomed_position, None);
        });

        // Emit closed event on panel 1, which is active
        panel_1.update(cx, |_, cx| cx.emit(PanelEvent::Close));

        // Now the left dock is closed, because panel_1 was the active panel
        workspace.update(cx, |workspace, cx| {
            let right_dock = workspace.right_dock();
            assert!(!right_dock.read(cx).is_open());
        });
    }

    #[gpui::test]
    async fn test_no_save_prompt_when_multi_buffer_dirty_items_closed(cx: &mut TestAppContext) {
        init_test(cx);

        let fs = FakeFs::new(cx.background_executor.clone());
        let project = Project::test(fs, [], cx).await;
        let (workspace, cx) =
            cx.add_window_view(|window, cx| Workspace::test_new(project, window, cx));
        let pane = workspace.read_with(cx, |workspace, _| workspace.active_pane().clone());

        let dirty_regular_buffer = cx.new(|cx| {
            TestItem::new(cx)
                .with_dirty(true)
                .with_label("1.txt")
                .with_project_items(&[dirty_project_item(1, "1.txt", cx)])
        });
        let dirty_regular_buffer_2 = cx.new(|cx| {
            TestItem::new(cx)
                .with_dirty(true)
                .with_label("2.txt")
                .with_project_items(&[dirty_project_item(2, "2.txt", cx)])
        });
        let dirty_multi_buffer_with_both = cx.new(|cx| {
            TestItem::new(cx)
                .with_dirty(true)
                .with_buffer_kind(ItemBufferKind::Multibuffer)
                .with_label("Fake Project Search")
                .with_project_items(&[
                    dirty_regular_buffer.read(cx).project_items[0].clone(),
                    dirty_regular_buffer_2.read(cx).project_items[0].clone(),
                ])
        });
        let multi_buffer_with_both_files_id = dirty_multi_buffer_with_both.item_id();
        workspace.update_in(cx, |workspace, window, cx| {
            workspace.add_item(
                pane.clone(),
                Box::new(dirty_regular_buffer.clone()),
                None,
                false,
                false,
                window,
                cx,
            );
            workspace.add_item(
                pane.clone(),
                Box::new(dirty_regular_buffer_2.clone()),
                None,
                false,
                false,
                window,
                cx,
            );
            workspace.add_item(
                pane.clone(),
                Box::new(dirty_multi_buffer_with_both.clone()),
                None,
                false,
                false,
                window,
                cx,
            );
        });

        pane.update_in(cx, |pane, window, cx| {
            pane.activate_item(2, true, true, window, cx);
            assert_eq!(
                pane.active_item().unwrap().item_id(),
                multi_buffer_with_both_files_id,
                "Should select the multi buffer in the pane"
            );
        });
        let close_all_but_multi_buffer_task = pane.update_in(cx, |pane, window, cx| {
            pane.close_other_items(
                &CloseOtherItems {
                    save_intent: Some(SaveIntent::Save),
                    close_pinned: true,
                },
                None,
                window,
                cx,
            )
        });
        cx.background_executor.run_until_parked();
        assert!(!cx.has_pending_prompt());
        close_all_but_multi_buffer_task
            .await
            .expect("Closing all buffers but the multi buffer failed");
        pane.update(cx, |pane, cx| {
            assert_eq!(dirty_regular_buffer.read(cx).save_count, 1);
            assert_eq!(dirty_multi_buffer_with_both.read(cx).save_count, 0);
            assert_eq!(dirty_regular_buffer_2.read(cx).save_count, 1);
            assert_eq!(pane.items_len(), 1);
            assert_eq!(
                pane.active_item().unwrap().item_id(),
                multi_buffer_with_both_files_id,
                "Should have only the multi buffer left in the pane"
            );
            assert!(
                dirty_multi_buffer_with_both.read(cx).is_dirty,
                "The multi buffer containing the unsaved buffer should still be dirty"
            );
        });

        dirty_regular_buffer.update(cx, |buffer, cx| {
            buffer.project_items[0].update(cx, |pi, _| pi.is_dirty = true)
        });

        let close_multi_buffer_task = pane.update_in(cx, |pane, window, cx| {
            pane.close_active_item(
                &CloseActiveItem {
                    save_intent: Some(SaveIntent::Close),
                    close_pinned: false,
                },
                window,
                cx,
            )
        });
        cx.background_executor.run_until_parked();
        assert!(
            cx.has_pending_prompt(),
            "Dirty multi buffer should prompt a save dialog"
        );
        cx.simulate_prompt_answer("Save");
        cx.background_executor.run_until_parked();
        close_multi_buffer_task
            .await
            .expect("Closing the multi buffer failed");
        pane.update(cx, |pane, cx| {
            assert_eq!(
                dirty_multi_buffer_with_both.read(cx).save_count,
                1,
                "Multi buffer item should get be saved"
            );
            // Test impl does not save inner items, so we do not assert them
            assert_eq!(
                pane.items_len(),
                0,
                "No more items should be left in the pane"
            );
            assert!(pane.active_item().is_none());
        });
    }

    #[gpui::test]
    async fn test_save_prompt_when_dirty_multi_buffer_closed_with_some_of_its_dirty_items_not_present_in_the_pane(
        cx: &mut TestAppContext,
    ) {
        init_test(cx);

        let fs = FakeFs::new(cx.background_executor.clone());
        let project = Project::test(fs, [], cx).await;
        let (workspace, cx) =
            cx.add_window_view(|window, cx| Workspace::test_new(project, window, cx));
        let pane = workspace.read_with(cx, |workspace, _| workspace.active_pane().clone());

        let dirty_regular_buffer = cx.new(|cx| {
            TestItem::new(cx)
                .with_dirty(true)
                .with_label("1.txt")
                .with_project_items(&[dirty_project_item(1, "1.txt", cx)])
        });
        let dirty_regular_buffer_2 = cx.new(|cx| {
            TestItem::new(cx)
                .with_dirty(true)
                .with_label("2.txt")
                .with_project_items(&[dirty_project_item(2, "2.txt", cx)])
        });
        let clear_regular_buffer = cx.new(|cx| {
            TestItem::new(cx)
                .with_label("3.txt")
                .with_project_items(&[TestProjectItem::new(3, "3.txt", cx)])
        });

        let dirty_multi_buffer_with_both = cx.new(|cx| {
            TestItem::new(cx)
                .with_dirty(true)
                .with_buffer_kind(ItemBufferKind::Multibuffer)
                .with_label("Fake Project Search")
                .with_project_items(&[
                    dirty_regular_buffer.read(cx).project_items[0].clone(),
                    dirty_regular_buffer_2.read(cx).project_items[0].clone(),
                    clear_regular_buffer.read(cx).project_items[0].clone(),
                ])
        });
        let multi_buffer_with_both_files_id = dirty_multi_buffer_with_both.item_id();
        workspace.update_in(cx, |workspace, window, cx| {
            workspace.add_item(
                pane.clone(),
                Box::new(dirty_regular_buffer.clone()),
                None,
                false,
                false,
                window,
                cx,
            );
            workspace.add_item(
                pane.clone(),
                Box::new(dirty_multi_buffer_with_both.clone()),
                None,
                false,
                false,
                window,
                cx,
            );
        });

        pane.update_in(cx, |pane, window, cx| {
            pane.activate_item(1, true, true, window, cx);
            assert_eq!(
                pane.active_item().unwrap().item_id(),
                multi_buffer_with_both_files_id,
                "Should select the multi buffer in the pane"
            );
        });
        let _close_multi_buffer_task = pane.update_in(cx, |pane, window, cx| {
            pane.close_active_item(
                &CloseActiveItem {
                    save_intent: None,
                    close_pinned: false,
                },
                window,
                cx,
            )
        });
        cx.background_executor.run_until_parked();
        assert!(
            cx.has_pending_prompt(),
            "With one dirty item from the multi buffer not being in the pane, a save prompt should be shown"
        );
    }

    /// Tests that when `close_on_file_delete` is enabled, files are automatically
    /// closed when they are deleted from disk.
    #[gpui::test]
    async fn test_close_on_disk_deletion_enabled(cx: &mut TestAppContext) {
        init_test(cx);

        // Enable the close_on_disk_deletion setting
        cx.update_global(|store: &mut SettingsStore, cx| {
            store.update_user_settings(cx, |settings| {
                settings.workspace.close_on_file_delete = Some(true);
            });
        });

        let fs = FakeFs::new(cx.background_executor.clone());
        let project = Project::test(fs, [], cx).await;
        let (workspace, cx) =
            cx.add_window_view(|window, cx| Workspace::test_new(project, window, cx));
        let pane = workspace.read_with(cx, |workspace, _| workspace.active_pane().clone());

        // Create a test item that simulates a file
        let item = cx.new(|cx| {
            TestItem::new(cx)
                .with_label("test.txt")
                .with_project_items(&[TestProjectItem::new(1, "test.txt", cx)])
        });

        // Add item to workspace
        workspace.update_in(cx, |workspace, window, cx| {
            workspace.add_item(
                pane.clone(),
                Box::new(item.clone()),
                None,
                false,
                false,
                window,
                cx,
            );
        });

        // Verify the item is in the pane
        pane.read_with(cx, |pane, _| {
            assert_eq!(pane.items().count(), 1);
        });

        // Simulate file deletion by setting the item's deleted state
        item.update(cx, |item, _| {
            item.set_has_deleted_file(true);
        });

        // Emit UpdateTab event to trigger the close behavior
        cx.run_until_parked();
        item.update(cx, |_, cx| {
            cx.emit(ItemEvent::UpdateTab);
        });

        // Allow the close operation to complete
        cx.run_until_parked();

        // Verify the item was automatically closed
        pane.read_with(cx, |pane, _| {
            assert_eq!(
                pane.items().count(),
                0,
                "Item should be automatically closed when file is deleted"
            );
        });
    }

    /// Tests that when `close_on_file_delete` is disabled (default), files remain
    /// open with a strikethrough when they are deleted from disk.
    #[gpui::test]
    async fn test_close_on_disk_deletion_disabled(cx: &mut TestAppContext) {
        init_test(cx);

        // Ensure close_on_disk_deletion is disabled (default)
        cx.update_global(|store: &mut SettingsStore, cx| {
            store.update_user_settings(cx, |settings| {
                settings.workspace.close_on_file_delete = Some(false);
            });
        });

        let fs = FakeFs::new(cx.background_executor.clone());
        let project = Project::test(fs, [], cx).await;
        let (workspace, cx) =
            cx.add_window_view(|window, cx| Workspace::test_new(project, window, cx));
        let pane = workspace.read_with(cx, |workspace, _| workspace.active_pane().clone());

        // Create a test item that simulates a file
        let item = cx.new(|cx| {
            TestItem::new(cx)
                .with_label("test.txt")
                .with_project_items(&[TestProjectItem::new(1, "test.txt", cx)])
        });

        // Add item to workspace
        workspace.update_in(cx, |workspace, window, cx| {
            workspace.add_item(
                pane.clone(),
                Box::new(item.clone()),
                None,
                false,
                false,
                window,
                cx,
            );
        });

        // Verify the item is in the pane
        pane.read_with(cx, |pane, _| {
            assert_eq!(pane.items().count(), 1);
        });

        // Simulate file deletion
        item.update(cx, |item, _| {
            item.set_has_deleted_file(true);
        });

        // Emit UpdateTab event
        cx.run_until_parked();
        item.update(cx, |_, cx| {
            cx.emit(ItemEvent::UpdateTab);
        });

        // Allow any potential close operation to complete
        cx.run_until_parked();

        // Verify the item remains open (with strikethrough)
        pane.read_with(cx, |pane, _| {
            assert_eq!(
                pane.items().count(),
                1,
                "Item should remain open when close_on_disk_deletion is disabled"
            );
        });

        // Verify the item shows as deleted
        item.read_with(cx, |item, _| {
            assert!(
                item.has_deleted_file,
                "Item should be marked as having deleted file"
            );
        });
    }

    /// Tests that dirty files are not automatically closed when deleted from disk,
    /// even when `close_on_file_delete` is enabled. This ensures users don't lose
    /// unsaved changes without being prompted.
    #[gpui::test]
    async fn test_close_on_disk_deletion_with_dirty_file(cx: &mut TestAppContext) {
        init_test(cx);

        // Enable the close_on_file_delete setting
        cx.update_global(|store: &mut SettingsStore, cx| {
            store.update_user_settings(cx, |settings| {
                settings.workspace.close_on_file_delete = Some(true);
            });
        });

        let fs = FakeFs::new(cx.background_executor.clone());
        let project = Project::test(fs, [], cx).await;
        let (workspace, cx) =
            cx.add_window_view(|window, cx| Workspace::test_new(project, window, cx));
        let pane = workspace.read_with(cx, |workspace, _| workspace.active_pane().clone());

        // Create a dirty test item
        let item = cx.new(|cx| {
            TestItem::new(cx)
                .with_dirty(true)
                .with_label("test.txt")
                .with_project_items(&[TestProjectItem::new(1, "test.txt", cx)])
        });

        // Add item to workspace
        workspace.update_in(cx, |workspace, window, cx| {
            workspace.add_item(
                pane.clone(),
                Box::new(item.clone()),
                None,
                false,
                false,
                window,
                cx,
            );
        });

        // Simulate file deletion
        item.update(cx, |item, _| {
            item.set_has_deleted_file(true);
        });

        // Emit UpdateTab event to trigger the close behavior
        cx.run_until_parked();
        item.update(cx, |_, cx| {
            cx.emit(ItemEvent::UpdateTab);
        });

        // Allow any potential close operation to complete
        cx.run_until_parked();

        // Verify the item remains open (dirty files are not auto-closed)
        pane.read_with(cx, |pane, _| {
            assert_eq!(
                pane.items().count(),
                1,
                "Dirty items should not be automatically closed even when file is deleted"
            );
        });

        // Verify the item is marked as deleted and still dirty
        item.read_with(cx, |item, _| {
            assert!(
                item.has_deleted_file,
                "Item should be marked as having deleted file"
            );
            assert!(item.is_dirty, "Item should still be dirty");
        });
    }

    /// Tests that navigation history is cleaned up when files are auto-closed
    /// due to deletion from disk.
    #[gpui::test]
    async fn test_close_on_disk_deletion_cleans_navigation_history(cx: &mut TestAppContext) {
        init_test(cx);

        // Enable the close_on_file_delete setting
        cx.update_global(|store: &mut SettingsStore, cx| {
            store.update_user_settings(cx, |settings| {
                settings.workspace.close_on_file_delete = Some(true);
            });
        });

        let fs = FakeFs::new(cx.background_executor.clone());
        let project = Project::test(fs, [], cx).await;
        let (workspace, cx) =
            cx.add_window_view(|window, cx| Workspace::test_new(project, window, cx));
        let pane = workspace.read_with(cx, |workspace, _| workspace.active_pane().clone());

        // Create test items
        let item1 = cx.new(|cx| {
            TestItem::new(cx)
                .with_label("test1.txt")
                .with_project_items(&[TestProjectItem::new(1, "test1.txt", cx)])
        });
        let item1_id = item1.item_id();

        let item2 = cx.new(|cx| {
            TestItem::new(cx)
                .with_label("test2.txt")
                .with_project_items(&[TestProjectItem::new(2, "test2.txt", cx)])
        });

        // Add items to workspace
        workspace.update_in(cx, |workspace, window, cx| {
            workspace.add_item(
                pane.clone(),
                Box::new(item1.clone()),
                None,
                false,
                false,
                window,
                cx,
            );
            workspace.add_item(
                pane.clone(),
                Box::new(item2.clone()),
                None,
                false,
                false,
                window,
                cx,
            );
        });

        // Activate item1 to ensure it gets navigation entries
        pane.update_in(cx, |pane, window, cx| {
            pane.activate_item(0, true, true, window, cx);
        });

        // Switch to item2 and back to create navigation history
        pane.update_in(cx, |pane, window, cx| {
            pane.activate_item(1, true, true, window, cx);
        });
        cx.run_until_parked();

        pane.update_in(cx, |pane, window, cx| {
            pane.activate_item(0, true, true, window, cx);
        });
        cx.run_until_parked();

        // Simulate file deletion for item1
        item1.update(cx, |item, _| {
            item.set_has_deleted_file(true);
        });

        // Emit UpdateTab event to trigger the close behavior
        item1.update(cx, |_, cx| {
            cx.emit(ItemEvent::UpdateTab);
        });
        cx.run_until_parked();

        // Verify item1 was closed
        pane.read_with(cx, |pane, _| {
            assert_eq!(
                pane.items().count(),
                1,
                "Should have 1 item remaining after auto-close"
            );
        });

        // Check navigation history after close
        let has_item = pane.read_with(cx, |pane, cx| {
            let mut has_item = false;
            pane.nav_history().for_each_entry(cx, |entry, _| {
                if entry.item.id() == item1_id {
                    has_item = true;
                }
            });
            has_item
        });

        assert!(
            !has_item,
            "Navigation history should not contain closed item entries"
        );
    }

    #[gpui::test]
    async fn test_no_save_prompt_when_dirty_multi_buffer_closed_with_all_of_its_dirty_items_present_in_the_pane(
        cx: &mut TestAppContext,
    ) {
        init_test(cx);

        let fs = FakeFs::new(cx.background_executor.clone());
        let project = Project::test(fs, [], cx).await;
        let (workspace, cx) =
            cx.add_window_view(|window, cx| Workspace::test_new(project, window, cx));
        let pane = workspace.read_with(cx, |workspace, _| workspace.active_pane().clone());

        let dirty_regular_buffer = cx.new(|cx| {
            TestItem::new(cx)
                .with_dirty(true)
                .with_label("1.txt")
                .with_project_items(&[dirty_project_item(1, "1.txt", cx)])
        });
        let dirty_regular_buffer_2 = cx.new(|cx| {
            TestItem::new(cx)
                .with_dirty(true)
                .with_label("2.txt")
                .with_project_items(&[dirty_project_item(2, "2.txt", cx)])
        });
        let clear_regular_buffer = cx.new(|cx| {
            TestItem::new(cx)
                .with_label("3.txt")
                .with_project_items(&[TestProjectItem::new(3, "3.txt", cx)])
        });

        let dirty_multi_buffer = cx.new(|cx| {
            TestItem::new(cx)
                .with_dirty(true)
                .with_buffer_kind(ItemBufferKind::Multibuffer)
                .with_label("Fake Project Search")
                .with_project_items(&[
                    dirty_regular_buffer.read(cx).project_items[0].clone(),
                    dirty_regular_buffer_2.read(cx).project_items[0].clone(),
                    clear_regular_buffer.read(cx).project_items[0].clone(),
                ])
        });
        workspace.update_in(cx, |workspace, window, cx| {
            workspace.add_item(
                pane.clone(),
                Box::new(dirty_regular_buffer.clone()),
                None,
                false,
                false,
                window,
                cx,
            );
            workspace.add_item(
                pane.clone(),
                Box::new(dirty_regular_buffer_2.clone()),
                None,
                false,
                false,
                window,
                cx,
            );
            workspace.add_item(
                pane.clone(),
                Box::new(dirty_multi_buffer.clone()),
                None,
                false,
                false,
                window,
                cx,
            );
        });

        pane.update_in(cx, |pane, window, cx| {
            pane.activate_item(2, true, true, window, cx);
            assert_eq!(
                pane.active_item().unwrap().item_id(),
                dirty_multi_buffer.item_id(),
                "Should select the multi buffer in the pane"
            );
        });
        let close_multi_buffer_task = pane.update_in(cx, |pane, window, cx| {
            pane.close_active_item(
                &CloseActiveItem {
                    save_intent: None,
                    close_pinned: false,
                },
                window,
                cx,
            )
        });
        cx.background_executor.run_until_parked();
        assert!(
            !cx.has_pending_prompt(),
            "All dirty items from the multi buffer are in the pane still, no save prompts should be shown"
        );
        close_multi_buffer_task
            .await
            .expect("Closing multi buffer failed");
        pane.update(cx, |pane, cx| {
            assert_eq!(dirty_regular_buffer.read(cx).save_count, 0);
            assert_eq!(dirty_multi_buffer.read(cx).save_count, 0);
            assert_eq!(dirty_regular_buffer_2.read(cx).save_count, 0);
            assert_eq!(
                pane.items()
                    .map(|item| item.item_id())
                    .sorted()
                    .collect::<Vec<_>>(),
                vec![
                    dirty_regular_buffer.item_id(),
                    dirty_regular_buffer_2.item_id(),
                ],
                "Should have no multi buffer left in the pane"
            );
            assert!(dirty_regular_buffer.read(cx).is_dirty);
            assert!(dirty_regular_buffer_2.read(cx).is_dirty);
        });
    }

    #[gpui::test]
    async fn test_move_focused_panel_to_next_position(cx: &mut gpui::TestAppContext) {
        init_test(cx);
        let fs = FakeFs::new(cx.executor());
        let project = Project::test(fs, [], cx).await;
        let (workspace, cx) =
            cx.add_window_view(|window, cx| Workspace::test_new(project, window, cx));

        // Add a new panel to the right dock, opening the dock and setting the
        // focus to the new panel.
        let panel = workspace.update_in(cx, |workspace, window, cx| {
            let panel = cx.new(|cx| TestPanel::new(DockPosition::Right, 100, cx));
            workspace.add_panel(panel.clone(), window, cx);

            workspace
                .right_dock()
                .update(cx, |right_dock, cx| right_dock.set_open(true, window, cx));

            workspace.toggle_panel_focus::<TestPanel>(window, cx);

            panel
        });

        // Dispatch the `MoveFocusedPanelToNextPosition` action, moving the
        // panel to the next valid position which, in this case, is the left
        // dock.
        cx.dispatch_action(MoveFocusedPanelToNextPosition);
        workspace.update(cx, |workspace, cx| {
            assert!(workspace.left_dock().read(cx).is_open());
            assert_eq!(panel.read(cx).position, DockPosition::Left);
        });

        // Dispatch the `MoveFocusedPanelToNextPosition` action, moving the
        // panel to the next valid position which, in this case, is the bottom
        // dock.
        cx.dispatch_action(MoveFocusedPanelToNextPosition);
        workspace.update(cx, |workspace, cx| {
            assert!(workspace.bottom_dock().read(cx).is_open());
            assert_eq!(panel.read(cx).position, DockPosition::Bottom);
        });

        // Dispatch the `MoveFocusedPanelToNextPosition` action again, this time
        // around moving the panel to its initial position, the right dock.
        cx.dispatch_action(MoveFocusedPanelToNextPosition);
        workspace.update(cx, |workspace, cx| {
            assert!(workspace.right_dock().read(cx).is_open());
            assert_eq!(panel.read(cx).position, DockPosition::Right);
        });

        // Remove focus from the panel, ensuring that, if the panel is not
        // focused, the `MoveFocusedPanelToNextPosition` action does not update
        // the panel's position, so the panel is still in the right dock.
        workspace.update_in(cx, |workspace, window, cx| {
            workspace.toggle_panel_focus::<TestPanel>(window, cx);
        });

        cx.dispatch_action(MoveFocusedPanelToNextPosition);
        workspace.update(cx, |workspace, cx| {
            assert!(workspace.right_dock().read(cx).is_open());
            assert_eq!(panel.read(cx).position, DockPosition::Right);
        });
    }

    #[gpui::test]
    async fn test_moving_items_create_panes(cx: &mut TestAppContext) {
        init_test(cx);

        let fs = FakeFs::new(cx.executor());
        let project = Project::test(fs, [], cx).await;
        let (workspace, cx) =
            cx.add_window_view(|window, cx| Workspace::test_new(project.clone(), window, cx));

        let item_1 = cx.new(|cx| {
            TestItem::new(cx).with_project_items(&[TestProjectItem::new(1, "first.txt", cx)])
        });
        workspace.update_in(cx, |workspace, window, cx| {
            workspace.add_item_to_active_pane(Box::new(item_1), None, true, window, cx);
            workspace.move_item_to_pane_in_direction(
                &MoveItemToPaneInDirection {
                    direction: SplitDirection::Right,
                    focus: true,
                    clone: false,
                },
                window,
                cx,
            );
            workspace.move_item_to_pane_at_index(
                &MoveItemToPane {
                    destination: 3,
                    focus: true,
                    clone: false,
                },
                window,
                cx,
            );

            assert_eq!(workspace.panes.len(), 1, "No new panes were created");
            assert_eq!(
                pane_items_paths(&workspace.active_pane, cx),
                vec!["first.txt".to_string()],
                "Single item was not moved anywhere"
            );
        });

        let item_2 = cx.new(|cx| {
            TestItem::new(cx).with_project_items(&[TestProjectItem::new(2, "second.txt", cx)])
        });
        workspace.update_in(cx, |workspace, window, cx| {
            workspace.add_item_to_active_pane(Box::new(item_2), None, true, window, cx);
            assert_eq!(
                pane_items_paths(&workspace.panes[0], cx),
                vec!["first.txt".to_string(), "second.txt".to_string()],
            );
            workspace.move_item_to_pane_in_direction(
                &MoveItemToPaneInDirection {
                    direction: SplitDirection::Right,
                    focus: true,
                    clone: false,
                },
                window,
                cx,
            );

            assert_eq!(workspace.panes.len(), 2, "A new pane should be created");
            assert_eq!(
                pane_items_paths(&workspace.panes[0], cx),
                vec!["first.txt".to_string()],
                "After moving, one item should be left in the original pane"
            );
            assert_eq!(
                pane_items_paths(&workspace.panes[1], cx),
                vec!["second.txt".to_string()],
                "New item should have been moved to the new pane"
            );
        });

        let item_3 = cx.new(|cx| {
            TestItem::new(cx).with_project_items(&[TestProjectItem::new(3, "third.txt", cx)])
        });
        workspace.update_in(cx, |workspace, window, cx| {
            let original_pane = workspace.panes[0].clone();
            workspace.set_active_pane(&original_pane, window, cx);
            workspace.add_item_to_active_pane(Box::new(item_3), None, true, window, cx);
            assert_eq!(workspace.panes.len(), 2, "No new panes were created");
            assert_eq!(
                pane_items_paths(&workspace.active_pane, cx),
                vec!["first.txt".to_string(), "third.txt".to_string()],
                "New pane should be ready to move one item out"
            );

            workspace.move_item_to_pane_at_index(
                &MoveItemToPane {
                    destination: 3,
                    focus: true,
                    clone: false,
                },
                window,
                cx,
            );
            assert_eq!(workspace.panes.len(), 3, "A new pane should be created");
            assert_eq!(
                pane_items_paths(&workspace.active_pane, cx),
                vec!["first.txt".to_string()],
                "After moving, one item should be left in the original pane"
            );
            assert_eq!(
                pane_items_paths(&workspace.panes[1], cx),
                vec!["second.txt".to_string()],
                "Previously created pane should be unchanged"
            );
            assert_eq!(
                pane_items_paths(&workspace.panes[2], cx),
                vec!["third.txt".to_string()],
                "New item should have been moved to the new pane"
            );
        });
    }

    #[gpui::test]
    async fn test_moving_items_can_clone_panes(cx: &mut TestAppContext) {
        init_test(cx);

        let fs = FakeFs::new(cx.executor());
        let project = Project::test(fs, [], cx).await;
        let (workspace, cx) =
            cx.add_window_view(|window, cx| Workspace::test_new(project.clone(), window, cx));

        let item_1 = cx.new(|cx| {
            TestItem::new(cx).with_project_items(&[TestProjectItem::new(1, "first.txt", cx)])
        });
        workspace.update_in(cx, |workspace, window, cx| {
            workspace.add_item_to_active_pane(Box::new(item_1), None, true, window, cx);
            workspace.move_item_to_pane_in_direction(
                &MoveItemToPaneInDirection {
                    direction: SplitDirection::Right,
                    focus: true,
                    clone: true,
                },
                window,
                cx,
            );
            workspace.move_item_to_pane_at_index(
                &MoveItemToPane {
                    destination: 3,
                    focus: true,
                    clone: true,
                },
                window,
                cx,
            );
        });
        cx.run_until_parked();

        workspace.update(cx, |workspace, cx| {
            assert_eq!(workspace.panes.len(), 3, "Two new panes were created");
            for pane in workspace.panes() {
                assert_eq!(
                    pane_items_paths(pane, cx),
                    vec!["first.txt".to_string()],
                    "Single item exists in all panes"
                );
            }
        });

        // verify that the active pane has been updated after waiting for the
        // pane focus event to fire and resolve
        workspace.read_with(cx, |workspace, _app| {
            assert_eq!(
                workspace.active_pane(),
                &workspace.panes[2],
                "The third pane should be the active one: {:?}",
                workspace.panes
            );
        })
    }

    mod register_project_item_tests {

        use super::*;

        // View
        struct TestPngItemView {
            focus_handle: FocusHandle,
        }
        // Model
        struct TestPngItem {}

        impl project::ProjectItem for TestPngItem {
            fn try_open(
                _project: &Entity<Project>,
                path: &ProjectPath,
                cx: &mut App,
            ) -> Option<Task<anyhow::Result<Entity<Self>>>> {
                if path.path.extension().unwrap() == "png" {
                    Some(cx.spawn(async move |cx| cx.new(|_| TestPngItem {})))
                } else {
                    None
                }
            }

            fn entry_id(&self, _: &App) -> Option<ProjectEntryId> {
                None
            }

            fn project_path(&self, _: &App) -> Option<ProjectPath> {
                None
            }

            fn is_dirty(&self) -> bool {
                false
            }
        }

        impl Item for TestPngItemView {
            type Event = ();
            fn tab_content_text(&self, _detail: usize, _cx: &App) -> SharedString {
                "".into()
            }
        }
        impl EventEmitter<()> for TestPngItemView {}
        impl Focusable for TestPngItemView {
            fn focus_handle(&self, _cx: &App) -> FocusHandle {
                self.focus_handle.clone()
            }
        }

        impl Render for TestPngItemView {
            fn render(
                &mut self,
                _window: &mut Window,
                _cx: &mut Context<Self>,
            ) -> impl IntoElement {
                Empty
            }
        }

        impl ProjectItem for TestPngItemView {
            type Item = TestPngItem;

            fn for_project_item(
                _project: Entity<Project>,
                _pane: Option<&Pane>,
                _item: Entity<Self::Item>,
                _: &mut Window,
                cx: &mut Context<Self>,
            ) -> Self
            where
                Self: Sized,
            {
                Self {
                    focus_handle: cx.focus_handle(),
                }
            }
        }

        // View
        struct TestIpynbItemView {
            focus_handle: FocusHandle,
        }
        // Model
        struct TestIpynbItem {}

        impl project::ProjectItem for TestIpynbItem {
            fn try_open(
                _project: &Entity<Project>,
                path: &ProjectPath,
                cx: &mut App,
            ) -> Option<Task<anyhow::Result<Entity<Self>>>> {
                if path.path.extension().unwrap() == "ipynb" {
                    Some(cx.spawn(async move |cx| cx.new(|_| TestIpynbItem {})))
                } else {
                    None
                }
            }

            fn entry_id(&self, _: &App) -> Option<ProjectEntryId> {
                None
            }

            fn project_path(&self, _: &App) -> Option<ProjectPath> {
                None
            }

            fn is_dirty(&self) -> bool {
                false
            }
        }

        impl Item for TestIpynbItemView {
            type Event = ();
            fn tab_content_text(&self, _detail: usize, _cx: &App) -> SharedString {
                "".into()
            }
        }
        impl EventEmitter<()> for TestIpynbItemView {}
        impl Focusable for TestIpynbItemView {
            fn focus_handle(&self, _cx: &App) -> FocusHandle {
                self.focus_handle.clone()
            }
        }

        impl Render for TestIpynbItemView {
            fn render(
                &mut self,
                _window: &mut Window,
                _cx: &mut Context<Self>,
            ) -> impl IntoElement {
                Empty
            }
        }

        impl ProjectItem for TestIpynbItemView {
            type Item = TestIpynbItem;

            fn for_project_item(
                _project: Entity<Project>,
                _pane: Option<&Pane>,
                _item: Entity<Self::Item>,
                _: &mut Window,
                cx: &mut Context<Self>,
            ) -> Self
            where
                Self: Sized,
            {
                Self {
                    focus_handle: cx.focus_handle(),
                }
            }
        }

        struct TestAlternatePngItemView {
            focus_handle: FocusHandle,
        }

        impl Item for TestAlternatePngItemView {
            type Event = ();
            fn tab_content_text(&self, _detail: usize, _cx: &App) -> SharedString {
                "".into()
            }
        }

        impl EventEmitter<()> for TestAlternatePngItemView {}
        impl Focusable for TestAlternatePngItemView {
            fn focus_handle(&self, _cx: &App) -> FocusHandle {
                self.focus_handle.clone()
            }
        }

        impl Render for TestAlternatePngItemView {
            fn render(
                &mut self,
                _window: &mut Window,
                _cx: &mut Context<Self>,
            ) -> impl IntoElement {
                Empty
            }
        }

        impl ProjectItem for TestAlternatePngItemView {
            type Item = TestPngItem;

            fn for_project_item(
                _project: Entity<Project>,
                _pane: Option<&Pane>,
                _item: Entity<Self::Item>,
                _: &mut Window,
                cx: &mut Context<Self>,
            ) -> Self
            where
                Self: Sized,
            {
                Self {
                    focus_handle: cx.focus_handle(),
                }
            }
        }

        #[gpui::test]
        async fn test_register_project_item(cx: &mut TestAppContext) {
            init_test(cx);

            cx.update(|cx| {
                register_project_item::<TestPngItemView>(cx);
                register_project_item::<TestIpynbItemView>(cx);
            });

            let fs = FakeFs::new(cx.executor());
            fs.insert_tree(
                "/root1",
                json!({
                    "one.png": "BINARYDATAHERE",
                    "two.ipynb": "{ totally a notebook }",
                    "three.txt": "editing text, sure why not?"
                }),
            )
            .await;

            let project = Project::test(fs, ["root1".as_ref()], cx).await;
            let (workspace, cx) =
                cx.add_window_view(|window, cx| Workspace::test_new(project.clone(), window, cx));

            let worktree_id = project.update(cx, |project, cx| {
                project.worktrees(cx).next().unwrap().read(cx).id()
            });

            let handle = workspace
                .update_in(cx, |workspace, window, cx| {
                    let project_path = (worktree_id, rel_path("one.png"));
                    workspace.open_path(project_path, None, true, window, cx)
                })
                .await
                .unwrap();

            // Now we can check if the handle we got back errored or not
            assert_eq!(
                handle.to_any_view().entity_type(),
                TypeId::of::<TestPngItemView>()
            );

            let handle = workspace
                .update_in(cx, |workspace, window, cx| {
                    let project_path = (worktree_id, rel_path("two.ipynb"));
                    workspace.open_path(project_path, None, true, window, cx)
                })
                .await
                .unwrap();

            assert_eq!(
                handle.to_any_view().entity_type(),
                TypeId::of::<TestIpynbItemView>()
            );

            let handle = workspace
                .update_in(cx, |workspace, window, cx| {
                    let project_path = (worktree_id, rel_path("three.txt"));
                    workspace.open_path(project_path, None, true, window, cx)
                })
                .await;
            assert!(handle.is_err());
        }

        #[gpui::test]
        async fn test_register_project_item_two_enter_one_leaves(cx: &mut TestAppContext) {
            init_test(cx);

            cx.update(|cx| {
                register_project_item::<TestPngItemView>(cx);
                register_project_item::<TestAlternatePngItemView>(cx);
            });

            let fs = FakeFs::new(cx.executor());
            fs.insert_tree(
                "/root1",
                json!({
                    "one.png": "BINARYDATAHERE",
                    "two.ipynb": "{ totally a notebook }",
                    "three.txt": "editing text, sure why not?"
                }),
            )
            .await;
            let project = Project::test(fs, ["root1".as_ref()], cx).await;
            let (workspace, cx) =
                cx.add_window_view(|window, cx| Workspace::test_new(project.clone(), window, cx));
            let worktree_id = project.update(cx, |project, cx| {
                project.worktrees(cx).next().unwrap().read(cx).id()
            });

            let handle = workspace
                .update_in(cx, |workspace, window, cx| {
                    let project_path = (worktree_id, rel_path("one.png"));
                    workspace.open_path(project_path, None, true, window, cx)
                })
                .await
                .unwrap();

            // This _must_ be the second item registered
            assert_eq!(
                handle.to_any_view().entity_type(),
                TypeId::of::<TestAlternatePngItemView>()
            );

            let handle = workspace
                .update_in(cx, |workspace, window, cx| {
                    let project_path = (worktree_id, rel_path("three.txt"));
                    workspace.open_path(project_path, None, true, window, cx)
                })
                .await;
            assert!(handle.is_err());
        }
    }

    #[gpui::test]
    async fn test_status_bar_visibility(cx: &mut TestAppContext) {
        init_test(cx);

        let fs = FakeFs::new(cx.executor());
        let project = Project::test(fs, [], cx).await;
        let (workspace, _cx) =
            cx.add_window_view(|window, cx| Workspace::test_new(project.clone(), window, cx));

        // Test with status bar shown (default)
        workspace.read_with(cx, |workspace, cx| {
            let visible = workspace.status_bar_visible(cx);
            assert!(visible, "Status bar should be visible by default");
        });

        // Test with status bar hidden
        cx.update_global(|store: &mut SettingsStore, cx| {
            store.update_user_settings(cx, |settings| {
                settings.status_bar.get_or_insert_default().show = Some(false);
            });
        });

        workspace.read_with(cx, |workspace, cx| {
            let visible = workspace.status_bar_visible(cx);
            assert!(!visible, "Status bar should be hidden when show is false");
        });

        // Test with status bar shown explicitly
        cx.update_global(|store: &mut SettingsStore, cx| {
            store.update_user_settings(cx, |settings| {
                settings.status_bar.get_or_insert_default().show = Some(true);
            });
        });

        workspace.read_with(cx, |workspace, cx| {
            let visible = workspace.status_bar_visible(cx);
            assert!(visible, "Status bar should be visible when show is true");
        });
    }

    fn pane_items_paths(pane: &Entity<Pane>, cx: &App) -> Vec<String> {
        pane.read(cx)
            .items()
            .flat_map(|item| {
                item.project_paths(cx)
                    .into_iter()
                    .map(|path| path.path.display(PathStyle::local()).into_owned())
            })
            .collect()
    }

    pub fn init_test(cx: &mut TestAppContext) {
        cx.update(|cx| {
            let settings_store = SettingsStore::test(cx);
            cx.set_global(settings_store);
            theme::init(theme::LoadThemes::JustBase, cx);
        });
    }

    fn dirty_project_item(id: u64, path: &str, cx: &mut App) -> Entity<TestProjectItem> {
        let item = TestProjectItem::new(id, path, cx);
        item.update(cx, |item, _| {
            item.is_dirty = true;
        });
        item
    }
}<|MERGE_RESOLUTION|>--- conflicted
+++ resolved
@@ -133,23 +133,16 @@
 };
 use zed_actions::{Spawn, feedback::FileBugReport};
 
-<<<<<<< HEAD
-use crate::{item::ItemBufferKind, notifications::NotificationId};
-=======
 use crate::{
     item::ItemBufferKind, notifications::NotificationId, utility_pane::UTILITY_PANE_MIN_WIDTH,
 };
->>>>>>> 63bfb613
 use crate::{
     persistence::{
         SerializedAxis,
         model::{DockData, DockStructure, SerializedItem, SerializedPane, SerializedPaneGroup},
     },
-<<<<<<< HEAD
     security_modal::SecurityModal,
-=======
     utility_pane::{DraggedUtilityPane, UtilityPaneFrame, UtilityPaneSlot, UtilityPaneState},
->>>>>>> 63bfb613
 };
 
 pub const SERIALIZATION_THROTTLE_TIME: Duration = Duration::from_millis(200);
