--- conflicted
+++ resolved
@@ -3432,12 +3432,8 @@
             pane::Event::RemoveItem { .. } => {}
             pane::Event::RemovedItem { item } => {
                 cx.emit(Event::ActiveItemChanged);
-<<<<<<< HEAD
                 self.update_window_edited(window, cx);
                 if let hash_map::Entry::Occupied(entry) = self.panes_by_item.entry(item.item_id()) {
-=======
-                if let hash_map::Entry::Occupied(entry) = self.panes_by_item.entry(*item_id) {
->>>>>>> e298301b
                     if entry.get().entity_id() == pane.entity_id() {
                         entry.remove();
                     }
