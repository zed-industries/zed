pub mod dock;
pub mod item;
mod modal_layer;
pub mod notifications;
pub mod pane;
pub mod pane_group;
mod persistence;
pub mod searchable;
pub mod shared_screen;
mod status_bar;
pub mod tasks;
mod theme_preview;
mod toast_layer;
mod toolbar;
mod workspace_settings;

pub use toast_layer::{RunAction, ToastAction, ToastLayer, ToastView};

use anyhow::{anyhow, Context as _, Result};
use call::{call_settings::CallSettings, ActiveCall};
use client::{
    proto::{self, ErrorCode, PanelId, PeerId},
    ChannelId, Client, ErrorExt, Status, TypedEnvelope, UserStore,
};
use collections::{hash_map, HashMap, HashSet};
use derive_more::{Deref, DerefMut};
pub use dock::Panel;
use dock::{Dock, DockPosition, PanelButtons, PanelHandle, RESIZE_HANDLE_SIZE};
use futures::{
    channel::{
        mpsc::{self, UnboundedReceiver, UnboundedSender},
        oneshot,
    },
    future::try_join_all,
    Future, FutureExt, StreamExt,
};
use gpui::{
    action_as, actions, canvas, impl_action_as, impl_actions, point, relative, size,
    transparent_black, Action, AnyView, AnyWeakView, App, AsyncApp, AsyncWindowContext, Bounds,
    Context, CursorStyle, Decorations, DragMoveEvent, Entity, EntityId, EventEmitter, FocusHandle,
    Focusable, Global, Hsla, KeyContext, Keystroke, ManagedView, MouseButton, PathPromptOptions,
    Point, PromptLevel, Render, ResizeEdge, Size, Stateful, Subscription, Task, Tiling, WeakEntity,
    WindowBounds, WindowHandle, WindowId, WindowOptions,
};
pub use item::{
    FollowableItem, FollowableItemHandle, Item, ItemHandle, ItemSettings, PreviewTabsSettings,
    ProjectItem, SerializableItem, SerializableItemHandle, WeakItemHandle,
};
use itertools::Itertools;
use language::{LanguageRegistry, Rope};
pub use modal_layer::*;
use node_runtime::NodeRuntime;
use notifications::{
    simple_message_notification::MessageNotification, DetachAndPromptErr, Notifications,
};
pub use pane::*;
pub use pane_group::*;
pub use persistence::{
    model::{ItemId, LocalPaths, SerializedWorkspaceLocation},
    WorkspaceDb, DB as WORKSPACE_DB,
};
use persistence::{
    model::{SerializedSshProject, SerializedWorkspace},
    SerializedWindowBounds, DB,
};
use postage::stream::Stream;
use project::{
    DirectoryLister, Project, ProjectEntryId, ProjectPath, ResolvedPath, Worktree, WorktreeId,
};
use remote::{ssh_session::ConnectionIdentifier, SshClientDelegate, SshConnectionOptions};
use schemars::JsonSchema;
use serde::Deserialize;
use session::AppSession;
use settings::Settings;
use shared_screen::SharedScreen;
use sqlez::{
    bindable::{Bind, Column, StaticColumnCount},
    statement::Statement,
};
use status_bar::StatusBar;
pub use status_bar::StatusItemView;
use std::{
    any::TypeId,
    borrow::Cow,
    cell::RefCell,
    cmp,
    collections::hash_map::DefaultHasher,
    env,
    hash::{Hash, Hasher},
    path::{Path, PathBuf},
    rc::Rc,
    sync::{atomic::AtomicUsize, Arc, LazyLock, Weak},
    time::Duration,
};
use task::SpawnInTerminal;
use theme::{ActiveTheme, SystemAppearance, ThemeSettings};
pub use toolbar::{Toolbar, ToolbarItemEvent, ToolbarItemLocation, ToolbarItemView};
pub use ui;
use ui::prelude::*;
use util::{paths::SanitizedPath, serde::default_true, ResultExt, TryFutureExt};
use uuid::Uuid;
pub use workspace_settings::{
    AutosaveSetting, RestoreOnStartupBehavior, TabBarSettings, WorkspaceSettings,
};

use crate::notifications::NotificationId;
use crate::persistence::{
    model::{DockData, DockStructure, SerializedItem, SerializedPane, SerializedPaneGroup},
    SerializedAxis,
};

pub const SERIALIZATION_THROTTLE_TIME: Duration = Duration::from_millis(200);

static ZED_WINDOW_SIZE: LazyLock<Option<Size<Pixels>>> = LazyLock::new(|| {
    env::var("ZED_WINDOW_SIZE")
        .ok()
        .as_deref()
        .and_then(parse_pixel_size_env_var)
});

static ZED_WINDOW_POSITION: LazyLock<Option<Point<Pixels>>> = LazyLock::new(|| {
    env::var("ZED_WINDOW_POSITION")
        .ok()
        .as_deref()
        .and_then(parse_pixel_position_env_var)
});

actions!(assistant, [ShowConfiguration]);

actions!(
    debugger,
    [
        Start,
        Continue,
        Disconnect,
        Pause,
        Restart,
        StepInto,
        StepOver,
        StepOut,
        StepBack,
        Stop,
        ToggleIgnoreBreakpoints
    ]
);

actions!(
    workspace,
    [
        ActivateNextPane,
        ActivatePreviousPane,
        ActivateNextWindow,
        ActivatePreviousWindow,
        AddFolderToProject,
        ClearAllNotifications,
        CloseAllDocks,
        CloseWindow,
        Feedback,
        FollowNextCollaborator,
        MoveFocusedPanelToNextPosition,
        NewCenterTerminal,
        NewFile,
        NewFileSplitVertical,
        NewFileSplitHorizontal,
        NewSearch,
        NewTerminal,
        NewWindow,
        Open,
        OpenFiles,
        OpenInTerminal,
        OpenComponentPreview,
        ReloadActiveItem,
        SaveAs,
        SaveWithoutFormat,
        ShutdownDebugAdapters,
        ToggleBottomDock,
        ToggleCenteredLayout,
        ToggleLeftDock,
        ToggleRightDock,
        ToggleZoom,
        Unfollow,
        Welcome,
    ]
);

#[derive(Clone, PartialEq)]
pub struct OpenPaths {
    pub paths: Vec<PathBuf>,
}

#[derive(Clone, Deserialize, PartialEq, JsonSchema)]
pub struct ActivatePane(pub usize);

#[derive(Clone, Deserialize, PartialEq, JsonSchema)]
#[serde(deny_unknown_fields)]
pub struct MoveItemToPane {
    pub destination: usize,
    #[serde(default = "default_true")]
    pub focus: bool,
}

#[derive(Clone, Deserialize, PartialEq, JsonSchema)]
#[serde(deny_unknown_fields)]
pub struct MoveItemToPaneInDirection {
    pub direction: SplitDirection,
    #[serde(default = "default_true")]
    pub focus: bool,
}

#[derive(Clone, PartialEq, Debug, Deserialize, JsonSchema)]
#[serde(deny_unknown_fields)]
pub struct SaveAll {
    pub save_intent: Option<SaveIntent>,
}

#[derive(Clone, PartialEq, Debug, Deserialize, JsonSchema)]
#[serde(deny_unknown_fields)]
pub struct Save {
    pub save_intent: Option<SaveIntent>,
}

#[derive(Clone, PartialEq, Debug, Deserialize, Default, JsonSchema)]
#[serde(deny_unknown_fields)]
pub struct CloseAllItemsAndPanes {
    pub save_intent: Option<SaveIntent>,
}

#[derive(Clone, PartialEq, Debug, Deserialize, Default, JsonSchema)]
#[serde(deny_unknown_fields)]
pub struct CloseInactiveTabsAndPanes {
    pub save_intent: Option<SaveIntent>,
}

#[derive(Clone, Deserialize, PartialEq, JsonSchema)]
pub struct SendKeystrokes(pub String);

#[derive(Clone, Deserialize, PartialEq, Default, JsonSchema)]
#[serde(deny_unknown_fields)]
pub struct Reload {
    pub binary_path: Option<PathBuf>,
}

action_as!(project_symbols, ToggleProjectSymbols as Toggle);

#[derive(Default, PartialEq, Eq, Clone, Deserialize, JsonSchema)]
pub struct ToggleFileFinder {
    #[serde(default)]
    pub separate_history: bool,
}

impl_action_as!(file_finder, ToggleFileFinder as Toggle);

impl_actions!(
    workspace,
    [
        ActivatePane,
        CloseAllItemsAndPanes,
        CloseInactiveTabsAndPanes,
        MoveItemToPane,
        MoveItemToPaneInDirection,
        OpenTerminal,
        Reload,
        Save,
        SaveAll,
        SendKeystrokes,
    ]
);

actions!(
    workspace,
    [
        ActivatePaneLeft,
        ActivatePaneRight,
        ActivatePaneUp,
        ActivatePaneDown,
        SwapPaneLeft,
        SwapPaneRight,
        SwapPaneUp,
        SwapPaneDown,
    ]
);

#[derive(PartialEq, Eq, Debug)]
pub enum CloseIntent {
    /// Quit the program entirely.
    Quit,
    /// Close a window.
    CloseWindow,
    /// Replace the workspace in an existing window.
    ReplaceWindow,
}

#[derive(Clone)]
pub struct Toast {
    id: NotificationId,
    msg: Cow<'static, str>,
    autohide: bool,
    on_click: Option<(Cow<'static, str>, Arc<dyn Fn(&mut Window, &mut App)>)>,
}

impl Toast {
    pub fn new<I: Into<Cow<'static, str>>>(id: NotificationId, msg: I) -> Self {
        Toast {
            id,
            msg: msg.into(),
            on_click: None,
            autohide: false,
        }
    }

    pub fn on_click<F, M>(mut self, message: M, on_click: F) -> Self
    where
        M: Into<Cow<'static, str>>,
        F: Fn(&mut Window, &mut App) + 'static,
    {
        self.on_click = Some((message.into(), Arc::new(on_click)));
        self
    }

    pub fn autohide(mut self) -> Self {
        self.autohide = true;
        self
    }
}

impl PartialEq for Toast {
    fn eq(&self, other: &Self) -> bool {
        self.id == other.id
            && self.msg == other.msg
            && self.on_click.is_some() == other.on_click.is_some()
    }
}

#[derive(Debug, Default, Clone, Deserialize, PartialEq, JsonSchema)]
#[serde(deny_unknown_fields)]
pub struct OpenTerminal {
    pub working_directory: PathBuf,
}

#[derive(Clone, Copy, Debug, Default, Hash, PartialEq, Eq, PartialOrd, Ord)]
pub struct WorkspaceId(i64);

impl StaticColumnCount for WorkspaceId {}
impl Bind for WorkspaceId {
    fn bind(&self, statement: &Statement, start_index: i32) -> Result<i32> {
        self.0.bind(statement, start_index)
    }
}
impl Column for WorkspaceId {
    fn column(statement: &mut Statement, start_index: i32) -> Result<(Self, i32)> {
        i64::column(statement, start_index)
            .map(|(i, next_index)| (Self(i), next_index))
            .with_context(|| format!("Failed to read WorkspaceId at index {start_index}"))
    }
}
impl From<WorkspaceId> for i64 {
    fn from(val: WorkspaceId) -> Self {
        val.0
    }
}

pub fn init_settings(cx: &mut App) {
    WorkspaceSettings::register(cx);
    ItemSettings::register(cx);
    PreviewTabsSettings::register(cx);
    TabBarSettings::register(cx);
}

fn prompt_and_open_paths(app_state: Arc<AppState>, options: PathPromptOptions, cx: &mut App) {
    let paths = cx.prompt_for_paths(options);
    cx.spawn(
        async move |cx| match paths.await.anyhow().and_then(|res| res) {
            Ok(Some(paths)) => {
                cx.update(|cx| {
                    open_paths(&paths, app_state, OpenOptions::default(), cx).detach_and_log_err(cx)
                })
                .ok();
            }
            Ok(None) => {}
            Err(err) => {
                util::log_err(&err);
                cx.update(|cx| {
                    if let Some(workspace_window) = cx
                        .active_window()
                        .and_then(|window| window.downcast::<Workspace>())
                    {
                        workspace_window
                            .update(cx, |workspace, _, cx| {
                                workspace.show_portal_error(err.to_string(), cx);
                            })
                            .ok();
                    }
                })
                .ok();
            }
        },
    )
    .detach();
}

pub fn init(app_state: Arc<AppState>, cx: &mut App) {
    init_settings(cx);
    component::init();
    theme_preview::init(cx);
    toast_layer::init(cx);

    cx.on_action(Workspace::close_global);
    cx.on_action(reload);

    cx.on_action({
        let app_state = Arc::downgrade(&app_state);
        move |_: &Open, cx: &mut App| {
            if let Some(app_state) = app_state.upgrade() {
                prompt_and_open_paths(
                    app_state,
                    PathPromptOptions {
                        files: true,
                        directories: true,
                        multiple: true,
                    },
                    cx,
                );
            }
        }
    });
    cx.on_action({
        let app_state = Arc::downgrade(&app_state);
        move |_: &OpenFiles, cx: &mut App| {
            let directories = cx.can_select_mixed_files_and_dirs();
            if let Some(app_state) = app_state.upgrade() {
                prompt_and_open_paths(
                    app_state,
                    PathPromptOptions {
                        files: true,
                        directories,
                        multiple: true,
                    },
                    cx,
                );
            }
        }
    });
}

#[derive(Clone, Default, Deref, DerefMut)]
struct ProjectItemOpeners(Vec<ProjectItemOpener>);

type ProjectItemOpener = fn(
    &Entity<Project>,
    &ProjectPath,
    &mut Window,
    &mut App,
)
    -> Option<Task<Result<(Option<ProjectEntryId>, WorkspaceItemBuilder)>>>;

type WorkspaceItemBuilder = Box<dyn FnOnce(&mut Window, &mut Context<Pane>) -> Box<dyn ItemHandle>>;

impl Global for ProjectItemOpeners {}

/// Registers a [ProjectItem] for the app. When opening a file, all the registered
/// items will get a chance to open the file, starting from the project item that
/// was added last.
pub fn register_project_item<I: ProjectItem>(cx: &mut App) {
    let builders = cx.default_global::<ProjectItemOpeners>();
    builders.push(|project, project_path, window, cx| {
        let project_item = <I::Item as project::ProjectItem>::try_open(project, project_path, cx)?;
        let project = project.clone();
        Some(window.spawn(cx, async move |cx| {
            let project_item = project_item.await?;
            let project_entry_id: Option<ProjectEntryId> =
                project_item.read_with(cx, project::ProjectItem::entry_id)?;
            let build_workspace_item = Box::new(|window: &mut Window, cx: &mut Context<Pane>| {
                Box::new(cx.new(|cx| I::for_project_item(project, project_item, window, cx)))
                    as Box<dyn ItemHandle>
            }) as Box<_>;
            Ok((project_entry_id, build_workspace_item))
        }))
    });
}

#[derive(Default)]
pub struct FollowableViewRegistry(HashMap<TypeId, FollowableViewDescriptor>);

struct FollowableViewDescriptor {
    from_state_proto: fn(
        Entity<Workspace>,
        ViewId,
        &mut Option<proto::view::Variant>,
        &mut Window,
        &mut App,
    ) -> Option<Task<Result<Box<dyn FollowableItemHandle>>>>,
    to_followable_view: fn(&AnyView) -> Box<dyn FollowableItemHandle>,
}

impl Global for FollowableViewRegistry {}

impl FollowableViewRegistry {
    pub fn register<I: FollowableItem>(cx: &mut App) {
        cx.default_global::<Self>().0.insert(
            TypeId::of::<I>(),
            FollowableViewDescriptor {
                from_state_proto: |workspace, id, state, window, cx| {
                    I::from_state_proto(workspace, id, state, window, cx).map(|task| {
                        cx.foreground_executor()
                            .spawn(async move { Ok(Box::new(task.await?) as Box<_>) })
                    })
                },
                to_followable_view: |view| Box::new(view.clone().downcast::<I>().unwrap()),
            },
        );
    }

    pub fn from_state_proto(
        workspace: Entity<Workspace>,
        view_id: ViewId,
        mut state: Option<proto::view::Variant>,
        window: &mut Window,
        cx: &mut App,
    ) -> Option<Task<Result<Box<dyn FollowableItemHandle>>>> {
        cx.update_default_global(|this: &mut Self, cx| {
            this.0.values().find_map(|descriptor| {
                (descriptor.from_state_proto)(workspace.clone(), view_id, &mut state, window, cx)
            })
        })
    }

    pub fn to_followable_view(
        view: impl Into<AnyView>,
        cx: &App,
    ) -> Option<Box<dyn FollowableItemHandle>> {
        let this = cx.try_global::<Self>()?;
        let view = view.into();
        let descriptor = this.0.get(&view.entity_type())?;
        Some((descriptor.to_followable_view)(&view))
    }
}

#[derive(Copy, Clone)]
struct SerializableItemDescriptor {
    deserialize: fn(
        Entity<Project>,
        WeakEntity<Workspace>,
        WorkspaceId,
        ItemId,
        &mut Window,
        &mut Context<Pane>,
    ) -> Task<Result<Box<dyn ItemHandle>>>,
    cleanup: fn(WorkspaceId, Vec<ItemId>, &mut Window, &mut App) -> Task<Result<()>>,
    view_to_serializable_item: fn(AnyView) -> Box<dyn SerializableItemHandle>,
}

#[derive(Default)]
struct SerializableItemRegistry {
    descriptors_by_kind: HashMap<Arc<str>, SerializableItemDescriptor>,
    descriptors_by_type: HashMap<TypeId, SerializableItemDescriptor>,
}

impl Global for SerializableItemRegistry {}

impl SerializableItemRegistry {
    fn deserialize(
        item_kind: &str,
        project: Entity<Project>,
        workspace: WeakEntity<Workspace>,
        workspace_id: WorkspaceId,
        item_item: ItemId,
        window: &mut Window,
        cx: &mut Context<Pane>,
    ) -> Task<Result<Box<dyn ItemHandle>>> {
        let Some(descriptor) = Self::descriptor(item_kind, cx) else {
            return Task::ready(Err(anyhow!(
                "cannot deserialize {}, descriptor not found",
                item_kind
            )));
        };

        (descriptor.deserialize)(project, workspace, workspace_id, item_item, window, cx)
    }

    fn cleanup(
        item_kind: &str,
        workspace_id: WorkspaceId,
        loaded_items: Vec<ItemId>,
        window: &mut Window,
        cx: &mut App,
    ) -> Task<Result<()>> {
        let Some(descriptor) = Self::descriptor(item_kind, cx) else {
            return Task::ready(Err(anyhow!(
                "cannot cleanup {}, descriptor not found",
                item_kind
            )));
        };

        (descriptor.cleanup)(workspace_id, loaded_items, window, cx)
    }

    fn view_to_serializable_item_handle(
        view: AnyView,
        cx: &App,
    ) -> Option<Box<dyn SerializableItemHandle>> {
        let this = cx.try_global::<Self>()?;
        let descriptor = this.descriptors_by_type.get(&view.entity_type())?;
        Some((descriptor.view_to_serializable_item)(view))
    }

    fn descriptor(item_kind: &str, cx: &App) -> Option<SerializableItemDescriptor> {
        let this = cx.try_global::<Self>()?;
        this.descriptors_by_kind.get(item_kind).copied()
    }
}

pub fn register_serializable_item<I: SerializableItem>(cx: &mut App) {
    let serialized_item_kind = I::serialized_item_kind();

    let registry = cx.default_global::<SerializableItemRegistry>();
    let descriptor = SerializableItemDescriptor {
        deserialize: |project, workspace, workspace_id, item_id, window, cx| {
            let task = I::deserialize(project, workspace, workspace_id, item_id, window, cx);
            cx.foreground_executor()
                .spawn(async { Ok(Box::new(task.await?) as Box<_>) })
        },
        cleanup: |workspace_id, loaded_items, window, cx| {
            I::cleanup(workspace_id, loaded_items, window, cx)
        },
        view_to_serializable_item: |view| Box::new(view.downcast::<I>().unwrap()),
    };
    registry
        .descriptors_by_kind
        .insert(Arc::from(serialized_item_kind), descriptor);
    registry
        .descriptors_by_type
        .insert(TypeId::of::<I>(), descriptor);
}

pub struct AppState {
    pub languages: Arc<LanguageRegistry>,
    pub client: Arc<Client>,
    pub user_store: Entity<UserStore>,
    pub workspace_store: Entity<WorkspaceStore>,
    pub fs: Arc<dyn fs::Fs>,
    pub build_window_options: fn(Option<Uuid>, &mut App) -> WindowOptions,
    pub node_runtime: NodeRuntime,
    pub session: Entity<AppSession>,
}

struct GlobalAppState(Weak<AppState>);

impl Global for GlobalAppState {}

pub struct WorkspaceStore {
    workspaces: HashSet<WindowHandle<Workspace>>,
    client: Arc<Client>,
    _subscriptions: Vec<client::Subscription>,
}

#[derive(PartialEq, Eq, PartialOrd, Ord, Debug)]
struct Follower {
    project_id: Option<u64>,
    peer_id: PeerId,
}

impl AppState {
    #[track_caller]
    pub fn global(cx: &App) -> Weak<Self> {
        cx.global::<GlobalAppState>().0.clone()
    }
    pub fn try_global(cx: &App) -> Option<Weak<Self>> {
        cx.try_global::<GlobalAppState>()
            .map(|state| state.0.clone())
    }
    pub fn set_global(state: Weak<AppState>, cx: &mut App) {
        cx.set_global(GlobalAppState(state));
    }

    #[cfg(any(test, feature = "test-support"))]
    pub fn test(cx: &mut App) -> Arc<Self> {
        use node_runtime::NodeRuntime;
        use session::Session;
        use settings::SettingsStore;

        if !cx.has_global::<SettingsStore>() {
            let settings_store = SettingsStore::test(cx);
            cx.set_global(settings_store);
        }

        let fs = fs::FakeFs::new(cx.background_executor().clone());
        let languages = Arc::new(LanguageRegistry::test(cx.background_executor().clone()));
        let clock = Arc::new(clock::FakeSystemClock::new());
        let http_client = http_client::FakeHttpClient::with_404_response();
        let client = Client::new(clock, http_client.clone(), cx);
        let session = cx.new(|cx| AppSession::new(Session::test(), cx));
        let user_store = cx.new(|cx| UserStore::new(client.clone(), cx));
        let workspace_store = cx.new(|cx| WorkspaceStore::new(client.clone(), cx));

        theme::init(theme::LoadThemes::JustBase, cx);
        client::init(&client, cx);
        crate::init_settings(cx);

        Arc::new(Self {
            client,
            fs,
            languages,
            user_store,
            workspace_store,
            node_runtime: NodeRuntime::unavailable(),
            build_window_options: |_, _| Default::default(),
            session,
        })
    }
}

struct DelayedDebouncedEditAction {
    task: Option<Task<()>>,
    cancel_channel: Option<oneshot::Sender<()>>,
}

impl DelayedDebouncedEditAction {
    fn new() -> DelayedDebouncedEditAction {
        DelayedDebouncedEditAction {
            task: None,
            cancel_channel: None,
        }
    }

    fn fire_new<F>(
        &mut self,
        delay: Duration,
        window: &mut Window,
        cx: &mut Context<Workspace>,
        func: F,
    ) where
        F: 'static
            + Send
            + FnOnce(&mut Workspace, &mut Window, &mut Context<Workspace>) -> Task<Result<()>>,
    {
        if let Some(channel) = self.cancel_channel.take() {
            _ = channel.send(());
        }

        let (sender, mut receiver) = oneshot::channel::<()>();
        self.cancel_channel = Some(sender);

        let previous_task = self.task.take();
        self.task = Some(cx.spawn_in(window, async move |workspace, cx| {
            let mut timer = cx.background_executor().timer(delay).fuse();
            if let Some(previous_task) = previous_task {
                previous_task.await;
            }

            futures::select_biased! {
                _ = receiver => return,
                    _ = timer => {}
            }

            if let Some(result) = workspace
                .update_in(cx, |workspace, window, cx| (func)(workspace, window, cx))
                .log_err()
            {
                result.await.log_err();
            }
        }));
    }
}

pub enum Event {
    PaneAdded(Entity<Pane>),
    PaneRemoved,
    ItemAdded {
        item: Box<dyn ItemHandle>,
    },
    ItemRemoved,
    ActiveItemChanged,
    UserSavedItem {
        pane: WeakEntity<Pane>,
        item: Box<dyn WeakItemHandle>,
        save_intent: SaveIntent,
    },
    ContactRequestedJoin(u64),
    WorkspaceCreated(WeakEntity<Workspace>),
    SpawnTask {
        action: Box<SpawnInTerminal>,
    },
    OpenBundledFile {
        text: Cow<'static, str>,
        title: &'static str,
        language: &'static str,
    },
    ZoomChanged,
}

#[derive(Debug)]
pub enum OpenVisible {
    All,
    None,
    OnlyFiles,
    OnlyDirectories,
}

type PromptForNewPath = Box<
    dyn Fn(
        &mut Workspace,
        &mut Window,
        &mut Context<Workspace>,
    ) -> oneshot::Receiver<Option<ProjectPath>>,
>;

type PromptForOpenPath = Box<
    dyn Fn(
        &mut Workspace,
        DirectoryLister,
        &mut Window,
        &mut Context<Workspace>,
    ) -> oneshot::Receiver<Option<Vec<PathBuf>>>,
>;

/// Collects everything project-related for a certain window opened.
/// In some way, is a counterpart of a window, as the [`WindowHandle`] could be downcast into `Workspace`.
///
/// A `Workspace` usually consists of 1 or more projects, a central pane group, 3 docks and a status bar.
/// The `Workspace` owns everybody's state and serves as a default, "global context",
/// that can be used to register a global action to be triggered from any place in the window.
pub struct Workspace {
    weak_self: WeakEntity<Self>,
    workspace_actions: Vec<Box<dyn Fn(Div, &mut Window, &mut Context<Self>) -> Div>>,
    zoomed: Option<AnyWeakView>,
    previous_dock_drag_coordinates: Option<Point<Pixels>>,
    zoomed_position: Option<DockPosition>,
    center: PaneGroup,
    left_dock: Entity<Dock>,
    bottom_dock: Entity<Dock>,
    right_dock: Entity<Dock>,
    panes: Vec<Entity<Pane>>,
    panes_by_item: HashMap<EntityId, WeakEntity<Pane>>,
    active_pane: Entity<Pane>,
    last_active_pane: Option<WeakEntity<Pane>>,
    last_active_center_pane: Option<WeakEntity<Pane>>,
    last_active_view_id: Option<proto::ViewId>,
    status_bar: Entity<StatusBar>,
    modal_layer: Entity<ModalLayer>,
    toast_layer: Entity<ToastLayer>,
    titlebar_item: Option<AnyView>,
    notifications: Notifications,
    project: Entity<Project>,
    follower_states: HashMap<PeerId, FollowerState>,
    last_leaders_by_pane: HashMap<WeakEntity<Pane>, PeerId>,
    window_edited: bool,
    dirty_items: HashMap<EntityId, Subscription>,
    active_call: Option<(Entity<ActiveCall>, Vec<Subscription>)>,
    leader_updates_tx: mpsc::UnboundedSender<(PeerId, proto::UpdateFollowers)>,
    database_id: Option<WorkspaceId>,
    app_state: Arc<AppState>,
    dispatching_keystrokes: Rc<RefCell<(HashSet<String>, Vec<Keystroke>)>>,
    _subscriptions: Vec<Subscription>,
    _apply_leader_updates: Task<Result<()>>,
    _observe_current_user: Task<Result<()>>,
    _schedule_serialize: Option<Task<()>>,
    pane_history_timestamp: Arc<AtomicUsize>,
    bounds: Bounds<Pixels>,
    centered_layout: bool,
    bounds_save_task_queued: Option<Task<()>>,
    on_prompt_for_new_path: Option<PromptForNewPath>,
    on_prompt_for_open_path: Option<PromptForOpenPath>,
    serializable_items_tx: UnboundedSender<Box<dyn SerializableItemHandle>>,
    serialized_ssh_project: Option<SerializedSshProject>,
    _items_serializer: Task<Result<()>>,
    session_id: Option<String>,
}

impl EventEmitter<Event> for Workspace {}

#[derive(Copy, Clone, Debug, PartialEq, Eq, Hash)]
pub struct ViewId {
    pub creator: PeerId,
    pub id: u64,
}

pub struct FollowerState {
    center_pane: Entity<Pane>,
    dock_pane: Option<Entity<Pane>>,
    active_view_id: Option<ViewId>,
    items_by_leader_view_id: HashMap<ViewId, FollowerView>,
}

struct FollowerView {
    view: Box<dyn FollowableItemHandle>,
    location: Option<proto::PanelId>,
}

impl Workspace {
    const DEFAULT_PADDING: f32 = 0.2;
    const MAX_PADDING: f32 = 0.4;

    pub fn new(
        workspace_id: Option<WorkspaceId>,
        project: Entity<Project>,
        app_state: Arc<AppState>,
        window: &mut Window,
        cx: &mut Context<Self>,
    ) -> Self {
        cx.subscribe_in(&project, window, move |this, _, event, window, cx| {
            match event {
                project::Event::RemoteIdChanged(_) => {
                    this.update_window_title(window, cx);
                }

                project::Event::CollaboratorLeft(peer_id) => {
                    this.collaborator_left(*peer_id, window, cx);
                }

                project::Event::WorktreeRemoved(_) | project::Event::WorktreeAdded(_) => {
                    this.update_window_title(window, cx);
                    this.serialize_workspace(window, cx);
                }

                project::Event::DisconnectedFromHost => {
                    this.update_window_edited(window, cx);
                    let leaders_to_unfollow =
                        this.follower_states.keys().copied().collect::<Vec<_>>();
                    for leader_id in leaders_to_unfollow {
                        this.unfollow(leader_id, window, cx);
                    }
                }

                project::Event::DisconnectedFromSshRemote => {
                    this.update_window_edited(window, cx);
                }

                project::Event::Closed => {
                    window.remove_window();
                }

                project::Event::DeletedEntry(_, entry_id) => {
                    for pane in this.panes.iter() {
                        pane.update(cx, |pane, cx| {
                            pane.handle_deleted_project_item(*entry_id, window, cx)
                        });
                    }
                }

                project::Event::Toast {
                    notification_id,
                    message,
                } => this.show_notification(
                    NotificationId::named(notification_id.clone()),
                    cx,
                    |cx| cx.new(|cx| MessageNotification::new(message.clone(), cx)),
                ),

                project::Event::HideToast { notification_id } => {
                    this.dismiss_notification(&NotificationId::named(notification_id.clone()), cx)
                }

                project::Event::LanguageServerPrompt(request) => {
                    struct LanguageServerPrompt;

                    let mut hasher = DefaultHasher::new();
                    request.lsp_name.as_str().hash(&mut hasher);
                    let id = hasher.finish();

                    this.show_notification(
                        NotificationId::composite::<LanguageServerPrompt>(id as usize),
                        cx,
                        |cx| {
                            cx.new(|cx| {
                                notifications::LanguageServerPrompt::new(request.clone(), cx)
                            })
                        },
                    );
                }

                _ => {}
            }
            cx.notify()
        })
        .detach();

        cx.on_focus_lost(window, |this, window, cx| {
            let focus_handle = this.focus_handle(cx);
            window.focus(&focus_handle);
        })
        .detach();

        let weak_handle = cx.entity().downgrade();
        let pane_history_timestamp = Arc::new(AtomicUsize::new(0));

        let center_pane = cx.new(|cx| {
            let mut center_pane = Pane::new(
                weak_handle.clone(),
                project.clone(),
                pane_history_timestamp.clone(),
                None,
                NewFile.boxed_clone(),
                window,
                cx,
            );
            center_pane.set_can_split(Some(Arc::new(|_, _, _, _| true)));
            center_pane
        });
        cx.subscribe_in(&center_pane, window, Self::handle_pane_event)
            .detach();

        window.focus(&center_pane.focus_handle(cx));

        cx.emit(Event::PaneAdded(center_pane.clone()));

        let window_handle = window.window_handle().downcast::<Workspace>().unwrap();
        app_state.workspace_store.update(cx, |store, _| {
            store.workspaces.insert(window_handle);
        });

        let mut current_user = app_state.user_store.read(cx).watch_current_user();
        let mut connection_status = app_state.client.status();
        let _observe_current_user = cx.spawn_in(window, async move |this, cx| {
            current_user.next().await;
            connection_status.next().await;
            let mut stream =
                Stream::map(current_user, drop).merge(Stream::map(connection_status, drop));

            while stream.recv().await.is_some() {
                this.update(cx, |_, cx| cx.notify())?;
            }
            anyhow::Ok(())
        });

        // All leader updates are enqueued and then processed in a single task, so
        // that each asynchronous operation can be run in order.
        let (leader_updates_tx, mut leader_updates_rx) =
            mpsc::unbounded::<(PeerId, proto::UpdateFollowers)>();
        let _apply_leader_updates = cx.spawn_in(window, async move |this, cx| {
            while let Some((leader_id, update)) = leader_updates_rx.next().await {
                Self::process_leader_update(&this, leader_id, update, cx)
                    .await
                    .log_err();
            }

            Ok(())
        });

        cx.emit(Event::WorkspaceCreated(weak_handle.clone()));
        let modal_layer = cx.new(|_| ModalLayer::new());
        let toast_layer = cx.new(|_| ToastLayer::new());

        let left_dock = Dock::new(DockPosition::Left, modal_layer.clone(), window, cx);
        let bottom_dock = Dock::new(DockPosition::Bottom, modal_layer.clone(), window, cx);
        let right_dock = Dock::new(DockPosition::Right, modal_layer.clone(), window, cx);
        let left_dock_buttons = cx.new(|cx| PanelButtons::new(left_dock.clone(), cx));
        let bottom_dock_buttons = cx.new(|cx| PanelButtons::new(bottom_dock.clone(), cx));
        let right_dock_buttons = cx.new(|cx| PanelButtons::new(right_dock.clone(), cx));
        let status_bar = cx.new(|cx| {
            let mut status_bar = StatusBar::new(&center_pane.clone(), window, cx);
            status_bar.add_left_item(left_dock_buttons, window, cx);
            status_bar.add_right_item(right_dock_buttons, window, cx);
            status_bar.add_right_item(bottom_dock_buttons, window, cx);
            status_bar
        });

        let session_id = app_state.session.read(cx).id().to_owned();

        let mut active_call = None;
        if let Some(call) = ActiveCall::try_global(cx) {
            let call = call.clone();
            let subscriptions = vec![cx.subscribe_in(&call, window, Self::on_active_call_event)];
            active_call = Some((call, subscriptions));
        }

        let (serializable_items_tx, serializable_items_rx) =
            mpsc::unbounded::<Box<dyn SerializableItemHandle>>();
        let _items_serializer = cx.spawn_in(window, async move |this, cx| {
            Self::serialize_items(&this, serializable_items_rx, cx).await
        });

        let subscriptions = vec![
            cx.observe_window_activation(window, Self::on_window_activation_changed),
            cx.observe_window_bounds(window, move |this, window, cx| {
                if this.bounds_save_task_queued.is_some() {
                    return;
                }
                this.bounds_save_task_queued = Some(cx.spawn_in(window, async move |this, cx| {
                    cx.background_executor()
                        .timer(Duration::from_millis(100))
                        .await;
                    this.update_in(cx, |this, window, cx| {
                        if let Some(display) = window.display(cx) {
                            if let Ok(display_uuid) = display.uuid() {
                                let window_bounds = window.inner_window_bounds();
                                if let Some(database_id) = workspace_id {
                                    cx.background_executor()
                                        .spawn(DB.set_window_open_status(
                                            database_id,
                                            SerializedWindowBounds(window_bounds),
                                            display_uuid,
                                        ))
                                        .detach_and_log_err(cx);
                                }
                            }
                        }
                        this.bounds_save_task_queued.take();
                    })
                    .ok();
                }));
                cx.notify();
            }),
            cx.observe_window_appearance(window, |_, window, cx| {
                let window_appearance = window.appearance();

                *SystemAppearance::global_mut(cx) = SystemAppearance(window_appearance.into());

                ThemeSettings::reload_current_theme(cx);
                ThemeSettings::reload_current_icon_theme(cx);
            }),
            cx.on_release(move |this, cx| {
                this.app_state.workspace_store.update(cx, move |store, _| {
                    store.workspaces.remove(&window_handle.clone());
                })
            }),
        ];

        cx.defer_in(window, |this, window, cx| {
            this.update_window_title(window, cx);
            this.show_initial_notifications(cx);
        });
        Workspace {
            weak_self: weak_handle.clone(),
            zoomed: None,
            zoomed_position: None,
            previous_dock_drag_coordinates: None,
            center: PaneGroup::new(center_pane.clone()),
            panes: vec![center_pane.clone()],
            panes_by_item: Default::default(),
            active_pane: center_pane.clone(),
            last_active_pane: Some(center_pane.downgrade()),
            last_active_center_pane: Some(center_pane.downgrade()),
            last_active_view_id: None,
            status_bar,
            modal_layer,
            toast_layer,
            titlebar_item: None,
            notifications: Default::default(),
            left_dock,
            bottom_dock,
            right_dock,
            project: project.clone(),
            follower_states: Default::default(),
            last_leaders_by_pane: Default::default(),
            dispatching_keystrokes: Default::default(),
            window_edited: false,
            dirty_items: Default::default(),
            active_call,
            database_id: workspace_id,
            app_state,
            _observe_current_user,
            _apply_leader_updates,
            _schedule_serialize: None,
            leader_updates_tx,
            _subscriptions: subscriptions,
            pane_history_timestamp,
            workspace_actions: Default::default(),
            // This data will be incorrect, but it will be overwritten by the time it needs to be used.
            bounds: Default::default(),
            centered_layout: false,
            bounds_save_task_queued: None,
            on_prompt_for_new_path: None,
            on_prompt_for_open_path: None,
            serializable_items_tx,
            _items_serializer,
            session_id: Some(session_id),
            serialized_ssh_project: None,
        }
    }

    pub fn new_local(
        abs_paths: Vec<PathBuf>,
        app_state: Arc<AppState>,
        requesting_window: Option<WindowHandle<Workspace>>,
        env: Option<HashMap<String, String>>,
        cx: &mut App,
    ) -> Task<
        anyhow::Result<(
            WindowHandle<Workspace>,
            Vec<Option<Result<Box<dyn ItemHandle>, anyhow::Error>>>,
        )>,
    > {
        let project_handle = Project::local(
            app_state.client.clone(),
            app_state.node_runtime.clone(),
            app_state.user_store.clone(),
            app_state.languages.clone(),
            app_state.fs.clone(),
            env,
            cx,
        );

        cx.spawn(async move |cx| {
            let mut paths_to_open = Vec::with_capacity(abs_paths.len());
            for path in abs_paths.into_iter() {
                if let Some(canonical) = app_state.fs.canonicalize(&path).await.ok() {
                    paths_to_open.push(canonical)
                } else {
                    paths_to_open.push(path)
                }
            }

            let serialized_workspace: Option<SerializedWorkspace> =
                persistence::DB.workspace_for_roots(paths_to_open.as_slice());

            let workspace_location = serialized_workspace
                .as_ref()
                .map(|ws| &ws.location)
                .and_then(|loc| match loc {
                    SerializedWorkspaceLocation::Local(_, order) => {
                        Some((loc.sorted_paths(), order.order()))
                    }
                    _ => None,
                });

            if let Some((paths, order)) = workspace_location {
                paths_to_open = paths.iter().cloned().collect();

                if order.iter().enumerate().any(|(i, &j)| i != j) {
                    project_handle
                        .update(cx, |project, cx| {
                            project.set_worktrees_reordered(true, cx);
                        })
                        .log_err();
                }
            }

            // Get project paths for all of the abs_paths
            let mut project_paths: Vec<(PathBuf, Option<ProjectPath>)> =
                Vec::with_capacity(paths_to_open.len());

            for path in paths_to_open.into_iter() {
                if let Some((_, project_entry)) = cx
                    .update(|cx| {
                        Workspace::project_path_for_path(project_handle.clone(), &path, true, cx)
                    })?
                    .await
                    .log_err()
                {
                    project_paths.push((path, Some(project_entry)));
                } else {
                    project_paths.push((path, None));
                }
            }

            let workspace_id = if let Some(serialized_workspace) = serialized_workspace.as_ref() {
                serialized_workspace.id
            } else {
                DB.next_id().await.unwrap_or_else(|_| Default::default())
            };

            let toolchains = DB.toolchains(workspace_id).await?;
            for (toolchain, worktree_id) in toolchains {
                project_handle
                    .update(cx, |this, cx| {
                        this.activate_toolchain(worktree_id, toolchain, cx)
                    })?
                    .await;
            }
            let window = if let Some(window) = requesting_window {
                cx.update_window(window.into(), |_, window, cx| {
                    window.replace_root(cx, |window, cx| {
                        Workspace::new(
                            Some(workspace_id),
                            project_handle.clone(),
                            app_state.clone(),
                            window,
                            cx,
                        )
                    });
                })?;
                window
            } else {
                let window_bounds_override = window_bounds_env_override();

                let (window_bounds, display) = if let Some(bounds) = window_bounds_override {
                    (Some(WindowBounds::Windowed(bounds)), None)
                } else {
                    let restorable_bounds = serialized_workspace
                        .as_ref()
                        .and_then(|workspace| Some((workspace.display?, workspace.window_bounds?)))
                        .or_else(|| {
                            let (display, window_bounds) = DB.last_window().log_err()?;
                            Some((display?, window_bounds?))
                        });

                    if let Some((serialized_display, serialized_status)) = restorable_bounds {
                        (Some(serialized_status.0), Some(serialized_display))
                    } else {
                        (None, None)
                    }
                };

                // Use the serialized workspace to construct the new window
                let mut options = cx.update(|cx| (app_state.build_window_options)(display, cx))?;
                options.window_bounds = window_bounds;
                let centered_layout = serialized_workspace
                    .as_ref()
                    .map(|w| w.centered_layout)
                    .unwrap_or(false);
                cx.open_window(options, {
                    let app_state = app_state.clone();
                    let project_handle = project_handle.clone();
                    move |window, cx| {
                        cx.new(|cx| {
                            let mut workspace = Workspace::new(
                                Some(workspace_id),
                                project_handle,
                                app_state,
                                window,
                                cx,
                            );
                            workspace.centered_layout = centered_layout;
                            workspace
                        })
                    }
                })?
            };

            notify_if_database_failed(window, cx);
            let opened_items = window
                .update(cx, |_workspace, window, cx| {
                    open_items(serialized_workspace, project_paths, window, cx)
                })?
                .await
                .unwrap_or_default();

            window
                .update(cx, |_, window, _| window.activate_window())
                .log_err();
            Ok((window, opened_items))
        })
    }

    pub fn weak_handle(&self) -> WeakEntity<Self> {
        self.weak_self.clone()
    }

    pub fn left_dock(&self) -> &Entity<Dock> {
        &self.left_dock
    }

    pub fn bottom_dock(&self) -> &Entity<Dock> {
        &self.bottom_dock
    }

    pub fn right_dock(&self) -> &Entity<Dock> {
        &self.right_dock
    }

    pub fn all_docks(&self) -> [&Entity<Dock>; 3] {
        [&self.left_dock, &self.bottom_dock, &self.right_dock]
    }

    pub fn dock_at_position(&self, position: DockPosition) -> &Entity<Dock> {
        match position {
            DockPosition::Left => &self.left_dock,
            DockPosition::Bottom => &self.bottom_dock,
            DockPosition::Right => &self.right_dock,
        }
    }

    pub fn is_edited(&self) -> bool {
        self.window_edited
    }

    pub fn add_panel<T: Panel>(
        &mut self,
        panel: Entity<T>,
        window: &mut Window,
        cx: &mut Context<Self>,
    ) {
        let focus_handle = panel.panel_focus_handle(cx);
        cx.on_focus_in(&focus_handle, window, Self::handle_panel_focused)
            .detach();

        let dock_position = panel.position(window, cx);
        let dock = self.dock_at_position(dock_position);

        dock.update(cx, |dock, cx| {
            dock.add_panel(panel, self.weak_self.clone(), window, cx)
        });
    }

    pub fn status_bar(&self) -> &Entity<StatusBar> {
        &self.status_bar
    }

    pub fn app_state(&self) -> &Arc<AppState> {
        &self.app_state
    }

    pub fn user_store(&self) -> &Entity<UserStore> {
        &self.app_state.user_store
    }

    pub fn project(&self) -> &Entity<Project> {
        &self.project
    }

    pub fn recent_navigation_history_iter(
        &self,
        cx: &App,
    ) -> impl Iterator<Item = (ProjectPath, Option<PathBuf>)> {
        let mut abs_paths_opened: HashMap<PathBuf, HashSet<ProjectPath>> = HashMap::default();
        let mut history: HashMap<ProjectPath, (Option<PathBuf>, usize)> = HashMap::default();
        for pane in &self.panes {
            let pane = pane.read(cx);
            pane.nav_history()
                .for_each_entry(cx, |entry, (project_path, fs_path)| {
                    if let Some(fs_path) = &fs_path {
                        abs_paths_opened
                            .entry(fs_path.clone())
                            .or_default()
                            .insert(project_path.clone());
                    }
                    let timestamp = entry.timestamp;
                    match history.entry(project_path) {
                        hash_map::Entry::Occupied(mut entry) => {
                            let (_, old_timestamp) = entry.get();
                            if &timestamp > old_timestamp {
                                entry.insert((fs_path, timestamp));
                            }
                        }
                        hash_map::Entry::Vacant(entry) => {
                            entry.insert((fs_path, timestamp));
                        }
                    }
                });
        }

        history
            .into_iter()
            .sorted_by_key(|(_, (_, timestamp))| *timestamp)
            .map(|(project_path, (fs_path, _))| (project_path, fs_path))
            .rev()
            .filter(move |(history_path, abs_path)| {
                let latest_project_path_opened = abs_path
                    .as_ref()
                    .and_then(|abs_path| abs_paths_opened.get(abs_path))
                    .and_then(|project_paths| {
                        project_paths
                            .iter()
                            .max_by(|b1, b2| b1.worktree_id.cmp(&b2.worktree_id))
                    });

                match latest_project_path_opened {
                    Some(latest_project_path_opened) => latest_project_path_opened == history_path,
                    None => true,
                }
            })
    }

    pub fn recent_navigation_history(
        &self,
        limit: Option<usize>,
        cx: &App,
    ) -> Vec<(ProjectPath, Option<PathBuf>)> {
        self.recent_navigation_history_iter(cx)
            .take(limit.unwrap_or(usize::MAX))
            .collect()
    }

    fn navigate_history(
        &mut self,
        pane: WeakEntity<Pane>,
        mode: NavigationMode,
        window: &mut Window,
        cx: &mut Context<Workspace>,
    ) -> Task<Result<()>> {
        let to_load = if let Some(pane) = pane.upgrade() {
            pane.update(cx, |pane, cx| {
                window.focus(&pane.focus_handle(cx));
                loop {
                    // Retrieve the weak item handle from the history.
                    let entry = pane.nav_history_mut().pop(mode, cx)?;

                    // If the item is still present in this pane, then activate it.
                    if let Some(index) = entry
                        .item
                        .upgrade()
                        .and_then(|v| pane.index_for_item(v.as_ref()))
                    {
                        let prev_active_item_index = pane.active_item_index();
                        pane.nav_history_mut().set_mode(mode);
                        pane.activate_item(index, true, true, window, cx);
                        pane.nav_history_mut().set_mode(NavigationMode::Normal);

                        let mut navigated = prev_active_item_index != pane.active_item_index();
                        if let Some(data) = entry.data {
                            navigated |= pane.active_item()?.navigate(data, window, cx);
                        }

                        if navigated {
                            break None;
                        }
                    } else {
                        // If the item is no longer present in this pane, then retrieve its
                        // path info in order to reopen it.
                        break pane
                            .nav_history()
                            .path_for_item(entry.item.id())
                            .map(|(project_path, abs_path)| (project_path, abs_path, entry));
                    }
                }
            })
        } else {
            None
        };

        if let Some((project_path, abs_path, entry)) = to_load {
            // If the item was no longer present, then load it again from its previous path, first try the local path
            let open_by_project_path = self.load_path(project_path.clone(), window, cx);

            cx.spawn_in(window, async move  |workspace, cx| {
                let open_by_project_path = open_by_project_path.await;
                let mut navigated = false;
                match open_by_project_path
                    .with_context(|| format!("Navigating to {project_path:?}"))
                {
                    Ok((project_entry_id, build_item)) => {
                        let prev_active_item_id = pane.update(cx, |pane, _| {
                            pane.nav_history_mut().set_mode(mode);
                            pane.active_item().map(|p| p.item_id())
                        })?;

                        pane.update_in(cx, |pane, window, cx| {
                            let item = pane.open_item(
                                project_entry_id,
                                true,
                                entry.is_preview,
                                true,
                                None,
                                window, cx,
                                build_item,
                            );
                            navigated |= Some(item.item_id()) != prev_active_item_id;
                            pane.nav_history_mut().set_mode(NavigationMode::Normal);
                            if let Some(data) = entry.data {
                                navigated |= item.navigate(data, window, cx);
                            }
                        })?;
                    }
                    Err(open_by_project_path_e) => {
                        // Fall back to opening by abs path, in case an external file was opened and closed,
                        // and its worktree is now dropped
                        if let Some(abs_path) = abs_path {
                            let prev_active_item_id = pane.update(cx, |pane, _| {
                                pane.nav_history_mut().set_mode(mode);
                                pane.active_item().map(|p| p.item_id())
                            })?;
                            let open_by_abs_path = workspace.update_in(cx, |workspace, window, cx| {
                                workspace.open_abs_path(abs_path.clone(), OpenOptions { visible: Some(OpenVisible::None), ..Default::default() }, window, cx)
                            })?;
                            match open_by_abs_path
                                .await
                                .with_context(|| format!("Navigating to {abs_path:?}"))
                            {
                                Ok(item) => {
                                    pane.update_in(cx, |pane, window, cx| {
                                        navigated |= Some(item.item_id()) != prev_active_item_id;
                                        pane.nav_history_mut().set_mode(NavigationMode::Normal);
                                        if let Some(data) = entry.data {
                                            navigated |= item.navigate(data, window, cx);
                                        }
                                    })?;
                                }
                                Err(open_by_abs_path_e) => {
                                    log::error!("Failed to navigate history: {open_by_project_path_e:#} and {open_by_abs_path_e:#}");
                                }
                            }
                        }
                    }
                }

                if !navigated {
                    workspace
                        .update_in(cx, |workspace, window, cx| {
                            Self::navigate_history(workspace, pane, mode, window, cx)
                        })?
                        .await?;
                }

                Ok(())
            })
        } else {
            Task::ready(Ok(()))
        }
    }

    pub fn go_back(
        &mut self,
        pane: WeakEntity<Pane>,
        window: &mut Window,
        cx: &mut Context<Workspace>,
    ) -> Task<Result<()>> {
        self.navigate_history(pane, NavigationMode::GoingBack, window, cx)
    }

    pub fn go_forward(
        &mut self,
        pane: WeakEntity<Pane>,
        window: &mut Window,
        cx: &mut Context<Workspace>,
    ) -> Task<Result<()>> {
        self.navigate_history(pane, NavigationMode::GoingForward, window, cx)
    }

    pub fn reopen_closed_item(
        &mut self,
        window: &mut Window,
        cx: &mut Context<Workspace>,
    ) -> Task<Result<()>> {
        self.navigate_history(
            self.active_pane().downgrade(),
            NavigationMode::ReopeningClosedItem,
            window,
            cx,
        )
    }

    pub fn client(&self) -> &Arc<Client> {
        &self.app_state.client
    }

    pub fn set_titlebar_item(&mut self, item: AnyView, _: &mut Window, cx: &mut Context<Self>) {
        self.titlebar_item = Some(item);
        cx.notify();
    }

    pub fn set_prompt_for_new_path(&mut self, prompt: PromptForNewPath) {
        self.on_prompt_for_new_path = Some(prompt)
    }

    pub fn set_prompt_for_open_path(&mut self, prompt: PromptForOpenPath) {
        self.on_prompt_for_open_path = Some(prompt)
    }

    pub fn serialized_ssh_project(&self) -> Option<SerializedSshProject> {
        self.serialized_ssh_project.clone()
    }

    pub fn set_serialized_ssh_project(&mut self, serialized_ssh_project: SerializedSshProject) {
        self.serialized_ssh_project = Some(serialized_ssh_project);
    }

    pub fn prompt_for_open_path(
        &mut self,
        path_prompt_options: PathPromptOptions,
        lister: DirectoryLister,
        window: &mut Window,
        cx: &mut Context<Self>,
    ) -> oneshot::Receiver<Option<Vec<PathBuf>>> {
        if !lister.is_local(cx) || !WorkspaceSettings::get_global(cx).use_system_path_prompts {
            let prompt = self.on_prompt_for_open_path.take().unwrap();
            let rx = prompt(self, lister, window, cx);
            self.on_prompt_for_open_path = Some(prompt);
            rx
        } else {
            let (tx, rx) = oneshot::channel();
            let abs_path = cx.prompt_for_paths(path_prompt_options);

            cx.spawn_in(window, async move |this, cx| {
                let Ok(result) = abs_path.await else {
                    return Ok(());
                };

                match result {
                    Ok(result) => {
                        tx.send(result).log_err();
                    }
                    Err(err) => {
                        let rx = this.update_in(cx, |this, window, cx| {
                            this.show_portal_error(err.to_string(), cx);
                            let prompt = this.on_prompt_for_open_path.take().unwrap();
                            let rx = prompt(this, lister, window, cx);
                            this.on_prompt_for_open_path = Some(prompt);
                            rx
                        })?;
                        if let Ok(path) = rx.await {
                            tx.send(path).log_err();
                        }
                    }
                };
                anyhow::Ok(())
            })
            .detach();

            rx
        }
    }

    pub fn prompt_for_new_path(
        &mut self,
        relative_project_path: Option<ProjectPath>,
        window: &mut Window,
        cx: &mut Context<Self>,
    ) -> oneshot::Receiver<Option<ProjectPath>> {
        if (self.project.read(cx).is_via_collab() || self.project.read(cx).is_via_ssh())
            || !WorkspaceSettings::get_global(cx).use_system_path_prompts
        {
            let prompt = self.on_prompt_for_new_path.take().unwrap();
            let rx = prompt(self, window, cx);
            self.on_prompt_for_new_path = Some(prompt);
            rx
        } else {
            let start_abs_path = self
                .project
                .update(cx, |project, cx| {
                    let relative_path = relative_project_path.and_then(|relative_path| {
                        project
                            .absolute_path(&relative_path, cx)
                            .and_then(|p| p.parent().map(PathBuf::from))
                    });
                    if relative_path.is_none() {
                        let worktree = project.visible_worktrees(cx).next()?;
                        Some(worktree.read(cx).as_local()?.abs_path().to_path_buf())
                    } else {
                        relative_path
                    }
                })
                .unwrap_or_else(|| Path::new("").into());

            let (tx, rx) = oneshot::channel();
            let abs_path = cx.prompt_for_new_path(&start_abs_path);
            cx.spawn_in(window, async move |this, cx| {
                let abs_path = match abs_path.await? {
                    Ok(path) => path,
                    Err(err) => {
                        let rx = this.update_in(cx, |this, window, cx| {
                            this.show_portal_error(err.to_string(), cx);

                            let prompt = this.on_prompt_for_new_path.take().unwrap();
                            let rx = prompt(this, window, cx);
                            this.on_prompt_for_new_path = Some(prompt);
                            rx
                        })?;
                        if let Ok(path) = rx.await {
                            tx.send(path).log_err();
                        }
                        return anyhow::Ok(());
                    }
                };

                let project_path = abs_path.and_then(|abs_path| {
                    this.update(cx, |this, cx| {
                        this.project.update(cx, |project, cx| {
                            project.find_or_create_worktree(abs_path, true, cx)
                        })
                    })
                    .ok()
                });

                if let Some(project_path) = project_path {
                    let (worktree, path) = project_path.await?;
                    let worktree_id = worktree.read_with(cx, |worktree, _| worktree.id())?;
                    tx.send(Some(ProjectPath {
                        worktree_id,
                        path: path.into(),
                    }))
                    .ok();
                } else {
                    tx.send(None).ok();
                }
                anyhow::Ok(())
            })
            .detach_and_log_err(cx);

            rx
        }
    }

    pub fn titlebar_item(&self) -> Option<AnyView> {
        self.titlebar_item.clone()
    }

    /// Call the given callback with a workspace whose project is local.
    ///
    /// If the given workspace has a local project, then it will be passed
    /// to the callback. Otherwise, a new empty window will be created.
    pub fn with_local_workspace<T, F>(
        &mut self,
        window: &mut Window,
        cx: &mut Context<Self>,
        callback: F,
    ) -> Task<Result<T>>
    where
        T: 'static,
        F: 'static + FnOnce(&mut Workspace, &mut Window, &mut Context<Workspace>) -> T,
    {
        if self.project.read(cx).is_local() {
            Task::ready(Ok(callback(self, window, cx)))
        } else {
            let env = self.project.read(cx).cli_environment(cx);
            let task = Self::new_local(Vec::new(), self.app_state.clone(), None, env, cx);
            cx.spawn_in(window, async move |_vh, cx| {
                let (workspace, _) = task.await?;
                workspace.update(cx, callback)
            })
        }
    }

    pub fn worktrees<'a>(&self, cx: &'a App) -> impl 'a + Iterator<Item = Entity<Worktree>> {
        self.project.read(cx).worktrees(cx)
    }

    pub fn visible_worktrees<'a>(
        &self,
        cx: &'a App,
    ) -> impl 'a + Iterator<Item = Entity<Worktree>> {
        self.project.read(cx).visible_worktrees(cx)
    }

    #[cfg(any(test, feature = "test-support"))]
    pub fn worktree_scans_complete(&self, cx: &App) -> impl Future<Output = ()> + 'static {
        let futures = self
            .worktrees(cx)
            .filter_map(|worktree| worktree.read(cx).as_local())
            .map(|worktree| worktree.scan_complete())
            .collect::<Vec<_>>();
        async move {
            for future in futures {
                future.await;
            }
        }
    }

    pub fn close_global(_: &CloseWindow, cx: &mut App) {
        cx.defer(|cx| {
            cx.windows().iter().find(|window| {
                window
                    .update(cx, |_, window, _| {
                        if window.is_window_active() {
                            //This can only get called when the window's project connection has been lost
                            //so we don't need to prompt the user for anything and instead just close the window
                            window.remove_window();
                            true
                        } else {
                            false
                        }
                    })
                    .unwrap_or(false)
            });
        });
    }

    pub fn close_window(&mut self, _: &CloseWindow, window: &mut Window, cx: &mut Context<Self>) {
        let prepare = self.prepare_to_close(CloseIntent::CloseWindow, window, cx);
        cx.spawn_in(window, async move |_, cx| {
            if prepare.await? {
                cx.update(|window, _cx| window.remove_window())?;
            }
            anyhow::Ok(())
        })
        .detach_and_log_err(cx)
    }

    pub fn move_focused_panel_to_next_position(
        &mut self,
        _: &MoveFocusedPanelToNextPosition,
        window: &mut Window,
        cx: &mut Context<Self>,
    ) {
        let docks = self.all_docks();
        let active_dock = docks
            .into_iter()
            .find(|dock| dock.focus_handle(cx).contains_focused(window, cx));

        if let Some(dock) = active_dock {
            dock.update(cx, |dock, cx| {
                let active_panel = dock
                    .active_panel()
                    .filter(|panel| panel.panel_focus_handle(cx).contains_focused(window, cx));

                if let Some(panel) = active_panel {
                    panel.move_to_next_position(window, cx);
                }
            })
        }
    }

    pub fn prepare_to_close(
        &mut self,
        close_intent: CloseIntent,
        window: &mut Window,
        cx: &mut Context<Self>,
    ) -> Task<Result<bool>> {
        let active_call = self.active_call().cloned();

        // On Linux and Windows, closing the last window should restore the last workspace.
        let save_last_workspace = cfg!(not(target_os = "macos"))
            && close_intent != CloseIntent::ReplaceWindow
            && cx.windows().len() == 1;

        cx.spawn_in(window, async move |this, cx| {
            let workspace_count = cx.update(|_window, cx| {
                cx.windows()
                    .iter()
                    .filter(|window| window.downcast::<Workspace>().is_some())
                    .count()
            })?;

            if let Some(active_call) = active_call {
                if close_intent != CloseIntent::Quit
                    && workspace_count == 1
                    && active_call.read_with(cx, |call, _| call.room().is_some())?
                {
                    let answer = cx.update(|window, cx| {
                        window.prompt(
                            PromptLevel::Warning,
                            "Do you want to leave the current call?",
                            None,
                            &["Close window and hang up", "Cancel"],
                            cx,
                        )
                    })?;

                    if answer.await.log_err() == Some(1) {
                        return anyhow::Ok(false);
                    } else {
                        active_call
                            .update(cx, |call, cx| call.hang_up(cx))?
                            .await
                            .log_err();
                    }
                }
            }

            let save_result = this
                .update_in(cx, |this, window, cx| {
                    this.save_all_internal(SaveIntent::Close, window, cx)
                })?
                .await;

            // If we're not quitting, but closing, we remove the workspace from
            // the current session.
            if close_intent != CloseIntent::Quit
                && !save_last_workspace
                && save_result.as_ref().map_or(false, |&res| res)
            {
                this.update_in(cx, |this, window, cx| this.remove_from_session(window, cx))?
                    .await;
            }

            save_result
        })
    }

    fn save_all(&mut self, action: &SaveAll, window: &mut Window, cx: &mut Context<Self>) {
        self.save_all_internal(
            action.save_intent.unwrap_or(SaveIntent::SaveAll),
            window,
            cx,
        )
        .detach_and_log_err(cx);
    }

    fn send_keystrokes(
        &mut self,
        action: &SendKeystrokes,
        window: &mut Window,
        cx: &mut Context<Self>,
    ) {
        let mut state = self.dispatching_keystrokes.borrow_mut();
        if !state.0.insert(action.0.clone()) {
            cx.propagate();
            return;
        }
        let mut keystrokes: Vec<Keystroke> = action
            .0
            .split(' ')
            .flat_map(|k| Keystroke::parse(k).log_err())
            .collect();
        keystrokes.reverse();

        state.1.append(&mut keystrokes);
        drop(state);

        let keystrokes = self.dispatching_keystrokes.clone();
        window
            .spawn(cx, async move |cx| {
                // limit to 100 keystrokes to avoid infinite recursion.
                for _ in 0..100 {
                    let Some(keystroke) = keystrokes.borrow_mut().1.pop() else {
                        keystrokes.borrow_mut().0.clear();
                        return Ok(());
                    };
                    cx.update(|window, cx| {
                        let focused = window.focused(cx);
                        window.dispatch_keystroke(keystroke.clone(), cx);
                        if window.focused(cx) != focused {
                            // dispatch_keystroke may cause the focus to change.
                            // draw's side effect is to schedule the FocusChanged events in the current flush effect cycle
                            // And we need that to happen before the next keystroke to keep vim mode happy...
                            // (Note that the tests always do this implicitly, so you must manually test with something like:
                            //   "bindings": { "g z": ["workspace::SendKeystrokes", ": j <enter> u"]}
                            // )
                            window.draw(cx);
                        }
                    })?;
                }

                *keystrokes.borrow_mut() = Default::default();
                Err(anyhow!("over 100 keystrokes passed to send_keystrokes"))
            })
            .detach_and_log_err(cx);
    }

    fn save_all_internal(
        &mut self,
        mut save_intent: SaveIntent,
        window: &mut Window,
        cx: &mut Context<Self>,
    ) -> Task<Result<bool>> {
        if self.project.read(cx).is_disconnected(cx) {
            return Task::ready(Ok(true));
        }
        let dirty_items = self
            .panes
            .iter()
            .flat_map(|pane| {
                pane.read(cx).items().filter_map(|item| {
                    if item.is_dirty(cx) {
                        item.tab_description(0, cx);
                        Some((pane.downgrade(), item.boxed_clone()))
                    } else {
                        None
                    }
                })
            })
            .collect::<Vec<_>>();

        let project = self.project.clone();
        cx.spawn_in(window, async move |workspace, cx| {
            let dirty_items = if save_intent == SaveIntent::Close && !dirty_items.is_empty() {
                let (serialize_tasks, remaining_dirty_items) =
                    workspace.update_in(cx, |workspace, window, cx| {
                        let mut remaining_dirty_items = Vec::new();
                        let mut serialize_tasks = Vec::new();
                        for (pane, item) in dirty_items {
                            if let Some(task) = item
                                .to_serializable_item_handle(cx)
                                .and_then(|handle| handle.serialize(workspace, true, window, cx))
                            {
                                serialize_tasks.push(task);
                            } else {
                                remaining_dirty_items.push((pane, item));
                            }
                        }
                        (serialize_tasks, remaining_dirty_items)
                    })?;

                futures::future::try_join_all(serialize_tasks).await?;

                if remaining_dirty_items.len() > 1 {
                    let answer = workspace.update_in(cx, |_, window, cx| {
                        let detail = Pane::file_names_for_prompt(
                            &mut remaining_dirty_items.iter().map(|(_, handle)| handle),
                            cx,
                        );
                        window.prompt(
                            PromptLevel::Warning,
                            &"Do you want to save all changes in the following files?",
                            Some(&detail),
                            &["Save all", "Discard all", "Cancel"],
                            cx,
                        )
                    })?;
                    match answer.await.log_err() {
                        Some(0) => save_intent = SaveIntent::SaveAll,
                        Some(1) => save_intent = SaveIntent::Skip,
                        Some(2) => return Ok(false),
                        _ => {}
                    }
                }

                remaining_dirty_items
            } else {
                dirty_items
            };

            for (pane, item) in dirty_items {
                let (singleton, project_entry_ids) =
                    cx.update(|_, cx| (item.is_singleton(cx), item.project_entry_ids(cx)))?;
                if singleton || !project_entry_ids.is_empty() {
<<<<<<< HEAD
                    if !Pane::save_item(project.clone(), &pane, &*item, save_intent, None, &mut cx)
                        .await?
                    {
=======
                    if !Pane::save_item(project.clone(), &pane, &*item, save_intent, cx).await? {
>>>>>>> 1aefa517
                        return Ok(false);
                    }
                }
            }
            Ok(true)
        })
    }

    pub fn open_workspace_for_paths(
        &mut self,
        replace_current_window: bool,
        paths: Vec<PathBuf>,
        window: &mut Window,
        cx: &mut Context<Self>,
    ) -> Task<Result<()>> {
        let window_handle = window.window_handle().downcast::<Self>();
        let is_remote = self.project.read(cx).is_via_collab();
        let has_worktree = self.project.read(cx).worktrees(cx).next().is_some();
        let has_dirty_items = self.items(cx).any(|item| item.is_dirty(cx));

        let window_to_replace = if replace_current_window {
            window_handle
        } else if is_remote || has_worktree || has_dirty_items {
            None
        } else {
            window_handle
        };
        let app_state = self.app_state.clone();

        cx.spawn(async move |_, cx| {
            cx.update(|cx| {
                open_paths(
                    &paths,
                    app_state,
                    OpenOptions {
                        replace_window: window_to_replace,
                        ..Default::default()
                    },
                    cx,
                )
            })?
            .await?;
            Ok(())
        })
    }

    #[allow(clippy::type_complexity)]
    pub fn open_paths(
        &mut self,
        mut abs_paths: Vec<PathBuf>,
        options: OpenOptions,
        pane: Option<WeakEntity<Pane>>,
        window: &mut Window,
        cx: &mut Context<Self>,
    ) -> Task<Vec<Option<Result<Box<dyn ItemHandle>, anyhow::Error>>>> {
        log::info!("open paths {abs_paths:?}");

        let fs = self.app_state.fs.clone();

        // Sort the paths to ensure we add worktrees for parents before their children.
        abs_paths.sort_unstable();
        cx.spawn_in(window, async move |this, cx| {
            let mut tasks = Vec::with_capacity(abs_paths.len());

            for abs_path in &abs_paths {
                let visible = match options.visible.as_ref().unwrap_or(&OpenVisible::None) {
                    OpenVisible::All => Some(true),
                    OpenVisible::None => Some(false),
                    OpenVisible::OnlyFiles => match fs.metadata(abs_path).await.log_err() {
                        Some(Some(metadata)) => Some(!metadata.is_dir),
                        Some(None) => Some(true),
                        None => None,
                    },
                    OpenVisible::OnlyDirectories => match fs.metadata(abs_path).await.log_err() {
                        Some(Some(metadata)) => Some(metadata.is_dir),
                        Some(None) => Some(false),
                        None => None,
                    },
                };
                let project_path = match visible {
                    Some(visible) => match this
                        .update(cx, |this, cx| {
                            Workspace::project_path_for_path(
                                this.project.clone(),
                                abs_path,
                                visible,
                                cx,
                            )
                        })
                        .log_err()
                    {
                        Some(project_path) => project_path.await.log_err(),
                        None => None,
                    },
                    None => None,
                };

                let this = this.clone();
                let abs_path: Arc<Path> = SanitizedPath::from(abs_path.clone()).into();
                let fs = fs.clone();
                let pane = pane.clone();
                let task = cx.spawn(async move |cx| {
                    let (worktree, project_path) = project_path?;
                    if fs.is_dir(&abs_path).await {
                        this.update(cx, |workspace, cx| {
                            let worktree = worktree.read(cx);
                            let worktree_abs_path = worktree.abs_path();
                            let entry_id = if abs_path.as_ref() == worktree_abs_path.as_ref() {
                                worktree.root_entry()
                            } else {
                                abs_path
                                    .strip_prefix(worktree_abs_path.as_ref())
                                    .ok()
                                    .and_then(|relative_path| {
                                        worktree.entry_for_path(relative_path)
                                    })
                            }
                            .map(|entry| entry.id);
                            if let Some(entry_id) = entry_id {
                                workspace.project.update(cx, |_, cx| {
                                    cx.emit(project::Event::ActiveEntryChanged(Some(entry_id)));
                                })
                            }
                        })
                        .log_err()?;
                        None
                    } else {
                        Some(
                            this.update_in(cx, |this, window, cx| {
                                this.open_path(
                                    project_path,
                                    pane,
                                    options.focus.unwrap_or(true),
                                    window,
                                    cx,
                                )
                            })
                            .log_err()?
                            .await,
                        )
                    }
                });
                tasks.push(task);
            }

            futures::future::join_all(tasks).await
        })
    }

    pub fn open_resolved_path(
        &mut self,
        path: ResolvedPath,
        window: &mut Window,
        cx: &mut Context<Self>,
    ) -> Task<anyhow::Result<Box<dyn ItemHandle>>> {
        match path {
            ResolvedPath::ProjectPath { project_path, .. } => {
                self.open_path(project_path, None, true, window, cx)
            }
            ResolvedPath::AbsPath { path, .. } => self.open_abs_path(
                path,
                OpenOptions {
                    visible: Some(OpenVisible::None),
                    ..Default::default()
                },
                window,
                cx,
            ),
        }
    }

    pub fn absolute_path_of_worktree(
        &self,
        worktree_id: WorktreeId,
        cx: &mut Context<Self>,
    ) -> Option<PathBuf> {
        self.project
            .read(cx)
            .worktree_for_id(worktree_id, cx)
            // TODO: use `abs_path` or `root_dir`
            .map(|wt| wt.read(cx).abs_path().as_ref().to_path_buf())
    }

    fn add_folder_to_project(
        &mut self,
        _: &AddFolderToProject,
        window: &mut Window,
        cx: &mut Context<Self>,
    ) {
        let project = self.project.read(cx);
        if project.is_via_collab() {
            self.show_error(
                &anyhow!("You cannot add folders to someone else's project"),
                cx,
            );
            return;
        }
        let paths = self.prompt_for_open_path(
            PathPromptOptions {
                files: false,
                directories: true,
                multiple: true,
            },
            DirectoryLister::Project(self.project.clone()),
            window,
            cx,
        );
        cx.spawn_in(window, async move |this, cx| {
            if let Some(paths) = paths.await.log_err().flatten() {
                let results = this
                    .update_in(cx, |this, window, cx| {
                        this.open_paths(
                            paths,
                            OpenOptions {
                                visible: Some(OpenVisible::All),
                                ..Default::default()
                            },
                            None,
                            window,
                            cx,
                        )
                    })?
                    .await;
                for result in results.into_iter().flatten() {
                    result.log_err();
                }
            }
            anyhow::Ok(())
        })
        .detach_and_log_err(cx);
    }

    pub fn project_path_for_path(
        project: Entity<Project>,
        abs_path: &Path,
        visible: bool,
        cx: &mut App,
    ) -> Task<Result<(Entity<Worktree>, ProjectPath)>> {
        let entry = project.update(cx, |project, cx| {
            project.find_or_create_worktree(abs_path, visible, cx)
        });
        cx.spawn(async move |cx| {
            let (worktree, path) = entry.await?;
            let worktree_id = worktree.update(cx, |t, _| t.id())?;
            Ok((
                worktree,
                ProjectPath {
                    worktree_id,
                    path: path.into(),
                },
            ))
        })
    }

    pub fn items<'a>(&'a self, cx: &'a App) -> impl 'a + Iterator<Item = &'a Box<dyn ItemHandle>> {
        self.panes.iter().flat_map(|pane| pane.read(cx).items())
    }

    pub fn item_of_type<T: Item>(&self, cx: &App) -> Option<Entity<T>> {
        self.items_of_type(cx).max_by_key(|item| item.item_id())
    }

    pub fn items_of_type<'a, T: Item>(
        &'a self,
        cx: &'a App,
    ) -> impl 'a + Iterator<Item = Entity<T>> {
        self.panes
            .iter()
            .flat_map(|pane| pane.read(cx).items_of_type())
    }

    pub fn active_item(&self, cx: &App) -> Option<Box<dyn ItemHandle>> {
        self.active_pane().read(cx).active_item()
    }

    pub fn active_item_as<I: 'static>(&self, cx: &App) -> Option<Entity<I>> {
        let item = self.active_item(cx)?;
        item.to_any().downcast::<I>().ok()
    }

    fn active_project_path(&self, cx: &App) -> Option<ProjectPath> {
        self.active_item(cx).and_then(|item| item.project_path(cx))
    }

    fn active_nearest_project_path(&self, cx: &App) -> Option<ProjectPath> {
        let p = self
            .active_pane()
            .read(cx)
            .active_nearest_item()
            .and_then(|item| item.project_path(cx));
        if p.is_some() {
            return p;
        }
        self.last_active_pane.clone().and_then(|p| {
            p.upgrade().and_then(|pane| {
                pane.read(cx)
                    .active_item()
                    .and_then(|item| item.project_path(cx))
            })
        })
    }

    pub fn save_active_item(
        &mut self,
        save_intent: SaveIntent,
        window: &mut Window,
        cx: &mut App,
    ) -> Task<Result<()>> {
        let project = self.project.clone();
        let pane = self.active_pane();
        let item = pane.read(cx).active_item();
        let pane = pane.downgrade();
        let relative_project_path = self.active_nearest_project_path(cx);

        window.spawn(cx, async move |mut cx| {
            if let Some(item) = item {
                Pane::save_item(
                    project,
                    &pane,
                    item.as_ref(),
                    save_intent,
                    relative_project_path,
                    &mut cx,
                )
                .await
                .map(|_| ())
            } else {
                Ok(())
            }
        })
    }

    pub fn close_inactive_items_and_panes(
        &mut self,
        action: &CloseInactiveTabsAndPanes,
        window: &mut Window,
        cx: &mut Context<Self>,
    ) {
        if let Some(task) = self.close_all_internal(
            true,
            action.save_intent.unwrap_or(SaveIntent::Close),
            window,
            cx,
        ) {
            task.detach_and_log_err(cx)
        }
    }

    pub fn close_all_items_and_panes(
        &mut self,
        action: &CloseAllItemsAndPanes,
        window: &mut Window,
        cx: &mut Context<Self>,
    ) {
        if let Some(task) = self.close_all_internal(
            false,
            action.save_intent.unwrap_or(SaveIntent::Close),
            window,
            cx,
        ) {
            task.detach_and_log_err(cx)
        }
    }

    fn close_all_internal(
        &mut self,
        retain_active_pane: bool,
        save_intent: SaveIntent,
        window: &mut Window,
        cx: &mut Context<Self>,
    ) -> Option<Task<Result<()>>> {
        let current_pane = self.active_pane();

        let mut tasks = Vec::new();

        if retain_active_pane {
            if let Some(current_pane_close) = current_pane.update(cx, |pane, cx| {
                pane.close_inactive_items(
                    &CloseInactiveItems {
                        save_intent: None,
                        close_pinned: false,
                    },
                    window,
                    cx,
                )
            }) {
                tasks.push(current_pane_close);
            };
        }

        for pane in self.panes() {
            if retain_active_pane && pane.entity_id() == current_pane.entity_id() {
                continue;
            }

            if let Some(close_pane_items) = pane.update(cx, |pane: &mut Pane, cx| {
                pane.close_all_items(
                    &CloseAllItems {
                        save_intent: Some(save_intent),
                        close_pinned: false,
                    },
                    window,
                    cx,
                )
            }) {
                tasks.push(close_pane_items)
            }
        }

        if tasks.is_empty() {
            None
        } else {
            Some(cx.spawn_in(window, async move |_, _| {
                for task in tasks {
                    task.await?
                }
                Ok(())
            }))
        }
    }

    pub fn is_dock_at_position_open(&self, position: DockPosition, cx: &mut Context<Self>) -> bool {
        self.dock_at_position(position).read(cx).is_open()
    }

    pub fn toggle_dock(
        &mut self,
        dock_side: DockPosition,
        window: &mut Window,
        cx: &mut Context<Self>,
    ) {
        let dock = self.dock_at_position(dock_side);
        let mut focus_center = false;
        let mut reveal_dock = false;
        dock.update(cx, |dock, cx| {
            let other_is_zoomed = self.zoomed.is_some() && self.zoomed_position != Some(dock_side);
            let was_visible = dock.is_open() && !other_is_zoomed;
            dock.set_open(!was_visible, window, cx);

            if dock.active_panel().is_none() && dock.panels_len() > 0 {
                dock.activate_panel(0, window, cx);
            }

            if let Some(active_panel) = dock.active_panel() {
                if was_visible {
                    if active_panel
                        .panel_focus_handle(cx)
                        .contains_focused(window, cx)
                    {
                        focus_center = true;
                    }
                } else {
                    let focus_handle = &active_panel.panel_focus_handle(cx);
                    window.focus(focus_handle);
                    reveal_dock = true;
                }
            }
        });

        if reveal_dock {
            self.dismiss_zoomed_items_to_reveal(Some(dock_side), window, cx);
        }

        if focus_center {
            self.active_pane
                .update(cx, |pane, cx| window.focus(&pane.focus_handle(cx)))
        }

        cx.notify();
        self.serialize_workspace(window, cx);
    }

    pub fn close_all_docks(&mut self, window: &mut Window, cx: &mut Context<Self>) {
        for dock in self.all_docks() {
            dock.update(cx, |dock, cx| {
                dock.set_open(false, window, cx);
            });
        }

        cx.focus_self(window);
        cx.notify();
        self.serialize_workspace(window, cx);
    }

    /// Transfer focus to the panel of the given type.
    pub fn focus_panel<T: Panel>(
        &mut self,
        window: &mut Window,
        cx: &mut Context<Self>,
    ) -> Option<Entity<T>> {
        let panel = self.focus_or_unfocus_panel::<T>(window, cx, |_, _, _| true)?;
        panel.to_any().downcast().ok()
    }

    /// Focus the panel of the given type if it isn't already focused. If it is
    /// already focused, then transfer focus back to the workspace center.
    pub fn toggle_panel_focus<T: Panel>(&mut self, window: &mut Window, cx: &mut Context<Self>) {
        self.focus_or_unfocus_panel::<T>(window, cx, |panel, window, cx| {
            !panel.panel_focus_handle(cx).contains_focused(window, cx)
        });
    }

    pub fn activate_panel_for_proto_id(
        &mut self,
        panel_id: PanelId,
        window: &mut Window,
        cx: &mut Context<Self>,
    ) -> Option<Arc<dyn PanelHandle>> {
        let mut panel = None;
        for dock in self.all_docks() {
            if let Some(panel_index) = dock.read(cx).panel_index_for_proto_id(panel_id) {
                panel = dock.update(cx, |dock, cx| {
                    dock.activate_panel(panel_index, window, cx);
                    dock.set_open(true, window, cx);
                    dock.active_panel().cloned()
                });
                break;
            }
        }

        if panel.is_some() {
            cx.notify();
            self.serialize_workspace(window, cx);
        }

        panel
    }

    /// Focus or unfocus the given panel type, depending on the given callback.
    fn focus_or_unfocus_panel<T: Panel>(
        &mut self,
        window: &mut Window,
        cx: &mut Context<Self>,
        should_focus: impl Fn(&dyn PanelHandle, &mut Window, &mut Context<Dock>) -> bool,
    ) -> Option<Arc<dyn PanelHandle>> {
        let mut result_panel = None;
        let mut serialize = false;
        for dock in self.all_docks() {
            if let Some(panel_index) = dock.read(cx).panel_index_for_type::<T>() {
                let mut focus_center = false;
                let panel = dock.update(cx, |dock, cx| {
                    dock.activate_panel(panel_index, window, cx);

                    let panel = dock.active_panel().cloned();
                    if let Some(panel) = panel.as_ref() {
                        if should_focus(&**panel, window, cx) {
                            dock.set_open(true, window, cx);
                            panel.panel_focus_handle(cx).focus(window);
                        } else {
                            focus_center = true;
                        }
                    }
                    panel
                });

                if focus_center {
                    self.active_pane
                        .update(cx, |pane, cx| window.focus(&pane.focus_handle(cx)))
                }

                result_panel = panel;
                serialize = true;
                break;
            }
        }

        if serialize {
            self.serialize_workspace(window, cx);
        }

        cx.notify();
        result_panel
    }

    /// Open the panel of the given type
    pub fn open_panel<T: Panel>(&mut self, window: &mut Window, cx: &mut Context<Self>) {
        for dock in self.all_docks() {
            if let Some(panel_index) = dock.read(cx).panel_index_for_type::<T>() {
                dock.update(cx, |dock, cx| {
                    dock.activate_panel(panel_index, window, cx);
                    dock.set_open(true, window, cx);
                });
            }
        }
    }

    pub fn panel<T: Panel>(&self, cx: &App) -> Option<Entity<T>> {
        self.all_docks()
            .iter()
            .find_map(|dock| dock.read(cx).panel::<T>())
    }

    fn dismiss_zoomed_items_to_reveal(
        &mut self,
        dock_to_reveal: Option<DockPosition>,
        window: &mut Window,
        cx: &mut Context<Self>,
    ) {
        // If a center pane is zoomed, unzoom it.
        for pane in &self.panes {
            if pane != &self.active_pane || dock_to_reveal.is_some() {
                pane.update(cx, |pane, cx| pane.set_zoomed(false, cx));
            }
        }

        // If another dock is zoomed, hide it.
        let mut focus_center = false;
        for dock in self.all_docks() {
            dock.update(cx, |dock, cx| {
                if Some(dock.position()) != dock_to_reveal {
                    if let Some(panel) = dock.active_panel() {
                        if panel.is_zoomed(window, cx) {
                            focus_center |=
                                panel.panel_focus_handle(cx).contains_focused(window, cx);
                            dock.set_open(false, window, cx);
                        }
                    }
                }
            });
        }

        if focus_center {
            self.active_pane
                .update(cx, |pane, cx| window.focus(&pane.focus_handle(cx)))
        }

        if self.zoomed_position != dock_to_reveal {
            self.zoomed = None;
            self.zoomed_position = None;
            cx.emit(Event::ZoomChanged);
        }

        cx.notify();
    }

    fn add_pane(&mut self, window: &mut Window, cx: &mut Context<Self>) -> Entity<Pane> {
        let pane = cx.new(|cx| {
            let mut pane = Pane::new(
                self.weak_handle(),
                self.project.clone(),
                self.pane_history_timestamp.clone(),
                None,
                NewFile.boxed_clone(),
                window,
                cx,
            );
            pane.set_can_split(Some(Arc::new(|_, _, _, _| true)));
            pane
        });
        cx.subscribe_in(&pane, window, Self::handle_pane_event)
            .detach();
        self.panes.push(pane.clone());

        window.focus(&pane.focus_handle(cx));

        cx.emit(Event::PaneAdded(pane.clone()));
        pane
    }

    pub fn add_item_to_center(
        &mut self,
        item: Box<dyn ItemHandle>,
        window: &mut Window,
        cx: &mut Context<Self>,
    ) -> bool {
        if let Some(center_pane) = self.last_active_center_pane.clone() {
            if let Some(center_pane) = center_pane.upgrade() {
                center_pane.update(cx, |pane, cx| {
                    pane.add_item(item, true, true, None, window, cx)
                });
                true
            } else {
                false
            }
        } else {
            false
        }
    }

    pub fn add_item_to_active_pane(
        &mut self,
        item: Box<dyn ItemHandle>,
        destination_index: Option<usize>,
        focus_item: bool,
        window: &mut Window,
        cx: &mut App,
    ) {
        self.add_item(
            self.active_pane.clone(),
            item,
            destination_index,
            false,
            focus_item,
            window,
            cx,
        )
    }

    pub fn add_item(
        &mut self,
        pane: Entity<Pane>,
        item: Box<dyn ItemHandle>,
        destination_index: Option<usize>,
        activate_pane: bool,
        focus_item: bool,
        window: &mut Window,
        cx: &mut App,
    ) {
        if let Some(text) = item.telemetry_event_text(cx) {
            telemetry::event!(text);
        }

        pane.update(cx, |pane, cx| {
            pane.add_item(
                item,
                activate_pane,
                focus_item,
                destination_index,
                window,
                cx,
            )
        });
    }

    pub fn split_item(
        &mut self,
        split_direction: SplitDirection,
        item: Box<dyn ItemHandle>,
        window: &mut Window,
        cx: &mut Context<Self>,
    ) {
        let new_pane = self.split_pane(self.active_pane.clone(), split_direction, window, cx);
        self.add_item(new_pane, item, None, true, true, window, cx);
    }

    pub fn open_abs_path(
        &mut self,
        abs_path: PathBuf,
        options: OpenOptions,
        window: &mut Window,
        cx: &mut Context<Self>,
    ) -> Task<anyhow::Result<Box<dyn ItemHandle>>> {
        cx.spawn_in(window, async move |workspace, cx| {
            let open_paths_task_result = workspace
                .update_in(cx, |workspace, window, cx| {
                    workspace.open_paths(vec![abs_path.clone()], options, None, window, cx)
                })
                .with_context(|| format!("open abs path {abs_path:?} task spawn"))?
                .await;
            anyhow::ensure!(
                open_paths_task_result.len() == 1,
                "open abs path {abs_path:?} task returned incorrect number of results"
            );
            match open_paths_task_result
                .into_iter()
                .next()
                .expect("ensured single task result")
            {
                Some(open_result) => {
                    open_result.with_context(|| format!("open abs path {abs_path:?} task join"))
                }
                None => anyhow::bail!("open abs path {abs_path:?} task returned None"),
            }
        })
    }

    pub fn split_abs_path(
        &mut self,
        abs_path: PathBuf,
        visible: bool,
        window: &mut Window,
        cx: &mut Context<Self>,
    ) -> Task<anyhow::Result<Box<dyn ItemHandle>>> {
        let project_path_task =
            Workspace::project_path_for_path(self.project.clone(), &abs_path, visible, cx);
        cx.spawn_in(window, async move |this, cx| {
            let (_, path) = project_path_task.await?;
            this.update_in(cx, |this, window, cx| this.split_path(path, window, cx))?
                .await
        })
    }

    pub fn open_path(
        &mut self,
        path: impl Into<ProjectPath>,
        pane: Option<WeakEntity<Pane>>,
        focus_item: bool,
        window: &mut Window,
        cx: &mut App,
    ) -> Task<Result<Box<dyn ItemHandle>, anyhow::Error>> {
        self.open_path_preview(path, pane, focus_item, false, true, window, cx)
    }

    pub fn open_path_preview(
        &mut self,
        path: impl Into<ProjectPath>,
        pane: Option<WeakEntity<Pane>>,
        focus_item: bool,
        allow_preview: bool,
        activate: bool,
        window: &mut Window,
        cx: &mut App,
    ) -> Task<Result<Box<dyn ItemHandle>, anyhow::Error>> {
        let pane = pane.unwrap_or_else(|| {
            self.last_active_center_pane.clone().unwrap_or_else(|| {
                self.panes
                    .first()
                    .expect("There must be an active pane")
                    .downgrade()
            })
        });

        let task = self.load_path(path.into(), window, cx);
        window.spawn(cx, async move |cx| {
            let (project_entry_id, build_item) = task.await?;
            let result = pane.update_in(cx, |pane, window, cx| {
                let result = pane.open_item(
                    project_entry_id,
                    focus_item,
                    allow_preview,
                    activate,
                    None,
                    window,
                    cx,
                    build_item,
                );

                result
            });
            result
        })
    }

    pub fn split_path(
        &mut self,
        path: impl Into<ProjectPath>,
        window: &mut Window,
        cx: &mut Context<Self>,
    ) -> Task<Result<Box<dyn ItemHandle>, anyhow::Error>> {
        self.split_path_preview(path, false, None, window, cx)
    }

    pub fn split_path_preview(
        &mut self,
        path: impl Into<ProjectPath>,
        allow_preview: bool,
        split_direction: Option<SplitDirection>,
        window: &mut Window,
        cx: &mut Context<Self>,
    ) -> Task<Result<Box<dyn ItemHandle>, anyhow::Error>> {
        let pane = self.last_active_center_pane.clone().unwrap_or_else(|| {
            self.panes
                .first()
                .expect("There must be an active pane")
                .downgrade()
        });

        if let Member::Pane(center_pane) = &self.center.root {
            if center_pane.read(cx).items_len() == 0 {
                return self.open_path(path, Some(pane), true, window, cx);
            }
        }

        let task = self.load_path(path.into(), window, cx);
        cx.spawn_in(window, async move |this, cx| {
            let (project_entry_id, build_item) = task.await?;
            this.update_in(cx, move |this, window, cx| -> Option<_> {
                let pane = pane.upgrade()?;
                let new_pane = this.split_pane(
                    pane,
                    split_direction.unwrap_or(SplitDirection::Right),
                    window,
                    cx,
                );
                new_pane.update(cx, |new_pane, cx| {
                    Some(new_pane.open_item(
                        project_entry_id,
                        true,
                        allow_preview,
                        true,
                        None,
                        window,
                        cx,
                        build_item,
                    ))
                })
            })
            .map(|option| option.ok_or_else(|| anyhow!("pane was dropped")))?
        })
    }

    fn load_path(
        &mut self,
        path: ProjectPath,
        window: &mut Window,
        cx: &mut App,
    ) -> Task<Result<(Option<ProjectEntryId>, WorkspaceItemBuilder)>> {
        let project = self.project().clone();
        let project_item_builders = cx.default_global::<ProjectItemOpeners>().clone();
        let Some(open_project_item) = project_item_builders
            .iter()
            .rev()
            .find_map(|open_project_item| open_project_item(&project, &path, window, cx))
        else {
            return Task::ready(Err(anyhow!("cannot open file {:?}", path.path)));
        };
        open_project_item
    }

    pub fn find_project_item<T>(
        &self,
        pane: &Entity<Pane>,
        project_item: &Entity<T::Item>,
        cx: &App,
    ) -> Option<Entity<T>>
    where
        T: ProjectItem,
    {
        use project::ProjectItem as _;
        let project_item = project_item.read(cx);
        let entry_id = project_item.entry_id(cx);
        let project_path = project_item.project_path(cx);

        let mut item = None;
        if let Some(entry_id) = entry_id {
            item = pane.read(cx).item_for_entry(entry_id, cx);
        }
        if item.is_none() {
            if let Some(project_path) = project_path {
                item = pane.read(cx).item_for_path(project_path, cx);
            }
        }

        item.and_then(|item| item.downcast::<T>())
    }

    pub fn is_project_item_open<T>(
        &self,
        pane: &Entity<Pane>,
        project_item: &Entity<T::Item>,
        cx: &App,
    ) -> bool
    where
        T: ProjectItem,
    {
        self.find_project_item::<T>(pane, project_item, cx)
            .is_some()
    }

    pub fn open_project_item<T>(
        &mut self,
        pane: Entity<Pane>,
        project_item: Entity<T::Item>,
        activate_pane: bool,
        focus_item: bool,
        window: &mut Window,
        cx: &mut Context<Self>,
    ) -> Entity<T>
    where
        T: ProjectItem,
    {
        if let Some(item) = self.find_project_item(&pane, &project_item, cx) {
            self.activate_item(&item, activate_pane, focus_item, window, cx);
            return item;
        }

        let item =
            cx.new(|cx| T::for_project_item(self.project().clone(), project_item, window, cx));
        let item_id = item.item_id();
        let mut destination_index = None;
        pane.update(cx, |pane, cx| {
            if PreviewTabsSettings::get_global(cx).enable_preview_from_code_navigation {
                if let Some(preview_item_id) = pane.preview_item_id() {
                    if preview_item_id != item_id {
                        destination_index = pane.close_current_preview_item(window, cx);
                    }
                }
            }
            pane.set_preview_item_id(Some(item.item_id()), cx)
        });

        self.add_item(
            pane,
            Box::new(item.clone()),
            destination_index,
            activate_pane,
            focus_item,
            window,
            cx,
        );
        item
    }

    pub fn open_shared_screen(
        &mut self,
        peer_id: PeerId,
        window: &mut Window,
        cx: &mut Context<Self>,
    ) {
        if let Some(shared_screen) =
            self.shared_screen_for_peer(peer_id, &self.active_pane, window, cx)
        {
            self.active_pane.update(cx, |pane, cx| {
                pane.add_item(Box::new(shared_screen), false, true, None, window, cx)
            });
        }
    }

    pub fn activate_item(
        &mut self,
        item: &dyn ItemHandle,
        activate_pane: bool,
        focus_item: bool,
        window: &mut Window,
        cx: &mut App,
    ) -> bool {
        let result = self.panes.iter().find_map(|pane| {
            pane.read(cx)
                .index_for_item(item)
                .map(|ix| (pane.clone(), ix))
        });
        if let Some((pane, ix)) = result {
            pane.update(cx, |pane, cx| {
                pane.activate_item(ix, activate_pane, focus_item, window, cx)
            });
            true
        } else {
            false
        }
    }

    fn activate_pane_at_index(
        &mut self,
        action: &ActivatePane,
        window: &mut Window,
        cx: &mut Context<Self>,
    ) {
        let panes = self.center.panes();
        if let Some(pane) = panes.get(action.0).map(|p| (*p).clone()) {
            window.focus(&pane.focus_handle(cx));
        } else {
            self.split_and_clone(self.active_pane.clone(), SplitDirection::Right, window, cx);
        }
    }

    fn move_item_to_pane_at_index(
        &mut self,
        action: &MoveItemToPane,
        window: &mut Window,
        cx: &mut Context<Self>,
    ) {
        let Some(&target_pane) = self.center.panes().get(action.destination) else {
            return;
        };
        move_active_item(
            &self.active_pane,
            target_pane,
            action.focus,
            true,
            window,
            cx,
        );
    }

    pub fn activate_next_pane(&mut self, window: &mut Window, cx: &mut App) {
        let panes = self.center.panes();
        if let Some(ix) = panes.iter().position(|pane| **pane == self.active_pane) {
            let next_ix = (ix + 1) % panes.len();
            let next_pane = panes[next_ix].clone();
            window.focus(&next_pane.focus_handle(cx));
        }
    }

    pub fn activate_previous_pane(&mut self, window: &mut Window, cx: &mut App) {
        let panes = self.center.panes();
        if let Some(ix) = panes.iter().position(|pane| **pane == self.active_pane) {
            let prev_ix = cmp::min(ix.wrapping_sub(1), panes.len() - 1);
            let prev_pane = panes[prev_ix].clone();
            window.focus(&prev_pane.focus_handle(cx));
        }
    }

    pub fn activate_pane_in_direction(
        &mut self,
        direction: SplitDirection,
        window: &mut Window,
        cx: &mut App,
    ) {
        use ActivateInDirectionTarget as Target;
        enum Origin {
            LeftDock,
            RightDock,
            BottomDock,
            Center,
        }

        let origin: Origin = [
            (&self.left_dock, Origin::LeftDock),
            (&self.right_dock, Origin::RightDock),
            (&self.bottom_dock, Origin::BottomDock),
        ]
        .into_iter()
        .find_map(|(dock, origin)| {
            if dock.focus_handle(cx).contains_focused(window, cx) && dock.read(cx).is_open() {
                Some(origin)
            } else {
                None
            }
        })
        .unwrap_or(Origin::Center);

        let get_last_active_pane = || {
            let pane = self
                .last_active_center_pane
                .clone()
                .unwrap_or_else(|| {
                    self.panes
                        .first()
                        .expect("There must be an active pane")
                        .downgrade()
                })
                .upgrade()?;
            (pane.read(cx).items_len() != 0).then_some(pane)
        };

        let try_dock =
            |dock: &Entity<Dock>| dock.read(cx).is_open().then(|| Target::Dock(dock.clone()));

        let target = match (origin, direction) {
            // We're in the center, so we first try to go to a different pane,
            // otherwise try to go to a dock.
            (Origin::Center, direction) => {
                if let Some(pane) = self.find_pane_in_direction(direction, cx) {
                    Some(Target::Pane(pane))
                } else {
                    match direction {
                        SplitDirection::Up => None,
                        SplitDirection::Down => try_dock(&self.bottom_dock),
                        SplitDirection::Left => try_dock(&self.left_dock),
                        SplitDirection::Right => try_dock(&self.right_dock),
                    }
                }
            }

            (Origin::LeftDock, SplitDirection::Right) => {
                if let Some(last_active_pane) = get_last_active_pane() {
                    Some(Target::Pane(last_active_pane))
                } else {
                    try_dock(&self.bottom_dock).or_else(|| try_dock(&self.right_dock))
                }
            }

            (Origin::LeftDock, SplitDirection::Down)
            | (Origin::RightDock, SplitDirection::Down) => try_dock(&self.bottom_dock),

            (Origin::BottomDock, SplitDirection::Up) => get_last_active_pane().map(Target::Pane),
            (Origin::BottomDock, SplitDirection::Left) => try_dock(&self.left_dock),
            (Origin::BottomDock, SplitDirection::Right) => try_dock(&self.right_dock),

            (Origin::RightDock, SplitDirection::Left) => {
                if let Some(last_active_pane) = get_last_active_pane() {
                    Some(Target::Pane(last_active_pane))
                } else {
                    try_dock(&self.bottom_dock).or_else(|| try_dock(&self.left_dock))
                }
            }

            _ => None,
        };

        match target {
            Some(ActivateInDirectionTarget::Pane(pane)) => {
                window.focus(&pane.focus_handle(cx));
            }
            Some(ActivateInDirectionTarget::Dock(dock)) => {
                // Defer this to avoid a panic when the dock's active panel is already on the stack.
                window.defer(cx, move |window, cx| {
                    let dock = dock.read(cx);
                    if let Some(panel) = dock.active_panel() {
                        panel.panel_focus_handle(cx).focus(window);
                    } else {
                        log::error!("Could not find a focus target when in switching focus in {direction} direction for a {:?} dock", dock.position());
                    }
                })
            }
            None => {}
        }
    }

    pub fn move_item_to_pane_in_direction(
        &mut self,
        action: &MoveItemToPaneInDirection,
        window: &mut Window,
        cx: &mut App,
    ) {
        if let Some(destination) = self.find_pane_in_direction(action.direction, cx) {
            move_active_item(
                &self.active_pane,
                &destination,
                action.focus,
                true,
                window,
                cx,
            );
        }
    }

    pub fn bounding_box_for_pane(&self, pane: &Entity<Pane>) -> Option<Bounds<Pixels>> {
        self.center.bounding_box_for_pane(pane)
    }

    pub fn find_pane_in_direction(
        &mut self,
        direction: SplitDirection,
        cx: &App,
    ) -> Option<Entity<Pane>> {
        self.center
            .find_pane_in_direction(&self.active_pane, direction, cx)
            .cloned()
    }

    pub fn swap_pane_in_direction(&mut self, direction: SplitDirection, cx: &mut Context<Self>) {
        if let Some(to) = self.find_pane_in_direction(direction, cx) {
            self.center.swap(&self.active_pane, &to);
            cx.notify();
        }
    }

    pub fn resize_pane(
        &mut self,
        axis: gpui::Axis,
        amount: Pixels,
        window: &mut Window,
        cx: &mut Context<Self>,
    ) {
        let docks = self.all_docks();
        let active_dock = docks
            .into_iter()
            .find(|dock| dock.focus_handle(cx).contains_focused(window, cx));

        if let Some(dock) = active_dock {
            let Some(panel_size) = dock.read(cx).active_panel_size(window, cx) else {
                return;
            };
            match dock.read(cx).position() {
                DockPosition::Left => resize_left_dock(panel_size + amount, self, window, cx),
                DockPosition::Bottom => resize_bottom_dock(panel_size + amount, self, window, cx),
                DockPosition::Right => resize_right_dock(panel_size + amount, self, window, cx),
            }
        } else {
            self.center
                .resize(&self.active_pane, axis, amount, &self.bounds);
        }
        cx.notify();
    }

    pub fn reset_pane_sizes(&mut self, cx: &mut Context<Self>) {
        self.center.reset_pane_sizes();
        cx.notify();
    }

    fn handle_pane_focused(
        &mut self,
        pane: Entity<Pane>,
        window: &mut Window,
        cx: &mut Context<Self>,
    ) {
        // This is explicitly hoisted out of the following check for pane identity as
        // terminal panel panes are not registered as a center panes.
        self.status_bar.update(cx, |status_bar, cx| {
            status_bar.set_active_pane(&pane, window, cx);
        });
        if self.active_pane != pane {
            self.set_active_pane(&pane, window, cx);
        }

        if self.last_active_center_pane.is_none() {
            self.last_active_center_pane = Some(pane.downgrade());
        }

        self.dismiss_zoomed_items_to_reveal(None, window, cx);
        if pane.read(cx).is_zoomed() {
            self.zoomed = Some(pane.downgrade().into());
        } else {
            self.zoomed = None;
        }
        self.zoomed_position = None;
        cx.emit(Event::ZoomChanged);
        self.update_active_view_for_followers(window, cx);
        pane.update(cx, |pane, _| {
            pane.track_alternate_file_items();
        });

        cx.notify();
    }

    fn set_active_pane(
        &mut self,
        pane: &Entity<Pane>,
        window: &mut Window,
        cx: &mut Context<Self>,
    ) {
        self.last_active_pane = Some(self.active_pane.downgrade());
        self.active_pane = pane.clone();
        self.active_item_path_changed(window, cx);
        self.last_active_center_pane = Some(pane.downgrade());
    }

    fn handle_panel_focused(&mut self, window: &mut Window, cx: &mut Context<Self>) {
        self.update_active_view_for_followers(window, cx);
    }

    fn handle_pane_event(
        &mut self,
        pane: &Entity<Pane>,
        event: &pane::Event,
        window: &mut Window,
        cx: &mut Context<Self>,
    ) {
        let mut serialize_workspace = true;
        match event {
            pane::Event::AddItem { item } => {
                item.added_to_pane(self, pane.clone(), window, cx);
                cx.emit(Event::ItemAdded {
                    item: item.boxed_clone(),
                });
            }
            pane::Event::Split(direction) => {
                self.split_and_clone(pane.clone(), *direction, window, cx);
            }
            pane::Event::JoinIntoNext => {
                self.join_pane_into_next(pane.clone(), window, cx);
            }
            pane::Event::JoinAll => {
                self.join_all_panes(window, cx);
            }
            pane::Event::Remove { focus_on_pane } => {
                self.remove_pane(pane.clone(), focus_on_pane.clone(), window, cx);
            }
            pane::Event::ActivateItem {
                local,
                focus_changed,
            } => {
                cx.on_next_frame(window, |_, window, _| {
                    window.invalidate_character_coordinates();
                });

                pane.update(cx, |pane, _| {
                    pane.track_alternate_file_items();
                });
                if *local {
                    self.unfollow_in_pane(&pane, window, cx);
                }
                if pane == self.active_pane() {
                    self.active_item_path_changed(window, cx);
                    self.update_active_view_for_followers(window, cx);
                }
                serialize_workspace = *focus_changed || pane != self.active_pane();
            }
            pane::Event::UserSavedItem { item, save_intent } => {
                cx.emit(Event::UserSavedItem {
                    pane: pane.downgrade(),
                    item: item.boxed_clone(),
                    save_intent: *save_intent,
                });
                serialize_workspace = false;
            }
            pane::Event::ChangeItemTitle => {
                if *pane == self.active_pane {
                    self.active_item_path_changed(window, cx);
                }
                serialize_workspace = false;
            }
            pane::Event::RemoveItem { .. } => {}
            pane::Event::RemovedItem { item } => {
                cx.emit(Event::ActiveItemChanged);
                self.update_window_edited(window, cx);
                if let hash_map::Entry::Occupied(entry) = self.panes_by_item.entry(item.item_id()) {
                    if entry.get().entity_id() == pane.entity_id() {
                        entry.remove();
                    }
                }
            }
            pane::Event::Focus => {
                cx.on_next_frame(window, |_, window, _| {
                    window.invalidate_character_coordinates();
                });
                self.handle_pane_focused(pane.clone(), window, cx);
            }
            pane::Event::ZoomIn => {
                if *pane == self.active_pane {
                    pane.update(cx, |pane, cx| pane.set_zoomed(true, cx));
                    if pane.read(cx).has_focus(window, cx) {
                        self.zoomed = Some(pane.downgrade().into());
                        self.zoomed_position = None;
                        cx.emit(Event::ZoomChanged);
                    }
                    cx.notify();
                }
            }
            pane::Event::ZoomOut => {
                pane.update(cx, |pane, cx| pane.set_zoomed(false, cx));
                if self.zoomed_position.is_none() {
                    self.zoomed = None;
                    cx.emit(Event::ZoomChanged);
                }
                cx.notify();
            }
        }

        if serialize_workspace {
            self.serialize_workspace(window, cx);
        }
    }

    pub fn unfollow_in_pane(
        &mut self,
        pane: &Entity<Pane>,
        window: &mut Window,
        cx: &mut Context<Workspace>,
    ) -> Option<PeerId> {
        let leader_id = self.leader_for_pane(pane)?;
        self.unfollow(leader_id, window, cx);
        Some(leader_id)
    }

    pub fn split_pane(
        &mut self,
        pane_to_split: Entity<Pane>,
        split_direction: SplitDirection,
        window: &mut Window,
        cx: &mut Context<Self>,
    ) -> Entity<Pane> {
        let new_pane = self.add_pane(window, cx);
        self.center
            .split(&pane_to_split, &new_pane, split_direction)
            .unwrap();
        cx.notify();
        new_pane
    }

    pub fn split_and_clone(
        &mut self,
        pane: Entity<Pane>,
        direction: SplitDirection,
        window: &mut Window,
        cx: &mut Context<Self>,
    ) -> Option<Entity<Pane>> {
        let item = pane.read(cx).active_item()?;
        let maybe_pane_handle =
            if let Some(clone) = item.clone_on_split(self.database_id(), window, cx) {
                let new_pane = self.add_pane(window, cx);
                new_pane.update(cx, |pane, cx| {
                    pane.add_item(clone, true, true, None, window, cx)
                });
                self.center.split(&pane, &new_pane, direction).unwrap();
                Some(new_pane)
            } else {
                None
            };
        cx.notify();
        maybe_pane_handle
    }

    pub fn split_pane_with_item(
        &mut self,
        pane_to_split: WeakEntity<Pane>,
        split_direction: SplitDirection,
        from: WeakEntity<Pane>,
        item_id_to_move: EntityId,
        window: &mut Window,
        cx: &mut Context<Self>,
    ) {
        let Some(pane_to_split) = pane_to_split.upgrade() else {
            return;
        };
        let Some(from) = from.upgrade() else {
            return;
        };

        let new_pane = self.add_pane(window, cx);
        move_item(&from, &new_pane, item_id_to_move, 0, window, cx);
        self.center
            .split(&pane_to_split, &new_pane, split_direction)
            .unwrap();
        cx.notify();
    }

    pub fn split_pane_with_project_entry(
        &mut self,
        pane_to_split: WeakEntity<Pane>,
        split_direction: SplitDirection,
        project_entry: ProjectEntryId,
        window: &mut Window,
        cx: &mut Context<Self>,
    ) -> Option<Task<Result<()>>> {
        let pane_to_split = pane_to_split.upgrade()?;
        let new_pane = self.add_pane(window, cx);
        self.center
            .split(&pane_to_split, &new_pane, split_direction)
            .unwrap();

        let path = self.project.read(cx).path_for_entry(project_entry, cx)?;
        let task = self.open_path(path, Some(new_pane.downgrade()), true, window, cx);
        Some(cx.foreground_executor().spawn(async move {
            task.await?;
            Ok(())
        }))
    }

    pub fn join_all_panes(&mut self, window: &mut Window, cx: &mut Context<Self>) {
        let active_item = self.active_pane.read(cx).active_item();
        for pane in &self.panes {
            join_pane_into_active(&self.active_pane, pane, window, cx);
        }
        if let Some(active_item) = active_item {
            self.activate_item(active_item.as_ref(), true, true, window, cx);
        }
        cx.notify();
    }

    pub fn join_pane_into_next(
        &mut self,
        pane: Entity<Pane>,
        window: &mut Window,
        cx: &mut Context<Self>,
    ) {
        let next_pane = self
            .find_pane_in_direction(SplitDirection::Right, cx)
            .or_else(|| self.find_pane_in_direction(SplitDirection::Down, cx))
            .or_else(|| self.find_pane_in_direction(SplitDirection::Left, cx))
            .or_else(|| self.find_pane_in_direction(SplitDirection::Up, cx));
        let Some(next_pane) = next_pane else {
            return;
        };
        move_all_items(&pane, &next_pane, window, cx);
        cx.notify();
    }

    fn remove_pane(
        &mut self,
        pane: Entity<Pane>,
        focus_on: Option<Entity<Pane>>,
        window: &mut Window,
        cx: &mut Context<Self>,
    ) {
        if self.center.remove(&pane).unwrap() {
            self.force_remove_pane(&pane, &focus_on, window, cx);
            self.unfollow_in_pane(&pane, window, cx);
            self.last_leaders_by_pane.remove(&pane.downgrade());
            for removed_item in pane.read(cx).items() {
                self.panes_by_item.remove(&removed_item.item_id());
            }

            cx.notify();
        } else {
            self.active_item_path_changed(window, cx);
        }
        cx.emit(Event::PaneRemoved);
    }

    pub fn panes(&self) -> &[Entity<Pane>] {
        &self.panes
    }

    pub fn active_pane(&self) -> &Entity<Pane> {
        &self.active_pane
    }

    pub fn focused_pane(&self, window: &Window, cx: &App) -> Entity<Pane> {
        for dock in self.all_docks() {
            if dock.focus_handle(cx).contains_focused(window, cx) {
                if let Some(pane) = dock
                    .read(cx)
                    .active_panel()
                    .and_then(|panel| panel.pane(cx))
                {
                    return pane;
                }
            }
        }
        self.active_pane().clone()
    }

    pub fn adjacent_pane(&mut self, window: &mut Window, cx: &mut Context<Self>) -> Entity<Pane> {
        self.find_pane_in_direction(SplitDirection::Right, cx)
            .or_else(|| self.find_pane_in_direction(SplitDirection::Left, cx))
            .unwrap_or_else(|| {
                self.split_pane(self.active_pane.clone(), SplitDirection::Right, window, cx)
            })
            .clone()
    }

    pub fn pane_for(&self, handle: &dyn ItemHandle) -> Option<Entity<Pane>> {
        let weak_pane = self.panes_by_item.get(&handle.item_id())?;
        weak_pane.upgrade()
    }

    fn collaborator_left(&mut self, peer_id: PeerId, window: &mut Window, cx: &mut Context<Self>) {
        self.follower_states.retain(|leader_id, state| {
            if *leader_id == peer_id {
                for item in state.items_by_leader_view_id.values() {
                    item.view.set_leader_peer_id(None, window, cx);
                }
                false
            } else {
                true
            }
        });
        cx.notify();
    }

    pub fn start_following(
        &mut self,
        leader_id: PeerId,
        window: &mut Window,
        cx: &mut Context<Self>,
    ) -> Option<Task<Result<()>>> {
        let pane = self.active_pane().clone();

        self.last_leaders_by_pane
            .insert(pane.downgrade(), leader_id);
        self.unfollow(leader_id, window, cx);
        self.unfollow_in_pane(&pane, window, cx);
        self.follower_states.insert(
            leader_id,
            FollowerState {
                center_pane: pane.clone(),
                dock_pane: None,
                active_view_id: None,
                items_by_leader_view_id: Default::default(),
            },
        );
        cx.notify();

        let room_id = self.active_call()?.read(cx).room()?.read(cx).id();
        let project_id = self.project.read(cx).remote_id();
        let request = self.app_state.client.request(proto::Follow {
            room_id,
            project_id,
            leader_id: Some(leader_id),
        });

        Some(cx.spawn_in(window, async move |this, cx| {
            let response = request.await?;
            this.update(cx, |this, _| {
                let state = this
                    .follower_states
                    .get_mut(&leader_id)
                    .ok_or_else(|| anyhow!("following interrupted"))?;
                state.active_view_id = response
                    .active_view
                    .as_ref()
                    .and_then(|view| ViewId::from_proto(view.id.clone()?).ok());
                Ok::<_, anyhow::Error>(())
            })??;
            if let Some(view) = response.active_view {
                Self::add_view_from_leader(this.clone(), leader_id, &view, cx).await?;
            }
            this.update_in(cx, |this, window, cx| {
                this.leader_updated(leader_id, window, cx)
            })?;
            Ok(())
        }))
    }

    pub fn follow_next_collaborator(
        &mut self,
        _: &FollowNextCollaborator,
        window: &mut Window,
        cx: &mut Context<Self>,
    ) {
        let collaborators = self.project.read(cx).collaborators();
        let next_leader_id = if let Some(leader_id) = self.leader_for_pane(&self.active_pane) {
            let mut collaborators = collaborators.keys().copied();
            for peer_id in collaborators.by_ref() {
                if peer_id == leader_id {
                    break;
                }
            }
            collaborators.next()
        } else if let Some(last_leader_id) =
            self.last_leaders_by_pane.get(&self.active_pane.downgrade())
        {
            if collaborators.contains_key(last_leader_id) {
                Some(*last_leader_id)
            } else {
                None
            }
        } else {
            None
        };

        let pane = self.active_pane.clone();
        let Some(leader_id) = next_leader_id.or_else(|| collaborators.keys().copied().next())
        else {
            return;
        };
        if self.unfollow_in_pane(&pane, window, cx) == Some(leader_id) {
            return;
        }
        if let Some(task) = self.start_following(leader_id, window, cx) {
            task.detach_and_log_err(cx)
        }
    }

    pub fn follow(&mut self, leader_id: PeerId, window: &mut Window, cx: &mut Context<Self>) {
        let Some(room) = ActiveCall::global(cx).read(cx).room() else {
            return;
        };
        let room = room.read(cx);
        let Some(remote_participant) = room.remote_participant_for_peer_id(leader_id) else {
            return;
        };

        let project = self.project.read(cx);

        let other_project_id = match remote_participant.location {
            call::ParticipantLocation::External => None,
            call::ParticipantLocation::UnsharedProject => None,
            call::ParticipantLocation::SharedProject { project_id } => {
                if Some(project_id) == project.remote_id() {
                    None
                } else {
                    Some(project_id)
                }
            }
        };

        // if they are active in another project, follow there.
        if let Some(project_id) = other_project_id {
            let app_state = self.app_state.clone();
            crate::join_in_room_project(project_id, remote_participant.user.id, app_state, cx)
                .detach_and_log_err(cx);
        }

        // if you're already following, find the right pane and focus it.
        if let Some(follower_state) = self.follower_states.get(&leader_id) {
            window.focus(&follower_state.pane().focus_handle(cx));

            return;
        }

        // Otherwise, follow.
        if let Some(task) = self.start_following(leader_id, window, cx) {
            task.detach_and_log_err(cx)
        }
    }

    pub fn unfollow(
        &mut self,
        leader_id: PeerId,
        window: &mut Window,
        cx: &mut Context<Self>,
    ) -> Option<()> {
        cx.notify();
        let state = self.follower_states.remove(&leader_id)?;
        for (_, item) in state.items_by_leader_view_id {
            item.view.set_leader_peer_id(None, window, cx);
        }

        let project_id = self.project.read(cx).remote_id();
        let room_id = self.active_call()?.read(cx).room()?.read(cx).id();
        self.app_state
            .client
            .send(proto::Unfollow {
                room_id,
                project_id,
                leader_id: Some(leader_id),
            })
            .log_err();

        Some(())
    }

    pub fn is_being_followed(&self, peer_id: PeerId) -> bool {
        self.follower_states.contains_key(&peer_id)
    }

    fn active_item_path_changed(&mut self, window: &mut Window, cx: &mut Context<Self>) {
        cx.emit(Event::ActiveItemChanged);
        let active_entry = self.active_project_path(cx);
        self.project
            .update(cx, |project, cx| project.set_active_path(active_entry, cx));

        self.update_window_title(window, cx);
    }

    fn update_window_title(&mut self, window: &mut Window, cx: &mut App) {
        let project = self.project().read(cx);
        let mut title = String::new();

        for (i, name) in project.worktree_root_names(cx).enumerate() {
            if i > 0 {
                title.push_str(", ");
            }
            title.push_str(name);
        }

        if title.is_empty() {
            title = "empty project".to_string();
        }

        if let Some(path) = self.active_item(cx).and_then(|item| item.project_path(cx)) {
            let filename = path
                .path
                .file_name()
                .map(|s| s.to_string_lossy())
                .or_else(|| {
                    Some(Cow::Borrowed(
                        project
                            .worktree_for_id(path.worktree_id, cx)?
                            .read(cx)
                            .root_name(),
                    ))
                });

            if let Some(filename) = filename {
                title.push_str(" — ");
                title.push_str(filename.as_ref());
            }
        }

        if project.is_via_collab() {
            title.push_str(" ↙");
        } else if project.is_shared() {
            title.push_str(" ↗");
        }

        window.set_window_title(&title);
    }

    fn update_window_edited(&mut self, window: &mut Window, cx: &mut App) {
        let is_edited = !self.project.read(cx).is_disconnected(cx) && !self.dirty_items.is_empty();
        if is_edited != self.window_edited {
            self.window_edited = is_edited;
            window.set_window_edited(self.window_edited)
        }
    }

    fn update_item_dirty_state(
        &mut self,
        item: &dyn ItemHandle,
        window: &mut Window,
        cx: &mut App,
    ) {
        let is_dirty = item.is_dirty(cx);
        let item_id = item.item_id();
        let was_dirty = self.dirty_items.contains_key(&item_id);
        if is_dirty == was_dirty {
            return;
        }
        if was_dirty {
            self.dirty_items.remove(&item_id);
            self.update_window_edited(window, cx);
            return;
        }
        if let Some(window_handle) = window.window_handle().downcast::<Self>() {
            let s = item.on_release(
                cx,
                Box::new(move |cx| {
                    window_handle
                        .update(cx, |this, window, cx| {
                            this.dirty_items.remove(&item_id);
                            this.update_window_edited(window, cx)
                        })
                        .ok();
                }),
            );
            self.dirty_items.insert(item_id, s);
            self.update_window_edited(window, cx);
        }
    }

    fn render_notifications(&self, _window: &mut Window, _cx: &mut Context<Self>) -> Option<Div> {
        if self.notifications.is_empty() {
            None
        } else {
            Some(
                div()
                    .absolute()
                    .right_3()
                    .bottom_3()
                    .w_112()
                    .h_full()
                    .flex()
                    .flex_col()
                    .justify_end()
                    .gap_2()
                    .children(
                        self.notifications
                            .iter()
                            .map(|(_, notification)| notification.clone().into_any()),
                    ),
            )
        }
    }

    // RPC handlers

    fn active_view_for_follower(
        &self,
        follower_project_id: Option<u64>,
        window: &mut Window,
        cx: &mut Context<Self>,
    ) -> Option<proto::View> {
        let (item, panel_id) = self.active_item_for_followers(window, cx);
        let item = item?;
        let leader_id = self
            .pane_for(&*item)
            .and_then(|pane| self.leader_for_pane(&pane));

        let item_handle = item.to_followable_item_handle(cx)?;
        let id = item_handle.remote_id(&self.app_state.client, window, cx)?;
        let variant = item_handle.to_state_proto(window, cx)?;

        if item_handle.is_project_item(window, cx)
            && (follower_project_id.is_none()
                || follower_project_id != self.project.read(cx).remote_id())
        {
            return None;
        }

        Some(proto::View {
            id: Some(id.to_proto()),
            leader_id,
            variant: Some(variant),
            panel_id: panel_id.map(|id| id as i32),
        })
    }

    fn handle_follow(
        &mut self,
        follower_project_id: Option<u64>,
        window: &mut Window,
        cx: &mut Context<Self>,
    ) -> proto::FollowResponse {
        let active_view = self.active_view_for_follower(follower_project_id, window, cx);

        cx.notify();
        proto::FollowResponse {
            // TODO: Remove after version 0.145.x stabilizes.
            active_view_id: active_view.as_ref().and_then(|view| view.id.clone()),
            views: active_view.iter().cloned().collect(),
            active_view,
        }
    }

    fn handle_update_followers(
        &mut self,
        leader_id: PeerId,
        message: proto::UpdateFollowers,
        _window: &mut Window,
        _cx: &mut Context<Self>,
    ) {
        self.leader_updates_tx
            .unbounded_send((leader_id, message))
            .ok();
    }

    async fn process_leader_update(
        this: &WeakEntity<Self>,
        leader_id: PeerId,
        update: proto::UpdateFollowers,
        cx: &mut AsyncWindowContext,
    ) -> Result<()> {
        match update.variant.ok_or_else(|| anyhow!("invalid update"))? {
            proto::update_followers::Variant::CreateView(view) => {
                let view_id = ViewId::from_proto(view.id.clone().context("invalid view id")?)?;
                let should_add_view = this.update(cx, |this, _| {
                    if let Some(state) = this.follower_states.get_mut(&leader_id) {
                        anyhow::Ok(!state.items_by_leader_view_id.contains_key(&view_id))
                    } else {
                        anyhow::Ok(false)
                    }
                })??;

                if should_add_view {
                    Self::add_view_from_leader(this.clone(), leader_id, &view, cx).await?
                }
            }
            proto::update_followers::Variant::UpdateActiveView(update_active_view) => {
                let should_add_view = this.update(cx, |this, _| {
                    if let Some(state) = this.follower_states.get_mut(&leader_id) {
                        state.active_view_id = update_active_view
                            .view
                            .as_ref()
                            .and_then(|view| ViewId::from_proto(view.id.clone()?).ok());

                        if state.active_view_id.is_some_and(|view_id| {
                            !state.items_by_leader_view_id.contains_key(&view_id)
                        }) {
                            anyhow::Ok(true)
                        } else {
                            anyhow::Ok(false)
                        }
                    } else {
                        anyhow::Ok(false)
                    }
                })??;

                if should_add_view {
                    if let Some(view) = update_active_view.view {
                        Self::add_view_from_leader(this.clone(), leader_id, &view, cx).await?
                    }
                }
            }
            proto::update_followers::Variant::UpdateView(update_view) => {
                let variant = update_view
                    .variant
                    .ok_or_else(|| anyhow!("missing update view variant"))?;
                let id = update_view
                    .id
                    .ok_or_else(|| anyhow!("missing update view id"))?;
                let mut tasks = Vec::new();
                this.update_in(cx, |this, window, cx| {
                    let project = this.project.clone();
                    if let Some(state) = this.follower_states.get(&leader_id) {
                        let view_id = ViewId::from_proto(id.clone())?;
                        if let Some(item) = state.items_by_leader_view_id.get(&view_id) {
                            tasks.push(item.view.apply_update_proto(
                                &project,
                                variant.clone(),
                                window,
                                cx,
                            ));
                        }
                    }
                    anyhow::Ok(())
                })??;
                try_join_all(tasks).await.log_err();
            }
        }
        this.update_in(cx, |this, window, cx| {
            this.leader_updated(leader_id, window, cx)
        })?;
        Ok(())
    }

    async fn add_view_from_leader(
        this: WeakEntity<Self>,
        leader_id: PeerId,
        view: &proto::View,
        cx: &mut AsyncWindowContext,
    ) -> Result<()> {
        let this = this.upgrade().context("workspace dropped")?;

        let Some(id) = view.id.clone() else {
            return Err(anyhow!("no id for view"));
        };
        let id = ViewId::from_proto(id)?;
        let panel_id = view.panel_id.and_then(proto::PanelId::from_i32);

        let pane = this.update(cx, |this, _cx| {
            let state = this
                .follower_states
                .get(&leader_id)
                .context("stopped following")?;
            anyhow::Ok(state.pane().clone())
        })??;
        let existing_item = pane.update_in(cx, |pane, window, cx| {
            let client = this.read(cx).client().clone();
            pane.items().find_map(|item| {
                let item = item.to_followable_item_handle(cx)?;
                if item.remote_id(&client, window, cx) == Some(id) {
                    Some(item)
                } else {
                    None
                }
            })
        })?;
        let item = if let Some(existing_item) = existing_item {
            existing_item
        } else {
            let variant = view.variant.clone();
            if variant.is_none() {
                Err(anyhow!("missing view variant"))?;
            }

            let task = cx.update(|window, cx| {
                FollowableViewRegistry::from_state_proto(this.clone(), id, variant, window, cx)
            })?;

            let Some(task) = task else {
                return Err(anyhow!(
                    "failed to construct view from leader (maybe from a different version of zed?)"
                ));
            };

            let mut new_item = task.await?;
            pane.update_in(cx, |pane, window, cx| {
                let mut item_to_remove = None;
                for (ix, item) in pane.items().enumerate() {
                    if let Some(item) = item.to_followable_item_handle(cx) {
                        match new_item.dedup(item.as_ref(), window, cx) {
                            Some(item::Dedup::KeepExisting) => {
                                new_item =
                                    item.boxed_clone().to_followable_item_handle(cx).unwrap();
                                break;
                            }
                            Some(item::Dedup::ReplaceExisting) => {
                                item_to_remove = Some((ix, item.item_id()));
                                break;
                            }
                            None => {}
                        }
                    }
                }

                if let Some((ix, id)) = item_to_remove {
                    pane.remove_item(id, false, false, window, cx);
                    pane.add_item(new_item.boxed_clone(), false, false, Some(ix), window, cx);
                }
            })?;

            new_item
        };

        this.update_in(cx, |this, window, cx| {
            let state = this.follower_states.get_mut(&leader_id)?;
            item.set_leader_peer_id(Some(leader_id), window, cx);
            state.items_by_leader_view_id.insert(
                id,
                FollowerView {
                    view: item,
                    location: panel_id,
                },
            );

            Some(())
        })?;

        Ok(())
    }

    pub fn update_active_view_for_followers(&mut self, window: &mut Window, cx: &mut App) {
        let mut is_project_item = true;
        let mut update = proto::UpdateActiveView::default();
        if window.is_window_active() {
            let (active_item, panel_id) = self.active_item_for_followers(window, cx);

            if let Some(item) = active_item {
                if item.item_focus_handle(cx).contains_focused(window, cx) {
                    let leader_id = self
                        .pane_for(&*item)
                        .and_then(|pane| self.leader_for_pane(&pane));

                    if let Some(item) = item.to_followable_item_handle(cx) {
                        let id = item
                            .remote_id(&self.app_state.client, window, cx)
                            .map(|id| id.to_proto());

                        if let Some(id) = id.clone() {
                            if let Some(variant) = item.to_state_proto(window, cx) {
                                let view = Some(proto::View {
                                    id: Some(id.clone()),
                                    leader_id,
                                    variant: Some(variant),
                                    panel_id: panel_id.map(|id| id as i32),
                                });

                                is_project_item = item.is_project_item(window, cx);
                                update = proto::UpdateActiveView {
                                    view,
                                    // TODO: Remove after version 0.145.x stabilizes.
                                    id: Some(id.clone()),
                                    leader_id,
                                };
                            }
                        };
                    }
                }
            }
        }

        let active_view_id = update.view.as_ref().and_then(|view| view.id.as_ref());
        if active_view_id != self.last_active_view_id.as_ref() {
            self.last_active_view_id = active_view_id.cloned();
            self.update_followers(
                is_project_item,
                proto::update_followers::Variant::UpdateActiveView(update),
                window,
                cx,
            );
        }
    }

    fn active_item_for_followers(
        &self,
        window: &mut Window,
        cx: &mut App,
    ) -> (Option<Box<dyn ItemHandle>>, Option<proto::PanelId>) {
        let mut active_item = None;
        let mut panel_id = None;
        for dock in self.all_docks() {
            if dock.focus_handle(cx).contains_focused(window, cx) {
                if let Some(panel) = dock.read(cx).active_panel() {
                    if let Some(pane) = panel.pane(cx) {
                        if let Some(item) = pane.read(cx).active_item() {
                            active_item = Some(item);
                            panel_id = panel.remote_id();
                            break;
                        }
                    }
                }
            }
        }

        if active_item.is_none() {
            active_item = self.active_pane().read(cx).active_item();
        }
        (active_item, panel_id)
    }

    fn update_followers(
        &self,
        project_only: bool,
        update: proto::update_followers::Variant,
        _: &mut Window,
        cx: &mut App,
    ) -> Option<()> {
        // If this update only applies to for followers in the current project,
        // then skip it unless this project is shared. If it applies to all
        // followers, regardless of project, then set `project_id` to none,
        // indicating that it goes to all followers.
        let project_id = if project_only {
            Some(self.project.read(cx).remote_id()?)
        } else {
            None
        };
        self.app_state().workspace_store.update(cx, |store, cx| {
            store.update_followers(project_id, update, cx)
        })
    }

    pub fn leader_for_pane(&self, pane: &Entity<Pane>) -> Option<PeerId> {
        self.follower_states.iter().find_map(|(leader_id, state)| {
            if state.center_pane == *pane || state.dock_pane.as_ref() == Some(pane) {
                Some(*leader_id)
            } else {
                None
            }
        })
    }

    fn leader_updated(
        &mut self,
        leader_id: PeerId,
        window: &mut Window,
        cx: &mut Context<Self>,
    ) -> Option<()> {
        cx.notify();

        let call = self.active_call()?;
        let room = call.read(cx).room()?.read(cx);
        let participant = room.remote_participant_for_peer_id(leader_id)?;

        let leader_in_this_app;
        let leader_in_this_project;
        match participant.location {
            call::ParticipantLocation::SharedProject { project_id } => {
                leader_in_this_app = true;
                leader_in_this_project = Some(project_id) == self.project.read(cx).remote_id();
            }
            call::ParticipantLocation::UnsharedProject => {
                leader_in_this_app = true;
                leader_in_this_project = false;
            }
            call::ParticipantLocation::External => {
                leader_in_this_app = false;
                leader_in_this_project = false;
            }
        };

        let state = self.follower_states.get(&leader_id)?;
        let mut item_to_activate = None;
        if let (Some(active_view_id), true) = (state.active_view_id, leader_in_this_app) {
            if let Some(item) = state.items_by_leader_view_id.get(&active_view_id) {
                if leader_in_this_project || !item.view.is_project_item(window, cx) {
                    item_to_activate = Some((item.location, item.view.boxed_clone()));
                }
            }
        } else if let Some(shared_screen) =
            self.shared_screen_for_peer(leader_id, &state.center_pane, window, cx)
        {
            item_to_activate = Some((None, Box::new(shared_screen)));
        }

        let (panel_id, item) = item_to_activate?;

        let mut transfer_focus = state.center_pane.read(cx).has_focus(window, cx);
        let pane;
        if let Some(panel_id) = panel_id {
            pane = self
                .activate_panel_for_proto_id(panel_id, window, cx)?
                .pane(cx)?;
            let state = self.follower_states.get_mut(&leader_id)?;
            state.dock_pane = Some(pane.clone());
        } else {
            pane = state.center_pane.clone();
            let state = self.follower_states.get_mut(&leader_id)?;
            if let Some(dock_pane) = state.dock_pane.take() {
                transfer_focus |= dock_pane.focus_handle(cx).contains_focused(window, cx);
            }
        }

        pane.update(cx, |pane, cx| {
            let focus_active_item = pane.has_focus(window, cx) || transfer_focus;
            if let Some(index) = pane.index_for_item(item.as_ref()) {
                pane.activate_item(index, false, false, window, cx);
            } else {
                pane.add_item(item.boxed_clone(), false, false, None, window, cx)
            }

            if focus_active_item {
                pane.focus_active_item(window, cx)
            }
        });

        None
    }

    #[cfg(target_os = "windows")]
    fn shared_screen_for_peer(
        &self,
        _peer_id: PeerId,
        _pane: &Entity<Pane>,
        _window: &mut Window,
        _cx: &mut App,
    ) -> Option<Entity<SharedScreen>> {
        None
    }

    #[cfg(not(target_os = "windows"))]
    fn shared_screen_for_peer(
        &self,
        peer_id: PeerId,
        pane: &Entity<Pane>,
        window: &mut Window,
        cx: &mut App,
    ) -> Option<Entity<SharedScreen>> {
        let call = self.active_call()?;
        let room = call.read(cx).room()?.read(cx);
        let participant = room.remote_participant_for_peer_id(peer_id)?;
        let track = participant.video_tracks.values().next()?.clone();
        let user = participant.user.clone();

        for item in pane.read(cx).items_of_type::<SharedScreen>() {
            if item.read(cx).peer_id == peer_id {
                return Some(item);
            }
        }

        Some(cx.new(|cx| SharedScreen::new(track, peer_id, user.clone(), window, cx)))
    }

    pub fn on_window_activation_changed(&mut self, window: &mut Window, cx: &mut Context<Self>) {
        if window.is_window_active() {
            self.update_active_view_for_followers(window, cx);

            if let Some(database_id) = self.database_id {
                cx.background_spawn(persistence::DB.update_timestamp(database_id))
                    .detach();
            }
        } else {
            for pane in &self.panes {
                pane.update(cx, |pane, cx| {
                    if let Some(item) = pane.active_item() {
                        item.workspace_deactivated(window, cx);
                    }
                    for item in pane.items() {
                        if matches!(
                            item.workspace_settings(cx).autosave,
                            AutosaveSetting::OnWindowChange | AutosaveSetting::OnFocusChange
                        ) {
                            Pane::autosave_item(item.as_ref(), self.project.clone(), window, cx)
                                .detach_and_log_err(cx);
                        }
                    }
                });
            }
        }
    }

    pub fn active_call(&self) -> Option<&Entity<ActiveCall>> {
        self.active_call.as_ref().map(|(call, _)| call)
    }

    fn on_active_call_event(
        &mut self,
        _: &Entity<ActiveCall>,
        event: &call::room::Event,
        window: &mut Window,
        cx: &mut Context<Self>,
    ) {
        match event {
            call::room::Event::ParticipantLocationChanged { participant_id }
            | call::room::Event::RemoteVideoTracksChanged { participant_id } => {
                self.leader_updated(*participant_id, window, cx);
            }
            _ => {}
        }
    }

    pub fn database_id(&self) -> Option<WorkspaceId> {
        self.database_id
    }

    pub fn session_id(&self) -> Option<String> {
        self.session_id.clone()
    }

    fn local_paths(&self, cx: &App) -> Option<Vec<Arc<Path>>> {
        let project = self.project().read(cx);

        if project.is_local() {
            Some(
                project
                    .visible_worktrees(cx)
                    .map(|worktree| worktree.read(cx).abs_path())
                    .collect::<Vec<_>>(),
            )
        } else {
            None
        }
    }

    fn remove_panes(&mut self, member: Member, window: &mut Window, cx: &mut Context<Workspace>) {
        match member {
            Member::Axis(PaneAxis { members, .. }) => {
                for child in members.iter() {
                    self.remove_panes(child.clone(), window, cx)
                }
            }
            Member::Pane(pane) => {
                self.force_remove_pane(&pane, &None, window, cx);
            }
        }
    }

    fn remove_from_session(&mut self, window: &mut Window, cx: &mut App) -> Task<()> {
        self.session_id.take();
        self.serialize_workspace_internal(window, cx)
    }

    fn force_remove_pane(
        &mut self,
        pane: &Entity<Pane>,
        focus_on: &Option<Entity<Pane>>,
        window: &mut Window,
        cx: &mut Context<Workspace>,
    ) {
        self.panes.retain(|p| p != pane);
        if let Some(focus_on) = focus_on {
            focus_on.update(cx, |pane, cx| window.focus(&pane.focus_handle(cx)));
        } else {
            if self.active_pane() == pane {
                self.panes
                    .last()
                    .unwrap()
                    .update(cx, |pane, cx| window.focus(&pane.focus_handle(cx)));
            }
        }
        if self.last_active_pane == Some(pane.downgrade()) {
            self.last_active_pane = None;
        }
        if self.last_active_center_pane == Some(pane.downgrade()) {
            self.last_active_center_pane = None;
        }
        cx.notify();
    }

    fn serialize_workspace(&mut self, window: &mut Window, cx: &mut Context<Self>) {
        if self._schedule_serialize.is_none() {
            self._schedule_serialize = Some(cx.spawn_in(window, async move |this, cx| {
                cx.background_executor()
                    .timer(Duration::from_millis(100))
                    .await;
                this.update_in(cx, |this, window, cx| {
                    this.serialize_workspace_internal(window, cx).detach();
                    this._schedule_serialize.take();
                })
                .log_err();
            }));
        }
    }

    fn serialize_workspace_internal(&self, window: &mut Window, cx: &mut App) -> Task<()> {
        let Some(database_id) = self.database_id() else {
            return Task::ready(());
        };

        fn serialize_pane_handle(
            pane_handle: &Entity<Pane>,
            window: &mut Window,
            cx: &mut App,
        ) -> SerializedPane {
            let (items, active, pinned_count) = {
                let pane = pane_handle.read(cx);
                let active_item_id = pane.active_item().map(|item| item.item_id());
                (
                    pane.items()
                        .filter_map(|handle| {
                            let handle = handle.to_serializable_item_handle(cx)?;

                            Some(SerializedItem {
                                kind: Arc::from(handle.serialized_item_kind()),
                                item_id: handle.item_id().as_u64(),
                                active: Some(handle.item_id()) == active_item_id,
                                preview: pane.is_active_preview_item(handle.item_id()),
                            })
                        })
                        .collect::<Vec<_>>(),
                    pane.has_focus(window, cx),
                    pane.pinned_count(),
                )
            };

            SerializedPane::new(items, active, pinned_count)
        }

        fn build_serialized_pane_group(
            pane_group: &Member,
            window: &mut Window,
            cx: &mut App,
        ) -> SerializedPaneGroup {
            match pane_group {
                Member::Axis(PaneAxis {
                    axis,
                    members,
                    flexes,
                    bounding_boxes: _,
                }) => SerializedPaneGroup::Group {
                    axis: SerializedAxis(*axis),
                    children: members
                        .iter()
                        .map(|member| build_serialized_pane_group(member, window, cx))
                        .collect::<Vec<_>>(),
                    flexes: Some(flexes.lock().clone()),
                },
                Member::Pane(pane_handle) => {
                    SerializedPaneGroup::Pane(serialize_pane_handle(pane_handle, window, cx))
                }
            }
        }

        fn build_serialized_docks(
            this: &Workspace,
            window: &mut Window,
            cx: &mut App,
        ) -> DockStructure {
            let left_dock = this.left_dock.read(cx);
            let left_visible = left_dock.is_open();
            let left_active_panel = left_dock
                .active_panel()
                .map(|panel| panel.persistent_name().to_string());
            let left_dock_zoom = left_dock
                .active_panel()
                .map(|panel| panel.is_zoomed(window, cx))
                .unwrap_or(false);

            let right_dock = this.right_dock.read(cx);
            let right_visible = right_dock.is_open();
            let right_active_panel = right_dock
                .active_panel()
                .map(|panel| panel.persistent_name().to_string());
            let right_dock_zoom = right_dock
                .active_panel()
                .map(|panel| panel.is_zoomed(window, cx))
                .unwrap_or(false);

            let bottom_dock = this.bottom_dock.read(cx);
            let bottom_visible = bottom_dock.is_open();
            let bottom_active_panel = bottom_dock
                .active_panel()
                .map(|panel| panel.persistent_name().to_string());
            let bottom_dock_zoom = bottom_dock
                .active_panel()
                .map(|panel| panel.is_zoomed(window, cx))
                .unwrap_or(false);

            DockStructure {
                left: DockData {
                    visible: left_visible,
                    active_panel: left_active_panel,
                    zoom: left_dock_zoom,
                },
                right: DockData {
                    visible: right_visible,
                    active_panel: right_active_panel,
                    zoom: right_dock_zoom,
                },
                bottom: DockData {
                    visible: bottom_visible,
                    active_panel: bottom_active_panel,
                    zoom: bottom_dock_zoom,
                },
            }
        }

        let location = if let Some(ssh_project) = &self.serialized_ssh_project {
            Some(SerializedWorkspaceLocation::Ssh(ssh_project.clone()))
        } else if let Some(local_paths) = self.local_paths(cx) {
            if !local_paths.is_empty() {
                Some(SerializedWorkspaceLocation::from_local_paths(local_paths))
            } else {
                None
            }
        } else {
            None
        };

        if let Some(location) = location {
            let breakpoints = self.project.update(cx, |project, cx| {
                project.breakpoint_store().read(cx).all_breakpoints(cx)
            });

            let center_group = build_serialized_pane_group(&self.center.root, window, cx);
            let docks = build_serialized_docks(self, window, cx);
            let window_bounds = Some(SerializedWindowBounds(window.window_bounds()));
            let serialized_workspace = SerializedWorkspace {
                id: database_id,
                location,
                center_group,
                window_bounds,
                display: Default::default(),
                docks,
                centered_layout: self.centered_layout,
                session_id: self.session_id.clone(),
                breakpoints,
                window_id: Some(window.window_handle().window_id().as_u64()),
            };
            return window.spawn(cx, async move |_| {
                persistence::DB.save_workspace(serialized_workspace).await
            });
        }
        Task::ready(())
    }

    async fn serialize_items(
        this: &WeakEntity<Self>,
        items_rx: UnboundedReceiver<Box<dyn SerializableItemHandle>>,
        cx: &mut AsyncWindowContext,
    ) -> Result<()> {
        const CHUNK_SIZE: usize = 200;

        let mut serializable_items = items_rx.ready_chunks(CHUNK_SIZE);

        while let Some(items_received) = serializable_items.next().await {
            let unique_items =
                items_received
                    .into_iter()
                    .fold(HashMap::default(), |mut acc, item| {
                        acc.entry(item.item_id()).or_insert(item);
                        acc
                    });

            // We use into_iter() here so that the references to the items are moved into
            // the tasks and not kept alive while we're sleeping.
            for (_, item) in unique_items.into_iter() {
                if let Ok(Some(task)) = this.update_in(cx, |workspace, window, cx| {
                    item.serialize(workspace, false, window, cx)
                }) {
                    cx.background_spawn(async move { task.await.log_err() })
                        .detach();
                }
            }

            cx.background_executor()
                .timer(SERIALIZATION_THROTTLE_TIME)
                .await;
        }

        Ok(())
    }

    pub(crate) fn enqueue_item_serialization(
        &mut self,
        item: Box<dyn SerializableItemHandle>,
    ) -> Result<()> {
        self.serializable_items_tx
            .unbounded_send(item)
            .map_err(|err| anyhow!("failed to send serializable item over channel: {}", err))
    }

    pub(crate) fn load_workspace(
        serialized_workspace: SerializedWorkspace,
        paths_to_open: Vec<Option<ProjectPath>>,
        window: &mut Window,
        cx: &mut Context<Workspace>,
    ) -> Task<Result<Vec<Option<Box<dyn ItemHandle>>>>> {
        cx.spawn_in(window, async move |workspace, cx| {
            let project = workspace.update(cx, |workspace, _| workspace.project().clone())?;

            let mut center_group = None;
            let mut center_items = None;

            // Traverse the splits tree and add to things
            if let Some((group, active_pane, items)) = serialized_workspace
                .center_group
                .deserialize(&project, serialized_workspace.id, workspace.clone(), cx)
                .await
            {
                center_items = Some(items);
                center_group = Some((group, active_pane))
            }

            let mut items_by_project_path = HashMap::default();
            let mut item_ids_by_kind = HashMap::default();
            let mut all_deserialized_items = Vec::default();
            cx.update(|_, cx| {
                for item in center_items.unwrap_or_default().into_iter().flatten() {
                    if let Some(serializable_item_handle) = item.to_serializable_item_handle(cx) {
                        item_ids_by_kind
                            .entry(serializable_item_handle.serialized_item_kind())
                            .or_insert(Vec::new())
                            .push(item.item_id().as_u64() as ItemId);
                    }

                    if let Some(project_path) = item.project_path(cx) {
                        items_by_project_path.insert(project_path, item.clone());
                    }
                    all_deserialized_items.push(item);
                }
            })?;

            let opened_items = paths_to_open
                .into_iter()
                .map(|path_to_open| {
                    path_to_open
                        .and_then(|path_to_open| items_by_project_path.remove(&path_to_open))
                })
                .collect::<Vec<_>>();

            // Remove old panes from workspace panes list
            workspace.update_in(cx, |workspace, window, cx| {
                if let Some((center_group, active_pane)) = center_group {
                    workspace.remove_panes(workspace.center.root.clone(), window, cx);

                    // Swap workspace center group
                    workspace.center = PaneGroup::with_root(center_group);
                    if let Some(active_pane) = active_pane {
                        workspace.set_active_pane(&active_pane, window, cx);
                        cx.focus_self(window);
                    } else {
                        workspace.set_active_pane(&workspace.center.first_pane(), window, cx);
                    }
                }

                let docks = serialized_workspace.docks;

                for (dock, serialized_dock) in [
                    (&mut workspace.right_dock, docks.right),
                    (&mut workspace.left_dock, docks.left),
                    (&mut workspace.bottom_dock, docks.bottom),
                ]
                .iter_mut()
                {
                    dock.update(cx, |dock, cx| {
                        dock.serialized_dock = Some(serialized_dock.clone());
                        dock.restore_state(window, cx);
                    });
                }

                cx.notify();
            })?;

            let _ = project
                .update(cx, |project, cx| {
                    project
                        .breakpoint_store()
                        .update(cx, |breakpoint_store, cx| {
                            breakpoint_store
                                .with_serialized_breakpoints(serialized_workspace.breakpoints, cx)
                        })
                })?
                .await;

            // Clean up all the items that have _not_ been loaded. Our ItemIds aren't stable. That means
            // after loading the items, we might have different items and in order to avoid
            // the database filling up, we delete items that haven't been loaded now.
            //
            // The items that have been loaded, have been saved after they've been added to the workspace.
            let clean_up_tasks = workspace.update_in(cx, |_, window, cx| {
                item_ids_by_kind
                    .into_iter()
                    .map(|(item_kind, loaded_items)| {
                        SerializableItemRegistry::cleanup(
                            item_kind,
                            serialized_workspace.id,
                            loaded_items,
                            window,
                            cx,
                        )
                        .log_err()
                    })
                    .collect::<Vec<_>>()
            })?;

            futures::future::join_all(clean_up_tasks).await;

            workspace
                .update_in(cx, |workspace, window, cx| {
                    // Serialize ourself to make sure our timestamps and any pane / item changes are replicated
                    workspace.serialize_workspace_internal(window, cx).detach();

                    // Ensure that we mark the window as edited if we did load dirty items
                    workspace.update_window_edited(window, cx);
                })
                .ok();

            Ok(opened_items)
        })
    }

    fn actions(&self, div: Div, window: &mut Window, cx: &mut Context<Self>) -> Div {
        self.add_workspace_actions_listeners(div, window, cx)
            .on_action(cx.listener(Self::close_inactive_items_and_panes))
            .on_action(cx.listener(Self::close_all_items_and_panes))
            .on_action(cx.listener(Self::save_all))
            .on_action(cx.listener(Self::send_keystrokes))
            .on_action(cx.listener(Self::add_folder_to_project))
            .on_action(cx.listener(Self::follow_next_collaborator))
            .on_action(cx.listener(Self::close_window))
            .on_action(cx.listener(Self::activate_pane_at_index))
            .on_action(cx.listener(Self::move_item_to_pane_at_index))
            .on_action(cx.listener(Self::move_focused_panel_to_next_position))
            .on_action(cx.listener(|workspace, _: &Unfollow, window, cx| {
                let pane = workspace.active_pane().clone();
                workspace.unfollow_in_pane(&pane, window, cx);
            }))
            .on_action(cx.listener(|workspace, action: &Save, window, cx| {
                workspace
                    .save_active_item(action.save_intent.unwrap_or(SaveIntent::Save), window, cx)
                    .detach_and_prompt_err("Failed to save", window, cx, |_, _, _| None);
            }))
            .on_action(cx.listener(|workspace, _: &SaveWithoutFormat, window, cx| {
                workspace
                    .save_active_item(SaveIntent::SaveWithoutFormat, window, cx)
                    .detach_and_prompt_err("Failed to save", window, cx, |_, _, _| None);
            }))
            .on_action(cx.listener(|workspace, _: &SaveAs, window, cx| {
                workspace
                    .save_active_item(SaveIntent::SaveAs, window, cx)
                    .detach_and_prompt_err("Failed to save", window, cx, |_, _, _| None);
            }))
            .on_action(
                cx.listener(|workspace, _: &ActivatePreviousPane, window, cx| {
                    workspace.activate_previous_pane(window, cx)
                }),
            )
            .on_action(cx.listener(|workspace, _: &ActivateNextPane, window, cx| {
                workspace.activate_next_pane(window, cx)
            }))
            .on_action(
                cx.listener(|workspace, _: &ActivateNextWindow, _window, cx| {
                    workspace.activate_next_window(cx)
                }),
            )
            .on_action(
                cx.listener(|workspace, _: &ActivatePreviousWindow, _window, cx| {
                    workspace.activate_previous_window(cx)
                }),
            )
            .on_action(cx.listener(|workspace, _: &ActivatePaneLeft, window, cx| {
                workspace.activate_pane_in_direction(SplitDirection::Left, window, cx)
            }))
            .on_action(cx.listener(|workspace, _: &ActivatePaneRight, window, cx| {
                workspace.activate_pane_in_direction(SplitDirection::Right, window, cx)
            }))
            .on_action(cx.listener(|workspace, _: &ActivatePaneUp, window, cx| {
                workspace.activate_pane_in_direction(SplitDirection::Up, window, cx)
            }))
            .on_action(cx.listener(|workspace, _: &ActivatePaneDown, window, cx| {
                workspace.activate_pane_in_direction(SplitDirection::Down, window, cx)
            }))
            .on_action(cx.listener(|workspace, _: &ActivateNextPane, window, cx| {
                workspace.activate_next_pane(window, cx)
            }))
            .on_action(cx.listener(
                |workspace, action: &MoveItemToPaneInDirection, window, cx| {
                    workspace.move_item_to_pane_in_direction(action, window, cx)
                },
            ))
            .on_action(cx.listener(|workspace, _: &SwapPaneLeft, _, cx| {
                workspace.swap_pane_in_direction(SplitDirection::Left, cx)
            }))
            .on_action(cx.listener(|workspace, _: &SwapPaneRight, _, cx| {
                workspace.swap_pane_in_direction(SplitDirection::Right, cx)
            }))
            .on_action(cx.listener(|workspace, _: &SwapPaneUp, _, cx| {
                workspace.swap_pane_in_direction(SplitDirection::Up, cx)
            }))
            .on_action(cx.listener(|workspace, _: &SwapPaneDown, _, cx| {
                workspace.swap_pane_in_direction(SplitDirection::Down, cx)
            }))
            .on_action(cx.listener(|this, _: &ToggleLeftDock, window, cx| {
                this.toggle_dock(DockPosition::Left, window, cx);
            }))
            .on_action(cx.listener(
                |workspace: &mut Workspace, _: &ToggleRightDock, window, cx| {
                    workspace.toggle_dock(DockPosition::Right, window, cx);
                },
            ))
            .on_action(cx.listener(
                |workspace: &mut Workspace, _: &ToggleBottomDock, window, cx| {
                    workspace.toggle_dock(DockPosition::Bottom, window, cx);
                },
            ))
            .on_action(
                cx.listener(|workspace: &mut Workspace, _: &CloseAllDocks, window, cx| {
                    workspace.close_all_docks(window, cx);
                }),
            )
            .on_action(cx.listener(
                |workspace: &mut Workspace, _: &ClearAllNotifications, _, cx| {
                    workspace.clear_all_notifications(cx);
                },
            ))
            .on_action(cx.listener(
                |workspace: &mut Workspace, _: &ReopenClosedItem, window, cx| {
                    workspace.reopen_closed_item(window, cx).detach();
                },
            ))
            .on_action(cx.listener(Workspace::toggle_centered_layout))
    }

    #[cfg(any(test, feature = "test-support"))]
    pub fn test_new(project: Entity<Project>, window: &mut Window, cx: &mut Context<Self>) -> Self {
        use node_runtime::NodeRuntime;
        use session::Session;

        let client = project.read(cx).client();
        let user_store = project.read(cx).user_store();

        let workspace_store = cx.new(|cx| WorkspaceStore::new(client.clone(), cx));
        let session = cx.new(|cx| AppSession::new(Session::test(), cx));
        window.activate_window();
        let app_state = Arc::new(AppState {
            languages: project.read(cx).languages().clone(),
            workspace_store,
            client,
            user_store,
            fs: project.read(cx).fs().clone(),
            build_window_options: |_, _| Default::default(),
            node_runtime: NodeRuntime::unavailable(),
            session,
        });
        let workspace = Self::new(Default::default(), project, app_state, window, cx);
        workspace
            .active_pane
            .update(cx, |pane, cx| window.focus(&pane.focus_handle(cx)));
        workspace
    }

    pub fn register_action<A: Action>(
        &mut self,
        callback: impl Fn(&mut Self, &A, &mut Window, &mut Context<Self>) + 'static,
    ) -> &mut Self {
        let callback = Arc::new(callback);

        self.workspace_actions.push(Box::new(move |div, _, cx| {
            let callback = callback.clone();
            div.on_action(cx.listener(move |workspace, event, window, cx| {
                (callback.clone())(workspace, event, window, cx)
            }))
        }));
        self
    }

    fn add_workspace_actions_listeners(
        &self,
        mut div: Div,
        window: &mut Window,
        cx: &mut Context<Self>,
    ) -> Div {
        for action in self.workspace_actions.iter() {
            div = (action)(div, window, cx)
        }
        div
    }

    pub fn has_active_modal(&self, _: &mut Window, cx: &mut App) -> bool {
        self.modal_layer.read(cx).has_active_modal()
    }

    pub fn active_modal<V: ManagedView + 'static>(&self, cx: &App) -> Option<Entity<V>> {
        self.modal_layer.read(cx).active_modal()
    }

    pub fn toggle_modal<V: ModalView, B>(&mut self, window: &mut Window, cx: &mut App, build: B)
    where
        B: FnOnce(&mut Window, &mut Context<V>) -> V,
    {
        self.modal_layer.update(cx, |modal_layer, cx| {
            modal_layer.toggle_modal(window, cx, build)
        })
    }

    pub fn toggle_status_toast<V: ToastView>(&mut self, entity: Entity<V>, cx: &mut App) {
        self.toast_layer
            .update(cx, |toast_layer, cx| toast_layer.toggle_toast(cx, entity))
    }

    pub fn toggle_centered_layout(
        &mut self,
        _: &ToggleCenteredLayout,
        _: &mut Window,
        cx: &mut Context<Self>,
    ) {
        self.centered_layout = !self.centered_layout;
        if let Some(database_id) = self.database_id() {
            cx.background_spawn(DB.set_centered_layout(database_id, self.centered_layout))
                .detach_and_log_err(cx);
        }
        cx.notify();
    }

    fn adjust_padding(padding: Option<f32>) -> f32 {
        padding
            .unwrap_or(Self::DEFAULT_PADDING)
            .clamp(0.0, Self::MAX_PADDING)
    }

    fn render_dock(
        &self,
        position: DockPosition,
        dock: &Entity<Dock>,
        window: &mut Window,
        cx: &mut App,
    ) -> Option<Div> {
        if self.zoomed_position == Some(position) {
            return None;
        }

        let leader_border = dock.read(cx).active_panel().and_then(|panel| {
            let pane = panel.pane(cx)?;
            let follower_states = &self.follower_states;
            leader_border_for_pane(follower_states, &pane, window, cx)
        });

        Some(
            div()
                .flex()
                .flex_none()
                .overflow_hidden()
                .child(dock.clone())
                .children(leader_border),
        )
    }

    pub fn for_window(window: &mut Window, _: &mut App) -> Option<Entity<Workspace>> {
        window.root().flatten()
    }

    pub fn zoomed_item(&self) -> Option<&AnyWeakView> {
        self.zoomed.as_ref()
    }

    pub fn activate_next_window(&mut self, cx: &mut Context<Self>) {
        let Some(current_window_id) = cx.active_window().map(|a| a.window_id()) else {
            return;
        };
        let windows = cx.windows();
        let Some(next_window) = windows
            .iter()
            .cycle()
            .skip_while(|window| window.window_id() != current_window_id)
            .nth(1)
        else {
            return;
        };
        next_window
            .update(cx, |_, window, _| window.activate_window())
            .ok();
    }

    pub fn activate_previous_window(&mut self, cx: &mut Context<Self>) {
        let Some(current_window_id) = cx.active_window().map(|a| a.window_id()) else {
            return;
        };
        let windows = cx.windows();
        let Some(prev_window) = windows
            .iter()
            .rev()
            .cycle()
            .skip_while(|window| window.window_id() != current_window_id)
            .nth(1)
        else {
            return;
        };
        prev_window
            .update(cx, |_, window, _| window.activate_window())
            .ok();
    }
}

fn leader_border_for_pane(
    follower_states: &HashMap<PeerId, FollowerState>,
    pane: &Entity<Pane>,
    _: &Window,
    cx: &App,
) -> Option<Div> {
    let (leader_id, _follower_state) = follower_states.iter().find_map(|(leader_id, state)| {
        if state.pane() == pane {
            Some((*leader_id, state))
        } else {
            None
        }
    })?;

    let room = ActiveCall::try_global(cx)?.read(cx).room()?.read(cx);
    let leader = room.remote_participant_for_peer_id(leader_id)?;

    let mut leader_color = cx
        .theme()
        .players()
        .color_for_participant(leader.participant_index.0)
        .cursor;
    leader_color.fade_out(0.3);
    Some(
        div()
            .absolute()
            .size_full()
            .left_0()
            .top_0()
            .border_2()
            .border_color(leader_color),
    )
}

fn window_bounds_env_override() -> Option<Bounds<Pixels>> {
    ZED_WINDOW_POSITION
        .zip(*ZED_WINDOW_SIZE)
        .map(|(position, size)| Bounds {
            origin: position,
            size,
        })
}

fn open_items(
    serialized_workspace: Option<SerializedWorkspace>,
    mut project_paths_to_open: Vec<(PathBuf, Option<ProjectPath>)>,
    window: &mut Window,
    cx: &mut Context<Workspace>,
) -> impl 'static + Future<Output = Result<Vec<Option<Result<Box<dyn ItemHandle>>>>>> {
    let restored_items = serialized_workspace.map(|serialized_workspace| {
        Workspace::load_workspace(
            serialized_workspace,
            project_paths_to_open
                .iter()
                .map(|(_, project_path)| project_path)
                .cloned()
                .collect(),
            window,
            cx,
        )
    });

    cx.spawn_in(window, async move |workspace, cx| {
        let mut opened_items = Vec::with_capacity(project_paths_to_open.len());

        if let Some(restored_items) = restored_items {
            let restored_items = restored_items.await?;

            let restored_project_paths = restored_items
                .iter()
                .filter_map(|item| {
                    cx.update(|_, cx| item.as_ref()?.project_path(cx))
                        .ok()
                        .flatten()
                })
                .collect::<HashSet<_>>();

            for restored_item in restored_items {
                opened_items.push(restored_item.map(Ok));
            }

            project_paths_to_open
                .iter_mut()
                .for_each(|(_, project_path)| {
                    if let Some(project_path_to_open) = project_path {
                        if restored_project_paths.contains(project_path_to_open) {
                            *project_path = None;
                        }
                    }
                });
        } else {
            for _ in 0..project_paths_to_open.len() {
                opened_items.push(None);
            }
        }
        assert!(opened_items.len() == project_paths_to_open.len());

        let tasks =
            project_paths_to_open
                .into_iter()
                .enumerate()
                .map(|(ix, (abs_path, project_path))| {
                    let workspace = workspace.clone();
                    cx.spawn(async move |cx| {
                        let file_project_path = project_path?;
                        let abs_path_task = workspace.update(cx, |workspace, cx| {
                            workspace.project().update(cx, |project, cx| {
                                project.resolve_abs_path(abs_path.to_string_lossy().as_ref(), cx)
                            })
                        });

                        // We only want to open file paths here. If one of the items
                        // here is a directory, it was already opened further above
                        // with a `find_or_create_worktree`.
                        if let Ok(task) = abs_path_task {
                            if task.await.map_or(true, |p| p.is_file()) {
                                return Some((
                                    ix,
                                    workspace
                                        .update_in(cx, |workspace, window, cx| {
                                            workspace.open_path(
                                                file_project_path,
                                                None,
                                                true,
                                                window,
                                                cx,
                                            )
                                        })
                                        .log_err()?
                                        .await,
                                ));
                            }
                        }
                        None
                    })
                });

        let tasks = tasks.collect::<Vec<_>>();

        let tasks = futures::future::join_all(tasks);
        for (ix, path_open_result) in tasks.await.into_iter().flatten() {
            opened_items[ix] = Some(path_open_result);
        }

        Ok(opened_items)
    })
}

enum ActivateInDirectionTarget {
    Pane(Entity<Pane>),
    Dock(Entity<Dock>),
}

fn notify_if_database_failed(workspace: WindowHandle<Workspace>, cx: &mut AsyncApp) {
    const REPORT_ISSUE_URL: &str = "https://github.com/zed-industries/zed/issues/new?assignees=&labels=admin+read%2Ctriage%2Cbug&projects=&template=1_bug_report.yml";

    workspace
        .update(cx, |workspace, _, cx| {
            if (*db::ALL_FILE_DB_FAILED).load(std::sync::atomic::Ordering::Acquire) {
                struct DatabaseFailedNotification;

                workspace.show_notification(
                    NotificationId::unique::<DatabaseFailedNotification>(),
                    cx,
                    |cx| {
                        cx.new(|cx| {
                            MessageNotification::new("Failed to load the database file.", cx)
                                .primary_message("File an Issue")
                                .primary_icon(IconName::Plus)
                                .primary_on_click(|_window, cx| cx.open_url(REPORT_ISSUE_URL))
                        })
                    },
                );
            }
        })
        .log_err();
}

impl Focusable for Workspace {
    fn focus_handle(&self, cx: &App) -> FocusHandle {
        self.active_pane.focus_handle(cx)
    }
}

#[derive(Clone)]
struct DraggedDock(DockPosition);

impl Render for DraggedDock {
    fn render(&mut self, _window: &mut Window, _cx: &mut Context<Self>) -> impl IntoElement {
        gpui::Empty
    }
}

impl Render for Workspace {
    fn render(&mut self, window: &mut Window, cx: &mut Context<Self>) -> impl IntoElement {
        let mut context = KeyContext::new_with_defaults();
        context.add("Workspace");
        context.set("keyboard_layout", cx.keyboard_layout().clone());
        let centered_layout = self.centered_layout
            && self.center.panes().len() == 1
            && self.active_item(cx).is_some();
        let render_padding = |size| {
            (size > 0.0).then(|| {
                div()
                    .h_full()
                    .w(relative(size))
                    .bg(cx.theme().colors().editor_background)
                    .border_color(cx.theme().colors().pane_group_border)
            })
        };
        let paddings = if centered_layout {
            let settings = WorkspaceSettings::get_global(cx).centered_layout;
            (
                render_padding(Self::adjust_padding(settings.left_padding)),
                render_padding(Self::adjust_padding(settings.right_padding)),
            )
        } else {
            (None, None)
        };
        let ui_font = theme::setup_ui_font(window, cx);

        let theme = cx.theme().clone();
        let colors = theme.colors();

        client_side_decorations(
            self.actions(div(), window, cx)
                .key_context(context)
                .relative()
                .size_full()
                .flex()
                .flex_col()
                .font(ui_font)
                .gap_0()
                .justify_start()
                .items_start()
                .text_color(colors.text)
                .overflow_hidden()
                .children(self.titlebar_item.clone())
                .child(
                    div()
                        .size_full()
                        .relative()
                        .flex_1()
                        .flex()
                        .flex_col()
                        .child(
                            div()
                                .id("workspace")
                                .bg(colors.background)
                                .relative()
                                .flex_1()
                                .w_full()
                                .flex()
                                .flex_col()
                                .overflow_hidden()
                                .border_t_1()
                                .border_b_1()
                                .border_color(colors.border)
                                .child({
                                    let this = cx.entity().clone();
                                    canvas(
                                        move |bounds, window, cx| {
                                            this.update(cx, |this, cx| {
                                                let bounds_changed = this.bounds != bounds;
                                                this.bounds = bounds;

                                                if bounds_changed {
                                                    this.left_dock.update(cx, |dock, cx| {
                                                        dock.clamp_panel_size(
                                                            bounds.size.width,
                                                            window,
                                                            cx,
                                                        )
                                                    });

                                                    this.right_dock.update(cx, |dock, cx| {
                                                        dock.clamp_panel_size(
                                                            bounds.size.width,
                                                            window,
                                                            cx,
                                                        )
                                                    });

                                                    this.bottom_dock.update(cx, |dock, cx| {
                                                        dock.clamp_panel_size(
                                                            bounds.size.height,
                                                            window,
                                                            cx,
                                                        )
                                                    });
                                                }
                                            })
                                        },
                                        |_, _, _, _| {},
                                    )
                                    .absolute()
                                    .size_full()
                                })
                                .when(self.zoomed.is_none(), |this| {
                                    this.on_drag_move(cx.listener(
                                        move |workspace,
                                              e: &DragMoveEvent<DraggedDock>,
                                              window,
                                              cx| {
                                            if workspace.previous_dock_drag_coordinates
                                                != Some(e.event.position)
                                            {
                                                workspace.previous_dock_drag_coordinates =
                                                    Some(e.event.position);
                                                match e.drag(cx).0 {
                                                    DockPosition::Left => {
                                                        resize_left_dock(
                                                            e.event.position.x
                                                                - workspace.bounds.left(),
                                                            workspace,
                                                            window,
                                                            cx,
                                                        );
                                                    }
                                                    DockPosition::Right => {
                                                        resize_right_dock(
                                                            workspace.bounds.right()
                                                                - e.event.position.x,
                                                            workspace,
                                                            window,
                                                            cx,
                                                        );
                                                    }
                                                    DockPosition::Bottom => {
                                                        resize_bottom_dock(
                                                            workspace.bounds.bottom()
                                                                - e.event.position.y,
                                                            workspace,
                                                            window,
                                                            cx,
                                                        );
                                                    }
                                                };
                                                workspace.serialize_workspace(window, cx);
                                            }
                                        },
                                    ))
                                })
                                .child(
                                    div()
                                        .flex()
                                        .flex_row()
                                        .h_full()
                                        // Left Dock
                                        .children(self.render_dock(
                                            DockPosition::Left,
                                            &self.left_dock,
                                            window,
                                            cx,
                                        ))
                                        // Panes
                                        .child(
                                            div()
                                                .flex()
                                                .flex_col()
                                                .flex_1()
                                                .overflow_hidden()
                                                .child(
                                                    h_flex()
                                                        .flex_1()
                                                        .when_some(paddings.0, |this, p| {
                                                            this.child(p.border_r_1())
                                                        })
                                                        .child(self.center.render(
                                                            &self.project,
                                                            &self.follower_states,
                                                            self.active_call(),
                                                            &self.active_pane,
                                                            self.zoomed.as_ref(),
                                                            &self.app_state,
                                                            window,
                                                            cx,
                                                        ))
                                                        .when_some(paddings.1, |this, p| {
                                                            this.child(p.border_l_1())
                                                        }),
                                                )
                                                .children(self.render_dock(
                                                    DockPosition::Bottom,
                                                    &self.bottom_dock,
                                                    window,
                                                    cx,
                                                )),
                                        )
                                        // Right Dock
                                        .children(self.render_dock(
                                            DockPosition::Right,
                                            &self.right_dock,
                                            window,
                                            cx,
                                        )),
                                )
                                .children(self.zoomed.as_ref().and_then(|view| {
                                    let zoomed_view = view.upgrade()?;
                                    let div = div()
                                        .occlude()
                                        .absolute()
                                        .overflow_hidden()
                                        .border_color(colors.border)
                                        .bg(colors.background)
                                        .child(zoomed_view)
                                        .inset_0()
                                        .shadow_lg();

                                    Some(match self.zoomed_position {
                                        Some(DockPosition::Left) => div.right_2().border_r_1(),
                                        Some(DockPosition::Right) => div.left_2().border_l_1(),
                                        Some(DockPosition::Bottom) => div.top_2().border_t_1(),
                                        None => {
                                            div.top_2().bottom_2().left_2().right_2().border_1()
                                        }
                                    })
                                }))
                                .children(self.render_notifications(window, cx)),
                        )
                        .child(self.status_bar.clone())
                        .child(self.modal_layer.clone())
                        .child(self.toast_layer.clone()),
                ),
            window,
            cx,
        )
    }
}

fn resize_bottom_dock(
    new_size: Pixels,
    workspace: &mut Workspace,
    window: &mut Window,
    cx: &mut App,
) {
    let size = new_size.min(workspace.bounds.bottom() - RESIZE_HANDLE_SIZE);
    workspace.bottom_dock.update(cx, |bottom_dock, cx| {
        bottom_dock.resize_active_panel(Some(size), window, cx);
    });
}

fn resize_right_dock(
    new_size: Pixels,
    workspace: &mut Workspace,
    window: &mut Window,
    cx: &mut App,
) {
    let size = new_size.max(workspace.bounds.left() - RESIZE_HANDLE_SIZE);
    workspace.right_dock.update(cx, |right_dock, cx| {
        right_dock.resize_active_panel(Some(size), window, cx);
    });
}

fn resize_left_dock(
    new_size: Pixels,
    workspace: &mut Workspace,
    window: &mut Window,
    cx: &mut App,
) {
    let size = new_size.min(workspace.bounds.right() - RESIZE_HANDLE_SIZE);

    workspace.left_dock.update(cx, |left_dock, cx| {
        left_dock.resize_active_panel(Some(size), window, cx);
    });
}

impl WorkspaceStore {
    pub fn new(client: Arc<Client>, cx: &mut Context<Self>) -> Self {
        Self {
            workspaces: Default::default(),
            _subscriptions: vec![
                client.add_request_handler(cx.weak_entity(), Self::handle_follow),
                client.add_message_handler(cx.weak_entity(), Self::handle_update_followers),
            ],
            client,
        }
    }

    pub fn update_followers(
        &self,
        project_id: Option<u64>,
        update: proto::update_followers::Variant,
        cx: &App,
    ) -> Option<()> {
        let active_call = ActiveCall::try_global(cx)?;
        let room_id = active_call.read(cx).room()?.read(cx).id();
        self.client
            .send(proto::UpdateFollowers {
                room_id,
                project_id,
                variant: Some(update),
            })
            .log_err()
    }

    pub async fn handle_follow(
        this: Entity<Self>,
        envelope: TypedEnvelope<proto::Follow>,
        mut cx: AsyncApp,
    ) -> Result<proto::FollowResponse> {
        this.update(&mut cx, |this, cx| {
            let follower = Follower {
                project_id: envelope.payload.project_id,
                peer_id: envelope.original_sender_id()?,
            };

            let mut response = proto::FollowResponse::default();
            this.workspaces.retain(|workspace| {
                workspace
                    .update(cx, |workspace, window, cx| {
                        let handler_response =
                            workspace.handle_follow(follower.project_id, window, cx);
                        if let Some(active_view) = handler_response.active_view.clone() {
                            if workspace.project.read(cx).remote_id() == follower.project_id {
                                response.active_view = Some(active_view)
                            }
                        }
                    })
                    .is_ok()
            });

            Ok(response)
        })?
    }

    async fn handle_update_followers(
        this: Entity<Self>,
        envelope: TypedEnvelope<proto::UpdateFollowers>,
        mut cx: AsyncApp,
    ) -> Result<()> {
        let leader_id = envelope.original_sender_id()?;
        let update = envelope.payload;

        this.update(&mut cx, |this, cx| {
            this.workspaces.retain(|workspace| {
                workspace
                    .update(cx, |workspace, window, cx| {
                        let project_id = workspace.project.read(cx).remote_id();
                        if update.project_id != project_id && update.project_id.is_some() {
                            return;
                        }
                        workspace.handle_update_followers(leader_id, update.clone(), window, cx);
                    })
                    .is_ok()
            });
            Ok(())
        })?
    }
}

impl ViewId {
    pub(crate) fn from_proto(message: proto::ViewId) -> Result<Self> {
        Ok(Self {
            creator: message
                .creator
                .ok_or_else(|| anyhow!("creator is missing"))?,
            id: message.id,
        })
    }

    pub(crate) fn to_proto(self) -> proto::ViewId {
        proto::ViewId {
            creator: Some(self.creator),
            id: self.id,
        }
    }
}

impl FollowerState {
    fn pane(&self) -> &Entity<Pane> {
        self.dock_pane.as_ref().unwrap_or(&self.center_pane)
    }
}

pub trait WorkspaceHandle {
    fn file_project_paths(&self, cx: &App) -> Vec<ProjectPath>;
}

impl WorkspaceHandle for Entity<Workspace> {
    fn file_project_paths(&self, cx: &App) -> Vec<ProjectPath> {
        self.read(cx)
            .worktrees(cx)
            .flat_map(|worktree| {
                let worktree_id = worktree.read(cx).id();
                worktree.read(cx).files(true, 0).map(move |f| ProjectPath {
                    worktree_id,
                    path: f.path.clone(),
                })
            })
            .collect::<Vec<_>>()
    }
}

impl std::fmt::Debug for OpenPaths {
    fn fmt(&self, f: &mut std::fmt::Formatter<'_>) -> std::fmt::Result {
        f.debug_struct("OpenPaths")
            .field("paths", &self.paths)
            .finish()
    }
}

pub async fn last_opened_workspace_location() -> Option<SerializedWorkspaceLocation> {
    DB.last_workspace().await.log_err().flatten()
}

pub fn last_session_workspace_locations(
    last_session_id: &str,
    last_session_window_stack: Option<Vec<WindowId>>,
) -> Option<Vec<SerializedWorkspaceLocation>> {
    DB.last_session_workspace_locations(last_session_id, last_session_window_stack)
        .log_err()
}

actions!(collab, [OpenChannelNotes]);
actions!(zed, [OpenLog]);

async fn join_channel_internal(
    channel_id: ChannelId,
    app_state: &Arc<AppState>,
    requesting_window: Option<WindowHandle<Workspace>>,
    active_call: &Entity<ActiveCall>,
    cx: &mut AsyncApp,
) -> Result<bool> {
    let (should_prompt, open_room) = active_call.update(cx, |active_call, cx| {
        let Some(room) = active_call.room().map(|room| room.read(cx)) else {
            return (false, None);
        };

        let already_in_channel = room.channel_id() == Some(channel_id);
        let should_prompt = room.is_sharing_project()
            && !room.remote_participants().is_empty()
            && !already_in_channel;
        let open_room = if already_in_channel {
            active_call.room().cloned()
        } else {
            None
        };
        (should_prompt, open_room)
    })?;

    if let Some(room) = open_room {
        let task = room.update(cx, |room, cx| {
            if let Some((project, host)) = room.most_active_project(cx) {
                return Some(join_in_room_project(project, host, app_state.clone(), cx));
            }

            None
        })?;
        if let Some(task) = task {
            task.await?;
        }
        return anyhow::Ok(true);
    }

    if should_prompt {
        if let Some(workspace) = requesting_window {
            let answer = workspace
                .update(cx, |_, window, cx| {
                    window.prompt(
                        PromptLevel::Warning,
                        "Do you want to switch channels?",
                        Some("Leaving this call will unshare your current project."),
                        &["Yes, Join Channel", "Cancel"],
                        cx,
                    )
                })?
                .await;

            if answer == Ok(1) {
                return Ok(false);
            }
        } else {
            return Ok(false); // unreachable!() hopefully
        }
    }

    let client = cx.update(|cx| active_call.read(cx).client())?;

    let mut client_status = client.status();

    // this loop will terminate within client::CONNECTION_TIMEOUT seconds.
    'outer: loop {
        let Some(status) = client_status.recv().await else {
            return Err(anyhow!("error connecting"));
        };

        match status {
            Status::Connecting
            | Status::Authenticating
            | Status::Reconnecting
            | Status::Reauthenticating => continue,
            Status::Connected { .. } => break 'outer,
            Status::SignedOut => return Err(ErrorCode::SignedOut.into()),
            Status::UpgradeRequired => return Err(ErrorCode::UpgradeRequired.into()),
            Status::ConnectionError | Status::ConnectionLost | Status::ReconnectionError { .. } => {
                return Err(ErrorCode::Disconnected.into());
            }
        }
    }

    let room = active_call
        .update(cx, |active_call, cx| {
            active_call.join_channel(channel_id, cx)
        })?
        .await?;

    let Some(room) = room else {
        return anyhow::Ok(true);
    };

    room.update(cx, |room, _| room.room_update_completed())?
        .await;

    let task = room.update(cx, |room, cx| {
        if let Some((project, host)) = room.most_active_project(cx) {
            return Some(join_in_room_project(project, host, app_state.clone(), cx));
        }

        // If you are the first to join a channel, see if you should share your project.
        if room.remote_participants().is_empty() && !room.local_participant_is_guest() {
            if let Some(workspace) = requesting_window {
                let project = workspace.update(cx, |workspace, _, cx| {
                    let project = workspace.project.read(cx);

                    if !CallSettings::get_global(cx).share_on_join {
                        return None;
                    }

                    if (project.is_local() || project.is_via_ssh())
                        && project.visible_worktrees(cx).any(|tree| {
                            tree.read(cx)
                                .root_entry()
                                .map_or(false, |entry| entry.is_dir())
                        })
                    {
                        Some(workspace.project.clone())
                    } else {
                        None
                    }
                });
                if let Ok(Some(project)) = project {
                    return Some(cx.spawn(async move |room, cx| {
                        room.update(cx, |room, cx| room.share_project(project, cx))?
                            .await?;
                        Ok(())
                    }));
                }
            }
        }

        None
    })?;
    if let Some(task) = task {
        task.await?;
        return anyhow::Ok(true);
    }
    anyhow::Ok(false)
}

pub fn join_channel(
    channel_id: ChannelId,
    app_state: Arc<AppState>,
    requesting_window: Option<WindowHandle<Workspace>>,
    cx: &mut App,
) -> Task<Result<()>> {
    let active_call = ActiveCall::global(cx);
    cx.spawn(async move |cx| {
        let result = join_channel_internal(
            channel_id,
            &app_state,
            requesting_window,
            &active_call,
             cx,
        )
            .await;

        // join channel succeeded, and opened a window
        if matches!(result, Ok(true)) {
            return anyhow::Ok(());
        }

        // find an existing workspace to focus and show call controls
        let mut active_window =
            requesting_window.or_else(|| activate_any_workspace_window( cx));
        if active_window.is_none() {
            // no open workspaces, make one to show the error in (blergh)
            let (window_handle, _) = cx
                .update(|cx| {
                    Workspace::new_local(vec![], app_state.clone(), requesting_window, None, cx)
                })?
                .await?;

            if result.is_ok() {
                cx.update(|cx| {
                    cx.dispatch_action(&OpenChannelNotes);
                }).log_err();
            }

            active_window = Some(window_handle);
        }

        if let Err(err) = result {
            log::error!("failed to join channel: {}", err);
            if let Some(active_window) = active_window {
                active_window
                    .update(cx, |_, window, cx| {
                        let detail: SharedString = match err.error_code() {
                            ErrorCode::SignedOut => {
                                "Please sign in to continue.".into()
                            }
                            ErrorCode::UpgradeRequired => {
                                "Your are running an unsupported version of Zed. Please update to continue.".into()
                            }
                            ErrorCode::NoSuchChannel => {
                                "No matching channel was found. Please check the link and try again.".into()
                            }
                            ErrorCode::Forbidden => {
                                "This channel is private, and you do not have access. Please ask someone to add you and try again.".into()
                            }
                            ErrorCode::Disconnected => "Please check your internet connection and try again.".into(),
                            _ => format!("{}\n\nPlease try again.", err).into(),
                        };
                        window.prompt(
                            PromptLevel::Critical,
                            "Failed to join channel",
                            Some(&detail),
                            &["Ok"],
                        cx)
                    })?
                    .await
                    .ok();
            }
        }

        // return ok, we showed the error to the user.
        anyhow::Ok(())
    })
}

pub async fn get_any_active_workspace(
    app_state: Arc<AppState>,
    mut cx: AsyncApp,
) -> anyhow::Result<WindowHandle<Workspace>> {
    // find an existing workspace to focus and show call controls
    let active_window = activate_any_workspace_window(&mut cx);
    if active_window.is_none() {
        cx.update(|cx| Workspace::new_local(vec![], app_state.clone(), None, None, cx))?
            .await?;
    }
    activate_any_workspace_window(&mut cx).context("could not open zed")
}

fn activate_any_workspace_window(cx: &mut AsyncApp) -> Option<WindowHandle<Workspace>> {
    cx.update(|cx| {
        if let Some(workspace_window) = cx
            .active_window()
            .and_then(|window| window.downcast::<Workspace>())
        {
            return Some(workspace_window);
        }

        for window in cx.windows() {
            if let Some(workspace_window) = window.downcast::<Workspace>() {
                workspace_window
                    .update(cx, |_, window, _| window.activate_window())
                    .ok();
                return Some(workspace_window);
            }
        }
        None
    })
    .ok()
    .flatten()
}

pub fn local_workspace_windows(cx: &App) -> Vec<WindowHandle<Workspace>> {
    cx.windows()
        .into_iter()
        .filter_map(|window| window.downcast::<Workspace>())
        .filter(|workspace| {
            workspace
                .read(cx)
                .is_ok_and(|workspace| workspace.project.read(cx).is_local())
        })
        .collect()
}

#[derive(Default)]
pub struct OpenOptions {
    pub visible: Option<OpenVisible>,
    pub focus: Option<bool>,
    pub open_new_workspace: Option<bool>,
    pub replace_window: Option<WindowHandle<Workspace>>,
    pub env: Option<HashMap<String, String>>,
}

#[allow(clippy::type_complexity)]
pub fn open_paths(
    abs_paths: &[PathBuf],
    app_state: Arc<AppState>,
    open_options: OpenOptions,
    cx: &mut App,
) -> Task<
    anyhow::Result<(
        WindowHandle<Workspace>,
        Vec<Option<Result<Box<dyn ItemHandle>, anyhow::Error>>>,
    )>,
> {
    let abs_paths = abs_paths.to_vec();
    let mut existing = None;
    let mut best_match = None;
    let mut open_visible = OpenVisible::All;

    cx.spawn(async move |cx| {
        if open_options.open_new_workspace != Some(true) {
            let all_paths = abs_paths.iter().map(|path| app_state.fs.metadata(path));
            let all_metadatas = futures::future::join_all(all_paths)
                .await
                .into_iter()
                .filter_map(|result| result.ok().flatten())
                .collect::<Vec<_>>();

            cx.update(|cx| {
                for window in local_workspace_windows(&cx) {
                    if let Ok(workspace) = window.read(&cx) {
                        let m = workspace.project.read(&cx).visibility_for_paths(
                            &abs_paths,
                            &all_metadatas,
                            open_options.open_new_workspace == None,
                            cx,
                        );
                        if m > best_match {
                            existing = Some(window);
                            best_match = m;
                        } else if best_match.is_none()
                            && open_options.open_new_workspace == Some(false)
                        {
                            existing = Some(window)
                        }
                    }
                }
            })?;

            if open_options.open_new_workspace.is_none() && existing.is_none() {
                if all_metadatas.iter().all(|file| !file.is_dir) {
                    cx.update(|cx| {
                        if let Some(window) = cx
                            .active_window()
                            .and_then(|window| window.downcast::<Workspace>())
                        {
                            if let Ok(workspace) = window.read(cx) {
                                let project = workspace.project().read(cx);
                                if project.is_local() && !project.is_via_collab() {
                                    existing = Some(window);
                                    open_visible = OpenVisible::None;
                                    return;
                                }
                            }
                        }
                        for window in local_workspace_windows(cx) {
                            if let Ok(workspace) = window.read(cx) {
                                let project = workspace.project().read(cx);
                                if project.is_via_collab() {
                                    continue;
                                }
                                existing = Some(window);
                                open_visible = OpenVisible::None;
                                break;
                            }
                        }
                    })?;
                }
            }
        }

        if let Some(existing) = existing {
            let open_task = existing
                .update(cx, |workspace, window, cx| {
                    window.activate_window();
                    workspace.open_paths(
                        abs_paths,
                        OpenOptions {
                            visible: Some(open_visible),
                            ..Default::default()
                        },
                        None,
                        window,
                        cx,
                    )
                })?
                .await;

            _ = existing.update(cx, |workspace, _, cx| {
                for item in open_task.iter().flatten() {
                    if let Err(e) = item {
                        workspace.show_error(&e, cx);
                    }
                }
            });

            Ok((existing, open_task))
        } else {
            cx.update(move |cx| {
                Workspace::new_local(
                    abs_paths,
                    app_state.clone(),
                    open_options.replace_window,
                    open_options.env,
                    cx,
                )
            })?
            .await
        }
    })
}

pub fn open_new(
    open_options: OpenOptions,
    app_state: Arc<AppState>,
    cx: &mut App,
    init: impl FnOnce(&mut Workspace, &mut Window, &mut Context<Workspace>) + 'static + Send,
) -> Task<anyhow::Result<()>> {
    let task = Workspace::new_local(Vec::new(), app_state, None, open_options.env, cx);
    cx.spawn(async move |cx| {
        let (workspace, opened_paths) = task.await?;
        workspace.update(cx, |workspace, window, cx| {
            if opened_paths.is_empty() {
                init(workspace, window, cx)
            }
        })?;
        Ok(())
    })
}

pub fn create_and_open_local_file(
    path: &'static Path,
    window: &mut Window,
    cx: &mut Context<Workspace>,
    default_content: impl 'static + Send + FnOnce() -> Rope,
) -> Task<Result<Box<dyn ItemHandle>>> {
    cx.spawn_in(window, async move |workspace, cx| {
        let fs = workspace.update(cx, |workspace, _| workspace.app_state().fs.clone())?;
        if !fs.is_file(path).await {
            fs.create_file(path, Default::default()).await?;
            fs.save(path, &default_content(), Default::default())
                .await?;
        }

        let mut items = workspace
            .update_in(cx, |workspace, window, cx| {
                workspace.with_local_workspace(window, cx, |workspace, window, cx| {
                    workspace.open_paths(
                        vec![path.to_path_buf()],
                        OpenOptions {
                            visible: Some(OpenVisible::None),
                            ..Default::default()
                        },
                        None,
                        window,
                        cx,
                    )
                })
            })?
            .await?
            .await;

        let item = items.pop().flatten();
        item.ok_or_else(|| anyhow!("path {path:?} is not a file"))?
    })
}

pub fn open_ssh_project(
    window: WindowHandle<Workspace>,
    connection_options: SshConnectionOptions,
    cancel_rx: oneshot::Receiver<()>,
    delegate: Arc<dyn SshClientDelegate>,
    app_state: Arc<AppState>,
    paths: Vec<PathBuf>,
    cx: &mut App,
) -> Task<Result<()>> {
    cx.spawn(async move |cx| {
        let (serialized_ssh_project, workspace_id, serialized_workspace) =
            serialize_ssh_project(connection_options.clone(), paths.clone(), &cx).await?;

        let session = match cx
            .update(|cx| {
                remote::SshRemoteClient::new(
                    ConnectionIdentifier::Workspace(workspace_id.0),
                    connection_options,
                    cancel_rx,
                    delegate,
                    cx,
                )
            })?
            .await?
        {
            Some(result) => result,
            None => return Ok(()),
        };

        let project = cx.update(|cx| {
            project::Project::ssh(
                session,
                app_state.client.clone(),
                app_state.node_runtime.clone(),
                app_state.user_store.clone(),
                app_state.languages.clone(),
                app_state.fs.clone(),
                cx,
            )
        })?;

        let toolchains = DB.toolchains(workspace_id).await?;
        for (toolchain, worktree_id) in toolchains {
            project
                .update(cx, |this, cx| {
                    this.activate_toolchain(worktree_id, toolchain, cx)
                })?
                .await;
        }
        let mut project_paths_to_open = vec![];
        let mut project_path_errors = vec![];

        for path in paths {
            let result = cx
                .update(|cx| Workspace::project_path_for_path(project.clone(), &path, true, cx))?
                .await;
            match result {
                Ok((_, project_path)) => {
                    project_paths_to_open.push((path.clone(), Some(project_path)));
                }
                Err(error) => {
                    project_path_errors.push(error);
                }
            };
        }

        if project_paths_to_open.is_empty() {
            return Err(project_path_errors
                .pop()
                .unwrap_or_else(|| anyhow!("no paths given")));
        }

        cx.update_window(window.into(), |_, window, cx| {
            window.replace_root(cx, |window, cx| {
                telemetry::event!("SSH Project Opened");

                let mut workspace =
                    Workspace::new(Some(workspace_id), project, app_state.clone(), window, cx);
                workspace.set_serialized_ssh_project(serialized_ssh_project);
                workspace
            });
        })?;

        window
            .update(cx, |_, window, cx| {
                window.activate_window();

                open_items(serialized_workspace, project_paths_to_open, window, cx)
            })?
            .await?;

        window.update(cx, |workspace, _, cx| {
            for error in project_path_errors {
                if error.error_code() == proto::ErrorCode::DevServerProjectPathDoesNotExist {
                    if let Some(path) = error.error_tag("path") {
                        workspace.show_error(&anyhow!("'{path}' does not exist"), cx)
                    }
                } else {
                    workspace.show_error(&error, cx)
                }
            }
        })
    })
}

fn serialize_ssh_project(
    connection_options: SshConnectionOptions,
    paths: Vec<PathBuf>,
    cx: &AsyncApp,
) -> Task<
    Result<(
        SerializedSshProject,
        WorkspaceId,
        Option<SerializedWorkspace>,
    )>,
> {
    cx.background_spawn(async move {
        let serialized_ssh_project = persistence::DB
            .get_or_create_ssh_project(
                connection_options.host.clone(),
                connection_options.port,
                paths
                    .iter()
                    .map(|path| path.to_string_lossy().to_string())
                    .collect::<Vec<_>>(),
                connection_options.username.clone(),
            )
            .await?;

        let serialized_workspace =
            persistence::DB.workspace_for_ssh_project(&serialized_ssh_project);

        let workspace_id = if let Some(workspace_id) =
            serialized_workspace.as_ref().map(|workspace| workspace.id)
        {
            workspace_id
        } else {
            persistence::DB.next_id().await?
        };

        Ok((serialized_ssh_project, workspace_id, serialized_workspace))
    })
}

pub fn join_in_room_project(
    project_id: u64,
    follow_user_id: u64,
    app_state: Arc<AppState>,
    cx: &mut App,
) -> Task<Result<()>> {
    let windows = cx.windows();
    cx.spawn(async move |cx| {
        let existing_workspace = windows.into_iter().find_map(|window_handle| {
            window_handle
                .downcast::<Workspace>()
                .and_then(|window_handle| {
                    window_handle
                        .update(cx, |workspace, _window, cx| {
                            if workspace.project().read(cx).remote_id() == Some(project_id) {
                                Some(window_handle)
                            } else {
                                None
                            }
                        })
                        .unwrap_or(None)
                })
        });

        let workspace = if let Some(existing_workspace) = existing_workspace {
            existing_workspace
        } else {
            let active_call = cx.update(|cx| ActiveCall::global(cx))?;
            let room = active_call
                .read_with(cx, |call, _| call.room().cloned())?
                .ok_or_else(|| anyhow!("not in a call"))?;
            let project = room
                .update(cx, |room, cx| {
                    room.join_project(
                        project_id,
                        app_state.languages.clone(),
                        app_state.fs.clone(),
                        cx,
                    )
                })?
                .await?;

            let window_bounds_override = window_bounds_env_override();
            cx.update(|cx| {
                let mut options = (app_state.build_window_options)(None, cx);
                options.window_bounds = window_bounds_override.map(WindowBounds::Windowed);
                cx.open_window(options, |window, cx| {
                    cx.new(|cx| {
                        Workspace::new(Default::default(), project, app_state.clone(), window, cx)
                    })
                })
            })??
        };

        workspace.update(cx, |workspace, window, cx| {
            cx.activate(true);
            window.activate_window();

            if let Some(room) = ActiveCall::global(cx).read(cx).room().cloned() {
                let follow_peer_id = room
                    .read(cx)
                    .remote_participants()
                    .iter()
                    .find(|(_, participant)| participant.user.id == follow_user_id)
                    .map(|(_, p)| p.peer_id)
                    .or_else(|| {
                        // If we couldn't follow the given user, follow the host instead.
                        let collaborator = workspace
                            .project()
                            .read(cx)
                            .collaborators()
                            .values()
                            .find(|collaborator| collaborator.is_host)?;
                        Some(collaborator.peer_id)
                    });

                if let Some(follow_peer_id) = follow_peer_id {
                    workspace.follow(follow_peer_id, window, cx);
                }
            }
        })?;

        anyhow::Ok(())
    })
}

pub fn reload(reload: &Reload, cx: &mut App) {
    let should_confirm = WorkspaceSettings::get_global(cx).confirm_quit;
    let mut workspace_windows = cx
        .windows()
        .into_iter()
        .filter_map(|window| window.downcast::<Workspace>())
        .collect::<Vec<_>>();

    // If multiple windows have unsaved changes, and need a save prompt,
    // prompt in the active window before switching to a different window.
    workspace_windows.sort_by_key(|window| window.is_active(cx) == Some(false));

    let mut prompt = None;
    if let (true, Some(window)) = (should_confirm, workspace_windows.first()) {
        prompt = window
            .update(cx, |_, window, cx| {
                window.prompt(
                    PromptLevel::Info,
                    "Are you sure you want to restart?",
                    None,
                    &["Restart", "Cancel"],
                    cx,
                )
            })
            .ok();
    }

    let binary_path = reload.binary_path.clone();
    cx.spawn(async move |cx| {
        if let Some(prompt) = prompt {
            let answer = prompt.await?;
            if answer != 0 {
                return Ok(());
            }
        }

        // If the user cancels any save prompt, then keep the app open.
        for window in workspace_windows {
            if let Ok(should_close) = window.update(cx, |workspace, window, cx| {
                workspace.prepare_to_close(CloseIntent::Quit, window, cx)
            }) {
                if !should_close.await? {
                    return Ok(());
                }
            }
        }

        cx.update(|cx| cx.restart(binary_path))
    })
    .detach_and_log_err(cx);
}

fn parse_pixel_position_env_var(value: &str) -> Option<Point<Pixels>> {
    let mut parts = value.split(',');
    let x: usize = parts.next()?.parse().ok()?;
    let y: usize = parts.next()?.parse().ok()?;
    Some(point(px(x as f32), px(y as f32)))
}

fn parse_pixel_size_env_var(value: &str) -> Option<Size<Pixels>> {
    let mut parts = value.split(',');
    let width: usize = parts.next()?.parse().ok()?;
    let height: usize = parts.next()?.parse().ok()?;
    Some(size(px(width as f32), px(height as f32)))
}

pub fn client_side_decorations(
    element: impl IntoElement,
    window: &mut Window,
    cx: &mut App,
) -> Stateful<Div> {
    const BORDER_SIZE: Pixels = px(1.0);
    let decorations = window.window_decorations();

    if matches!(decorations, Decorations::Client { .. }) {
        window.set_client_inset(theme::CLIENT_SIDE_DECORATION_SHADOW);
    }

    struct GlobalResizeEdge(ResizeEdge);
    impl Global for GlobalResizeEdge {}

    div()
        .id("window-backdrop")
        .bg(transparent_black())
        .map(|div| match decorations {
            Decorations::Server => div,
            Decorations::Client { tiling, .. } => div
                .when(!(tiling.top || tiling.right), |div| {
                    div.rounded_tr(theme::CLIENT_SIDE_DECORATION_ROUNDING)
                })
                .when(!(tiling.top || tiling.left), |div| {
                    div.rounded_tl(theme::CLIENT_SIDE_DECORATION_ROUNDING)
                })
                .when(!(tiling.bottom || tiling.right), |div| {
                    div.rounded_br(theme::CLIENT_SIDE_DECORATION_ROUNDING)
                })
                .when(!(tiling.bottom || tiling.left), |div| {
                    div.rounded_bl(theme::CLIENT_SIDE_DECORATION_ROUNDING)
                })
                .when(!tiling.top, |div| {
                    div.pt(theme::CLIENT_SIDE_DECORATION_SHADOW)
                })
                .when(!tiling.bottom, |div| {
                    div.pb(theme::CLIENT_SIDE_DECORATION_SHADOW)
                })
                .when(!tiling.left, |div| {
                    div.pl(theme::CLIENT_SIDE_DECORATION_SHADOW)
                })
                .when(!tiling.right, |div| {
                    div.pr(theme::CLIENT_SIDE_DECORATION_SHADOW)
                })
                .on_mouse_move(move |e, window, cx| {
                    let size = window.window_bounds().get_bounds().size;
                    let pos = e.position;

                    let new_edge =
                        resize_edge(pos, theme::CLIENT_SIDE_DECORATION_SHADOW, size, tiling);

                    let edge = cx.try_global::<GlobalResizeEdge>();
                    if new_edge != edge.map(|edge| edge.0) {
                        window
                            .window_handle()
                            .update(cx, |workspace, _, cx| {
                                cx.notify(workspace.entity_id());
                            })
                            .ok();
                    }
                })
                .on_mouse_down(MouseButton::Left, move |e, window, _| {
                    let size = window.window_bounds().get_bounds().size;
                    let pos = e.position;

                    let edge = match resize_edge(
                        pos,
                        theme::CLIENT_SIDE_DECORATION_SHADOW,
                        size,
                        tiling,
                    ) {
                        Some(value) => value,
                        None => return,
                    };

                    window.start_window_resize(edge);
                }),
        })
        .size_full()
        .child(
            div()
                .cursor(CursorStyle::Arrow)
                .map(|div| match decorations {
                    Decorations::Server => div,
                    Decorations::Client { tiling } => div
                        .border_color(cx.theme().colors().border)
                        .when(!(tiling.top || tiling.right), |div| {
                            div.rounded_tr(theme::CLIENT_SIDE_DECORATION_ROUNDING)
                        })
                        .when(!(tiling.top || tiling.left), |div| {
                            div.rounded_tl(theme::CLIENT_SIDE_DECORATION_ROUNDING)
                        })
                        .when(!(tiling.bottom || tiling.right), |div| {
                            div.rounded_br(theme::CLIENT_SIDE_DECORATION_ROUNDING)
                        })
                        .when(!(tiling.bottom || tiling.left), |div| {
                            div.rounded_bl(theme::CLIENT_SIDE_DECORATION_ROUNDING)
                        })
                        .when(!tiling.top, |div| div.border_t(BORDER_SIZE))
                        .when(!tiling.bottom, |div| div.border_b(BORDER_SIZE))
                        .when(!tiling.left, |div| div.border_l(BORDER_SIZE))
                        .when(!tiling.right, |div| div.border_r(BORDER_SIZE))
                        .when(!tiling.is_tiled(), |div| {
                            div.shadow(smallvec::smallvec![gpui::BoxShadow {
                                color: Hsla {
                                    h: 0.,
                                    s: 0.,
                                    l: 0.,
                                    a: 0.4,
                                },
                                blur_radius: theme::CLIENT_SIDE_DECORATION_SHADOW / 2.,
                                spread_radius: px(0.),
                                offset: point(px(0.0), px(0.0)),
                            }])
                        }),
                })
                .on_mouse_move(|_e, _, cx| {
                    cx.stop_propagation();
                })
                .size_full()
                .child(element),
        )
        .map(|div| match decorations {
            Decorations::Server => div,
            Decorations::Client { tiling, .. } => div.child(
                canvas(
                    |_bounds, window, _| {
                        window.insert_hitbox(
                            Bounds::new(
                                point(px(0.0), px(0.0)),
                                window.window_bounds().get_bounds().size,
                            ),
                            false,
                        )
                    },
                    move |_bounds, hitbox, window, cx| {
                        let mouse = window.mouse_position();
                        let size = window.window_bounds().get_bounds().size;
                        let Some(edge) =
                            resize_edge(mouse, theme::CLIENT_SIDE_DECORATION_SHADOW, size, tiling)
                        else {
                            return;
                        };
                        cx.set_global(GlobalResizeEdge(edge));
                        window.set_cursor_style(
                            match edge {
                                ResizeEdge::Top | ResizeEdge::Bottom => CursorStyle::ResizeUpDown,
                                ResizeEdge::Left | ResizeEdge::Right => {
                                    CursorStyle::ResizeLeftRight
                                }
                                ResizeEdge::TopLeft | ResizeEdge::BottomRight => {
                                    CursorStyle::ResizeUpLeftDownRight
                                }
                                ResizeEdge::TopRight | ResizeEdge::BottomLeft => {
                                    CursorStyle::ResizeUpRightDownLeft
                                }
                            },
                            &hitbox,
                        );
                    },
                )
                .size_full()
                .absolute(),
            ),
        })
}

fn resize_edge(
    pos: Point<Pixels>,
    shadow_size: Pixels,
    window_size: Size<Pixels>,
    tiling: Tiling,
) -> Option<ResizeEdge> {
    let bounds = Bounds::new(Point::default(), window_size).inset(shadow_size * 1.5);
    if bounds.contains(&pos) {
        return None;
    }

    let corner_size = size(shadow_size * 1.5, shadow_size * 1.5);
    let top_left_bounds = Bounds::new(Point::new(px(0.), px(0.)), corner_size);
    if !tiling.top && top_left_bounds.contains(&pos) {
        return Some(ResizeEdge::TopLeft);
    }

    let top_right_bounds = Bounds::new(
        Point::new(window_size.width - corner_size.width, px(0.)),
        corner_size,
    );
    if !tiling.top && top_right_bounds.contains(&pos) {
        return Some(ResizeEdge::TopRight);
    }

    let bottom_left_bounds = Bounds::new(
        Point::new(px(0.), window_size.height - corner_size.height),
        corner_size,
    );
    if !tiling.bottom && bottom_left_bounds.contains(&pos) {
        return Some(ResizeEdge::BottomLeft);
    }

    let bottom_right_bounds = Bounds::new(
        Point::new(
            window_size.width - corner_size.width,
            window_size.height - corner_size.height,
        ),
        corner_size,
    );
    if !tiling.bottom && bottom_right_bounds.contains(&pos) {
        return Some(ResizeEdge::BottomRight);
    }

    if !tiling.top && pos.y < shadow_size {
        Some(ResizeEdge::Top)
    } else if !tiling.bottom && pos.y > window_size.height - shadow_size {
        Some(ResizeEdge::Bottom)
    } else if !tiling.left && pos.x < shadow_size {
        Some(ResizeEdge::Left)
    } else if !tiling.right && pos.x > window_size.width - shadow_size {
        Some(ResizeEdge::Right)
    } else {
        None
    }
}

fn join_pane_into_active(
    active_pane: &Entity<Pane>,
    pane: &Entity<Pane>,
    window: &mut Window,
    cx: &mut App,
) {
    if pane == active_pane {
        return;
    } else if pane.read(cx).items_len() == 0 {
        pane.update(cx, |_, cx| {
            cx.emit(pane::Event::Remove {
                focus_on_pane: None,
            });
        })
    } else {
        move_all_items(pane, active_pane, window, cx);
    }
}

fn move_all_items(
    from_pane: &Entity<Pane>,
    to_pane: &Entity<Pane>,
    window: &mut Window,
    cx: &mut App,
) {
    let destination_is_different = from_pane != to_pane;
    let mut moved_items = 0;
    for (item_ix, item_handle) in from_pane
        .read(cx)
        .items()
        .enumerate()
        .map(|(ix, item)| (ix, item.clone()))
        .collect::<Vec<_>>()
    {
        let ix = item_ix - moved_items;
        if destination_is_different {
            // Close item from previous pane
            from_pane.update(cx, |source, cx| {
                source.remove_item_and_focus_on_pane(ix, false, to_pane.clone(), window, cx);
            });
            moved_items += 1;
        }

        // This automatically removes duplicate items in the pane
        to_pane.update(cx, |destination, cx| {
            destination.add_item(item_handle, true, true, None, window, cx);
            window.focus(&destination.focus_handle(cx))
        });
    }
}

pub fn move_item(
    source: &Entity<Pane>,
    destination: &Entity<Pane>,
    item_id_to_move: EntityId,
    destination_index: usize,
    window: &mut Window,
    cx: &mut App,
) {
    let Some((item_ix, item_handle)) = source
        .read(cx)
        .items()
        .enumerate()
        .find(|(_, item_handle)| item_handle.item_id() == item_id_to_move)
        .map(|(ix, item)| (ix, item.clone()))
    else {
        // Tab was closed during drag
        return;
    };

    if source != destination {
        // Close item from previous pane
        source.update(cx, |source, cx| {
            source.remove_item_and_focus_on_pane(item_ix, false, destination.clone(), window, cx);
        });
    }

    // This automatically removes duplicate items in the pane
    destination.update(cx, |destination, cx| {
        destination.add_item(item_handle, true, true, Some(destination_index), window, cx);
        window.focus(&destination.focus_handle(cx))
    });
}

pub fn move_active_item(
    source: &Entity<Pane>,
    destination: &Entity<Pane>,
    focus_destination: bool,
    close_if_empty: bool,
    window: &mut Window,
    cx: &mut App,
) {
    if source == destination {
        return;
    }
    let Some(active_item) = source.read(cx).active_item() else {
        return;
    };
    source.update(cx, |source_pane, cx| {
        let item_id = active_item.item_id();
        source_pane.remove_item(item_id, false, close_if_empty, window, cx);
        destination.update(cx, |target_pane, cx| {
            target_pane.add_item(
                active_item,
                focus_destination,
                focus_destination,
                Some(target_pane.items_len()),
                window,
                cx,
            );
        });
    });
}

#[cfg(test)]
mod tests {
    use std::{cell::RefCell, rc::Rc};

    use super::*;
    use crate::{
        dock::{test::TestPanel, PanelEvent},
        item::{
            test::{TestItem, TestProjectItem},
            ItemEvent,
        },
    };
    use fs::FakeFs;
    use gpui::{
        px, DismissEvent, Empty, EventEmitter, FocusHandle, Focusable, Render, TestAppContext,
        UpdateGlobal, VisualTestContext,
    };
    use project::{Project, ProjectEntryId};
    use serde_json::json;
    use settings::SettingsStore;

    #[gpui::test]
    async fn test_tab_disambiguation(cx: &mut TestAppContext) {
        init_test(cx);

        let fs = FakeFs::new(cx.executor());
        let project = Project::test(fs, [], cx).await;
        let (workspace, cx) =
            cx.add_window_view(|window, cx| Workspace::test_new(project.clone(), window, cx));

        // Adding an item with no ambiguity renders the tab without detail.
        let item1 = cx.new(|cx| {
            let mut item = TestItem::new(cx);
            item.tab_descriptions = Some(vec!["c", "b1/c", "a/b1/c"]);
            item
        });
        workspace.update_in(cx, |workspace, window, cx| {
            workspace.add_item_to_active_pane(Box::new(item1.clone()), None, true, window, cx);
        });
        item1.update(cx, |item, _| assert_eq!(item.tab_detail.get(), Some(0)));

        // Adding an item that creates ambiguity increases the level of detail on
        // both tabs.
        let item2 = cx.new_window_entity(|_window, cx| {
            let mut item = TestItem::new(cx);
            item.tab_descriptions = Some(vec!["c", "b2/c", "a/b2/c"]);
            item
        });
        workspace.update_in(cx, |workspace, window, cx| {
            workspace.add_item_to_active_pane(Box::new(item2.clone()), None, true, window, cx);
        });
        item1.update(cx, |item, _| assert_eq!(item.tab_detail.get(), Some(1)));
        item2.update(cx, |item, _| assert_eq!(item.tab_detail.get(), Some(1)));

        // Adding an item that creates ambiguity increases the level of detail only
        // on the ambiguous tabs. In this case, the ambiguity can't be resolved so
        // we stop at the highest detail available.
        let item3 = cx.new(|cx| {
            let mut item = TestItem::new(cx);
            item.tab_descriptions = Some(vec!["c", "b2/c", "a/b2/c"]);
            item
        });
        workspace.update_in(cx, |workspace, window, cx| {
            workspace.add_item_to_active_pane(Box::new(item3.clone()), None, true, window, cx);
        });
        item1.update(cx, |item, _| assert_eq!(item.tab_detail.get(), Some(1)));
        item2.update(cx, |item, _| assert_eq!(item.tab_detail.get(), Some(3)));
        item3.update(cx, |item, _| assert_eq!(item.tab_detail.get(), Some(3)));
    }

    #[gpui::test]
    async fn test_tracking_active_path(cx: &mut TestAppContext) {
        init_test(cx);

        let fs = FakeFs::new(cx.executor());
        fs.insert_tree(
            "/root1",
            json!({
                "one.txt": "",
                "two.txt": "",
            }),
        )
        .await;
        fs.insert_tree(
            "/root2",
            json!({
                "three.txt": "",
            }),
        )
        .await;

        let project = Project::test(fs, ["root1".as_ref()], cx).await;
        let (workspace, cx) =
            cx.add_window_view(|window, cx| Workspace::test_new(project.clone(), window, cx));
        let pane = workspace.update(cx, |workspace, _| workspace.active_pane().clone());
        let worktree_id = project.update(cx, |project, cx| {
            project.worktrees(cx).next().unwrap().read(cx).id()
        });

        let item1 = cx.new(|cx| {
            TestItem::new(cx).with_project_items(&[TestProjectItem::new(1, "one.txt", cx)])
        });
        let item2 = cx.new(|cx| {
            TestItem::new(cx).with_project_items(&[TestProjectItem::new(2, "two.txt", cx)])
        });

        // Add an item to an empty pane
        workspace.update_in(cx, |workspace, window, cx| {
            workspace.add_item_to_active_pane(Box::new(item1), None, true, window, cx)
        });
        project.update(cx, |project, cx| {
            assert_eq!(
                project.active_entry(),
                project
                    .entry_for_path(&(worktree_id, "one.txt").into(), cx)
                    .map(|e| e.id)
            );
        });
        assert_eq!(cx.window_title().as_deref(), Some("root1 — one.txt"));

        // Add a second item to a non-empty pane
        workspace.update_in(cx, |workspace, window, cx| {
            workspace.add_item_to_active_pane(Box::new(item2), None, true, window, cx)
        });
        assert_eq!(cx.window_title().as_deref(), Some("root1 — two.txt"));
        project.update(cx, |project, cx| {
            assert_eq!(
                project.active_entry(),
                project
                    .entry_for_path(&(worktree_id, "two.txt").into(), cx)
                    .map(|e| e.id)
            );
        });

        // Close the active item
        pane.update_in(cx, |pane, window, cx| {
            pane.close_active_item(&Default::default(), window, cx)
                .unwrap()
        })
        .await
        .unwrap();
        assert_eq!(cx.window_title().as_deref(), Some("root1 — one.txt"));
        project.update(cx, |project, cx| {
            assert_eq!(
                project.active_entry(),
                project
                    .entry_for_path(&(worktree_id, "one.txt").into(), cx)
                    .map(|e| e.id)
            );
        });

        // Add a project folder
        project
            .update(cx, |project, cx| {
                project.find_or_create_worktree("root2", true, cx)
            })
            .await
            .unwrap();
        assert_eq!(cx.window_title().as_deref(), Some("root1, root2 — one.txt"));

        // Remove a project folder
        project.update(cx, |project, cx| project.remove_worktree(worktree_id, cx));
        assert_eq!(cx.window_title().as_deref(), Some("root2 — one.txt"));
    }

    #[gpui::test]
    async fn test_close_window(cx: &mut TestAppContext) {
        init_test(cx);

        let fs = FakeFs::new(cx.executor());
        fs.insert_tree("/root", json!({ "one": "" })).await;

        let project = Project::test(fs, ["root".as_ref()], cx).await;
        let (workspace, cx) =
            cx.add_window_view(|window, cx| Workspace::test_new(project.clone(), window, cx));

        // When there are no dirty items, there's nothing to do.
        let item1 = cx.new(TestItem::new);
        workspace.update_in(cx, |w, window, cx| {
            w.add_item_to_active_pane(Box::new(item1.clone()), None, true, window, cx)
        });
        let task = workspace.update_in(cx, |w, window, cx| {
            w.prepare_to_close(CloseIntent::CloseWindow, window, cx)
        });
        assert!(task.await.unwrap());

        // When there are dirty untitled items, prompt to save each one. If the user
        // cancels any prompt, then abort.
        let item2 = cx.new(|cx| TestItem::new(cx).with_dirty(true));
        let item3 = cx.new(|cx| {
            TestItem::new(cx)
                .with_dirty(true)
                .with_project_items(&[TestProjectItem::new(1, "1.txt", cx)])
        });
        workspace.update_in(cx, |w, window, cx| {
            w.add_item_to_active_pane(Box::new(item2.clone()), None, true, window, cx);
            w.add_item_to_active_pane(Box::new(item3.clone()), None, true, window, cx);
        });
        let task = workspace.update_in(cx, |w, window, cx| {
            w.prepare_to_close(CloseIntent::CloseWindow, window, cx)
        });
        cx.executor().run_until_parked();
        cx.simulate_prompt_answer("Cancel"); // cancel save all
        cx.executor().run_until_parked();
        assert!(!cx.has_pending_prompt());
        assert!(!task.await.unwrap());
    }

    #[gpui::test]
    async fn test_close_window_with_serializable_items(cx: &mut TestAppContext) {
        init_test(cx);

        // Register TestItem as a serializable item
        cx.update(|cx| {
            register_serializable_item::<TestItem>(cx);
        });

        let fs = FakeFs::new(cx.executor());
        fs.insert_tree("/root", json!({ "one": "" })).await;

        let project = Project::test(fs, ["root".as_ref()], cx).await;
        let (workspace, cx) =
            cx.add_window_view(|window, cx| Workspace::test_new(project.clone(), window, cx));

        // When there are dirty untitled items, but they can serialize, then there is no prompt.
        let item1 = cx.new(|cx| {
            TestItem::new(cx)
                .with_dirty(true)
                .with_serialize(|| Some(Task::ready(Ok(()))))
        });
        let item2 = cx.new(|cx| {
            TestItem::new(cx)
                .with_dirty(true)
                .with_project_items(&[TestProjectItem::new(1, "1.txt", cx)])
                .with_serialize(|| Some(Task::ready(Ok(()))))
        });
        workspace.update_in(cx, |w, window, cx| {
            w.add_item_to_active_pane(Box::new(item1.clone()), None, true, window, cx);
            w.add_item_to_active_pane(Box::new(item2.clone()), None, true, window, cx);
        });
        let task = workspace.update_in(cx, |w, window, cx| {
            w.prepare_to_close(CloseIntent::CloseWindow, window, cx)
        });
        assert!(task.await.unwrap());
    }

    #[gpui::test]
    async fn test_close_pane_items(cx: &mut TestAppContext) {
        init_test(cx);

        let fs = FakeFs::new(cx.executor());

        let project = Project::test(fs, None, cx).await;
        let (workspace, cx) =
            cx.add_window_view(|window, cx| Workspace::test_new(project, window, cx));

        let item1 = cx.new(|cx| {
            TestItem::new(cx)
                .with_dirty(true)
                .with_project_items(&[dirty_project_item(1, "1.txt", cx)])
        });
        let item2 = cx.new(|cx| {
            TestItem::new(cx)
                .with_dirty(true)
                .with_conflict(true)
                .with_project_items(&[dirty_project_item(2, "2.txt", cx)])
        });
        let item3 = cx.new(|cx| {
            TestItem::new(cx)
                .with_dirty(true)
                .with_conflict(true)
                .with_project_items(&[dirty_project_item(3, "3.txt", cx)])
        });
        let item4 = cx.new(|cx| {
            TestItem::new(cx).with_dirty(true).with_project_items(&[{
                let project_item = TestProjectItem::new_untitled(cx);
                project_item.update(cx, |project_item, _| project_item.is_dirty = true);
                project_item
            }])
        });
        let pane = workspace.update_in(cx, |workspace, window, cx| {
            workspace.add_item_to_active_pane(Box::new(item1.clone()), None, true, window, cx);
            workspace.add_item_to_active_pane(Box::new(item2.clone()), None, true, window, cx);
            workspace.add_item_to_active_pane(Box::new(item3.clone()), None, true, window, cx);
            workspace.add_item_to_active_pane(Box::new(item4.clone()), None, true, window, cx);
            workspace.active_pane().clone()
        });

        let close_items = pane.update_in(cx, |pane, window, cx| {
            pane.activate_item(1, true, true, window, cx);
            assert_eq!(pane.active_item().unwrap().item_id(), item2.item_id());
            let item1_id = item1.item_id();
            let item3_id = item3.item_id();
            let item4_id = item4.item_id();
            pane.close_items(window, cx, SaveIntent::Close, move |id| {
                [item1_id, item3_id, item4_id].contains(&id)
            })
        });
        cx.executor().run_until_parked();

        assert!(cx.has_pending_prompt());
        cx.simulate_prompt_answer("Save all");

        cx.executor().run_until_parked();

        // Item 1 is saved. There's a prompt to save item 3.
        pane.update(cx, |pane, cx| {
            assert_eq!(item1.read(cx).save_count, 1);
            assert_eq!(item1.read(cx).save_as_count, 0);
            assert_eq!(item1.read(cx).reload_count, 0);
            assert_eq!(pane.items_len(), 3);
            assert_eq!(pane.active_item().unwrap().item_id(), item3.item_id());
        });
        assert!(cx.has_pending_prompt());

        // Cancel saving item 3.
        cx.simulate_prompt_answer("Discard");
        cx.executor().run_until_parked();

        // Item 3 is reloaded. There's a prompt to save item 4.
        pane.update(cx, |pane, cx| {
            assert_eq!(item3.read(cx).save_count, 0);
            assert_eq!(item3.read(cx).save_as_count, 0);
            assert_eq!(item3.read(cx).reload_count, 1);
            assert_eq!(pane.items_len(), 2);
            assert_eq!(pane.active_item().unwrap().item_id(), item4.item_id());
        });

        // There's a prompt for a path for item 4.
        cx.simulate_new_path_selection(|_| Some(Default::default()));
        close_items.await.unwrap();

        // The requested items are closed.
        pane.update(cx, |pane, cx| {
            assert_eq!(item4.read(cx).save_count, 0);
            assert_eq!(item4.read(cx).save_as_count, 1);
            assert_eq!(item4.read(cx).reload_count, 0);
            assert_eq!(pane.items_len(), 1);
            assert_eq!(pane.active_item().unwrap().item_id(), item2.item_id());
        });
    }

    #[gpui::test]
    async fn test_prompting_to_save_only_on_last_item_for_entry(cx: &mut TestAppContext) {
        init_test(cx);

        let fs = FakeFs::new(cx.executor());
        let project = Project::test(fs, [], cx).await;
        let (workspace, cx) =
            cx.add_window_view(|window, cx| Workspace::test_new(project, window, cx));

        // Create several workspace items with single project entries, and two
        // workspace items with multiple project entries.
        let single_entry_items = (0..=4)
            .map(|project_entry_id| {
                cx.new(|cx| {
                    TestItem::new(cx)
                        .with_dirty(true)
                        .with_project_items(&[dirty_project_item(
                            project_entry_id,
                            &format!("{project_entry_id}.txt"),
                            cx,
                        )])
                })
            })
            .collect::<Vec<_>>();
        let item_2_3 = cx.new(|cx| {
            TestItem::new(cx)
                .with_dirty(true)
                .with_singleton(false)
                .with_project_items(&[
                    single_entry_items[2].read(cx).project_items[0].clone(),
                    single_entry_items[3].read(cx).project_items[0].clone(),
                ])
        });
        let item_3_4 = cx.new(|cx| {
            TestItem::new(cx)
                .with_dirty(true)
                .with_singleton(false)
                .with_project_items(&[
                    single_entry_items[3].read(cx).project_items[0].clone(),
                    single_entry_items[4].read(cx).project_items[0].clone(),
                ])
        });

        // Create two panes that contain the following project entries:
        //   left pane:
        //     multi-entry items:   (2, 3)
        //     single-entry items:  0, 2, 3, 4
        //   right pane:
        //     single-entry items:  4, 1
        //     multi-entry items:   (3, 4)
        let (left_pane, right_pane) = workspace.update_in(cx, |workspace, window, cx| {
            let left_pane = workspace.active_pane().clone();
            workspace.add_item_to_active_pane(Box::new(item_2_3.clone()), None, true, window, cx);
            workspace.add_item_to_active_pane(
                single_entry_items[0].boxed_clone(),
                None,
                true,
                window,
                cx,
            );
            workspace.add_item_to_active_pane(
                single_entry_items[2].boxed_clone(),
                None,
                true,
                window,
                cx,
            );
            workspace.add_item_to_active_pane(
                single_entry_items[3].boxed_clone(),
                None,
                true,
                window,
                cx,
            );
            workspace.add_item_to_active_pane(
                single_entry_items[4].boxed_clone(),
                None,
                true,
                window,
                cx,
            );

            let right_pane = workspace
                .split_and_clone(left_pane.clone(), SplitDirection::Right, window, cx)
                .unwrap();

            right_pane.update(cx, |pane, cx| {
                pane.add_item(
                    single_entry_items[1].boxed_clone(),
                    true,
                    true,
                    None,
                    window,
                    cx,
                );
                pane.add_item(Box::new(item_3_4.clone()), true, true, None, window, cx);
            });

            (left_pane, right_pane)
        });

        cx.focus(&right_pane);

        let mut close = right_pane.update_in(cx, |pane, window, cx| {
            pane.close_all_items(&CloseAllItems::default(), window, cx)
                .unwrap()
        });
        cx.executor().run_until_parked();

        let msg = cx.pending_prompt().unwrap().0;
        assert!(msg.contains("1.txt"));
        assert!(!msg.contains("2.txt"));
        assert!(!msg.contains("3.txt"));
        assert!(!msg.contains("4.txt"));

        cx.simulate_prompt_answer("Cancel");
        close.await.unwrap();

        left_pane
            .update_in(cx, |left_pane, window, cx| {
                left_pane.close_item_by_id(
                    single_entry_items[3].entity_id(),
                    SaveIntent::Skip,
                    window,
                    cx,
                )
            })
            .await
            .unwrap();

        close = right_pane.update_in(cx, |pane, window, cx| {
            pane.close_all_items(&CloseAllItems::default(), window, cx)
                .unwrap()
        });
        cx.executor().run_until_parked();

        let details = cx.pending_prompt().unwrap().1;
        assert!(details.contains("1.txt"));
        assert!(!details.contains("2.txt"));
        assert!(details.contains("3.txt"));
        // ideally this assertion could be made, but today we can only
        // save whole items not project items, so the orphaned item 3 causes
        // 4 to be saved too.
        // assert!(!details.contains("4.txt"));

        cx.simulate_prompt_answer("Save all");

        cx.executor().run_until_parked();
        close.await.unwrap();
        right_pane.update(cx, |pane, _| {
            assert_eq!(pane.items_len(), 0);
        });
    }

    #[gpui::test]
    async fn test_autosave(cx: &mut gpui::TestAppContext) {
        init_test(cx);

        let fs = FakeFs::new(cx.executor());
        let project = Project::test(fs, [], cx).await;
        let (workspace, cx) =
            cx.add_window_view(|window, cx| Workspace::test_new(project, window, cx));
        let pane = workspace.update(cx, |workspace, _| workspace.active_pane().clone());

        let item = cx.new(|cx| {
            TestItem::new(cx).with_project_items(&[TestProjectItem::new(1, "1.txt", cx)])
        });
        let item_id = item.entity_id();
        workspace.update_in(cx, |workspace, window, cx| {
            workspace.add_item_to_active_pane(Box::new(item.clone()), None, true, window, cx);
        });

        // Autosave on window change.
        item.update(cx, |item, cx| {
            SettingsStore::update_global(cx, |settings, cx| {
                settings.update_user_settings::<WorkspaceSettings>(cx, |settings| {
                    settings.autosave = Some(AutosaveSetting::OnWindowChange);
                })
            });
            item.is_dirty = true;
        });

        // Deactivating the window saves the file.
        cx.deactivate_window();
        item.update(cx, |item, _| assert_eq!(item.save_count, 1));

        // Re-activating the window doesn't save the file.
        cx.update(|window, _| window.activate_window());
        cx.executor().run_until_parked();
        item.update(cx, |item, _| assert_eq!(item.save_count, 1));

        // Autosave on focus change.
        item.update_in(cx, |item, window, cx| {
            cx.focus_self(window);
            SettingsStore::update_global(cx, |settings, cx| {
                settings.update_user_settings::<WorkspaceSettings>(cx, |settings| {
                    settings.autosave = Some(AutosaveSetting::OnFocusChange);
                })
            });
            item.is_dirty = true;
        });

        // Blurring the item saves the file.
        item.update_in(cx, |_, window, _| window.blur());
        cx.executor().run_until_parked();
        item.update(cx, |item, _| assert_eq!(item.save_count, 2));

        // Deactivating the window still saves the file.
        item.update_in(cx, |item, window, cx| {
            cx.focus_self(window);
            item.is_dirty = true;
        });
        cx.deactivate_window();
        item.update(cx, |item, _| assert_eq!(item.save_count, 3));

        // Autosave after delay.
        item.update(cx, |item, cx| {
            SettingsStore::update_global(cx, |settings, cx| {
                settings.update_user_settings::<WorkspaceSettings>(cx, |settings| {
                    settings.autosave = Some(AutosaveSetting::AfterDelay { milliseconds: 500 });
                })
            });
            item.is_dirty = true;
            cx.emit(ItemEvent::Edit);
        });

        // Delay hasn't fully expired, so the file is still dirty and unsaved.
        cx.executor().advance_clock(Duration::from_millis(250));
        item.update(cx, |item, _| assert_eq!(item.save_count, 3));

        // After delay expires, the file is saved.
        cx.executor().advance_clock(Duration::from_millis(250));
        item.update(cx, |item, _| assert_eq!(item.save_count, 4));

        // Autosave on focus change, ensuring closing the tab counts as such.
        item.update(cx, |item, cx| {
            SettingsStore::update_global(cx, |settings, cx| {
                settings.update_user_settings::<WorkspaceSettings>(cx, |settings| {
                    settings.autosave = Some(AutosaveSetting::OnFocusChange);
                })
            });
            item.is_dirty = true;
            for project_item in &mut item.project_items {
                project_item.update(cx, |project_item, _| project_item.is_dirty = true);
            }
        });

        pane.update_in(cx, |pane, window, cx| {
            pane.close_items(window, cx, SaveIntent::Close, move |id| id == item_id)
        })
        .await
        .unwrap();
        assert!(!cx.has_pending_prompt());
        item.update(cx, |item, _| assert_eq!(item.save_count, 5));

        // Add the item again, ensuring autosave is prevented if the underlying file has been deleted.
        workspace.update_in(cx, |workspace, window, cx| {
            workspace.add_item_to_active_pane(Box::new(item.clone()), None, true, window, cx);
        });
        item.update_in(cx, |item, window, cx| {
            item.project_items[0].update(cx, |item, _| {
                item.entry_id = None;
            });
            item.is_dirty = true;
            window.blur();
        });
        cx.run_until_parked();
        item.update(cx, |item, _| assert_eq!(item.save_count, 5));

        // Ensure autosave is prevented for deleted files also when closing the buffer.
        let _close_items = pane.update_in(cx, |pane, window, cx| {
            pane.close_items(window, cx, SaveIntent::Close, move |id| id == item_id)
        });
        cx.run_until_parked();
        assert!(cx.has_pending_prompt());
        item.update(cx, |item, _| assert_eq!(item.save_count, 5));
    }

    #[gpui::test]
    async fn test_pane_navigation(cx: &mut gpui::TestAppContext) {
        init_test(cx);

        let fs = FakeFs::new(cx.executor());

        let project = Project::test(fs, [], cx).await;
        let (workspace, cx) =
            cx.add_window_view(|window, cx| Workspace::test_new(project, window, cx));

        let item = cx.new(|cx| {
            TestItem::new(cx).with_project_items(&[TestProjectItem::new(1, "1.txt", cx)])
        });
        let pane = workspace.update(cx, |workspace, _| workspace.active_pane().clone());
        let toolbar = pane.update(cx, |pane, _| pane.toolbar().clone());
        let toolbar_notify_count = Rc::new(RefCell::new(0));

        workspace.update_in(cx, |workspace, window, cx| {
            workspace.add_item_to_active_pane(Box::new(item.clone()), None, true, window, cx);
            let toolbar_notification_count = toolbar_notify_count.clone();
            cx.observe_in(&toolbar, window, move |_, _, _, _| {
                *toolbar_notification_count.borrow_mut() += 1
            })
            .detach();
        });

        pane.update(cx, |pane, _| {
            assert!(!pane.can_navigate_backward());
            assert!(!pane.can_navigate_forward());
        });

        item.update_in(cx, |item, _, cx| {
            item.set_state("one".to_string(), cx);
        });

        // Toolbar must be notified to re-render the navigation buttons
        assert_eq!(*toolbar_notify_count.borrow(), 1);

        pane.update(cx, |pane, _| {
            assert!(pane.can_navigate_backward());
            assert!(!pane.can_navigate_forward());
        });

        workspace
            .update_in(cx, |workspace, window, cx| {
                workspace.go_back(pane.downgrade(), window, cx)
            })
            .await
            .unwrap();

        assert_eq!(*toolbar_notify_count.borrow(), 2);
        pane.update(cx, |pane, _| {
            assert!(!pane.can_navigate_backward());
            assert!(pane.can_navigate_forward());
        });
    }

    #[gpui::test]
    async fn test_toggle_docks_and_panels(cx: &mut gpui::TestAppContext) {
        init_test(cx);
        let fs = FakeFs::new(cx.executor());

        let project = Project::test(fs, [], cx).await;
        let (workspace, cx) =
            cx.add_window_view(|window, cx| Workspace::test_new(project, window, cx));

        let panel = workspace.update_in(cx, |workspace, window, cx| {
            let panel = cx.new(|cx| TestPanel::new(DockPosition::Right, cx));
            workspace.add_panel(panel.clone(), window, cx);

            workspace
                .right_dock()
                .update(cx, |right_dock, cx| right_dock.set_open(true, window, cx));

            panel
        });

        let pane = workspace.update(cx, |workspace, _| workspace.active_pane().clone());
        pane.update_in(cx, |pane, window, cx| {
            let item = cx.new(TestItem::new);
            pane.add_item(Box::new(item), true, true, None, window, cx);
        });

        // Transfer focus from center to panel
        workspace.update_in(cx, |workspace, window, cx| {
            workspace.toggle_panel_focus::<TestPanel>(window, cx);
        });

        workspace.update_in(cx, |workspace, window, cx| {
            assert!(workspace.right_dock().read(cx).is_open());
            assert!(!panel.is_zoomed(window, cx));
            assert!(panel.read(cx).focus_handle(cx).contains_focused(window, cx));
        });

        // Transfer focus from panel to center
        workspace.update_in(cx, |workspace, window, cx| {
            workspace.toggle_panel_focus::<TestPanel>(window, cx);
        });

        workspace.update_in(cx, |workspace, window, cx| {
            assert!(workspace.right_dock().read(cx).is_open());
            assert!(!panel.is_zoomed(window, cx));
            assert!(!panel.read(cx).focus_handle(cx).contains_focused(window, cx));
        });

        // Close the dock
        workspace.update_in(cx, |workspace, window, cx| {
            workspace.toggle_dock(DockPosition::Right, window, cx);
        });

        workspace.update_in(cx, |workspace, window, cx| {
            assert!(!workspace.right_dock().read(cx).is_open());
            assert!(!panel.is_zoomed(window, cx));
            assert!(!panel.read(cx).focus_handle(cx).contains_focused(window, cx));
        });

        // Open the dock
        workspace.update_in(cx, |workspace, window, cx| {
            workspace.toggle_dock(DockPosition::Right, window, cx);
        });

        workspace.update_in(cx, |workspace, window, cx| {
            assert!(workspace.right_dock().read(cx).is_open());
            assert!(!panel.is_zoomed(window, cx));
            assert!(panel.read(cx).focus_handle(cx).contains_focused(window, cx));
        });

        // Focus and zoom panel
        panel.update_in(cx, |panel, window, cx| {
            cx.focus_self(window);
            panel.set_zoomed(true, window, cx)
        });

        workspace.update_in(cx, |workspace, window, cx| {
            assert!(workspace.right_dock().read(cx).is_open());
            assert!(panel.is_zoomed(window, cx));
            assert!(panel.read(cx).focus_handle(cx).contains_focused(window, cx));
        });

        // Transfer focus to the center closes the dock
        workspace.update_in(cx, |workspace, window, cx| {
            workspace.toggle_panel_focus::<TestPanel>(window, cx);
        });

        workspace.update_in(cx, |workspace, window, cx| {
            assert!(!workspace.right_dock().read(cx).is_open());
            assert!(panel.is_zoomed(window, cx));
            assert!(!panel.read(cx).focus_handle(cx).contains_focused(window, cx));
        });

        // Transferring focus back to the panel keeps it zoomed
        workspace.update_in(cx, |workspace, window, cx| {
            workspace.toggle_panel_focus::<TestPanel>(window, cx);
        });

        workspace.update_in(cx, |workspace, window, cx| {
            assert!(workspace.right_dock().read(cx).is_open());
            assert!(panel.is_zoomed(window, cx));
            assert!(panel.read(cx).focus_handle(cx).contains_focused(window, cx));
        });

        // Close the dock while it is zoomed
        workspace.update_in(cx, |workspace, window, cx| {
            workspace.toggle_dock(DockPosition::Right, window, cx)
        });

        workspace.update_in(cx, |workspace, window, cx| {
            assert!(!workspace.right_dock().read(cx).is_open());
            assert!(panel.is_zoomed(window, cx));
            assert!(workspace.zoomed.is_none());
            assert!(!panel.read(cx).focus_handle(cx).contains_focused(window, cx));
        });

        // Opening the dock, when it's zoomed, retains focus
        workspace.update_in(cx, |workspace, window, cx| {
            workspace.toggle_dock(DockPosition::Right, window, cx)
        });

        workspace.update_in(cx, |workspace, window, cx| {
            assert!(workspace.right_dock().read(cx).is_open());
            assert!(panel.is_zoomed(window, cx));
            assert!(workspace.zoomed.is_some());
            assert!(panel.read(cx).focus_handle(cx).contains_focused(window, cx));
        });

        // Unzoom and close the panel, zoom the active pane.
        panel.update_in(cx, |panel, window, cx| panel.set_zoomed(false, window, cx));
        workspace.update_in(cx, |workspace, window, cx| {
            workspace.toggle_dock(DockPosition::Right, window, cx)
        });
        pane.update_in(cx, |pane, window, cx| {
            pane.toggle_zoom(&Default::default(), window, cx)
        });

        // Opening a dock unzooms the pane.
        workspace.update_in(cx, |workspace, window, cx| {
            workspace.toggle_dock(DockPosition::Right, window, cx)
        });
        workspace.update_in(cx, |workspace, window, cx| {
            let pane = pane.read(cx);
            assert!(!pane.is_zoomed());
            assert!(!pane.focus_handle(cx).is_focused(window));
            assert!(workspace.right_dock().read(cx).is_open());
            assert!(workspace.zoomed.is_none());
        });
    }

    #[gpui::test]
    async fn test_join_pane_into_next(cx: &mut gpui::TestAppContext) {
        init_test(cx);

        let fs = FakeFs::new(cx.executor());

        let project = Project::test(fs, None, cx).await;
        let (workspace, cx) =
            cx.add_window_view(|window, cx| Workspace::test_new(project, window, cx));

        // Let's arrange the panes like this:
        //
        // +-----------------------+
        // |         top           |
        // +------+--------+-------+
        // | left | center | right |
        // +------+--------+-------+
        // |        bottom         |
        // +-----------------------+

        let top_item = cx.new(|cx| {
            TestItem::new(cx).with_project_items(&[TestProjectItem::new(1, "top.txt", cx)])
        });
        let bottom_item = cx.new(|cx| {
            TestItem::new(cx).with_project_items(&[TestProjectItem::new(2, "bottom.txt", cx)])
        });
        let left_item = cx.new(|cx| {
            TestItem::new(cx).with_project_items(&[TestProjectItem::new(3, "left.txt", cx)])
        });
        let right_item = cx.new(|cx| {
            TestItem::new(cx).with_project_items(&[TestProjectItem::new(4, "right.txt", cx)])
        });
        let center_item = cx.new(|cx| {
            TestItem::new(cx).with_project_items(&[TestProjectItem::new(5, "center.txt", cx)])
        });

        let top_pane_id = workspace.update_in(cx, |workspace, window, cx| {
            let top_pane_id = workspace.active_pane().entity_id();
            workspace.add_item_to_active_pane(Box::new(top_item.clone()), None, false, window, cx);
            workspace.split_pane(
                workspace.active_pane().clone(),
                SplitDirection::Down,
                window,
                cx,
            );
            top_pane_id
        });
        let bottom_pane_id = workspace.update_in(cx, |workspace, window, cx| {
            let bottom_pane_id = workspace.active_pane().entity_id();
            workspace.add_item_to_active_pane(
                Box::new(bottom_item.clone()),
                None,
                false,
                window,
                cx,
            );
            workspace.split_pane(
                workspace.active_pane().clone(),
                SplitDirection::Up,
                window,
                cx,
            );
            bottom_pane_id
        });
        let left_pane_id = workspace.update_in(cx, |workspace, window, cx| {
            let left_pane_id = workspace.active_pane().entity_id();
            workspace.add_item_to_active_pane(Box::new(left_item.clone()), None, false, window, cx);
            workspace.split_pane(
                workspace.active_pane().clone(),
                SplitDirection::Right,
                window,
                cx,
            );
            left_pane_id
        });
        let right_pane_id = workspace.update_in(cx, |workspace, window, cx| {
            let right_pane_id = workspace.active_pane().entity_id();
            workspace.add_item_to_active_pane(
                Box::new(right_item.clone()),
                None,
                false,
                window,
                cx,
            );
            workspace.split_pane(
                workspace.active_pane().clone(),
                SplitDirection::Left,
                window,
                cx,
            );
            right_pane_id
        });
        let center_pane_id = workspace.update_in(cx, |workspace, window, cx| {
            let center_pane_id = workspace.active_pane().entity_id();
            workspace.add_item_to_active_pane(
                Box::new(center_item.clone()),
                None,
                false,
                window,
                cx,
            );
            center_pane_id
        });
        cx.executor().run_until_parked();

        workspace.update_in(cx, |workspace, window, cx| {
            assert_eq!(center_pane_id, workspace.active_pane().entity_id());

            // Join into next from center pane into right
            workspace.join_pane_into_next(workspace.active_pane().clone(), window, cx);
        });

        workspace.update_in(cx, |workspace, window, cx| {
            let active_pane = workspace.active_pane();
            assert_eq!(right_pane_id, active_pane.entity_id());
            assert_eq!(2, active_pane.read(cx).items_len());
            let item_ids_in_pane =
                HashSet::from_iter(active_pane.read(cx).items().map(|item| item.item_id()));
            assert!(item_ids_in_pane.contains(&center_item.item_id()));
            assert!(item_ids_in_pane.contains(&right_item.item_id()));

            // Join into next from right pane into bottom
            workspace.join_pane_into_next(workspace.active_pane().clone(), window, cx);
        });

        workspace.update_in(cx, |workspace, window, cx| {
            let active_pane = workspace.active_pane();
            assert_eq!(bottom_pane_id, active_pane.entity_id());
            assert_eq!(3, active_pane.read(cx).items_len());
            let item_ids_in_pane =
                HashSet::from_iter(active_pane.read(cx).items().map(|item| item.item_id()));
            assert!(item_ids_in_pane.contains(&center_item.item_id()));
            assert!(item_ids_in_pane.contains(&right_item.item_id()));
            assert!(item_ids_in_pane.contains(&bottom_item.item_id()));

            // Join into next from bottom pane into left
            workspace.join_pane_into_next(workspace.active_pane().clone(), window, cx);
        });

        workspace.update_in(cx, |workspace, window, cx| {
            let active_pane = workspace.active_pane();
            assert_eq!(left_pane_id, active_pane.entity_id());
            assert_eq!(4, active_pane.read(cx).items_len());
            let item_ids_in_pane =
                HashSet::from_iter(active_pane.read(cx).items().map(|item| item.item_id()));
            assert!(item_ids_in_pane.contains(&center_item.item_id()));
            assert!(item_ids_in_pane.contains(&right_item.item_id()));
            assert!(item_ids_in_pane.contains(&bottom_item.item_id()));
            assert!(item_ids_in_pane.contains(&left_item.item_id()));

            // Join into next from left pane into top
            workspace.join_pane_into_next(workspace.active_pane().clone(), window, cx);
        });

        workspace.update_in(cx, |workspace, window, cx| {
            let active_pane = workspace.active_pane();
            assert_eq!(top_pane_id, active_pane.entity_id());
            assert_eq!(5, active_pane.read(cx).items_len());
            let item_ids_in_pane =
                HashSet::from_iter(active_pane.read(cx).items().map(|item| item.item_id()));
            assert!(item_ids_in_pane.contains(&center_item.item_id()));
            assert!(item_ids_in_pane.contains(&right_item.item_id()));
            assert!(item_ids_in_pane.contains(&bottom_item.item_id()));
            assert!(item_ids_in_pane.contains(&left_item.item_id()));
            assert!(item_ids_in_pane.contains(&top_item.item_id()));

            // Single pane left: no-op
            workspace.join_pane_into_next(workspace.active_pane().clone(), window, cx)
        });

        workspace.update(cx, |workspace, _cx| {
            let active_pane = workspace.active_pane();
            assert_eq!(top_pane_id, active_pane.entity_id());
        });
    }

    fn add_an_item_to_active_pane(
        cx: &mut VisualTestContext,
        workspace: &Entity<Workspace>,
        item_id: u64,
    ) -> Entity<TestItem> {
        let item = cx.new(|cx| {
            TestItem::new(cx).with_project_items(&[TestProjectItem::new(
                item_id,
                "item{item_id}.txt",
                cx,
            )])
        });
        workspace.update_in(cx, |workspace, window, cx| {
            workspace.add_item_to_active_pane(Box::new(item.clone()), None, false, window, cx);
        });
        return item;
    }

    fn split_pane(cx: &mut VisualTestContext, workspace: &Entity<Workspace>) -> Entity<Pane> {
        return workspace.update_in(cx, |workspace, window, cx| {
            let new_pane = workspace.split_pane(
                workspace.active_pane().clone(),
                SplitDirection::Right,
                window,
                cx,
            );
            new_pane
        });
    }

    #[gpui::test]
    async fn test_join_all_panes(cx: &mut gpui::TestAppContext) {
        init_test(cx);
        let fs = FakeFs::new(cx.executor());
        let project = Project::test(fs, None, cx).await;
        let (workspace, cx) =
            cx.add_window_view(|window, cx| Workspace::test_new(project, window, cx));

        add_an_item_to_active_pane(cx, &workspace, 1);
        split_pane(cx, &workspace);
        add_an_item_to_active_pane(cx, &workspace, 2);
        split_pane(cx, &workspace); // empty pane
        split_pane(cx, &workspace);
        let last_item = add_an_item_to_active_pane(cx, &workspace, 3);

        cx.executor().run_until_parked();

        workspace.update(cx, |workspace, cx| {
            let num_panes = workspace.panes().len();
            let num_items_in_current_pane = workspace.active_pane().read(cx).items().count();
            let active_item = workspace
                .active_pane()
                .read(cx)
                .active_item()
                .expect("item is in focus");

            assert_eq!(num_panes, 4);
            assert_eq!(num_items_in_current_pane, 1);
            assert_eq!(active_item.item_id(), last_item.item_id());
        });

        workspace.update_in(cx, |workspace, window, cx| {
            workspace.join_all_panes(window, cx);
        });

        workspace.update(cx, |workspace, cx| {
            let num_panes = workspace.panes().len();
            let num_items_in_current_pane = workspace.active_pane().read(cx).items().count();
            let active_item = workspace
                .active_pane()
                .read(cx)
                .active_item()
                .expect("item is in focus");

            assert_eq!(num_panes, 1);
            assert_eq!(num_items_in_current_pane, 3);
            assert_eq!(active_item.item_id(), last_item.item_id());
        });
    }
    struct TestModal(FocusHandle);

    impl TestModal {
        fn new(_: &mut Window, cx: &mut Context<Self>) -> Self {
            Self(cx.focus_handle())
        }
    }

    impl EventEmitter<DismissEvent> for TestModal {}

    impl Focusable for TestModal {
        fn focus_handle(&self, _cx: &App) -> FocusHandle {
            self.0.clone()
        }
    }

    impl ModalView for TestModal {}

    impl Render for TestModal {
        fn render(
            &mut self,
            _window: &mut Window,
            _cx: &mut Context<TestModal>,
        ) -> impl IntoElement {
            div().track_focus(&self.0)
        }
    }

    #[gpui::test]
    async fn test_panels(cx: &mut gpui::TestAppContext) {
        init_test(cx);
        let fs = FakeFs::new(cx.executor());

        let project = Project::test(fs, [], cx).await;
        let (workspace, cx) =
            cx.add_window_view(|window, cx| Workspace::test_new(project, window, cx));

        let (panel_1, panel_2) = workspace.update_in(cx, |workspace, window, cx| {
            let panel_1 = cx.new(|cx| TestPanel::new(DockPosition::Left, cx));
            workspace.add_panel(panel_1.clone(), window, cx);
            workspace.toggle_dock(DockPosition::Left, window, cx);
            let panel_2 = cx.new(|cx| TestPanel::new(DockPosition::Right, cx));
            workspace.add_panel(panel_2.clone(), window, cx);
            workspace.toggle_dock(DockPosition::Right, window, cx);

            let left_dock = workspace.left_dock();
            assert_eq!(
                left_dock.read(cx).visible_panel().unwrap().panel_id(),
                panel_1.panel_id()
            );
            assert_eq!(
                left_dock.read(cx).active_panel_size(window, cx).unwrap(),
                panel_1.size(window, cx)
            );

            left_dock.update(cx, |left_dock, cx| {
                left_dock.resize_active_panel(Some(px(1337.)), window, cx)
            });
            assert_eq!(
                workspace
                    .right_dock()
                    .read(cx)
                    .visible_panel()
                    .unwrap()
                    .panel_id(),
                panel_2.panel_id(),
            );

            (panel_1, panel_2)
        });

        // Move panel_1 to the right
        panel_1.update_in(cx, |panel_1, window, cx| {
            panel_1.set_position(DockPosition::Right, window, cx)
        });

        workspace.update_in(cx, |workspace, window, cx| {
            // Since panel_1 was visible on the left, it should now be visible now that it's been moved to the right.
            // Since it was the only panel on the left, the left dock should now be closed.
            assert!(!workspace.left_dock().read(cx).is_open());
            assert!(workspace.left_dock().read(cx).visible_panel().is_none());
            let right_dock = workspace.right_dock();
            assert_eq!(
                right_dock.read(cx).visible_panel().unwrap().panel_id(),
                panel_1.panel_id()
            );
            assert_eq!(
                right_dock.read(cx).active_panel_size(window, cx).unwrap(),
                px(1337.)
            );

            // Now we move panel_2 to the left
            panel_2.set_position(DockPosition::Left, window, cx);
        });

        workspace.update(cx, |workspace, cx| {
            // Since panel_2 was not visible on the right, we don't open the left dock.
            assert!(!workspace.left_dock().read(cx).is_open());
            // And the right dock is unaffected in its displaying of panel_1
            assert!(workspace.right_dock().read(cx).is_open());
            assert_eq!(
                workspace
                    .right_dock()
                    .read(cx)
                    .visible_panel()
                    .unwrap()
                    .panel_id(),
                panel_1.panel_id(),
            );
        });

        // Move panel_1 back to the left
        panel_1.update_in(cx, |panel_1, window, cx| {
            panel_1.set_position(DockPosition::Left, window, cx)
        });

        workspace.update_in(cx, |workspace, window, cx| {
            // Since panel_1 was visible on the right, we open the left dock and make panel_1 active.
            let left_dock = workspace.left_dock();
            assert!(left_dock.read(cx).is_open());
            assert_eq!(
                left_dock.read(cx).visible_panel().unwrap().panel_id(),
                panel_1.panel_id()
            );
            assert_eq!(
                left_dock.read(cx).active_panel_size(window, cx).unwrap(),
                px(1337.)
            );
            // And the right dock should be closed as it no longer has any panels.
            assert!(!workspace.right_dock().read(cx).is_open());

            // Now we move panel_1 to the bottom
            panel_1.set_position(DockPosition::Bottom, window, cx);
        });

        workspace.update_in(cx, |workspace, window, cx| {
            // Since panel_1 was visible on the left, we close the left dock.
            assert!(!workspace.left_dock().read(cx).is_open());
            // The bottom dock is sized based on the panel's default size,
            // since the panel orientation changed from vertical to horizontal.
            let bottom_dock = workspace.bottom_dock();
            assert_eq!(
                bottom_dock.read(cx).active_panel_size(window, cx).unwrap(),
                panel_1.size(window, cx),
            );
            // Close bottom dock and move panel_1 back to the left.
            bottom_dock.update(cx, |bottom_dock, cx| {
                bottom_dock.set_open(false, window, cx)
            });
            panel_1.set_position(DockPosition::Left, window, cx);
        });

        // Emit activated event on panel 1
        panel_1.update(cx, |_, cx| cx.emit(PanelEvent::Activate));

        // Now the left dock is open and panel_1 is active and focused.
        workspace.update_in(cx, |workspace, window, cx| {
            let left_dock = workspace.left_dock();
            assert!(left_dock.read(cx).is_open());
            assert_eq!(
                left_dock.read(cx).visible_panel().unwrap().panel_id(),
                panel_1.panel_id(),
            );
            assert!(panel_1.focus_handle(cx).is_focused(window));
        });

        // Emit closed event on panel 2, which is not active
        panel_2.update(cx, |_, cx| cx.emit(PanelEvent::Close));

        // Wo don't close the left dock, because panel_2 wasn't the active panel
        workspace.update(cx, |workspace, cx| {
            let left_dock = workspace.left_dock();
            assert!(left_dock.read(cx).is_open());
            assert_eq!(
                left_dock.read(cx).visible_panel().unwrap().panel_id(),
                panel_1.panel_id(),
            );
        });

        // Emitting a ZoomIn event shows the panel as zoomed.
        panel_1.update(cx, |_, cx| cx.emit(PanelEvent::ZoomIn));
        workspace.update(cx, |workspace, _| {
            assert_eq!(workspace.zoomed, Some(panel_1.to_any().downgrade()));
            assert_eq!(workspace.zoomed_position, Some(DockPosition::Left));
        });

        // Move panel to another dock while it is zoomed
        panel_1.update_in(cx, |panel, window, cx| {
            panel.set_position(DockPosition::Right, window, cx)
        });
        workspace.update(cx, |workspace, _| {
            assert_eq!(workspace.zoomed, Some(panel_1.to_any().downgrade()));

            assert_eq!(workspace.zoomed_position, Some(DockPosition::Right));
        });

        // This is a helper for getting a:
        // - valid focus on an element,
        // - that isn't a part of the panes and panels system of the Workspace,
        // - and doesn't trigger the 'on_focus_lost' API.
        let focus_other_view = {
            let workspace = workspace.clone();
            move |cx: &mut VisualTestContext| {
                workspace.update_in(cx, |workspace, window, cx| {
                    if let Some(_) = workspace.active_modal::<TestModal>(cx) {
                        workspace.toggle_modal(window, cx, TestModal::new);
                        workspace.toggle_modal(window, cx, TestModal::new);
                    } else {
                        workspace.toggle_modal(window, cx, TestModal::new);
                    }
                })
            }
        };

        // If focus is transferred to another view that's not a panel or another pane, we still show
        // the panel as zoomed.
        focus_other_view(cx);
        workspace.update(cx, |workspace, _| {
            assert_eq!(workspace.zoomed, Some(panel_1.to_any().downgrade()));
            assert_eq!(workspace.zoomed_position, Some(DockPosition::Right));
        });

        // If focus is transferred elsewhere in the workspace, the panel is no longer zoomed.
        workspace.update_in(cx, |_workspace, window, cx| {
            cx.focus_self(window);
        });
        workspace.update(cx, |workspace, _| {
            assert_eq!(workspace.zoomed, None);
            assert_eq!(workspace.zoomed_position, None);
        });

        // If focus is transferred again to another view that's not a panel or a pane, we won't
        // show the panel as zoomed because it wasn't zoomed before.
        focus_other_view(cx);
        workspace.update(cx, |workspace, _| {
            assert_eq!(workspace.zoomed, None);
            assert_eq!(workspace.zoomed_position, None);
        });

        // When the panel is activated, it is zoomed again.
        cx.dispatch_action(ToggleRightDock);
        workspace.update(cx, |workspace, _| {
            assert_eq!(workspace.zoomed, Some(panel_1.to_any().downgrade()));
            assert_eq!(workspace.zoomed_position, Some(DockPosition::Right));
        });

        // Emitting a ZoomOut event unzooms the panel.
        panel_1.update(cx, |_, cx| cx.emit(PanelEvent::ZoomOut));
        workspace.update(cx, |workspace, _| {
            assert_eq!(workspace.zoomed, None);
            assert_eq!(workspace.zoomed_position, None);
        });

        // Emit closed event on panel 1, which is active
        panel_1.update(cx, |_, cx| cx.emit(PanelEvent::Close));

        // Now the left dock is closed, because panel_1 was the active panel
        workspace.update(cx, |workspace, cx| {
            let right_dock = workspace.right_dock();
            assert!(!right_dock.read(cx).is_open());
        });
    }

    #[gpui::test]
    async fn test_no_save_prompt_when_multi_buffer_dirty_items_closed(cx: &mut TestAppContext) {
        init_test(cx);

        let fs = FakeFs::new(cx.background_executor.clone());
        let project = Project::test(fs, [], cx).await;
        let (workspace, cx) =
            cx.add_window_view(|window, cx| Workspace::test_new(project, window, cx));
        let pane = workspace.update(cx, |workspace, _| workspace.active_pane().clone());

        let dirty_regular_buffer = cx.new(|cx| {
            TestItem::new(cx)
                .with_dirty(true)
                .with_label("1.txt")
                .with_project_items(&[dirty_project_item(1, "1.txt", cx)])
        });
        let dirty_regular_buffer_2 = cx.new(|cx| {
            TestItem::new(cx)
                .with_dirty(true)
                .with_label("2.txt")
                .with_project_items(&[dirty_project_item(2, "2.txt", cx)])
        });
        let dirty_multi_buffer_with_both = cx.new(|cx| {
            TestItem::new(cx)
                .with_dirty(true)
                .with_singleton(false)
                .with_label("Fake Project Search")
                .with_project_items(&[
                    dirty_regular_buffer.read(cx).project_items[0].clone(),
                    dirty_regular_buffer_2.read(cx).project_items[0].clone(),
                ])
        });
        let multi_buffer_with_both_files_id = dirty_multi_buffer_with_both.item_id();
        workspace.update_in(cx, |workspace, window, cx| {
            workspace.add_item(
                pane.clone(),
                Box::new(dirty_regular_buffer.clone()),
                None,
                false,
                false,
                window,
                cx,
            );
            workspace.add_item(
                pane.clone(),
                Box::new(dirty_regular_buffer_2.clone()),
                None,
                false,
                false,
                window,
                cx,
            );
            workspace.add_item(
                pane.clone(),
                Box::new(dirty_multi_buffer_with_both.clone()),
                None,
                false,
                false,
                window,
                cx,
            );
        });

        pane.update_in(cx, |pane, window, cx| {
            pane.activate_item(2, true, true, window, cx);
            assert_eq!(
                pane.active_item().unwrap().item_id(),
                multi_buffer_with_both_files_id,
                "Should select the multi buffer in the pane"
            );
        });
        let close_all_but_multi_buffer_task = pane
            .update_in(cx, |pane, window, cx| {
                pane.close_inactive_items(
                    &CloseInactiveItems {
                        save_intent: Some(SaveIntent::Save),
                        close_pinned: true,
                    },
                    window,
                    cx,
                )
            })
            .expect("should have inactive files to close");
        cx.background_executor.run_until_parked();
        assert!(!cx.has_pending_prompt());
        close_all_but_multi_buffer_task
            .await
            .expect("Closing all buffers but the multi buffer failed");
        pane.update(cx, |pane, cx| {
            assert_eq!(dirty_regular_buffer.read(cx).save_count, 1);
            assert_eq!(dirty_multi_buffer_with_both.read(cx).save_count, 0);
            assert_eq!(dirty_regular_buffer_2.read(cx).save_count, 1);
            assert_eq!(pane.items_len(), 1);
            assert_eq!(
                pane.active_item().unwrap().item_id(),
                multi_buffer_with_both_files_id,
                "Should have only the multi buffer left in the pane"
            );
            assert!(
                dirty_multi_buffer_with_both.read(cx).is_dirty,
                "The multi buffer containing the unsaved buffer should still be dirty"
            );
        });

        dirty_regular_buffer.update(cx, |buffer, cx| {
            buffer.project_items[0].update(cx, |pi, _| pi.is_dirty = true)
        });

        let close_multi_buffer_task = pane
            .update_in(cx, |pane, window, cx| {
                pane.close_active_item(
                    &CloseActiveItem {
                        save_intent: Some(SaveIntent::Close),
                        close_pinned: false,
                    },
                    window,
                    cx,
                )
            })
            .expect("should have the multi buffer to close");
        cx.background_executor.run_until_parked();
        assert!(
            cx.has_pending_prompt(),
            "Dirty multi buffer should prompt a save dialog"
        );
        cx.simulate_prompt_answer("Save");
        cx.background_executor.run_until_parked();
        close_multi_buffer_task
            .await
            .expect("Closing the multi buffer failed");
        pane.update(cx, |pane, cx| {
            assert_eq!(
                dirty_multi_buffer_with_both.read(cx).save_count,
                1,
                "Multi buffer item should get be saved"
            );
            // Test impl does not save inner items, so we do not assert them
            assert_eq!(
                pane.items_len(),
                0,
                "No more items should be left in the pane"
            );
            assert!(pane.active_item().is_none());
        });
    }

    #[gpui::test]
    async fn test_save_prompt_when_dirty_multi_buffer_closed_with_some_of_its_dirty_items_not_present_in_the_pane(
        cx: &mut TestAppContext,
    ) {
        init_test(cx);

        let fs = FakeFs::new(cx.background_executor.clone());
        let project = Project::test(fs, [], cx).await;
        let (workspace, cx) =
            cx.add_window_view(|window, cx| Workspace::test_new(project, window, cx));
        let pane = workspace.update(cx, |workspace, _| workspace.active_pane().clone());

        let dirty_regular_buffer = cx.new(|cx| {
            TestItem::new(cx)
                .with_dirty(true)
                .with_label("1.txt")
                .with_project_items(&[dirty_project_item(1, "1.txt", cx)])
        });
        let dirty_regular_buffer_2 = cx.new(|cx| {
            TestItem::new(cx)
                .with_dirty(true)
                .with_label("2.txt")
                .with_project_items(&[dirty_project_item(2, "2.txt", cx)])
        });
        let clear_regular_buffer = cx.new(|cx| {
            TestItem::new(cx)
                .with_label("3.txt")
                .with_project_items(&[TestProjectItem::new(3, "3.txt", cx)])
        });

        let dirty_multi_buffer_with_both = cx.new(|cx| {
            TestItem::new(cx)
                .with_dirty(true)
                .with_singleton(false)
                .with_label("Fake Project Search")
                .with_project_items(&[
                    dirty_regular_buffer.read(cx).project_items[0].clone(),
                    dirty_regular_buffer_2.read(cx).project_items[0].clone(),
                    clear_regular_buffer.read(cx).project_items[0].clone(),
                ])
        });
        let multi_buffer_with_both_files_id = dirty_multi_buffer_with_both.item_id();
        workspace.update_in(cx, |workspace, window, cx| {
            workspace.add_item(
                pane.clone(),
                Box::new(dirty_regular_buffer.clone()),
                None,
                false,
                false,
                window,
                cx,
            );
            workspace.add_item(
                pane.clone(),
                Box::new(dirty_multi_buffer_with_both.clone()),
                None,
                false,
                false,
                window,
                cx,
            );
        });

        pane.update_in(cx, |pane, window, cx| {
            pane.activate_item(1, true, true, window, cx);
            assert_eq!(
                pane.active_item().unwrap().item_id(),
                multi_buffer_with_both_files_id,
                "Should select the multi buffer in the pane"
            );
        });
        let _close_multi_buffer_task = pane
            .update_in(cx, |pane, window, cx| {
                pane.close_active_item(
                    &CloseActiveItem {
                        save_intent: None,
                        close_pinned: false,
                    },
                    window,
                    cx,
                )
            })
            .expect("should have active multi buffer to close");
        cx.background_executor.run_until_parked();
        assert!(
            cx.has_pending_prompt(),
            "With one dirty item from the multi buffer not being in the pane, a save prompt should be shown"
        );
    }

    #[gpui::test]
    async fn test_no_save_prompt_when_dirty_multi_buffer_closed_with_all_of_its_dirty_items_present_in_the_pane(
        cx: &mut TestAppContext,
    ) {
        init_test(cx);

        let fs = FakeFs::new(cx.background_executor.clone());
        let project = Project::test(fs, [], cx).await;
        let (workspace, cx) =
            cx.add_window_view(|window, cx| Workspace::test_new(project, window, cx));
        let pane = workspace.update(cx, |workspace, _| workspace.active_pane().clone());

        let dirty_regular_buffer = cx.new(|cx| {
            TestItem::new(cx)
                .with_dirty(true)
                .with_label("1.txt")
                .with_project_items(&[dirty_project_item(1, "1.txt", cx)])
        });
        let dirty_regular_buffer_2 = cx.new(|cx| {
            TestItem::new(cx)
                .with_dirty(true)
                .with_label("2.txt")
                .with_project_items(&[dirty_project_item(2, "2.txt", cx)])
        });
        let clear_regular_buffer = cx.new(|cx| {
            TestItem::new(cx)
                .with_label("3.txt")
                .with_project_items(&[TestProjectItem::new(3, "3.txt", cx)])
        });

        let dirty_multi_buffer = cx.new(|cx| {
            TestItem::new(cx)
                .with_dirty(true)
                .with_singleton(false)
                .with_label("Fake Project Search")
                .with_project_items(&[
                    dirty_regular_buffer.read(cx).project_items[0].clone(),
                    dirty_regular_buffer_2.read(cx).project_items[0].clone(),
                    clear_regular_buffer.read(cx).project_items[0].clone(),
                ])
        });
        workspace.update_in(cx, |workspace, window, cx| {
            workspace.add_item(
                pane.clone(),
                Box::new(dirty_regular_buffer.clone()),
                None,
                false,
                false,
                window,
                cx,
            );
            workspace.add_item(
                pane.clone(),
                Box::new(dirty_regular_buffer_2.clone()),
                None,
                false,
                false,
                window,
                cx,
            );
            workspace.add_item(
                pane.clone(),
                Box::new(dirty_multi_buffer.clone()),
                None,
                false,
                false,
                window,
                cx,
            );
        });

        pane.update_in(cx, |pane, window, cx| {
            pane.activate_item(2, true, true, window, cx);
            assert_eq!(
                pane.active_item().unwrap().item_id(),
                dirty_multi_buffer.item_id(),
                "Should select the multi buffer in the pane"
            );
        });
        let close_multi_buffer_task = pane
            .update_in(cx, |pane, window, cx| {
                pane.close_active_item(
                    &CloseActiveItem {
                        save_intent: None,
                        close_pinned: false,
                    },
                    window,
                    cx,
                )
            })
            .expect("should have active multi buffer to close");
        cx.background_executor.run_until_parked();
        assert!(
            !cx.has_pending_prompt(),
            "All dirty items from the multi buffer are in the pane still, no save prompts should be shown"
        );
        close_multi_buffer_task
            .await
            .expect("Closing multi buffer failed");
        pane.update(cx, |pane, cx| {
            assert_eq!(dirty_regular_buffer.read(cx).save_count, 0);
            assert_eq!(dirty_multi_buffer.read(cx).save_count, 0);
            assert_eq!(dirty_regular_buffer_2.read(cx).save_count, 0);
            assert_eq!(
                pane.items()
                    .map(|item| item.item_id())
                    .sorted()
                    .collect::<Vec<_>>(),
                vec![
                    dirty_regular_buffer.item_id(),
                    dirty_regular_buffer_2.item_id(),
                ],
                "Should have no multi buffer left in the pane"
            );
            assert!(dirty_regular_buffer.read(cx).is_dirty);
            assert!(dirty_regular_buffer_2.read(cx).is_dirty);
        });
    }

    #[gpui::test]
    async fn test_move_focused_panel_to_next_position(cx: &mut gpui::TestAppContext) {
        init_test(cx);
        let fs = FakeFs::new(cx.executor());
        let project = Project::test(fs, [], cx).await;
        let (workspace, cx) =
            cx.add_window_view(|window, cx| Workspace::test_new(project, window, cx));

        // Add a new panel to the right dock, opening the dock and setting the
        // focus to the new panel.
        let panel = workspace.update_in(cx, |workspace, window, cx| {
            let panel = cx.new(|cx| TestPanel::new(DockPosition::Right, cx));
            workspace.add_panel(panel.clone(), window, cx);

            workspace
                .right_dock()
                .update(cx, |right_dock, cx| right_dock.set_open(true, window, cx));

            workspace.toggle_panel_focus::<TestPanel>(window, cx);

            panel
        });

        // Dispatch the `MoveFocusedPanelToNextPosition` action, moving the
        // panel to the next valid position which, in this case, is the left
        // dock.
        cx.dispatch_action(MoveFocusedPanelToNextPosition);
        workspace.update(cx, |workspace, cx| {
            assert!(workspace.left_dock().read(cx).is_open());
            assert_eq!(panel.read(cx).position, DockPosition::Left);
        });

        // Dispatch the `MoveFocusedPanelToNextPosition` action, moving the
        // panel to the next valid position which, in this case, is the bottom
        // dock.
        cx.dispatch_action(MoveFocusedPanelToNextPosition);
        workspace.update(cx, |workspace, cx| {
            assert!(workspace.bottom_dock().read(cx).is_open());
            assert_eq!(panel.read(cx).position, DockPosition::Bottom);
        });

        // Dispatch the `MoveFocusedPanelToNextPosition` action again, this time
        // around moving the panel to its initial position, the right dock.
        cx.dispatch_action(MoveFocusedPanelToNextPosition);
        workspace.update(cx, |workspace, cx| {
            assert!(workspace.right_dock().read(cx).is_open());
            assert_eq!(panel.read(cx).position, DockPosition::Right);
        });

        // Remove focus from the panel, ensuring that, if the panel is not
        // focused, the `MoveFocusedPanelToNextPosition` action does not update
        // the panel's position, so the panel is still in the right dock.
        workspace.update_in(cx, |workspace, window, cx| {
            workspace.toggle_panel_focus::<TestPanel>(window, cx);
        });

        cx.dispatch_action(MoveFocusedPanelToNextPosition);
        workspace.update(cx, |workspace, cx| {
            assert!(workspace.right_dock().read(cx).is_open());
            assert_eq!(panel.read(cx).position, DockPosition::Right);
        });
    }

    mod register_project_item_tests {

        use super::*;

        // View
        struct TestPngItemView {
            focus_handle: FocusHandle,
        }
        // Model
        struct TestPngItem {}

        impl project::ProjectItem for TestPngItem {
            fn try_open(
                _project: &Entity<Project>,
                path: &ProjectPath,
                cx: &mut App,
            ) -> Option<Task<gpui::Result<Entity<Self>>>> {
                if path.path.extension().unwrap() == "png" {
                    Some(cx.spawn(async move |cx| cx.new(|_| TestPngItem {})))
                } else {
                    None
                }
            }

            fn entry_id(&self, _: &App) -> Option<ProjectEntryId> {
                None
            }

            fn project_path(&self, _: &App) -> Option<ProjectPath> {
                None
            }

            fn is_dirty(&self) -> bool {
                false
            }
        }

        impl Item for TestPngItemView {
            type Event = ();
        }
        impl EventEmitter<()> for TestPngItemView {}
        impl Focusable for TestPngItemView {
            fn focus_handle(&self, _cx: &App) -> FocusHandle {
                self.focus_handle.clone()
            }
        }

        impl Render for TestPngItemView {
            fn render(
                &mut self,
                _window: &mut Window,
                _cx: &mut Context<Self>,
            ) -> impl IntoElement {
                Empty
            }
        }

        impl ProjectItem for TestPngItemView {
            type Item = TestPngItem;

            fn for_project_item(
                _project: Entity<Project>,
                _item: Entity<Self::Item>,
                _: &mut Window,
                cx: &mut Context<Self>,
            ) -> Self
            where
                Self: Sized,
            {
                Self {
                    focus_handle: cx.focus_handle(),
                }
            }
        }

        // View
        struct TestIpynbItemView {
            focus_handle: FocusHandle,
        }
        // Model
        struct TestIpynbItem {}

        impl project::ProjectItem for TestIpynbItem {
            fn try_open(
                _project: &Entity<Project>,
                path: &ProjectPath,
                cx: &mut App,
            ) -> Option<Task<gpui::Result<Entity<Self>>>> {
                if path.path.extension().unwrap() == "ipynb" {
                    Some(cx.spawn(async move |cx| cx.new(|_| TestIpynbItem {})))
                } else {
                    None
                }
            }

            fn entry_id(&self, _: &App) -> Option<ProjectEntryId> {
                None
            }

            fn project_path(&self, _: &App) -> Option<ProjectPath> {
                None
            }

            fn is_dirty(&self) -> bool {
                false
            }
        }

        impl Item for TestIpynbItemView {
            type Event = ();
        }
        impl EventEmitter<()> for TestIpynbItemView {}
        impl Focusable for TestIpynbItemView {
            fn focus_handle(&self, _cx: &App) -> FocusHandle {
                self.focus_handle.clone()
            }
        }

        impl Render for TestIpynbItemView {
            fn render(
                &mut self,
                _window: &mut Window,
                _cx: &mut Context<Self>,
            ) -> impl IntoElement {
                Empty
            }
        }

        impl ProjectItem for TestIpynbItemView {
            type Item = TestIpynbItem;

            fn for_project_item(
                _project: Entity<Project>,
                _item: Entity<Self::Item>,
                _: &mut Window,
                cx: &mut Context<Self>,
            ) -> Self
            where
                Self: Sized,
            {
                Self {
                    focus_handle: cx.focus_handle(),
                }
            }
        }

        struct TestAlternatePngItemView {
            focus_handle: FocusHandle,
        }

        impl Item for TestAlternatePngItemView {
            type Event = ();
        }

        impl EventEmitter<()> for TestAlternatePngItemView {}
        impl Focusable for TestAlternatePngItemView {
            fn focus_handle(&self, _cx: &App) -> FocusHandle {
                self.focus_handle.clone()
            }
        }

        impl Render for TestAlternatePngItemView {
            fn render(
                &mut self,
                _window: &mut Window,
                _cx: &mut Context<Self>,
            ) -> impl IntoElement {
                Empty
            }
        }

        impl ProjectItem for TestAlternatePngItemView {
            type Item = TestPngItem;

            fn for_project_item(
                _project: Entity<Project>,
                _item: Entity<Self::Item>,
                _: &mut Window,
                cx: &mut Context<Self>,
            ) -> Self
            where
                Self: Sized,
            {
                Self {
                    focus_handle: cx.focus_handle(),
                }
            }
        }

        #[gpui::test]
        async fn test_register_project_item(cx: &mut TestAppContext) {
            init_test(cx);

            cx.update(|cx| {
                register_project_item::<TestPngItemView>(cx);
                register_project_item::<TestIpynbItemView>(cx);
            });

            let fs = FakeFs::new(cx.executor());
            fs.insert_tree(
                "/root1",
                json!({
                    "one.png": "BINARYDATAHERE",
                    "two.ipynb": "{ totally a notebook }",
                    "three.txt": "editing text, sure why not?"
                }),
            )
            .await;

            let project = Project::test(fs, ["root1".as_ref()], cx).await;
            let (workspace, cx) =
                cx.add_window_view(|window, cx| Workspace::test_new(project.clone(), window, cx));

            let worktree_id = project.update(cx, |project, cx| {
                project.worktrees(cx).next().unwrap().read(cx).id()
            });

            let handle = workspace
                .update_in(cx, |workspace, window, cx| {
                    let project_path = (worktree_id, "one.png");
                    workspace.open_path(project_path, None, true, window, cx)
                })
                .await
                .unwrap();

            // Now we can check if the handle we got back errored or not
            assert_eq!(
                handle.to_any().entity_type(),
                TypeId::of::<TestPngItemView>()
            );

            let handle = workspace
                .update_in(cx, |workspace, window, cx| {
                    let project_path = (worktree_id, "two.ipynb");
                    workspace.open_path(project_path, None, true, window, cx)
                })
                .await
                .unwrap();

            assert_eq!(
                handle.to_any().entity_type(),
                TypeId::of::<TestIpynbItemView>()
            );

            let handle = workspace
                .update_in(cx, |workspace, window, cx| {
                    let project_path = (worktree_id, "three.txt");
                    workspace.open_path(project_path, None, true, window, cx)
                })
                .await;
            assert!(handle.is_err());
        }

        #[gpui::test]
        async fn test_register_project_item_two_enter_one_leaves(cx: &mut TestAppContext) {
            init_test(cx);

            cx.update(|cx| {
                register_project_item::<TestPngItemView>(cx);
                register_project_item::<TestAlternatePngItemView>(cx);
            });

            let fs = FakeFs::new(cx.executor());
            fs.insert_tree(
                "/root1",
                json!({
                    "one.png": "BINARYDATAHERE",
                    "two.ipynb": "{ totally a notebook }",
                    "three.txt": "editing text, sure why not?"
                }),
            )
            .await;
            let project = Project::test(fs, ["root1".as_ref()], cx).await;
            let (workspace, cx) =
                cx.add_window_view(|window, cx| Workspace::test_new(project.clone(), window, cx));
            let worktree_id = project.update(cx, |project, cx| {
                project.worktrees(cx).next().unwrap().read(cx).id()
            });

            let handle = workspace
                .update_in(cx, |workspace, window, cx| {
                    let project_path = (worktree_id, "one.png");
                    workspace.open_path(project_path, None, true, window, cx)
                })
                .await
                .unwrap();

            // This _must_ be the second item registered
            assert_eq!(
                handle.to_any().entity_type(),
                TypeId::of::<TestAlternatePngItemView>()
            );

            let handle = workspace
                .update_in(cx, |workspace, window, cx| {
                    let project_path = (worktree_id, "three.txt");
                    workspace.open_path(project_path, None, true, window, cx)
                })
                .await;
            assert!(handle.is_err());
        }
    }

    pub fn init_test(cx: &mut TestAppContext) {
        cx.update(|cx| {
            let settings_store = SettingsStore::test(cx);
            cx.set_global(settings_store);
            theme::init(theme::LoadThemes::JustBase, cx);
            language::init(cx);
            crate::init_settings(cx);
            Project::init_settings(cx);
        });
    }

    fn dirty_project_item(id: u64, path: &str, cx: &mut App) -> Entity<TestProjectItem> {
        let item = TestProjectItem::new(id, path, cx);
        item.update(cx, |item, _| {
            item.is_dirty = true;
        });
        item
    }
}<|MERGE_RESOLUTION|>--- conflicted
+++ resolved
@@ -2083,13 +2083,9 @@
                 let (singleton, project_entry_ids) =
                     cx.update(|_, cx| (item.is_singleton(cx), item.project_entry_ids(cx)))?;
                 if singleton || !project_entry_ids.is_empty() {
-<<<<<<< HEAD
-                    if !Pane::save_item(project.clone(), &pane, &*item, save_intent, None, &mut cx)
+                    if !Pane::save_item(project.clone(), &pane, &*item, save_intent, None, cx)
                         .await?
                     {
-=======
-                    if !Pane::save_item(project.clone(), &pane, &*item, save_intent, cx).await? {
->>>>>>> 1aefa517
                         return Ok(false);
                     }
                 }
