pub mod dock;
pub mod history_manager;
pub mod invalid_item_view;
pub mod item;
mod modal_layer;
pub mod notifications;
pub mod pane;
pub mod pane_group;
mod path_list;
mod persistence;
pub mod searchable;
mod security_modal;
pub mod shared_screen;
mod status_bar;
pub mod tasks;
mod theme_preview;
mod toast_layer;
mod toolbar;
pub mod utility_pane;
mod workspace_settings;

pub use crate::notifications::NotificationFrame;
pub use dock::Panel;
pub use path_list::PathList;
pub use toast_layer::{ToastAction, ToastLayer, ToastView};

use anyhow::{Context as _, Result, anyhow};
use call::{ActiveCall, call_settings::CallSettings};
use client::{
    ChannelId, Client, ErrorExt, Status, TypedEnvelope, UserStore,
    proto::{self, ErrorCode, PanelId, PeerId},
};
use collections::{HashMap, HashSet, hash_map};
use dock::{Dock, DockPosition, PanelButtons, PanelHandle, RESIZE_HANDLE_SIZE};
use feature_flags::{AgentV2FeatureFlag, FeatureFlagAppExt};
use futures::{
    Future, FutureExt, StreamExt,
    channel::{
        mpsc::{self, UnboundedReceiver, UnboundedSender},
        oneshot,
    },
    future::{Shared, try_join_all},
};
use gpui::{
    Action, AnyEntity, AnyView, AnyWeakView, App, AsyncApp, AsyncWindowContext, Bounds, Context,
    CursorStyle, Decorations, DragMoveEvent, Entity, EntityId, EventEmitter, FocusHandle,
    Focusable, Global, HitboxBehavior, Hsla, KeyContext, Keystroke, ManagedView, MouseButton,
    PathPromptOptions, Point, PromptLevel, Render, ResizeEdge, Size, Stateful, Subscription,
    SystemWindowTabController, Task, Tiling, WeakEntity, WindowBounds, WindowHandle, WindowId,
    WindowOptions, actions, canvas, point, relative, size, transparent_black,
};
pub use history_manager::*;
pub use item::{
    FollowableItem, FollowableItemHandle, Item, ItemHandle, ItemSettings, PreviewTabsSettings,
    ProjectItem, SerializableItem, SerializableItemHandle, WeakItemHandle,
};
use itertools::Itertools;
use language::{Buffer, LanguageRegistry, Rope, language_settings::all_language_settings};
pub use modal_layer::*;
use node_runtime::NodeRuntime;
use notifications::{
    DetachAndPromptErr, Notifications, dismiss_app_notification,
    simple_message_notification::MessageNotification,
};
pub use pane::*;
pub use pane_group::{
    ActivePaneDecorator, HANDLE_HITBOX_SIZE, Member, PaneAxis, PaneGroup, PaneRenderContext,
    SplitDirection,
};
use persistence::{DB, SerializedWindowBounds, model::SerializedWorkspace};
pub use persistence::{
    DB as WORKSPACE_DB, WorkspaceDb, delete_unloaded_items,
    model::{ItemId, SerializedWorkspaceLocation},
};
use postage::stream::Stream;
use project::{
    DirectoryLister, Project, ProjectEntryId, ProjectPath, ResolvedPath, Worktree, WorktreeId,
    WorktreeSettings,
    debugger::{breakpoint_store::BreakpointStoreEvent, session::ThreadStatus},
    project_settings::ProjectSettings,
    toolchain_store::ToolchainStoreEvent,
    trusted_worktrees::TrustedWorktrees,
};
use remote::{
    RemoteClientDelegate, RemoteConnection, RemoteConnectionOptions,
    remote_client::ConnectionIdentifier,
};
use schemars::JsonSchema;
use serde::Deserialize;
use session::AppSession;
use settings::{
    CenteredPaddingSettings, Settings, SettingsLocation, SettingsStore, update_settings_file,
};
use shared_screen::SharedScreen;
use sqlez::{
    bindable::{Bind, Column, StaticColumnCount},
    statement::Statement,
};
use status_bar::StatusBar;
pub use status_bar::StatusItemView;
use std::{
    any::TypeId,
    borrow::Cow,
    cell::RefCell,
    cmp,
    collections::{VecDeque, hash_map::DefaultHasher},
    env,
    hash::{Hash, Hasher},
    path::{Path, PathBuf},
    process::ExitStatus,
    rc::Rc,
    sync::{
        Arc, LazyLock, Weak,
        atomic::{AtomicBool, AtomicUsize},
    },
    time::Duration,
};
use task::{DebugScenario, SpawnInTerminal, TaskContext};
use theme::{ActiveTheme, GlobalTheme, SystemAppearance, ThemeSettings};
pub use toolbar::{Toolbar, ToolbarItemEvent, ToolbarItemLocation, ToolbarItemView};
pub use ui;
use ui::{Window, prelude::*};
use util::{
    ResultExt, TryFutureExt,
    paths::{PathStyle, SanitizedPath},
    rel_path::RelPath,
    serde::default_true,
};
use uuid::Uuid;
pub use workspace_settings::{
    AutosaveSetting, BottomDockLayout, RestoreOnStartupBehavior, StatusBarSettings, TabBarSettings,
    WorkspaceSettings,
};
use zed_actions::{Spawn, feedback::FileBugReport};

use crate::{
    item::ItemBufferKind, notifications::NotificationId, utility_pane::UTILITY_PANE_MIN_WIDTH,
};
use crate::{
    persistence::{
        SerializedAxis,
        model::{DockData, DockStructure, SerializedItem, SerializedPane, SerializedPaneGroup},
    },
    security_modal::SecurityModal,
    utility_pane::{DraggedUtilityPane, UtilityPaneFrame, UtilityPaneSlot, UtilityPaneState},
};

pub const SERIALIZATION_THROTTLE_TIME: Duration = Duration::from_millis(200);

static ZED_WINDOW_SIZE: LazyLock<Option<Size<Pixels>>> = LazyLock::new(|| {
    env::var("ZED_WINDOW_SIZE")
        .ok()
        .as_deref()
        .and_then(parse_pixel_size_env_var)
});

static ZED_WINDOW_POSITION: LazyLock<Option<Point<Pixels>>> = LazyLock::new(|| {
    env::var("ZED_WINDOW_POSITION")
        .ok()
        .as_deref()
        .and_then(parse_pixel_position_env_var)
});

pub trait TerminalProvider {
    fn spawn(
        &self,
        task: SpawnInTerminal,
        window: &mut Window,
        cx: &mut App,
    ) -> Task<Option<Result<ExitStatus>>>;
}

pub trait DebuggerProvider {
    // `active_buffer` is used to resolve build task's name against language-specific tasks.
    fn start_session(
        &self,
        definition: DebugScenario,
        task_context: TaskContext,
        active_buffer: Option<Entity<Buffer>>,
        worktree_id: Option<WorktreeId>,
        window: &mut Window,
        cx: &mut App,
    );

    fn spawn_task_or_modal(
        &self,
        workspace: &mut Workspace,
        action: &Spawn,
        window: &mut Window,
        cx: &mut Context<Workspace>,
    );

    fn task_scheduled(&self, cx: &mut App);
    fn debug_scenario_scheduled(&self, cx: &mut App);
    fn debug_scenario_scheduled_last(&self, cx: &App) -> bool;

    fn active_thread_state(&self, cx: &App) -> Option<ThreadStatus>;
}

actions!(
    workspace,
    [
        /// Activates the next pane in the workspace.
        ActivateNextPane,
        /// Activates the previous pane in the workspace.
        ActivatePreviousPane,
        /// Switches to the next window.
        ActivateNextWindow,
        /// Switches to the previous window.
        ActivatePreviousWindow,
        /// Adds a folder to the current project.
        AddFolderToProject,
        /// Clears all notifications.
        ClearAllNotifications,
        /// Clears all navigation history, including forward/backward navigation, recently opened files, and recently closed tabs. **This action is irreversible**.
        ClearNavigationHistory,
        /// Closes the active dock.
        CloseActiveDock,
        /// Closes all docks.
        CloseAllDocks,
        /// Toggles all docks.
        ToggleAllDocks,
        /// Closes the current window.
        CloseWindow,
        /// Opens the feedback dialog.
        Feedback,
        /// Follows the next collaborator in the session.
        FollowNextCollaborator,
        /// Moves the focused panel to the next position.
        MoveFocusedPanelToNextPosition,
        /// Opens a new terminal in the center.
        NewCenterTerminal,
        /// Creates a new file.
        NewFile,
        /// Creates a new file in a vertical split.
        NewFileSplitVertical,
        /// Creates a new file in a horizontal split.
        NewFileSplitHorizontal,
        /// Opens a new search.
        NewSearch,
        /// Opens a new terminal.
        NewTerminal,
        /// Opens a new window.
        NewWindow,
        /// Opens a file or directory.
        Open,
        /// Opens multiple files.
        OpenFiles,
        /// Opens the current location in terminal.
        OpenInTerminal,
        /// Opens the component preview.
        OpenComponentPreview,
        /// Reloads the active item.
        ReloadActiveItem,
        /// Resets the active dock to its default size.
        ResetActiveDockSize,
        /// Resets all open docks to their default sizes.
        ResetOpenDocksSize,
        /// Reloads the application
        Reload,
        /// Saves the current file with a new name.
        SaveAs,
        /// Saves without formatting.
        SaveWithoutFormat,
        /// Shuts down all debug adapters.
        ShutdownDebugAdapters,
        /// Suppresses the current notification.
        SuppressNotification,
        /// Toggles the bottom dock.
        ToggleBottomDock,
        /// Toggles centered layout mode.
        ToggleCenteredLayout,
        /// Toggles edit prediction feature globally for all files.
        ToggleEditPrediction,
        /// Toggles the left dock.
        ToggleLeftDock,
        /// Toggles the right dock.
        ToggleRightDock,
        /// Toggles zoom on the active pane.
        ToggleZoom,
<<<<<<< HEAD
        /// If any worktrees are in restricted mode, shows a modal with possible actions.
        /// If the modal is shown already, closes it without trusting any worktree.
        ToggleWorktreeSecurity,
        /// Clears all trusted worktrees, placing them in restricted mode on next open.
        /// Requires restart to take effect on already opened projects.
        ClearTrustedWorktrees,
=======
        /// Zooms in on the active pane.
        ZoomIn,
        /// Zooms out of the active pane.
        ZoomOut,
>>>>>>> 47a6bd22
        /// Stops following a collaborator.
        Unfollow,
        /// Restores the banner.
        RestoreBanner,
        /// Toggles expansion of the selected item.
        ToggleExpandItem,
    ]
);

/// Activates a specific pane by its index.
#[derive(Clone, Deserialize, PartialEq, JsonSchema, Action)]
#[action(namespace = workspace)]
pub struct ActivatePane(pub usize);

/// Moves an item to a specific pane by index.
#[derive(Clone, Deserialize, PartialEq, JsonSchema, Action)]
#[action(namespace = workspace)]
#[serde(deny_unknown_fields)]
pub struct MoveItemToPane {
    #[serde(default = "default_1")]
    pub destination: usize,
    #[serde(default = "default_true")]
    pub focus: bool,
    #[serde(default)]
    pub clone: bool,
}

fn default_1() -> usize {
    1
}

/// Moves an item to a pane in the specified direction.
#[derive(Clone, Deserialize, PartialEq, JsonSchema, Action)]
#[action(namespace = workspace)]
#[serde(deny_unknown_fields)]
pub struct MoveItemToPaneInDirection {
    #[serde(default = "default_right")]
    pub direction: SplitDirection,
    #[serde(default = "default_true")]
    pub focus: bool,
    #[serde(default)]
    pub clone: bool,
}

/// Creates a new file in a split of the desired direction.
#[derive(Clone, Deserialize, PartialEq, JsonSchema, Action)]
#[action(namespace = workspace)]
#[serde(deny_unknown_fields)]
pub struct NewFileSplit(pub SplitDirection);

fn default_right() -> SplitDirection {
    SplitDirection::Right
}

/// Saves all open files in the workspace.
#[derive(Clone, PartialEq, Debug, Deserialize, JsonSchema, Action)]
#[action(namespace = workspace)]
#[serde(deny_unknown_fields)]
pub struct SaveAll {
    #[serde(default)]
    pub save_intent: Option<SaveIntent>,
}

/// Saves the current file with the specified options.
#[derive(Clone, PartialEq, Debug, Deserialize, JsonSchema, Action)]
#[action(namespace = workspace)]
#[serde(deny_unknown_fields)]
pub struct Save {
    #[serde(default)]
    pub save_intent: Option<SaveIntent>,
}

/// Closes all items and panes in the workspace.
#[derive(Clone, PartialEq, Debug, Deserialize, Default, JsonSchema, Action)]
#[action(namespace = workspace)]
#[serde(deny_unknown_fields)]
pub struct CloseAllItemsAndPanes {
    #[serde(default)]
    pub save_intent: Option<SaveIntent>,
}

/// Closes all inactive tabs and panes in the workspace.
#[derive(Clone, PartialEq, Debug, Deserialize, Default, JsonSchema, Action)]
#[action(namespace = workspace)]
#[serde(deny_unknown_fields)]
pub struct CloseInactiveTabsAndPanes {
    #[serde(default)]
    pub save_intent: Option<SaveIntent>,
}

/// Sends a sequence of keystrokes to the active element.
#[derive(Clone, Deserialize, PartialEq, JsonSchema, Action)]
#[action(namespace = workspace)]
pub struct SendKeystrokes(pub String);

actions!(
    project_symbols,
    [
        /// Toggles the project symbols search.
        #[action(name = "Toggle")]
        ToggleProjectSymbols
    ]
);

/// Toggles the file finder interface.
#[derive(Default, PartialEq, Eq, Clone, Deserialize, JsonSchema, Action)]
#[action(namespace = file_finder, name = "Toggle")]
#[serde(deny_unknown_fields)]
pub struct ToggleFileFinder {
    #[serde(default)]
    pub separate_history: bool,
}

/// Increases size of a currently focused dock by a given amount of pixels.
#[derive(Clone, PartialEq, Deserialize, JsonSchema, Action)]
#[action(namespace = workspace)]
#[serde(deny_unknown_fields)]
pub struct IncreaseActiveDockSize {
    /// For 0px parameter, uses UI font size value.
    #[serde(default)]
    pub px: u32,
}

/// Decreases size of a currently focused dock by a given amount of pixels.
#[derive(Clone, PartialEq, Deserialize, JsonSchema, Action)]
#[action(namespace = workspace)]
#[serde(deny_unknown_fields)]
pub struct DecreaseActiveDockSize {
    /// For 0px parameter, uses UI font size value.
    #[serde(default)]
    pub px: u32,
}

/// Increases size of all currently visible docks uniformly, by a given amount of pixels.
#[derive(Clone, PartialEq, Deserialize, JsonSchema, Action)]
#[action(namespace = workspace)]
#[serde(deny_unknown_fields)]
pub struct IncreaseOpenDocksSize {
    /// For 0px parameter, uses UI font size value.
    #[serde(default)]
    pub px: u32,
}

/// Decreases size of all currently visible docks uniformly, by a given amount of pixels.
#[derive(Clone, PartialEq, Deserialize, JsonSchema, Action)]
#[action(namespace = workspace)]
#[serde(deny_unknown_fields)]
pub struct DecreaseOpenDocksSize {
    /// For 0px parameter, uses UI font size value.
    #[serde(default)]
    pub px: u32,
}

actions!(
    workspace,
    [
        /// Activates the pane to the left.
        ActivatePaneLeft,
        /// Activates the pane to the right.
        ActivatePaneRight,
        /// Activates the pane above.
        ActivatePaneUp,
        /// Activates the pane below.
        ActivatePaneDown,
        /// Swaps the current pane with the one to the left.
        SwapPaneLeft,
        /// Swaps the current pane with the one to the right.
        SwapPaneRight,
        /// Swaps the current pane with the one above.
        SwapPaneUp,
        /// Swaps the current pane with the one below.
        SwapPaneDown,
        // Swaps the current pane with the first available adjacent pane (searching in order: below, above, right, left) and activates that pane.
        SwapPaneAdjacent,
        /// Move the current pane to be at the far left.
        MovePaneLeft,
        /// Move the current pane to be at the far right.
        MovePaneRight,
        /// Move the current pane to be at the very top.
        MovePaneUp,
        /// Move the current pane to be at the very bottom.
        MovePaneDown,
    ]
);

#[derive(PartialEq, Eq, Debug)]
pub enum CloseIntent {
    /// Quit the program entirely.
    Quit,
    /// Close a window.
    CloseWindow,
    /// Replace the workspace in an existing window.
    ReplaceWindow,
}

#[derive(Clone)]
pub struct Toast {
    id: NotificationId,
    msg: Cow<'static, str>,
    autohide: bool,
    on_click: Option<(Cow<'static, str>, Arc<dyn Fn(&mut Window, &mut App)>)>,
}

impl Toast {
    pub fn new<I: Into<Cow<'static, str>>>(id: NotificationId, msg: I) -> Self {
        Toast {
            id,
            msg: msg.into(),
            on_click: None,
            autohide: false,
        }
    }

    pub fn on_click<F, M>(mut self, message: M, on_click: F) -> Self
    where
        M: Into<Cow<'static, str>>,
        F: Fn(&mut Window, &mut App) + 'static,
    {
        self.on_click = Some((message.into(), Arc::new(on_click)));
        self
    }

    pub fn autohide(mut self) -> Self {
        self.autohide = true;
        self
    }
}

impl PartialEq for Toast {
    fn eq(&self, other: &Self) -> bool {
        self.id == other.id
            && self.msg == other.msg
            && self.on_click.is_some() == other.on_click.is_some()
    }
}

/// Opens a new terminal with the specified working directory.
#[derive(Debug, Default, Clone, Deserialize, PartialEq, JsonSchema, Action)]
#[action(namespace = workspace)]
#[serde(deny_unknown_fields)]
pub struct OpenTerminal {
    pub working_directory: PathBuf,
}

#[derive(Clone, Copy, Debug, Default, Hash, PartialEq, Eq, PartialOrd, Ord)]
pub struct WorkspaceId(i64);

impl StaticColumnCount for WorkspaceId {}
impl Bind for WorkspaceId {
    fn bind(&self, statement: &Statement, start_index: i32) -> Result<i32> {
        self.0.bind(statement, start_index)
    }
}
impl Column for WorkspaceId {
    fn column(statement: &mut Statement, start_index: i32) -> Result<(Self, i32)> {
        i64::column(statement, start_index)
            .map(|(i, next_index)| (Self(i), next_index))
            .with_context(|| format!("Failed to read WorkspaceId at index {start_index}"))
    }
}
impl From<WorkspaceId> for i64 {
    fn from(val: WorkspaceId) -> Self {
        val.0
    }
}

fn prompt_and_open_paths(app_state: Arc<AppState>, options: PathPromptOptions, cx: &mut App) {
    let paths = cx.prompt_for_paths(options);
    cx.spawn(
        async move |cx| match paths.await.anyhow().and_then(|res| res) {
            Ok(Some(paths)) => {
                cx.update(|cx| {
                    open_paths(&paths, app_state, OpenOptions::default(), cx).detach_and_log_err(cx)
                })
                .ok();
            }
            Ok(None) => {}
            Err(err) => {
                util::log_err(&err);
                cx.update(|cx| {
                    if let Some(workspace_window) = cx
                        .active_window()
                        .and_then(|window| window.downcast::<Workspace>())
                    {
                        workspace_window
                            .update(cx, |workspace, _, cx| {
                                workspace.show_portal_error(err.to_string(), cx);
                            })
                            .ok();
                    }
                })
                .ok();
            }
        },
    )
    .detach();
}

pub fn init(app_state: Arc<AppState>, cx: &mut App) {
    component::init();
    theme_preview::init(cx);
    toast_layer::init(cx);
    history_manager::init(cx);

    cx.on_action(|_: &CloseWindow, cx| Workspace::close_global(cx))
        .on_action(|_: &Reload, cx| reload(cx))
        .on_action({
            let app_state = Arc::downgrade(&app_state);
            move |_: &Open, cx: &mut App| {
                if let Some(app_state) = app_state.upgrade() {
                    prompt_and_open_paths(
                        app_state,
                        PathPromptOptions {
                            files: true,
                            directories: true,
                            multiple: true,
                            prompt: None,
                        },
                        cx,
                    );
                }
            }
        })
        .on_action({
            let app_state = Arc::downgrade(&app_state);
            move |_: &OpenFiles, cx: &mut App| {
                let directories = cx.can_select_mixed_files_and_dirs();
                if let Some(app_state) = app_state.upgrade() {
                    prompt_and_open_paths(
                        app_state,
                        PathPromptOptions {
                            files: true,
                            directories,
                            multiple: true,
                            prompt: None,
                        },
                        cx,
                    );
                }
            }
        });
}

type BuildProjectItemFn =
    fn(AnyEntity, Entity<Project>, Option<&Pane>, &mut Window, &mut App) -> Box<dyn ItemHandle>;

type BuildProjectItemForPathFn =
    fn(
        &Entity<Project>,
        &ProjectPath,
        &mut Window,
        &mut App,
    ) -> Option<Task<Result<(Option<ProjectEntryId>, WorkspaceItemBuilder)>>>;

#[derive(Clone, Default)]
struct ProjectItemRegistry {
    build_project_item_fns_by_type: HashMap<TypeId, BuildProjectItemFn>,
    build_project_item_for_path_fns: Vec<BuildProjectItemForPathFn>,
}

impl ProjectItemRegistry {
    fn register<T: ProjectItem>(&mut self) {
        self.build_project_item_fns_by_type.insert(
            TypeId::of::<T::Item>(),
            |item, project, pane, window, cx| {
                let item = item.downcast().unwrap();
                Box::new(cx.new(|cx| T::for_project_item(project, pane, item, window, cx)))
                    as Box<dyn ItemHandle>
            },
        );
        self.build_project_item_for_path_fns
            .push(|project, project_path, window, cx| {
                let project_path = project_path.clone();
                let is_file = project
                    .read(cx)
                    .entry_for_path(&project_path, cx)
                    .is_some_and(|entry| entry.is_file());
                let entry_abs_path = project.read(cx).absolute_path(&project_path, cx);
                let is_local = project.read(cx).is_local();
                let project_item =
                    <T::Item as project::ProjectItem>::try_open(project, &project_path, cx)?;
                let project = project.clone();
                Some(window.spawn(cx, async move |cx| {
                    match project_item.await.with_context(|| {
                        format!(
                            "opening project path {:?}",
                            entry_abs_path.as_deref().unwrap_or(&project_path.path.as_std_path())
                        )
                    }) {
                        Ok(project_item) => {
                            let project_item = project_item;
                            let project_entry_id: Option<ProjectEntryId> =
                                project_item.read_with(cx, project::ProjectItem::entry_id)?;
                            let build_workspace_item = Box::new(
                                |pane: &mut Pane, window: &mut Window, cx: &mut Context<Pane>| {
                                    Box::new(cx.new(|cx| {
                                        T::for_project_item(
                                            project,
                                            Some(pane),
                                            project_item,
                                            window,
                                            cx,
                                        )
                                    })) as Box<dyn ItemHandle>
                                },
                            ) as Box<_>;
                            Ok((project_entry_id, build_workspace_item))
                        }
                        Err(e) => {
                            log::warn!("Failed to open a project item: {e:#}");
                            if e.error_code() == ErrorCode::Internal {
                                if let Some(abs_path) =
                                    entry_abs_path.as_deref().filter(|_| is_file)
                                {
                                    if let Some(broken_project_item_view) =
                                        cx.update(|window, cx| {
                                            T::for_broken_project_item(
                                                abs_path, is_local, &e, window, cx,
                                            )
                                        })?
                                    {
                                        let build_workspace_item = Box::new(
                                            move |_: &mut Pane, _: &mut Window, cx: &mut Context<Pane>| {
                                                cx.new(|_| broken_project_item_view).boxed_clone()
                                            },
                                        )
                                        as Box<_>;
                                        return Ok((None, build_workspace_item));
                                    }
                                }
                            }
                            Err(e)
                        }
                    }
                }))
            });
    }

    fn open_path(
        &self,
        project: &Entity<Project>,
        path: &ProjectPath,
        window: &mut Window,
        cx: &mut App,
    ) -> Task<Result<(Option<ProjectEntryId>, WorkspaceItemBuilder)>> {
        let Some(open_project_item) = self
            .build_project_item_for_path_fns
            .iter()
            .rev()
            .find_map(|open_project_item| open_project_item(project, path, window, cx))
        else {
            return Task::ready(Err(anyhow!("cannot open file {:?}", path.path)));
        };
        open_project_item
    }

    fn build_item<T: project::ProjectItem>(
        &self,
        item: Entity<T>,
        project: Entity<Project>,
        pane: Option<&Pane>,
        window: &mut Window,
        cx: &mut App,
    ) -> Option<Box<dyn ItemHandle>> {
        let build = self
            .build_project_item_fns_by_type
            .get(&TypeId::of::<T>())?;
        Some(build(item.into_any(), project, pane, window, cx))
    }
}

type WorkspaceItemBuilder =
    Box<dyn FnOnce(&mut Pane, &mut Window, &mut Context<Pane>) -> Box<dyn ItemHandle>>;

impl Global for ProjectItemRegistry {}

/// Registers a [ProjectItem] for the app. When opening a file, all the registered
/// items will get a chance to open the file, starting from the project item that
/// was added last.
pub fn register_project_item<I: ProjectItem>(cx: &mut App) {
    cx.default_global::<ProjectItemRegistry>().register::<I>();
}

#[derive(Default)]
pub struct FollowableViewRegistry(HashMap<TypeId, FollowableViewDescriptor>);

struct FollowableViewDescriptor {
    from_state_proto: fn(
        Entity<Workspace>,
        ViewId,
        &mut Option<proto::view::Variant>,
        &mut Window,
        &mut App,
    ) -> Option<Task<Result<Box<dyn FollowableItemHandle>>>>,
    to_followable_view: fn(&AnyView) -> Box<dyn FollowableItemHandle>,
}

impl Global for FollowableViewRegistry {}

impl FollowableViewRegistry {
    pub fn register<I: FollowableItem>(cx: &mut App) {
        cx.default_global::<Self>().0.insert(
            TypeId::of::<I>(),
            FollowableViewDescriptor {
                from_state_proto: |workspace, id, state, window, cx| {
                    I::from_state_proto(workspace, id, state, window, cx).map(|task| {
                        cx.foreground_executor()
                            .spawn(async move { Ok(Box::new(task.await?) as Box<_>) })
                    })
                },
                to_followable_view: |view| Box::new(view.clone().downcast::<I>().unwrap()),
            },
        );
    }

    pub fn from_state_proto(
        workspace: Entity<Workspace>,
        view_id: ViewId,
        mut state: Option<proto::view::Variant>,
        window: &mut Window,
        cx: &mut App,
    ) -> Option<Task<Result<Box<dyn FollowableItemHandle>>>> {
        cx.update_default_global(|this: &mut Self, cx| {
            this.0.values().find_map(|descriptor| {
                (descriptor.from_state_proto)(workspace.clone(), view_id, &mut state, window, cx)
            })
        })
    }

    pub fn to_followable_view(
        view: impl Into<AnyView>,
        cx: &App,
    ) -> Option<Box<dyn FollowableItemHandle>> {
        let this = cx.try_global::<Self>()?;
        let view = view.into();
        let descriptor = this.0.get(&view.entity_type())?;
        Some((descriptor.to_followable_view)(&view))
    }
}

#[derive(Copy, Clone)]
struct SerializableItemDescriptor {
    deserialize: fn(
        Entity<Project>,
        WeakEntity<Workspace>,
        WorkspaceId,
        ItemId,
        &mut Window,
        &mut Context<Pane>,
    ) -> Task<Result<Box<dyn ItemHandle>>>,
    cleanup: fn(WorkspaceId, Vec<ItemId>, &mut Window, &mut App) -> Task<Result<()>>,
    view_to_serializable_item: fn(AnyView) -> Box<dyn SerializableItemHandle>,
}

#[derive(Default)]
struct SerializableItemRegistry {
    descriptors_by_kind: HashMap<Arc<str>, SerializableItemDescriptor>,
    descriptors_by_type: HashMap<TypeId, SerializableItemDescriptor>,
}

impl Global for SerializableItemRegistry {}

impl SerializableItemRegistry {
    fn deserialize(
        item_kind: &str,
        project: Entity<Project>,
        workspace: WeakEntity<Workspace>,
        workspace_id: WorkspaceId,
        item_item: ItemId,
        window: &mut Window,
        cx: &mut Context<Pane>,
    ) -> Task<Result<Box<dyn ItemHandle>>> {
        let Some(descriptor) = Self::descriptor(item_kind, cx) else {
            return Task::ready(Err(anyhow!(
                "cannot deserialize {}, descriptor not found",
                item_kind
            )));
        };

        (descriptor.deserialize)(project, workspace, workspace_id, item_item, window, cx)
    }

    fn cleanup(
        item_kind: &str,
        workspace_id: WorkspaceId,
        loaded_items: Vec<ItemId>,
        window: &mut Window,
        cx: &mut App,
    ) -> Task<Result<()>> {
        let Some(descriptor) = Self::descriptor(item_kind, cx) else {
            return Task::ready(Err(anyhow!(
                "cannot cleanup {}, descriptor not found",
                item_kind
            )));
        };

        (descriptor.cleanup)(workspace_id, loaded_items, window, cx)
    }

    fn view_to_serializable_item_handle(
        view: AnyView,
        cx: &App,
    ) -> Option<Box<dyn SerializableItemHandle>> {
        let this = cx.try_global::<Self>()?;
        let descriptor = this.descriptors_by_type.get(&view.entity_type())?;
        Some((descriptor.view_to_serializable_item)(view))
    }

    fn descriptor(item_kind: &str, cx: &App) -> Option<SerializableItemDescriptor> {
        let this = cx.try_global::<Self>()?;
        this.descriptors_by_kind.get(item_kind).copied()
    }
}

pub fn register_serializable_item<I: SerializableItem>(cx: &mut App) {
    let serialized_item_kind = I::serialized_item_kind();

    let registry = cx.default_global::<SerializableItemRegistry>();
    let descriptor = SerializableItemDescriptor {
        deserialize: |project, workspace, workspace_id, item_id, window, cx| {
            let task = I::deserialize(project, workspace, workspace_id, item_id, window, cx);
            cx.foreground_executor()
                .spawn(async { Ok(Box::new(task.await?) as Box<_>) })
        },
        cleanup: |workspace_id, loaded_items, window, cx| {
            I::cleanup(workspace_id, loaded_items, window, cx)
        },
        view_to_serializable_item: |view| Box::new(view.downcast::<I>().unwrap()),
    };
    registry
        .descriptors_by_kind
        .insert(Arc::from(serialized_item_kind), descriptor);
    registry
        .descriptors_by_type
        .insert(TypeId::of::<I>(), descriptor);
}

pub struct AppState {
    pub languages: Arc<LanguageRegistry>,
    pub client: Arc<Client>,
    pub user_store: Entity<UserStore>,
    pub workspace_store: Entity<WorkspaceStore>,
    pub fs: Arc<dyn fs::Fs>,
    pub build_window_options: fn(Option<Uuid>, &mut App) -> WindowOptions,
    pub node_runtime: NodeRuntime,
    pub session: Entity<AppSession>,
}

struct GlobalAppState(Weak<AppState>);

impl Global for GlobalAppState {}

pub struct WorkspaceStore {
    workspaces: HashSet<WindowHandle<Workspace>>,
    client: Arc<Client>,
    _subscriptions: Vec<client::Subscription>,
}

#[derive(Copy, Clone, Debug, Hash, Eq, PartialEq, PartialOrd, Ord)]
pub enum CollaboratorId {
    PeerId(PeerId),
    Agent,
}

impl From<PeerId> for CollaboratorId {
    fn from(peer_id: PeerId) -> Self {
        CollaboratorId::PeerId(peer_id)
    }
}

impl From<&PeerId> for CollaboratorId {
    fn from(peer_id: &PeerId) -> Self {
        CollaboratorId::PeerId(*peer_id)
    }
}

#[derive(PartialEq, Eq, PartialOrd, Ord, Debug)]
struct Follower {
    project_id: Option<u64>,
    peer_id: PeerId,
}

impl AppState {
    #[track_caller]
    pub fn global(cx: &App) -> Weak<Self> {
        cx.global::<GlobalAppState>().0.clone()
    }
    pub fn try_global(cx: &App) -> Option<Weak<Self>> {
        cx.try_global::<GlobalAppState>()
            .map(|state| state.0.clone())
    }
    pub fn set_global(state: Weak<AppState>, cx: &mut App) {
        cx.set_global(GlobalAppState(state));
    }

    #[cfg(any(test, feature = "test-support"))]
    pub fn test(cx: &mut App) -> Arc<Self> {
        use node_runtime::NodeRuntime;
        use session::Session;
        use settings::SettingsStore;

        if !cx.has_global::<SettingsStore>() {
            let settings_store = SettingsStore::test(cx);
            cx.set_global(settings_store);
        }

        let fs = fs::FakeFs::new(cx.background_executor().clone());
        let languages = Arc::new(LanguageRegistry::test(cx.background_executor().clone()));
        let clock = Arc::new(clock::FakeSystemClock::new());
        let http_client = http_client::FakeHttpClient::with_404_response();
        let client = Client::new(clock, http_client, cx);
        let session = cx.new(|cx| AppSession::new(Session::test(), cx));
        let user_store = cx.new(|cx| UserStore::new(client.clone(), cx));
        let workspace_store = cx.new(|cx| WorkspaceStore::new(client.clone(), cx));

        theme::init(theme::LoadThemes::JustBase, cx);
        client::init(&client, cx);

        Arc::new(Self {
            client,
            fs,
            languages,
            user_store,
            workspace_store,
            node_runtime: NodeRuntime::unavailable(),
            build_window_options: |_, _| Default::default(),
            session,
        })
    }
}

struct DelayedDebouncedEditAction {
    task: Option<Task<()>>,
    cancel_channel: Option<oneshot::Sender<()>>,
}

impl DelayedDebouncedEditAction {
    fn new() -> DelayedDebouncedEditAction {
        DelayedDebouncedEditAction {
            task: None,
            cancel_channel: None,
        }
    }

    fn fire_new<F>(
        &mut self,
        delay: Duration,
        window: &mut Window,
        cx: &mut Context<Workspace>,
        func: F,
    ) where
        F: 'static
            + Send
            + FnOnce(&mut Workspace, &mut Window, &mut Context<Workspace>) -> Task<Result<()>>,
    {
        if let Some(channel) = self.cancel_channel.take() {
            _ = channel.send(());
        }

        let (sender, mut receiver) = oneshot::channel::<()>();
        self.cancel_channel = Some(sender);

        let previous_task = self.task.take();
        self.task = Some(cx.spawn_in(window, async move |workspace, cx| {
            let mut timer = cx.background_executor().timer(delay).fuse();
            if let Some(previous_task) = previous_task {
                previous_task.await;
            }

            futures::select_biased! {
                _ = receiver => return,
                    _ = timer => {}
            }

            if let Some(result) = workspace
                .update_in(cx, |workspace, window, cx| (func)(workspace, window, cx))
                .log_err()
            {
                result.await.log_err();
            }
        }));
    }
}

pub enum Event {
    PaneAdded(Entity<Pane>),
    PaneRemoved,
    ItemAdded {
        item: Box<dyn ItemHandle>,
    },
    ActiveItemChanged,
    ItemRemoved {
        item_id: EntityId,
    },
    UserSavedItem {
        pane: WeakEntity<Pane>,
        item: Box<dyn WeakItemHandle>,
        save_intent: SaveIntent,
    },
    ContactRequestedJoin(u64),
    WorkspaceCreated(WeakEntity<Workspace>),
    OpenBundledFile {
        text: Cow<'static, str>,
        title: &'static str,
        language: &'static str,
    },
    ZoomChanged,
    ModalOpened,
}

#[derive(Debug)]
pub enum OpenVisible {
    All,
    None,
    OnlyFiles,
    OnlyDirectories,
}

enum WorkspaceLocation {
    // Valid local paths or SSH project to serialize
    Location(SerializedWorkspaceLocation, PathList),
    // No valid location found hence clear session id
    DetachFromSession,
    // No valid location found to serialize
    None,
}

type PromptForNewPath = Box<
    dyn Fn(
        &mut Workspace,
        DirectoryLister,
        &mut Window,
        &mut Context<Workspace>,
    ) -> oneshot::Receiver<Option<Vec<PathBuf>>>,
>;

type PromptForOpenPath = Box<
    dyn Fn(
        &mut Workspace,
        DirectoryLister,
        &mut Window,
        &mut Context<Workspace>,
    ) -> oneshot::Receiver<Option<Vec<PathBuf>>>,
>;

#[derive(Default)]
struct DispatchingKeystrokes {
    dispatched: HashSet<Vec<Keystroke>>,
    queue: VecDeque<Keystroke>,
    task: Option<Shared<Task<()>>>,
}

/// Collects everything project-related for a certain window opened.
/// In some way, is a counterpart of a window, as the [`WindowHandle`] could be downcast into `Workspace`.
///
/// A `Workspace` usually consists of 1 or more projects, a central pane group, 3 docks and a status bar.
/// The `Workspace` owns everybody's state and serves as a default, "global context",
/// that can be used to register a global action to be triggered from any place in the window.
pub struct Workspace {
    weak_self: WeakEntity<Self>,
    workspace_actions: Vec<Box<dyn Fn(Div, &Workspace, &mut Window, &mut Context<Self>) -> Div>>,
    zoomed: Option<AnyWeakView>,
    previous_dock_drag_coordinates: Option<Point<Pixels>>,
    zoomed_position: Option<DockPosition>,
    center: PaneGroup,
    left_dock: Entity<Dock>,
    bottom_dock: Entity<Dock>,
    right_dock: Entity<Dock>,
    panes: Vec<Entity<Pane>>,
    panes_by_item: HashMap<EntityId, WeakEntity<Pane>>,
    active_pane: Entity<Pane>,
    last_active_center_pane: Option<WeakEntity<Pane>>,
    last_active_view_id: Option<proto::ViewId>,
    status_bar: Entity<StatusBar>,
    modal_layer: Entity<ModalLayer>,
    toast_layer: Entity<ToastLayer>,
    titlebar_item: Option<AnyView>,
    notifications: Notifications,
    suppressed_notifications: HashSet<NotificationId>,
    project: Entity<Project>,
    follower_states: HashMap<CollaboratorId, FollowerState>,
    last_leaders_by_pane: HashMap<WeakEntity<Pane>, CollaboratorId>,
    window_edited: bool,
    last_window_title: Option<String>,
    dirty_items: HashMap<EntityId, Subscription>,
    active_call: Option<(Entity<ActiveCall>, Vec<Subscription>)>,
    leader_updates_tx: mpsc::UnboundedSender<(PeerId, proto::UpdateFollowers)>,
    database_id: Option<WorkspaceId>,
    app_state: Arc<AppState>,
    dispatching_keystrokes: Rc<RefCell<DispatchingKeystrokes>>,
    _subscriptions: Vec<Subscription>,
    _apply_leader_updates: Task<Result<()>>,
    _observe_current_user: Task<Result<()>>,
    _schedule_serialize_workspace: Option<Task<()>>,
    _schedule_serialize_ssh_paths: Option<Task<()>>,
    pane_history_timestamp: Arc<AtomicUsize>,
    bounds: Bounds<Pixels>,
    pub centered_layout: bool,
    bounds_save_task_queued: Option<Task<()>>,
    on_prompt_for_new_path: Option<PromptForNewPath>,
    on_prompt_for_open_path: Option<PromptForOpenPath>,
    terminal_provider: Option<Box<dyn TerminalProvider>>,
    debugger_provider: Option<Arc<dyn DebuggerProvider>>,
    serializable_items_tx: UnboundedSender<Box<dyn SerializableItemHandle>>,
    _items_serializer: Task<Result<()>>,
    session_id: Option<String>,
    scheduled_tasks: Vec<Task<()>>,
    last_open_dock_positions: Vec<DockPosition>,
    removing: bool,
    utility_panes: UtilityPaneState,
}

impl EventEmitter<Event> for Workspace {}

#[derive(Copy, Clone, Debug, PartialEq, Eq, Hash)]
pub struct ViewId {
    pub creator: CollaboratorId,
    pub id: u64,
}

pub struct FollowerState {
    center_pane: Entity<Pane>,
    dock_pane: Option<Entity<Pane>>,
    active_view_id: Option<ViewId>,
    items_by_leader_view_id: HashMap<ViewId, FollowerView>,
}

struct FollowerView {
    view: Box<dyn FollowableItemHandle>,
    location: Option<proto::PanelId>,
}

impl Workspace {
    pub fn new(
        workspace_id: Option<WorkspaceId>,
        project: Entity<Project>,
        app_state: Arc<AppState>,
        window: &mut Window,
        cx: &mut Context<Self>,
    ) -> Self {
        cx.observe_global::<SettingsStore>(|_, cx| {
            if ProjectSettings::get_global(cx).session.trust_all_worktrees {
                if let Some(trusted_worktrees) = TrustedWorktrees::try_get_global(cx) {
                    trusted_worktrees.update(cx, |trusted_worktrees, cx| {
                        trusted_worktrees.auto_trust_all(cx);
                    })
                }
            }
        })
        .detach();

        cx.subscribe_in(&project, window, move |this, _, event, window, cx| {
            match event {
                project::Event::RemoteIdChanged(_) => {
                    this.update_window_title(window, cx);
                }

                project::Event::CollaboratorLeft(peer_id) => {
                    this.collaborator_left(*peer_id, window, cx);
                }

                project::Event::WorktreeRemoved(_) | project::Event::WorktreeAdded(_) => {
                    this.update_window_title(window, cx);
                    this.serialize_workspace(window, cx);
                    // This event could be triggered by `AddFolderToProject` or `RemoveFromProject`.
                    this.update_history(cx);
                }

                project::Event::DisconnectedFromHost => {
                    this.update_window_edited(window, cx);
                    let leaders_to_unfollow =
                        this.follower_states.keys().copied().collect::<Vec<_>>();
                    for leader_id in leaders_to_unfollow {
                        this.unfollow(leader_id, window, cx);
                    }
                }

                project::Event::DisconnectedFromSshRemote => {
                    this.update_window_edited(window, cx);
                }

                project::Event::Closed => {
                    window.remove_window();
                }

                project::Event::DeletedEntry(_, entry_id) => {
                    for pane in this.panes.iter() {
                        pane.update(cx, |pane, cx| {
                            pane.handle_deleted_project_item(*entry_id, window, cx)
                        });
                    }
                }

                project::Event::Toast {
                    notification_id,
                    message,
                } => this.show_notification(
                    NotificationId::named(notification_id.clone()),
                    cx,
                    |cx| cx.new(|cx| MessageNotification::new(message.clone(), cx)),
                ),

                project::Event::HideToast { notification_id } => {
                    this.dismiss_notification(&NotificationId::named(notification_id.clone()), cx)
                }

                project::Event::LanguageServerPrompt(request) => {
                    struct LanguageServerPrompt;

                    let mut hasher = DefaultHasher::new();
                    request.lsp_name.as_str().hash(&mut hasher);
                    let id = hasher.finish();

                    this.show_notification(
                        NotificationId::composite::<LanguageServerPrompt>(id as usize),
                        cx,
                        |cx| {
                            cx.new(|cx| {
                                notifications::LanguageServerPrompt::new(request.clone(), cx)
                            })
                        },
                    );
                }

                project::Event::AgentLocationChanged => {
                    this.handle_agent_location_changed(window, cx)
                }

                _ => {}
            }
            cx.notify()
        })
        .detach();

        cx.subscribe_in(
            &project.read(cx).breakpoint_store(),
            window,
            |workspace, _, event, window, cx| match event {
                BreakpointStoreEvent::BreakpointsUpdated(_, _)
                | BreakpointStoreEvent::BreakpointsCleared(_) => {
                    workspace.serialize_workspace(window, cx);
                }
                BreakpointStoreEvent::SetDebugLine | BreakpointStoreEvent::ClearDebugLines => {}
            },
        )
        .detach();
        if let Some(toolchain_store) = project.read(cx).toolchain_store() {
            cx.subscribe_in(
                &toolchain_store,
                window,
                |workspace, _, event, window, cx| match event {
                    ToolchainStoreEvent::CustomToolchainsModified => {
                        workspace.serialize_workspace(window, cx);
                    }
                    _ => {}
                },
            )
            .detach();
        }

        cx.on_focus_lost(window, |this, window, cx| {
            let focus_handle = this.focus_handle(cx);
            window.focus(&focus_handle);
        })
        .detach();

        let weak_handle = cx.entity().downgrade();
        let pane_history_timestamp = Arc::new(AtomicUsize::new(0));

        let center_pane = cx.new(|cx| {
            let mut center_pane = Pane::new(
                weak_handle.clone(),
                project.clone(),
                pane_history_timestamp.clone(),
                None,
                NewFile.boxed_clone(),
                true,
                window,
                cx,
            );
            center_pane.set_can_split(Some(Arc::new(|_, _, _, _| true)));
            center_pane
        });
        cx.subscribe_in(&center_pane, window, Self::handle_pane_event)
            .detach();

        window.focus(&center_pane.focus_handle(cx));

        cx.emit(Event::PaneAdded(center_pane.clone()));

        let window_handle = window.window_handle().downcast::<Workspace>().unwrap();
        app_state.workspace_store.update(cx, |store, _| {
            store.workspaces.insert(window_handle);
        });

        let mut current_user = app_state.user_store.read(cx).watch_current_user();
        let mut connection_status = app_state.client.status();
        let _observe_current_user = cx.spawn_in(window, async move |this, cx| {
            current_user.next().await;
            connection_status.next().await;
            let mut stream =
                Stream::map(current_user, drop).merge(Stream::map(connection_status, drop));

            while stream.recv().await.is_some() {
                this.update(cx, |_, cx| cx.notify())?;
            }
            anyhow::Ok(())
        });

        // All leader updates are enqueued and then processed in a single task, so
        // that each asynchronous operation can be run in order.
        let (leader_updates_tx, mut leader_updates_rx) =
            mpsc::unbounded::<(PeerId, proto::UpdateFollowers)>();
        let _apply_leader_updates = cx.spawn_in(window, async move |this, cx| {
            while let Some((leader_id, update)) = leader_updates_rx.next().await {
                Self::process_leader_update(&this, leader_id, update, cx)
                    .await
                    .log_err();
            }

            Ok(())
        });

        cx.emit(Event::WorkspaceCreated(weak_handle.clone()));
        let modal_layer = cx.new(|_| ModalLayer::new());
        let toast_layer = cx.new(|_| ToastLayer::new());
        cx.subscribe(
            &modal_layer,
            |_, _, _: &modal_layer::ModalOpenedEvent, cx| {
                cx.emit(Event::ModalOpened);
            },
        )
        .detach();

        let left_dock = Dock::new(DockPosition::Left, modal_layer.clone(), window, cx);
        let bottom_dock = Dock::new(DockPosition::Bottom, modal_layer.clone(), window, cx);
        let right_dock = Dock::new(DockPosition::Right, modal_layer.clone(), window, cx);
        let left_dock_buttons = cx.new(|cx| PanelButtons::new(left_dock.clone(), cx));
        let bottom_dock_buttons = cx.new(|cx| PanelButtons::new(bottom_dock.clone(), cx));
        let right_dock_buttons = cx.new(|cx| PanelButtons::new(right_dock.clone(), cx));
        let status_bar = cx.new(|cx| {
            let mut status_bar = StatusBar::new(&center_pane.clone(), window, cx);
            status_bar.add_left_item(left_dock_buttons, window, cx);
            status_bar.add_right_item(right_dock_buttons, window, cx);
            status_bar.add_right_item(bottom_dock_buttons, window, cx);
            status_bar
        });

        let session_id = app_state.session.read(cx).id().to_owned();

        let mut active_call = None;
        if let Some(call) = ActiveCall::try_global(cx) {
            let subscriptions = vec![cx.subscribe_in(&call, window, Self::on_active_call_event)];
            active_call = Some((call, subscriptions));
        }

        let (serializable_items_tx, serializable_items_rx) =
            mpsc::unbounded::<Box<dyn SerializableItemHandle>>();
        let _items_serializer = cx.spawn_in(window, async move |this, cx| {
            Self::serialize_items(&this, serializable_items_rx, cx).await
        });

        let subscriptions = vec![
            cx.observe_window_activation(window, Self::on_window_activation_changed),
            cx.observe_window_bounds(window, move |this, window, cx| {
                if this.bounds_save_task_queued.is_some() {
                    return;
                }
                this.bounds_save_task_queued = Some(cx.spawn_in(window, async move |this, cx| {
                    cx.background_executor()
                        .timer(Duration::from_millis(100))
                        .await;
                    this.update_in(cx, |this, window, cx| {
                        if let Some(display) = window.display(cx)
                            && let Ok(display_uuid) = display.uuid()
                        {
                            let window_bounds = window.inner_window_bounds();
                            if let Some(database_id) = workspace_id {
                                cx.background_executor()
                                    .spawn(DB.set_window_open_status(
                                        database_id,
                                        SerializedWindowBounds(window_bounds),
                                        display_uuid,
                                    ))
                                    .detach_and_log_err(cx);
                            }
                        }
                        this.bounds_save_task_queued.take();
                    })
                    .ok();
                }));
                cx.notify();
            }),
            cx.observe_window_appearance(window, |_, window, cx| {
                let window_appearance = window.appearance();

                *SystemAppearance::global_mut(cx) = SystemAppearance(window_appearance.into());

                GlobalTheme::reload_theme(cx);
                GlobalTheme::reload_icon_theme(cx);
            }),
            cx.on_release(move |this, cx| {
                this.app_state.workspace_store.update(cx, move |store, _| {
                    store.workspaces.remove(&window_handle);
                })
            }),
        ];

        cx.defer_in(window, move |this, window, cx| {
            this.update_window_title(window, cx);
            this.show_initial_notifications(cx);
        });

        let mut center = PaneGroup::new(center_pane.clone());
        center.set_is_center(true);
        center.mark_positions(cx);

        Workspace {
            weak_self: weak_handle.clone(),
            zoomed: None,
            zoomed_position: None,
            previous_dock_drag_coordinates: None,
            center,
            panes: vec![center_pane.clone()],
            panes_by_item: Default::default(),
            active_pane: center_pane.clone(),
            last_active_center_pane: Some(center_pane.downgrade()),
            last_active_view_id: None,
            status_bar,
            modal_layer,
            toast_layer,
            titlebar_item: None,
            notifications: Notifications::default(),
            suppressed_notifications: HashSet::default(),
            left_dock,
            bottom_dock,
            right_dock,
            project: project.clone(),
            follower_states: Default::default(),
            last_leaders_by_pane: Default::default(),
            dispatching_keystrokes: Default::default(),
            window_edited: false,
            last_window_title: None,
            dirty_items: Default::default(),
            active_call,
            database_id: workspace_id,
            app_state,
            _observe_current_user,
            _apply_leader_updates,
            _schedule_serialize_workspace: None,
            _schedule_serialize_ssh_paths: None,
            leader_updates_tx,
            _subscriptions: subscriptions,
            pane_history_timestamp,
            workspace_actions: Default::default(),
            // This data will be incorrect, but it will be overwritten by the time it needs to be used.
            bounds: Default::default(),
            centered_layout: false,
            bounds_save_task_queued: None,
            on_prompt_for_new_path: None,
            on_prompt_for_open_path: None,
            terminal_provider: None,
            debugger_provider: None,
            serializable_items_tx,
            _items_serializer,
            session_id: Some(session_id),

            scheduled_tasks: Vec::new(),
            last_open_dock_positions: Vec::new(),
            removing: false,
            utility_panes: UtilityPaneState::default(),
        }
    }

    pub fn new_local(
        abs_paths: Vec<PathBuf>,
        app_state: Arc<AppState>,
        requesting_window: Option<WindowHandle<Workspace>>,
        env: Option<HashMap<String, String>>,
        cx: &mut App,
    ) -> Task<
        anyhow::Result<(
            WindowHandle<Workspace>,
            Vec<Option<anyhow::Result<Box<dyn ItemHandle>>>>,
        )>,
    > {
        let project_handle = Project::local(
            app_state.client.clone(),
            app_state.node_runtime.clone(),
            app_state.user_store.clone(),
            app_state.languages.clone(),
            app_state.fs.clone(),
            env,
            true,
            cx,
        );

        cx.spawn(async move |cx| {
            let mut paths_to_open = Vec::with_capacity(abs_paths.len());
            for path in abs_paths.into_iter() {
                if let Some(canonical) = app_state.fs.canonicalize(&path).await.ok() {
                    paths_to_open.push(canonical)
                } else {
                    paths_to_open.push(path)
                }
            }

            let serialized_workspace =
                persistence::DB.workspace_for_roots(paths_to_open.as_slice());

            if let Some(paths) = serialized_workspace.as_ref().map(|ws| &ws.paths) {
                paths_to_open = paths.ordered_paths().cloned().collect();
                if !paths.is_lexicographically_ordered() {
                    project_handle
                        .update(cx, |project, cx| {
                            project.set_worktrees_reordered(true, cx);
                        })
                        .log_err();
                }
            }

            // Get project paths for all of the abs_paths
            let mut project_paths: Vec<(PathBuf, Option<ProjectPath>)> =
                Vec::with_capacity(paths_to_open.len());

            for path in paths_to_open.into_iter() {
                if let Some((_, project_entry)) = cx
                    .update(|cx| {
                        Workspace::project_path_for_path(project_handle.clone(), &path, true, cx)
                    })?
                    .await
                    .log_err()
                {
                    project_paths.push((path, Some(project_entry)));
                } else {
                    project_paths.push((path, None));
                }
            }

            let workspace_id = if let Some(serialized_workspace) = serialized_workspace.as_ref() {
                serialized_workspace.id
            } else {
                DB.next_id().await.unwrap_or_else(|_| Default::default())
            };

            let toolchains = DB.toolchains(workspace_id).await?;

            for (toolchain, worktree_id, path) in toolchains {
                let toolchain_path = PathBuf::from(toolchain.path.clone().to_string());
                if !app_state.fs.is_file(toolchain_path.as_path()).await {
                    continue;
                }

                project_handle
                    .update(cx, |this, cx| {
                        this.activate_toolchain(ProjectPath { worktree_id, path }, toolchain, cx)
                    })?
                    .await;
            }
            if let Some(workspace) = serialized_workspace.as_ref() {
                project_handle.update(cx, |this, cx| {
                    for (scope, toolchains) in &workspace.user_toolchains {
                        for toolchain in toolchains {
                            this.add_toolchain(toolchain.clone(), scope.clone(), cx);
                        }
                    }
                })?;
            }

            let window = if let Some(window) = requesting_window {
                let centered_layout = serialized_workspace
                    .as_ref()
                    .map(|w| w.centered_layout)
                    .unwrap_or(false);

                cx.update_window(window.into(), |_, window, cx| {
                    window.replace_root(cx, |window, cx| {
                        let mut workspace = Workspace::new(
                            Some(workspace_id),
                            project_handle.clone(),
                            app_state.clone(),
                            window,
                            cx,
                        );

                        workspace.centered_layout = centered_layout;
                        workspace
                    });
                })?;
                window
            } else {
                let window_bounds_override = window_bounds_env_override();

                let (window_bounds, display) = if let Some(bounds) = window_bounds_override {
                    (Some(WindowBounds::Windowed(bounds)), None)
                } else if let Some(workspace) = serialized_workspace.as_ref() {
                    // Reopening an existing workspace - restore its saved bounds
                    if let (Some(display), Some(bounds)) =
                        (workspace.display, workspace.window_bounds.as_ref())
                    {
                        (Some(bounds.0), Some(display))
                    } else {
                        (None, None)
                    }
                } else {
                    // New window - let GPUI's default_bounds() handle cascading
                    (None, None)
                };

                // Use the serialized workspace to construct the new window
                let mut options = cx.update(|cx| (app_state.build_window_options)(display, cx))?;
                options.window_bounds = window_bounds;
                let centered_layout = serialized_workspace
                    .as_ref()
                    .map(|w| w.centered_layout)
                    .unwrap_or(false);
                cx.open_window(options, {
                    let app_state = app_state.clone();
                    let project_handle = project_handle.clone();
                    move |window, cx| {
                        cx.new(|cx| {
                            let mut workspace = Workspace::new(
                                Some(workspace_id),
                                project_handle,
                                app_state,
                                window,
                                cx,
                            );
                            workspace.centered_layout = centered_layout;
                            workspace
                        })
                    }
                })?
            };

            notify_if_database_failed(window, cx);
            let opened_items = window
                .update(cx, |_workspace, window, cx| {
                    open_items(serialized_workspace, project_paths, window, cx)
                })?
                .await
                .unwrap_or_default();

            window
                .update(cx, |workspace, window, cx| {
                    window.activate_window();
                    workspace.update_history(cx);
                })
                .log_err();
            Ok((window, opened_items))
        })
    }

    pub fn weak_handle(&self) -> WeakEntity<Self> {
        self.weak_self.clone()
    }

    pub fn left_dock(&self) -> &Entity<Dock> {
        &self.left_dock
    }

    pub fn bottom_dock(&self) -> &Entity<Dock> {
        &self.bottom_dock
    }

    pub fn set_bottom_dock_layout(
        &mut self,
        layout: BottomDockLayout,
        window: &mut Window,
        cx: &mut Context<Self>,
    ) {
        let fs = self.project().read(cx).fs();
        settings::update_settings_file(fs.clone(), cx, move |content, _cx| {
            content.workspace.bottom_dock_layout = Some(layout);
        });

        cx.notify();
        self.serialize_workspace(window, cx);
    }

    pub fn right_dock(&self) -> &Entity<Dock> {
        &self.right_dock
    }

    pub fn all_docks(&self) -> [&Entity<Dock>; 3] {
        [&self.left_dock, &self.bottom_dock, &self.right_dock]
    }

    pub fn dock_at_position(&self, position: DockPosition) -> &Entity<Dock> {
        match position {
            DockPosition::Left => &self.left_dock,
            DockPosition::Bottom => &self.bottom_dock,
            DockPosition::Right => &self.right_dock,
        }
    }

    pub fn is_edited(&self) -> bool {
        self.window_edited
    }

    pub fn add_panel<T: Panel>(
        &mut self,
        panel: Entity<T>,
        window: &mut Window,
        cx: &mut Context<Self>,
    ) {
        let focus_handle = panel.panel_focus_handle(cx);
        cx.on_focus_in(&focus_handle, window, Self::handle_panel_focused)
            .detach();

        let dock_position = panel.position(window, cx);
        let dock = self.dock_at_position(dock_position);

        dock.update(cx, |dock, cx| {
            dock.add_panel(panel, self.weak_self.clone(), window, cx)
        });
    }

    pub fn remove_panel<T: Panel>(
        &mut self,
        panel: &Entity<T>,
        window: &mut Window,
        cx: &mut Context<Self>,
    ) {
        for dock in [&self.left_dock, &self.bottom_dock, &self.right_dock] {
            dock.update(cx, |dock, cx| {
                dock.remove_panel(panel, window, cx);
            })
        }
    }

    pub fn status_bar(&self) -> &Entity<StatusBar> {
        &self.status_bar
    }

    pub fn status_bar_visible(&self, cx: &App) -> bool {
        StatusBarSettings::get_global(cx).show
    }

    pub fn app_state(&self) -> &Arc<AppState> {
        &self.app_state
    }

    pub fn user_store(&self) -> &Entity<UserStore> {
        &self.app_state.user_store
    }

    pub fn project(&self) -> &Entity<Project> {
        &self.project
    }

    pub fn path_style(&self, cx: &App) -> PathStyle {
        self.project.read(cx).path_style(cx)
    }

    pub fn recently_activated_items(&self, cx: &App) -> HashMap<EntityId, usize> {
        let mut history: HashMap<EntityId, usize> = HashMap::default();

        for pane_handle in &self.panes {
            let pane = pane_handle.read(cx);

            for entry in pane.activation_history() {
                history.insert(
                    entry.entity_id,
                    history
                        .get(&entry.entity_id)
                        .cloned()
                        .unwrap_or(0)
                        .max(entry.timestamp),
                );
            }
        }

        history
    }

    pub fn recent_active_item_by_type<T: 'static>(&self, cx: &App) -> Option<Entity<T>> {
        let mut recent_item: Option<Entity<T>> = None;
        let mut recent_timestamp = 0;
        for pane_handle in &self.panes {
            let pane = pane_handle.read(cx);
            let item_map: HashMap<EntityId, &Box<dyn ItemHandle>> =
                pane.items().map(|item| (item.item_id(), item)).collect();
            for entry in pane.activation_history() {
                if entry.timestamp > recent_timestamp
                    && let Some(&item) = item_map.get(&entry.entity_id)
                    && let Some(typed_item) = item.act_as::<T>(cx)
                {
                    recent_timestamp = entry.timestamp;
                    recent_item = Some(typed_item);
                }
            }
        }
        recent_item
    }

    pub fn recent_navigation_history_iter(
        &self,
        cx: &App,
    ) -> impl Iterator<Item = (ProjectPath, Option<PathBuf>)> + use<> {
        let mut abs_paths_opened: HashMap<PathBuf, HashSet<ProjectPath>> = HashMap::default();
        let mut history: HashMap<ProjectPath, (Option<PathBuf>, usize)> = HashMap::default();

        for pane in &self.panes {
            let pane = pane.read(cx);

            pane.nav_history()
                .for_each_entry(cx, |entry, (project_path, fs_path)| {
                    if let Some(fs_path) = &fs_path {
                        abs_paths_opened
                            .entry(fs_path.clone())
                            .or_default()
                            .insert(project_path.clone());
                    }
                    let timestamp = entry.timestamp;
                    match history.entry(project_path) {
                        hash_map::Entry::Occupied(mut entry) => {
                            let (_, old_timestamp) = entry.get();
                            if &timestamp > old_timestamp {
                                entry.insert((fs_path, timestamp));
                            }
                        }
                        hash_map::Entry::Vacant(entry) => {
                            entry.insert((fs_path, timestamp));
                        }
                    }
                });

            if let Some(item) = pane.active_item()
                && let Some(project_path) = item.project_path(cx)
            {
                let fs_path = self.project.read(cx).absolute_path(&project_path, cx);

                if let Some(fs_path) = &fs_path {
                    abs_paths_opened
                        .entry(fs_path.clone())
                        .or_default()
                        .insert(project_path.clone());
                }

                history.insert(project_path, (fs_path, std::usize::MAX));
            }
        }

        history
            .into_iter()
            .sorted_by_key(|(_, (_, order))| *order)
            .map(|(project_path, (fs_path, _))| (project_path, fs_path))
            .rev()
            .filter(move |(history_path, abs_path)| {
                let latest_project_path_opened = abs_path
                    .as_ref()
                    .and_then(|abs_path| abs_paths_opened.get(abs_path))
                    .and_then(|project_paths| {
                        project_paths
                            .iter()
                            .max_by(|b1, b2| b1.worktree_id.cmp(&b2.worktree_id))
                    });

                latest_project_path_opened.is_none_or(|path| path == history_path)
            })
    }

    pub fn recent_navigation_history(
        &self,
        limit: Option<usize>,
        cx: &App,
    ) -> Vec<(ProjectPath, Option<PathBuf>)> {
        self.recent_navigation_history_iter(cx)
            .take(limit.unwrap_or(usize::MAX))
            .collect()
    }

    pub fn clear_navigation_history(&mut self, _window: &mut Window, cx: &mut Context<Workspace>) {
        for pane in &self.panes {
            pane.update(cx, |pane, cx| pane.nav_history_mut().clear(cx));
        }
    }

    fn navigate_history(
        &mut self,
        pane: WeakEntity<Pane>,
        mode: NavigationMode,
        window: &mut Window,
        cx: &mut Context<Workspace>,
    ) -> Task<Result<()>> {
        let to_load = if let Some(pane) = pane.upgrade() {
            pane.update(cx, |pane, cx| {
                window.focus(&pane.focus_handle(cx));
                loop {
                    // Retrieve the weak item handle from the history.
                    let entry = pane.nav_history_mut().pop(mode, cx)?;

                    // If the item is still present in this pane, then activate it.
                    if let Some(index) = entry
                        .item
                        .upgrade()
                        .and_then(|v| pane.index_for_item(v.as_ref()))
                    {
                        let prev_active_item_index = pane.active_item_index();
                        pane.nav_history_mut().set_mode(mode);
                        pane.activate_item(index, true, true, window, cx);
                        pane.nav_history_mut().set_mode(NavigationMode::Normal);

                        let mut navigated = prev_active_item_index != pane.active_item_index();
                        if let Some(data) = entry.data {
                            navigated |= pane.active_item()?.navigate(data, window, cx);
                        }

                        if navigated {
                            break None;
                        }
                    } else {
                        // If the item is no longer present in this pane, then retrieve its
                        // path info in order to reopen it.
                        break pane
                            .nav_history()
                            .path_for_item(entry.item.id())
                            .map(|(project_path, abs_path)| (project_path, abs_path, entry));
                    }
                }
            })
        } else {
            None
        };

        if let Some((project_path, abs_path, entry)) = to_load {
            // If the item was no longer present, then load it again from its previous path, first try the local path
            let open_by_project_path = self.load_path(project_path.clone(), window, cx);

            cx.spawn_in(window, async move  |workspace, cx| {
                let open_by_project_path = open_by_project_path.await;
                let mut navigated = false;
                match open_by_project_path
                    .with_context(|| format!("Navigating to {project_path:?}"))
                {
                    Ok((project_entry_id, build_item)) => {
                        let prev_active_item_id = pane.update(cx, |pane, _| {
                            pane.nav_history_mut().set_mode(mode);
                            pane.active_item().map(|p| p.item_id())
                        })?;

                        pane.update_in(cx, |pane, window, cx| {
                            let item = pane.open_item(
                                project_entry_id,
                                project_path,
                                true,
                                entry.is_preview,
                                true,
                                None,
                                window, cx,
                                build_item,
                            );
                            navigated |= Some(item.item_id()) != prev_active_item_id;
                            pane.nav_history_mut().set_mode(NavigationMode::Normal);
                            if let Some(data) = entry.data {
                                navigated |= item.navigate(data, window, cx);
                            }
                        })?;
                    }
                    Err(open_by_project_path_e) => {
                        // Fall back to opening by abs path, in case an external file was opened and closed,
                        // and its worktree is now dropped
                        if let Some(abs_path) = abs_path {
                            let prev_active_item_id = pane.update(cx, |pane, _| {
                                pane.nav_history_mut().set_mode(mode);
                                pane.active_item().map(|p| p.item_id())
                            })?;
                            let open_by_abs_path = workspace.update_in(cx, |workspace, window, cx| {
                                workspace.open_abs_path(abs_path.clone(), OpenOptions { visible: Some(OpenVisible::None), ..Default::default() }, window, cx)
                            })?;
                            match open_by_abs_path
                                .await
                                .with_context(|| format!("Navigating to {abs_path:?}"))
                            {
                                Ok(item) => {
                                    pane.update_in(cx, |pane, window, cx| {
                                        navigated |= Some(item.item_id()) != prev_active_item_id;
                                        pane.nav_history_mut().set_mode(NavigationMode::Normal);
                                        if let Some(data) = entry.data {
                                            navigated |= item.navigate(data, window, cx);
                                        }
                                    })?;
                                }
                                Err(open_by_abs_path_e) => {
                                    log::error!("Failed to navigate history: {open_by_project_path_e:#} and {open_by_abs_path_e:#}");
                                }
                            }
                        }
                    }
                }

                if !navigated {
                    workspace
                        .update_in(cx, |workspace, window, cx| {
                            Self::navigate_history(workspace, pane, mode, window, cx)
                        })?
                        .await?;
                }

                Ok(())
            })
        } else {
            Task::ready(Ok(()))
        }
    }

    pub fn go_back(
        &mut self,
        pane: WeakEntity<Pane>,
        window: &mut Window,
        cx: &mut Context<Workspace>,
    ) -> Task<Result<()>> {
        self.navigate_history(pane, NavigationMode::GoingBack, window, cx)
    }

    pub fn go_forward(
        &mut self,
        pane: WeakEntity<Pane>,
        window: &mut Window,
        cx: &mut Context<Workspace>,
    ) -> Task<Result<()>> {
        self.navigate_history(pane, NavigationMode::GoingForward, window, cx)
    }

    pub fn reopen_closed_item(
        &mut self,
        window: &mut Window,
        cx: &mut Context<Workspace>,
    ) -> Task<Result<()>> {
        self.navigate_history(
            self.active_pane().downgrade(),
            NavigationMode::ReopeningClosedItem,
            window,
            cx,
        )
    }

    pub fn client(&self) -> &Arc<Client> {
        &self.app_state.client
    }

    pub fn set_titlebar_item(&mut self, item: AnyView, _: &mut Window, cx: &mut Context<Self>) {
        self.titlebar_item = Some(item);
        cx.notify();
    }

    pub fn set_prompt_for_new_path(&mut self, prompt: PromptForNewPath) {
        self.on_prompt_for_new_path = Some(prompt)
    }

    pub fn set_prompt_for_open_path(&mut self, prompt: PromptForOpenPath) {
        self.on_prompt_for_open_path = Some(prompt)
    }

    pub fn set_terminal_provider(&mut self, provider: impl TerminalProvider + 'static) {
        self.terminal_provider = Some(Box::new(provider));
    }

    pub fn set_debugger_provider(&mut self, provider: impl DebuggerProvider + 'static) {
        self.debugger_provider = Some(Arc::new(provider));
    }

    pub fn debugger_provider(&self) -> Option<Arc<dyn DebuggerProvider>> {
        self.debugger_provider.clone()
    }

    pub fn prompt_for_open_path(
        &mut self,
        path_prompt_options: PathPromptOptions,
        lister: DirectoryLister,
        window: &mut Window,
        cx: &mut Context<Self>,
    ) -> oneshot::Receiver<Option<Vec<PathBuf>>> {
        if !lister.is_local(cx) || !WorkspaceSettings::get_global(cx).use_system_path_prompts {
            let prompt = self.on_prompt_for_open_path.take().unwrap();
            let rx = prompt(self, lister, window, cx);
            self.on_prompt_for_open_path = Some(prompt);
            rx
        } else {
            let (tx, rx) = oneshot::channel();
            let abs_path = cx.prompt_for_paths(path_prompt_options);

            cx.spawn_in(window, async move |workspace, cx| {
                let Ok(result) = abs_path.await else {
                    return Ok(());
                };

                match result {
                    Ok(result) => {
                        tx.send(result).ok();
                    }
                    Err(err) => {
                        let rx = workspace.update_in(cx, |workspace, window, cx| {
                            workspace.show_portal_error(err.to_string(), cx);
                            let prompt = workspace.on_prompt_for_open_path.take().unwrap();
                            let rx = prompt(workspace, lister, window, cx);
                            workspace.on_prompt_for_open_path = Some(prompt);
                            rx
                        })?;
                        if let Ok(path) = rx.await {
                            tx.send(path).ok();
                        }
                    }
                };
                anyhow::Ok(())
            })
            .detach();

            rx
        }
    }

    pub fn prompt_for_new_path(
        &mut self,
        lister: DirectoryLister,
        suggested_name: Option<String>,
        window: &mut Window,
        cx: &mut Context<Self>,
    ) -> oneshot::Receiver<Option<Vec<PathBuf>>> {
        if self.project.read(cx).is_via_collab()
            || self.project.read(cx).is_via_remote_server()
            || !WorkspaceSettings::get_global(cx).use_system_path_prompts
        {
            let prompt = self.on_prompt_for_new_path.take().unwrap();
            let rx = prompt(self, lister, window, cx);
            self.on_prompt_for_new_path = Some(prompt);
            return rx;
        }

        let (tx, rx) = oneshot::channel();
        cx.spawn_in(window, async move |workspace, cx| {
            let abs_path = workspace.update(cx, |workspace, cx| {
                let relative_to = workspace
                    .most_recent_active_path(cx)
                    .and_then(|p| p.parent().map(|p| p.to_path_buf()))
                    .or_else(|| {
                        let project = workspace.project.read(cx);
                        project.visible_worktrees(cx).find_map(|worktree| {
                            Some(worktree.read(cx).as_local()?.abs_path().to_path_buf())
                        })
                    })
                    .or_else(std::env::home_dir)
                    .unwrap_or_else(|| PathBuf::from(""));
                cx.prompt_for_new_path(&relative_to, suggested_name.as_deref())
            })?;
            let abs_path = match abs_path.await? {
                Ok(path) => path,
                Err(err) => {
                    let rx = workspace.update_in(cx, |workspace, window, cx| {
                        workspace.show_portal_error(err.to_string(), cx);

                        let prompt = workspace.on_prompt_for_new_path.take().unwrap();
                        let rx = prompt(workspace, lister, window, cx);
                        workspace.on_prompt_for_new_path = Some(prompt);
                        rx
                    })?;
                    if let Ok(path) = rx.await {
                        tx.send(path).ok();
                    }
                    return anyhow::Ok(());
                }
            };

            tx.send(abs_path.map(|path| vec![path])).ok();
            anyhow::Ok(())
        })
        .detach();

        rx
    }

    pub fn titlebar_item(&self) -> Option<AnyView> {
        self.titlebar_item.clone()
    }

    /// Call the given callback with a workspace whose project is local.
    ///
    /// If the given workspace has a local project, then it will be passed
    /// to the callback. Otherwise, a new empty window will be created.
    pub fn with_local_workspace<T, F>(
        &mut self,
        window: &mut Window,
        cx: &mut Context<Self>,
        callback: F,
    ) -> Task<Result<T>>
    where
        T: 'static,
        F: 'static + FnOnce(&mut Workspace, &mut Window, &mut Context<Workspace>) -> T,
    {
        if self.project.read(cx).is_local() {
            Task::ready(Ok(callback(self, window, cx)))
        } else {
            let env = self.project.read(cx).cli_environment(cx);
            let task = Self::new_local(Vec::new(), self.app_state.clone(), None, env, cx);
            cx.spawn_in(window, async move |_vh, cx| {
                let (workspace, _) = task.await?;
                workspace.update(cx, callback)
            })
        }
    }

    pub fn worktrees<'a>(&self, cx: &'a App) -> impl 'a + Iterator<Item = Entity<Worktree>> {
        self.project.read(cx).worktrees(cx)
    }

    pub fn visible_worktrees<'a>(
        &self,
        cx: &'a App,
    ) -> impl 'a + Iterator<Item = Entity<Worktree>> {
        self.project.read(cx).visible_worktrees(cx)
    }

    #[cfg(any(test, feature = "test-support"))]
    pub fn worktree_scans_complete(&self, cx: &App) -> impl Future<Output = ()> + 'static + use<> {
        let futures = self
            .worktrees(cx)
            .filter_map(|worktree| worktree.read(cx).as_local())
            .map(|worktree| worktree.scan_complete())
            .collect::<Vec<_>>();
        async move {
            for future in futures {
                future.await;
            }
        }
    }

    pub fn close_global(cx: &mut App) {
        cx.defer(|cx| {
            cx.windows().iter().find(|window| {
                window
                    .update(cx, |_, window, _| {
                        if window.is_window_active() {
                            //This can only get called when the window's project connection has been lost
                            //so we don't need to prompt the user for anything and instead just close the window
                            window.remove_window();
                            true
                        } else {
                            false
                        }
                    })
                    .unwrap_or(false)
            });
        });
    }

    pub fn close_window(&mut self, _: &CloseWindow, window: &mut Window, cx: &mut Context<Self>) {
        let prepare = self.prepare_to_close(CloseIntent::CloseWindow, window, cx);
        cx.spawn_in(window, async move |_, cx| {
            if prepare.await? {
                cx.update(|window, _cx| window.remove_window())?;
            }
            anyhow::Ok(())
        })
        .detach_and_log_err(cx)
    }

    pub fn move_focused_panel_to_next_position(
        &mut self,
        _: &MoveFocusedPanelToNextPosition,
        window: &mut Window,
        cx: &mut Context<Self>,
    ) {
        let docks = self.all_docks();
        let active_dock = docks
            .into_iter()
            .find(|dock| dock.focus_handle(cx).contains_focused(window, cx));

        if let Some(dock) = active_dock {
            dock.update(cx, |dock, cx| {
                let active_panel = dock
                    .active_panel()
                    .filter(|panel| panel.panel_focus_handle(cx).contains_focused(window, cx));

                if let Some(panel) = active_panel {
                    panel.move_to_next_position(window, cx);
                }
            })
        }
    }

    pub fn prepare_to_close(
        &mut self,
        close_intent: CloseIntent,
        window: &mut Window,
        cx: &mut Context<Self>,
    ) -> Task<Result<bool>> {
        let active_call = self.active_call().cloned();

        cx.spawn_in(window, async move |this, cx| {
            this.update(cx, |this, _| {
                if close_intent == CloseIntent::CloseWindow {
                    this.removing = true;
                }
            })?;

            let workspace_count = cx.update(|_window, cx| {
                cx.windows()
                    .iter()
                    .filter(|window| window.downcast::<Workspace>().is_some())
                    .count()
            })?;

            #[cfg(target_os = "macos")]
            let save_last_workspace = false;

            // On Linux and Windows, closing the last window should restore the last workspace.
            #[cfg(not(target_os = "macos"))]
            let save_last_workspace = {
                let remaining_workspaces = cx.update(|_window, cx| {
                    cx.windows()
                        .iter()
                        .filter_map(|window| window.downcast::<Workspace>())
                        .filter_map(|workspace| {
                            workspace
                                .update(cx, |workspace, _, _| workspace.removing)
                                .ok()
                        })
                        .filter(|removing| !removing)
                        .count()
                })?;

                close_intent != CloseIntent::ReplaceWindow && remaining_workspaces == 0
            };

            if let Some(active_call) = active_call
                && workspace_count == 1
                && active_call.read_with(cx, |call, _| call.room().is_some())?
            {
                if close_intent == CloseIntent::CloseWindow {
                    let answer = cx.update(|window, cx| {
                        window.prompt(
                            PromptLevel::Warning,
                            "Do you want to leave the current call?",
                            None,
                            &["Close window and hang up", "Cancel"],
                            cx,
                        )
                    })?;

                    if answer.await.log_err() == Some(1) {
                        return anyhow::Ok(false);
                    } else {
                        active_call
                            .update(cx, |call, cx| call.hang_up(cx))?
                            .await
                            .log_err();
                    }
                }
                if close_intent == CloseIntent::ReplaceWindow {
                    _ = active_call.update(cx, |this, cx| {
                        let workspace = cx
                            .windows()
                            .iter()
                            .filter_map(|window| window.downcast::<Workspace>())
                            .next()
                            .unwrap();
                        let project = workspace.read(cx)?.project.clone();
                        if project.read(cx).is_shared() {
                            this.unshare_project(project, cx)?;
                        }
                        Ok::<_, anyhow::Error>(())
                    })?;
                }
            }

            let save_result = this
                .update_in(cx, |this, window, cx| {
                    this.save_all_internal(SaveIntent::Close, window, cx)
                })?
                .await;

            // If we're not quitting, but closing, we remove the workspace from
            // the current session.
            if close_intent != CloseIntent::Quit
                && !save_last_workspace
                && save_result.as_ref().is_ok_and(|&res| res)
            {
                this.update_in(cx, |this, window, cx| this.remove_from_session(window, cx))?
                    .await;
            }

            save_result
        })
    }

    fn save_all(&mut self, action: &SaveAll, window: &mut Window, cx: &mut Context<Self>) {
        self.save_all_internal(
            action.save_intent.unwrap_or(SaveIntent::SaveAll),
            window,
            cx,
        )
        .detach_and_log_err(cx);
    }

    fn send_keystrokes(
        &mut self,
        action: &SendKeystrokes,
        window: &mut Window,
        cx: &mut Context<Self>,
    ) {
        let keystrokes: Vec<Keystroke> = action
            .0
            .split(' ')
            .flat_map(|k| Keystroke::parse(k).log_err())
            .map(|k| {
                cx.keyboard_mapper()
                    .map_key_equivalent(k, true)
                    .inner()
                    .clone()
            })
            .collect();
        let _ = self.send_keystrokes_impl(keystrokes, window, cx);
    }

    pub fn send_keystrokes_impl(
        &mut self,
        keystrokes: Vec<Keystroke>,
        window: &mut Window,
        cx: &mut Context<Self>,
    ) -> Shared<Task<()>> {
        let mut state = self.dispatching_keystrokes.borrow_mut();
        if !state.dispatched.insert(keystrokes.clone()) {
            cx.propagate();
            return state.task.clone().unwrap();
        }

        state.queue.extend(keystrokes);

        let keystrokes = self.dispatching_keystrokes.clone();
        if state.task.is_none() {
            state.task = Some(
                window
                    .spawn(cx, async move |cx| {
                        // limit to 100 keystrokes to avoid infinite recursion.
                        for _ in 0..100 {
                            let mut state = keystrokes.borrow_mut();
                            let Some(keystroke) = state.queue.pop_front() else {
                                state.dispatched.clear();
                                state.task.take();
                                return;
                            };
                            drop(state);
                            cx.update(|window, cx| {
                                let focused = window.focused(cx);
                                window.dispatch_keystroke(keystroke.clone(), cx);
                                if window.focused(cx) != focused {
                                    // dispatch_keystroke may cause the focus to change.
                                    // draw's side effect is to schedule the FocusChanged events in the current flush effect cycle
                                    // And we need that to happen before the next keystroke to keep vim mode happy...
                                    // (Note that the tests always do this implicitly, so you must manually test with something like:
                                    //   "bindings": { "g z": ["workspace::SendKeystrokes", ": j <enter> u"]}
                                    // )
                                    window.draw(cx).clear();
                                }
                            })
                            .ok();
                        }

                        *keystrokes.borrow_mut() = Default::default();
                        log::error!("over 100 keystrokes passed to send_keystrokes");
                    })
                    .shared(),
            );
        }
        state.task.clone().unwrap()
    }

    fn save_all_internal(
        &mut self,
        mut save_intent: SaveIntent,
        window: &mut Window,
        cx: &mut Context<Self>,
    ) -> Task<Result<bool>> {
        if self.project.read(cx).is_disconnected(cx) {
            return Task::ready(Ok(true));
        }
        let dirty_items = self
            .panes
            .iter()
            .flat_map(|pane| {
                pane.read(cx).items().filter_map(|item| {
                    if item.is_dirty(cx) {
                        item.tab_content_text(0, cx);
                        Some((pane.downgrade(), item.boxed_clone()))
                    } else {
                        None
                    }
                })
            })
            .collect::<Vec<_>>();

        let project = self.project.clone();
        cx.spawn_in(window, async move |workspace, cx| {
            let dirty_items = if save_intent == SaveIntent::Close && !dirty_items.is_empty() {
                let (serialize_tasks, remaining_dirty_items) =
                    workspace.update_in(cx, |workspace, window, cx| {
                        let mut remaining_dirty_items = Vec::new();
                        let mut serialize_tasks = Vec::new();
                        for (pane, item) in dirty_items {
                            if let Some(task) = item
                                .to_serializable_item_handle(cx)
                                .and_then(|handle| handle.serialize(workspace, true, window, cx))
                            {
                                serialize_tasks.push(task);
                            } else {
                                remaining_dirty_items.push((pane, item));
                            }
                        }
                        (serialize_tasks, remaining_dirty_items)
                    })?;

                futures::future::try_join_all(serialize_tasks).await?;

                if remaining_dirty_items.len() > 1 {
                    let answer = workspace.update_in(cx, |_, window, cx| {
                        let detail = Pane::file_names_for_prompt(
                            &mut remaining_dirty_items.iter().map(|(_, handle)| handle),
                            cx,
                        );
                        window.prompt(
                            PromptLevel::Warning,
                            "Do you want to save all changes in the following files?",
                            Some(&detail),
                            &["Save all", "Discard all", "Cancel"],
                            cx,
                        )
                    })?;
                    match answer.await.log_err() {
                        Some(0) => save_intent = SaveIntent::SaveAll,
                        Some(1) => save_intent = SaveIntent::Skip,
                        Some(2) => return Ok(false),
                        _ => {}
                    }
                }

                remaining_dirty_items
            } else {
                dirty_items
            };

            for (pane, item) in dirty_items {
                let (singleton, project_entry_ids) = cx.update(|_, cx| {
                    (
                        item.buffer_kind(cx) == ItemBufferKind::Singleton,
                        item.project_entry_ids(cx),
                    )
                })?;
                if (singleton || !project_entry_ids.is_empty())
                    && !Pane::save_item(project.clone(), &pane, &*item, save_intent, cx).await?
                {
                    return Ok(false);
                }
            }
            Ok(true)
        })
    }

    pub fn open_workspace_for_paths(
        &mut self,
        replace_current_window: bool,
        paths: Vec<PathBuf>,
        window: &mut Window,
        cx: &mut Context<Self>,
    ) -> Task<Result<()>> {
        let window_handle = window.window_handle().downcast::<Self>();
        let is_remote = self.project.read(cx).is_via_collab();
        let has_worktree = self.project.read(cx).worktrees(cx).next().is_some();
        let has_dirty_items = self.items(cx).any(|item| item.is_dirty(cx));

        let window_to_replace = if replace_current_window {
            window_handle
        } else if is_remote || has_worktree || has_dirty_items {
            None
        } else {
            window_handle
        };
        let app_state = self.app_state.clone();

        cx.spawn(async move |_, cx| {
            cx.update(|cx| {
                open_paths(
                    &paths,
                    app_state,
                    OpenOptions {
                        replace_window: window_to_replace,
                        ..Default::default()
                    },
                    cx,
                )
            })?
            .await?;
            Ok(())
        })
    }

    #[allow(clippy::type_complexity)]
    pub fn open_paths(
        &mut self,
        mut abs_paths: Vec<PathBuf>,
        options: OpenOptions,
        pane: Option<WeakEntity<Pane>>,
        window: &mut Window,
        cx: &mut Context<Self>,
    ) -> Task<Vec<Option<anyhow::Result<Box<dyn ItemHandle>>>>> {
        let fs = self.app_state.fs.clone();

        // Sort the paths to ensure we add worktrees for parents before their children.
        abs_paths.sort_unstable();
        cx.spawn_in(window, async move |this, cx| {
            let mut tasks = Vec::with_capacity(abs_paths.len());

            for abs_path in &abs_paths {
                let visible = match options.visible.as_ref().unwrap_or(&OpenVisible::None) {
                    OpenVisible::All => Some(true),
                    OpenVisible::None => Some(false),
                    OpenVisible::OnlyFiles => match fs.metadata(abs_path).await.log_err() {
                        Some(Some(metadata)) => Some(!metadata.is_dir),
                        Some(None) => Some(true),
                        None => None,
                    },
                    OpenVisible::OnlyDirectories => match fs.metadata(abs_path).await.log_err() {
                        Some(Some(metadata)) => Some(metadata.is_dir),
                        Some(None) => Some(false),
                        None => None,
                    },
                };
                let project_path = match visible {
                    Some(visible) => match this
                        .update(cx, |this, cx| {
                            Workspace::project_path_for_path(
                                this.project.clone(),
                                abs_path,
                                visible,
                                cx,
                            )
                        })
                        .log_err()
                    {
                        Some(project_path) => project_path.await.log_err(),
                        None => None,
                    },
                    None => None,
                };

                let this = this.clone();
                let abs_path: Arc<Path> = SanitizedPath::new(&abs_path).as_path().into();
                let fs = fs.clone();
                let pane = pane.clone();
                let task = cx.spawn(async move |cx| {
                    let (worktree, project_path) = project_path?;
                    if fs.is_dir(&abs_path).await {
                        this.update(cx, |workspace, cx| {
                            let worktree = worktree.read(cx);
                            let worktree_abs_path = worktree.abs_path();
                            let entry_id = if abs_path.as_ref() == worktree_abs_path.as_ref() {
                                worktree.root_entry()
                            } else {
                                abs_path
                                    .strip_prefix(worktree_abs_path.as_ref())
                                    .ok()
                                    .and_then(|relative_path| {
                                        let relative_path =
                                            RelPath::new(relative_path, PathStyle::local())
                                                .log_err()?;
                                        worktree.entry_for_path(&relative_path)
                                    })
                            }
                            .map(|entry| entry.id);
                            if let Some(entry_id) = entry_id {
                                workspace.project.update(cx, |_, cx| {
                                    cx.emit(project::Event::ActiveEntryChanged(Some(entry_id)));
                                })
                            }
                        })
                        .ok()?;
                        None
                    } else {
                        Some(
                            this.update_in(cx, |this, window, cx| {
                                this.open_path(
                                    project_path,
                                    pane,
                                    options.focus.unwrap_or(true),
                                    window,
                                    cx,
                                )
                            })
                            .ok()?
                            .await,
                        )
                    }
                });
                tasks.push(task);
            }

            futures::future::join_all(tasks).await
        })
    }

    pub fn open_resolved_path(
        &mut self,
        path: ResolvedPath,
        window: &mut Window,
        cx: &mut Context<Self>,
    ) -> Task<anyhow::Result<Box<dyn ItemHandle>>> {
        match path {
            ResolvedPath::ProjectPath { project_path, .. } => {
                self.open_path(project_path, None, true, window, cx)
            }
            ResolvedPath::AbsPath { path, .. } => self.open_abs_path(
                PathBuf::from(path),
                OpenOptions {
                    visible: Some(OpenVisible::None),
                    ..Default::default()
                },
                window,
                cx,
            ),
        }
    }

    pub fn absolute_path_of_worktree(
        &self,
        worktree_id: WorktreeId,
        cx: &mut Context<Self>,
    ) -> Option<PathBuf> {
        self.project
            .read(cx)
            .worktree_for_id(worktree_id, cx)
            // TODO: use `abs_path` or `root_dir`
            .map(|wt| wt.read(cx).abs_path().as_ref().to_path_buf())
    }

    fn add_folder_to_project(
        &mut self,
        _: &AddFolderToProject,
        window: &mut Window,
        cx: &mut Context<Self>,
    ) {
        let project = self.project.read(cx);
        if project.is_via_collab() {
            self.show_error(
                &anyhow!("You cannot add folders to someone else's project"),
                cx,
            );
            return;
        }
        let paths = self.prompt_for_open_path(
            PathPromptOptions {
                files: false,
                directories: true,
                multiple: true,
                prompt: None,
            },
            DirectoryLister::Project(self.project.clone()),
            window,
            cx,
        );
        cx.spawn_in(window, async move |this, cx| {
            if let Some(paths) = paths.await.log_err().flatten() {
                let results = this
                    .update_in(cx, |this, window, cx| {
                        this.open_paths(
                            paths,
                            OpenOptions {
                                visible: Some(OpenVisible::All),
                                ..Default::default()
                            },
                            None,
                            window,
                            cx,
                        )
                    })?
                    .await;
                for result in results.into_iter().flatten() {
                    result.log_err();
                }
            }
            anyhow::Ok(())
        })
        .detach_and_log_err(cx);
    }

    pub fn project_path_for_path(
        project: Entity<Project>,
        abs_path: &Path,
        visible: bool,
        cx: &mut App,
    ) -> Task<Result<(Entity<Worktree>, ProjectPath)>> {
        let entry = project.update(cx, |project, cx| {
            project.find_or_create_worktree(abs_path, visible, cx)
        });
        cx.spawn(async move |cx| {
            let (worktree, path) = entry.await?;
            let worktree_id = worktree.read_with(cx, |t, _| t.id())?;
            Ok((
                worktree,
                ProjectPath {
                    worktree_id,
                    path: path,
                },
            ))
        })
    }

    pub fn items<'a>(&'a self, cx: &'a App) -> impl 'a + Iterator<Item = &'a Box<dyn ItemHandle>> {
        self.panes.iter().flat_map(|pane| pane.read(cx).items())
    }

    pub fn item_of_type<T: Item>(&self, cx: &App) -> Option<Entity<T>> {
        self.items_of_type(cx).max_by_key(|item| item.item_id())
    }

    pub fn items_of_type<'a, T: Item>(
        &'a self,
        cx: &'a App,
    ) -> impl 'a + Iterator<Item = Entity<T>> {
        self.panes
            .iter()
            .flat_map(|pane| pane.read(cx).items_of_type())
    }

    pub fn active_item(&self, cx: &App) -> Option<Box<dyn ItemHandle>> {
        self.active_pane().read(cx).active_item()
    }

    pub fn active_item_as<I: 'static>(&self, cx: &App) -> Option<Entity<I>> {
        let item = self.active_item(cx)?;
        item.to_any_view().downcast::<I>().ok()
    }

    fn active_project_path(&self, cx: &App) -> Option<ProjectPath> {
        self.active_item(cx).and_then(|item| item.project_path(cx))
    }

    pub fn most_recent_active_path(&self, cx: &App) -> Option<PathBuf> {
        self.recent_navigation_history_iter(cx)
            .filter_map(|(path, abs_path)| {
                let worktree = self
                    .project
                    .read(cx)
                    .worktree_for_id(path.worktree_id, cx)?;
                if worktree.read(cx).is_visible() {
                    abs_path
                } else {
                    None
                }
            })
            .next()
    }

    pub fn save_active_item(
        &mut self,
        save_intent: SaveIntent,
        window: &mut Window,
        cx: &mut App,
    ) -> Task<Result<()>> {
        let project = self.project.clone();
        let pane = self.active_pane();
        let item = pane.read(cx).active_item();
        let pane = pane.downgrade();

        window.spawn(cx, async move |cx| {
            if let Some(item) = item {
                Pane::save_item(project, &pane, item.as_ref(), save_intent, cx)
                    .await
                    .map(|_| ())
            } else {
                Ok(())
            }
        })
    }

    pub fn close_inactive_items_and_panes(
        &mut self,
        action: &CloseInactiveTabsAndPanes,
        window: &mut Window,
        cx: &mut Context<Self>,
    ) {
        if let Some(task) = self.close_all_internal(
            true,
            action.save_intent.unwrap_or(SaveIntent::Close),
            window,
            cx,
        ) {
            task.detach_and_log_err(cx)
        }
    }

    pub fn close_all_items_and_panes(
        &mut self,
        action: &CloseAllItemsAndPanes,
        window: &mut Window,
        cx: &mut Context<Self>,
    ) {
        if let Some(task) = self.close_all_internal(
            false,
            action.save_intent.unwrap_or(SaveIntent::Close),
            window,
            cx,
        ) {
            task.detach_and_log_err(cx)
        }
    }

    fn close_all_internal(
        &mut self,
        retain_active_pane: bool,
        save_intent: SaveIntent,
        window: &mut Window,
        cx: &mut Context<Self>,
    ) -> Option<Task<Result<()>>> {
        let current_pane = self.active_pane();

        let mut tasks = Vec::new();

        if retain_active_pane {
            let current_pane_close = current_pane.update(cx, |pane, cx| {
                pane.close_other_items(
                    &CloseOtherItems {
                        save_intent: None,
                        close_pinned: false,
                    },
                    None,
                    window,
                    cx,
                )
            });

            tasks.push(current_pane_close);
        }

        for pane in self.panes() {
            if retain_active_pane && pane.entity_id() == current_pane.entity_id() {
                continue;
            }

            let close_pane_items = pane.update(cx, |pane: &mut Pane, cx| {
                pane.close_all_items(
                    &CloseAllItems {
                        save_intent: Some(save_intent),
                        close_pinned: false,
                    },
                    window,
                    cx,
                )
            });

            tasks.push(close_pane_items)
        }

        if tasks.is_empty() {
            None
        } else {
            Some(cx.spawn_in(window, async move |_, _| {
                for task in tasks {
                    task.await?
                }
                Ok(())
            }))
        }
    }

    pub fn is_dock_at_position_open(&self, position: DockPosition, cx: &mut Context<Self>) -> bool {
        self.dock_at_position(position).read(cx).is_open()
    }

    pub fn toggle_dock(
        &mut self,
        dock_side: DockPosition,
        window: &mut Window,
        cx: &mut Context<Self>,
    ) {
        let mut focus_center = false;
        let mut reveal_dock = false;

        let other_is_zoomed = self.zoomed.is_some() && self.zoomed_position != Some(dock_side);
        let was_visible = self.is_dock_at_position_open(dock_side, cx) && !other_is_zoomed;
        if was_visible {
            self.save_open_dock_positions(cx);
        }

        let dock = self.dock_at_position(dock_side);
        dock.update(cx, |dock, cx| {
            dock.set_open(!was_visible, window, cx);

            if dock.active_panel().is_none() {
                let Some(panel_ix) = dock
                    .first_enabled_panel_idx(cx)
                    .log_with_level(log::Level::Info)
                else {
                    return;
                };
                dock.activate_panel(panel_ix, window, cx);
            }

            if let Some(active_panel) = dock.active_panel() {
                if was_visible {
                    if active_panel
                        .panel_focus_handle(cx)
                        .contains_focused(window, cx)
                    {
                        focus_center = true;
                    }
                } else {
                    let focus_handle = &active_panel.panel_focus_handle(cx);
                    window.focus(focus_handle);
                    reveal_dock = true;
                }
            }
        });

        if reveal_dock {
            self.dismiss_zoomed_items_to_reveal(Some(dock_side), window, cx);
        }

        if focus_center {
            self.active_pane
                .update(cx, |pane, cx| window.focus(&pane.focus_handle(cx)))
        }

        cx.notify();
        self.serialize_workspace(window, cx);
    }

    fn active_dock(&self, window: &Window, cx: &Context<Self>) -> Option<&Entity<Dock>> {
        self.all_docks().into_iter().find(|&dock| {
            dock.read(cx).is_open() && dock.focus_handle(cx).contains_focused(window, cx)
        })
    }

    fn close_active_dock(&mut self, window: &mut Window, cx: &mut Context<Self>) -> bool {
        if let Some(dock) = self.active_dock(window, cx).cloned() {
            self.save_open_dock_positions(cx);
            dock.update(cx, |dock, cx| {
                dock.set_open(false, window, cx);
            });
            return true;
        }
        false
    }

    pub fn close_all_docks(&mut self, window: &mut Window, cx: &mut Context<Self>) {
        self.save_open_dock_positions(cx);
        for dock in self.all_docks() {
            dock.update(cx, |dock, cx| {
                dock.set_open(false, window, cx);
            });
        }

        cx.focus_self(window);
        cx.notify();
        self.serialize_workspace(window, cx);
    }

    fn get_open_dock_positions(&self, cx: &Context<Self>) -> Vec<DockPosition> {
        self.all_docks()
            .into_iter()
            .filter_map(|dock| {
                let dock_ref = dock.read(cx);
                if dock_ref.is_open() {
                    Some(dock_ref.position())
                } else {
                    None
                }
            })
            .collect()
    }

    /// Saves the positions of currently open docks.
    ///
    /// Updates `last_open_dock_positions` with positions of all currently open
    /// docks, to later be restored by the 'Toggle All Docks' action.
    fn save_open_dock_positions(&mut self, cx: &mut Context<Self>) {
        let open_dock_positions = self.get_open_dock_positions(cx);
        if !open_dock_positions.is_empty() {
            self.last_open_dock_positions = open_dock_positions;
        }
    }

    /// Toggles all docks between open and closed states.
    ///
    /// If any docks are open, closes all and remembers their positions. If all
    /// docks are closed, restores the last remembered dock configuration.
    fn toggle_all_docks(
        &mut self,
        _: &ToggleAllDocks,
        window: &mut Window,
        cx: &mut Context<Self>,
    ) {
        let open_dock_positions = self.get_open_dock_positions(cx);

        if !open_dock_positions.is_empty() {
            self.close_all_docks(window, cx);
        } else if !self.last_open_dock_positions.is_empty() {
            self.restore_last_open_docks(window, cx);
        }
    }

    /// Reopens docks from the most recently remembered configuration.
    ///
    /// Opens all docks whose positions are stored in `last_open_dock_positions`
    /// and clears the stored positions.
    fn restore_last_open_docks(&mut self, window: &mut Window, cx: &mut Context<Self>) {
        let positions_to_open = std::mem::take(&mut self.last_open_dock_positions);

        for position in positions_to_open {
            let dock = self.dock_at_position(position);
            dock.update(cx, |dock, cx| dock.set_open(true, window, cx));
        }

        cx.focus_self(window);
        cx.notify();
        self.serialize_workspace(window, cx);
    }

    /// Transfer focus to the panel of the given type.
    pub fn focus_panel<T: Panel>(
        &mut self,
        window: &mut Window,
        cx: &mut Context<Self>,
    ) -> Option<Entity<T>> {
        let panel = self.focus_or_unfocus_panel::<T>(window, cx, |_, _, _| true)?;
        panel.to_any().downcast().ok()
    }

    /// Focus the panel of the given type if it isn't already focused. If it is
    /// already focused, then transfer focus back to the workspace center.
    pub fn toggle_panel_focus<T: Panel>(
        &mut self,
        window: &mut Window,
        cx: &mut Context<Self>,
    ) -> bool {
        let mut did_focus_panel = false;
        self.focus_or_unfocus_panel::<T>(window, cx, |panel, window, cx| {
            did_focus_panel = !panel.panel_focus_handle(cx).contains_focused(window, cx);
            did_focus_panel
        });
        did_focus_panel
    }

    pub fn activate_panel_for_proto_id(
        &mut self,
        panel_id: PanelId,
        window: &mut Window,
        cx: &mut Context<Self>,
    ) -> Option<Arc<dyn PanelHandle>> {
        let mut panel = None;
        for dock in self.all_docks() {
            if let Some(panel_index) = dock.read(cx).panel_index_for_proto_id(panel_id) {
                panel = dock.update(cx, |dock, cx| {
                    dock.activate_panel(panel_index, window, cx);
                    dock.set_open(true, window, cx);
                    dock.active_panel().cloned()
                });
                break;
            }
        }

        if panel.is_some() {
            cx.notify();
            self.serialize_workspace(window, cx);
        }

        panel
    }

    /// Focus or unfocus the given panel type, depending on the given callback.
    fn focus_or_unfocus_panel<T: Panel>(
        &mut self,
        window: &mut Window,
        cx: &mut Context<Self>,
        mut should_focus: impl FnMut(&dyn PanelHandle, &mut Window, &mut Context<Dock>) -> bool,
    ) -> Option<Arc<dyn PanelHandle>> {
        let mut result_panel = None;
        let mut serialize = false;
        for dock in self.all_docks() {
            if let Some(panel_index) = dock.read(cx).panel_index_for_type::<T>() {
                let mut focus_center = false;
                let panel = dock.update(cx, |dock, cx| {
                    dock.activate_panel(panel_index, window, cx);

                    let panel = dock.active_panel().cloned();
                    if let Some(panel) = panel.as_ref() {
                        if should_focus(&**panel, window, cx) {
                            dock.set_open(true, window, cx);
                            panel.panel_focus_handle(cx).focus(window);
                        } else {
                            focus_center = true;
                        }
                    }
                    panel
                });

                if focus_center {
                    self.active_pane
                        .update(cx, |pane, cx| window.focus(&pane.focus_handle(cx)))
                }

                result_panel = panel;
                serialize = true;
                break;
            }
        }

        if serialize {
            self.serialize_workspace(window, cx);
        }

        cx.notify();
        result_panel
    }

    /// Open the panel of the given type
    pub fn open_panel<T: Panel>(&mut self, window: &mut Window, cx: &mut Context<Self>) {
        for dock in self.all_docks() {
            if let Some(panel_index) = dock.read(cx).panel_index_for_type::<T>() {
                dock.update(cx, |dock, cx| {
                    dock.activate_panel(panel_index, window, cx);
                    dock.set_open(true, window, cx);
                });
            }
        }
    }

    pub fn close_panel<T: Panel>(&self, window: &mut Window, cx: &mut Context<Self>) {
        for dock in self.all_docks().iter() {
            dock.update(cx, |dock, cx| {
                if dock.panel::<T>().is_some() {
                    dock.set_open(false, window, cx)
                }
            })
        }
    }

    pub fn panel<T: Panel>(&self, cx: &App) -> Option<Entity<T>> {
        self.all_docks()
            .iter()
            .find_map(|dock| dock.read(cx).panel::<T>())
    }

    fn dismiss_zoomed_items_to_reveal(
        &mut self,
        dock_to_reveal: Option<DockPosition>,
        window: &mut Window,
        cx: &mut Context<Self>,
    ) {
        // If a center pane is zoomed, unzoom it.
        for pane in &self.panes {
            if pane != &self.active_pane || dock_to_reveal.is_some() {
                pane.update(cx, |pane, cx| pane.set_zoomed(false, cx));
            }
        }

        // If another dock is zoomed, hide it.
        let mut focus_center = false;
        for dock in self.all_docks() {
            dock.update(cx, |dock, cx| {
                if Some(dock.position()) != dock_to_reveal
                    && let Some(panel) = dock.active_panel()
                    && panel.is_zoomed(window, cx)
                {
                    focus_center |= panel.panel_focus_handle(cx).contains_focused(window, cx);
                    dock.set_open(false, window, cx);
                }
            });
        }

        if focus_center {
            self.active_pane
                .update(cx, |pane, cx| window.focus(&pane.focus_handle(cx)))
        }

        if self.zoomed_position != dock_to_reveal {
            self.zoomed = None;
            self.zoomed_position = None;
            cx.emit(Event::ZoomChanged);
        }

        cx.notify();
    }

    fn add_pane(&mut self, window: &mut Window, cx: &mut Context<Self>) -> Entity<Pane> {
        let pane = cx.new(|cx| {
            let mut pane = Pane::new(
                self.weak_handle(),
                self.project.clone(),
                self.pane_history_timestamp.clone(),
                None,
                NewFile.boxed_clone(),
                true,
                window,
                cx,
            );
            pane.set_can_split(Some(Arc::new(|_, _, _, _| true)));
            pane
        });
        cx.subscribe_in(&pane, window, Self::handle_pane_event)
            .detach();
        self.panes.push(pane.clone());

        window.focus(&pane.focus_handle(cx));

        cx.emit(Event::PaneAdded(pane.clone()));
        pane
    }

    pub fn add_item_to_center(
        &mut self,
        item: Box<dyn ItemHandle>,
        window: &mut Window,
        cx: &mut Context<Self>,
    ) -> bool {
        if let Some(center_pane) = self.last_active_center_pane.clone() {
            if let Some(center_pane) = center_pane.upgrade() {
                center_pane.update(cx, |pane, cx| {
                    pane.add_item(item, true, true, None, window, cx)
                });
                true
            } else {
                false
            }
        } else {
            false
        }
    }

    pub fn add_item_to_active_pane(
        &mut self,
        item: Box<dyn ItemHandle>,
        destination_index: Option<usize>,
        focus_item: bool,
        window: &mut Window,
        cx: &mut App,
    ) {
        self.add_item(
            self.active_pane.clone(),
            item,
            destination_index,
            false,
            focus_item,
            window,
            cx,
        )
    }

    pub fn add_item(
        &mut self,
        pane: Entity<Pane>,
        item: Box<dyn ItemHandle>,
        destination_index: Option<usize>,
        activate_pane: bool,
        focus_item: bool,
        window: &mut Window,
        cx: &mut App,
    ) {
        pane.update(cx, |pane, cx| {
            pane.add_item(
                item,
                activate_pane,
                focus_item,
                destination_index,
                window,
                cx,
            )
        });
    }

    pub fn split_item(
        &mut self,
        split_direction: SplitDirection,
        item: Box<dyn ItemHandle>,
        window: &mut Window,
        cx: &mut Context<Self>,
    ) {
        let new_pane = self.split_pane(self.active_pane.clone(), split_direction, window, cx);
        self.add_item(new_pane, item, None, true, true, window, cx);
    }

    pub fn open_abs_path(
        &mut self,
        abs_path: PathBuf,
        options: OpenOptions,
        window: &mut Window,
        cx: &mut Context<Self>,
    ) -> Task<anyhow::Result<Box<dyn ItemHandle>>> {
        cx.spawn_in(window, async move |workspace, cx| {
            let open_paths_task_result = workspace
                .update_in(cx, |workspace, window, cx| {
                    workspace.open_paths(vec![abs_path.clone()], options, None, window, cx)
                })
                .with_context(|| format!("open abs path {abs_path:?} task spawn"))?
                .await;
            anyhow::ensure!(
                open_paths_task_result.len() == 1,
                "open abs path {abs_path:?} task returned incorrect number of results"
            );
            match open_paths_task_result
                .into_iter()
                .next()
                .expect("ensured single task result")
            {
                Some(open_result) => {
                    open_result.with_context(|| format!("open abs path {abs_path:?} task join"))
                }
                None => anyhow::bail!("open abs path {abs_path:?} task returned None"),
            }
        })
    }

    pub fn split_abs_path(
        &mut self,
        abs_path: PathBuf,
        visible: bool,
        window: &mut Window,
        cx: &mut Context<Self>,
    ) -> Task<anyhow::Result<Box<dyn ItemHandle>>> {
        let project_path_task =
            Workspace::project_path_for_path(self.project.clone(), &abs_path, visible, cx);
        cx.spawn_in(window, async move |this, cx| {
            let (_, path) = project_path_task.await?;
            this.update_in(cx, |this, window, cx| this.split_path(path, window, cx))?
                .await
        })
    }

    pub fn open_path(
        &mut self,
        path: impl Into<ProjectPath>,
        pane: Option<WeakEntity<Pane>>,
        focus_item: bool,
        window: &mut Window,
        cx: &mut App,
    ) -> Task<anyhow::Result<Box<dyn ItemHandle>>> {
        self.open_path_preview(path, pane, focus_item, false, true, window, cx)
    }

    pub fn open_path_preview(
        &mut self,
        path: impl Into<ProjectPath>,
        pane: Option<WeakEntity<Pane>>,
        focus_item: bool,
        allow_preview: bool,
        activate: bool,
        window: &mut Window,
        cx: &mut App,
    ) -> Task<anyhow::Result<Box<dyn ItemHandle>>> {
        let pane = pane.unwrap_or_else(|| {
            self.last_active_center_pane.clone().unwrap_or_else(|| {
                self.panes
                    .first()
                    .expect("There must be an active pane")
                    .downgrade()
            })
        });

        let project_path = path.into();
        let task = self.load_path(project_path.clone(), window, cx);
        window.spawn(cx, async move |cx| {
            let (project_entry_id, build_item) = task.await?;

            pane.update_in(cx, |pane, window, cx| {
                pane.open_item(
                    project_entry_id,
                    project_path,
                    focus_item,
                    allow_preview,
                    activate,
                    None,
                    window,
                    cx,
                    build_item,
                )
            })
        })
    }

    pub fn split_path(
        &mut self,
        path: impl Into<ProjectPath>,
        window: &mut Window,
        cx: &mut Context<Self>,
    ) -> Task<anyhow::Result<Box<dyn ItemHandle>>> {
        self.split_path_preview(path, false, None, window, cx)
    }

    pub fn split_path_preview(
        &mut self,
        path: impl Into<ProjectPath>,
        allow_preview: bool,
        split_direction: Option<SplitDirection>,
        window: &mut Window,
        cx: &mut Context<Self>,
    ) -> Task<anyhow::Result<Box<dyn ItemHandle>>> {
        let pane = self.last_active_center_pane.clone().unwrap_or_else(|| {
            self.panes
                .first()
                .expect("There must be an active pane")
                .downgrade()
        });

        if let Member::Pane(center_pane) = &self.center.root
            && center_pane.read(cx).items_len() == 0
        {
            return self.open_path(path, Some(pane), true, window, cx);
        }

        let project_path = path.into();
        let task = self.load_path(project_path.clone(), window, cx);
        cx.spawn_in(window, async move |this, cx| {
            let (project_entry_id, build_item) = task.await?;
            this.update_in(cx, move |this, window, cx| -> Option<_> {
                let pane = pane.upgrade()?;
                let new_pane = this.split_pane(
                    pane,
                    split_direction.unwrap_or(SplitDirection::Right),
                    window,
                    cx,
                );
                new_pane.update(cx, |new_pane, cx| {
                    Some(new_pane.open_item(
                        project_entry_id,
                        project_path,
                        true,
                        allow_preview,
                        true,
                        None,
                        window,
                        cx,
                        build_item,
                    ))
                })
            })
            .map(|option| option.context("pane was dropped"))?
        })
    }

    fn load_path(
        &mut self,
        path: ProjectPath,
        window: &mut Window,
        cx: &mut App,
    ) -> Task<Result<(Option<ProjectEntryId>, WorkspaceItemBuilder)>> {
        let registry = cx.default_global::<ProjectItemRegistry>().clone();
        registry.open_path(self.project(), &path, window, cx)
    }

    pub fn find_project_item<T>(
        &self,
        pane: &Entity<Pane>,
        project_item: &Entity<T::Item>,
        cx: &App,
    ) -> Option<Entity<T>>
    where
        T: ProjectItem,
    {
        use project::ProjectItem as _;
        let project_item = project_item.read(cx);
        let entry_id = project_item.entry_id(cx);
        let project_path = project_item.project_path(cx);

        let mut item = None;
        if let Some(entry_id) = entry_id {
            item = pane.read(cx).item_for_entry(entry_id, cx);
        }
        if item.is_none()
            && let Some(project_path) = project_path
        {
            item = pane.read(cx).item_for_path(project_path, cx);
        }

        item.and_then(|item| item.downcast::<T>())
    }

    pub fn is_project_item_open<T>(
        &self,
        pane: &Entity<Pane>,
        project_item: &Entity<T::Item>,
        cx: &App,
    ) -> bool
    where
        T: ProjectItem,
    {
        self.find_project_item::<T>(pane, project_item, cx)
            .is_some()
    }

    pub fn open_project_item<T>(
        &mut self,
        pane: Entity<Pane>,
        project_item: Entity<T::Item>,
        activate_pane: bool,
        focus_item: bool,
        keep_old_preview: bool,
        allow_new_preview: bool,
        window: &mut Window,
        cx: &mut Context<Self>,
    ) -> Entity<T>
    where
        T: ProjectItem,
    {
        let old_item_id = pane.read(cx).active_item().map(|item| item.item_id());

        if let Some(item) = self.find_project_item(&pane, &project_item, cx) {
            if !keep_old_preview
                && let Some(old_id) = old_item_id
                && old_id != item.item_id()
            {
                // switching to a different item, so unpreview old active item
                pane.update(cx, |pane, _| {
                    pane.unpreview_item_if_preview(old_id);
                });
            }

            self.activate_item(&item, activate_pane, focus_item, window, cx);
            if !allow_new_preview {
                pane.update(cx, |pane, _| {
                    pane.unpreview_item_if_preview(item.item_id());
                });
            }
            return item;
        }

        let item = pane.update(cx, |pane, cx| {
            cx.new(|cx| {
                T::for_project_item(self.project().clone(), Some(pane), project_item, window, cx)
            })
        });
        let mut destination_index = None;
        pane.update(cx, |pane, cx| {
            if !keep_old_preview && let Some(old_id) = old_item_id {
                pane.unpreview_item_if_preview(old_id);
            }
            if allow_new_preview {
                destination_index = pane.replace_preview_item_id(item.item_id(), window, cx);
            }
        });

        self.add_item(
            pane,
            Box::new(item.clone()),
            destination_index,
            activate_pane,
            focus_item,
            window,
            cx,
        );
        item
    }

    pub fn open_shared_screen(
        &mut self,
        peer_id: PeerId,
        window: &mut Window,
        cx: &mut Context<Self>,
    ) {
        if let Some(shared_screen) =
            self.shared_screen_for_peer(peer_id, &self.active_pane, window, cx)
        {
            self.active_pane.update(cx, |pane, cx| {
                pane.add_item(Box::new(shared_screen), false, true, None, window, cx)
            });
        }
    }

    pub fn activate_item(
        &mut self,
        item: &dyn ItemHandle,
        activate_pane: bool,
        focus_item: bool,
        window: &mut Window,
        cx: &mut App,
    ) -> bool {
        let result = self.panes.iter().find_map(|pane| {
            pane.read(cx)
                .index_for_item(item)
                .map(|ix| (pane.clone(), ix))
        });
        if let Some((pane, ix)) = result {
            pane.update(cx, |pane, cx| {
                pane.activate_item(ix, activate_pane, focus_item, window, cx)
            });
            true
        } else {
            false
        }
    }

    fn activate_pane_at_index(
        &mut self,
        action: &ActivatePane,
        window: &mut Window,
        cx: &mut Context<Self>,
    ) {
        let panes = self.center.panes();
        if let Some(pane) = panes.get(action.0).map(|p| (*p).clone()) {
            window.focus(&pane.focus_handle(cx));
        } else {
            self.split_and_clone(self.active_pane.clone(), SplitDirection::Right, window, cx)
                .detach();
        }
    }

    fn move_item_to_pane_at_index(
        &mut self,
        action: &MoveItemToPane,
        window: &mut Window,
        cx: &mut Context<Self>,
    ) {
        let panes = self.center.panes();
        let destination = match panes.get(action.destination) {
            Some(&destination) => destination.clone(),
            None => {
                if !action.clone && self.active_pane.read(cx).items_len() < 2 {
                    return;
                }
                let direction = SplitDirection::Right;
                let split_off_pane = self
                    .find_pane_in_direction(direction, cx)
                    .unwrap_or_else(|| self.active_pane.clone());
                let new_pane = self.add_pane(window, cx);
                if self
                    .center
                    .split(&split_off_pane, &new_pane, direction, cx)
                    .log_err()
                    .is_none()
                {
                    return;
                };
                new_pane
            }
        };

        if action.clone {
            if self
                .active_pane
                .read(cx)
                .active_item()
                .is_some_and(|item| item.can_split(cx))
            {
                clone_active_item(
                    self.database_id(),
                    &self.active_pane,
                    &destination,
                    action.focus,
                    window,
                    cx,
                );
                return;
            }
        }
        move_active_item(
            &self.active_pane,
            &destination,
            action.focus,
            true,
            window,
            cx,
        )
    }

    pub fn activate_next_pane(&mut self, window: &mut Window, cx: &mut App) {
        let panes = self.center.panes();
        if let Some(ix) = panes.iter().position(|pane| **pane == self.active_pane) {
            let next_ix = (ix + 1) % panes.len();
            let next_pane = panes[next_ix].clone();
            window.focus(&next_pane.focus_handle(cx));
        }
    }

    pub fn activate_previous_pane(&mut self, window: &mut Window, cx: &mut App) {
        let panes = self.center.panes();
        if let Some(ix) = panes.iter().position(|pane| **pane == self.active_pane) {
            let prev_ix = cmp::min(ix.wrapping_sub(1), panes.len() - 1);
            let prev_pane = panes[prev_ix].clone();
            window.focus(&prev_pane.focus_handle(cx));
        }
    }

    pub fn activate_pane_in_direction(
        &mut self,
        direction: SplitDirection,
        window: &mut Window,
        cx: &mut App,
    ) {
        use ActivateInDirectionTarget as Target;
        enum Origin {
            LeftDock,
            RightDock,
            BottomDock,
            Center,
        }

        let origin: Origin = [
            (&self.left_dock, Origin::LeftDock),
            (&self.right_dock, Origin::RightDock),
            (&self.bottom_dock, Origin::BottomDock),
        ]
        .into_iter()
        .find_map(|(dock, origin)| {
            if dock.focus_handle(cx).contains_focused(window, cx) && dock.read(cx).is_open() {
                Some(origin)
            } else {
                None
            }
        })
        .unwrap_or(Origin::Center);

        let get_last_active_pane = || {
            let pane = self
                .last_active_center_pane
                .clone()
                .unwrap_or_else(|| {
                    self.panes
                        .first()
                        .expect("There must be an active pane")
                        .downgrade()
                })
                .upgrade()?;
            (pane.read(cx).items_len() != 0).then_some(pane)
        };

        let try_dock =
            |dock: &Entity<Dock>| dock.read(cx).is_open().then(|| Target::Dock(dock.clone()));

        let target = match (origin, direction) {
            // We're in the center, so we first try to go to a different pane,
            // otherwise try to go to a dock.
            (Origin::Center, direction) => {
                if let Some(pane) = self.find_pane_in_direction(direction, cx) {
                    Some(Target::Pane(pane))
                } else {
                    match direction {
                        SplitDirection::Up => None,
                        SplitDirection::Down => try_dock(&self.bottom_dock),
                        SplitDirection::Left => try_dock(&self.left_dock),
                        SplitDirection::Right => try_dock(&self.right_dock),
                    }
                }
            }

            (Origin::LeftDock, SplitDirection::Right) => {
                if let Some(last_active_pane) = get_last_active_pane() {
                    Some(Target::Pane(last_active_pane))
                } else {
                    try_dock(&self.bottom_dock).or_else(|| try_dock(&self.right_dock))
                }
            }

            (Origin::LeftDock, SplitDirection::Down)
            | (Origin::RightDock, SplitDirection::Down) => try_dock(&self.bottom_dock),

            (Origin::BottomDock, SplitDirection::Up) => get_last_active_pane().map(Target::Pane),
            (Origin::BottomDock, SplitDirection::Left) => try_dock(&self.left_dock),
            (Origin::BottomDock, SplitDirection::Right) => try_dock(&self.right_dock),

            (Origin::RightDock, SplitDirection::Left) => {
                if let Some(last_active_pane) = get_last_active_pane() {
                    Some(Target::Pane(last_active_pane))
                } else {
                    try_dock(&self.bottom_dock).or_else(|| try_dock(&self.left_dock))
                }
            }

            _ => None,
        };

        match target {
            Some(ActivateInDirectionTarget::Pane(pane)) => {
                let pane = pane.read(cx);
                if let Some(item) = pane.active_item() {
                    item.item_focus_handle(cx).focus(window);
                } else {
                    log::error!(
                        "Could not find a focus target when in switching focus in {direction} direction for a pane",
                    );
                }
            }
            Some(ActivateInDirectionTarget::Dock(dock)) => {
                // Defer this to avoid a panic when the dock's active panel is already on the stack.
                window.defer(cx, move |window, cx| {
                    let dock = dock.read(cx);
                    if let Some(panel) = dock.active_panel() {
                        panel.panel_focus_handle(cx).focus(window);
                    } else {
                        log::error!("Could not find a focus target when in switching focus in {direction} direction for a {:?} dock", dock.position());
                    }
                })
            }
            None => {}
        }
    }

    pub fn move_item_to_pane_in_direction(
        &mut self,
        action: &MoveItemToPaneInDirection,
        window: &mut Window,
        cx: &mut Context<Self>,
    ) {
        let destination = match self.find_pane_in_direction(action.direction, cx) {
            Some(destination) => destination,
            None => {
                if !action.clone && self.active_pane.read(cx).items_len() < 2 {
                    return;
                }
                let new_pane = self.add_pane(window, cx);
                if self
                    .center
                    .split(&self.active_pane, &new_pane, action.direction, cx)
                    .log_err()
                    .is_none()
                {
                    return;
                };
                new_pane
            }
        };

        if action.clone {
            if self
                .active_pane
                .read(cx)
                .active_item()
                .is_some_and(|item| item.can_split(cx))
            {
                clone_active_item(
                    self.database_id(),
                    &self.active_pane,
                    &destination,
                    action.focus,
                    window,
                    cx,
                );
                return;
            }
        }
        move_active_item(
            &self.active_pane,
            &destination,
            action.focus,
            true,
            window,
            cx,
        );
    }

    pub fn bounding_box_for_pane(&self, pane: &Entity<Pane>) -> Option<Bounds<Pixels>> {
        self.center.bounding_box_for_pane(pane)
    }

    pub fn find_pane_in_direction(
        &mut self,
        direction: SplitDirection,
        cx: &App,
    ) -> Option<Entity<Pane>> {
        self.center
            .find_pane_in_direction(&self.active_pane, direction, cx)
            .cloned()
    }

    pub fn swap_pane_in_direction(&mut self, direction: SplitDirection, cx: &mut Context<Self>) {
        if let Some(to) = self.find_pane_in_direction(direction, cx) {
            self.center.swap(&self.active_pane, &to, cx);
            cx.notify();
        }
    }

    pub fn move_pane_to_border(&mut self, direction: SplitDirection, cx: &mut Context<Self>) {
        if self
            .center
            .move_to_border(&self.active_pane, direction, cx)
            .unwrap()
        {
            cx.notify();
        }
    }

    pub fn resize_pane(
        &mut self,
        axis: gpui::Axis,
        amount: Pixels,
        window: &mut Window,
        cx: &mut Context<Self>,
    ) {
        let docks = self.all_docks();
        let active_dock = docks
            .into_iter()
            .find(|dock| dock.focus_handle(cx).contains_focused(window, cx));

        if let Some(dock) = active_dock {
            let Some(panel_size) = dock.read(cx).active_panel_size(window, cx) else {
                return;
            };
            match dock.read(cx).position() {
                DockPosition::Left => self.resize_left_dock(panel_size + amount, window, cx),
                DockPosition::Bottom => self.resize_bottom_dock(panel_size + amount, window, cx),
                DockPosition::Right => self.resize_right_dock(panel_size + amount, window, cx),
            }
        } else {
            self.center
                .resize(&self.active_pane, axis, amount, &self.bounds, cx);
        }
        cx.notify();
    }

    pub fn reset_pane_sizes(&mut self, cx: &mut Context<Self>) {
        self.center.reset_pane_sizes(cx);
        cx.notify();
    }

    fn handle_pane_focused(
        &mut self,
        pane: Entity<Pane>,
        window: &mut Window,
        cx: &mut Context<Self>,
    ) {
        // This is explicitly hoisted out of the following check for pane identity as
        // terminal panel panes are not registered as a center panes.
        self.status_bar.update(cx, |status_bar, cx| {
            status_bar.set_active_pane(&pane, window, cx);
        });
        if self.active_pane != pane {
            self.set_active_pane(&pane, window, cx);
        }

        if self.last_active_center_pane.is_none() {
            self.last_active_center_pane = Some(pane.downgrade());
        }

        self.dismiss_zoomed_items_to_reveal(None, window, cx);
        if pane.read(cx).is_zoomed() {
            self.zoomed = Some(pane.downgrade().into());
        } else {
            self.zoomed = None;
        }
        self.zoomed_position = None;
        cx.emit(Event::ZoomChanged);
        self.update_active_view_for_followers(window, cx);
        pane.update(cx, |pane, _| {
            pane.track_alternate_file_items();
        });

        cx.notify();
    }

    fn set_active_pane(
        &mut self,
        pane: &Entity<Pane>,
        window: &mut Window,
        cx: &mut Context<Self>,
    ) {
        self.active_pane = pane.clone();
        self.active_item_path_changed(window, cx);
        self.last_active_center_pane = Some(pane.downgrade());
    }

    fn handle_panel_focused(&mut self, window: &mut Window, cx: &mut Context<Self>) {
        self.update_active_view_for_followers(window, cx);
    }

    fn handle_pane_event(
        &mut self,
        pane: &Entity<Pane>,
        event: &pane::Event,
        window: &mut Window,
        cx: &mut Context<Self>,
    ) {
        let mut serialize_workspace = true;
        match event {
            pane::Event::AddItem { item } => {
                item.added_to_pane(self, pane.clone(), window, cx);
                cx.emit(Event::ItemAdded {
                    item: item.boxed_clone(),
                });
            }
            pane::Event::Split {
                direction,
                clone_active_item,
            } => {
                if *clone_active_item {
                    self.split_and_clone(pane.clone(), *direction, window, cx)
                        .detach();
                } else {
                    self.split_and_move(pane.clone(), *direction, window, cx);
                }
            }
            pane::Event::JoinIntoNext => {
                self.join_pane_into_next(pane.clone(), window, cx);
            }
            pane::Event::JoinAll => {
                self.join_all_panes(window, cx);
            }
            pane::Event::Remove { focus_on_pane } => {
                self.remove_pane(pane.clone(), focus_on_pane.clone(), window, cx);
            }
            pane::Event::ActivateItem {
                local,
                focus_changed,
            } => {
                window.invalidate_character_coordinates();

                pane.update(cx, |pane, _| {
                    pane.track_alternate_file_items();
                });
                if *local {
                    self.unfollow_in_pane(pane, window, cx);
                }
                serialize_workspace = *focus_changed || pane != self.active_pane();
                if pane == self.active_pane() {
                    self.active_item_path_changed(window, cx);
                    self.update_active_view_for_followers(window, cx);
                } else if *local {
                    self.set_active_pane(pane, window, cx);
                }
            }
            pane::Event::UserSavedItem { item, save_intent } => {
                cx.emit(Event::UserSavedItem {
                    pane: pane.downgrade(),
                    item: item.boxed_clone(),
                    save_intent: *save_intent,
                });
                serialize_workspace = false;
            }
            pane::Event::ChangeItemTitle => {
                if *pane == self.active_pane {
                    self.active_item_path_changed(window, cx);
                }
                serialize_workspace = false;
            }
            pane::Event::RemovedItem { item } => {
                cx.emit(Event::ActiveItemChanged);
                self.update_window_edited(window, cx);
                if let hash_map::Entry::Occupied(entry) = self.panes_by_item.entry(item.item_id())
                    && entry.get().entity_id() == pane.entity_id()
                {
                    entry.remove();
                }
                cx.emit(Event::ItemRemoved {
                    item_id: item.item_id(),
                });
            }
            pane::Event::Focus => {
                window.invalidate_character_coordinates();
                self.handle_pane_focused(pane.clone(), window, cx);
            }
            pane::Event::ZoomIn => {
                if *pane == self.active_pane {
                    pane.update(cx, |pane, cx| pane.set_zoomed(true, cx));
                    if pane.read(cx).has_focus(window, cx) {
                        self.zoomed = Some(pane.downgrade().into());
                        self.zoomed_position = None;
                        cx.emit(Event::ZoomChanged);
                    }
                    cx.notify();
                }
            }
            pane::Event::ZoomOut => {
                pane.update(cx, |pane, cx| pane.set_zoomed(false, cx));
                if self.zoomed_position.is_none() {
                    self.zoomed = None;
                    cx.emit(Event::ZoomChanged);
                }
                cx.notify();
            }
            pane::Event::ItemPinned | pane::Event::ItemUnpinned => {}
        }

        if serialize_workspace {
            self.serialize_workspace(window, cx);
        }
    }

    pub fn unfollow_in_pane(
        &mut self,
        pane: &Entity<Pane>,
        window: &mut Window,
        cx: &mut Context<Workspace>,
    ) -> Option<CollaboratorId> {
        let leader_id = self.leader_for_pane(pane)?;
        self.unfollow(leader_id, window, cx);
        Some(leader_id)
    }

    pub fn split_pane(
        &mut self,
        pane_to_split: Entity<Pane>,
        split_direction: SplitDirection,
        window: &mut Window,
        cx: &mut Context<Self>,
    ) -> Entity<Pane> {
        let new_pane = self.add_pane(window, cx);
        self.center
            .split(&pane_to_split, &new_pane, split_direction, cx)
            .unwrap();
        cx.notify();
        new_pane
    }

    pub fn split_and_move(
        &mut self,
        pane: Entity<Pane>,
        direction: SplitDirection,
        window: &mut Window,
        cx: &mut Context<Self>,
    ) {
        let Some(item) = pane.update(cx, |pane, cx| pane.take_active_item(window, cx)) else {
            return;
        };
        let new_pane = self.add_pane(window, cx);
        new_pane.update(cx, |pane, cx| {
            pane.add_item(item, true, true, None, window, cx)
        });
        self.center.split(&pane, &new_pane, direction, cx).unwrap();
        cx.notify();
    }

    pub fn split_and_clone(
        &mut self,
        pane: Entity<Pane>,
        direction: SplitDirection,
        window: &mut Window,
        cx: &mut Context<Self>,
    ) -> Task<Option<Entity<Pane>>> {
        let Some(item) = pane.read(cx).active_item() else {
            return Task::ready(None);
        };
        if !item.can_split(cx) {
            return Task::ready(None);
        }
        let task = item.clone_on_split(self.database_id(), window, cx);
        cx.spawn_in(window, async move |this, cx| {
            if let Some(clone) = task.await {
                this.update_in(cx, |this, window, cx| {
                    let new_pane = this.add_pane(window, cx);
                    new_pane.update(cx, |pane, cx| {
                        pane.add_item(clone, true, true, None, window, cx)
                    });
                    this.center.split(&pane, &new_pane, direction, cx).unwrap();
                    cx.notify();
                    new_pane
                })
                .ok()
            } else {
                None
            }
        })
    }

    pub fn join_all_panes(&mut self, window: &mut Window, cx: &mut Context<Self>) {
        let active_item = self.active_pane.read(cx).active_item();
        for pane in &self.panes {
            join_pane_into_active(&self.active_pane, pane, window, cx);
        }
        if let Some(active_item) = active_item {
            self.activate_item(active_item.as_ref(), true, true, window, cx);
        }
        cx.notify();
    }

    pub fn join_pane_into_next(
        &mut self,
        pane: Entity<Pane>,
        window: &mut Window,
        cx: &mut Context<Self>,
    ) {
        let next_pane = self
            .find_pane_in_direction(SplitDirection::Right, cx)
            .or_else(|| self.find_pane_in_direction(SplitDirection::Down, cx))
            .or_else(|| self.find_pane_in_direction(SplitDirection::Left, cx))
            .or_else(|| self.find_pane_in_direction(SplitDirection::Up, cx));
        let Some(next_pane) = next_pane else {
            return;
        };
        move_all_items(&pane, &next_pane, window, cx);
        cx.notify();
    }

    fn remove_pane(
        &mut self,
        pane: Entity<Pane>,
        focus_on: Option<Entity<Pane>>,
        window: &mut Window,
        cx: &mut Context<Self>,
    ) {
        if self.center.remove(&pane, cx).unwrap() {
            self.force_remove_pane(&pane, &focus_on, window, cx);
            self.unfollow_in_pane(&pane, window, cx);
            self.last_leaders_by_pane.remove(&pane.downgrade());
            for removed_item in pane.read(cx).items() {
                self.panes_by_item.remove(&removed_item.item_id());
            }

            cx.notify();
        } else {
            self.active_item_path_changed(window, cx);
        }
        cx.emit(Event::PaneRemoved);
    }

    pub fn panes_mut(&mut self) -> &mut [Entity<Pane>] {
        &mut self.panes
    }

    pub fn panes(&self) -> &[Entity<Pane>] {
        &self.panes
    }

    pub fn active_pane(&self) -> &Entity<Pane> {
        &self.active_pane
    }

    pub fn focused_pane(&self, window: &Window, cx: &App) -> Entity<Pane> {
        for dock in self.all_docks() {
            if dock.focus_handle(cx).contains_focused(window, cx)
                && let Some(pane) = dock
                    .read(cx)
                    .active_panel()
                    .and_then(|panel| panel.pane(cx))
            {
                return pane;
            }
        }
        self.active_pane().clone()
    }

    pub fn adjacent_pane(&mut self, window: &mut Window, cx: &mut Context<Self>) -> Entity<Pane> {
        self.find_pane_in_direction(SplitDirection::Right, cx)
            .unwrap_or_else(|| {
                self.split_pane(self.active_pane.clone(), SplitDirection::Right, window, cx)
            })
    }

    pub fn pane_for(&self, handle: &dyn ItemHandle) -> Option<Entity<Pane>> {
        let weak_pane = self.panes_by_item.get(&handle.item_id())?;
        weak_pane.upgrade()
    }

    fn collaborator_left(&mut self, peer_id: PeerId, window: &mut Window, cx: &mut Context<Self>) {
        self.follower_states.retain(|leader_id, state| {
            if *leader_id == CollaboratorId::PeerId(peer_id) {
                for item in state.items_by_leader_view_id.values() {
                    item.view.set_leader_id(None, window, cx);
                }
                false
            } else {
                true
            }
        });
        cx.notify();
    }

    pub fn start_following(
        &mut self,
        leader_id: impl Into<CollaboratorId>,
        window: &mut Window,
        cx: &mut Context<Self>,
    ) -> Option<Task<Result<()>>> {
        let leader_id = leader_id.into();
        let pane = self.active_pane().clone();

        self.last_leaders_by_pane
            .insert(pane.downgrade(), leader_id);
        self.unfollow(leader_id, window, cx);
        self.unfollow_in_pane(&pane, window, cx);
        self.follower_states.insert(
            leader_id,
            FollowerState {
                center_pane: pane.clone(),
                dock_pane: None,
                active_view_id: None,
                items_by_leader_view_id: Default::default(),
            },
        );
        cx.notify();

        match leader_id {
            CollaboratorId::PeerId(leader_peer_id) => {
                let room_id = self.active_call()?.read(cx).room()?.read(cx).id();
                let project_id = self.project.read(cx).remote_id();
                let request = self.app_state.client.request(proto::Follow {
                    room_id,
                    project_id,
                    leader_id: Some(leader_peer_id),
                });

                Some(cx.spawn_in(window, async move |this, cx| {
                    let response = request.await?;
                    this.update(cx, |this, _| {
                        let state = this
                            .follower_states
                            .get_mut(&leader_id)
                            .context("following interrupted")?;
                        state.active_view_id = response
                            .active_view
                            .as_ref()
                            .and_then(|view| ViewId::from_proto(view.id.clone()?).ok());
                        anyhow::Ok(())
                    })??;
                    if let Some(view) = response.active_view {
                        Self::add_view_from_leader(this.clone(), leader_peer_id, &view, cx).await?;
                    }
                    this.update_in(cx, |this, window, cx| {
                        this.leader_updated(leader_id, window, cx)
                    })?;
                    Ok(())
                }))
            }
            CollaboratorId::Agent => {
                self.leader_updated(leader_id, window, cx)?;
                Some(Task::ready(Ok(())))
            }
        }
    }

    pub fn follow_next_collaborator(
        &mut self,
        _: &FollowNextCollaborator,
        window: &mut Window,
        cx: &mut Context<Self>,
    ) {
        let collaborators = self.project.read(cx).collaborators();
        let next_leader_id = if let Some(leader_id) = self.leader_for_pane(&self.active_pane) {
            let mut collaborators = collaborators.keys().copied();
            for peer_id in collaborators.by_ref() {
                if CollaboratorId::PeerId(peer_id) == leader_id {
                    break;
                }
            }
            collaborators.next().map(CollaboratorId::PeerId)
        } else if let Some(last_leader_id) =
            self.last_leaders_by_pane.get(&self.active_pane.downgrade())
        {
            match last_leader_id {
                CollaboratorId::PeerId(peer_id) => {
                    if collaborators.contains_key(peer_id) {
                        Some(*last_leader_id)
                    } else {
                        None
                    }
                }
                CollaboratorId::Agent => Some(CollaboratorId::Agent),
            }
        } else {
            None
        };

        let pane = self.active_pane.clone();
        let Some(leader_id) = next_leader_id.or_else(|| {
            Some(CollaboratorId::PeerId(
                collaborators.keys().copied().next()?,
            ))
        }) else {
            return;
        };
        if self.unfollow_in_pane(&pane, window, cx) == Some(leader_id) {
            return;
        }
        if let Some(task) = self.start_following(leader_id, window, cx) {
            task.detach_and_log_err(cx)
        }
    }

    pub fn follow(
        &mut self,
        leader_id: impl Into<CollaboratorId>,
        window: &mut Window,
        cx: &mut Context<Self>,
    ) {
        let leader_id = leader_id.into();

        if let CollaboratorId::PeerId(peer_id) = leader_id {
            let Some(room) = ActiveCall::global(cx).read(cx).room() else {
                return;
            };
            let room = room.read(cx);
            let Some(remote_participant) = room.remote_participant_for_peer_id(peer_id) else {
                return;
            };

            let project = self.project.read(cx);

            let other_project_id = match remote_participant.location {
                call::ParticipantLocation::External => None,
                call::ParticipantLocation::UnsharedProject => None,
                call::ParticipantLocation::SharedProject { project_id } => {
                    if Some(project_id) == project.remote_id() {
                        None
                    } else {
                        Some(project_id)
                    }
                }
            };

            // if they are active in another project, follow there.
            if let Some(project_id) = other_project_id {
                let app_state = self.app_state.clone();
                crate::join_in_room_project(project_id, remote_participant.user.id, app_state, cx)
                    .detach_and_log_err(cx);
            }
        }

        // if you're already following, find the right pane and focus it.
        if let Some(follower_state) = self.follower_states.get(&leader_id) {
            window.focus(&follower_state.pane().focus_handle(cx));

            return;
        }

        // Otherwise, follow.
        if let Some(task) = self.start_following(leader_id, window, cx) {
            task.detach_and_log_err(cx)
        }
    }

    pub fn unfollow(
        &mut self,
        leader_id: impl Into<CollaboratorId>,
        window: &mut Window,
        cx: &mut Context<Self>,
    ) -> Option<()> {
        cx.notify();

        let leader_id = leader_id.into();
        let state = self.follower_states.remove(&leader_id)?;
        for (_, item) in state.items_by_leader_view_id {
            item.view.set_leader_id(None, window, cx);
        }

        if let CollaboratorId::PeerId(leader_peer_id) = leader_id {
            let project_id = self.project.read(cx).remote_id();
            let room_id = self.active_call()?.read(cx).room()?.read(cx).id();
            self.app_state
                .client
                .send(proto::Unfollow {
                    room_id,
                    project_id,
                    leader_id: Some(leader_peer_id),
                })
                .log_err();
        }

        Some(())
    }

    pub fn is_being_followed(&self, id: impl Into<CollaboratorId>) -> bool {
        self.follower_states.contains_key(&id.into())
    }

    fn active_item_path_changed(&mut self, window: &mut Window, cx: &mut Context<Self>) {
        cx.emit(Event::ActiveItemChanged);
        let active_entry = self.active_project_path(cx);
        self.project.update(cx, |project, cx| {
            project.set_active_path(active_entry.clone(), cx)
        });

        if let Some(project_path) = &active_entry {
            let git_store_entity = self.project.read(cx).git_store().clone();
            git_store_entity.update(cx, |git_store, cx| {
                git_store.set_active_repo_for_path(project_path, cx);
            });
        }

        self.update_window_title(window, cx);
    }

    fn update_window_title(&mut self, window: &mut Window, cx: &mut App) {
        let project = self.project().read(cx);
        let mut title = String::new();

        for (i, worktree) in project.visible_worktrees(cx).enumerate() {
            let name = {
                let settings_location = SettingsLocation {
                    worktree_id: worktree.read(cx).id(),
                    path: RelPath::empty(),
                };

                let settings = WorktreeSettings::get(Some(settings_location), cx);
                match &settings.project_name {
                    Some(name) => name.as_str(),
                    None => worktree.read(cx).root_name_str(),
                }
            };
            if i > 0 {
                title.push_str(", ");
            }
            title.push_str(name);
        }

        if title.is_empty() {
            title = "empty project".to_string();
        }

        if let Some(path) = self.active_item(cx).and_then(|item| item.project_path(cx)) {
            let filename = path.path.file_name().or_else(|| {
                Some(
                    project
                        .worktree_for_id(path.worktree_id, cx)?
                        .read(cx)
                        .root_name_str(),
                )
            });

            if let Some(filename) = filename {
                title.push_str(" — ");
                title.push_str(filename.as_ref());
            }
        }

        if project.is_via_collab() {
            title.push_str(" ↙");
        } else if project.is_shared() {
            title.push_str(" ↗");
        }

        if let Some(last_title) = self.last_window_title.as_ref()
            && &title == last_title
        {
            return;
        }
        window.set_window_title(&title);
        SystemWindowTabController::update_tab_title(
            cx,
            window.window_handle().window_id(),
            SharedString::from(&title),
        );
        self.last_window_title = Some(title);
    }

    fn update_window_edited(&mut self, window: &mut Window, cx: &mut App) {
        let is_edited = !self.project.read(cx).is_disconnected(cx) && !self.dirty_items.is_empty();
        if is_edited != self.window_edited {
            self.window_edited = is_edited;
            window.set_window_edited(self.window_edited)
        }
    }

    fn update_item_dirty_state(
        &mut self,
        item: &dyn ItemHandle,
        window: &mut Window,
        cx: &mut App,
    ) {
        let is_dirty = item.is_dirty(cx);
        let item_id = item.item_id();
        let was_dirty = self.dirty_items.contains_key(&item_id);
        if is_dirty == was_dirty {
            return;
        }
        if was_dirty {
            self.dirty_items.remove(&item_id);
            self.update_window_edited(window, cx);
            return;
        }
        if let Some(window_handle) = window.window_handle().downcast::<Self>() {
            let s = item.on_release(
                cx,
                Box::new(move |cx| {
                    window_handle
                        .update(cx, |this, window, cx| {
                            this.dirty_items.remove(&item_id);
                            this.update_window_edited(window, cx)
                        })
                        .ok();
                }),
            );
            self.dirty_items.insert(item_id, s);
            self.update_window_edited(window, cx);
        }
    }

    fn render_notifications(&self, _window: &mut Window, _cx: &mut Context<Self>) -> Option<Div> {
        if self.notifications.is_empty() {
            None
        } else {
            Some(
                div()
                    .absolute()
                    .right_3()
                    .bottom_3()
                    .w_112()
                    .h_full()
                    .flex()
                    .flex_col()
                    .justify_end()
                    .gap_2()
                    .children(
                        self.notifications
                            .iter()
                            .map(|(_, notification)| notification.clone().into_any()),
                    ),
            )
        }
    }

    // RPC handlers

    fn active_view_for_follower(
        &self,
        follower_project_id: Option<u64>,
        window: &mut Window,
        cx: &mut Context<Self>,
    ) -> Option<proto::View> {
        let (item, panel_id) = self.active_item_for_followers(window, cx);
        let item = item?;
        let leader_id = self
            .pane_for(&*item)
            .and_then(|pane| self.leader_for_pane(&pane));
        let leader_peer_id = match leader_id {
            Some(CollaboratorId::PeerId(peer_id)) => Some(peer_id),
            Some(CollaboratorId::Agent) | None => None,
        };

        let item_handle = item.to_followable_item_handle(cx)?;
        let id = item_handle.remote_id(&self.app_state.client, window, cx)?;
        let variant = item_handle.to_state_proto(window, cx)?;

        if item_handle.is_project_item(window, cx)
            && (follower_project_id.is_none()
                || follower_project_id != self.project.read(cx).remote_id())
        {
            return None;
        }

        Some(proto::View {
            id: id.to_proto(),
            leader_id: leader_peer_id,
            variant: Some(variant),
            panel_id: panel_id.map(|id| id as i32),
        })
    }

    fn handle_follow(
        &mut self,
        follower_project_id: Option<u64>,
        window: &mut Window,
        cx: &mut Context<Self>,
    ) -> proto::FollowResponse {
        let active_view = self.active_view_for_follower(follower_project_id, window, cx);

        cx.notify();
        proto::FollowResponse {
            // TODO: Remove after version 0.145.x stabilizes.
            active_view_id: active_view.as_ref().and_then(|view| view.id.clone()),
            views: active_view.iter().cloned().collect(),
            active_view,
        }
    }

    fn handle_update_followers(
        &mut self,
        leader_id: PeerId,
        message: proto::UpdateFollowers,
        _window: &mut Window,
        _cx: &mut Context<Self>,
    ) {
        self.leader_updates_tx
            .unbounded_send((leader_id, message))
            .ok();
    }

    async fn process_leader_update(
        this: &WeakEntity<Self>,
        leader_id: PeerId,
        update: proto::UpdateFollowers,
        cx: &mut AsyncWindowContext,
    ) -> Result<()> {
        match update.variant.context("invalid update")? {
            proto::update_followers::Variant::CreateView(view) => {
                let view_id = ViewId::from_proto(view.id.clone().context("invalid view id")?)?;
                let should_add_view = this.update(cx, |this, _| {
                    if let Some(state) = this.follower_states.get_mut(&leader_id.into()) {
                        anyhow::Ok(!state.items_by_leader_view_id.contains_key(&view_id))
                    } else {
                        anyhow::Ok(false)
                    }
                })??;

                if should_add_view {
                    Self::add_view_from_leader(this.clone(), leader_id, &view, cx).await?
                }
            }
            proto::update_followers::Variant::UpdateActiveView(update_active_view) => {
                let should_add_view = this.update(cx, |this, _| {
                    if let Some(state) = this.follower_states.get_mut(&leader_id.into()) {
                        state.active_view_id = update_active_view
                            .view
                            .as_ref()
                            .and_then(|view| ViewId::from_proto(view.id.clone()?).ok());

                        if state.active_view_id.is_some_and(|view_id| {
                            !state.items_by_leader_view_id.contains_key(&view_id)
                        }) {
                            anyhow::Ok(true)
                        } else {
                            anyhow::Ok(false)
                        }
                    } else {
                        anyhow::Ok(false)
                    }
                })??;

                if should_add_view && let Some(view) = update_active_view.view {
                    Self::add_view_from_leader(this.clone(), leader_id, &view, cx).await?
                }
            }
            proto::update_followers::Variant::UpdateView(update_view) => {
                let variant = update_view.variant.context("missing update view variant")?;
                let id = update_view.id.context("missing update view id")?;
                let mut tasks = Vec::new();
                this.update_in(cx, |this, window, cx| {
                    let project = this.project.clone();
                    if let Some(state) = this.follower_states.get(&leader_id.into()) {
                        let view_id = ViewId::from_proto(id.clone())?;
                        if let Some(item) = state.items_by_leader_view_id.get(&view_id) {
                            tasks.push(item.view.apply_update_proto(
                                &project,
                                variant.clone(),
                                window,
                                cx,
                            ));
                        }
                    }
                    anyhow::Ok(())
                })??;
                try_join_all(tasks).await.log_err();
            }
        }
        this.update_in(cx, |this, window, cx| {
            this.leader_updated(leader_id, window, cx)
        })?;
        Ok(())
    }

    async fn add_view_from_leader(
        this: WeakEntity<Self>,
        leader_id: PeerId,
        view: &proto::View,
        cx: &mut AsyncWindowContext,
    ) -> Result<()> {
        let this = this.upgrade().context("workspace dropped")?;

        let Some(id) = view.id.clone() else {
            anyhow::bail!("no id for view");
        };
        let id = ViewId::from_proto(id)?;
        let panel_id = view.panel_id.and_then(proto::PanelId::from_i32);

        let pane = this.update(cx, |this, _cx| {
            let state = this
                .follower_states
                .get(&leader_id.into())
                .context("stopped following")?;
            anyhow::Ok(state.pane().clone())
        })??;
        let existing_item = pane.update_in(cx, |pane, window, cx| {
            let client = this.read(cx).client().clone();
            pane.items().find_map(|item| {
                let item = item.to_followable_item_handle(cx)?;
                if item.remote_id(&client, window, cx) == Some(id) {
                    Some(item)
                } else {
                    None
                }
            })
        })?;
        let item = if let Some(existing_item) = existing_item {
            existing_item
        } else {
            let variant = view.variant.clone();
            anyhow::ensure!(variant.is_some(), "missing view variant");

            let task = cx.update(|window, cx| {
                FollowableViewRegistry::from_state_proto(this.clone(), id, variant, window, cx)
            })?;

            let Some(task) = task else {
                anyhow::bail!(
                    "failed to construct view from leader (maybe from a different version of zed?)"
                );
            };

            let mut new_item = task.await?;
            pane.update_in(cx, |pane, window, cx| {
                let mut item_to_remove = None;
                for (ix, item) in pane.items().enumerate() {
                    if let Some(item) = item.to_followable_item_handle(cx) {
                        match new_item.dedup(item.as_ref(), window, cx) {
                            Some(item::Dedup::KeepExisting) => {
                                new_item =
                                    item.boxed_clone().to_followable_item_handle(cx).unwrap();
                                break;
                            }
                            Some(item::Dedup::ReplaceExisting) => {
                                item_to_remove = Some((ix, item.item_id()));
                                break;
                            }
                            None => {}
                        }
                    }
                }

                if let Some((ix, id)) = item_to_remove {
                    pane.remove_item(id, false, false, window, cx);
                    pane.add_item(new_item.boxed_clone(), false, false, Some(ix), window, cx);
                }
            })?;

            new_item
        };

        this.update_in(cx, |this, window, cx| {
            let state = this.follower_states.get_mut(&leader_id.into())?;
            item.set_leader_id(Some(leader_id.into()), window, cx);
            state.items_by_leader_view_id.insert(
                id,
                FollowerView {
                    view: item,
                    location: panel_id,
                },
            );

            Some(())
        })?;

        Ok(())
    }

    fn handle_agent_location_changed(&mut self, window: &mut Window, cx: &mut Context<Self>) {
        let Some(follower_state) = self.follower_states.get_mut(&CollaboratorId::Agent) else {
            return;
        };

        if let Some(agent_location) = self.project.read(cx).agent_location() {
            let buffer_entity_id = agent_location.buffer.entity_id();
            let view_id = ViewId {
                creator: CollaboratorId::Agent,
                id: buffer_entity_id.as_u64(),
            };
            follower_state.active_view_id = Some(view_id);

            let item = match follower_state.items_by_leader_view_id.entry(view_id) {
                hash_map::Entry::Occupied(entry) => Some(entry.into_mut()),
                hash_map::Entry::Vacant(entry) => {
                    let existing_view =
                        follower_state
                            .center_pane
                            .read(cx)
                            .items()
                            .find_map(|item| {
                                let item = item.to_followable_item_handle(cx)?;
                                if item.buffer_kind(cx) == ItemBufferKind::Singleton
                                    && item.project_item_model_ids(cx).as_slice()
                                        == [buffer_entity_id]
                                {
                                    Some(item)
                                } else {
                                    None
                                }
                            });
                    let view = existing_view.or_else(|| {
                        agent_location.buffer.upgrade().and_then(|buffer| {
                            cx.update_default_global(|registry: &mut ProjectItemRegistry, cx| {
                                registry.build_item(buffer, self.project.clone(), None, window, cx)
                            })?
                            .to_followable_item_handle(cx)
                        })
                    });

                    view.map(|view| {
                        entry.insert(FollowerView {
                            view,
                            location: None,
                        })
                    })
                }
            };

            if let Some(item) = item {
                item.view
                    .set_leader_id(Some(CollaboratorId::Agent), window, cx);
                item.view
                    .update_agent_location(agent_location.position, window, cx);
            }
        } else {
            follower_state.active_view_id = None;
        }

        self.leader_updated(CollaboratorId::Agent, window, cx);
    }

    pub fn update_active_view_for_followers(&mut self, window: &mut Window, cx: &mut App) {
        let mut is_project_item = true;
        let mut update = proto::UpdateActiveView::default();
        if window.is_window_active() {
            let (active_item, panel_id) = self.active_item_for_followers(window, cx);

            if let Some(item) = active_item
                && item.item_focus_handle(cx).contains_focused(window, cx)
            {
                let leader_id = self
                    .pane_for(&*item)
                    .and_then(|pane| self.leader_for_pane(&pane));
                let leader_peer_id = match leader_id {
                    Some(CollaboratorId::PeerId(peer_id)) => Some(peer_id),
                    Some(CollaboratorId::Agent) | None => None,
                };

                if let Some(item) = item.to_followable_item_handle(cx) {
                    let id = item
                        .remote_id(&self.app_state.client, window, cx)
                        .map(|id| id.to_proto());

                    if let Some(id) = id
                        && let Some(variant) = item.to_state_proto(window, cx)
                    {
                        let view = Some(proto::View {
                            id: id.clone(),
                            leader_id: leader_peer_id,
                            variant: Some(variant),
                            panel_id: panel_id.map(|id| id as i32),
                        });

                        is_project_item = item.is_project_item(window, cx);
                        update = proto::UpdateActiveView {
                            view,
                            // TODO: Remove after version 0.145.x stabilizes.
                            id,
                            leader_id: leader_peer_id,
                        };
                    };
                }
            }
        }

        let active_view_id = update.view.as_ref().and_then(|view| view.id.as_ref());
        if active_view_id != self.last_active_view_id.as_ref() {
            self.last_active_view_id = active_view_id.cloned();
            self.update_followers(
                is_project_item,
                proto::update_followers::Variant::UpdateActiveView(update),
                window,
                cx,
            );
        }
    }

    fn active_item_for_followers(
        &self,
        window: &mut Window,
        cx: &mut App,
    ) -> (Option<Box<dyn ItemHandle>>, Option<proto::PanelId>) {
        let mut active_item = None;
        let mut panel_id = None;
        for dock in self.all_docks() {
            if dock.focus_handle(cx).contains_focused(window, cx)
                && let Some(panel) = dock.read(cx).active_panel()
                && let Some(pane) = panel.pane(cx)
                && let Some(item) = pane.read(cx).active_item()
            {
                active_item = Some(item);
                panel_id = panel.remote_id();
                break;
            }
        }

        if active_item.is_none() {
            active_item = self.active_pane().read(cx).active_item();
        }
        (active_item, panel_id)
    }

    fn update_followers(
        &self,
        project_only: bool,
        update: proto::update_followers::Variant,
        _: &mut Window,
        cx: &mut App,
    ) -> Option<()> {
        // If this update only applies to for followers in the current project,
        // then skip it unless this project is shared. If it applies to all
        // followers, regardless of project, then set `project_id` to none,
        // indicating that it goes to all followers.
        let project_id = if project_only {
            Some(self.project.read(cx).remote_id()?)
        } else {
            None
        };
        self.app_state().workspace_store.update(cx, |store, cx| {
            store.update_followers(project_id, update, cx)
        })
    }

    pub fn leader_for_pane(&self, pane: &Entity<Pane>) -> Option<CollaboratorId> {
        self.follower_states.iter().find_map(|(leader_id, state)| {
            if state.center_pane == *pane || state.dock_pane.as_ref() == Some(pane) {
                Some(*leader_id)
            } else {
                None
            }
        })
    }

    fn leader_updated(
        &mut self,
        leader_id: impl Into<CollaboratorId>,
        window: &mut Window,
        cx: &mut Context<Self>,
    ) -> Option<Box<dyn ItemHandle>> {
        cx.notify();

        let leader_id = leader_id.into();
        let (panel_id, item) = match leader_id {
            CollaboratorId::PeerId(peer_id) => self.active_item_for_peer(peer_id, window, cx)?,
            CollaboratorId::Agent => (None, self.active_item_for_agent()?),
        };

        let state = self.follower_states.get(&leader_id)?;
        let mut transfer_focus = state.center_pane.read(cx).has_focus(window, cx);
        let pane;
        if let Some(panel_id) = panel_id {
            pane = self
                .activate_panel_for_proto_id(panel_id, window, cx)?
                .pane(cx)?;
            let state = self.follower_states.get_mut(&leader_id)?;
            state.dock_pane = Some(pane.clone());
        } else {
            pane = state.center_pane.clone();
            let state = self.follower_states.get_mut(&leader_id)?;
            if let Some(dock_pane) = state.dock_pane.take() {
                transfer_focus |= dock_pane.focus_handle(cx).contains_focused(window, cx);
            }
        }

        pane.update(cx, |pane, cx| {
            let focus_active_item = pane.has_focus(window, cx) || transfer_focus;
            if let Some(index) = pane.index_for_item(item.as_ref()) {
                pane.activate_item(index, false, false, window, cx);
            } else {
                pane.add_item(item.boxed_clone(), false, false, None, window, cx)
            }

            if focus_active_item {
                pane.focus_active_item(window, cx)
            }
        });

        Some(item)
    }

    fn active_item_for_agent(&self) -> Option<Box<dyn ItemHandle>> {
        let state = self.follower_states.get(&CollaboratorId::Agent)?;
        let active_view_id = state.active_view_id?;
        Some(
            state
                .items_by_leader_view_id
                .get(&active_view_id)?
                .view
                .boxed_clone(),
        )
    }

    fn active_item_for_peer(
        &self,
        peer_id: PeerId,
        window: &mut Window,
        cx: &mut Context<Self>,
    ) -> Option<(Option<PanelId>, Box<dyn ItemHandle>)> {
        let call = self.active_call()?;
        let room = call.read(cx).room()?.read(cx);
        let participant = room.remote_participant_for_peer_id(peer_id)?;
        let leader_in_this_app;
        let leader_in_this_project;
        match participant.location {
            call::ParticipantLocation::SharedProject { project_id } => {
                leader_in_this_app = true;
                leader_in_this_project = Some(project_id) == self.project.read(cx).remote_id();
            }
            call::ParticipantLocation::UnsharedProject => {
                leader_in_this_app = true;
                leader_in_this_project = false;
            }
            call::ParticipantLocation::External => {
                leader_in_this_app = false;
                leader_in_this_project = false;
            }
        };
        let state = self.follower_states.get(&peer_id.into())?;
        let mut item_to_activate = None;
        if let (Some(active_view_id), true) = (state.active_view_id, leader_in_this_app) {
            if let Some(item) = state.items_by_leader_view_id.get(&active_view_id)
                && (leader_in_this_project || !item.view.is_project_item(window, cx))
            {
                item_to_activate = Some((item.location, item.view.boxed_clone()));
            }
        } else if let Some(shared_screen) =
            self.shared_screen_for_peer(peer_id, &state.center_pane, window, cx)
        {
            item_to_activate = Some((None, Box::new(shared_screen)));
        }
        item_to_activate
    }

    fn shared_screen_for_peer(
        &self,
        peer_id: PeerId,
        pane: &Entity<Pane>,
        window: &mut Window,
        cx: &mut App,
    ) -> Option<Entity<SharedScreen>> {
        let call = self.active_call()?;
        let room = call.read(cx).room()?.clone();
        let participant = room.read(cx).remote_participant_for_peer_id(peer_id)?;
        let track = participant.video_tracks.values().next()?.clone();
        let user = participant.user.clone();

        for item in pane.read(cx).items_of_type::<SharedScreen>() {
            if item.read(cx).peer_id == peer_id {
                return Some(item);
            }
        }

        Some(cx.new(|cx| SharedScreen::new(track, peer_id, user.clone(), room.clone(), window, cx)))
    }

    pub fn on_window_activation_changed(&mut self, window: &mut Window, cx: &mut Context<Self>) {
        if window.is_window_active() {
            self.update_active_view_for_followers(window, cx);

            if let Some(database_id) = self.database_id {
                cx.background_spawn(persistence::DB.update_timestamp(database_id))
                    .detach();
            }
        } else {
            for pane in &self.panes {
                pane.update(cx, |pane, cx| {
                    if let Some(item) = pane.active_item() {
                        item.workspace_deactivated(window, cx);
                    }
                    for item in pane.items() {
                        if matches!(
                            item.workspace_settings(cx).autosave,
                            AutosaveSetting::OnWindowChange | AutosaveSetting::OnFocusChange
                        ) {
                            Pane::autosave_item(item.as_ref(), self.project.clone(), window, cx)
                                .detach_and_log_err(cx);
                        }
                    }
                });
            }
        }
    }

    pub fn active_call(&self) -> Option<&Entity<ActiveCall>> {
        self.active_call.as_ref().map(|(call, _)| call)
    }

    fn on_active_call_event(
        &mut self,
        _: &Entity<ActiveCall>,
        event: &call::room::Event,
        window: &mut Window,
        cx: &mut Context<Self>,
    ) {
        match event {
            call::room::Event::ParticipantLocationChanged { participant_id }
            | call::room::Event::RemoteVideoTracksChanged { participant_id } => {
                self.leader_updated(participant_id, window, cx);
            }
            _ => {}
        }
    }

    pub fn database_id(&self) -> Option<WorkspaceId> {
        self.database_id
    }

    pub fn session_id(&self) -> Option<String> {
        self.session_id.clone()
    }

    pub fn root_paths(&self, cx: &App) -> Vec<Arc<Path>> {
        let project = self.project().read(cx);
        project
            .visible_worktrees(cx)
            .map(|worktree| worktree.read(cx).abs_path())
            .collect::<Vec<_>>()
    }

    fn remove_panes(&mut self, member: Member, window: &mut Window, cx: &mut Context<Workspace>) {
        match member {
            Member::Axis(PaneAxis { members, .. }) => {
                for child in members.iter() {
                    self.remove_panes(child.clone(), window, cx)
                }
            }
            Member::Pane(pane) => {
                self.force_remove_pane(&pane, &None, window, cx);
            }
        }
    }

    fn remove_from_session(&mut self, window: &mut Window, cx: &mut App) -> Task<()> {
        self.session_id.take();
        self.serialize_workspace_internal(window, cx)
    }

    fn force_remove_pane(
        &mut self,
        pane: &Entity<Pane>,
        focus_on: &Option<Entity<Pane>>,
        window: &mut Window,
        cx: &mut Context<Workspace>,
    ) {
        self.panes.retain(|p| p != pane);
        if let Some(focus_on) = focus_on {
            focus_on.update(cx, |pane, cx| window.focus(&pane.focus_handle(cx)));
        } else if self.active_pane() == pane {
            self.panes
                .last()
                .unwrap()
                .update(cx, |pane, cx| window.focus(&pane.focus_handle(cx)));
        }
        if self.last_active_center_pane == Some(pane.downgrade()) {
            self.last_active_center_pane = None;
        }
        cx.notify();
    }

    fn serialize_workspace(&mut self, window: &mut Window, cx: &mut Context<Self>) {
        if self._schedule_serialize_workspace.is_none() {
            self._schedule_serialize_workspace =
                Some(cx.spawn_in(window, async move |this, cx| {
                    cx.background_executor()
                        .timer(SERIALIZATION_THROTTLE_TIME)
                        .await;
                    this.update_in(cx, |this, window, cx| {
                        this.serialize_workspace_internal(window, cx).detach();
                        this._schedule_serialize_workspace.take();
                    })
                    .log_err();
                }));
        }
    }

    fn serialize_workspace_internal(&self, window: &mut Window, cx: &mut App) -> Task<()> {
        let Some(database_id) = self.database_id() else {
            return Task::ready(());
        };

        fn serialize_pane_handle(
            pane_handle: &Entity<Pane>,
            window: &mut Window,
            cx: &mut App,
        ) -> SerializedPane {
            let (items, active, pinned_count) = {
                let pane = pane_handle.read(cx);
                let active_item_id = pane.active_item().map(|item| item.item_id());
                (
                    pane.items()
                        .filter_map(|handle| {
                            let handle = handle.to_serializable_item_handle(cx)?;

                            Some(SerializedItem {
                                kind: Arc::from(handle.serialized_item_kind()),
                                item_id: handle.item_id().as_u64(),
                                active: Some(handle.item_id()) == active_item_id,
                                preview: pane.is_active_preview_item(handle.item_id()),
                            })
                        })
                        .collect::<Vec<_>>(),
                    pane.has_focus(window, cx),
                    pane.pinned_count(),
                )
            };

            SerializedPane::new(items, active, pinned_count)
        }

        fn build_serialized_pane_group(
            pane_group: &Member,
            window: &mut Window,
            cx: &mut App,
        ) -> SerializedPaneGroup {
            match pane_group {
                Member::Axis(PaneAxis {
                    axis,
                    members,
                    flexes,
                    bounding_boxes: _,
                }) => SerializedPaneGroup::Group {
                    axis: SerializedAxis(*axis),
                    children: members
                        .iter()
                        .map(|member| build_serialized_pane_group(member, window, cx))
                        .collect::<Vec<_>>(),
                    flexes: Some(flexes.lock().clone()),
                },
                Member::Pane(pane_handle) => {
                    SerializedPaneGroup::Pane(serialize_pane_handle(pane_handle, window, cx))
                }
            }
        }

        fn build_serialized_docks(
            this: &Workspace,
            window: &mut Window,
            cx: &mut App,
        ) -> DockStructure {
            let left_dock = this.left_dock.read(cx);
            let left_visible = left_dock.is_open();
            let left_active_panel = left_dock
                .active_panel()
                .map(|panel| panel.persistent_name().to_string());
            let left_dock_zoom = left_dock
                .active_panel()
                .map(|panel| panel.is_zoomed(window, cx))
                .unwrap_or(false);

            let right_dock = this.right_dock.read(cx);
            let right_visible = right_dock.is_open();
            let right_active_panel = right_dock
                .active_panel()
                .map(|panel| panel.persistent_name().to_string());
            let right_dock_zoom = right_dock
                .active_panel()
                .map(|panel| panel.is_zoomed(window, cx))
                .unwrap_or(false);

            let bottom_dock = this.bottom_dock.read(cx);
            let bottom_visible = bottom_dock.is_open();
            let bottom_active_panel = bottom_dock
                .active_panel()
                .map(|panel| panel.persistent_name().to_string());
            let bottom_dock_zoom = bottom_dock
                .active_panel()
                .map(|panel| panel.is_zoomed(window, cx))
                .unwrap_or(false);

            DockStructure {
                left: DockData {
                    visible: left_visible,
                    active_panel: left_active_panel,
                    zoom: left_dock_zoom,
                },
                right: DockData {
                    visible: right_visible,
                    active_panel: right_active_panel,
                    zoom: right_dock_zoom,
                },
                bottom: DockData {
                    visible: bottom_visible,
                    active_panel: bottom_active_panel,
                    zoom: bottom_dock_zoom,
                },
            }
        }

        match self.serialize_workspace_location(cx) {
            WorkspaceLocation::Location(location, paths) => {
                let breakpoints = self.project.update(cx, |project, cx| {
                    project
                        .breakpoint_store()
                        .read(cx)
                        .all_source_breakpoints(cx)
                });
                let user_toolchains = self
                    .project
                    .read(cx)
                    .user_toolchains(cx)
                    .unwrap_or_default();

                let center_group = build_serialized_pane_group(&self.center.root, window, cx);
                let docks = build_serialized_docks(self, window, cx);
                let window_bounds = Some(SerializedWindowBounds(window.window_bounds()));

                let serialized_workspace = SerializedWorkspace {
                    id: database_id,
                    location,
                    paths,
                    center_group,
                    window_bounds,
                    display: Default::default(),
                    docks,
                    centered_layout: self.centered_layout,
                    session_id: self.session_id.clone(),
                    breakpoints,
                    window_id: Some(window.window_handle().window_id().as_u64()),
                    user_toolchains,
                };

                window.spawn(cx, async move |_| {
                    persistence::DB.save_workspace(serialized_workspace).await;
                })
            }
            WorkspaceLocation::DetachFromSession => window.spawn(cx, async move |_| {
                persistence::DB
                    .set_session_id(database_id, None)
                    .await
                    .log_err();
            }),
            WorkspaceLocation::None => Task::ready(()),
        }
    }

    fn serialize_workspace_location(&self, cx: &App) -> WorkspaceLocation {
        let paths = PathList::new(&self.root_paths(cx));
        if let Some(connection) = self.project.read(cx).remote_connection_options(cx) {
            WorkspaceLocation::Location(SerializedWorkspaceLocation::Remote(connection), paths)
        } else if self.project.read(cx).is_local() {
            if !paths.is_empty() {
                WorkspaceLocation::Location(SerializedWorkspaceLocation::Local, paths)
            } else {
                WorkspaceLocation::DetachFromSession
            }
        } else {
            WorkspaceLocation::None
        }
    }

    fn update_history(&self, cx: &mut App) {
        let Some(id) = self.database_id() else {
            return;
        };
        if !self.project.read(cx).is_local() {
            return;
        }
        if let Some(manager) = HistoryManager::global(cx) {
            let paths = PathList::new(&self.root_paths(cx));
            manager.update(cx, |this, cx| {
                this.update_history(id, HistoryManagerEntry::new(id, &paths), cx);
            });
        }
    }

    async fn serialize_items(
        this: &WeakEntity<Self>,
        items_rx: UnboundedReceiver<Box<dyn SerializableItemHandle>>,
        cx: &mut AsyncWindowContext,
    ) -> Result<()> {
        const CHUNK_SIZE: usize = 200;

        let mut serializable_items = items_rx.ready_chunks(CHUNK_SIZE);

        while let Some(items_received) = serializable_items.next().await {
            let unique_items =
                items_received
                    .into_iter()
                    .fold(HashMap::default(), |mut acc, item| {
                        acc.entry(item.item_id()).or_insert(item);
                        acc
                    });

            // We use into_iter() here so that the references to the items are moved into
            // the tasks and not kept alive while we're sleeping.
            for (_, item) in unique_items.into_iter() {
                if let Ok(Some(task)) = this.update_in(cx, |workspace, window, cx| {
                    item.serialize(workspace, false, window, cx)
                }) {
                    cx.background_spawn(async move { task.await.log_err() })
                        .detach();
                }
            }

            cx.background_executor()
                .timer(SERIALIZATION_THROTTLE_TIME)
                .await;
        }

        Ok(())
    }

    pub(crate) fn enqueue_item_serialization(
        &mut self,
        item: Box<dyn SerializableItemHandle>,
    ) -> Result<()> {
        self.serializable_items_tx
            .unbounded_send(item)
            .map_err(|err| anyhow!("failed to send serializable item over channel: {err}"))
    }

    pub(crate) fn load_workspace(
        serialized_workspace: SerializedWorkspace,
        paths_to_open: Vec<Option<ProjectPath>>,
        window: &mut Window,
        cx: &mut Context<Workspace>,
    ) -> Task<Result<Vec<Option<Box<dyn ItemHandle>>>>> {
        cx.spawn_in(window, async move |workspace, cx| {
            let project = workspace.read_with(cx, |workspace, _| workspace.project().clone())?;

            let mut center_group = None;
            let mut center_items = None;

            // Traverse the splits tree and add to things
            if let Some((group, active_pane, items)) = serialized_workspace
                .center_group
                .deserialize(&project, serialized_workspace.id, workspace.clone(), cx)
                .await
            {
                center_items = Some(items);
                center_group = Some((group, active_pane))
            }

            let mut items_by_project_path = HashMap::default();
            let mut item_ids_by_kind = HashMap::default();
            let mut all_deserialized_items = Vec::default();
            cx.update(|_, cx| {
                for item in center_items.unwrap_or_default().into_iter().flatten() {
                    if let Some(serializable_item_handle) = item.to_serializable_item_handle(cx) {
                        item_ids_by_kind
                            .entry(serializable_item_handle.serialized_item_kind())
                            .or_insert(Vec::new())
                            .push(item.item_id().as_u64() as ItemId);
                    }

                    if let Some(project_path) = item.project_path(cx) {
                        items_by_project_path.insert(project_path, item.clone());
                    }
                    all_deserialized_items.push(item);
                }
            })?;

            let opened_items = paths_to_open
                .into_iter()
                .map(|path_to_open| {
                    path_to_open
                        .and_then(|path_to_open| items_by_project_path.remove(&path_to_open))
                })
                .collect::<Vec<_>>();

            // Remove old panes from workspace panes list
            workspace.update_in(cx, |workspace, window, cx| {
                if let Some((center_group, active_pane)) = center_group {
                    workspace.remove_panes(workspace.center.root.clone(), window, cx);

                    // Swap workspace center group
                    workspace.center = PaneGroup::with_root(center_group);
                    workspace.center.set_is_center(true);
                    workspace.center.mark_positions(cx);

                    if let Some(active_pane) = active_pane {
                        workspace.set_active_pane(&active_pane, window, cx);
                        cx.focus_self(window);
                    } else {
                        workspace.set_active_pane(&workspace.center.first_pane(), window, cx);
                    }
                }

                let docks = serialized_workspace.docks;

                for (dock, serialized_dock) in [
                    (&mut workspace.right_dock, docks.right),
                    (&mut workspace.left_dock, docks.left),
                    (&mut workspace.bottom_dock, docks.bottom),
                ]
                .iter_mut()
                {
                    dock.update(cx, |dock, cx| {
                        dock.serialized_dock = Some(serialized_dock.clone());
                        dock.restore_state(window, cx);
                    });
                }

                cx.notify();
            })?;

            let _ = project
                .update(cx, |project, cx| {
                    project
                        .breakpoint_store()
                        .update(cx, |breakpoint_store, cx| {
                            breakpoint_store
                                .with_serialized_breakpoints(serialized_workspace.breakpoints, cx)
                        })
                })?
                .await;

            // Clean up all the items that have _not_ been loaded. Our ItemIds aren't stable. That means
            // after loading the items, we might have different items and in order to avoid
            // the database filling up, we delete items that haven't been loaded now.
            //
            // The items that have been loaded, have been saved after they've been added to the workspace.
            let clean_up_tasks = workspace.update_in(cx, |_, window, cx| {
                item_ids_by_kind
                    .into_iter()
                    .map(|(item_kind, loaded_items)| {
                        SerializableItemRegistry::cleanup(
                            item_kind,
                            serialized_workspace.id,
                            loaded_items,
                            window,
                            cx,
                        )
                        .log_err()
                    })
                    .collect::<Vec<_>>()
            })?;

            futures::future::join_all(clean_up_tasks).await;

            workspace
                .update_in(cx, |workspace, window, cx| {
                    // Serialize ourself to make sure our timestamps and any pane / item changes are replicated
                    workspace.serialize_workspace_internal(window, cx).detach();

                    // Ensure that we mark the window as edited if we did load dirty items
                    workspace.update_window_edited(window, cx);
                })
                .ok();

            Ok(opened_items)
        })
    }

    fn actions(&self, div: Div, window: &mut Window, cx: &mut Context<Self>) -> Div {
        self.add_workspace_actions_listeners(div, window, cx)
            .on_action(cx.listener(
                |_workspace, action_sequence: &settings::ActionSequence, window, cx| {
                    for action in &action_sequence.0 {
                        window.dispatch_action(action.boxed_clone(), cx);
                    }
                },
            ))
            .on_action(cx.listener(Self::close_inactive_items_and_panes))
            .on_action(cx.listener(Self::close_all_items_and_panes))
            .on_action(cx.listener(Self::save_all))
            .on_action(cx.listener(Self::send_keystrokes))
            .on_action(cx.listener(Self::add_folder_to_project))
            .on_action(cx.listener(Self::follow_next_collaborator))
            .on_action(cx.listener(Self::close_window))
            .on_action(cx.listener(Self::activate_pane_at_index))
            .on_action(cx.listener(Self::move_item_to_pane_at_index))
            .on_action(cx.listener(Self::move_focused_panel_to_next_position))
            .on_action(cx.listener(Self::toggle_edit_predictions_all_files))
            .on_action(cx.listener(|workspace, _: &Unfollow, window, cx| {
                let pane = workspace.active_pane().clone();
                workspace.unfollow_in_pane(&pane, window, cx);
            }))
            .on_action(cx.listener(|workspace, action: &Save, window, cx| {
                workspace
                    .save_active_item(action.save_intent.unwrap_or(SaveIntent::Save), window, cx)
                    .detach_and_prompt_err("Failed to save", window, cx, |_, _, _| None);
            }))
            .on_action(cx.listener(|workspace, _: &SaveWithoutFormat, window, cx| {
                workspace
                    .save_active_item(SaveIntent::SaveWithoutFormat, window, cx)
                    .detach_and_prompt_err("Failed to save", window, cx, |_, _, _| None);
            }))
            .on_action(cx.listener(|workspace, _: &SaveAs, window, cx| {
                workspace
                    .save_active_item(SaveIntent::SaveAs, window, cx)
                    .detach_and_prompt_err("Failed to save", window, cx, |_, _, _| None);
            }))
            .on_action(
                cx.listener(|workspace, _: &ActivatePreviousPane, window, cx| {
                    workspace.activate_previous_pane(window, cx)
                }),
            )
            .on_action(cx.listener(|workspace, _: &ActivateNextPane, window, cx| {
                workspace.activate_next_pane(window, cx)
            }))
            .on_action(
                cx.listener(|workspace, _: &ActivateNextWindow, _window, cx| {
                    workspace.activate_next_window(cx)
                }),
            )
            .on_action(
                cx.listener(|workspace, _: &ActivatePreviousWindow, _window, cx| {
                    workspace.activate_previous_window(cx)
                }),
            )
            .on_action(cx.listener(|workspace, _: &ActivatePaneLeft, window, cx| {
                workspace.activate_pane_in_direction(SplitDirection::Left, window, cx)
            }))
            .on_action(cx.listener(|workspace, _: &ActivatePaneRight, window, cx| {
                workspace.activate_pane_in_direction(SplitDirection::Right, window, cx)
            }))
            .on_action(cx.listener(|workspace, _: &ActivatePaneUp, window, cx| {
                workspace.activate_pane_in_direction(SplitDirection::Up, window, cx)
            }))
            .on_action(cx.listener(|workspace, _: &ActivatePaneDown, window, cx| {
                workspace.activate_pane_in_direction(SplitDirection::Down, window, cx)
            }))
            .on_action(cx.listener(|workspace, _: &ActivateNextPane, window, cx| {
                workspace.activate_next_pane(window, cx)
            }))
            .on_action(cx.listener(
                |workspace, action: &MoveItemToPaneInDirection, window, cx| {
                    workspace.move_item_to_pane_in_direction(action, window, cx)
                },
            ))
            .on_action(cx.listener(|workspace, _: &SwapPaneLeft, _, cx| {
                workspace.swap_pane_in_direction(SplitDirection::Left, cx)
            }))
            .on_action(cx.listener(|workspace, _: &SwapPaneRight, _, cx| {
                workspace.swap_pane_in_direction(SplitDirection::Right, cx)
            }))
            .on_action(cx.listener(|workspace, _: &SwapPaneUp, _, cx| {
                workspace.swap_pane_in_direction(SplitDirection::Up, cx)
            }))
            .on_action(cx.listener(|workspace, _: &SwapPaneDown, _, cx| {
                workspace.swap_pane_in_direction(SplitDirection::Down, cx)
            }))
            .on_action(cx.listener(|workspace, _: &SwapPaneAdjacent, window, cx| {
                const DIRECTION_PRIORITY: [SplitDirection; 4] = [
                    SplitDirection::Down,
                    SplitDirection::Up,
                    SplitDirection::Right,
                    SplitDirection::Left,
                ];
                for dir in DIRECTION_PRIORITY {
                    if workspace.find_pane_in_direction(dir, cx).is_some() {
                        workspace.swap_pane_in_direction(dir, cx);
                        workspace.activate_pane_in_direction(dir.opposite(), window, cx);
                        break;
                    }
                }
            }))
            .on_action(cx.listener(|workspace, _: &MovePaneLeft, _, cx| {
                workspace.move_pane_to_border(SplitDirection::Left, cx)
            }))
            .on_action(cx.listener(|workspace, _: &MovePaneRight, _, cx| {
                workspace.move_pane_to_border(SplitDirection::Right, cx)
            }))
            .on_action(cx.listener(|workspace, _: &MovePaneUp, _, cx| {
                workspace.move_pane_to_border(SplitDirection::Up, cx)
            }))
            .on_action(cx.listener(|workspace, _: &MovePaneDown, _, cx| {
                workspace.move_pane_to_border(SplitDirection::Down, cx)
            }))
            .on_action(cx.listener(|this, _: &ToggleLeftDock, window, cx| {
                this.toggle_dock(DockPosition::Left, window, cx);
            }))
            .on_action(cx.listener(
                |workspace: &mut Workspace, _: &ToggleRightDock, window, cx| {
                    workspace.toggle_dock(DockPosition::Right, window, cx);
                },
            ))
            .on_action(cx.listener(
                |workspace: &mut Workspace, _: &ToggleBottomDock, window, cx| {
                    workspace.toggle_dock(DockPosition::Bottom, window, cx);
                },
            ))
            .on_action(cx.listener(
                |workspace: &mut Workspace, _: &CloseActiveDock, window, cx| {
                    if !workspace.close_active_dock(window, cx) {
                        cx.propagate();
                    }
                },
            ))
            .on_action(
                cx.listener(|workspace: &mut Workspace, _: &CloseAllDocks, window, cx| {
                    workspace.close_all_docks(window, cx);
                }),
            )
            .on_action(cx.listener(Self::toggle_all_docks))
            .on_action(cx.listener(
                |workspace: &mut Workspace, _: &ClearAllNotifications, _, cx| {
                    workspace.clear_all_notifications(cx);
                },
            ))
            .on_action(cx.listener(
                |workspace: &mut Workspace, _: &ClearNavigationHistory, window, cx| {
                    workspace.clear_navigation_history(window, cx);
                },
            ))
            .on_action(cx.listener(
                |workspace: &mut Workspace, _: &SuppressNotification, _, cx| {
                    if let Some((notification_id, _)) = workspace.notifications.pop() {
                        workspace.suppress_notification(&notification_id, cx);
                    }
                },
            ))
            .on_action(cx.listener(
                |workspace: &mut Workspace, _: &ToggleWorktreeSecurity, window, cx| {
                    workspace.show_worktree_trust_security_modal(true, window, cx);
                },
            ))
            .on_action(
                cx.listener(|_: &mut Workspace, _: &ClearTrustedWorktrees, _, cx| {
                    if let Some(trusted_worktrees) = TrustedWorktrees::try_get_global(cx) {
                        let clear_task = trusted_worktrees.update(cx, |trusted_worktrees, cx| {
                            trusted_worktrees.clear_trusted_paths(cx)
                        });
                        cx.spawn(async move |_, cx| {
                            clear_task.await;
                            cx.update(|cx| reload(cx)).ok();
                        })
                        .detach();
                    }
                }),
            )
            .on_action(cx.listener(
                |workspace: &mut Workspace, _: &ReopenClosedItem, window, cx| {
                    workspace.reopen_closed_item(window, cx).detach();
                },
            ))
            .on_action(cx.listener(
                |workspace: &mut Workspace, _: &ResetActiveDockSize, window, cx| {
                    for dock in workspace.all_docks() {
                        if dock.focus_handle(cx).contains_focused(window, cx) {
                            let Some(panel) = dock.read(cx).active_panel() else {
                                return;
                            };

                            // Set to `None`, then the size will fall back to the default.
                            panel.clone().set_size(None, window, cx);

                            return;
                        }
                    }
                },
            ))
            .on_action(cx.listener(
                |workspace: &mut Workspace, _: &ResetOpenDocksSize, window, cx| {
                    for dock in workspace.all_docks() {
                        if let Some(panel) = dock.read(cx).visible_panel() {
                            // Set to `None`, then the size will fall back to the default.
                            panel.clone().set_size(None, window, cx);
                        }
                    }
                },
            ))
            .on_action(cx.listener(
                |workspace: &mut Workspace, act: &IncreaseActiveDockSize, window, cx| {
                    adjust_active_dock_size_by_px(
                        px_with_ui_font_fallback(act.px, cx),
                        workspace,
                        window,
                        cx,
                    );
                },
            ))
            .on_action(cx.listener(
                |workspace: &mut Workspace, act: &DecreaseActiveDockSize, window, cx| {
                    adjust_active_dock_size_by_px(
                        px_with_ui_font_fallback(act.px, cx) * -1.,
                        workspace,
                        window,
                        cx,
                    );
                },
            ))
            .on_action(cx.listener(
                |workspace: &mut Workspace, act: &IncreaseOpenDocksSize, window, cx| {
                    adjust_open_docks_size_by_px(
                        px_with_ui_font_fallback(act.px, cx),
                        workspace,
                        window,
                        cx,
                    );
                },
            ))
            .on_action(cx.listener(
                |workspace: &mut Workspace, act: &DecreaseOpenDocksSize, window, cx| {
                    adjust_open_docks_size_by_px(
                        px_with_ui_font_fallback(act.px, cx) * -1.,
                        workspace,
                        window,
                        cx,
                    );
                },
            ))
            .on_action(cx.listener(Workspace::toggle_centered_layout))
            .on_action(cx.listener(
                |workspace: &mut Workspace, _action: &pane::ActivateNextItem, window, cx| {
                    if let Some(active_dock) = workspace.active_dock(window, cx) {
                        let dock = active_dock.read(cx);
                        if let Some(active_panel) = dock.active_panel() {
                            if active_panel.pane(cx).is_none() {
                                let mut recent_pane: Option<Entity<Pane>> = None;
                                let mut recent_timestamp = 0;
                                for pane_handle in workspace.panes() {
                                    let pane = pane_handle.read(cx);
                                    for entry in pane.activation_history() {
                                        if entry.timestamp > recent_timestamp {
                                            recent_timestamp = entry.timestamp;
                                            recent_pane = Some(pane_handle.clone());
                                        }
                                    }
                                }

                                if let Some(pane) = recent_pane {
                                    pane.update(cx, |pane, cx| {
                                        let current_index = pane.active_item_index();
                                        let items_len = pane.items_len();
                                        if items_len > 0 {
                                            let next_index = if current_index + 1 < items_len {
                                                current_index + 1
                                            } else {
                                                0
                                            };
                                            pane.activate_item(
                                                next_index, false, false, window, cx,
                                            );
                                        }
                                    });
                                    return;
                                }
                            }
                        }
                    }
                    cx.propagate();
                },
            ))
            .on_action(cx.listener(
                |workspace: &mut Workspace, _action: &pane::ActivatePreviousItem, window, cx| {
                    if let Some(active_dock) = workspace.active_dock(window, cx) {
                        let dock = active_dock.read(cx);
                        if let Some(active_panel) = dock.active_panel() {
                            if active_panel.pane(cx).is_none() {
                                let mut recent_pane: Option<Entity<Pane>> = None;
                                let mut recent_timestamp = 0;
                                for pane_handle in workspace.panes() {
                                    let pane = pane_handle.read(cx);
                                    for entry in pane.activation_history() {
                                        if entry.timestamp > recent_timestamp {
                                            recent_timestamp = entry.timestamp;
                                            recent_pane = Some(pane_handle.clone());
                                        }
                                    }
                                }

                                if let Some(pane) = recent_pane {
                                    pane.update(cx, |pane, cx| {
                                        let current_index = pane.active_item_index();
                                        let items_len = pane.items_len();
                                        if items_len > 0 {
                                            let prev_index = if current_index > 0 {
                                                current_index - 1
                                            } else {
                                                items_len.saturating_sub(1)
                                            };
                                            pane.activate_item(
                                                prev_index, false, false, window, cx,
                                            );
                                        }
                                    });
                                    return;
                                }
                            }
                        }
                    }
                    cx.propagate();
                },
            ))
            .on_action(cx.listener(Workspace::cancel))
    }

    #[cfg(any(test, feature = "test-support"))]
    pub fn set_random_database_id(&mut self) {
        self.database_id = Some(WorkspaceId(Uuid::new_v4().as_u64_pair().0 as i64));
    }

    #[cfg(any(test, feature = "test-support"))]
    pub fn test_new(project: Entity<Project>, window: &mut Window, cx: &mut Context<Self>) -> Self {
        use node_runtime::NodeRuntime;
        use session::Session;

        let client = project.read(cx).client();
        let user_store = project.read(cx).user_store();
        let workspace_store = cx.new(|cx| WorkspaceStore::new(client.clone(), cx));
        let session = cx.new(|cx| AppSession::new(Session::test(), cx));
        window.activate_window();
        let app_state = Arc::new(AppState {
            languages: project.read(cx).languages().clone(),
            workspace_store,
            client,
            user_store,
            fs: project.read(cx).fs().clone(),
            build_window_options: |_, _| Default::default(),
            node_runtime: NodeRuntime::unavailable(),
            session,
        });
        let workspace = Self::new(Default::default(), project, app_state, window, cx);
        workspace
            .active_pane
            .update(cx, |pane, cx| window.focus(&pane.focus_handle(cx)));
        workspace
    }

    pub fn register_action<A: Action>(
        &mut self,
        callback: impl Fn(&mut Self, &A, &mut Window, &mut Context<Self>) + 'static,
    ) -> &mut Self {
        let callback = Arc::new(callback);

        self.workspace_actions.push(Box::new(move |div, _, _, cx| {
            let callback = callback.clone();
            div.on_action(cx.listener(move |workspace, event, window, cx| {
                (callback)(workspace, event, window, cx)
            }))
        }));
        self
    }
    pub fn register_action_renderer(
        &mut self,
        callback: impl Fn(Div, &Workspace, &mut Window, &mut Context<Self>) -> Div + 'static,
    ) -> &mut Self {
        self.workspace_actions.push(Box::new(callback));
        self
    }

    fn add_workspace_actions_listeners(
        &self,
        mut div: Div,
        window: &mut Window,
        cx: &mut Context<Self>,
    ) -> Div {
        for action in self.workspace_actions.iter() {
            div = (action)(div, self, window, cx)
        }
        div
    }

    pub fn has_active_modal(&self, _: &mut Window, cx: &mut App) -> bool {
        self.modal_layer.read(cx).has_active_modal()
    }

    pub fn active_modal<V: ManagedView + 'static>(&self, cx: &App) -> Option<Entity<V>> {
        self.modal_layer.read(cx).active_modal()
    }

    pub fn toggle_modal<V: ModalView, B>(&mut self, window: &mut Window, cx: &mut App, build: B)
    where
        B: FnOnce(&mut Window, &mut Context<V>) -> V,
    {
        self.modal_layer.update(cx, |modal_layer, cx| {
            modal_layer.toggle_modal(window, cx, build)
        })
    }

    pub fn hide_modal(&mut self, window: &mut Window, cx: &mut App) -> bool {
        self.modal_layer
            .update(cx, |modal_layer, cx| modal_layer.hide_modal(window, cx))
    }

    pub fn toggle_status_toast<V: ToastView>(&mut self, entity: Entity<V>, cx: &mut App) {
        self.toast_layer
            .update(cx, |toast_layer, cx| toast_layer.toggle_toast(cx, entity))
    }

    pub fn toggle_centered_layout(
        &mut self,
        _: &ToggleCenteredLayout,
        _: &mut Window,
        cx: &mut Context<Self>,
    ) {
        self.centered_layout = !self.centered_layout;
        if let Some(database_id) = self.database_id() {
            cx.background_spawn(DB.set_centered_layout(database_id, self.centered_layout))
                .detach_and_log_err(cx);
        }
        cx.notify();
    }

    fn adjust_padding(padding: Option<f32>) -> f32 {
        padding
            .unwrap_or(CenteredPaddingSettings::default().0)
            .clamp(
                CenteredPaddingSettings::MIN_PADDING,
                CenteredPaddingSettings::MAX_PADDING,
            )
    }

    fn render_dock(
        &self,
        position: DockPosition,
        dock: &Entity<Dock>,
        window: &mut Window,
        cx: &mut App,
    ) -> Option<Div> {
        if self.zoomed_position == Some(position) {
            return None;
        }

        let leader_border = dock.read(cx).active_panel().and_then(|panel| {
            let pane = panel.pane(cx)?;
            let follower_states = &self.follower_states;
            leader_border_for_pane(follower_states, &pane, window, cx)
        });

        Some(
            div()
                .flex()
                .flex_none()
                .overflow_hidden()
                .child(dock.clone())
                .children(leader_border),
        )
    }

    pub fn for_window(window: &mut Window, _: &mut App) -> Option<Entity<Workspace>> {
        window.root().flatten()
    }

    pub fn zoomed_item(&self) -> Option<&AnyWeakView> {
        self.zoomed.as_ref()
    }

    pub fn activate_next_window(&mut self, cx: &mut Context<Self>) {
        let Some(current_window_id) = cx.active_window().map(|a| a.window_id()) else {
            return;
        };
        let windows = cx.windows();
        let next_window =
            SystemWindowTabController::get_next_tab_group_window(cx, current_window_id).or_else(
                || {
                    windows
                        .iter()
                        .cycle()
                        .skip_while(|window| window.window_id() != current_window_id)
                        .nth(1)
                },
            );

        if let Some(window) = next_window {
            window
                .update(cx, |_, window, _| window.activate_window())
                .ok();
        }
    }

    pub fn activate_previous_window(&mut self, cx: &mut Context<Self>) {
        let Some(current_window_id) = cx.active_window().map(|a| a.window_id()) else {
            return;
        };
        let windows = cx.windows();
        let prev_window =
            SystemWindowTabController::get_prev_tab_group_window(cx, current_window_id).or_else(
                || {
                    windows
                        .iter()
                        .rev()
                        .cycle()
                        .skip_while(|window| window.window_id() != current_window_id)
                        .nth(1)
                },
            );

        if let Some(window) = prev_window {
            window
                .update(cx, |_, window, _| window.activate_window())
                .ok();
        }
    }

    pub fn cancel(&mut self, _: &menu::Cancel, window: &mut Window, cx: &mut Context<Self>) {
        if cx.stop_active_drag(window) {
        } else if let Some((notification_id, _)) = self.notifications.pop() {
            dismiss_app_notification(&notification_id, cx);
        } else {
            cx.propagate();
        }
    }

    fn adjust_dock_size_by_px(
        &mut self,
        panel_size: Pixels,
        dock_pos: DockPosition,
        px: Pixels,
        window: &mut Window,
        cx: &mut Context<Self>,
    ) {
        match dock_pos {
            DockPosition::Left => self.resize_left_dock(panel_size + px, window, cx),
            DockPosition::Right => self.resize_right_dock(panel_size + px, window, cx),
            DockPosition::Bottom => self.resize_bottom_dock(panel_size + px, window, cx),
        }
    }

    fn resize_left_dock(&mut self, new_size: Pixels, window: &mut Window, cx: &mut App) {
        let size = new_size.min(self.bounds.right() - RESIZE_HANDLE_SIZE);

        self.left_dock.update(cx, |left_dock, cx| {
            if WorkspaceSettings::get_global(cx)
                .resize_all_panels_in_dock
                .contains(&DockPosition::Left)
            {
                left_dock.resize_all_panels(Some(size), window, cx);
            } else {
                left_dock.resize_active_panel(Some(size), window, cx);
            }
        });
        self.clamp_utility_pane_widths(window, cx);
    }

    fn resize_right_dock(&mut self, new_size: Pixels, window: &mut Window, cx: &mut App) {
        let mut size = new_size.max(self.bounds.left() - RESIZE_HANDLE_SIZE);
        self.left_dock.read_with(cx, |left_dock, cx| {
            let left_dock_size = left_dock
                .active_panel_size(window, cx)
                .unwrap_or(Pixels::ZERO);
            if left_dock_size + size > self.bounds.right() {
                size = self.bounds.right() - left_dock_size
            }
        });
        self.right_dock.update(cx, |right_dock, cx| {
            if WorkspaceSettings::get_global(cx)
                .resize_all_panels_in_dock
                .contains(&DockPosition::Right)
            {
                right_dock.resize_all_panels(Some(size), window, cx);
            } else {
                right_dock.resize_active_panel(Some(size), window, cx);
            }
        });
        self.clamp_utility_pane_widths(window, cx);
    }

    fn resize_bottom_dock(&mut self, new_size: Pixels, window: &mut Window, cx: &mut App) {
        let size = new_size.min(self.bounds.bottom() - RESIZE_HANDLE_SIZE - self.bounds.top());
        self.bottom_dock.update(cx, |bottom_dock, cx| {
            if WorkspaceSettings::get_global(cx)
                .resize_all_panels_in_dock
                .contains(&DockPosition::Bottom)
            {
                bottom_dock.resize_all_panels(Some(size), window, cx);
            } else {
                bottom_dock.resize_active_panel(Some(size), window, cx);
            }
        });
        self.clamp_utility_pane_widths(window, cx);
    }

    fn max_utility_pane_width(&self, window: &Window, cx: &App) -> Pixels {
        let left_dock_width = self
            .left_dock
            .read(cx)
            .active_panel_size(window, cx)
            .unwrap_or(px(0.0));
        let right_dock_width = self
            .right_dock
            .read(cx)
            .active_panel_size(window, cx)
            .unwrap_or(px(0.0));
        let center_pane_width = self.bounds.size.width - left_dock_width - right_dock_width;
        center_pane_width - px(10.0)
    }

    fn clamp_utility_pane_widths(&mut self, window: &mut Window, cx: &mut App) {
        let max_width = self.max_utility_pane_width(window, cx);

        // Clamp left slot utility pane if it exists
        if let Some(handle) = self.utility_pane(UtilityPaneSlot::Left) {
            let current_width = handle.width(cx);
            if current_width > max_width {
                handle.set_width(Some(max_width.max(UTILITY_PANE_MIN_WIDTH)), cx);
            }
        }

        // Clamp right slot utility pane if it exists
        if let Some(handle) = self.utility_pane(UtilityPaneSlot::Right) {
            let current_width = handle.width(cx);
            if current_width > max_width {
                handle.set_width(Some(max_width.max(UTILITY_PANE_MIN_WIDTH)), cx);
            }
        }
    }

    fn toggle_edit_predictions_all_files(
        &mut self,
        _: &ToggleEditPrediction,
        _window: &mut Window,
        cx: &mut Context<Self>,
    ) {
        let fs = self.project().read(cx).fs().clone();
        let show_edit_predictions = all_language_settings(None, cx).show_edit_predictions(None, cx);
        update_settings_file(fs, cx, move |file, _| {
            file.project.all_languages.defaults.show_edit_predictions = Some(!show_edit_predictions)
        });
    }

    pub fn show_worktree_trust_security_modal(
        &mut self,
        toggle: bool,
        window: &mut Window,
        cx: &mut Context<Self>,
    ) {
        if let Some(security_modal) = self.active_modal::<SecurityModal>(cx) {
            if toggle {
                security_modal.update(cx, |security_modal, cx| {
                    security_modal.dismiss(cx);
                })
            } else {
                security_modal.update(cx, |security_modal, cx| {
                    security_modal.refresh_restricted_paths(cx);
                });
            }
        } else {
            let has_restricted_worktrees = TrustedWorktrees::try_get_global(cx)
                .map(|trusted_worktrees| {
                    trusted_worktrees
                        .read(cx)
                        .has_restricted_worktrees(&self.project().read(cx).worktree_store(), cx)
                })
                .unwrap_or(false);
            if has_restricted_worktrees {
                let project = self.project().read(cx);
                let remote_host = project.remote_connection_options(cx);
                let worktree_store = project.worktree_store().downgrade();
                self.toggle_modal(window, cx, |_, cx| {
                    SecurityModal::new(worktree_store, remote_host, cx)
                });
            }
        }
    }
}

fn leader_border_for_pane(
    follower_states: &HashMap<CollaboratorId, FollowerState>,
    pane: &Entity<Pane>,
    _: &Window,
    cx: &App,
) -> Option<Div> {
    let (leader_id, _follower_state) = follower_states.iter().find_map(|(leader_id, state)| {
        if state.pane() == pane {
            Some((*leader_id, state))
        } else {
            None
        }
    })?;

    let mut leader_color = match leader_id {
        CollaboratorId::PeerId(leader_peer_id) => {
            let room = ActiveCall::try_global(cx)?.read(cx).room()?.read(cx);
            let leader = room.remote_participant_for_peer_id(leader_peer_id)?;

            cx.theme()
                .players()
                .color_for_participant(leader.participant_index.0)
                .cursor
        }
        CollaboratorId::Agent => cx.theme().players().agent().cursor,
    };
    leader_color.fade_out(0.3);
    Some(
        div()
            .absolute()
            .size_full()
            .left_0()
            .top_0()
            .border_2()
            .border_color(leader_color),
    )
}

fn window_bounds_env_override() -> Option<Bounds<Pixels>> {
    ZED_WINDOW_POSITION
        .zip(*ZED_WINDOW_SIZE)
        .map(|(position, size)| Bounds {
            origin: position,
            size,
        })
}

fn open_items(
    serialized_workspace: Option<SerializedWorkspace>,
    mut project_paths_to_open: Vec<(PathBuf, Option<ProjectPath>)>,
    window: &mut Window,
    cx: &mut Context<Workspace>,
) -> impl 'static + Future<Output = Result<Vec<Option<Result<Box<dyn ItemHandle>>>>>> + use<> {
    let restored_items = serialized_workspace.map(|serialized_workspace| {
        Workspace::load_workspace(
            serialized_workspace,
            project_paths_to_open
                .iter()
                .map(|(_, project_path)| project_path)
                .cloned()
                .collect(),
            window,
            cx,
        )
    });

    cx.spawn_in(window, async move |workspace, cx| {
        let mut opened_items = Vec::with_capacity(project_paths_to_open.len());

        if let Some(restored_items) = restored_items {
            let restored_items = restored_items.await?;

            let restored_project_paths = restored_items
                .iter()
                .filter_map(|item| {
                    cx.update(|_, cx| item.as_ref()?.project_path(cx))
                        .ok()
                        .flatten()
                })
                .collect::<HashSet<_>>();

            for restored_item in restored_items {
                opened_items.push(restored_item.map(Ok));
            }

            project_paths_to_open
                .iter_mut()
                .for_each(|(_, project_path)| {
                    if let Some(project_path_to_open) = project_path
                        && restored_project_paths.contains(project_path_to_open)
                    {
                        *project_path = None;
                    }
                });
        } else {
            for _ in 0..project_paths_to_open.len() {
                opened_items.push(None);
            }
        }
        assert!(opened_items.len() == project_paths_to_open.len());

        let tasks =
            project_paths_to_open
                .into_iter()
                .enumerate()
                .map(|(ix, (abs_path, project_path))| {
                    let workspace = workspace.clone();
                    cx.spawn(async move |cx| {
                        let file_project_path = project_path?;
                        let abs_path_task = workspace.update(cx, |workspace, cx| {
                            workspace.project().update(cx, |project, cx| {
                                project.resolve_abs_path(abs_path.to_string_lossy().as_ref(), cx)
                            })
                        });

                        // We only want to open file paths here. If one of the items
                        // here is a directory, it was already opened further above
                        // with a `find_or_create_worktree`.
                        if let Ok(task) = abs_path_task
                            && task.await.is_none_or(|p| p.is_file())
                        {
                            return Some((
                                ix,
                                workspace
                                    .update_in(cx, |workspace, window, cx| {
                                        workspace.open_path(
                                            file_project_path,
                                            None,
                                            true,
                                            window,
                                            cx,
                                        )
                                    })
                                    .log_err()?
                                    .await,
                            ));
                        }
                        None
                    })
                });

        let tasks = tasks.collect::<Vec<_>>();

        let tasks = futures::future::join_all(tasks);
        for (ix, path_open_result) in tasks.await.into_iter().flatten() {
            opened_items[ix] = Some(path_open_result);
        }

        Ok(opened_items)
    })
}

enum ActivateInDirectionTarget {
    Pane(Entity<Pane>),
    Dock(Entity<Dock>),
}

fn notify_if_database_failed(workspace: WindowHandle<Workspace>, cx: &mut AsyncApp) {
    workspace
        .update(cx, |workspace, _, cx| {
            if (*db::ALL_FILE_DB_FAILED).load(std::sync::atomic::Ordering::Acquire) {
                struct DatabaseFailedNotification;

                workspace.show_notification(
                    NotificationId::unique::<DatabaseFailedNotification>(),
                    cx,
                    |cx| {
                        cx.new(|cx| {
                            MessageNotification::new("Failed to load the database file.", cx)
                                .primary_message("File an Issue")
                                .primary_icon(IconName::Plus)
                                .primary_on_click(|window, cx| {
                                    window.dispatch_action(Box::new(FileBugReport), cx)
                                })
                        })
                    },
                );
            }
        })
        .log_err();
}

fn px_with_ui_font_fallback(val: u32, cx: &Context<Workspace>) -> Pixels {
    if val == 0 {
        ThemeSettings::get_global(cx).ui_font_size(cx)
    } else {
        px(val as f32)
    }
}

fn adjust_active_dock_size_by_px(
    px: Pixels,
    workspace: &mut Workspace,
    window: &mut Window,
    cx: &mut Context<Workspace>,
) {
    let Some(active_dock) = workspace
        .all_docks()
        .into_iter()
        .find(|dock| dock.focus_handle(cx).contains_focused(window, cx))
    else {
        return;
    };
    let dock = active_dock.read(cx);
    let Some(panel_size) = dock.active_panel_size(window, cx) else {
        return;
    };
    let dock_pos = dock.position();
    workspace.adjust_dock_size_by_px(panel_size, dock_pos, px, window, cx);
}

fn adjust_open_docks_size_by_px(
    px: Pixels,
    workspace: &mut Workspace,
    window: &mut Window,
    cx: &mut Context<Workspace>,
) {
    let docks = workspace
        .all_docks()
        .into_iter()
        .filter_map(|dock| {
            if dock.read(cx).is_open() {
                let dock = dock.read(cx);
                let panel_size = dock.active_panel_size(window, cx)?;
                let dock_pos = dock.position();
                Some((panel_size, dock_pos, px))
            } else {
                None
            }
        })
        .collect::<Vec<_>>();

    docks
        .into_iter()
        .for_each(|(panel_size, dock_pos, offset)| {
            workspace.adjust_dock_size_by_px(panel_size, dock_pos, offset, window, cx);
        });
}

impl Focusable for Workspace {
    fn focus_handle(&self, cx: &App) -> FocusHandle {
        self.active_pane.focus_handle(cx)
    }
}

#[derive(Clone)]
struct DraggedDock(DockPosition);

impl Render for DraggedDock {
    fn render(&mut self, _window: &mut Window, _cx: &mut Context<Self>) -> impl IntoElement {
        gpui::Empty
    }
}

impl Render for Workspace {
    fn render(&mut self, window: &mut Window, cx: &mut Context<Self>) -> impl IntoElement {
        static FIRST_PAINT: AtomicBool = AtomicBool::new(true);
        if FIRST_PAINT.swap(false, std::sync::atomic::Ordering::Relaxed) {
            log::info!("Rendered first frame");
        }
        let mut context = KeyContext::new_with_defaults();
        context.add("Workspace");
        context.set("keyboard_layout", cx.keyboard_layout().name().to_string());
        if let Some(status) = self
            .debugger_provider
            .as_ref()
            .and_then(|provider| provider.active_thread_state(cx))
        {
            match status {
                ThreadStatus::Running | ThreadStatus::Stepping => {
                    context.add("debugger_running");
                }
                ThreadStatus::Stopped => context.add("debugger_stopped"),
                ThreadStatus::Exited | ThreadStatus::Ended => {}
            }
        }

        if self.left_dock.read(cx).is_open() {
            if let Some(active_panel) = self.left_dock.read(cx).active_panel() {
                context.set("left_dock", active_panel.panel_key());
            }
        }

        if self.right_dock.read(cx).is_open() {
            if let Some(active_panel) = self.right_dock.read(cx).active_panel() {
                context.set("right_dock", active_panel.panel_key());
            }
        }

        if self.bottom_dock.read(cx).is_open() {
            if let Some(active_panel) = self.bottom_dock.read(cx).active_panel() {
                context.set("bottom_dock", active_panel.panel_key());
            }
        }

        let centered_layout = self.centered_layout
            && self.center.panes().len() == 1
            && self.active_item(cx).is_some();
        let render_padding = |size| {
            (size > 0.0).then(|| {
                div()
                    .h_full()
                    .w(relative(size))
                    .bg(cx.theme().colors().editor_background)
                    .border_color(cx.theme().colors().pane_group_border)
            })
        };
        let paddings = if centered_layout {
            let settings = WorkspaceSettings::get_global(cx).centered_layout;
            (
                render_padding(Self::adjust_padding(
                    settings.left_padding.map(|padding| padding.0),
                )),
                render_padding(Self::adjust_padding(
                    settings.right_padding.map(|padding| padding.0),
                )),
            )
        } else {
            (None, None)
        };
        let ui_font = theme::setup_ui_font(window, cx);

        let theme = cx.theme().clone();
        let colors = theme.colors();
        let notification_entities = self
            .notifications
            .iter()
            .map(|(_, notification)| notification.entity_id())
            .collect::<Vec<_>>();
        let bottom_dock_layout = WorkspaceSettings::get_global(cx).bottom_dock_layout;

        client_side_decorations(
            self.actions(div(), window, cx)
                .key_context(context)
                .relative()
                .size_full()
                .flex()
                .flex_col()
                .font(ui_font)
                .gap_0()
                .justify_start()
                .items_start()
                .text_color(colors.text)
                .overflow_hidden()
                .children(self.titlebar_item.clone())
                .on_modifiers_changed(move |_, _, cx| {
                    for &id in &notification_entities {
                        cx.notify(id);
                    }
                })
                .child(
                    div()
                        .size_full()
                        .relative()
                        .flex_1()
                        .flex()
                        .flex_col()
                        .child(
                            div()
                                .id("workspace")
                                .bg(colors.background)
                                .relative()
                                .flex_1()
                                .w_full()
                                .flex()
                                .flex_col()
                                .overflow_hidden()
                                .border_t_1()
                                .border_b_1()
                                .border_color(colors.border)
                                .child({
                                    let this = cx.entity();
                                    canvas(
                                        move |bounds, window, cx| {
                                            this.update(cx, |this, cx| {
                                                let bounds_changed = this.bounds != bounds;
                                                this.bounds = bounds;

                                                if bounds_changed {
                                                    this.left_dock.update(cx, |dock, cx| {
                                                        dock.clamp_panel_size(
                                                            bounds.size.width,
                                                            window,
                                                            cx,
                                                        )
                                                    });

                                                    this.right_dock.update(cx, |dock, cx| {
                                                        dock.clamp_panel_size(
                                                            bounds.size.width,
                                                            window,
                                                            cx,
                                                        )
                                                    });

                                                    this.bottom_dock.update(cx, |dock, cx| {
                                                        dock.clamp_panel_size(
                                                            bounds.size.height,
                                                            window,
                                                            cx,
                                                        )
                                                    });
                                                }
                                            })
                                        },
                                        |_, _, _, _| {},
                                    )
                                    .absolute()
                                    .size_full()
                                })
                                .when(self.zoomed.is_none(), |this| {
                                    this.on_drag_move(cx.listener(
                                        move |workspace,
                                              e: &DragMoveEvent<DraggedDock>,
                                              window,
                                              cx| {
                                            if workspace.previous_dock_drag_coordinates
                                                != Some(e.event.position)
                                            {
                                                workspace.previous_dock_drag_coordinates =
                                                    Some(e.event.position);
                                                match e.drag(cx).0 {
                                                    DockPosition::Left => {
                                                        workspace.resize_left_dock(
                                                            e.event.position.x
                                                                - workspace.bounds.left(),
                                                            window,
                                                            cx,
                                                        );
                                                    }
                                                    DockPosition::Right => {
                                                        workspace.resize_right_dock(
                                                            workspace.bounds.right()
                                                                - e.event.position.x,
                                                            window,
                                                            cx,
                                                        );
                                                    }
                                                    DockPosition::Bottom => {
                                                        workspace.resize_bottom_dock(
                                                            workspace.bounds.bottom()
                                                                - e.event.position.y,
                                                            window,
                                                            cx,
                                                        );
                                                    }
                                                };
                                                workspace.serialize_workspace(window, cx);
                                            }
                                        },
                                    ))
                                    .on_drag_move(cx.listener(
                                        move |workspace,
                                              e: &DragMoveEvent<DraggedUtilityPane>,
                                              window,
                                              cx| {
                                            let slot = e.drag(cx).0;
                                            match slot {
                                                UtilityPaneSlot::Left => {
                                                    let left_dock_width = workspace.left_dock.read(cx)
                                                        .active_panel_size(window, cx)
                                                        .unwrap_or(gpui::px(0.0));
                                                    let new_width = e.event.position.x
                                                        - workspace.bounds.left()
                                                        - left_dock_width;
                                                    workspace.resize_utility_pane(slot, new_width, window, cx);
                                                }
                                                UtilityPaneSlot::Right => {
                                                    let right_dock_width = workspace.right_dock.read(cx)
                                                        .active_panel_size(window, cx)
                                                        .unwrap_or(gpui::px(0.0));
                                                    let new_width = workspace.bounds.right()
                                                        - e.event.position.x
                                                        - right_dock_width;
                                                    workspace.resize_utility_pane(slot, new_width, window, cx);
                                                }
                                            }
                                        },
                                    ))
                                })
                                .child({
                                    match bottom_dock_layout {
                                        BottomDockLayout::Full => div()
                                            .flex()
                                            .flex_col()
                                            .h_full()
                                            .child(
                                                div()
                                                    .flex()
                                                    .flex_row()
                                                    .flex_1()
                                                    .overflow_hidden()
                                                    .children(self.render_dock(
                                                        DockPosition::Left,
                                                        &self.left_dock,
                                                        window,
                                                        cx,
                                                    ))
                                                    .when(cx.has_flag::<AgentV2FeatureFlag>(), |this| {
                                                        this.when_some(self.utility_pane(UtilityPaneSlot::Left), |this, pane| {
                                                            this.when(pane.expanded(cx), |this| {
                                                                this.child(
                                                                    UtilityPaneFrame::new(UtilityPaneSlot::Left, pane.box_clone(), cx)
                                                                )
                                                            })
                                                        })
                                                    })
                                                    .child(
                                                        div()
                                                            .flex()
                                                            .flex_col()
                                                            .flex_1()
                                                            .overflow_hidden()
                                                            .child(
                                                                h_flex()
                                                                    .flex_1()
                                                                    .when_some(
                                                                        paddings.0,
                                                                        |this, p| {
                                                                            this.child(
                                                                                p.border_r_1(),
                                                                            )
                                                                        },
                                                                    )
                                                                    .child(self.center.render(
                                                                        self.zoomed.as_ref(),
                                                                        &PaneRenderContext {
                                                                            follower_states:
                                                                                &self.follower_states,
                                                                            active_call: self.active_call(),
                                                                            active_pane: &self.active_pane,
                                                                            app_state: &self.app_state,
                                                                            project: &self.project,
                                                                            workspace: &self.weak_self,
                                                                        },
                                                                        window,
                                                                        cx,
                                                                    ))
                                                                    .when_some(
                                                                        paddings.1,
                                                                        |this, p| {
                                                                            this.child(
                                                                                p.border_l_1(),
                                                                            )
                                                                        },
                                                                    ),
                                                            ),
                                                    )
                                                    .when(cx.has_flag::<AgentV2FeatureFlag>(), |this| {
                                                        this.when_some(self.utility_pane(UtilityPaneSlot::Right), |this, pane| {
                                                            this.when(pane.expanded(cx), |this| {
                                                                this.child(
                                                                    UtilityPaneFrame::new(UtilityPaneSlot::Right, pane.box_clone(), cx)
                                                                )
                                                            })
                                                        })
                                                    })
                                                    .children(self.render_dock(
                                                        DockPosition::Right,
                                                        &self.right_dock,
                                                        window,
                                                        cx,
                                                    )),
                                            )
                                            .child(div().w_full().children(self.render_dock(
                                                DockPosition::Bottom,
                                                &self.bottom_dock,
                                                window,
                                                cx
                                            ))),

                                        BottomDockLayout::LeftAligned => div()
                                            .flex()
                                            .flex_row()
                                            .h_full()
                                            .child(
                                                div()
                                                    .flex()
                                                    .flex_col()
                                                    .flex_1()
                                                    .h_full()
                                                    .child(
                                                        div()
                                                            .flex()
                                                            .flex_row()
                                                            .flex_1()
                                                            .children(self.render_dock(DockPosition::Left, &self.left_dock, window, cx))
                                                            .when(cx.has_flag::<AgentV2FeatureFlag>(), |this| {
                                                                this.when_some(self.utility_pane(UtilityPaneSlot::Left), |this, pane| {
                                                                    this.when(pane.expanded(cx), |this| {
                                                                        this.child(
                                                                            UtilityPaneFrame::new(UtilityPaneSlot::Left, pane.box_clone(), cx)
                                                                        )
                                                                    })
                                                                })
                                                            })
                                                            .child(
                                                                div()
                                                                    .flex()
                                                                    .flex_col()
                                                                    .flex_1()
                                                                    .overflow_hidden()
                                                                    .child(
                                                                        h_flex()
                                                                            .flex_1()
                                                                            .when_some(paddings.0, |this, p| this.child(p.border_r_1()))
                                                                            .child(self.center.render(
                                                                                self.zoomed.as_ref(),
                                                                                &PaneRenderContext {
                                                                                    follower_states:
                                                                                        &self.follower_states,
                                                                                    active_call: self.active_call(),
                                                                                    active_pane: &self.active_pane,
                                                                                    app_state: &self.app_state,
                                                                                    project: &self.project,
                                                                                    workspace: &self.weak_self,
                                                                                },
                                                                                window,
                                                                                cx,
                                                                            ))
                                                                            .when_some(paddings.1, |this, p| this.child(p.border_l_1())),
                                                                    )
                                                            )
                                                            .when_some(self.utility_pane(UtilityPaneSlot::Right), |this, pane| {
                                                                this.when(pane.expanded(cx), |this| {
                                                                    this.child(
                                                                        UtilityPaneFrame::new(UtilityPaneSlot::Right, pane.box_clone(), cx)
                                                                    )
                                                                })
                                                            })
                                                    )
                                                    .child(
                                                        div()
                                                            .w_full()
                                                            .children(self.render_dock(DockPosition::Bottom, &self.bottom_dock, window, cx))
                                                    ),
                                            )
                                            .children(self.render_dock(
                                                DockPosition::Right,
                                                &self.right_dock,
                                                window,
                                                cx,
                                            )),

                                        BottomDockLayout::RightAligned => div()
                                            .flex()
                                            .flex_row()
                                            .h_full()
                                            .children(self.render_dock(
                                                DockPosition::Left,
                                                &self.left_dock,
                                                window,
                                                cx,
                                            ))
                                            .when(cx.has_flag::<AgentV2FeatureFlag>(), |this| {
                                                this.when_some(self.utility_pane(UtilityPaneSlot::Left), |this, pane| {
                                                    this.when(pane.expanded(cx), |this| {
                                                        this.child(
                                                            UtilityPaneFrame::new(UtilityPaneSlot::Left, pane.box_clone(), cx)
                                                        )
                                                    })
                                                })
                                            })
                                            .child(
                                                div()
                                                    .flex()
                                                    .flex_col()
                                                    .flex_1()
                                                    .h_full()
                                                    .child(
                                                        div()
                                                            .flex()
                                                            .flex_row()
                                                            .flex_1()
                                                            .child(
                                                                div()
                                                                    .flex()
                                                                    .flex_col()
                                                                    .flex_1()
                                                                    .overflow_hidden()
                                                                    .child(
                                                                        h_flex()
                                                                            .flex_1()
                                                                            .when_some(paddings.0, |this, p| this.child(p.border_r_1()))
                                                                            .child(self.center.render(
                                                                                self.zoomed.as_ref(),
                                                                                &PaneRenderContext {
                                                                                    follower_states:
                                                                                        &self.follower_states,
                                                                                    active_call: self.active_call(),
                                                                                    active_pane: &self.active_pane,
                                                                                    app_state: &self.app_state,
                                                                                    project: &self.project,
                                                                                    workspace: &self.weak_self,
                                                                                },
                                                                                window,
                                                                                cx,
                                                                            ))
                                                                            .when_some(paddings.1, |this, p| this.child(p.border_l_1())),
                                                                    )
                                                            )
                                                            .when(cx.has_flag::<AgentV2FeatureFlag>(), |this| {
                                                                this.when_some(self.utility_pane(UtilityPaneSlot::Right), |this, pane| {
                                                                    this.when(pane.expanded(cx), |this| {
                                                                        this.child(
                                                                            UtilityPaneFrame::new(UtilityPaneSlot::Right, pane.box_clone(), cx)
                                                                        )
                                                                    })
                                                                })
                                                            })
                                                            .children(self.render_dock(DockPosition::Right, &self.right_dock, window, cx))
                                                    )
                                                    .child(
                                                        div()
                                                            .w_full()
                                                            .children(self.render_dock(DockPosition::Bottom, &self.bottom_dock, window, cx))
                                                    ),
                                            ),

                                        BottomDockLayout::Contained => div()
                                            .flex()
                                            .flex_row()
                                            .h_full()
                                            .children(self.render_dock(
                                                DockPosition::Left,
                                                &self.left_dock,
                                                window,
                                                cx,
                                            ))
                                            .when_some(self.utility_pane(UtilityPaneSlot::Left), |this, pane| {
                                                this.when(pane.expanded(cx), |this| {
                                                    this.child(
                                                        UtilityPaneFrame::new(UtilityPaneSlot::Left, pane.box_clone(), cx)
                                                    )
                                                })
                                            })
                                            .child(
                                                div()
                                                    .flex()
                                                    .flex_col()
                                                    .flex_1()
                                                    .overflow_hidden()
                                                    .child(
                                                        h_flex()
                                                            .flex_1()
                                                            .when_some(paddings.0, |this, p| {
                                                                this.child(p.border_r_1())
                                                            })
                                                            .child(self.center.render(
                                                                self.zoomed.as_ref(),
                                                                &PaneRenderContext {
                                                                    follower_states:
                                                                        &self.follower_states,
                                                                    active_call: self.active_call(),
                                                                    active_pane: &self.active_pane,
                                                                    app_state: &self.app_state,
                                                                    project: &self.project,
                                                                    workspace: &self.weak_self,
                                                                },
                                                                window,
                                                                cx,
                                                            ))
                                                            .when_some(paddings.1, |this, p| {
                                                                this.child(p.border_l_1())
                                                            }),
                                                    )
                                                    .children(self.render_dock(
                                                        DockPosition::Bottom,
                                                        &self.bottom_dock,
                                                        window,
                                                        cx,
                                                    )),
                                            )
                                            .when(cx.has_flag::<AgentV2FeatureFlag>(), |this| {
                                                this.when_some(self.utility_pane(UtilityPaneSlot::Right), |this, pane| {
                                                    this.when(pane.expanded(cx), |this| {
                                                        this.child(
                                                            UtilityPaneFrame::new(UtilityPaneSlot::Right, pane.box_clone(), cx)
                                                        )
                                                    })
                                                })
                                            })
                                            .children(self.render_dock(
                                                DockPosition::Right,
                                                &self.right_dock,
                                                window,
                                                cx,
                                            )),
                                    }
                                })
                                .children(self.zoomed.as_ref().and_then(|view| {
                                    let zoomed_view = view.upgrade()?;
                                    let div = div()
                                        .occlude()
                                        .absolute()
                                        .overflow_hidden()
                                        .border_color(colors.border)
                                        .bg(colors.background)
                                        .child(zoomed_view)
                                        .inset_0()
                                        .shadow_lg();

                                    if !WorkspaceSettings::get_global(cx).zoomed_padding {
                                       return Some(div);
                                    }

                                    Some(match self.zoomed_position {
                                        Some(DockPosition::Left) => div.right_2().border_r_1(),
                                        Some(DockPosition::Right) => div.left_2().border_l_1(),
                                        Some(DockPosition::Bottom) => div.top_2().border_t_1(),
                                        None => {
                                            div.top_2().bottom_2().left_2().right_2().border_1()
                                        }
                                    })
                                }))
                                .children(self.render_notifications(window, cx)),
                        )
                        .when(self.status_bar_visible(cx), |parent| {
                            parent.child(self.status_bar.clone())
                        })
                        .child(self.modal_layer.clone())
                        .child(self.toast_layer.clone()),
                ),
            window,
            cx,
        )
    }
}

impl WorkspaceStore {
    pub fn new(client: Arc<Client>, cx: &mut Context<Self>) -> Self {
        Self {
            workspaces: Default::default(),
            _subscriptions: vec![
                client.add_request_handler(cx.weak_entity(), Self::handle_follow),
                client.add_message_handler(cx.weak_entity(), Self::handle_update_followers),
            ],
            client,
        }
    }

    pub fn update_followers(
        &self,
        project_id: Option<u64>,
        update: proto::update_followers::Variant,
        cx: &App,
    ) -> Option<()> {
        let active_call = ActiveCall::try_global(cx)?;
        let room_id = active_call.read(cx).room()?.read(cx).id();
        self.client
            .send(proto::UpdateFollowers {
                room_id,
                project_id,
                variant: Some(update),
            })
            .log_err()
    }

    pub async fn handle_follow(
        this: Entity<Self>,
        envelope: TypedEnvelope<proto::Follow>,
        mut cx: AsyncApp,
    ) -> Result<proto::FollowResponse> {
        this.update(&mut cx, |this, cx| {
            let follower = Follower {
                project_id: envelope.payload.project_id,
                peer_id: envelope.original_sender_id()?,
            };

            let mut response = proto::FollowResponse::default();
            this.workspaces.retain(|workspace| {
                workspace
                    .update(cx, |workspace, window, cx| {
                        let handler_response =
                            workspace.handle_follow(follower.project_id, window, cx);
                        if let Some(active_view) = handler_response.active_view
                            && workspace.project.read(cx).remote_id() == follower.project_id
                        {
                            response.active_view = Some(active_view)
                        }
                    })
                    .is_ok()
            });

            Ok(response)
        })?
    }

    async fn handle_update_followers(
        this: Entity<Self>,
        envelope: TypedEnvelope<proto::UpdateFollowers>,
        mut cx: AsyncApp,
    ) -> Result<()> {
        let leader_id = envelope.original_sender_id()?;
        let update = envelope.payload;

        this.update(&mut cx, |this, cx| {
            this.workspaces.retain(|workspace| {
                workspace
                    .update(cx, |workspace, window, cx| {
                        let project_id = workspace.project.read(cx).remote_id();
                        if update.project_id != project_id && update.project_id.is_some() {
                            return;
                        }
                        workspace.handle_update_followers(leader_id, update.clone(), window, cx);
                    })
                    .is_ok()
            });
            Ok(())
        })?
    }

    pub fn workspaces(&self) -> &HashSet<WindowHandle<Workspace>> {
        &self.workspaces
    }
}

impl ViewId {
    pub(crate) fn from_proto(message: proto::ViewId) -> Result<Self> {
        Ok(Self {
            creator: message
                .creator
                .map(CollaboratorId::PeerId)
                .context("creator is missing")?,
            id: message.id,
        })
    }

    pub(crate) fn to_proto(self) -> Option<proto::ViewId> {
        if let CollaboratorId::PeerId(peer_id) = self.creator {
            Some(proto::ViewId {
                creator: Some(peer_id),
                id: self.id,
            })
        } else {
            None
        }
    }
}

impl FollowerState {
    fn pane(&self) -> &Entity<Pane> {
        self.dock_pane.as_ref().unwrap_or(&self.center_pane)
    }
}

pub trait WorkspaceHandle {
    fn file_project_paths(&self, cx: &App) -> Vec<ProjectPath>;
}

impl WorkspaceHandle for Entity<Workspace> {
    fn file_project_paths(&self, cx: &App) -> Vec<ProjectPath> {
        self.read(cx)
            .worktrees(cx)
            .flat_map(|worktree| {
                let worktree_id = worktree.read(cx).id();
                worktree.read(cx).files(true, 0).map(move |f| ProjectPath {
                    worktree_id,
                    path: f.path.clone(),
                })
            })
            .collect::<Vec<_>>()
    }
}

pub async fn last_opened_workspace_location() -> Option<(SerializedWorkspaceLocation, PathList)> {
    DB.last_workspace().await.log_err().flatten()
}

pub fn last_session_workspace_locations(
    last_session_id: &str,
    last_session_window_stack: Option<Vec<WindowId>>,
) -> Option<Vec<(SerializedWorkspaceLocation, PathList)>> {
    DB.last_session_workspace_locations(last_session_id, last_session_window_stack)
        .log_err()
}

actions!(
    collab,
    [
        /// Opens the channel notes for the current call.
        ///
        /// Use `collab_panel::OpenSelectedChannelNotes` to open the channel notes for the selected
        /// channel in the collab panel.
        ///
        /// If you want to open a specific channel, use `zed::OpenZedUrl` with a channel notes URL -
        /// can be copied via "Copy link to section" in the context menu of the channel notes
        /// buffer. These URLs look like `https://zed.dev/channel/channel-name-CHANNEL_ID/notes`.
        OpenChannelNotes,
        /// Mutes your microphone.
        Mute,
        /// Deafens yourself (mute both microphone and speakers).
        Deafen,
        /// Leaves the current call.
        LeaveCall,
        /// Shares the current project with collaborators.
        ShareProject,
        /// Shares your screen with collaborators.
        ScreenShare,
        /// Copies the current room name and session id for debugging purposes.
        CopyRoomId,
    ]
);
actions!(
    zed,
    [
        /// Opens the Zed log file.
        OpenLog,
        /// Reveals the Zed log file in the system file manager.
        RevealLogInFileManager
    ]
);

async fn join_channel_internal(
    channel_id: ChannelId,
    app_state: &Arc<AppState>,
    requesting_window: Option<WindowHandle<Workspace>>,
    active_call: &Entity<ActiveCall>,
    cx: &mut AsyncApp,
) -> Result<bool> {
    let (should_prompt, open_room) = active_call.update(cx, |active_call, cx| {
        let Some(room) = active_call.room().map(|room| room.read(cx)) else {
            return (false, None);
        };

        let already_in_channel = room.channel_id() == Some(channel_id);
        let should_prompt = room.is_sharing_project()
            && !room.remote_participants().is_empty()
            && !already_in_channel;
        let open_room = if already_in_channel {
            active_call.room().cloned()
        } else {
            None
        };
        (should_prompt, open_room)
    })?;

    if let Some(room) = open_room {
        let task = room.update(cx, |room, cx| {
            if let Some((project, host)) = room.most_active_project(cx) {
                return Some(join_in_room_project(project, host, app_state.clone(), cx));
            }

            None
        })?;
        if let Some(task) = task {
            task.await?;
        }
        return anyhow::Ok(true);
    }

    if should_prompt {
        if let Some(workspace) = requesting_window {
            let answer = workspace
                .update(cx, |_, window, cx| {
                    window.prompt(
                        PromptLevel::Warning,
                        "Do you want to switch channels?",
                        Some("Leaving this call will unshare your current project."),
                        &["Yes, Join Channel", "Cancel"],
                        cx,
                    )
                })?
                .await;

            if answer == Ok(1) {
                return Ok(false);
            }
        } else {
            return Ok(false); // unreachable!() hopefully
        }
    }

    let client = cx.update(|cx| active_call.read(cx).client())?;

    let mut client_status = client.status();

    // this loop will terminate within client::CONNECTION_TIMEOUT seconds.
    'outer: loop {
        let Some(status) = client_status.recv().await else {
            anyhow::bail!("error connecting");
        };

        match status {
            Status::Connecting
            | Status::Authenticating
            | Status::Authenticated
            | Status::Reconnecting
            | Status::Reauthenticating
            | Status::Reauthenticated => continue,
            Status::Connected { .. } => break 'outer,
            Status::SignedOut | Status::AuthenticationError => {
                return Err(ErrorCode::SignedOut.into());
            }
            Status::UpgradeRequired => return Err(ErrorCode::UpgradeRequired.into()),
            Status::ConnectionError | Status::ConnectionLost | Status::ReconnectionError { .. } => {
                return Err(ErrorCode::Disconnected.into());
            }
        }
    }

    let room = active_call
        .update(cx, |active_call, cx| {
            active_call.join_channel(channel_id, cx)
        })?
        .await?;

    let Some(room) = room else {
        return anyhow::Ok(true);
    };

    room.update(cx, |room, _| room.room_update_completed())?
        .await;

    let task = room.update(cx, |room, cx| {
        if let Some((project, host)) = room.most_active_project(cx) {
            return Some(join_in_room_project(project, host, app_state.clone(), cx));
        }

        // If you are the first to join a channel, see if you should share your project.
        if room.remote_participants().is_empty()
            && !room.local_participant_is_guest()
            && let Some(workspace) = requesting_window
        {
            let project = workspace.update(cx, |workspace, _, cx| {
                let project = workspace.project.read(cx);

                if !CallSettings::get_global(cx).share_on_join {
                    return None;
                }

                if (project.is_local() || project.is_via_remote_server())
                    && project.visible_worktrees(cx).any(|tree| {
                        tree.read(cx)
                            .root_entry()
                            .is_some_and(|entry| entry.is_dir())
                    })
                {
                    Some(workspace.project.clone())
                } else {
                    None
                }
            });
            if let Ok(Some(project)) = project {
                return Some(cx.spawn(async move |room, cx| {
                    room.update(cx, |room, cx| room.share_project(project, cx))?
                        .await?;
                    Ok(())
                }));
            }
        }

        None
    })?;
    if let Some(task) = task {
        task.await?;
        return anyhow::Ok(true);
    }
    anyhow::Ok(false)
}

pub fn join_channel(
    channel_id: ChannelId,
    app_state: Arc<AppState>,
    requesting_window: Option<WindowHandle<Workspace>>,
    cx: &mut App,
) -> Task<Result<()>> {
    let active_call = ActiveCall::global(cx);
    cx.spawn(async move |cx| {
        let result =
            join_channel_internal(channel_id, &app_state, requesting_window, &active_call, cx)
                .await;

        // join channel succeeded, and opened a window
        if matches!(result, Ok(true)) {
            return anyhow::Ok(());
        }

        // find an existing workspace to focus and show call controls
        let mut active_window = requesting_window.or_else(|| activate_any_workspace_window(cx));
        if active_window.is_none() {
            // no open workspaces, make one to show the error in (blergh)
            let (window_handle, _) = cx
                .update(|cx| {
                    Workspace::new_local(vec![], app_state.clone(), requesting_window, None, cx)
                })?
                .await?;

            if result.is_ok() {
                cx.update(|cx| {
                    cx.dispatch_action(&OpenChannelNotes);
                })
                .log_err();
            }

            active_window = Some(window_handle);
        }

        if let Err(err) = result {
            log::error!("failed to join channel: {}", err);
            if let Some(active_window) = active_window {
                active_window
                    .update(cx, |_, window, cx| {
                        let detail: SharedString = match err.error_code() {
                            ErrorCode::SignedOut => "Please sign in to continue.".into(),
                            ErrorCode::UpgradeRequired => concat!(
                                "Your are running an unsupported version of Zed. ",
                                "Please update to continue."
                            )
                            .into(),
                            ErrorCode::NoSuchChannel => concat!(
                                "No matching channel was found. ",
                                "Please check the link and try again."
                            )
                            .into(),
                            ErrorCode::Forbidden => concat!(
                                "This channel is private, and you do not have access. ",
                                "Please ask someone to add you and try again."
                            )
                            .into(),
                            ErrorCode::Disconnected => {
                                "Please check your internet connection and try again.".into()
                            }
                            _ => format!("{}\n\nPlease try again.", err).into(),
                        };
                        window.prompt(
                            PromptLevel::Critical,
                            "Failed to join channel",
                            Some(&detail),
                            &["Ok"],
                            cx,
                        )
                    })?
                    .await
                    .ok();
            }
        }

        // return ok, we showed the error to the user.
        anyhow::Ok(())
    })
}

pub async fn get_any_active_workspace(
    app_state: Arc<AppState>,
    mut cx: AsyncApp,
) -> anyhow::Result<WindowHandle<Workspace>> {
    // find an existing workspace to focus and show call controls
    let active_window = activate_any_workspace_window(&mut cx);
    if active_window.is_none() {
        cx.update(|cx| Workspace::new_local(vec![], app_state.clone(), None, None, cx))?
            .await?;
    }
    activate_any_workspace_window(&mut cx).context("could not open zed")
}

fn activate_any_workspace_window(cx: &mut AsyncApp) -> Option<WindowHandle<Workspace>> {
    cx.update(|cx| {
        if let Some(workspace_window) = cx
            .active_window()
            .and_then(|window| window.downcast::<Workspace>())
        {
            return Some(workspace_window);
        }

        for window in cx.windows() {
            if let Some(workspace_window) = window.downcast::<Workspace>() {
                workspace_window
                    .update(cx, |_, window, _| window.activate_window())
                    .ok();
                return Some(workspace_window);
            }
        }
        None
    })
    .ok()
    .flatten()
}

pub fn local_workspace_windows(cx: &App) -> Vec<WindowHandle<Workspace>> {
    cx.windows()
        .into_iter()
        .filter_map(|window| window.downcast::<Workspace>())
        .filter(|workspace| {
            workspace
                .read(cx)
                .is_ok_and(|workspace| workspace.project.read(cx).is_local())
        })
        .collect()
}

#[derive(Default)]
pub struct OpenOptions {
    pub visible: Option<OpenVisible>,
    pub focus: Option<bool>,
    pub open_new_workspace: Option<bool>,
    pub prefer_focused_window: bool,
    pub replace_window: Option<WindowHandle<Workspace>>,
    pub env: Option<HashMap<String, String>>,
}

#[allow(clippy::type_complexity)]
pub fn open_paths(
    abs_paths: &[PathBuf],
    app_state: Arc<AppState>,
    open_options: OpenOptions,
    cx: &mut App,
) -> Task<
    anyhow::Result<(
        WindowHandle<Workspace>,
        Vec<Option<anyhow::Result<Box<dyn ItemHandle>>>>,
    )>,
> {
    let abs_paths = abs_paths.to_vec();
    let mut existing = None;
    let mut best_match = None;
    let mut open_visible = OpenVisible::All;
    #[cfg(target_os = "windows")]
    let wsl_path = abs_paths
        .iter()
        .find_map(|p| util::paths::WslPath::from_path(p));

    cx.spawn(async move |cx| {
        if open_options.open_new_workspace != Some(true) {
            let all_paths = abs_paths.iter().map(|path| app_state.fs.metadata(path));
            let all_metadatas = futures::future::join_all(all_paths)
                .await
                .into_iter()
                .filter_map(|result| result.ok().flatten())
                .collect::<Vec<_>>();

            cx.update(|cx| {
                for window in local_workspace_windows(cx) {
                    if let Ok(workspace) = window.read(cx) {
                        let m = workspace.project.read(cx).visibility_for_paths(
                            &abs_paths,
                            &all_metadatas,
                            open_options.open_new_workspace == None,
                            cx,
                        );
                        if m > best_match {
                            existing = Some(window);
                            best_match = m;
                        } else if best_match.is_none()
                            && open_options.open_new_workspace == Some(false)
                        {
                            existing = Some(window)
                        }
                    }
                }
            })?;

            if open_options.open_new_workspace.is_none()
                && (existing.is_none() || open_options.prefer_focused_window)
                && all_metadatas.iter().all(|file| !file.is_dir)
            {
                cx.update(|cx| {
                    if let Some(window) = cx
                        .active_window()
                        .and_then(|window| window.downcast::<Workspace>())
                        && let Ok(workspace) = window.read(cx)
                    {
                        let project = workspace.project().read(cx);
                        if project.is_local() && !project.is_via_collab() {
                            existing = Some(window);
                            open_visible = OpenVisible::None;
                            return;
                        }
                    }
                    for window in local_workspace_windows(cx) {
                        if let Ok(workspace) = window.read(cx) {
                            let project = workspace.project().read(cx);
                            if project.is_via_collab() {
                                continue;
                            }
                            existing = Some(window);
                            open_visible = OpenVisible::None;
                            break;
                        }
                    }
                })?;
            }
        }

        let result = if let Some(existing) = existing {
            let open_task = existing
                .update(cx, |workspace, window, cx| {
                    window.activate_window();
                    workspace.open_paths(
                        abs_paths,
                        OpenOptions {
                            visible: Some(open_visible),
                            ..Default::default()
                        },
                        None,
                        window,
                        cx,
                    )
                })?
                .await;

            _ = existing.update(cx, |workspace, _, cx| {
                for item in open_task.iter().flatten() {
                    if let Err(e) = item {
                        workspace.show_error(&e, cx);
                    }
                }
            });

            Ok((existing, open_task))
        } else {
            cx.update(move |cx| {
                Workspace::new_local(
                    abs_paths,
                    app_state.clone(),
                    open_options.replace_window,
                    open_options.env,
                    cx,
                )
            })?
            .await
        };

        #[cfg(target_os = "windows")]
        if let Some(util::paths::WslPath{distro, path}) = wsl_path
            && let Ok((workspace, _)) = &result
        {
            workspace
                .update(cx, move |workspace, _window, cx| {
                    struct OpenInWsl;
                    workspace.show_notification(NotificationId::unique::<OpenInWsl>(), cx, move |cx| {
                        let display_path = util::markdown::MarkdownInlineCode(&path.to_string_lossy());
                        let msg = format!("{display_path} is inside a WSL filesystem, some features may not work unless you open it with WSL remote");
                        cx.new(move |cx| {
                            MessageNotification::new(msg, cx)
                                .primary_message("Open in WSL")
                                .primary_icon(IconName::FolderOpen)
                                .primary_on_click(move |window, cx| {
                                    window.dispatch_action(Box::new(remote::OpenWslPath {
                                            distro: remote::WslConnectionOptions {
                                                    distro_name: distro.clone(),
                                                user: None,
                                            },
                                            paths: vec![path.clone().into()],
                                        }), cx)
                                })
                        })
                    });
                })
                .unwrap();
        };
        result
    })
}

pub fn open_new(
    open_options: OpenOptions,
    app_state: Arc<AppState>,
    cx: &mut App,
    init: impl FnOnce(&mut Workspace, &mut Window, &mut Context<Workspace>) + 'static + Send,
) -> Task<anyhow::Result<()>> {
    let task = Workspace::new_local(Vec::new(), app_state, None, open_options.env, cx);
    cx.spawn(async move |cx| {
        let (workspace, opened_paths) = task.await?;
        workspace.update(cx, |workspace, window, cx| {
            if opened_paths.is_empty() {
                init(workspace, window, cx)
            }
        })?;
        Ok(())
    })
}

pub fn create_and_open_local_file(
    path: &'static Path,
    window: &mut Window,
    cx: &mut Context<Workspace>,
    default_content: impl 'static + Send + FnOnce() -> Rope,
) -> Task<Result<Box<dyn ItemHandle>>> {
    cx.spawn_in(window, async move |workspace, cx| {
        let fs = workspace.read_with(cx, |workspace, _| workspace.app_state().fs.clone())?;
        if !fs.is_file(path).await {
            fs.create_file(path, Default::default()).await?;
            fs.save(path, &default_content(), Default::default())
                .await?;
        }

        let mut items = workspace
            .update_in(cx, |workspace, window, cx| {
                workspace.with_local_workspace(window, cx, |workspace, window, cx| {
                    workspace.open_paths(
                        vec![path.to_path_buf()],
                        OpenOptions {
                            visible: Some(OpenVisible::None),
                            ..Default::default()
                        },
                        None,
                        window,
                        cx,
                    )
                })
            })?
            .await?
            .await;

        let item = items.pop().flatten();
        item.with_context(|| format!("path {path:?} is not a file"))?
    })
}

pub fn open_remote_project_with_new_connection(
    window: WindowHandle<Workspace>,
    remote_connection: Arc<dyn RemoteConnection>,
    cancel_rx: oneshot::Receiver<()>,
    delegate: Arc<dyn RemoteClientDelegate>,
    app_state: Arc<AppState>,
    paths: Vec<PathBuf>,
    cx: &mut App,
) -> Task<Result<Vec<Option<Box<dyn ItemHandle>>>>> {
    cx.spawn(async move |cx| {
        let (workspace_id, serialized_workspace) =
            deserialize_remote_project(remote_connection.connection_options(), paths.clone(), cx)
                .await?;

        let session = match cx
            .update(|cx| {
                remote::RemoteClient::new(
                    ConnectionIdentifier::Workspace(workspace_id.0),
                    remote_connection,
                    cancel_rx,
                    delegate,
                    cx,
                )
            })?
            .await?
        {
            Some(result) => result,
            None => return Ok(Vec::new()),
        };

        let project = cx.update(|cx| {
            project::Project::remote(
                session,
                app_state.client.clone(),
                app_state.node_runtime.clone(),
                app_state.user_store.clone(),
                app_state.languages.clone(),
                app_state.fs.clone(),
                true,
                cx,
            )
        })?;

        open_remote_project_inner(
            project,
            paths,
            workspace_id,
            serialized_workspace,
            app_state,
            window,
            cx,
        )
        .await
    })
}

pub fn open_remote_project_with_existing_connection(
    connection_options: RemoteConnectionOptions,
    project: Entity<Project>,
    paths: Vec<PathBuf>,
    app_state: Arc<AppState>,
    window: WindowHandle<Workspace>,
    cx: &mut AsyncApp,
) -> Task<Result<Vec<Option<Box<dyn ItemHandle>>>>> {
    cx.spawn(async move |cx| {
        let (workspace_id, serialized_workspace) =
            deserialize_remote_project(connection_options.clone(), paths.clone(), cx).await?;

        open_remote_project_inner(
            project,
            paths,
            workspace_id,
            serialized_workspace,
            app_state,
            window,
            cx,
        )
        .await
    })
}

async fn open_remote_project_inner(
    project: Entity<Project>,
    paths: Vec<PathBuf>,
    workspace_id: WorkspaceId,
    serialized_workspace: Option<SerializedWorkspace>,
    app_state: Arc<AppState>,
    window: WindowHandle<Workspace>,
    cx: &mut AsyncApp,
) -> Result<Vec<Option<Box<dyn ItemHandle>>>> {
    let toolchains = DB.toolchains(workspace_id).await?;
    for (toolchain, worktree_id, path) in toolchains {
        project
            .update(cx, |this, cx| {
                this.activate_toolchain(ProjectPath { worktree_id, path }, toolchain, cx)
            })?
            .await;
    }
    let mut project_paths_to_open = vec![];
    let mut project_path_errors = vec![];

    for path in paths {
        let result = cx
            .update(|cx| Workspace::project_path_for_path(project.clone(), &path, true, cx))?
            .await;
        match result {
            Ok((_, project_path)) => {
                project_paths_to_open.push((path.clone(), Some(project_path)));
            }
            Err(error) => {
                project_path_errors.push(error);
            }
        };
    }

    if project_paths_to_open.is_empty() {
        return Err(project_path_errors.pop().context("no paths given")?);
    }

    if let Some(detach_session_task) = window
        .update(cx, |_workspace, window, cx| {
            cx.spawn_in(window, async move |this, cx| {
                this.update_in(cx, |this, window, cx| this.remove_from_session(window, cx))
            })
        })
        .ok()
    {
        detach_session_task.await.ok();
    }

    cx.update_window(window.into(), |_, window, cx| {
        window.replace_root(cx, |window, cx| {
            telemetry::event!("SSH Project Opened");

            let mut workspace =
                Workspace::new(Some(workspace_id), project, app_state.clone(), window, cx);
            workspace.update_history(cx);

            if let Some(ref serialized) = serialized_workspace {
                workspace.centered_layout = serialized.centered_layout;
            }

            workspace
        });
    })?;

    let items = window
        .update(cx, |_, window, cx| {
            window.activate_window();
            open_items(serialized_workspace, project_paths_to_open, window, cx)
        })?
        .await?;

    window.update(cx, |workspace, _, cx| {
        for error in project_path_errors {
            if error.error_code() == proto::ErrorCode::DevServerProjectPathDoesNotExist {
                if let Some(path) = error.error_tag("path") {
                    workspace.show_error(&anyhow!("'{path}' does not exist"), cx)
                }
            } else {
                workspace.show_error(&error, cx)
            }
        }
    })?;

    Ok(items.into_iter().map(|item| item?.ok()).collect())
}

fn deserialize_remote_project(
    connection_options: RemoteConnectionOptions,
    paths: Vec<PathBuf>,
    cx: &AsyncApp,
) -> Task<Result<(WorkspaceId, Option<SerializedWorkspace>)>> {
    cx.background_spawn(async move {
        let remote_connection_id = persistence::DB
            .get_or_create_remote_connection(connection_options)
            .await?;

        let serialized_workspace =
            persistence::DB.remote_workspace_for_roots(&paths, remote_connection_id);

        let workspace_id = if let Some(workspace_id) =
            serialized_workspace.as_ref().map(|workspace| workspace.id)
        {
            workspace_id
        } else {
            persistence::DB.next_id().await?
        };

        Ok((workspace_id, serialized_workspace))
    })
}

pub fn join_in_room_project(
    project_id: u64,
    follow_user_id: u64,
    app_state: Arc<AppState>,
    cx: &mut App,
) -> Task<Result<()>> {
    let windows = cx.windows();
    cx.spawn(async move |cx| {
        let existing_workspace = windows.into_iter().find_map(|window_handle| {
            window_handle
                .downcast::<Workspace>()
                .and_then(|window_handle| {
                    window_handle
                        .update(cx, |workspace, _window, cx| {
                            if workspace.project().read(cx).remote_id() == Some(project_id) {
                                Some(window_handle)
                            } else {
                                None
                            }
                        })
                        .unwrap_or(None)
                })
        });

        let workspace = if let Some(existing_workspace) = existing_workspace {
            existing_workspace
        } else {
            let active_call = cx.update(|cx| ActiveCall::global(cx))?;
            let room = active_call
                .read_with(cx, |call, _| call.room().cloned())?
                .context("not in a call")?;
            let project = room
                .update(cx, |room, cx| {
                    room.join_project(
                        project_id,
                        app_state.languages.clone(),
                        app_state.fs.clone(),
                        cx,
                    )
                })?
                .await?;

            let window_bounds_override = window_bounds_env_override();
            cx.update(|cx| {
                let mut options = (app_state.build_window_options)(None, cx);
                options.window_bounds = window_bounds_override.map(WindowBounds::Windowed);
                cx.open_window(options, |window, cx| {
                    cx.new(|cx| {
                        Workspace::new(Default::default(), project, app_state.clone(), window, cx)
                    })
                })
            })??
        };

        workspace.update(cx, |workspace, window, cx| {
            cx.activate(true);
            window.activate_window();

            if let Some(room) = ActiveCall::global(cx).read(cx).room().cloned() {
                let follow_peer_id = room
                    .read(cx)
                    .remote_participants()
                    .iter()
                    .find(|(_, participant)| participant.user.id == follow_user_id)
                    .map(|(_, p)| p.peer_id)
                    .or_else(|| {
                        // If we couldn't follow the given user, follow the host instead.
                        let collaborator = workspace
                            .project()
                            .read(cx)
                            .collaborators()
                            .values()
                            .find(|collaborator| collaborator.is_host)?;
                        Some(collaborator.peer_id)
                    });

                if let Some(follow_peer_id) = follow_peer_id {
                    workspace.follow(follow_peer_id, window, cx);
                }
            }
        })?;

        anyhow::Ok(())
    })
}

pub fn reload(cx: &mut App) {
    let should_confirm = WorkspaceSettings::get_global(cx).confirm_quit;
    let mut workspace_windows = cx
        .windows()
        .into_iter()
        .filter_map(|window| window.downcast::<Workspace>())
        .collect::<Vec<_>>();

    // If multiple windows have unsaved changes, and need a save prompt,
    // prompt in the active window before switching to a different window.
    workspace_windows.sort_by_key(|window| window.is_active(cx) == Some(false));

    let mut prompt = None;
    if let (true, Some(window)) = (should_confirm, workspace_windows.first()) {
        prompt = window
            .update(cx, |_, window, cx| {
                window.prompt(
                    PromptLevel::Info,
                    "Are you sure you want to restart?",
                    None,
                    &["Restart", "Cancel"],
                    cx,
                )
            })
            .ok();
    }

    cx.spawn(async move |cx| {
        if let Some(prompt) = prompt {
            let answer = prompt.await?;
            if answer != 0 {
                return Ok(());
            }
        }

        // If the user cancels any save prompt, then keep the app open.
        for window in workspace_windows {
            if let Ok(should_close) = window.update(cx, |workspace, window, cx| {
                workspace.prepare_to_close(CloseIntent::Quit, window, cx)
            }) && !should_close.await?
            {
                return Ok(());
            }
        }
        cx.update(|cx| cx.restart())
    })
    .detach_and_log_err(cx);
}

fn parse_pixel_position_env_var(value: &str) -> Option<Point<Pixels>> {
    let mut parts = value.split(',');
    let x: usize = parts.next()?.parse().ok()?;
    let y: usize = parts.next()?.parse().ok()?;
    Some(point(px(x as f32), px(y as f32)))
}

fn parse_pixel_size_env_var(value: &str) -> Option<Size<Pixels>> {
    let mut parts = value.split(',');
    let width: usize = parts.next()?.parse().ok()?;
    let height: usize = parts.next()?.parse().ok()?;
    Some(size(px(width as f32), px(height as f32)))
}

/// Add client-side decorations (rounded corners, shadows, resize handling) when appropriate.
pub fn client_side_decorations(
    element: impl IntoElement,
    window: &mut Window,
    cx: &mut App,
) -> Stateful<Div> {
    const BORDER_SIZE: Pixels = px(1.0);
    let decorations = window.window_decorations();

    match decorations {
        Decorations::Client { .. } => window.set_client_inset(theme::CLIENT_SIDE_DECORATION_SHADOW),
        Decorations::Server => window.set_client_inset(px(0.0)),
    }

    struct GlobalResizeEdge(ResizeEdge);
    impl Global for GlobalResizeEdge {}

    div()
        .id("window-backdrop")
        .bg(transparent_black())
        .map(|div| match decorations {
            Decorations::Server => div,
            Decorations::Client { tiling, .. } => div
                .when(!(tiling.top || tiling.right), |div| {
                    div.rounded_tr(theme::CLIENT_SIDE_DECORATION_ROUNDING)
                })
                .when(!(tiling.top || tiling.left), |div| {
                    div.rounded_tl(theme::CLIENT_SIDE_DECORATION_ROUNDING)
                })
                .when(!(tiling.bottom || tiling.right), |div| {
                    div.rounded_br(theme::CLIENT_SIDE_DECORATION_ROUNDING)
                })
                .when(!(tiling.bottom || tiling.left), |div| {
                    div.rounded_bl(theme::CLIENT_SIDE_DECORATION_ROUNDING)
                })
                .when(!tiling.top, |div| {
                    div.pt(theme::CLIENT_SIDE_DECORATION_SHADOW)
                })
                .when(!tiling.bottom, |div| {
                    div.pb(theme::CLIENT_SIDE_DECORATION_SHADOW)
                })
                .when(!tiling.left, |div| {
                    div.pl(theme::CLIENT_SIDE_DECORATION_SHADOW)
                })
                .when(!tiling.right, |div| {
                    div.pr(theme::CLIENT_SIDE_DECORATION_SHADOW)
                })
                .on_mouse_move(move |e, window, cx| {
                    let size = window.window_bounds().get_bounds().size;
                    let pos = e.position;

                    let new_edge =
                        resize_edge(pos, theme::CLIENT_SIDE_DECORATION_SHADOW, size, tiling);

                    let edge = cx.try_global::<GlobalResizeEdge>();
                    if new_edge != edge.map(|edge| edge.0) {
                        window
                            .window_handle()
                            .update(cx, |workspace, _, cx| {
                                cx.notify(workspace.entity_id());
                            })
                            .ok();
                    }
                })
                .on_mouse_down(MouseButton::Left, move |e, window, _| {
                    let size = window.window_bounds().get_bounds().size;
                    let pos = e.position;

                    let edge = match resize_edge(
                        pos,
                        theme::CLIENT_SIDE_DECORATION_SHADOW,
                        size,
                        tiling,
                    ) {
                        Some(value) => value,
                        None => return,
                    };

                    window.start_window_resize(edge);
                }),
        })
        .size_full()
        .child(
            div()
                .cursor(CursorStyle::Arrow)
                .map(|div| match decorations {
                    Decorations::Server => div,
                    Decorations::Client { tiling } => div
                        .border_color(cx.theme().colors().border)
                        .when(!(tiling.top || tiling.right), |div| {
                            div.rounded_tr(theme::CLIENT_SIDE_DECORATION_ROUNDING)
                        })
                        .when(!(tiling.top || tiling.left), |div| {
                            div.rounded_tl(theme::CLIENT_SIDE_DECORATION_ROUNDING)
                        })
                        .when(!(tiling.bottom || tiling.right), |div| {
                            div.rounded_br(theme::CLIENT_SIDE_DECORATION_ROUNDING)
                        })
                        .when(!(tiling.bottom || tiling.left), |div| {
                            div.rounded_bl(theme::CLIENT_SIDE_DECORATION_ROUNDING)
                        })
                        .when(!tiling.top, |div| div.border_t(BORDER_SIZE))
                        .when(!tiling.bottom, |div| div.border_b(BORDER_SIZE))
                        .when(!tiling.left, |div| div.border_l(BORDER_SIZE))
                        .when(!tiling.right, |div| div.border_r(BORDER_SIZE))
                        .when(!tiling.is_tiled(), |div| {
                            div.shadow(vec![gpui::BoxShadow {
                                color: Hsla {
                                    h: 0.,
                                    s: 0.,
                                    l: 0.,
                                    a: 0.4,
                                },
                                blur_radius: theme::CLIENT_SIDE_DECORATION_SHADOW / 2.,
                                spread_radius: px(0.),
                                offset: point(px(0.0), px(0.0)),
                            }])
                        }),
                })
                .on_mouse_move(|_e, _, cx| {
                    cx.stop_propagation();
                })
                .size_full()
                .child(element),
        )
        .map(|div| match decorations {
            Decorations::Server => div,
            Decorations::Client { tiling, .. } => div.child(
                canvas(
                    |_bounds, window, _| {
                        window.insert_hitbox(
                            Bounds::new(
                                point(px(0.0), px(0.0)),
                                window.window_bounds().get_bounds().size,
                            ),
                            HitboxBehavior::Normal,
                        )
                    },
                    move |_bounds, hitbox, window, cx| {
                        let mouse = window.mouse_position();
                        let size = window.window_bounds().get_bounds().size;
                        let Some(edge) =
                            resize_edge(mouse, theme::CLIENT_SIDE_DECORATION_SHADOW, size, tiling)
                        else {
                            return;
                        };
                        cx.set_global(GlobalResizeEdge(edge));
                        window.set_cursor_style(
                            match edge {
                                ResizeEdge::Top | ResizeEdge::Bottom => CursorStyle::ResizeUpDown,
                                ResizeEdge::Left | ResizeEdge::Right => {
                                    CursorStyle::ResizeLeftRight
                                }
                                ResizeEdge::TopLeft | ResizeEdge::BottomRight => {
                                    CursorStyle::ResizeUpLeftDownRight
                                }
                                ResizeEdge::TopRight | ResizeEdge::BottomLeft => {
                                    CursorStyle::ResizeUpRightDownLeft
                                }
                            },
                            &hitbox,
                        );
                    },
                )
                .size_full()
                .absolute(),
            ),
        })
}

fn resize_edge(
    pos: Point<Pixels>,
    shadow_size: Pixels,
    window_size: Size<Pixels>,
    tiling: Tiling,
) -> Option<ResizeEdge> {
    let bounds = Bounds::new(Point::default(), window_size).inset(shadow_size * 1.5);
    if bounds.contains(&pos) {
        return None;
    }

    let corner_size = size(shadow_size * 1.5, shadow_size * 1.5);
    let top_left_bounds = Bounds::new(Point::new(px(0.), px(0.)), corner_size);
    if !tiling.top && top_left_bounds.contains(&pos) {
        return Some(ResizeEdge::TopLeft);
    }

    let top_right_bounds = Bounds::new(
        Point::new(window_size.width - corner_size.width, px(0.)),
        corner_size,
    );
    if !tiling.top && top_right_bounds.contains(&pos) {
        return Some(ResizeEdge::TopRight);
    }

    let bottom_left_bounds = Bounds::new(
        Point::new(px(0.), window_size.height - corner_size.height),
        corner_size,
    );
    if !tiling.bottom && bottom_left_bounds.contains(&pos) {
        return Some(ResizeEdge::BottomLeft);
    }

    let bottom_right_bounds = Bounds::new(
        Point::new(
            window_size.width - corner_size.width,
            window_size.height - corner_size.height,
        ),
        corner_size,
    );
    if !tiling.bottom && bottom_right_bounds.contains(&pos) {
        return Some(ResizeEdge::BottomRight);
    }

    if !tiling.top && pos.y < shadow_size {
        Some(ResizeEdge::Top)
    } else if !tiling.bottom && pos.y > window_size.height - shadow_size {
        Some(ResizeEdge::Bottom)
    } else if !tiling.left && pos.x < shadow_size {
        Some(ResizeEdge::Left)
    } else if !tiling.right && pos.x > window_size.width - shadow_size {
        Some(ResizeEdge::Right)
    } else {
        None
    }
}

fn join_pane_into_active(
    active_pane: &Entity<Pane>,
    pane: &Entity<Pane>,
    window: &mut Window,
    cx: &mut App,
) {
    if pane == active_pane {
    } else if pane.read(cx).items_len() == 0 {
        pane.update(cx, |_, cx| {
            cx.emit(pane::Event::Remove {
                focus_on_pane: None,
            });
        })
    } else {
        move_all_items(pane, active_pane, window, cx);
    }
}

fn move_all_items(
    from_pane: &Entity<Pane>,
    to_pane: &Entity<Pane>,
    window: &mut Window,
    cx: &mut App,
) {
    let destination_is_different = from_pane != to_pane;
    let mut moved_items = 0;
    for (item_ix, item_handle) in from_pane
        .read(cx)
        .items()
        .enumerate()
        .map(|(ix, item)| (ix, item.clone()))
        .collect::<Vec<_>>()
    {
        let ix = item_ix - moved_items;
        if destination_is_different {
            // Close item from previous pane
            from_pane.update(cx, |source, cx| {
                source.remove_item_and_focus_on_pane(ix, false, to_pane.clone(), window, cx);
            });
            moved_items += 1;
        }

        // This automatically removes duplicate items in the pane
        to_pane.update(cx, |destination, cx| {
            destination.add_item(item_handle, true, true, None, window, cx);
            window.focus(&destination.focus_handle(cx))
        });
    }
}

pub fn move_item(
    source: &Entity<Pane>,
    destination: &Entity<Pane>,
    item_id_to_move: EntityId,
    destination_index: usize,
    activate: bool,
    window: &mut Window,
    cx: &mut App,
) {
    let Some((item_ix, item_handle)) = source
        .read(cx)
        .items()
        .enumerate()
        .find(|(_, item_handle)| item_handle.item_id() == item_id_to_move)
        .map(|(ix, item)| (ix, item.clone()))
    else {
        // Tab was closed during drag
        return;
    };

    if source != destination {
        // Close item from previous pane
        source.update(cx, |source, cx| {
            source.remove_item_and_focus_on_pane(item_ix, false, destination.clone(), window, cx);
        });
    }

    // This automatically removes duplicate items in the pane
    destination.update(cx, |destination, cx| {
        destination.add_item_inner(
            item_handle,
            activate,
            activate,
            activate,
            Some(destination_index),
            window,
            cx,
        );
        if activate {
            window.focus(&destination.focus_handle(cx))
        }
    });
}

pub fn move_active_item(
    source: &Entity<Pane>,
    destination: &Entity<Pane>,
    focus_destination: bool,
    close_if_empty: bool,
    window: &mut Window,
    cx: &mut App,
) {
    if source == destination {
        return;
    }
    let Some(active_item) = source.read(cx).active_item() else {
        return;
    };
    source.update(cx, |source_pane, cx| {
        let item_id = active_item.item_id();
        source_pane.remove_item(item_id, false, close_if_empty, window, cx);
        destination.update(cx, |target_pane, cx| {
            target_pane.add_item(
                active_item,
                focus_destination,
                focus_destination,
                Some(target_pane.items_len()),
                window,
                cx,
            );
        });
    });
}

pub fn clone_active_item(
    workspace_id: Option<WorkspaceId>,
    source: &Entity<Pane>,
    destination: &Entity<Pane>,
    focus_destination: bool,
    window: &mut Window,
    cx: &mut App,
) {
    if source == destination {
        return;
    }
    let Some(active_item) = source.read(cx).active_item() else {
        return;
    };
    if !active_item.can_split(cx) {
        return;
    }
    let destination = destination.downgrade();
    let task = active_item.clone_on_split(workspace_id, window, cx);
    window
        .spawn(cx, async move |cx| {
            let Some(clone) = task.await else {
                return;
            };
            destination
                .update_in(cx, |target_pane, window, cx| {
                    target_pane.add_item(
                        clone,
                        focus_destination,
                        focus_destination,
                        Some(target_pane.items_len()),
                        window,
                        cx,
                    );
                })
                .log_err();
        })
        .detach();
}

#[derive(Debug)]
pub struct WorkspacePosition {
    pub window_bounds: Option<WindowBounds>,
    pub display: Option<Uuid>,
    pub centered_layout: bool,
}

pub fn remote_workspace_position_from_db(
    connection_options: RemoteConnectionOptions,
    paths_to_open: &[PathBuf],
    cx: &App,
) -> Task<Result<WorkspacePosition>> {
    let paths = paths_to_open.to_vec();

    cx.background_spawn(async move {
        let remote_connection_id = persistence::DB
            .get_or_create_remote_connection(connection_options)
            .await
            .context("fetching serialized ssh project")?;
        let serialized_workspace =
            persistence::DB.remote_workspace_for_roots(&paths, remote_connection_id);

        let (window_bounds, display) = if let Some(bounds) = window_bounds_env_override() {
            (Some(WindowBounds::Windowed(bounds)), None)
        } else {
            let restorable_bounds = serialized_workspace
                .as_ref()
                .and_then(|workspace| Some((workspace.display?, workspace.window_bounds?)))
                .or_else(|| {
                    let (display, window_bounds) = DB.last_window().log_err()?;
                    Some((display?, window_bounds?))
                });

            if let Some((serialized_display, serialized_status)) = restorable_bounds {
                (Some(serialized_status.0), Some(serialized_display))
            } else {
                (None, None)
            }
        };

        let centered_layout = serialized_workspace
            .as_ref()
            .map(|w| w.centered_layout)
            .unwrap_or(false);

        Ok(WorkspacePosition {
            window_bounds,
            display,
            centered_layout,
        })
    })
}

pub fn with_active_or_new_workspace(
    cx: &mut App,
    f: impl FnOnce(&mut Workspace, &mut Window, &mut Context<Workspace>) + Send + 'static,
) {
    match cx.active_window().and_then(|w| w.downcast::<Workspace>()) {
        Some(workspace) => {
            cx.defer(move |cx| {
                workspace
                    .update(cx, |workspace, window, cx| f(workspace, window, cx))
                    .log_err();
            });
        }
        None => {
            let app_state = AppState::global(cx);
            if let Some(app_state) = app_state.upgrade() {
                open_new(
                    OpenOptions::default(),
                    app_state,
                    cx,
                    move |workspace, window, cx| f(workspace, window, cx),
                )
                .detach_and_log_err(cx);
            }
        }
    }
}

#[cfg(test)]
mod tests {
    use std::{cell::RefCell, rc::Rc};

    use super::*;
    use crate::{
        dock::{PanelEvent, test::TestPanel},
        item::{
            ItemBufferKind, ItemEvent,
            test::{TestItem, TestProjectItem},
        },
    };
    use fs::FakeFs;
    use gpui::{
        DismissEvent, Empty, EventEmitter, FocusHandle, Focusable, Render, TestAppContext,
        UpdateGlobal, VisualTestContext, px,
    };
    use project::{Project, ProjectEntryId};
    use serde_json::json;
    use settings::SettingsStore;
    use util::rel_path::rel_path;

    #[gpui::test]
    async fn test_tab_disambiguation(cx: &mut TestAppContext) {
        init_test(cx);

        let fs = FakeFs::new(cx.executor());
        let project = Project::test(fs, [], cx).await;
        let (workspace, cx) =
            cx.add_window_view(|window, cx| Workspace::test_new(project.clone(), window, cx));

        // Adding an item with no ambiguity renders the tab without detail.
        let item1 = cx.new(|cx| {
            let mut item = TestItem::new(cx);
            item.tab_descriptions = Some(vec!["c", "b1/c", "a/b1/c"]);
            item
        });
        workspace.update_in(cx, |workspace, window, cx| {
            workspace.add_item_to_active_pane(Box::new(item1.clone()), None, true, window, cx);
        });
        item1.read_with(cx, |item, _| assert_eq!(item.tab_detail.get(), Some(0)));

        // Adding an item that creates ambiguity increases the level of detail on
        // both tabs.
        let item2 = cx.new_window_entity(|_window, cx| {
            let mut item = TestItem::new(cx);
            item.tab_descriptions = Some(vec!["c", "b2/c", "a/b2/c"]);
            item
        });
        workspace.update_in(cx, |workspace, window, cx| {
            workspace.add_item_to_active_pane(Box::new(item2.clone()), None, true, window, cx);
        });
        item1.read_with(cx, |item, _| assert_eq!(item.tab_detail.get(), Some(1)));
        item2.read_with(cx, |item, _| assert_eq!(item.tab_detail.get(), Some(1)));

        // Adding an item that creates ambiguity increases the level of detail only
        // on the ambiguous tabs. In this case, the ambiguity can't be resolved so
        // we stop at the highest detail available.
        let item3 = cx.new(|cx| {
            let mut item = TestItem::new(cx);
            item.tab_descriptions = Some(vec!["c", "b2/c", "a/b2/c"]);
            item
        });
        workspace.update_in(cx, |workspace, window, cx| {
            workspace.add_item_to_active_pane(Box::new(item3.clone()), None, true, window, cx);
        });
        item1.read_with(cx, |item, _| assert_eq!(item.tab_detail.get(), Some(1)));
        item2.read_with(cx, |item, _| assert_eq!(item.tab_detail.get(), Some(3)));
        item3.read_with(cx, |item, _| assert_eq!(item.tab_detail.get(), Some(3)));
    }

    #[gpui::test]
    async fn test_tracking_active_path(cx: &mut TestAppContext) {
        init_test(cx);

        let fs = FakeFs::new(cx.executor());
        fs.insert_tree(
            "/root1",
            json!({
                "one.txt": "",
                "two.txt": "",
            }),
        )
        .await;
        fs.insert_tree(
            "/root2",
            json!({
                "three.txt": "",
            }),
        )
        .await;

        let project = Project::test(fs, ["root1".as_ref()], cx).await;
        let (workspace, cx) =
            cx.add_window_view(|window, cx| Workspace::test_new(project.clone(), window, cx));
        let pane = workspace.read_with(cx, |workspace, _| workspace.active_pane().clone());
        let worktree_id = project.update(cx, |project, cx| {
            project.worktrees(cx).next().unwrap().read(cx).id()
        });

        let item1 = cx.new(|cx| {
            TestItem::new(cx).with_project_items(&[TestProjectItem::new(1, "one.txt", cx)])
        });
        let item2 = cx.new(|cx| {
            TestItem::new(cx).with_project_items(&[TestProjectItem::new(2, "two.txt", cx)])
        });

        // Add an item to an empty pane
        workspace.update_in(cx, |workspace, window, cx| {
            workspace.add_item_to_active_pane(Box::new(item1), None, true, window, cx)
        });
        project.update(cx, |project, cx| {
            assert_eq!(
                project.active_entry(),
                project
                    .entry_for_path(&(worktree_id, rel_path("one.txt")).into(), cx)
                    .map(|e| e.id)
            );
        });
        assert_eq!(cx.window_title().as_deref(), Some("root1 — one.txt"));

        // Add a second item to a non-empty pane
        workspace.update_in(cx, |workspace, window, cx| {
            workspace.add_item_to_active_pane(Box::new(item2), None, true, window, cx)
        });
        assert_eq!(cx.window_title().as_deref(), Some("root1 — two.txt"));
        project.update(cx, |project, cx| {
            assert_eq!(
                project.active_entry(),
                project
                    .entry_for_path(&(worktree_id, rel_path("two.txt")).into(), cx)
                    .map(|e| e.id)
            );
        });

        // Close the active item
        pane.update_in(cx, |pane, window, cx| {
            pane.close_active_item(&Default::default(), window, cx)
        })
        .await
        .unwrap();
        assert_eq!(cx.window_title().as_deref(), Some("root1 — one.txt"));
        project.update(cx, |project, cx| {
            assert_eq!(
                project.active_entry(),
                project
                    .entry_for_path(&(worktree_id, rel_path("one.txt")).into(), cx)
                    .map(|e| e.id)
            );
        });

        // Add a project folder
        project
            .update(cx, |project, cx| {
                project.find_or_create_worktree("root2", true, cx)
            })
            .await
            .unwrap();
        assert_eq!(cx.window_title().as_deref(), Some("root1, root2 — one.txt"));

        // Remove a project folder
        project.update(cx, |project, cx| project.remove_worktree(worktree_id, cx));
        assert_eq!(cx.window_title().as_deref(), Some("root2 — one.txt"));
    }

    #[gpui::test]
    async fn test_close_window(cx: &mut TestAppContext) {
        init_test(cx);

        let fs = FakeFs::new(cx.executor());
        fs.insert_tree("/root", json!({ "one": "" })).await;

        let project = Project::test(fs, ["root".as_ref()], cx).await;
        let (workspace, cx) =
            cx.add_window_view(|window, cx| Workspace::test_new(project.clone(), window, cx));

        // When there are no dirty items, there's nothing to do.
        let item1 = cx.new(TestItem::new);
        workspace.update_in(cx, |w, window, cx| {
            w.add_item_to_active_pane(Box::new(item1.clone()), None, true, window, cx)
        });
        let task = workspace.update_in(cx, |w, window, cx| {
            w.prepare_to_close(CloseIntent::CloseWindow, window, cx)
        });
        assert!(task.await.unwrap());

        // When there are dirty untitled items, prompt to save each one. If the user
        // cancels any prompt, then abort.
        let item2 = cx.new(|cx| TestItem::new(cx).with_dirty(true));
        let item3 = cx.new(|cx| {
            TestItem::new(cx)
                .with_dirty(true)
                .with_project_items(&[TestProjectItem::new(1, "1.txt", cx)])
        });
        workspace.update_in(cx, |w, window, cx| {
            w.add_item_to_active_pane(Box::new(item2.clone()), None, true, window, cx);
            w.add_item_to_active_pane(Box::new(item3.clone()), None, true, window, cx);
        });
        let task = workspace.update_in(cx, |w, window, cx| {
            w.prepare_to_close(CloseIntent::CloseWindow, window, cx)
        });
        cx.executor().run_until_parked();
        cx.simulate_prompt_answer("Cancel"); // cancel save all
        cx.executor().run_until_parked();
        assert!(!cx.has_pending_prompt());
        assert!(!task.await.unwrap());
    }

    #[gpui::test]
    async fn test_close_window_with_serializable_items(cx: &mut TestAppContext) {
        init_test(cx);

        // Register TestItem as a serializable item
        cx.update(|cx| {
            register_serializable_item::<TestItem>(cx);
        });

        let fs = FakeFs::new(cx.executor());
        fs.insert_tree("/root", json!({ "one": "" })).await;

        let project = Project::test(fs, ["root".as_ref()], cx).await;
        let (workspace, cx) =
            cx.add_window_view(|window, cx| Workspace::test_new(project.clone(), window, cx));

        // When there are dirty untitled items, but they can serialize, then there is no prompt.
        let item1 = cx.new(|cx| {
            TestItem::new(cx)
                .with_dirty(true)
                .with_serialize(|| Some(Task::ready(Ok(()))))
        });
        let item2 = cx.new(|cx| {
            TestItem::new(cx)
                .with_dirty(true)
                .with_project_items(&[TestProjectItem::new(1, "1.txt", cx)])
                .with_serialize(|| Some(Task::ready(Ok(()))))
        });
        workspace.update_in(cx, |w, window, cx| {
            w.add_item_to_active_pane(Box::new(item1.clone()), None, true, window, cx);
            w.add_item_to_active_pane(Box::new(item2.clone()), None, true, window, cx);
        });
        let task = workspace.update_in(cx, |w, window, cx| {
            w.prepare_to_close(CloseIntent::CloseWindow, window, cx)
        });
        assert!(task.await.unwrap());
    }

    #[gpui::test]
    async fn test_close_pane_items(cx: &mut TestAppContext) {
        init_test(cx);

        let fs = FakeFs::new(cx.executor());

        let project = Project::test(fs, None, cx).await;
        let (workspace, cx) =
            cx.add_window_view(|window, cx| Workspace::test_new(project, window, cx));

        let item1 = cx.new(|cx| {
            TestItem::new(cx)
                .with_dirty(true)
                .with_project_items(&[dirty_project_item(1, "1.txt", cx)])
        });
        let item2 = cx.new(|cx| {
            TestItem::new(cx)
                .with_dirty(true)
                .with_conflict(true)
                .with_project_items(&[dirty_project_item(2, "2.txt", cx)])
        });
        let item3 = cx.new(|cx| {
            TestItem::new(cx)
                .with_dirty(true)
                .with_conflict(true)
                .with_project_items(&[dirty_project_item(3, "3.txt", cx)])
        });
        let item4 = cx.new(|cx| {
            TestItem::new(cx).with_dirty(true).with_project_items(&[{
                let project_item = TestProjectItem::new_untitled(cx);
                project_item.update(cx, |project_item, _| project_item.is_dirty = true);
                project_item
            }])
        });
        let pane = workspace.update_in(cx, |workspace, window, cx| {
            workspace.add_item_to_active_pane(Box::new(item1.clone()), None, true, window, cx);
            workspace.add_item_to_active_pane(Box::new(item2.clone()), None, true, window, cx);
            workspace.add_item_to_active_pane(Box::new(item3.clone()), None, true, window, cx);
            workspace.add_item_to_active_pane(Box::new(item4.clone()), None, true, window, cx);
            workspace.active_pane().clone()
        });

        let close_items = pane.update_in(cx, |pane, window, cx| {
            pane.activate_item(1, true, true, window, cx);
            assert_eq!(pane.active_item().unwrap().item_id(), item2.item_id());
            let item1_id = item1.item_id();
            let item3_id = item3.item_id();
            let item4_id = item4.item_id();
            pane.close_items(window, cx, SaveIntent::Close, move |id| {
                [item1_id, item3_id, item4_id].contains(&id)
            })
        });
        cx.executor().run_until_parked();

        assert!(cx.has_pending_prompt());
        cx.simulate_prompt_answer("Save all");

        cx.executor().run_until_parked();

        // Item 1 is saved. There's a prompt to save item 3.
        pane.update(cx, |pane, cx| {
            assert_eq!(item1.read(cx).save_count, 1);
            assert_eq!(item1.read(cx).save_as_count, 0);
            assert_eq!(item1.read(cx).reload_count, 0);
            assert_eq!(pane.items_len(), 3);
            assert_eq!(pane.active_item().unwrap().item_id(), item3.item_id());
        });
        assert!(cx.has_pending_prompt());

        // Cancel saving item 3.
        cx.simulate_prompt_answer("Discard");
        cx.executor().run_until_parked();

        // Item 3 is reloaded. There's a prompt to save item 4.
        pane.update(cx, |pane, cx| {
            assert_eq!(item3.read(cx).save_count, 0);
            assert_eq!(item3.read(cx).save_as_count, 0);
            assert_eq!(item3.read(cx).reload_count, 1);
            assert_eq!(pane.items_len(), 2);
            assert_eq!(pane.active_item().unwrap().item_id(), item4.item_id());
        });

        // There's a prompt for a path for item 4.
        cx.simulate_new_path_selection(|_| Some(Default::default()));
        close_items.await.unwrap();

        // The requested items are closed.
        pane.update(cx, |pane, cx| {
            assert_eq!(item4.read(cx).save_count, 0);
            assert_eq!(item4.read(cx).save_as_count, 1);
            assert_eq!(item4.read(cx).reload_count, 0);
            assert_eq!(pane.items_len(), 1);
            assert_eq!(pane.active_item().unwrap().item_id(), item2.item_id());
        });
    }

    #[gpui::test]
    async fn test_prompting_to_save_only_on_last_item_for_entry(cx: &mut TestAppContext) {
        init_test(cx);

        let fs = FakeFs::new(cx.executor());
        let project = Project::test(fs, [], cx).await;
        let (workspace, cx) =
            cx.add_window_view(|window, cx| Workspace::test_new(project, window, cx));

        // Create several workspace items with single project entries, and two
        // workspace items with multiple project entries.
        let single_entry_items = (0..=4)
            .map(|project_entry_id| {
                cx.new(|cx| {
                    TestItem::new(cx)
                        .with_dirty(true)
                        .with_project_items(&[dirty_project_item(
                            project_entry_id,
                            &format!("{project_entry_id}.txt"),
                            cx,
                        )])
                })
            })
            .collect::<Vec<_>>();
        let item_2_3 = cx.new(|cx| {
            TestItem::new(cx)
                .with_dirty(true)
                .with_buffer_kind(ItemBufferKind::Multibuffer)
                .with_project_items(&[
                    single_entry_items[2].read(cx).project_items[0].clone(),
                    single_entry_items[3].read(cx).project_items[0].clone(),
                ])
        });
        let item_3_4 = cx.new(|cx| {
            TestItem::new(cx)
                .with_dirty(true)
                .with_buffer_kind(ItemBufferKind::Multibuffer)
                .with_project_items(&[
                    single_entry_items[3].read(cx).project_items[0].clone(),
                    single_entry_items[4].read(cx).project_items[0].clone(),
                ])
        });

        // Create two panes that contain the following project entries:
        //   left pane:
        //     multi-entry items:   (2, 3)
        //     single-entry items:  0, 2, 3, 4
        //   right pane:
        //     single-entry items:  4, 1
        //     multi-entry items:   (3, 4)
        let (left_pane, right_pane) = workspace.update_in(cx, |workspace, window, cx| {
            let left_pane = workspace.active_pane().clone();
            workspace.add_item_to_active_pane(Box::new(item_2_3.clone()), None, true, window, cx);
            workspace.add_item_to_active_pane(
                single_entry_items[0].boxed_clone(),
                None,
                true,
                window,
                cx,
            );
            workspace.add_item_to_active_pane(
                single_entry_items[2].boxed_clone(),
                None,
                true,
                window,
                cx,
            );
            workspace.add_item_to_active_pane(
                single_entry_items[3].boxed_clone(),
                None,
                true,
                window,
                cx,
            );
            workspace.add_item_to_active_pane(
                single_entry_items[4].boxed_clone(),
                None,
                true,
                window,
                cx,
            );

            let right_pane =
                workspace.split_and_clone(left_pane.clone(), SplitDirection::Right, window, cx);

            let boxed_clone = single_entry_items[1].boxed_clone();
            let right_pane = window.spawn(cx, async move |cx| {
                right_pane.await.inspect(|right_pane| {
                    right_pane
                        .update_in(cx, |pane, window, cx| {
                            pane.add_item(boxed_clone, true, true, None, window, cx);
                            pane.add_item(Box::new(item_3_4.clone()), true, true, None, window, cx);
                        })
                        .unwrap();
                })
            });

            (left_pane, right_pane)
        });
        let right_pane = right_pane.await.unwrap();
        cx.focus(&right_pane);

        let mut close = right_pane.update_in(cx, |pane, window, cx| {
            pane.close_all_items(&CloseAllItems::default(), window, cx)
                .unwrap()
        });
        cx.executor().run_until_parked();

        let msg = cx.pending_prompt().unwrap().0;
        assert!(msg.contains("1.txt"));
        assert!(!msg.contains("2.txt"));
        assert!(!msg.contains("3.txt"));
        assert!(!msg.contains("4.txt"));

        cx.simulate_prompt_answer("Cancel");
        close.await;

        left_pane
            .update_in(cx, |left_pane, window, cx| {
                left_pane.close_item_by_id(
                    single_entry_items[3].entity_id(),
                    SaveIntent::Skip,
                    window,
                    cx,
                )
            })
            .await
            .unwrap();

        close = right_pane.update_in(cx, |pane, window, cx| {
            pane.close_all_items(&CloseAllItems::default(), window, cx)
                .unwrap()
        });
        cx.executor().run_until_parked();

        let details = cx.pending_prompt().unwrap().1;
        assert!(details.contains("1.txt"));
        assert!(!details.contains("2.txt"));
        assert!(details.contains("3.txt"));
        // ideally this assertion could be made, but today we can only
        // save whole items not project items, so the orphaned item 3 causes
        // 4 to be saved too.
        // assert!(!details.contains("4.txt"));

        cx.simulate_prompt_answer("Save all");

        cx.executor().run_until_parked();
        close.await;
        right_pane.read_with(cx, |pane, _| {
            assert_eq!(pane.items_len(), 0);
        });
    }

    #[gpui::test]
    async fn test_autosave(cx: &mut gpui::TestAppContext) {
        init_test(cx);

        let fs = FakeFs::new(cx.executor());
        let project = Project::test(fs, [], cx).await;
        let (workspace, cx) =
            cx.add_window_view(|window, cx| Workspace::test_new(project, window, cx));
        let pane = workspace.read_with(cx, |workspace, _| workspace.active_pane().clone());

        let item = cx.new(|cx| {
            TestItem::new(cx).with_project_items(&[TestProjectItem::new(1, "1.txt", cx)])
        });
        let item_id = item.entity_id();
        workspace.update_in(cx, |workspace, window, cx| {
            workspace.add_item_to_active_pane(Box::new(item.clone()), None, true, window, cx);
        });

        // Autosave on window change.
        item.update(cx, |item, cx| {
            SettingsStore::update_global(cx, |settings, cx| {
                settings.update_user_settings(cx, |settings| {
                    settings.workspace.autosave = Some(AutosaveSetting::OnWindowChange);
                })
            });
            item.is_dirty = true;
        });

        // Deactivating the window saves the file.
        cx.deactivate_window();
        item.read_with(cx, |item, _| assert_eq!(item.save_count, 1));

        // Re-activating the window doesn't save the file.
        cx.update(|window, _| window.activate_window());
        cx.executor().run_until_parked();
        item.read_with(cx, |item, _| assert_eq!(item.save_count, 1));

        // Autosave on focus change.
        item.update_in(cx, |item, window, cx| {
            cx.focus_self(window);
            SettingsStore::update_global(cx, |settings, cx| {
                settings.update_user_settings(cx, |settings| {
                    settings.workspace.autosave = Some(AutosaveSetting::OnFocusChange);
                })
            });
            item.is_dirty = true;
        });
        // Blurring the item saves the file.
        item.update_in(cx, |_, window, _| window.blur());
        cx.executor().run_until_parked();
        item.read_with(cx, |item, _| assert_eq!(item.save_count, 2));

        // Deactivating the window still saves the file.
        item.update_in(cx, |item, window, cx| {
            cx.focus_self(window);
            item.is_dirty = true;
        });
        cx.deactivate_window();
        item.update(cx, |item, _| assert_eq!(item.save_count, 3));

        // Autosave after delay.
        item.update(cx, |item, cx| {
            SettingsStore::update_global(cx, |settings, cx| {
                settings.update_user_settings(cx, |settings| {
                    settings.workspace.autosave = Some(AutosaveSetting::AfterDelay {
                        milliseconds: 500.into(),
                    });
                })
            });
            item.is_dirty = true;
            cx.emit(ItemEvent::Edit);
        });

        // Delay hasn't fully expired, so the file is still dirty and unsaved.
        cx.executor().advance_clock(Duration::from_millis(250));
        item.read_with(cx, |item, _| assert_eq!(item.save_count, 3));

        // After delay expires, the file is saved.
        cx.executor().advance_clock(Duration::from_millis(250));
        item.read_with(cx, |item, _| assert_eq!(item.save_count, 4));

        // Autosave after delay, should save earlier than delay if tab is closed
        item.update(cx, |item, cx| {
            item.is_dirty = true;
            cx.emit(ItemEvent::Edit);
        });
        cx.executor().advance_clock(Duration::from_millis(250));
        item.read_with(cx, |item, _| assert_eq!(item.save_count, 4));

        // // Ensure auto save with delay saves the item on close, even if the timer hasn't yet run out.
        pane.update_in(cx, |pane, window, cx| {
            pane.close_items(window, cx, SaveIntent::Close, move |id| id == item_id)
        })
        .await
        .unwrap();
        assert!(!cx.has_pending_prompt());
        item.read_with(cx, |item, _| assert_eq!(item.save_count, 5));

        // Add the item again, ensuring autosave is prevented if the underlying file has been deleted.
        workspace.update_in(cx, |workspace, window, cx| {
            workspace.add_item_to_active_pane(Box::new(item.clone()), None, true, window, cx);
        });
        item.update_in(cx, |item, _window, cx| {
            item.is_dirty = true;
            for project_item in &mut item.project_items {
                project_item.update(cx, |project_item, _| project_item.is_dirty = true);
            }
        });
        cx.run_until_parked();
        item.read_with(cx, |item, _| assert_eq!(item.save_count, 5));

        // Autosave on focus change, ensuring closing the tab counts as such.
        item.update(cx, |item, cx| {
            SettingsStore::update_global(cx, |settings, cx| {
                settings.update_user_settings(cx, |settings| {
                    settings.workspace.autosave = Some(AutosaveSetting::OnFocusChange);
                })
            });
            item.is_dirty = true;
            for project_item in &mut item.project_items {
                project_item.update(cx, |project_item, _| project_item.is_dirty = true);
            }
        });

        pane.update_in(cx, |pane, window, cx| {
            pane.close_items(window, cx, SaveIntent::Close, move |id| id == item_id)
        })
        .await
        .unwrap();
        assert!(!cx.has_pending_prompt());
        item.read_with(cx, |item, _| assert_eq!(item.save_count, 6));

        // Add the item again, ensuring autosave is prevented if the underlying file has been deleted.
        workspace.update_in(cx, |workspace, window, cx| {
            workspace.add_item_to_active_pane(Box::new(item.clone()), None, true, window, cx);
        });
        item.update_in(cx, |item, window, cx| {
            item.project_items[0].update(cx, |item, _| {
                item.entry_id = None;
            });
            item.is_dirty = true;
            window.blur();
        });
        cx.run_until_parked();
        item.read_with(cx, |item, _| assert_eq!(item.save_count, 6));

        // Ensure autosave is prevented for deleted files also when closing the buffer.
        let _close_items = pane.update_in(cx, |pane, window, cx| {
            pane.close_items(window, cx, SaveIntent::Close, move |id| id == item_id)
        });
        cx.run_until_parked();
        assert!(cx.has_pending_prompt());
        item.read_with(cx, |item, _| assert_eq!(item.save_count, 6));
    }

    #[gpui::test]
    async fn test_pane_navigation(cx: &mut gpui::TestAppContext) {
        init_test(cx);

        let fs = FakeFs::new(cx.executor());

        let project = Project::test(fs, [], cx).await;
        let (workspace, cx) =
            cx.add_window_view(|window, cx| Workspace::test_new(project, window, cx));

        let item = cx.new(|cx| {
            TestItem::new(cx).with_project_items(&[TestProjectItem::new(1, "1.txt", cx)])
        });
        let pane = workspace.read_with(cx, |workspace, _| workspace.active_pane().clone());
        let toolbar = pane.read_with(cx, |pane, _| pane.toolbar().clone());
        let toolbar_notify_count = Rc::new(RefCell::new(0));

        workspace.update_in(cx, |workspace, window, cx| {
            workspace.add_item_to_active_pane(Box::new(item.clone()), None, true, window, cx);
            let toolbar_notification_count = toolbar_notify_count.clone();
            cx.observe_in(&toolbar, window, move |_, _, _, _| {
                *toolbar_notification_count.borrow_mut() += 1
            })
            .detach();
        });

        pane.read_with(cx, |pane, _| {
            assert!(!pane.can_navigate_backward());
            assert!(!pane.can_navigate_forward());
        });

        item.update_in(cx, |item, _, cx| {
            item.set_state("one".to_string(), cx);
        });

        // Toolbar must be notified to re-render the navigation buttons
        assert_eq!(*toolbar_notify_count.borrow(), 1);

        pane.read_with(cx, |pane, _| {
            assert!(pane.can_navigate_backward());
            assert!(!pane.can_navigate_forward());
        });

        workspace
            .update_in(cx, |workspace, window, cx| {
                workspace.go_back(pane.downgrade(), window, cx)
            })
            .await
            .unwrap();

        assert_eq!(*toolbar_notify_count.borrow(), 2);
        pane.read_with(cx, |pane, _| {
            assert!(!pane.can_navigate_backward());
            assert!(pane.can_navigate_forward());
        });
    }

    #[gpui::test]
    async fn test_toggle_docks_and_panels(cx: &mut gpui::TestAppContext) {
        init_test(cx);
        let fs = FakeFs::new(cx.executor());

        let project = Project::test(fs, [], cx).await;
        let (workspace, cx) =
            cx.add_window_view(|window, cx| Workspace::test_new(project, window, cx));

        let panel = workspace.update_in(cx, |workspace, window, cx| {
            let panel = cx.new(|cx| TestPanel::new(DockPosition::Right, 100, cx));
            workspace.add_panel(panel.clone(), window, cx);

            workspace
                .right_dock()
                .update(cx, |right_dock, cx| right_dock.set_open(true, window, cx));

            panel
        });

        let pane = workspace.read_with(cx, |workspace, _| workspace.active_pane().clone());
        pane.update_in(cx, |pane, window, cx| {
            let item = cx.new(TestItem::new);
            pane.add_item(Box::new(item), true, true, None, window, cx);
        });

        // Transfer focus from center to panel
        workspace.update_in(cx, |workspace, window, cx| {
            workspace.toggle_panel_focus::<TestPanel>(window, cx);
        });

        workspace.update_in(cx, |workspace, window, cx| {
            assert!(workspace.right_dock().read(cx).is_open());
            assert!(!panel.is_zoomed(window, cx));
            assert!(panel.read(cx).focus_handle(cx).contains_focused(window, cx));
        });

        // Transfer focus from panel to center
        workspace.update_in(cx, |workspace, window, cx| {
            workspace.toggle_panel_focus::<TestPanel>(window, cx);
        });

        workspace.update_in(cx, |workspace, window, cx| {
            assert!(workspace.right_dock().read(cx).is_open());
            assert!(!panel.is_zoomed(window, cx));
            assert!(!panel.read(cx).focus_handle(cx).contains_focused(window, cx));
        });

        // Close the dock
        workspace.update_in(cx, |workspace, window, cx| {
            workspace.toggle_dock(DockPosition::Right, window, cx);
        });

        workspace.update_in(cx, |workspace, window, cx| {
            assert!(!workspace.right_dock().read(cx).is_open());
            assert!(!panel.is_zoomed(window, cx));
            assert!(!panel.read(cx).focus_handle(cx).contains_focused(window, cx));
        });

        // Open the dock
        workspace.update_in(cx, |workspace, window, cx| {
            workspace.toggle_dock(DockPosition::Right, window, cx);
        });

        workspace.update_in(cx, |workspace, window, cx| {
            assert!(workspace.right_dock().read(cx).is_open());
            assert!(!panel.is_zoomed(window, cx));
            assert!(panel.read(cx).focus_handle(cx).contains_focused(window, cx));
        });

        // Focus and zoom panel
        panel.update_in(cx, |panel, window, cx| {
            cx.focus_self(window);
            panel.set_zoomed(true, window, cx)
        });

        workspace.update_in(cx, |workspace, window, cx| {
            assert!(workspace.right_dock().read(cx).is_open());
            assert!(panel.is_zoomed(window, cx));
            assert!(panel.read(cx).focus_handle(cx).contains_focused(window, cx));
        });

        // Transfer focus to the center closes the dock
        workspace.update_in(cx, |workspace, window, cx| {
            workspace.toggle_panel_focus::<TestPanel>(window, cx);
        });

        workspace.update_in(cx, |workspace, window, cx| {
            assert!(!workspace.right_dock().read(cx).is_open());
            assert!(panel.is_zoomed(window, cx));
            assert!(!panel.read(cx).focus_handle(cx).contains_focused(window, cx));
        });

        // Transferring focus back to the panel keeps it zoomed
        workspace.update_in(cx, |workspace, window, cx| {
            workspace.toggle_panel_focus::<TestPanel>(window, cx);
        });

        workspace.update_in(cx, |workspace, window, cx| {
            assert!(workspace.right_dock().read(cx).is_open());
            assert!(panel.is_zoomed(window, cx));
            assert!(panel.read(cx).focus_handle(cx).contains_focused(window, cx));
        });

        // Close the dock while it is zoomed
        workspace.update_in(cx, |workspace, window, cx| {
            workspace.toggle_dock(DockPosition::Right, window, cx)
        });

        workspace.update_in(cx, |workspace, window, cx| {
            assert!(!workspace.right_dock().read(cx).is_open());
            assert!(panel.is_zoomed(window, cx));
            assert!(workspace.zoomed.is_none());
            assert!(!panel.read(cx).focus_handle(cx).contains_focused(window, cx));
        });

        // Opening the dock, when it's zoomed, retains focus
        workspace.update_in(cx, |workspace, window, cx| {
            workspace.toggle_dock(DockPosition::Right, window, cx)
        });

        workspace.update_in(cx, |workspace, window, cx| {
            assert!(workspace.right_dock().read(cx).is_open());
            assert!(panel.is_zoomed(window, cx));
            assert!(workspace.zoomed.is_some());
            assert!(panel.read(cx).focus_handle(cx).contains_focused(window, cx));
        });

        // Unzoom and close the panel, zoom the active pane.
        panel.update_in(cx, |panel, window, cx| panel.set_zoomed(false, window, cx));
        workspace.update_in(cx, |workspace, window, cx| {
            workspace.toggle_dock(DockPosition::Right, window, cx)
        });
        pane.update_in(cx, |pane, window, cx| {
            pane.toggle_zoom(&Default::default(), window, cx)
        });

        // Opening a dock unzooms the pane.
        workspace.update_in(cx, |workspace, window, cx| {
            workspace.toggle_dock(DockPosition::Right, window, cx)
        });
        workspace.update_in(cx, |workspace, window, cx| {
            let pane = pane.read(cx);
            assert!(!pane.is_zoomed());
            assert!(!pane.focus_handle(cx).is_focused(window));
            assert!(workspace.right_dock().read(cx).is_open());
            assert!(workspace.zoomed.is_none());
        });
    }

    #[gpui::test]
    async fn test_pane_zoom_in_out(cx: &mut TestAppContext) {
        init_test(cx);
        let fs = FakeFs::new(cx.executor());

        let project = Project::test(fs, [], cx).await;
        let (workspace, cx) =
            cx.add_window_view(|window, cx| Workspace::test_new(project, window, cx));

        let pane = workspace.update_in(cx, |workspace, _window, _cx| {
            workspace.active_pane().clone()
        });

        // Add an item to the pane so it can be zoomed
        workspace.update_in(cx, |workspace, window, cx| {
            let item = cx.new(TestItem::new);
            workspace.add_item(pane.clone(), Box::new(item), None, true, true, window, cx);
        });

        // Initially not zoomed
        workspace.update_in(cx, |workspace, _window, cx| {
            assert!(!pane.read(cx).is_zoomed(), "Pane starts unzoomed");
            assert!(
                workspace.zoomed.is_none(),
                "Workspace should track no zoomed pane"
            );
            assert!(pane.read(cx).items_len() > 0, "Pane should have items");
        });

        // Zoom In
        pane.update_in(cx, |pane, window, cx| {
            pane.zoom_in(&crate::ZoomIn, window, cx);
        });

        workspace.update_in(cx, |workspace, window, cx| {
            assert!(
                pane.read(cx).is_zoomed(),
                "Pane should be zoomed after ZoomIn"
            );
            assert!(
                workspace.zoomed.is_some(),
                "Workspace should track the zoomed pane"
            );
            assert!(
                pane.read(cx).focus_handle(cx).contains_focused(window, cx),
                "ZoomIn should focus the pane"
            );
        });

        // Zoom In again is a no-op
        pane.update_in(cx, |pane, window, cx| {
            pane.zoom_in(&crate::ZoomIn, window, cx);
        });

        workspace.update_in(cx, |workspace, window, cx| {
            assert!(pane.read(cx).is_zoomed(), "Second ZoomIn keeps pane zoomed");
            assert!(
                workspace.zoomed.is_some(),
                "Workspace still tracks zoomed pane"
            );
            assert!(
                pane.read(cx).focus_handle(cx).contains_focused(window, cx),
                "Pane remains focused after repeated ZoomIn"
            );
        });

        // Zoom Out
        pane.update_in(cx, |pane, window, cx| {
            pane.zoom_out(&crate::ZoomOut, window, cx);
        });

        workspace.update_in(cx, |workspace, _window, cx| {
            assert!(
                !pane.read(cx).is_zoomed(),
                "Pane should unzoom after ZoomOut"
            );
            assert!(
                workspace.zoomed.is_none(),
                "Workspace clears zoom tracking after ZoomOut"
            );
        });

        // Zoom Out again is a no-op
        pane.update_in(cx, |pane, window, cx| {
            pane.zoom_out(&crate::ZoomOut, window, cx);
        });

        workspace.update_in(cx, |workspace, _window, cx| {
            assert!(
                !pane.read(cx).is_zoomed(),
                "Second ZoomOut keeps pane unzoomed"
            );
            assert!(
                workspace.zoomed.is_none(),
                "Workspace remains without zoomed pane"
            );
        });
    }

    #[gpui::test]
    async fn test_toggle_all_docks(cx: &mut gpui::TestAppContext) {
        init_test(cx);
        let fs = FakeFs::new(cx.executor());

        let project = Project::test(fs, [], cx).await;
        let (workspace, cx) =
            cx.add_window_view(|window, cx| Workspace::test_new(project, window, cx));
        workspace.update_in(cx, |workspace, window, cx| {
            // Open two docks
            let left_dock = workspace.dock_at_position(DockPosition::Left);
            let right_dock = workspace.dock_at_position(DockPosition::Right);

            left_dock.update(cx, |dock, cx| dock.set_open(true, window, cx));
            right_dock.update(cx, |dock, cx| dock.set_open(true, window, cx));

            assert!(left_dock.read(cx).is_open());
            assert!(right_dock.read(cx).is_open());
        });

        workspace.update_in(cx, |workspace, window, cx| {
            // Toggle all docks - should close both
            workspace.toggle_all_docks(&ToggleAllDocks, window, cx);

            let left_dock = workspace.dock_at_position(DockPosition::Left);
            let right_dock = workspace.dock_at_position(DockPosition::Right);
            assert!(!left_dock.read(cx).is_open());
            assert!(!right_dock.read(cx).is_open());
        });

        workspace.update_in(cx, |workspace, window, cx| {
            // Toggle again - should reopen both
            workspace.toggle_all_docks(&ToggleAllDocks, window, cx);

            let left_dock = workspace.dock_at_position(DockPosition::Left);
            let right_dock = workspace.dock_at_position(DockPosition::Right);
            assert!(left_dock.read(cx).is_open());
            assert!(right_dock.read(cx).is_open());
        });
    }

    #[gpui::test]
    async fn test_toggle_all_with_manual_close(cx: &mut gpui::TestAppContext) {
        init_test(cx);
        let fs = FakeFs::new(cx.executor());

        let project = Project::test(fs, [], cx).await;
        let (workspace, cx) =
            cx.add_window_view(|window, cx| Workspace::test_new(project, window, cx));
        workspace.update_in(cx, |workspace, window, cx| {
            // Open two docks
            let left_dock = workspace.dock_at_position(DockPosition::Left);
            let right_dock = workspace.dock_at_position(DockPosition::Right);

            left_dock.update(cx, |dock, cx| dock.set_open(true, window, cx));
            right_dock.update(cx, |dock, cx| dock.set_open(true, window, cx));

            assert!(left_dock.read(cx).is_open());
            assert!(right_dock.read(cx).is_open());
        });

        workspace.update_in(cx, |workspace, window, cx| {
            // Close them manually
            workspace.toggle_dock(DockPosition::Left, window, cx);
            workspace.toggle_dock(DockPosition::Right, window, cx);

            let left_dock = workspace.dock_at_position(DockPosition::Left);
            let right_dock = workspace.dock_at_position(DockPosition::Right);
            assert!(!left_dock.read(cx).is_open());
            assert!(!right_dock.read(cx).is_open());
        });

        workspace.update_in(cx, |workspace, window, cx| {
            // Toggle all docks - only last closed (right dock) should reopen
            workspace.toggle_all_docks(&ToggleAllDocks, window, cx);

            let left_dock = workspace.dock_at_position(DockPosition::Left);
            let right_dock = workspace.dock_at_position(DockPosition::Right);
            assert!(!left_dock.read(cx).is_open());
            assert!(right_dock.read(cx).is_open());
        });
    }

    #[gpui::test]
    async fn test_toggle_all_docks_after_dock_move(cx: &mut gpui::TestAppContext) {
        init_test(cx);
        let fs = FakeFs::new(cx.executor());
        let project = Project::test(fs, [], cx).await;
        let (workspace, cx) =
            cx.add_window_view(|window, cx| Workspace::test_new(project, window, cx));

        // Open two docks (left and right) with one panel each
        let (left_panel, right_panel) = workspace.update_in(cx, |workspace, window, cx| {
            let left_panel = cx.new(|cx| TestPanel::new(DockPosition::Left, 100, cx));
            workspace.add_panel(left_panel.clone(), window, cx);

            let right_panel = cx.new(|cx| TestPanel::new(DockPosition::Right, 101, cx));
            workspace.add_panel(right_panel.clone(), window, cx);

            workspace.toggle_dock(DockPosition::Left, window, cx);
            workspace.toggle_dock(DockPosition::Right, window, cx);

            // Verify initial state
            assert!(
                workspace.left_dock().read(cx).is_open(),
                "Left dock should be open"
            );
            assert_eq!(
                workspace
                    .left_dock()
                    .read(cx)
                    .visible_panel()
                    .unwrap()
                    .panel_id(),
                left_panel.panel_id(),
                "Left panel should be visible in left dock"
            );
            assert!(
                workspace.right_dock().read(cx).is_open(),
                "Right dock should be open"
            );
            assert_eq!(
                workspace
                    .right_dock()
                    .read(cx)
                    .visible_panel()
                    .unwrap()
                    .panel_id(),
                right_panel.panel_id(),
                "Right panel should be visible in right dock"
            );
            assert!(
                !workspace.bottom_dock().read(cx).is_open(),
                "Bottom dock should be closed"
            );

            (left_panel, right_panel)
        });

        // Focus the left panel and move it to the next position (bottom dock)
        workspace.update_in(cx, |workspace, window, cx| {
            workspace.toggle_panel_focus::<TestPanel>(window, cx); // Focus left panel
            assert!(
                left_panel.read(cx).focus_handle(cx).is_focused(window),
                "Left panel should be focused"
            );
        });

        cx.dispatch_action(MoveFocusedPanelToNextPosition);

        // Verify the left panel has moved to the bottom dock, and the bottom dock is now open
        workspace.update(cx, |workspace, cx| {
            assert!(
                !workspace.left_dock().read(cx).is_open(),
                "Left dock should be closed"
            );
            assert!(
                workspace.bottom_dock().read(cx).is_open(),
                "Bottom dock should now be open"
            );
            assert_eq!(
                left_panel.read(cx).position,
                DockPosition::Bottom,
                "Left panel should now be in the bottom dock"
            );
            assert_eq!(
                workspace
                    .bottom_dock()
                    .read(cx)
                    .visible_panel()
                    .unwrap()
                    .panel_id(),
                left_panel.panel_id(),
                "Left panel should be the visible panel in the bottom dock"
            );
        });

        // Toggle all docks off
        workspace.update_in(cx, |workspace, window, cx| {
            workspace.toggle_all_docks(&ToggleAllDocks, window, cx);
            assert!(
                !workspace.left_dock().read(cx).is_open(),
                "Left dock should be closed"
            );
            assert!(
                !workspace.right_dock().read(cx).is_open(),
                "Right dock should be closed"
            );
            assert!(
                !workspace.bottom_dock().read(cx).is_open(),
                "Bottom dock should be closed"
            );
        });

        // Toggle all docks back on and verify positions are restored
        workspace.update_in(cx, |workspace, window, cx| {
            workspace.toggle_all_docks(&ToggleAllDocks, window, cx);
            assert!(
                !workspace.left_dock().read(cx).is_open(),
                "Left dock should remain closed"
            );
            assert!(
                workspace.right_dock().read(cx).is_open(),
                "Right dock should remain open"
            );
            assert!(
                workspace.bottom_dock().read(cx).is_open(),
                "Bottom dock should remain open"
            );
            assert_eq!(
                left_panel.read(cx).position,
                DockPosition::Bottom,
                "Left panel should remain in the bottom dock"
            );
            assert_eq!(
                right_panel.read(cx).position,
                DockPosition::Right,
                "Right panel should remain in the right dock"
            );
            assert_eq!(
                workspace
                    .bottom_dock()
                    .read(cx)
                    .visible_panel()
                    .unwrap()
                    .panel_id(),
                left_panel.panel_id(),
                "Left panel should be the visible panel in the right dock"
            );
        });
    }

    #[gpui::test]
    async fn test_join_pane_into_next(cx: &mut gpui::TestAppContext) {
        init_test(cx);

        let fs = FakeFs::new(cx.executor());

        let project = Project::test(fs, None, cx).await;
        let (workspace, cx) =
            cx.add_window_view(|window, cx| Workspace::test_new(project, window, cx));

        // Let's arrange the panes like this:
        //
        // +-----------------------+
        // |         top           |
        // +------+--------+-------+
        // | left | center | right |
        // +------+--------+-------+
        // |        bottom         |
        // +-----------------------+

        let top_item = cx.new(|cx| {
            TestItem::new(cx).with_project_items(&[TestProjectItem::new(1, "top.txt", cx)])
        });
        let bottom_item = cx.new(|cx| {
            TestItem::new(cx).with_project_items(&[TestProjectItem::new(2, "bottom.txt", cx)])
        });
        let left_item = cx.new(|cx| {
            TestItem::new(cx).with_project_items(&[TestProjectItem::new(3, "left.txt", cx)])
        });
        let right_item = cx.new(|cx| {
            TestItem::new(cx).with_project_items(&[TestProjectItem::new(4, "right.txt", cx)])
        });
        let center_item = cx.new(|cx| {
            TestItem::new(cx).with_project_items(&[TestProjectItem::new(5, "center.txt", cx)])
        });

        let top_pane_id = workspace.update_in(cx, |workspace, window, cx| {
            let top_pane_id = workspace.active_pane().entity_id();
            workspace.add_item_to_active_pane(Box::new(top_item.clone()), None, false, window, cx);
            workspace.split_pane(
                workspace.active_pane().clone(),
                SplitDirection::Down,
                window,
                cx,
            );
            top_pane_id
        });
        let bottom_pane_id = workspace.update_in(cx, |workspace, window, cx| {
            let bottom_pane_id = workspace.active_pane().entity_id();
            workspace.add_item_to_active_pane(
                Box::new(bottom_item.clone()),
                None,
                false,
                window,
                cx,
            );
            workspace.split_pane(
                workspace.active_pane().clone(),
                SplitDirection::Up,
                window,
                cx,
            );
            bottom_pane_id
        });
        let left_pane_id = workspace.update_in(cx, |workspace, window, cx| {
            let left_pane_id = workspace.active_pane().entity_id();
            workspace.add_item_to_active_pane(Box::new(left_item.clone()), None, false, window, cx);
            workspace.split_pane(
                workspace.active_pane().clone(),
                SplitDirection::Right,
                window,
                cx,
            );
            left_pane_id
        });
        let right_pane_id = workspace.update_in(cx, |workspace, window, cx| {
            let right_pane_id = workspace.active_pane().entity_id();
            workspace.add_item_to_active_pane(
                Box::new(right_item.clone()),
                None,
                false,
                window,
                cx,
            );
            workspace.split_pane(
                workspace.active_pane().clone(),
                SplitDirection::Left,
                window,
                cx,
            );
            right_pane_id
        });
        let center_pane_id = workspace.update_in(cx, |workspace, window, cx| {
            let center_pane_id = workspace.active_pane().entity_id();
            workspace.add_item_to_active_pane(
                Box::new(center_item.clone()),
                None,
                false,
                window,
                cx,
            );
            center_pane_id
        });
        cx.executor().run_until_parked();

        workspace.update_in(cx, |workspace, window, cx| {
            assert_eq!(center_pane_id, workspace.active_pane().entity_id());

            // Join into next from center pane into right
            workspace.join_pane_into_next(workspace.active_pane().clone(), window, cx);
        });

        workspace.update_in(cx, |workspace, window, cx| {
            let active_pane = workspace.active_pane();
            assert_eq!(right_pane_id, active_pane.entity_id());
            assert_eq!(2, active_pane.read(cx).items_len());
            let item_ids_in_pane =
                HashSet::from_iter(active_pane.read(cx).items().map(|item| item.item_id()));
            assert!(item_ids_in_pane.contains(&center_item.item_id()));
            assert!(item_ids_in_pane.contains(&right_item.item_id()));

            // Join into next from right pane into bottom
            workspace.join_pane_into_next(workspace.active_pane().clone(), window, cx);
        });

        workspace.update_in(cx, |workspace, window, cx| {
            let active_pane = workspace.active_pane();
            assert_eq!(bottom_pane_id, active_pane.entity_id());
            assert_eq!(3, active_pane.read(cx).items_len());
            let item_ids_in_pane =
                HashSet::from_iter(active_pane.read(cx).items().map(|item| item.item_id()));
            assert!(item_ids_in_pane.contains(&center_item.item_id()));
            assert!(item_ids_in_pane.contains(&right_item.item_id()));
            assert!(item_ids_in_pane.contains(&bottom_item.item_id()));

            // Join into next from bottom pane into left
            workspace.join_pane_into_next(workspace.active_pane().clone(), window, cx);
        });

        workspace.update_in(cx, |workspace, window, cx| {
            let active_pane = workspace.active_pane();
            assert_eq!(left_pane_id, active_pane.entity_id());
            assert_eq!(4, active_pane.read(cx).items_len());
            let item_ids_in_pane =
                HashSet::from_iter(active_pane.read(cx).items().map(|item| item.item_id()));
            assert!(item_ids_in_pane.contains(&center_item.item_id()));
            assert!(item_ids_in_pane.contains(&right_item.item_id()));
            assert!(item_ids_in_pane.contains(&bottom_item.item_id()));
            assert!(item_ids_in_pane.contains(&left_item.item_id()));

            // Join into next from left pane into top
            workspace.join_pane_into_next(workspace.active_pane().clone(), window, cx);
        });

        workspace.update_in(cx, |workspace, window, cx| {
            let active_pane = workspace.active_pane();
            assert_eq!(top_pane_id, active_pane.entity_id());
            assert_eq!(5, active_pane.read(cx).items_len());
            let item_ids_in_pane =
                HashSet::from_iter(active_pane.read(cx).items().map(|item| item.item_id()));
            assert!(item_ids_in_pane.contains(&center_item.item_id()));
            assert!(item_ids_in_pane.contains(&right_item.item_id()));
            assert!(item_ids_in_pane.contains(&bottom_item.item_id()));
            assert!(item_ids_in_pane.contains(&left_item.item_id()));
            assert!(item_ids_in_pane.contains(&top_item.item_id()));

            // Single pane left: no-op
            workspace.join_pane_into_next(workspace.active_pane().clone(), window, cx)
        });

        workspace.update(cx, |workspace, _cx| {
            let active_pane = workspace.active_pane();
            assert_eq!(top_pane_id, active_pane.entity_id());
        });
    }

    fn add_an_item_to_active_pane(
        cx: &mut VisualTestContext,
        workspace: &Entity<Workspace>,
        item_id: u64,
    ) -> Entity<TestItem> {
        let item = cx.new(|cx| {
            TestItem::new(cx).with_project_items(&[TestProjectItem::new(
                item_id,
                "item{item_id}.txt",
                cx,
            )])
        });
        workspace.update_in(cx, |workspace, window, cx| {
            workspace.add_item_to_active_pane(Box::new(item.clone()), None, false, window, cx);
        });
        item
    }

    fn split_pane(cx: &mut VisualTestContext, workspace: &Entity<Workspace>) -> Entity<Pane> {
        workspace.update_in(cx, |workspace, window, cx| {
            workspace.split_pane(
                workspace.active_pane().clone(),
                SplitDirection::Right,
                window,
                cx,
            )
        })
    }

    #[gpui::test]
    async fn test_join_all_panes(cx: &mut gpui::TestAppContext) {
        init_test(cx);
        let fs = FakeFs::new(cx.executor());
        let project = Project::test(fs, None, cx).await;
        let (workspace, cx) =
            cx.add_window_view(|window, cx| Workspace::test_new(project, window, cx));

        add_an_item_to_active_pane(cx, &workspace, 1);
        split_pane(cx, &workspace);
        add_an_item_to_active_pane(cx, &workspace, 2);
        split_pane(cx, &workspace); // empty pane
        split_pane(cx, &workspace);
        let last_item = add_an_item_to_active_pane(cx, &workspace, 3);

        cx.executor().run_until_parked();

        workspace.update(cx, |workspace, cx| {
            let num_panes = workspace.panes().len();
            let num_items_in_current_pane = workspace.active_pane().read(cx).items().count();
            let active_item = workspace
                .active_pane()
                .read(cx)
                .active_item()
                .expect("item is in focus");

            assert_eq!(num_panes, 4);
            assert_eq!(num_items_in_current_pane, 1);
            assert_eq!(active_item.item_id(), last_item.item_id());
        });

        workspace.update_in(cx, |workspace, window, cx| {
            workspace.join_all_panes(window, cx);
        });

        workspace.update(cx, |workspace, cx| {
            let num_panes = workspace.panes().len();
            let num_items_in_current_pane = workspace.active_pane().read(cx).items().count();
            let active_item = workspace
                .active_pane()
                .read(cx)
                .active_item()
                .expect("item is in focus");

            assert_eq!(num_panes, 1);
            assert_eq!(num_items_in_current_pane, 3);
            assert_eq!(active_item.item_id(), last_item.item_id());
        });
    }
    struct TestModal(FocusHandle);

    impl TestModal {
        fn new(_: &mut Window, cx: &mut Context<Self>) -> Self {
            Self(cx.focus_handle())
        }
    }

    impl EventEmitter<DismissEvent> for TestModal {}

    impl Focusable for TestModal {
        fn focus_handle(&self, _cx: &App) -> FocusHandle {
            self.0.clone()
        }
    }

    impl ModalView for TestModal {}

    impl Render for TestModal {
        fn render(
            &mut self,
            _window: &mut Window,
            _cx: &mut Context<TestModal>,
        ) -> impl IntoElement {
            div().track_focus(&self.0)
        }
    }

    #[gpui::test]
    async fn test_panels(cx: &mut gpui::TestAppContext) {
        init_test(cx);
        let fs = FakeFs::new(cx.executor());

        let project = Project::test(fs, [], cx).await;
        let (workspace, cx) =
            cx.add_window_view(|window, cx| Workspace::test_new(project, window, cx));

        let (panel_1, panel_2) = workspace.update_in(cx, |workspace, window, cx| {
            let panel_1 = cx.new(|cx| TestPanel::new(DockPosition::Left, 100, cx));
            workspace.add_panel(panel_1.clone(), window, cx);
            workspace.toggle_dock(DockPosition::Left, window, cx);
            let panel_2 = cx.new(|cx| TestPanel::new(DockPosition::Right, 101, cx));
            workspace.add_panel(panel_2.clone(), window, cx);
            workspace.toggle_dock(DockPosition::Right, window, cx);

            let left_dock = workspace.left_dock();
            assert_eq!(
                left_dock.read(cx).visible_panel().unwrap().panel_id(),
                panel_1.panel_id()
            );
            assert_eq!(
                left_dock.read(cx).active_panel_size(window, cx).unwrap(),
                panel_1.size(window, cx)
            );

            left_dock.update(cx, |left_dock, cx| {
                left_dock.resize_active_panel(Some(px(1337.)), window, cx)
            });
            assert_eq!(
                workspace
                    .right_dock()
                    .read(cx)
                    .visible_panel()
                    .unwrap()
                    .panel_id(),
                panel_2.panel_id(),
            );

            (panel_1, panel_2)
        });

        // Move panel_1 to the right
        panel_1.update_in(cx, |panel_1, window, cx| {
            panel_1.set_position(DockPosition::Right, window, cx)
        });

        workspace.update_in(cx, |workspace, window, cx| {
            // Since panel_1 was visible on the left, it should now be visible now that it's been moved to the right.
            // Since it was the only panel on the left, the left dock should now be closed.
            assert!(!workspace.left_dock().read(cx).is_open());
            assert!(workspace.left_dock().read(cx).visible_panel().is_none());
            let right_dock = workspace.right_dock();
            assert_eq!(
                right_dock.read(cx).visible_panel().unwrap().panel_id(),
                panel_1.panel_id()
            );
            assert_eq!(
                right_dock.read(cx).active_panel_size(window, cx).unwrap(),
                px(1337.)
            );

            // Now we move panel_2 to the left
            panel_2.set_position(DockPosition::Left, window, cx);
        });

        workspace.update(cx, |workspace, cx| {
            // Since panel_2 was not visible on the right, we don't open the left dock.
            assert!(!workspace.left_dock().read(cx).is_open());
            // And the right dock is unaffected in its displaying of panel_1
            assert!(workspace.right_dock().read(cx).is_open());
            assert_eq!(
                workspace
                    .right_dock()
                    .read(cx)
                    .visible_panel()
                    .unwrap()
                    .panel_id(),
                panel_1.panel_id(),
            );
        });

        // Move panel_1 back to the left
        panel_1.update_in(cx, |panel_1, window, cx| {
            panel_1.set_position(DockPosition::Left, window, cx)
        });

        workspace.update_in(cx, |workspace, window, cx| {
            // Since panel_1 was visible on the right, we open the left dock and make panel_1 active.
            let left_dock = workspace.left_dock();
            assert!(left_dock.read(cx).is_open());
            assert_eq!(
                left_dock.read(cx).visible_panel().unwrap().panel_id(),
                panel_1.panel_id()
            );
            assert_eq!(
                left_dock.read(cx).active_panel_size(window, cx).unwrap(),
                px(1337.)
            );
            // And the right dock should be closed as it no longer has any panels.
            assert!(!workspace.right_dock().read(cx).is_open());

            // Now we move panel_1 to the bottom
            panel_1.set_position(DockPosition::Bottom, window, cx);
        });

        workspace.update_in(cx, |workspace, window, cx| {
            // Since panel_1 was visible on the left, we close the left dock.
            assert!(!workspace.left_dock().read(cx).is_open());
            // The bottom dock is sized based on the panel's default size,
            // since the panel orientation changed from vertical to horizontal.
            let bottom_dock = workspace.bottom_dock();
            assert_eq!(
                bottom_dock.read(cx).active_panel_size(window, cx).unwrap(),
                panel_1.size(window, cx),
            );
            // Close bottom dock and move panel_1 back to the left.
            bottom_dock.update(cx, |bottom_dock, cx| {
                bottom_dock.set_open(false, window, cx)
            });
            panel_1.set_position(DockPosition::Left, window, cx);
        });

        // Emit activated event on panel 1
        panel_1.update(cx, |_, cx| cx.emit(PanelEvent::Activate));

        // Now the left dock is open and panel_1 is active and focused.
        workspace.update_in(cx, |workspace, window, cx| {
            let left_dock = workspace.left_dock();
            assert!(left_dock.read(cx).is_open());
            assert_eq!(
                left_dock.read(cx).visible_panel().unwrap().panel_id(),
                panel_1.panel_id(),
            );
            assert!(panel_1.focus_handle(cx).is_focused(window));
        });

        // Emit closed event on panel 2, which is not active
        panel_2.update(cx, |_, cx| cx.emit(PanelEvent::Close));

        // Wo don't close the left dock, because panel_2 wasn't the active panel
        workspace.update(cx, |workspace, cx| {
            let left_dock = workspace.left_dock();
            assert!(left_dock.read(cx).is_open());
            assert_eq!(
                left_dock.read(cx).visible_panel().unwrap().panel_id(),
                panel_1.panel_id(),
            );
        });

        // Emitting a ZoomIn event shows the panel as zoomed.
        panel_1.update(cx, |_, cx| cx.emit(PanelEvent::ZoomIn));
        workspace.read_with(cx, |workspace, _| {
            assert_eq!(workspace.zoomed, Some(panel_1.to_any().downgrade()));
            assert_eq!(workspace.zoomed_position, Some(DockPosition::Left));
        });

        // Move panel to another dock while it is zoomed
        panel_1.update_in(cx, |panel, window, cx| {
            panel.set_position(DockPosition::Right, window, cx)
        });
        workspace.read_with(cx, |workspace, _| {
            assert_eq!(workspace.zoomed, Some(panel_1.to_any().downgrade()));

            assert_eq!(workspace.zoomed_position, Some(DockPosition::Right));
        });

        // This is a helper for getting a:
        // - valid focus on an element,
        // - that isn't a part of the panes and panels system of the Workspace,
        // - and doesn't trigger the 'on_focus_lost' API.
        let focus_other_view = {
            let workspace = workspace.clone();
            move |cx: &mut VisualTestContext| {
                workspace.update_in(cx, |workspace, window, cx| {
                    if workspace.active_modal::<TestModal>(cx).is_some() {
                        workspace.toggle_modal(window, cx, TestModal::new);
                        workspace.toggle_modal(window, cx, TestModal::new);
                    } else {
                        workspace.toggle_modal(window, cx, TestModal::new);
                    }
                })
            }
        };

        // If focus is transferred to another view that's not a panel or another pane, we still show
        // the panel as zoomed.
        focus_other_view(cx);
        workspace.read_with(cx, |workspace, _| {
            assert_eq!(workspace.zoomed, Some(panel_1.to_any().downgrade()));
            assert_eq!(workspace.zoomed_position, Some(DockPosition::Right));
        });

        // If focus is transferred elsewhere in the workspace, the panel is no longer zoomed.
        workspace.update_in(cx, |_workspace, window, cx| {
            cx.focus_self(window);
        });
        workspace.read_with(cx, |workspace, _| {
            assert_eq!(workspace.zoomed, None);
            assert_eq!(workspace.zoomed_position, None);
        });

        // If focus is transferred again to another view that's not a panel or a pane, we won't
        // show the panel as zoomed because it wasn't zoomed before.
        focus_other_view(cx);
        workspace.read_with(cx, |workspace, _| {
            assert_eq!(workspace.zoomed, None);
            assert_eq!(workspace.zoomed_position, None);
        });

        // When the panel is activated, it is zoomed again.
        cx.dispatch_action(ToggleRightDock);
        workspace.read_with(cx, |workspace, _| {
            assert_eq!(workspace.zoomed, Some(panel_1.to_any().downgrade()));
            assert_eq!(workspace.zoomed_position, Some(DockPosition::Right));
        });

        // Emitting a ZoomOut event unzooms the panel.
        panel_1.update(cx, |_, cx| cx.emit(PanelEvent::ZoomOut));
        workspace.read_with(cx, |workspace, _| {
            assert_eq!(workspace.zoomed, None);
            assert_eq!(workspace.zoomed_position, None);
        });

        // Emit closed event on panel 1, which is active
        panel_1.update(cx, |_, cx| cx.emit(PanelEvent::Close));

        // Now the left dock is closed, because panel_1 was the active panel
        workspace.update(cx, |workspace, cx| {
            let right_dock = workspace.right_dock();
            assert!(!right_dock.read(cx).is_open());
        });
    }

    #[gpui::test]
    async fn test_no_save_prompt_when_multi_buffer_dirty_items_closed(cx: &mut TestAppContext) {
        init_test(cx);

        let fs = FakeFs::new(cx.background_executor.clone());
        let project = Project::test(fs, [], cx).await;
        let (workspace, cx) =
            cx.add_window_view(|window, cx| Workspace::test_new(project, window, cx));
        let pane = workspace.read_with(cx, |workspace, _| workspace.active_pane().clone());

        let dirty_regular_buffer = cx.new(|cx| {
            TestItem::new(cx)
                .with_dirty(true)
                .with_label("1.txt")
                .with_project_items(&[dirty_project_item(1, "1.txt", cx)])
        });
        let dirty_regular_buffer_2 = cx.new(|cx| {
            TestItem::new(cx)
                .with_dirty(true)
                .with_label("2.txt")
                .with_project_items(&[dirty_project_item(2, "2.txt", cx)])
        });
        let dirty_multi_buffer_with_both = cx.new(|cx| {
            TestItem::new(cx)
                .with_dirty(true)
                .with_buffer_kind(ItemBufferKind::Multibuffer)
                .with_label("Fake Project Search")
                .with_project_items(&[
                    dirty_regular_buffer.read(cx).project_items[0].clone(),
                    dirty_regular_buffer_2.read(cx).project_items[0].clone(),
                ])
        });
        let multi_buffer_with_both_files_id = dirty_multi_buffer_with_both.item_id();
        workspace.update_in(cx, |workspace, window, cx| {
            workspace.add_item(
                pane.clone(),
                Box::new(dirty_regular_buffer.clone()),
                None,
                false,
                false,
                window,
                cx,
            );
            workspace.add_item(
                pane.clone(),
                Box::new(dirty_regular_buffer_2.clone()),
                None,
                false,
                false,
                window,
                cx,
            );
            workspace.add_item(
                pane.clone(),
                Box::new(dirty_multi_buffer_with_both.clone()),
                None,
                false,
                false,
                window,
                cx,
            );
        });

        pane.update_in(cx, |pane, window, cx| {
            pane.activate_item(2, true, true, window, cx);
            assert_eq!(
                pane.active_item().unwrap().item_id(),
                multi_buffer_with_both_files_id,
                "Should select the multi buffer in the pane"
            );
        });
        let close_all_but_multi_buffer_task = pane.update_in(cx, |pane, window, cx| {
            pane.close_other_items(
                &CloseOtherItems {
                    save_intent: Some(SaveIntent::Save),
                    close_pinned: true,
                },
                None,
                window,
                cx,
            )
        });
        cx.background_executor.run_until_parked();
        assert!(!cx.has_pending_prompt());
        close_all_but_multi_buffer_task
            .await
            .expect("Closing all buffers but the multi buffer failed");
        pane.update(cx, |pane, cx| {
            assert_eq!(dirty_regular_buffer.read(cx).save_count, 1);
            assert_eq!(dirty_multi_buffer_with_both.read(cx).save_count, 0);
            assert_eq!(dirty_regular_buffer_2.read(cx).save_count, 1);
            assert_eq!(pane.items_len(), 1);
            assert_eq!(
                pane.active_item().unwrap().item_id(),
                multi_buffer_with_both_files_id,
                "Should have only the multi buffer left in the pane"
            );
            assert!(
                dirty_multi_buffer_with_both.read(cx).is_dirty,
                "The multi buffer containing the unsaved buffer should still be dirty"
            );
        });

        dirty_regular_buffer.update(cx, |buffer, cx| {
            buffer.project_items[0].update(cx, |pi, _| pi.is_dirty = true)
        });

        let close_multi_buffer_task = pane.update_in(cx, |pane, window, cx| {
            pane.close_active_item(
                &CloseActiveItem {
                    save_intent: Some(SaveIntent::Close),
                    close_pinned: false,
                },
                window,
                cx,
            )
        });
        cx.background_executor.run_until_parked();
        assert!(
            cx.has_pending_prompt(),
            "Dirty multi buffer should prompt a save dialog"
        );
        cx.simulate_prompt_answer("Save");
        cx.background_executor.run_until_parked();
        close_multi_buffer_task
            .await
            .expect("Closing the multi buffer failed");
        pane.update(cx, |pane, cx| {
            assert_eq!(
                dirty_multi_buffer_with_both.read(cx).save_count,
                1,
                "Multi buffer item should get be saved"
            );
            // Test impl does not save inner items, so we do not assert them
            assert_eq!(
                pane.items_len(),
                0,
                "No more items should be left in the pane"
            );
            assert!(pane.active_item().is_none());
        });
    }

    #[gpui::test]
    async fn test_save_prompt_when_dirty_multi_buffer_closed_with_some_of_its_dirty_items_not_present_in_the_pane(
        cx: &mut TestAppContext,
    ) {
        init_test(cx);

        let fs = FakeFs::new(cx.background_executor.clone());
        let project = Project::test(fs, [], cx).await;
        let (workspace, cx) =
            cx.add_window_view(|window, cx| Workspace::test_new(project, window, cx));
        let pane = workspace.read_with(cx, |workspace, _| workspace.active_pane().clone());

        let dirty_regular_buffer = cx.new(|cx| {
            TestItem::new(cx)
                .with_dirty(true)
                .with_label("1.txt")
                .with_project_items(&[dirty_project_item(1, "1.txt", cx)])
        });
        let dirty_regular_buffer_2 = cx.new(|cx| {
            TestItem::new(cx)
                .with_dirty(true)
                .with_label("2.txt")
                .with_project_items(&[dirty_project_item(2, "2.txt", cx)])
        });
        let clear_regular_buffer = cx.new(|cx| {
            TestItem::new(cx)
                .with_label("3.txt")
                .with_project_items(&[TestProjectItem::new(3, "3.txt", cx)])
        });

        let dirty_multi_buffer_with_both = cx.new(|cx| {
            TestItem::new(cx)
                .with_dirty(true)
                .with_buffer_kind(ItemBufferKind::Multibuffer)
                .with_label("Fake Project Search")
                .with_project_items(&[
                    dirty_regular_buffer.read(cx).project_items[0].clone(),
                    dirty_regular_buffer_2.read(cx).project_items[0].clone(),
                    clear_regular_buffer.read(cx).project_items[0].clone(),
                ])
        });
        let multi_buffer_with_both_files_id = dirty_multi_buffer_with_both.item_id();
        workspace.update_in(cx, |workspace, window, cx| {
            workspace.add_item(
                pane.clone(),
                Box::new(dirty_regular_buffer.clone()),
                None,
                false,
                false,
                window,
                cx,
            );
            workspace.add_item(
                pane.clone(),
                Box::new(dirty_multi_buffer_with_both.clone()),
                None,
                false,
                false,
                window,
                cx,
            );
        });

        pane.update_in(cx, |pane, window, cx| {
            pane.activate_item(1, true, true, window, cx);
            assert_eq!(
                pane.active_item().unwrap().item_id(),
                multi_buffer_with_both_files_id,
                "Should select the multi buffer in the pane"
            );
        });
        let _close_multi_buffer_task = pane.update_in(cx, |pane, window, cx| {
            pane.close_active_item(
                &CloseActiveItem {
                    save_intent: None,
                    close_pinned: false,
                },
                window,
                cx,
            )
        });
        cx.background_executor.run_until_parked();
        assert!(
            cx.has_pending_prompt(),
            "With one dirty item from the multi buffer not being in the pane, a save prompt should be shown"
        );
    }

    /// Tests that when `close_on_file_delete` is enabled, files are automatically
    /// closed when they are deleted from disk.
    #[gpui::test]
    async fn test_close_on_disk_deletion_enabled(cx: &mut TestAppContext) {
        init_test(cx);

        // Enable the close_on_disk_deletion setting
        cx.update_global(|store: &mut SettingsStore, cx| {
            store.update_user_settings(cx, |settings| {
                settings.workspace.close_on_file_delete = Some(true);
            });
        });

        let fs = FakeFs::new(cx.background_executor.clone());
        let project = Project::test(fs, [], cx).await;
        let (workspace, cx) =
            cx.add_window_view(|window, cx| Workspace::test_new(project, window, cx));
        let pane = workspace.read_with(cx, |workspace, _| workspace.active_pane().clone());

        // Create a test item that simulates a file
        let item = cx.new(|cx| {
            TestItem::new(cx)
                .with_label("test.txt")
                .with_project_items(&[TestProjectItem::new(1, "test.txt", cx)])
        });

        // Add item to workspace
        workspace.update_in(cx, |workspace, window, cx| {
            workspace.add_item(
                pane.clone(),
                Box::new(item.clone()),
                None,
                false,
                false,
                window,
                cx,
            );
        });

        // Verify the item is in the pane
        pane.read_with(cx, |pane, _| {
            assert_eq!(pane.items().count(), 1);
        });

        // Simulate file deletion by setting the item's deleted state
        item.update(cx, |item, _| {
            item.set_has_deleted_file(true);
        });

        // Emit UpdateTab event to trigger the close behavior
        cx.run_until_parked();
        item.update(cx, |_, cx| {
            cx.emit(ItemEvent::UpdateTab);
        });

        // Allow the close operation to complete
        cx.run_until_parked();

        // Verify the item was automatically closed
        pane.read_with(cx, |pane, _| {
            assert_eq!(
                pane.items().count(),
                0,
                "Item should be automatically closed when file is deleted"
            );
        });
    }

    /// Tests that when `close_on_file_delete` is disabled (default), files remain
    /// open with a strikethrough when they are deleted from disk.
    #[gpui::test]
    async fn test_close_on_disk_deletion_disabled(cx: &mut TestAppContext) {
        init_test(cx);

        // Ensure close_on_disk_deletion is disabled (default)
        cx.update_global(|store: &mut SettingsStore, cx| {
            store.update_user_settings(cx, |settings| {
                settings.workspace.close_on_file_delete = Some(false);
            });
        });

        let fs = FakeFs::new(cx.background_executor.clone());
        let project = Project::test(fs, [], cx).await;
        let (workspace, cx) =
            cx.add_window_view(|window, cx| Workspace::test_new(project, window, cx));
        let pane = workspace.read_with(cx, |workspace, _| workspace.active_pane().clone());

        // Create a test item that simulates a file
        let item = cx.new(|cx| {
            TestItem::new(cx)
                .with_label("test.txt")
                .with_project_items(&[TestProjectItem::new(1, "test.txt", cx)])
        });

        // Add item to workspace
        workspace.update_in(cx, |workspace, window, cx| {
            workspace.add_item(
                pane.clone(),
                Box::new(item.clone()),
                None,
                false,
                false,
                window,
                cx,
            );
        });

        // Verify the item is in the pane
        pane.read_with(cx, |pane, _| {
            assert_eq!(pane.items().count(), 1);
        });

        // Simulate file deletion
        item.update(cx, |item, _| {
            item.set_has_deleted_file(true);
        });

        // Emit UpdateTab event
        cx.run_until_parked();
        item.update(cx, |_, cx| {
            cx.emit(ItemEvent::UpdateTab);
        });

        // Allow any potential close operation to complete
        cx.run_until_parked();

        // Verify the item remains open (with strikethrough)
        pane.read_with(cx, |pane, _| {
            assert_eq!(
                pane.items().count(),
                1,
                "Item should remain open when close_on_disk_deletion is disabled"
            );
        });

        // Verify the item shows as deleted
        item.read_with(cx, |item, _| {
            assert!(
                item.has_deleted_file,
                "Item should be marked as having deleted file"
            );
        });
    }

    /// Tests that dirty files are not automatically closed when deleted from disk,
    /// even when `close_on_file_delete` is enabled. This ensures users don't lose
    /// unsaved changes without being prompted.
    #[gpui::test]
    async fn test_close_on_disk_deletion_with_dirty_file(cx: &mut TestAppContext) {
        init_test(cx);

        // Enable the close_on_file_delete setting
        cx.update_global(|store: &mut SettingsStore, cx| {
            store.update_user_settings(cx, |settings| {
                settings.workspace.close_on_file_delete = Some(true);
            });
        });

        let fs = FakeFs::new(cx.background_executor.clone());
        let project = Project::test(fs, [], cx).await;
        let (workspace, cx) =
            cx.add_window_view(|window, cx| Workspace::test_new(project, window, cx));
        let pane = workspace.read_with(cx, |workspace, _| workspace.active_pane().clone());

        // Create a dirty test item
        let item = cx.new(|cx| {
            TestItem::new(cx)
                .with_dirty(true)
                .with_label("test.txt")
                .with_project_items(&[TestProjectItem::new(1, "test.txt", cx)])
        });

        // Add item to workspace
        workspace.update_in(cx, |workspace, window, cx| {
            workspace.add_item(
                pane.clone(),
                Box::new(item.clone()),
                None,
                false,
                false,
                window,
                cx,
            );
        });

        // Simulate file deletion
        item.update(cx, |item, _| {
            item.set_has_deleted_file(true);
        });

        // Emit UpdateTab event to trigger the close behavior
        cx.run_until_parked();
        item.update(cx, |_, cx| {
            cx.emit(ItemEvent::UpdateTab);
        });

        // Allow any potential close operation to complete
        cx.run_until_parked();

        // Verify the item remains open (dirty files are not auto-closed)
        pane.read_with(cx, |pane, _| {
            assert_eq!(
                pane.items().count(),
                1,
                "Dirty items should not be automatically closed even when file is deleted"
            );
        });

        // Verify the item is marked as deleted and still dirty
        item.read_with(cx, |item, _| {
            assert!(
                item.has_deleted_file,
                "Item should be marked as having deleted file"
            );
            assert!(item.is_dirty, "Item should still be dirty");
        });
    }

    /// Tests that navigation history is cleaned up when files are auto-closed
    /// due to deletion from disk.
    #[gpui::test]
    async fn test_close_on_disk_deletion_cleans_navigation_history(cx: &mut TestAppContext) {
        init_test(cx);

        // Enable the close_on_file_delete setting
        cx.update_global(|store: &mut SettingsStore, cx| {
            store.update_user_settings(cx, |settings| {
                settings.workspace.close_on_file_delete = Some(true);
            });
        });

        let fs = FakeFs::new(cx.background_executor.clone());
        let project = Project::test(fs, [], cx).await;
        let (workspace, cx) =
            cx.add_window_view(|window, cx| Workspace::test_new(project, window, cx));
        let pane = workspace.read_with(cx, |workspace, _| workspace.active_pane().clone());

        // Create test items
        let item1 = cx.new(|cx| {
            TestItem::new(cx)
                .with_label("test1.txt")
                .with_project_items(&[TestProjectItem::new(1, "test1.txt", cx)])
        });
        let item1_id = item1.item_id();

        let item2 = cx.new(|cx| {
            TestItem::new(cx)
                .with_label("test2.txt")
                .with_project_items(&[TestProjectItem::new(2, "test2.txt", cx)])
        });

        // Add items to workspace
        workspace.update_in(cx, |workspace, window, cx| {
            workspace.add_item(
                pane.clone(),
                Box::new(item1.clone()),
                None,
                false,
                false,
                window,
                cx,
            );
            workspace.add_item(
                pane.clone(),
                Box::new(item2.clone()),
                None,
                false,
                false,
                window,
                cx,
            );
        });

        // Activate item1 to ensure it gets navigation entries
        pane.update_in(cx, |pane, window, cx| {
            pane.activate_item(0, true, true, window, cx);
        });

        // Switch to item2 and back to create navigation history
        pane.update_in(cx, |pane, window, cx| {
            pane.activate_item(1, true, true, window, cx);
        });
        cx.run_until_parked();

        pane.update_in(cx, |pane, window, cx| {
            pane.activate_item(0, true, true, window, cx);
        });
        cx.run_until_parked();

        // Simulate file deletion for item1
        item1.update(cx, |item, _| {
            item.set_has_deleted_file(true);
        });

        // Emit UpdateTab event to trigger the close behavior
        item1.update(cx, |_, cx| {
            cx.emit(ItemEvent::UpdateTab);
        });
        cx.run_until_parked();

        // Verify item1 was closed
        pane.read_with(cx, |pane, _| {
            assert_eq!(
                pane.items().count(),
                1,
                "Should have 1 item remaining after auto-close"
            );
        });

        // Check navigation history after close
        let has_item = pane.read_with(cx, |pane, cx| {
            let mut has_item = false;
            pane.nav_history().for_each_entry(cx, |entry, _| {
                if entry.item.id() == item1_id {
                    has_item = true;
                }
            });
            has_item
        });

        assert!(
            !has_item,
            "Navigation history should not contain closed item entries"
        );
    }

    #[gpui::test]
    async fn test_no_save_prompt_when_dirty_multi_buffer_closed_with_all_of_its_dirty_items_present_in_the_pane(
        cx: &mut TestAppContext,
    ) {
        init_test(cx);

        let fs = FakeFs::new(cx.background_executor.clone());
        let project = Project::test(fs, [], cx).await;
        let (workspace, cx) =
            cx.add_window_view(|window, cx| Workspace::test_new(project, window, cx));
        let pane = workspace.read_with(cx, |workspace, _| workspace.active_pane().clone());

        let dirty_regular_buffer = cx.new(|cx| {
            TestItem::new(cx)
                .with_dirty(true)
                .with_label("1.txt")
                .with_project_items(&[dirty_project_item(1, "1.txt", cx)])
        });
        let dirty_regular_buffer_2 = cx.new(|cx| {
            TestItem::new(cx)
                .with_dirty(true)
                .with_label("2.txt")
                .with_project_items(&[dirty_project_item(2, "2.txt", cx)])
        });
        let clear_regular_buffer = cx.new(|cx| {
            TestItem::new(cx)
                .with_label("3.txt")
                .with_project_items(&[TestProjectItem::new(3, "3.txt", cx)])
        });

        let dirty_multi_buffer = cx.new(|cx| {
            TestItem::new(cx)
                .with_dirty(true)
                .with_buffer_kind(ItemBufferKind::Multibuffer)
                .with_label("Fake Project Search")
                .with_project_items(&[
                    dirty_regular_buffer.read(cx).project_items[0].clone(),
                    dirty_regular_buffer_2.read(cx).project_items[0].clone(),
                    clear_regular_buffer.read(cx).project_items[0].clone(),
                ])
        });
        workspace.update_in(cx, |workspace, window, cx| {
            workspace.add_item(
                pane.clone(),
                Box::new(dirty_regular_buffer.clone()),
                None,
                false,
                false,
                window,
                cx,
            );
            workspace.add_item(
                pane.clone(),
                Box::new(dirty_regular_buffer_2.clone()),
                None,
                false,
                false,
                window,
                cx,
            );
            workspace.add_item(
                pane.clone(),
                Box::new(dirty_multi_buffer.clone()),
                None,
                false,
                false,
                window,
                cx,
            );
        });

        pane.update_in(cx, |pane, window, cx| {
            pane.activate_item(2, true, true, window, cx);
            assert_eq!(
                pane.active_item().unwrap().item_id(),
                dirty_multi_buffer.item_id(),
                "Should select the multi buffer in the pane"
            );
        });
        let close_multi_buffer_task = pane.update_in(cx, |pane, window, cx| {
            pane.close_active_item(
                &CloseActiveItem {
                    save_intent: None,
                    close_pinned: false,
                },
                window,
                cx,
            )
        });
        cx.background_executor.run_until_parked();
        assert!(
            !cx.has_pending_prompt(),
            "All dirty items from the multi buffer are in the pane still, no save prompts should be shown"
        );
        close_multi_buffer_task
            .await
            .expect("Closing multi buffer failed");
        pane.update(cx, |pane, cx| {
            assert_eq!(dirty_regular_buffer.read(cx).save_count, 0);
            assert_eq!(dirty_multi_buffer.read(cx).save_count, 0);
            assert_eq!(dirty_regular_buffer_2.read(cx).save_count, 0);
            assert_eq!(
                pane.items()
                    .map(|item| item.item_id())
                    .sorted()
                    .collect::<Vec<_>>(),
                vec![
                    dirty_regular_buffer.item_id(),
                    dirty_regular_buffer_2.item_id(),
                ],
                "Should have no multi buffer left in the pane"
            );
            assert!(dirty_regular_buffer.read(cx).is_dirty);
            assert!(dirty_regular_buffer_2.read(cx).is_dirty);
        });
    }

    #[gpui::test]
    async fn test_move_focused_panel_to_next_position(cx: &mut gpui::TestAppContext) {
        init_test(cx);
        let fs = FakeFs::new(cx.executor());
        let project = Project::test(fs, [], cx).await;
        let (workspace, cx) =
            cx.add_window_view(|window, cx| Workspace::test_new(project, window, cx));

        // Add a new panel to the right dock, opening the dock and setting the
        // focus to the new panel.
        let panel = workspace.update_in(cx, |workspace, window, cx| {
            let panel = cx.new(|cx| TestPanel::new(DockPosition::Right, 100, cx));
            workspace.add_panel(panel.clone(), window, cx);

            workspace
                .right_dock()
                .update(cx, |right_dock, cx| right_dock.set_open(true, window, cx));

            workspace.toggle_panel_focus::<TestPanel>(window, cx);

            panel
        });

        // Dispatch the `MoveFocusedPanelToNextPosition` action, moving the
        // panel to the next valid position which, in this case, is the left
        // dock.
        cx.dispatch_action(MoveFocusedPanelToNextPosition);
        workspace.update(cx, |workspace, cx| {
            assert!(workspace.left_dock().read(cx).is_open());
            assert_eq!(panel.read(cx).position, DockPosition::Left);
        });

        // Dispatch the `MoveFocusedPanelToNextPosition` action, moving the
        // panel to the next valid position which, in this case, is the bottom
        // dock.
        cx.dispatch_action(MoveFocusedPanelToNextPosition);
        workspace.update(cx, |workspace, cx| {
            assert!(workspace.bottom_dock().read(cx).is_open());
            assert_eq!(panel.read(cx).position, DockPosition::Bottom);
        });

        // Dispatch the `MoveFocusedPanelToNextPosition` action again, this time
        // around moving the panel to its initial position, the right dock.
        cx.dispatch_action(MoveFocusedPanelToNextPosition);
        workspace.update(cx, |workspace, cx| {
            assert!(workspace.right_dock().read(cx).is_open());
            assert_eq!(panel.read(cx).position, DockPosition::Right);
        });

        // Remove focus from the panel, ensuring that, if the panel is not
        // focused, the `MoveFocusedPanelToNextPosition` action does not update
        // the panel's position, so the panel is still in the right dock.
        workspace.update_in(cx, |workspace, window, cx| {
            workspace.toggle_panel_focus::<TestPanel>(window, cx);
        });

        cx.dispatch_action(MoveFocusedPanelToNextPosition);
        workspace.update(cx, |workspace, cx| {
            assert!(workspace.right_dock().read(cx).is_open());
            assert_eq!(panel.read(cx).position, DockPosition::Right);
        });
    }

    #[gpui::test]
    async fn test_moving_items_create_panes(cx: &mut TestAppContext) {
        init_test(cx);

        let fs = FakeFs::new(cx.executor());
        let project = Project::test(fs, [], cx).await;
        let (workspace, cx) =
            cx.add_window_view(|window, cx| Workspace::test_new(project.clone(), window, cx));

        let item_1 = cx.new(|cx| {
            TestItem::new(cx).with_project_items(&[TestProjectItem::new(1, "first.txt", cx)])
        });
        workspace.update_in(cx, |workspace, window, cx| {
            workspace.add_item_to_active_pane(Box::new(item_1), None, true, window, cx);
            workspace.move_item_to_pane_in_direction(
                &MoveItemToPaneInDirection {
                    direction: SplitDirection::Right,
                    focus: true,
                    clone: false,
                },
                window,
                cx,
            );
            workspace.move_item_to_pane_at_index(
                &MoveItemToPane {
                    destination: 3,
                    focus: true,
                    clone: false,
                },
                window,
                cx,
            );

            assert_eq!(workspace.panes.len(), 1, "No new panes were created");
            assert_eq!(
                pane_items_paths(&workspace.active_pane, cx),
                vec!["first.txt".to_string()],
                "Single item was not moved anywhere"
            );
        });

        let item_2 = cx.new(|cx| {
            TestItem::new(cx).with_project_items(&[TestProjectItem::new(2, "second.txt", cx)])
        });
        workspace.update_in(cx, |workspace, window, cx| {
            workspace.add_item_to_active_pane(Box::new(item_2), None, true, window, cx);
            assert_eq!(
                pane_items_paths(&workspace.panes[0], cx),
                vec!["first.txt".to_string(), "second.txt".to_string()],
            );
            workspace.move_item_to_pane_in_direction(
                &MoveItemToPaneInDirection {
                    direction: SplitDirection::Right,
                    focus: true,
                    clone: false,
                },
                window,
                cx,
            );

            assert_eq!(workspace.panes.len(), 2, "A new pane should be created");
            assert_eq!(
                pane_items_paths(&workspace.panes[0], cx),
                vec!["first.txt".to_string()],
                "After moving, one item should be left in the original pane"
            );
            assert_eq!(
                pane_items_paths(&workspace.panes[1], cx),
                vec!["second.txt".to_string()],
                "New item should have been moved to the new pane"
            );
        });

        let item_3 = cx.new(|cx| {
            TestItem::new(cx).with_project_items(&[TestProjectItem::new(3, "third.txt", cx)])
        });
        workspace.update_in(cx, |workspace, window, cx| {
            let original_pane = workspace.panes[0].clone();
            workspace.set_active_pane(&original_pane, window, cx);
            workspace.add_item_to_active_pane(Box::new(item_3), None, true, window, cx);
            assert_eq!(workspace.panes.len(), 2, "No new panes were created");
            assert_eq!(
                pane_items_paths(&workspace.active_pane, cx),
                vec!["first.txt".to_string(), "third.txt".to_string()],
                "New pane should be ready to move one item out"
            );

            workspace.move_item_to_pane_at_index(
                &MoveItemToPane {
                    destination: 3,
                    focus: true,
                    clone: false,
                },
                window,
                cx,
            );
            assert_eq!(workspace.panes.len(), 3, "A new pane should be created");
            assert_eq!(
                pane_items_paths(&workspace.active_pane, cx),
                vec!["first.txt".to_string()],
                "After moving, one item should be left in the original pane"
            );
            assert_eq!(
                pane_items_paths(&workspace.panes[1], cx),
                vec!["second.txt".to_string()],
                "Previously created pane should be unchanged"
            );
            assert_eq!(
                pane_items_paths(&workspace.panes[2], cx),
                vec!["third.txt".to_string()],
                "New item should have been moved to the new pane"
            );
        });
    }

    #[gpui::test]
    async fn test_moving_items_can_clone_panes(cx: &mut TestAppContext) {
        init_test(cx);

        let fs = FakeFs::new(cx.executor());
        let project = Project::test(fs, [], cx).await;
        let (workspace, cx) =
            cx.add_window_view(|window, cx| Workspace::test_new(project.clone(), window, cx));

        let item_1 = cx.new(|cx| {
            TestItem::new(cx).with_project_items(&[TestProjectItem::new(1, "first.txt", cx)])
        });
        workspace.update_in(cx, |workspace, window, cx| {
            workspace.add_item_to_active_pane(Box::new(item_1), None, true, window, cx);
            workspace.move_item_to_pane_in_direction(
                &MoveItemToPaneInDirection {
                    direction: SplitDirection::Right,
                    focus: true,
                    clone: true,
                },
                window,
                cx,
            );
            workspace.move_item_to_pane_at_index(
                &MoveItemToPane {
                    destination: 3,
                    focus: true,
                    clone: true,
                },
                window,
                cx,
            );
        });
        cx.run_until_parked();

        workspace.update(cx, |workspace, cx| {
            assert_eq!(workspace.panes.len(), 3, "Two new panes were created");
            for pane in workspace.panes() {
                assert_eq!(
                    pane_items_paths(pane, cx),
                    vec!["first.txt".to_string()],
                    "Single item exists in all panes"
                );
            }
        });

        // verify that the active pane has been updated after waiting for the
        // pane focus event to fire and resolve
        workspace.read_with(cx, |workspace, _app| {
            assert_eq!(
                workspace.active_pane(),
                &workspace.panes[2],
                "The third pane should be the active one: {:?}",
                workspace.panes
            );
        })
    }

    mod register_project_item_tests {

        use super::*;

        // View
        struct TestPngItemView {
            focus_handle: FocusHandle,
        }
        // Model
        struct TestPngItem {}

        impl project::ProjectItem for TestPngItem {
            fn try_open(
                _project: &Entity<Project>,
                path: &ProjectPath,
                cx: &mut App,
            ) -> Option<Task<anyhow::Result<Entity<Self>>>> {
                if path.path.extension().unwrap() == "png" {
                    Some(cx.spawn(async move |cx| cx.new(|_| TestPngItem {})))
                } else {
                    None
                }
            }

            fn entry_id(&self, _: &App) -> Option<ProjectEntryId> {
                None
            }

            fn project_path(&self, _: &App) -> Option<ProjectPath> {
                None
            }

            fn is_dirty(&self) -> bool {
                false
            }
        }

        impl Item for TestPngItemView {
            type Event = ();
            fn tab_content_text(&self, _detail: usize, _cx: &App) -> SharedString {
                "".into()
            }
        }
        impl EventEmitter<()> for TestPngItemView {}
        impl Focusable for TestPngItemView {
            fn focus_handle(&self, _cx: &App) -> FocusHandle {
                self.focus_handle.clone()
            }
        }

        impl Render for TestPngItemView {
            fn render(
                &mut self,
                _window: &mut Window,
                _cx: &mut Context<Self>,
            ) -> impl IntoElement {
                Empty
            }
        }

        impl ProjectItem for TestPngItemView {
            type Item = TestPngItem;

            fn for_project_item(
                _project: Entity<Project>,
                _pane: Option<&Pane>,
                _item: Entity<Self::Item>,
                _: &mut Window,
                cx: &mut Context<Self>,
            ) -> Self
            where
                Self: Sized,
            {
                Self {
                    focus_handle: cx.focus_handle(),
                }
            }
        }

        // View
        struct TestIpynbItemView {
            focus_handle: FocusHandle,
        }
        // Model
        struct TestIpynbItem {}

        impl project::ProjectItem for TestIpynbItem {
            fn try_open(
                _project: &Entity<Project>,
                path: &ProjectPath,
                cx: &mut App,
            ) -> Option<Task<anyhow::Result<Entity<Self>>>> {
                if path.path.extension().unwrap() == "ipynb" {
                    Some(cx.spawn(async move |cx| cx.new(|_| TestIpynbItem {})))
                } else {
                    None
                }
            }

            fn entry_id(&self, _: &App) -> Option<ProjectEntryId> {
                None
            }

            fn project_path(&self, _: &App) -> Option<ProjectPath> {
                None
            }

            fn is_dirty(&self) -> bool {
                false
            }
        }

        impl Item for TestIpynbItemView {
            type Event = ();
            fn tab_content_text(&self, _detail: usize, _cx: &App) -> SharedString {
                "".into()
            }
        }
        impl EventEmitter<()> for TestIpynbItemView {}
        impl Focusable for TestIpynbItemView {
            fn focus_handle(&self, _cx: &App) -> FocusHandle {
                self.focus_handle.clone()
            }
        }

        impl Render for TestIpynbItemView {
            fn render(
                &mut self,
                _window: &mut Window,
                _cx: &mut Context<Self>,
            ) -> impl IntoElement {
                Empty
            }
        }

        impl ProjectItem for TestIpynbItemView {
            type Item = TestIpynbItem;

            fn for_project_item(
                _project: Entity<Project>,
                _pane: Option<&Pane>,
                _item: Entity<Self::Item>,
                _: &mut Window,
                cx: &mut Context<Self>,
            ) -> Self
            where
                Self: Sized,
            {
                Self {
                    focus_handle: cx.focus_handle(),
                }
            }
        }

        struct TestAlternatePngItemView {
            focus_handle: FocusHandle,
        }

        impl Item for TestAlternatePngItemView {
            type Event = ();
            fn tab_content_text(&self, _detail: usize, _cx: &App) -> SharedString {
                "".into()
            }
        }

        impl EventEmitter<()> for TestAlternatePngItemView {}
        impl Focusable for TestAlternatePngItemView {
            fn focus_handle(&self, _cx: &App) -> FocusHandle {
                self.focus_handle.clone()
            }
        }

        impl Render for TestAlternatePngItemView {
            fn render(
                &mut self,
                _window: &mut Window,
                _cx: &mut Context<Self>,
            ) -> impl IntoElement {
                Empty
            }
        }

        impl ProjectItem for TestAlternatePngItemView {
            type Item = TestPngItem;

            fn for_project_item(
                _project: Entity<Project>,
                _pane: Option<&Pane>,
                _item: Entity<Self::Item>,
                _: &mut Window,
                cx: &mut Context<Self>,
            ) -> Self
            where
                Self: Sized,
            {
                Self {
                    focus_handle: cx.focus_handle(),
                }
            }
        }

        #[gpui::test]
        async fn test_register_project_item(cx: &mut TestAppContext) {
            init_test(cx);

            cx.update(|cx| {
                register_project_item::<TestPngItemView>(cx);
                register_project_item::<TestIpynbItemView>(cx);
            });

            let fs = FakeFs::new(cx.executor());
            fs.insert_tree(
                "/root1",
                json!({
                    "one.png": "BINARYDATAHERE",
                    "two.ipynb": "{ totally a notebook }",
                    "three.txt": "editing text, sure why not?"
                }),
            )
            .await;

            let project = Project::test(fs, ["root1".as_ref()], cx).await;
            let (workspace, cx) =
                cx.add_window_view(|window, cx| Workspace::test_new(project.clone(), window, cx));

            let worktree_id = project.update(cx, |project, cx| {
                project.worktrees(cx).next().unwrap().read(cx).id()
            });

            let handle = workspace
                .update_in(cx, |workspace, window, cx| {
                    let project_path = (worktree_id, rel_path("one.png"));
                    workspace.open_path(project_path, None, true, window, cx)
                })
                .await
                .unwrap();

            // Now we can check if the handle we got back errored or not
            assert_eq!(
                handle.to_any_view().entity_type(),
                TypeId::of::<TestPngItemView>()
            );

            let handle = workspace
                .update_in(cx, |workspace, window, cx| {
                    let project_path = (worktree_id, rel_path("two.ipynb"));
                    workspace.open_path(project_path, None, true, window, cx)
                })
                .await
                .unwrap();

            assert_eq!(
                handle.to_any_view().entity_type(),
                TypeId::of::<TestIpynbItemView>()
            );

            let handle = workspace
                .update_in(cx, |workspace, window, cx| {
                    let project_path = (worktree_id, rel_path("three.txt"));
                    workspace.open_path(project_path, None, true, window, cx)
                })
                .await;
            assert!(handle.is_err());
        }

        #[gpui::test]
        async fn test_register_project_item_two_enter_one_leaves(cx: &mut TestAppContext) {
            init_test(cx);

            cx.update(|cx| {
                register_project_item::<TestPngItemView>(cx);
                register_project_item::<TestAlternatePngItemView>(cx);
            });

            let fs = FakeFs::new(cx.executor());
            fs.insert_tree(
                "/root1",
                json!({
                    "one.png": "BINARYDATAHERE",
                    "two.ipynb": "{ totally a notebook }",
                    "three.txt": "editing text, sure why not?"
                }),
            )
            .await;
            let project = Project::test(fs, ["root1".as_ref()], cx).await;
            let (workspace, cx) =
                cx.add_window_view(|window, cx| Workspace::test_new(project.clone(), window, cx));
            let worktree_id = project.update(cx, |project, cx| {
                project.worktrees(cx).next().unwrap().read(cx).id()
            });

            let handle = workspace
                .update_in(cx, |workspace, window, cx| {
                    let project_path = (worktree_id, rel_path("one.png"));
                    workspace.open_path(project_path, None, true, window, cx)
                })
                .await
                .unwrap();

            // This _must_ be the second item registered
            assert_eq!(
                handle.to_any_view().entity_type(),
                TypeId::of::<TestAlternatePngItemView>()
            );

            let handle = workspace
                .update_in(cx, |workspace, window, cx| {
                    let project_path = (worktree_id, rel_path("three.txt"));
                    workspace.open_path(project_path, None, true, window, cx)
                })
                .await;
            assert!(handle.is_err());
        }
    }

    #[gpui::test]
    async fn test_status_bar_visibility(cx: &mut TestAppContext) {
        init_test(cx);

        let fs = FakeFs::new(cx.executor());
        let project = Project::test(fs, [], cx).await;
        let (workspace, _cx) =
            cx.add_window_view(|window, cx| Workspace::test_new(project.clone(), window, cx));

        // Test with status bar shown (default)
        workspace.read_with(cx, |workspace, cx| {
            let visible = workspace.status_bar_visible(cx);
            assert!(visible, "Status bar should be visible by default");
        });

        // Test with status bar hidden
        cx.update_global(|store: &mut SettingsStore, cx| {
            store.update_user_settings(cx, |settings| {
                settings.status_bar.get_or_insert_default().show = Some(false);
            });
        });

        workspace.read_with(cx, |workspace, cx| {
            let visible = workspace.status_bar_visible(cx);
            assert!(!visible, "Status bar should be hidden when show is false");
        });

        // Test with status bar shown explicitly
        cx.update_global(|store: &mut SettingsStore, cx| {
            store.update_user_settings(cx, |settings| {
                settings.status_bar.get_or_insert_default().show = Some(true);
            });
        });

        workspace.read_with(cx, |workspace, cx| {
            let visible = workspace.status_bar_visible(cx);
            assert!(visible, "Status bar should be visible when show is true");
        });
    }

    fn pane_items_paths(pane: &Entity<Pane>, cx: &App) -> Vec<String> {
        pane.read(cx)
            .items()
            .flat_map(|item| {
                item.project_paths(cx)
                    .into_iter()
                    .map(|path| path.path.display(PathStyle::local()).into_owned())
            })
            .collect()
    }

    pub fn init_test(cx: &mut TestAppContext) {
        cx.update(|cx| {
            let settings_store = SettingsStore::test(cx);
            cx.set_global(settings_store);
            theme::init(theme::LoadThemes::JustBase, cx);
        });
    }

    fn dirty_project_item(id: u64, path: &str, cx: &mut App) -> Entity<TestProjectItem> {
        let item = TestProjectItem::new(id, path, cx);
        item.update(cx, |item, _| {
            item.is_dirty = true;
        });
        item
    }
}<|MERGE_RESOLUTION|>--- conflicted
+++ resolved
@@ -278,19 +278,16 @@
         ToggleRightDock,
         /// Toggles zoom on the active pane.
         ToggleZoom,
-<<<<<<< HEAD
+        /// Zooms in on the active pane.
+        ZoomIn,
+        /// Zooms out of the active pane.
+        ZoomOut,
         /// If any worktrees are in restricted mode, shows a modal with possible actions.
         /// If the modal is shown already, closes it without trusting any worktree.
         ToggleWorktreeSecurity,
         /// Clears all trusted worktrees, placing them in restricted mode on next open.
         /// Requires restart to take effect on already opened projects.
         ClearTrustedWorktrees,
-=======
-        /// Zooms in on the active pane.
-        ZoomIn,
-        /// Zooms out of the active pane.
-        ZoomOut,
->>>>>>> 47a6bd22
         /// Stops following a collaborator.
         Unfollow,
         /// Restores the banner.
