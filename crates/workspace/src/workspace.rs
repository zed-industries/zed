pub mod dock;
pub mod item;
mod modal_layer;
pub mod notifications;
pub mod pane;
pub mod pane_group;
mod persistence;
pub mod searchable;
pub mod shared_screen;
mod status_bar;
pub mod tasks;
mod theme_preview;
mod toolbar;
mod workspace_settings;

use anyhow::{anyhow, Context as _, Result};
use call::{call_settings::CallSettings, ActiveCall};
use client::{
    proto::{self, ErrorCode, PanelId, PeerId},
    ChannelId, Client, ErrorExt, Status, TypedEnvelope, UserStore,
};
use collections::{hash_map, HashMap, HashSet};
use derive_more::{Deref, DerefMut};
pub use dock::Panel;
use dock::{Dock, DockPosition, PanelButtons, PanelHandle, RESIZE_HANDLE_SIZE};
use futures::{
    channel::{
        mpsc::{self, UnboundedReceiver, UnboundedSender},
        oneshot,
    },
    future::try_join_all,
    Future, FutureExt, StreamExt,
};
use gpui::{
    action_as, actions, canvas, impl_action_as, impl_actions, point, relative, size,
    transparent_black, Action, AnyView, AnyWeakView, App, AsyncApp, AsyncWindowContext, Bounds,
    Context, CursorStyle, Decorations, DragMoveEvent, Entity, EntityId, EventEmitter, FocusHandle,
    Focusable, Global, Hsla, KeyContext, Keystroke, ManagedView, MouseButton, PathPromptOptions,
    Point, PromptLevel, Render, ResizeEdge, Size, Stateful, Subscription, Task, Tiling, WeakEntity,
    WindowBounds, WindowHandle, WindowId, WindowOptions,
};
pub use item::{
    FollowableItem, FollowableItemHandle, Item, ItemHandle, ItemSettings, PreviewTabsSettings,
    ProjectItem, SerializableItem, SerializableItemHandle, WeakItemHandle,
};
use itertools::Itertools;
use language::{LanguageRegistry, Rope};
pub use modal_layer::*;
use node_runtime::NodeRuntime;
use notifications::{
    simple_message_notification::MessageNotification, DetachAndPromptErr, Notifications,
};
pub use pane::*;
pub use pane_group::*;
pub use persistence::{
    model::{ItemId, LocalPaths, SerializedWorkspaceLocation},
    WorkspaceDb, DB as WORKSPACE_DB,
};
use persistence::{
    model::{SerializedSshProject, SerializedWorkspace},
    SerializedWindowBounds, DB,
};
use postage::stream::Stream;
use project::{
    DirectoryLister, Project, ProjectEntryId, ProjectPath, ResolvedPath, Worktree, WorktreeId,
};
use remote::{ssh_session::ConnectionIdentifier, SshClientDelegate, SshConnectionOptions};
use schemars::JsonSchema;
use serde::Deserialize;
use session::AppSession;
use settings::Settings;
use shared_screen::SharedScreen;
use sqlez::{
    bindable::{Bind, Column, StaticColumnCount},
    statement::Statement,
};
use status_bar::StatusBar;
pub use status_bar::StatusItemView;
use std::{
    any::TypeId,
    borrow::Cow,
    cell::RefCell,
    cmp,
    collections::hash_map::DefaultHasher,
    env,
    hash::{Hash, Hasher},
    path::{Path, PathBuf},
    rc::Rc,
    sync::{atomic::AtomicUsize, Arc, LazyLock, Weak},
    time::Duration,
};
use task::SpawnInTerminal;
use theme::{ActiveTheme, SystemAppearance, ThemeSettings};
pub use toolbar::{Toolbar, ToolbarItemEvent, ToolbarItemLocation, ToolbarItemView};
pub use ui;
use ui::prelude::*;
use util::{paths::SanitizedPath, serde::default_true, ResultExt, TryFutureExt};
use uuid::Uuid;
pub use workspace_settings::{
    AutosaveSetting, BottomDockLayout, RestoreOnStartupBehavior, TabBarSettings, WorkspaceSettings,
};

use crate::notifications::NotificationId;
use crate::persistence::{
    model::{DockData, DockStructure, SerializedItem, SerializedPane, SerializedPaneGroup},
    SerializedAxis,
};

pub const SERIALIZATION_THROTTLE_TIME: Duration = Duration::from_millis(200);

static ZED_WINDOW_SIZE: LazyLock<Option<Size<Pixels>>> = LazyLock::new(|| {
    env::var("ZED_WINDOW_SIZE")
        .ok()
        .as_deref()
        .and_then(parse_pixel_size_env_var)
});

static ZED_WINDOW_POSITION: LazyLock<Option<Point<Pixels>>> = LazyLock::new(|| {
    env::var("ZED_WINDOW_POSITION")
        .ok()
        .as_deref()
        .and_then(parse_pixel_position_env_var)
});

actions!(assistant, [ShowConfiguration]);

actions!(
    workspace,
    [
        ActivateNextPane,
        ActivatePreviousPane,
        ActivateNextWindow,
        ActivatePreviousWindow,
        AddFolderToProject,
        ClearAllNotifications,
        CloseAllDocks,
        CloseWindow,
        Feedback,
        FollowNextCollaborator,
        MoveFocusedPanelToNextPosition,
        NewCenterTerminal,
        NewFile,
        NewFileSplitVertical,
        NewFileSplitHorizontal,
        NewSearch,
        NewTerminal,
        NewWindow,
        Open,
        OpenFiles,
        OpenInTerminal,
        OpenComponentPreview,
        ReloadActiveItem,
        SaveAs,
        SaveWithoutFormat,
        ToggleBottomDock,
        ToggleCenteredLayout,
        ToggleLeftDock,
        ToggleRightDock,
        ToggleZoom,
        Unfollow,
        Welcome,
    ]
);

#[derive(Clone, PartialEq)]
pub struct OpenPaths {
    pub paths: Vec<PathBuf>,
}

#[derive(Clone, Deserialize, PartialEq, JsonSchema)]
pub struct ActivatePane(pub usize);

#[derive(Clone, Deserialize, PartialEq, JsonSchema)]
<<<<<<< HEAD
pub struct ActivatePaneInDirection(pub SplitDirection);

#[derive(Clone, Deserialize, PartialEq, JsonSchema)]
pub struct SetBottomDockLayout(pub BottomDockLayout);

#[derive(Clone, Deserialize, PartialEq, JsonSchema)]
pub struct SwapPaneInDirection(pub SplitDirection);

#[derive(Clone, Deserialize, PartialEq, JsonSchema)]
=======
#[serde(deny_unknown_fields)]
>>>>>>> 07f555ca
pub struct MoveItemToPane {
    pub destination: usize,
    #[serde(default = "default_true")]
    pub focus: bool,
}

#[derive(Clone, Deserialize, PartialEq, JsonSchema)]
#[serde(deny_unknown_fields)]
pub struct MoveItemToPaneInDirection {
    pub direction: SplitDirection,
    #[serde(default = "default_true")]
    pub focus: bool,
}

#[derive(Clone, PartialEq, Debug, Deserialize, JsonSchema)]
#[serde(deny_unknown_fields)]
pub struct SaveAll {
    pub save_intent: Option<SaveIntent>,
}

#[derive(Clone, PartialEq, Debug, Deserialize, JsonSchema)]
#[serde(deny_unknown_fields)]
pub struct Save {
    pub save_intent: Option<SaveIntent>,
}

#[derive(Clone, PartialEq, Debug, Deserialize, Default, JsonSchema)]
#[serde(deny_unknown_fields)]
pub struct CloseAllItemsAndPanes {
    pub save_intent: Option<SaveIntent>,
}

#[derive(Clone, PartialEq, Debug, Deserialize, Default, JsonSchema)]
#[serde(deny_unknown_fields)]
pub struct CloseInactiveTabsAndPanes {
    pub save_intent: Option<SaveIntent>,
}

#[derive(Clone, Deserialize, PartialEq, JsonSchema)]
pub struct SendKeystrokes(pub String);

#[derive(Clone, Deserialize, PartialEq, Default, JsonSchema)]
#[serde(deny_unknown_fields)]
pub struct Reload {
    pub binary_path: Option<PathBuf>,
}

action_as!(project_symbols, ToggleProjectSymbols as Toggle);

#[derive(Default, PartialEq, Eq, Clone, Deserialize, JsonSchema)]
pub struct ToggleFileFinder {
    #[serde(default)]
    pub separate_history: bool,
}

impl_action_as!(file_finder, ToggleFileFinder as Toggle);

impl_actions!(
    workspace,
    [
        ActivatePane,
        CloseAllItemsAndPanes,
        CloseInactiveTabsAndPanes,
        MoveItemToPane,
        MoveItemToPaneInDirection,
        OpenTerminal,
        Reload,
        Save,
        SaveAll,
        SendKeystrokes,
        SetBottomDockLayout
    ]
);

actions!(
    workspace,
    [
        ActivatePaneLeft,
        ActivatePaneRight,
        ActivatePaneUp,
        ActivatePaneDown,
        SwapPaneLeft,
        SwapPaneRight,
        SwapPaneUp,
        SwapPaneDown,
    ]
);

#[derive(PartialEq, Eq, Debug)]
pub enum CloseIntent {
    /// Quit the program entirely.
    Quit,
    /// Close a window.
    CloseWindow,
    /// Replace the workspace in an existing window.
    ReplaceWindow,
}

#[derive(Clone)]
pub struct Toast {
    id: NotificationId,
    msg: Cow<'static, str>,
    autohide: bool,
    on_click: Option<(Cow<'static, str>, Arc<dyn Fn(&mut Window, &mut App)>)>,
}

impl Toast {
    pub fn new<I: Into<Cow<'static, str>>>(id: NotificationId, msg: I) -> Self {
        Toast {
            id,
            msg: msg.into(),
            on_click: None,
            autohide: false,
        }
    }

    pub fn on_click<F, M>(mut self, message: M, on_click: F) -> Self
    where
        M: Into<Cow<'static, str>>,
        F: Fn(&mut Window, &mut App) + 'static,
    {
        self.on_click = Some((message.into(), Arc::new(on_click)));
        self
    }

    pub fn autohide(mut self) -> Self {
        self.autohide = true;
        self
    }
}

impl PartialEq for Toast {
    fn eq(&self, other: &Self) -> bool {
        self.id == other.id
            && self.msg == other.msg
            && self.on_click.is_some() == other.on_click.is_some()
    }
}

#[derive(Debug, Default, Clone, Deserialize, PartialEq, JsonSchema)]
#[serde(deny_unknown_fields)]
pub struct OpenTerminal {
    pub working_directory: PathBuf,
}

#[derive(Clone, Copy, Debug, Default, Hash, PartialEq, Eq, PartialOrd, Ord)]
pub struct WorkspaceId(i64);

impl StaticColumnCount for WorkspaceId {}
impl Bind for WorkspaceId {
    fn bind(&self, statement: &Statement, start_index: i32) -> Result<i32> {
        self.0.bind(statement, start_index)
    }
}
impl Column for WorkspaceId {
    fn column(statement: &mut Statement, start_index: i32) -> Result<(Self, i32)> {
        i64::column(statement, start_index)
            .map(|(i, next_index)| (Self(i), next_index))
            .with_context(|| format!("Failed to read WorkspaceId at index {start_index}"))
    }
}
impl From<WorkspaceId> for i64 {
    fn from(val: WorkspaceId) -> Self {
        val.0
    }
}

pub fn init_settings(cx: &mut App) {
    WorkspaceSettings::register(cx);
    ItemSettings::register(cx);
    PreviewTabsSettings::register(cx);
    TabBarSettings::register(cx);
}

fn prompt_and_open_paths(app_state: Arc<AppState>, options: PathPromptOptions, cx: &mut App) {
    let paths = cx.prompt_for_paths(options);
    cx.spawn(|cx| async move {
        match paths.await.anyhow().and_then(|res| res) {
            Ok(Some(paths)) => {
                cx.update(|cx| {
                    open_paths(&paths, app_state, OpenOptions::default(), cx).detach_and_log_err(cx)
                })
                .ok();
            }
            Ok(None) => {}
            Err(err) => {
                util::log_err(&err);
                cx.update(|cx| {
                    if let Some(workspace_window) = cx
                        .active_window()
                        .and_then(|window| window.downcast::<Workspace>())
                    {
                        workspace_window
                            .update(cx, |workspace, _, cx| {
                                workspace.show_portal_error(err.to_string(), cx);
                            })
                            .ok();
                    }
                })
                .ok();
            }
        }
    })
    .detach();
}

pub fn init(app_state: Arc<AppState>, cx: &mut App) {
    init_settings(cx);
    component::init();
    theme_preview::init(cx);

    cx.on_action(Workspace::close_global);
    cx.on_action(reload);

    cx.on_action({
        let app_state = Arc::downgrade(&app_state);
        move |_: &Open, cx: &mut App| {
            if let Some(app_state) = app_state.upgrade() {
                prompt_and_open_paths(
                    app_state,
                    PathPromptOptions {
                        files: true,
                        directories: true,
                        multiple: true,
                    },
                    cx,
                );
            }
        }
    });
    cx.on_action({
        let app_state = Arc::downgrade(&app_state);
        move |_: &OpenFiles, cx: &mut App| {
            let directories = cx.can_select_mixed_files_and_dirs();
            if let Some(app_state) = app_state.upgrade() {
                prompt_and_open_paths(
                    app_state,
                    PathPromptOptions {
                        files: true,
                        directories,
                        multiple: true,
                    },
                    cx,
                );
            }
        }
    });
}

#[derive(Clone, Default, Deref, DerefMut)]
struct ProjectItemOpeners(Vec<ProjectItemOpener>);

type ProjectItemOpener = fn(
    &Entity<Project>,
    &ProjectPath,
    &mut Window,
    &mut App,
)
    -> Option<Task<Result<(Option<ProjectEntryId>, WorkspaceItemBuilder)>>>;

type WorkspaceItemBuilder = Box<dyn FnOnce(&mut Window, &mut Context<Pane>) -> Box<dyn ItemHandle>>;

impl Global for ProjectItemOpeners {}

/// Registers a [ProjectItem] for the app. When opening a file, all the registered
/// items will get a chance to open the file, starting from the project item that
/// was added last.
pub fn register_project_item<I: ProjectItem>(cx: &mut App) {
    let builders = cx.default_global::<ProjectItemOpeners>();
    builders.push(|project, project_path, window, cx| {
        let project_item = <I::Item as project::ProjectItem>::try_open(project, project_path, cx)?;
        let project = project.clone();
        Some(window.spawn(cx, |cx| async move {
            let project_item = project_item.await?;
            let project_entry_id: Option<ProjectEntryId> =
                project_item.read_with(&cx, project::ProjectItem::entry_id)?;
            let build_workspace_item = Box::new(|window: &mut Window, cx: &mut Context<Pane>| {
                Box::new(cx.new(|cx| I::for_project_item(project, project_item, window, cx)))
                    as Box<dyn ItemHandle>
            }) as Box<_>;
            Ok((project_entry_id, build_workspace_item))
        }))
    });
}

#[derive(Default)]
pub struct FollowableViewRegistry(HashMap<TypeId, FollowableViewDescriptor>);

struct FollowableViewDescriptor {
    from_state_proto: fn(
        Entity<Workspace>,
        ViewId,
        &mut Option<proto::view::Variant>,
        &mut Window,
        &mut App,
    ) -> Option<Task<Result<Box<dyn FollowableItemHandle>>>>,
    to_followable_view: fn(&AnyView) -> Box<dyn FollowableItemHandle>,
}

impl Global for FollowableViewRegistry {}

impl FollowableViewRegistry {
    pub fn register<I: FollowableItem>(cx: &mut App) {
        cx.default_global::<Self>().0.insert(
            TypeId::of::<I>(),
            FollowableViewDescriptor {
                from_state_proto: |workspace, id, state, window, cx| {
                    I::from_state_proto(workspace, id, state, window, cx).map(|task| {
                        cx.foreground_executor()
                            .spawn(async move { Ok(Box::new(task.await?) as Box<_>) })
                    })
                },
                to_followable_view: |view| Box::new(view.clone().downcast::<I>().unwrap()),
            },
        );
    }

    pub fn from_state_proto(
        workspace: Entity<Workspace>,
        view_id: ViewId,
        mut state: Option<proto::view::Variant>,
        window: &mut Window,
        cx: &mut App,
    ) -> Option<Task<Result<Box<dyn FollowableItemHandle>>>> {
        cx.update_default_global(|this: &mut Self, cx| {
            this.0.values().find_map(|descriptor| {
                (descriptor.from_state_proto)(workspace.clone(), view_id, &mut state, window, cx)
            })
        })
    }

    pub fn to_followable_view(
        view: impl Into<AnyView>,
        cx: &App,
    ) -> Option<Box<dyn FollowableItemHandle>> {
        let this = cx.try_global::<Self>()?;
        let view = view.into();
        let descriptor = this.0.get(&view.entity_type())?;
        Some((descriptor.to_followable_view)(&view))
    }
}

#[derive(Copy, Clone)]
struct SerializableItemDescriptor {
    deserialize: fn(
        Entity<Project>,
        WeakEntity<Workspace>,
        WorkspaceId,
        ItemId,
        &mut Window,
        &mut Context<Pane>,
    ) -> Task<Result<Box<dyn ItemHandle>>>,
    cleanup: fn(WorkspaceId, Vec<ItemId>, &mut Window, &mut App) -> Task<Result<()>>,
    view_to_serializable_item: fn(AnyView) -> Box<dyn SerializableItemHandle>,
}

#[derive(Default)]
struct SerializableItemRegistry {
    descriptors_by_kind: HashMap<Arc<str>, SerializableItemDescriptor>,
    descriptors_by_type: HashMap<TypeId, SerializableItemDescriptor>,
}

impl Global for SerializableItemRegistry {}

impl SerializableItemRegistry {
    fn deserialize(
        item_kind: &str,
        project: Entity<Project>,
        workspace: WeakEntity<Workspace>,
        workspace_id: WorkspaceId,
        item_item: ItemId,
        window: &mut Window,
        cx: &mut Context<Pane>,
    ) -> Task<Result<Box<dyn ItemHandle>>> {
        let Some(descriptor) = Self::descriptor(item_kind, cx) else {
            return Task::ready(Err(anyhow!(
                "cannot deserialize {}, descriptor not found",
                item_kind
            )));
        };

        (descriptor.deserialize)(project, workspace, workspace_id, item_item, window, cx)
    }

    fn cleanup(
        item_kind: &str,
        workspace_id: WorkspaceId,
        loaded_items: Vec<ItemId>,
        window: &mut Window,
        cx: &mut App,
    ) -> Task<Result<()>> {
        let Some(descriptor) = Self::descriptor(item_kind, cx) else {
            return Task::ready(Err(anyhow!(
                "cannot cleanup {}, descriptor not found",
                item_kind
            )));
        };

        (descriptor.cleanup)(workspace_id, loaded_items, window, cx)
    }

    fn view_to_serializable_item_handle(
        view: AnyView,
        cx: &App,
    ) -> Option<Box<dyn SerializableItemHandle>> {
        let this = cx.try_global::<Self>()?;
        let descriptor = this.descriptors_by_type.get(&view.entity_type())?;
        Some((descriptor.view_to_serializable_item)(view))
    }

    fn descriptor(item_kind: &str, cx: &App) -> Option<SerializableItemDescriptor> {
        let this = cx.try_global::<Self>()?;
        this.descriptors_by_kind.get(item_kind).copied()
    }
}

pub fn register_serializable_item<I: SerializableItem>(cx: &mut App) {
    let serialized_item_kind = I::serialized_item_kind();

    let registry = cx.default_global::<SerializableItemRegistry>();
    let descriptor = SerializableItemDescriptor {
        deserialize: |project, workspace, workspace_id, item_id, window, cx| {
            let task = I::deserialize(project, workspace, workspace_id, item_id, window, cx);
            cx.foreground_executor()
                .spawn(async { Ok(Box::new(task.await?) as Box<_>) })
        },
        cleanup: |workspace_id, loaded_items, window, cx| {
            I::cleanup(workspace_id, loaded_items, window, cx)
        },
        view_to_serializable_item: |view| Box::new(view.downcast::<I>().unwrap()),
    };
    registry
        .descriptors_by_kind
        .insert(Arc::from(serialized_item_kind), descriptor);
    registry
        .descriptors_by_type
        .insert(TypeId::of::<I>(), descriptor);
}

pub struct AppState {
    pub languages: Arc<LanguageRegistry>,
    pub client: Arc<Client>,
    pub user_store: Entity<UserStore>,
    pub workspace_store: Entity<WorkspaceStore>,
    pub fs: Arc<dyn fs::Fs>,
    pub build_window_options: fn(Option<Uuid>, &mut App) -> WindowOptions,
    pub node_runtime: NodeRuntime,
    pub session: Entity<AppSession>,
}

struct GlobalAppState(Weak<AppState>);

impl Global for GlobalAppState {}

pub struct WorkspaceStore {
    workspaces: HashSet<WindowHandle<Workspace>>,
    client: Arc<Client>,
    _subscriptions: Vec<client::Subscription>,
}

#[derive(PartialEq, Eq, PartialOrd, Ord, Debug)]
struct Follower {
    project_id: Option<u64>,
    peer_id: PeerId,
}

impl AppState {
    #[track_caller]
    pub fn global(cx: &App) -> Weak<Self> {
        cx.global::<GlobalAppState>().0.clone()
    }
    pub fn try_global(cx: &App) -> Option<Weak<Self>> {
        cx.try_global::<GlobalAppState>()
            .map(|state| state.0.clone())
    }
    pub fn set_global(state: Weak<AppState>, cx: &mut App) {
        cx.set_global(GlobalAppState(state));
    }

    #[cfg(any(test, feature = "test-support"))]
    pub fn test(cx: &mut App) -> Arc<Self> {
        use node_runtime::NodeRuntime;
        use session::Session;
        use settings::SettingsStore;

        if !cx.has_global::<SettingsStore>() {
            let settings_store = SettingsStore::test(cx);
            cx.set_global(settings_store);
        }

        let fs = fs::FakeFs::new(cx.background_executor().clone());
        let languages = Arc::new(LanguageRegistry::test(cx.background_executor().clone()));
        let clock = Arc::new(clock::FakeSystemClock::new());
        let http_client = http_client::FakeHttpClient::with_404_response();
        let client = Client::new(clock, http_client.clone(), cx);
        let session = cx.new(|cx| AppSession::new(Session::test(), cx));
        let user_store = cx.new(|cx| UserStore::new(client.clone(), cx));
        let workspace_store = cx.new(|cx| WorkspaceStore::new(client.clone(), cx));

        theme::init(theme::LoadThemes::JustBase, cx);
        client::init(&client, cx);
        crate::init_settings(cx);

        Arc::new(Self {
            client,
            fs,
            languages,
            user_store,
            workspace_store,
            node_runtime: NodeRuntime::unavailable(),
            build_window_options: |_, _| Default::default(),
            session,
        })
    }
}

struct DelayedDebouncedEditAction {
    task: Option<Task<()>>,
    cancel_channel: Option<oneshot::Sender<()>>,
}

impl DelayedDebouncedEditAction {
    fn new() -> DelayedDebouncedEditAction {
        DelayedDebouncedEditAction {
            task: None,
            cancel_channel: None,
        }
    }

    fn fire_new<F>(
        &mut self,
        delay: Duration,
        window: &mut Window,
        cx: &mut Context<Workspace>,
        func: F,
    ) where
        F: 'static
            + Send
            + FnOnce(&mut Workspace, &mut Window, &mut Context<Workspace>) -> Task<Result<()>>,
    {
        if let Some(channel) = self.cancel_channel.take() {
            _ = channel.send(());
        }

        let (sender, mut receiver) = oneshot::channel::<()>();
        self.cancel_channel = Some(sender);

        let previous_task = self.task.take();
        self.task = Some(cx.spawn_in(window, move |workspace, mut cx| async move {
            let mut timer = cx.background_executor().timer(delay).fuse();
            if let Some(previous_task) = previous_task {
                previous_task.await;
            }

            futures::select_biased! {
                _ = receiver => return,
                    _ = timer => {}
            }

            if let Some(result) = workspace
                .update_in(&mut cx, |workspace, window, cx| {
                    (func)(workspace, window, cx)
                })
                .log_err()
            {
                result.await.log_err();
            }
        }));
    }
}

pub enum Event {
    PaneAdded(Entity<Pane>),
    PaneRemoved,
    ItemAdded {
        item: Box<dyn ItemHandle>,
    },
    ItemRemoved,
    ActiveItemChanged,
    UserSavedItem {
        pane: WeakEntity<Pane>,
        item: Box<dyn WeakItemHandle>,
        save_intent: SaveIntent,
    },
    ContactRequestedJoin(u64),
    WorkspaceCreated(WeakEntity<Workspace>),
    SpawnTask {
        action: Box<SpawnInTerminal>,
    },
    OpenBundledFile {
        text: Cow<'static, str>,
        title: &'static str,
        language: &'static str,
    },
    ZoomChanged,
}

#[derive(Debug)]
pub enum OpenVisible {
    All,
    None,
    OnlyFiles,
    OnlyDirectories,
}

type PromptForNewPath = Box<
    dyn Fn(
        &mut Workspace,
        &mut Window,
        &mut Context<Workspace>,
    ) -> oneshot::Receiver<Option<ProjectPath>>,
>;

type PromptForOpenPath = Box<
    dyn Fn(
        &mut Workspace,
        DirectoryLister,
        &mut Window,
        &mut Context<Workspace>,
    ) -> oneshot::Receiver<Option<Vec<PathBuf>>>,
>;

/// Collects everything project-related for a certain window opened.
/// In some way, is a counterpart of a window, as the [`WindowHandle`] could be downcast into `Workspace`.
///
/// A `Workspace` usually consists of 1 or more projects, a central pane group, 3 docks and a status bar.
/// The `Workspace` owns everybody's state and serves as a default, "global context",
/// that can be used to register a global action to be triggered from any place in the window.
pub struct Workspace {
    weak_self: WeakEntity<Self>,
    workspace_actions: Vec<Box<dyn Fn(Div, &mut Window, &mut Context<Self>) -> Div>>,
    zoomed: Option<AnyWeakView>,
    previous_dock_drag_coordinates: Option<Point<Pixels>>,
    zoomed_position: Option<DockPosition>,
    center: PaneGroup,
<<<<<<< HEAD
    left_dock: View<Dock>,
    bottom_dock: View<Dock>,
    bottom_dock_layout: BottomDockLayout,
    right_dock: View<Dock>,
    panes: Vec<View<Pane>>,
    panes_by_item: HashMap<EntityId, WeakView<Pane>>,
    active_pane: View<Pane>,
    last_active_center_pane: Option<WeakView<Pane>>,
=======
    left_dock: Entity<Dock>,
    bottom_dock: Entity<Dock>,
    right_dock: Entity<Dock>,
    panes: Vec<Entity<Pane>>,
    panes_by_item: HashMap<EntityId, WeakEntity<Pane>>,
    active_pane: Entity<Pane>,
    last_active_center_pane: Option<WeakEntity<Pane>>,
>>>>>>> 07f555ca
    last_active_view_id: Option<proto::ViewId>,
    status_bar: Entity<StatusBar>,
    modal_layer: Entity<ModalLayer>,
    titlebar_item: Option<AnyView>,
    notifications: Notifications,
    project: Entity<Project>,
    follower_states: HashMap<PeerId, FollowerState>,
    last_leaders_by_pane: HashMap<WeakEntity<Pane>, PeerId>,
    window_edited: bool,
    active_call: Option<(Entity<ActiveCall>, Vec<Subscription>)>,
    leader_updates_tx: mpsc::UnboundedSender<(PeerId, proto::UpdateFollowers)>,
    database_id: Option<WorkspaceId>,
    app_state: Arc<AppState>,
    dispatching_keystrokes: Rc<RefCell<(HashSet<String>, Vec<Keystroke>)>>,
    _subscriptions: Vec<Subscription>,
    _apply_leader_updates: Task<Result<()>>,
    _observe_current_user: Task<Result<()>>,
    _schedule_serialize: Option<Task<()>>,
    pane_history_timestamp: Arc<AtomicUsize>,
    bounds: Bounds<Pixels>,
    centered_layout: bool,
    bounds_save_task_queued: Option<Task<()>>,
    on_prompt_for_new_path: Option<PromptForNewPath>,
    on_prompt_for_open_path: Option<PromptForOpenPath>,
    serializable_items_tx: UnboundedSender<Box<dyn SerializableItemHandle>>,
    serialized_ssh_project: Option<SerializedSshProject>,
    _items_serializer: Task<Result<()>>,
    session_id: Option<String>,
}

impl EventEmitter<Event> for Workspace {}

#[derive(Copy, Clone, Debug, PartialEq, Eq, Hash)]
pub struct ViewId {
    pub creator: PeerId,
    pub id: u64,
}

pub struct FollowerState {
    center_pane: Entity<Pane>,
    dock_pane: Option<Entity<Pane>>,
    active_view_id: Option<ViewId>,
    items_by_leader_view_id: HashMap<ViewId, FollowerView>,
}

struct FollowerView {
    view: Box<dyn FollowableItemHandle>,
    location: Option<proto::PanelId>,
}

impl Workspace {
    const DEFAULT_PADDING: f32 = 0.2;
    const MAX_PADDING: f32 = 0.4;

    pub fn new(
        workspace_id: Option<WorkspaceId>,
        project: Entity<Project>,
        app_state: Arc<AppState>,
        window: &mut Window,
        cx: &mut Context<Self>,
    ) -> Self {
        cx.observe_in(&project, window, |_, _, _, cx| cx.notify())
            .detach();
        cx.subscribe_in(&project, window, move |this, _, event, window, cx| {
            match event {
                project::Event::RemoteIdChanged(_) => {
                    this.update_window_title(window, cx);
                }

                project::Event::CollaboratorLeft(peer_id) => {
                    this.collaborator_left(*peer_id, window, cx);
                }

                project::Event::WorktreeRemoved(_) | project::Event::WorktreeAdded(_) => {
                    this.update_window_title(window, cx);
                    this.serialize_workspace(window, cx);
                }

                project::Event::DisconnectedFromHost => {
                    this.update_window_edited(window, cx);
                    let leaders_to_unfollow =
                        this.follower_states.keys().copied().collect::<Vec<_>>();
                    for leader_id in leaders_to_unfollow {
                        this.unfollow(leader_id, window, cx);
                    }
                }

                project::Event::DisconnectedFromSshRemote => {
                    this.update_window_edited(window, cx);
                }

                project::Event::Closed => {
                    window.remove_window();
                }

                project::Event::DeletedEntry(_, entry_id) => {
                    for pane in this.panes.iter() {
                        pane.update(cx, |pane, cx| {
                            pane.handle_deleted_project_item(*entry_id, window, cx)
                        });
                    }
                }

                project::Event::Toast {
                    notification_id,
                    message,
                } => this.show_notification(
                    NotificationId::named(notification_id.clone()),
                    cx,
                    |cx| cx.new(|cx| MessageNotification::new(message.clone(), cx)),
                ),

                project::Event::HideToast { notification_id } => {
                    this.dismiss_notification(&NotificationId::named(notification_id.clone()), cx)
                }

                project::Event::LanguageServerPrompt(request) => {
                    struct LanguageServerPrompt;

                    let mut hasher = DefaultHasher::new();
                    request.lsp_name.as_str().hash(&mut hasher);
                    let id = hasher.finish();

                    this.show_notification(
                        NotificationId::composite::<LanguageServerPrompt>(id as usize),
                        cx,
                        |cx| {
                            cx.new(|cx| {
                                notifications::LanguageServerPrompt::new(request.clone(), cx)
                            })
                        },
                    );
                }

                _ => {}
            }
            cx.notify()
        })
        .detach();

        cx.on_focus_lost(window, |this, window, cx| {
            let focus_handle = this.focus_handle(cx);
            window.focus(&focus_handle);
        })
        .detach();

        let weak_handle = cx.entity().downgrade();
        let pane_history_timestamp = Arc::new(AtomicUsize::new(0));

        let center_pane = cx.new(|cx| {
            let mut center_pane = Pane::new(
                weak_handle.clone(),
                project.clone(),
                pane_history_timestamp.clone(),
                None,
                NewFile.boxed_clone(),
                window,
                cx,
            );
            center_pane.set_can_split(Some(Arc::new(|_, _, _, _| true)));
            center_pane
        });
        cx.subscribe_in(&center_pane, window, Self::handle_pane_event)
            .detach();

        window.focus(&center_pane.focus_handle(cx));

        cx.emit(Event::PaneAdded(center_pane.clone()));

        let window_handle = window.window_handle().downcast::<Workspace>().unwrap();
        app_state.workspace_store.update(cx, |store, _| {
            store.workspaces.insert(window_handle);
        });

        let mut current_user = app_state.user_store.read(cx).watch_current_user();
        let mut connection_status = app_state.client.status();
        let _observe_current_user = cx.spawn_in(window, |this, mut cx| async move {
            current_user.next().await;
            connection_status.next().await;
            let mut stream =
                Stream::map(current_user, drop).merge(Stream::map(connection_status, drop));

            while stream.recv().await.is_some() {
                this.update(&mut cx, |_, cx| cx.notify())?;
            }
            anyhow::Ok(())
        });

        // All leader updates are enqueued and then processed in a single task, so
        // that each asynchronous operation can be run in order.
        let (leader_updates_tx, mut leader_updates_rx) =
            mpsc::unbounded::<(PeerId, proto::UpdateFollowers)>();
        let _apply_leader_updates = cx.spawn_in(window, |this, mut cx| async move {
            while let Some((leader_id, update)) = leader_updates_rx.next().await {
                Self::process_leader_update(&this, leader_id, update, &mut cx)
                    .await
                    .log_err();
            }

            Ok(())
        });

        cx.emit(Event::WorkspaceCreated(weak_handle.clone()));

<<<<<<< HEAD
        let left_dock = Dock::new(DockPosition::Left, cx);
        let bottom_dock = Dock::new(DockPosition::Bottom, cx);
        let bottom_dock_layout = WorkspaceSettings::get_global(cx).bottom_dock_layout;
        let right_dock = Dock::new(DockPosition::Right, cx);
        let left_dock_buttons = cx.new_view(|cx| PanelButtons::new(left_dock.clone(), cx));
        let bottom_dock_buttons = cx.new_view(|cx| PanelButtons::new(bottom_dock.clone(), cx));
        let right_dock_buttons = cx.new_view(|cx| PanelButtons::new(right_dock.clone(), cx));
        let status_bar = cx.new_view(|cx| {
            let mut status_bar = StatusBar::new(&center_pane.clone(), cx);
            status_bar.add_left_item(left_dock_buttons, cx);
            status_bar.add_right_item(right_dock_buttons, cx);
            status_bar.add_right_item(bottom_dock_buttons, cx);
=======
        let left_dock = Dock::new(DockPosition::Left, window, cx);
        let bottom_dock = Dock::new(DockPosition::Bottom, window, cx);
        let right_dock = Dock::new(DockPosition::Right, window, cx);
        let left_dock_buttons = cx.new(|cx| PanelButtons::new(left_dock.clone(), cx));
        let bottom_dock_buttons = cx.new(|cx| PanelButtons::new(bottom_dock.clone(), cx));
        let right_dock_buttons = cx.new(|cx| PanelButtons::new(right_dock.clone(), cx));
        let status_bar = cx.new(|cx| {
            let mut status_bar = StatusBar::new(&center_pane.clone(), window, cx);
            status_bar.add_left_item(left_dock_buttons, window, cx);
            status_bar.add_right_item(right_dock_buttons, window, cx);
            status_bar.add_right_item(bottom_dock_buttons, window, cx);
>>>>>>> 07f555ca
            status_bar
        });

        let modal_layer = cx.new(|_| ModalLayer::new());

        let session_id = app_state.session.read(cx).id().to_owned();

        let mut active_call = None;
        if let Some(call) = ActiveCall::try_global(cx) {
            let call = call.clone();
            let subscriptions = vec![cx.subscribe_in(&call, window, Self::on_active_call_event)];
            active_call = Some((call, subscriptions));
        }

        let (serializable_items_tx, serializable_items_rx) =
            mpsc::unbounded::<Box<dyn SerializableItemHandle>>();
        let _items_serializer = cx.spawn_in(window, |this, mut cx| async move {
            Self::serialize_items(&this, serializable_items_rx, &mut cx).await
        });

        let subscriptions = vec![
            cx.observe_window_activation(window, Self::on_window_activation_changed),
            cx.observe_window_bounds(window, move |this, window, cx| {
                if this.bounds_save_task_queued.is_some() {
                    return;
                }
                this.bounds_save_task_queued =
                    Some(cx.spawn_in(window, |this, mut cx| async move {
                        cx.background_executor()
                            .timer(Duration::from_millis(100))
                            .await;
                        this.update_in(&mut cx, |this, window, cx| {
                            if let Some(display) = window.display(cx) {
                                if let Ok(display_uuid) = display.uuid() {
                                    let window_bounds = window.inner_window_bounds();
                                    if let Some(database_id) = workspace_id {
                                        cx.background_executor()
                                            .spawn(DB.set_window_open_status(
                                                database_id,
                                                SerializedWindowBounds(window_bounds),
                                                display_uuid,
                                            ))
                                            .detach_and_log_err(cx);
                                    }
                                }
                            }
                            this.bounds_save_task_queued.take();
                        })
                        .ok();
                    }));
                cx.notify();
            }),
            cx.observe_window_appearance(window, |_, window, cx| {
                let window_appearance = window.appearance();

                *SystemAppearance::global_mut(cx) = SystemAppearance(window_appearance.into());

                ThemeSettings::reload_current_theme(cx);
                ThemeSettings::reload_current_icon_theme(cx);
            }),
            cx.on_release(move |this, cx| {
                this.app_state.workspace_store.update(cx, move |store, _| {
                    store.workspaces.remove(&window_handle.clone());
                })
            }),
        ];

        cx.defer_in(window, |this, window, cx| {
            this.update_window_title(window, cx);
            this.show_initial_notifications(cx);
        });
        Workspace {
            weak_self: weak_handle.clone(),
            zoomed: None,
            zoomed_position: None,
            previous_dock_drag_coordinates: None,
            center: PaneGroup::new(center_pane.clone()),
            panes: vec![center_pane.clone()],
            panes_by_item: Default::default(),
            active_pane: center_pane.clone(),
            last_active_center_pane: Some(center_pane.downgrade()),
            last_active_view_id: None,
            status_bar,
            modal_layer,
            titlebar_item: None,
            notifications: Default::default(),
            left_dock,
            bottom_dock,
            bottom_dock_layout,
            right_dock,
            project: project.clone(),
            follower_states: Default::default(),
            last_leaders_by_pane: Default::default(),
            dispatching_keystrokes: Default::default(),
            window_edited: false,
            active_call,
            database_id: workspace_id,
            app_state,
            _observe_current_user,
            _apply_leader_updates,
            _schedule_serialize: None,
            leader_updates_tx,
            _subscriptions: subscriptions,
            pane_history_timestamp,
            workspace_actions: Default::default(),
            // This data will be incorrect, but it will be overwritten by the time it needs to be used.
            bounds: Default::default(),
            centered_layout: false,
            bounds_save_task_queued: None,
            on_prompt_for_new_path: None,
            on_prompt_for_open_path: None,
            serializable_items_tx,
            _items_serializer,
            session_id: Some(session_id),
            serialized_ssh_project: None,
        }
    }

    pub fn new_local(
        abs_paths: Vec<PathBuf>,
        app_state: Arc<AppState>,
        requesting_window: Option<WindowHandle<Workspace>>,
        env: Option<HashMap<String, String>>,
        cx: &mut App,
    ) -> Task<
        anyhow::Result<(
            WindowHandle<Workspace>,
            Vec<Option<Result<Box<dyn ItemHandle>, anyhow::Error>>>,
        )>,
    > {
        let project_handle = Project::local(
            app_state.client.clone(),
            app_state.node_runtime.clone(),
            app_state.user_store.clone(),
            app_state.languages.clone(),
            app_state.fs.clone(),
            env,
            cx,
        );

        cx.spawn(|mut cx| async move {
            let mut paths_to_open = Vec::with_capacity(abs_paths.len());
            for path in abs_paths.into_iter() {
                if let Some(canonical) = app_state.fs.canonicalize(&path).await.ok() {
                    paths_to_open.push(canonical)
                } else {
                    paths_to_open.push(path)
                }
            }

            let serialized_workspace: Option<SerializedWorkspace> =
                persistence::DB.workspace_for_roots(paths_to_open.as_slice());

            let workspace_location = serialized_workspace
                .as_ref()
                .map(|ws| &ws.location)
                .and_then(|loc| match loc {
                    SerializedWorkspaceLocation::Local(_, order) => {
                        Some((loc.sorted_paths(), order.order()))
                    }
                    _ => None,
                });

            if let Some((paths, order)) = workspace_location {
                paths_to_open = paths.iter().cloned().collect();

                if order.iter().enumerate().any(|(i, &j)| i != j) {
                    project_handle
                        .update(&mut cx, |project, cx| {
                            project.set_worktrees_reordered(true, cx);
                        })
                        .log_err();
                }
            }

            // Get project paths for all of the abs_paths
            let mut project_paths: Vec<(PathBuf, Option<ProjectPath>)> =
                Vec::with_capacity(paths_to_open.len());
            for path in paths_to_open.into_iter() {
                if let Some((_, project_entry)) = cx
                    .update(|cx| {
                        Workspace::project_path_for_path(project_handle.clone(), &path, true, cx)
                    })?
                    .await
                    .log_err()
                {
                    project_paths.push((path, Some(project_entry)));
                } else {
                    project_paths.push((path, None));
                }
            }

            let workspace_id = if let Some(serialized_workspace) = serialized_workspace.as_ref() {
                serialized_workspace.id
            } else {
                DB.next_id().await.unwrap_or_else(|_| Default::default())
            };

            let toolchains = DB.toolchains(workspace_id).await?;
            for (toolchain, worktree_id) in toolchains {
                project_handle
                    .update(&mut cx, |this, cx| {
                        this.activate_toolchain(worktree_id, toolchain, cx)
                    })?
                    .await;
            }
            let window = if let Some(window) = requesting_window {
                cx.update_window(window.into(), |_, window, cx| {
                    window.replace_root(cx, |window, cx| {
                        Workspace::new(
                            Some(workspace_id),
                            project_handle.clone(),
                            app_state.clone(),
                            window,
                            cx,
                        )
                    });
                })?;
                window
            } else {
                let window_bounds_override = window_bounds_env_override();

                let (window_bounds, display) = if let Some(bounds) = window_bounds_override {
                    (Some(WindowBounds::Windowed(bounds)), None)
                } else {
                    let restorable_bounds = serialized_workspace
                        .as_ref()
                        .and_then(|workspace| Some((workspace.display?, workspace.window_bounds?)))
                        .or_else(|| {
                            let (display, window_bounds) = DB.last_window().log_err()?;
                            Some((display?, window_bounds?))
                        });

                    if let Some((serialized_display, serialized_status)) = restorable_bounds {
                        (Some(serialized_status.0), Some(serialized_display))
                    } else {
                        (None, None)
                    }
                };

                // Use the serialized workspace to construct the new window
                let mut options = cx.update(|cx| (app_state.build_window_options)(display, cx))?;
                options.window_bounds = window_bounds;
                let centered_layout = serialized_workspace
                    .as_ref()
                    .map(|w| w.centered_layout)
                    .unwrap_or(false);
                cx.open_window(options, {
                    let app_state = app_state.clone();
                    let project_handle = project_handle.clone();
                    move |window, cx| {
                        cx.new(|cx| {
                            let mut workspace = Workspace::new(
                                Some(workspace_id),
                                project_handle,
                                app_state,
                                window,
                                cx,
                            );
                            workspace.centered_layout = centered_layout;
                            workspace
                        })
                    }
                })?
            };

            notify_if_database_failed(window, &mut cx);
            let opened_items = window
                .update(&mut cx, |_workspace, window, cx| {
                    open_items(serialized_workspace, project_paths, window, cx)
                })?
                .await
                .unwrap_or_default();

            window
                .update(&mut cx, |_, window, _| window.activate_window())
                .log_err();
            Ok((window, opened_items))
        })
    }

    pub fn weak_handle(&self) -> WeakEntity<Self> {
        self.weak_self.clone()
    }

    pub fn left_dock(&self) -> &Entity<Dock> {
        &self.left_dock
    }

    pub fn bottom_dock(&self) -> &Entity<Dock> {
        &self.bottom_dock
    }

<<<<<<< HEAD
    pub fn bottom_dock_layout(&self) -> BottomDockLayout {
        self.bottom_dock_layout
    }

    pub fn set_bottom_dock_layout(&mut self, layout: BottomDockLayout, cx: &mut ViewContext<Self>) {
        self.bottom_dock_layout = layout;
        cx.notify();
        self.serialize_workspace(cx);
    }

    pub fn right_dock(&self) -> &View<Dock> {
=======
    pub fn right_dock(&self) -> &Entity<Dock> {
>>>>>>> 07f555ca
        &self.right_dock
    }

    pub fn all_docks(&self) -> [&Entity<Dock>; 3] {
        [&self.left_dock, &self.bottom_dock, &self.right_dock]
    }

    pub fn dock_at_position(&self, position: DockPosition) -> &Entity<Dock> {
        match position {
            DockPosition::Left => &self.left_dock,
            DockPosition::Bottom => &self.bottom_dock,
            DockPosition::Right => &self.right_dock,
        }
    }

    pub fn is_edited(&self) -> bool {
        self.window_edited
    }

    pub fn add_panel<T: Panel>(
        &mut self,
        panel: Entity<T>,
        window: &mut Window,
        cx: &mut Context<Self>,
    ) {
        let focus_handle = panel.panel_focus_handle(cx);
        cx.on_focus_in(&focus_handle, window, Self::handle_panel_focused)
            .detach();

        let dock_position = panel.position(window, cx);
        let dock = self.dock_at_position(dock_position);

        dock.update(cx, |dock, cx| {
            dock.add_panel(panel, self.weak_self.clone(), window, cx)
        });
    }

    pub fn status_bar(&self) -> &Entity<StatusBar> {
        &self.status_bar
    }

    pub fn app_state(&self) -> &Arc<AppState> {
        &self.app_state
    }

    pub fn user_store(&self) -> &Entity<UserStore> {
        &self.app_state.user_store
    }

    pub fn project(&self) -> &Entity<Project> {
        &self.project
    }

    pub fn recent_navigation_history_iter(
        &self,
        cx: &App,
    ) -> impl Iterator<Item = (ProjectPath, Option<PathBuf>)> {
        let mut abs_paths_opened: HashMap<PathBuf, HashSet<ProjectPath>> = HashMap::default();
        let mut history: HashMap<ProjectPath, (Option<PathBuf>, usize)> = HashMap::default();
        for pane in &self.panes {
            let pane = pane.read(cx);
            pane.nav_history()
                .for_each_entry(cx, |entry, (project_path, fs_path)| {
                    if let Some(fs_path) = &fs_path {
                        abs_paths_opened
                            .entry(fs_path.clone())
                            .or_default()
                            .insert(project_path.clone());
                    }
                    let timestamp = entry.timestamp;
                    match history.entry(project_path) {
                        hash_map::Entry::Occupied(mut entry) => {
                            let (_, old_timestamp) = entry.get();
                            if &timestamp > old_timestamp {
                                entry.insert((fs_path, timestamp));
                            }
                        }
                        hash_map::Entry::Vacant(entry) => {
                            entry.insert((fs_path, timestamp));
                        }
                    }
                });
        }

        history
            .into_iter()
            .sorted_by_key(|(_, (_, timestamp))| *timestamp)
            .map(|(project_path, (fs_path, _))| (project_path, fs_path))
            .rev()
            .filter(move |(history_path, abs_path)| {
                let latest_project_path_opened = abs_path
                    .as_ref()
                    .and_then(|abs_path| abs_paths_opened.get(abs_path))
                    .and_then(|project_paths| {
                        project_paths
                            .iter()
                            .max_by(|b1, b2| b1.worktree_id.cmp(&b2.worktree_id))
                    });

                match latest_project_path_opened {
                    Some(latest_project_path_opened) => latest_project_path_opened == history_path,
                    None => true,
                }
            })
    }

    pub fn recent_navigation_history(
        &self,
        limit: Option<usize>,
        cx: &App,
    ) -> Vec<(ProjectPath, Option<PathBuf>)> {
        self.recent_navigation_history_iter(cx)
            .take(limit.unwrap_or(usize::MAX))
            .collect()
    }

    fn navigate_history(
        &mut self,
        pane: WeakEntity<Pane>,
        mode: NavigationMode,
        window: &mut Window,
        cx: &mut Context<Workspace>,
    ) -> Task<Result<()>> {
        let to_load = if let Some(pane) = pane.upgrade() {
            pane.update(cx, |pane, cx| {
                window.focus(&pane.focus_handle(cx));
                loop {
                    // Retrieve the weak item handle from the history.
                    let entry = pane.nav_history_mut().pop(mode, cx)?;

                    // If the item is still present in this pane, then activate it.
                    if let Some(index) = entry
                        .item
                        .upgrade()
                        .and_then(|v| pane.index_for_item(v.as_ref()))
                    {
                        let prev_active_item_index = pane.active_item_index();
                        pane.nav_history_mut().set_mode(mode);
                        pane.activate_item(index, true, true, window, cx);
                        pane.nav_history_mut().set_mode(NavigationMode::Normal);

                        let mut navigated = prev_active_item_index != pane.active_item_index();
                        if let Some(data) = entry.data {
                            navigated |= pane.active_item()?.navigate(data, window, cx);
                        }

                        if navigated {
                            break None;
                        }
                    } else {
                        // If the item is no longer present in this pane, then retrieve its
                        // path info in order to reopen it.
                        break pane
                            .nav_history()
                            .path_for_item(entry.item.id())
                            .map(|(project_path, abs_path)| (project_path, abs_path, entry));
                    }
                }
            })
        } else {
            None
        };

        if let Some((project_path, abs_path, entry)) = to_load {
            // If the item was no longer present, then load it again from its previous path, first try the local path
            let open_by_project_path = self.load_path(project_path.clone(), window, cx);

            cx.spawn_in(window, |workspace, mut cx| async move {
                let open_by_project_path = open_by_project_path.await;
                let mut navigated = false;
                match open_by_project_path
                    .with_context(|| format!("Navigating to {project_path:?}"))
                {
                    Ok((project_entry_id, build_item)) => {
                        let prev_active_item_id = pane.update(&mut cx, |pane, _| {
                            pane.nav_history_mut().set_mode(mode);
                            pane.active_item().map(|p| p.item_id())
                        })?;

                        pane.update_in(&mut cx, |pane, window, cx| {
                            let item = pane.open_item(
                                project_entry_id,
                                true,
                                entry.is_preview,
                                true,
                                None,
                                window, cx,
                                build_item,
                            );
                            navigated |= Some(item.item_id()) != prev_active_item_id;
                            pane.nav_history_mut().set_mode(NavigationMode::Normal);
                            if let Some(data) = entry.data {
                                navigated |= item.navigate(data, window, cx);
                            }
                        })?;
                    }
                    Err(open_by_project_path_e) => {
                        // Fall back to opening by abs path, in case an external file was opened and closed,
                        // and its worktree is now dropped
                        if let Some(abs_path) = abs_path {
                            let prev_active_item_id = pane.update(&mut cx, |pane, _| {
                                pane.nav_history_mut().set_mode(mode);
                                pane.active_item().map(|p| p.item_id())
                            })?;
                            let open_by_abs_path = workspace.update_in(&mut cx, |workspace, window, cx| {
                                workspace.open_abs_path(abs_path.clone(), false, window, cx)
                            })?;
                            match open_by_abs_path
                                .await
                                .with_context(|| format!("Navigating to {abs_path:?}"))
                            {
                                Ok(item) => {
                                    pane.update_in(&mut cx, |pane, window, cx| {
                                        navigated |= Some(item.item_id()) != prev_active_item_id;
                                        pane.nav_history_mut().set_mode(NavigationMode::Normal);
                                        if let Some(data) = entry.data {
                                            navigated |= item.navigate(data, window, cx);
                                        }
                                    })?;
                                }
                                Err(open_by_abs_path_e) => {
                                    log::error!("Failed to navigate history: {open_by_project_path_e:#} and {open_by_abs_path_e:#}");
                                }
                            }
                        }
                    }
                }

                if !navigated {
                    workspace
                        .update_in(&mut cx, |workspace, window, cx| {
                            Self::navigate_history(workspace, pane, mode, window, cx)
                        })?
                        .await?;
                }

                Ok(())
            })
        } else {
            Task::ready(Ok(()))
        }
    }

    pub fn go_back(
        &mut self,
        pane: WeakEntity<Pane>,
        window: &mut Window,
        cx: &mut Context<Workspace>,
    ) -> Task<Result<()>> {
        self.navigate_history(pane, NavigationMode::GoingBack, window, cx)
    }

    pub fn go_forward(
        &mut self,
        pane: WeakEntity<Pane>,
        window: &mut Window,
        cx: &mut Context<Workspace>,
    ) -> Task<Result<()>> {
        self.navigate_history(pane, NavigationMode::GoingForward, window, cx)
    }

    pub fn reopen_closed_item(
        &mut self,
        window: &mut Window,
        cx: &mut Context<Workspace>,
    ) -> Task<Result<()>> {
        self.navigate_history(
            self.active_pane().downgrade(),
            NavigationMode::ReopeningClosedItem,
            window,
            cx,
        )
    }

    pub fn client(&self) -> &Arc<Client> {
        &self.app_state.client
    }

    pub fn set_titlebar_item(&mut self, item: AnyView, _: &mut Window, cx: &mut Context<Self>) {
        self.titlebar_item = Some(item);
        cx.notify();
    }

    pub fn set_prompt_for_new_path(&mut self, prompt: PromptForNewPath) {
        self.on_prompt_for_new_path = Some(prompt)
    }

    pub fn set_prompt_for_open_path(&mut self, prompt: PromptForOpenPath) {
        self.on_prompt_for_open_path = Some(prompt)
    }

    pub fn serialized_ssh_project(&self) -> Option<SerializedSshProject> {
        self.serialized_ssh_project.clone()
    }

    pub fn set_serialized_ssh_project(&mut self, serialized_ssh_project: SerializedSshProject) {
        self.serialized_ssh_project = Some(serialized_ssh_project);
    }

    pub fn prompt_for_open_path(
        &mut self,
        path_prompt_options: PathPromptOptions,
        lister: DirectoryLister,
        window: &mut Window,
        cx: &mut Context<Self>,
    ) -> oneshot::Receiver<Option<Vec<PathBuf>>> {
        if !lister.is_local(cx) || !WorkspaceSettings::get_global(cx).use_system_path_prompts {
            let prompt = self.on_prompt_for_open_path.take().unwrap();
            let rx = prompt(self, lister, window, cx);
            self.on_prompt_for_open_path = Some(prompt);
            rx
        } else {
            let (tx, rx) = oneshot::channel();
            let abs_path = cx.prompt_for_paths(path_prompt_options);

            cx.spawn_in(window, |this, mut cx| async move {
                let Ok(result) = abs_path.await else {
                    return Ok(());
                };

                match result {
                    Ok(result) => {
                        tx.send(result).log_err();
                    }
                    Err(err) => {
                        let rx = this.update_in(&mut cx, |this, window, cx| {
                            this.show_portal_error(err.to_string(), cx);
                            let prompt = this.on_prompt_for_open_path.take().unwrap();
                            let rx = prompt(this, lister, window, cx);
                            this.on_prompt_for_open_path = Some(prompt);
                            rx
                        })?;
                        if let Ok(path) = rx.await {
                            tx.send(path).log_err();
                        }
                    }
                };
                anyhow::Ok(())
            })
            .detach();

            rx
        }
    }

    pub fn prompt_for_new_path(
        &mut self,
        window: &mut Window,
        cx: &mut Context<Self>,
    ) -> oneshot::Receiver<Option<ProjectPath>> {
        if (self.project.read(cx).is_via_collab() || self.project.read(cx).is_via_ssh())
            || !WorkspaceSettings::get_global(cx).use_system_path_prompts
        {
            let prompt = self.on_prompt_for_new_path.take().unwrap();
            let rx = prompt(self, window, cx);
            self.on_prompt_for_new_path = Some(prompt);
            rx
        } else {
            let start_abs_path = self
                .project
                .update(cx, |project, cx| {
                    let worktree = project.visible_worktrees(cx).next()?;
                    Some(worktree.read(cx).as_local()?.abs_path().to_path_buf())
                })
                .unwrap_or_else(|| Path::new("").into());

            let (tx, rx) = oneshot::channel();
            let abs_path = cx.prompt_for_new_path(&start_abs_path);
            cx.spawn_in(window, |this, mut cx| async move {
                let abs_path = match abs_path.await? {
                    Ok(path) => path,
                    Err(err) => {
                        let rx = this.update_in(&mut cx, |this, window, cx| {
                            this.show_portal_error(err.to_string(), cx);

                            let prompt = this.on_prompt_for_new_path.take().unwrap();
                            let rx = prompt(this, window, cx);
                            this.on_prompt_for_new_path = Some(prompt);
                            rx
                        })?;
                        if let Ok(path) = rx.await {
                            tx.send(path).log_err();
                        }
                        return anyhow::Ok(());
                    }
                };

                let project_path = abs_path.and_then(|abs_path| {
                    this.update(&mut cx, |this, cx| {
                        this.project.update(cx, |project, cx| {
                            project.find_or_create_worktree(abs_path, true, cx)
                        })
                    })
                    .ok()
                });

                if let Some(project_path) = project_path {
                    let (worktree, path) = project_path.await?;
                    let worktree_id = worktree.read_with(&cx, |worktree, _| worktree.id())?;
                    tx.send(Some(ProjectPath {
                        worktree_id,
                        path: path.into(),
                    }))
                    .ok();
                } else {
                    tx.send(None).ok();
                }
                anyhow::Ok(())
            })
            .detach_and_log_err(cx);

            rx
        }
    }

    pub fn titlebar_item(&self) -> Option<AnyView> {
        self.titlebar_item.clone()
    }

    /// Call the given callback with a workspace whose project is local.
    ///
    /// If the given workspace has a local project, then it will be passed
    /// to the callback. Otherwise, a new empty window will be created.
    pub fn with_local_workspace<T, F>(
        &mut self,
        window: &mut Window,
        cx: &mut Context<Self>,
        callback: F,
    ) -> Task<Result<T>>
    where
        T: 'static,
        F: 'static + FnOnce(&mut Workspace, &mut Window, &mut Context<Workspace>) -> T,
    {
        if self.project.read(cx).is_local() {
            Task::ready(Ok(callback(self, window, cx)))
        } else {
            let env = self.project.read(cx).cli_environment(cx);
            let task = Self::new_local(Vec::new(), self.app_state.clone(), None, env, cx);
            cx.spawn_in(window, |_vh, mut cx| async move {
                let (workspace, _) = task.await?;
                workspace.update(&mut cx, callback)
            })
        }
    }

    pub fn worktrees<'a>(&self, cx: &'a App) -> impl 'a + Iterator<Item = Entity<Worktree>> {
        self.project.read(cx).worktrees(cx)
    }

    pub fn visible_worktrees<'a>(
        &self,
        cx: &'a App,
    ) -> impl 'a + Iterator<Item = Entity<Worktree>> {
        self.project.read(cx).visible_worktrees(cx)
    }

    #[cfg(any(test, feature = "test-support"))]
    pub fn worktree_scans_complete(&self, cx: &App) -> impl Future<Output = ()> + 'static {
        let futures = self
            .worktrees(cx)
            .filter_map(|worktree| worktree.read(cx).as_local())
            .map(|worktree| worktree.scan_complete())
            .collect::<Vec<_>>();
        async move {
            for future in futures {
                future.await;
            }
        }
    }

    pub fn close_global(_: &CloseWindow, cx: &mut App) {
        cx.defer(|cx| {
            cx.windows().iter().find(|window| {
                window
                    .update(cx, |_, window, _| {
                        if window.is_window_active() {
                            //This can only get called when the window's project connection has been lost
                            //so we don't need to prompt the user for anything and instead just close the window
                            window.remove_window();
                            true
                        } else {
                            false
                        }
                    })
                    .unwrap_or(false)
            });
        });
    }

    pub fn close_window(&mut self, _: &CloseWindow, window: &mut Window, cx: &mut Context<Self>) {
        let prepare = self.prepare_to_close(CloseIntent::CloseWindow, window, cx);
        cx.spawn_in(window, |_, mut cx| async move {
            if prepare.await? {
                cx.update(|window, _cx| window.remove_window())?;
            }
            anyhow::Ok(())
        })
        .detach_and_log_err(cx)
    }

    pub fn move_focused_panel_to_next_position(
        &mut self,
        _: &MoveFocusedPanelToNextPosition,
        window: &mut Window,
        cx: &mut Context<Self>,
    ) {
        let docks = self.all_docks();
        let active_dock = docks
            .into_iter()
            .find(|dock| dock.focus_handle(cx).contains_focused(window, cx));

        if let Some(dock) = active_dock {
            dock.update(cx, |dock, cx| {
                let active_panel = dock
                    .active_panel()
                    .filter(|panel| panel.panel_focus_handle(cx).contains_focused(window, cx));

                if let Some(panel) = active_panel {
                    panel.move_to_next_position(window, cx);
                }
            })
        }
    }

    pub fn prepare_to_close(
        &mut self,
        close_intent: CloseIntent,
        window: &mut Window,
        cx: &mut Context<Self>,
    ) -> Task<Result<bool>> {
        let active_call = self.active_call().cloned();

        // On Linux and Windows, closing the last window should restore the last workspace.
        let save_last_workspace = cfg!(not(target_os = "macos"))
            && close_intent != CloseIntent::ReplaceWindow
            && cx.windows().len() == 1;

        cx.spawn_in(window, |this, mut cx| async move {
            let workspace_count = cx.update(|_window, cx| {
                cx.windows()
                    .iter()
                    .filter(|window| window.downcast::<Workspace>().is_some())
                    .count()
            })?;

            if let Some(active_call) = active_call {
                if close_intent != CloseIntent::Quit
                    && workspace_count == 1
                    && active_call.read_with(&cx, |call, _| call.room().is_some())?
                {
                    let answer = cx.update(|window, cx| {
                        window.prompt(
                            PromptLevel::Warning,
                            "Do you want to leave the current call?",
                            None,
                            &["Close window and hang up", "Cancel"],
                            cx,
                        )
                    })?;

                    if answer.await.log_err() == Some(1) {
                        return anyhow::Ok(false);
                    } else {
                        active_call
                            .update(&mut cx, |call, cx| call.hang_up(cx))?
                            .await
                            .log_err();
                    }
                }
            }

            let save_result = this
                .update_in(&mut cx, |this, window, cx| {
                    this.save_all_internal(SaveIntent::Close, window, cx)
                })?
                .await;

            // If we're not quitting, but closing, we remove the workspace from
            // the current session.
            if close_intent != CloseIntent::Quit
                && !save_last_workspace
                && save_result.as_ref().map_or(false, |&res| res)
            {
                this.update_in(&mut cx, |this, window, cx| {
                    this.remove_from_session(window, cx)
                })?
                .await;
            }

            save_result
        })
    }

    fn save_all(&mut self, action: &SaveAll, window: &mut Window, cx: &mut Context<Self>) {
        self.save_all_internal(
            action.save_intent.unwrap_or(SaveIntent::SaveAll),
            window,
            cx,
        )
        .detach_and_log_err(cx);
    }

    fn send_keystrokes(
        &mut self,
        action: &SendKeystrokes,
        window: &mut Window,
        cx: &mut Context<Self>,
    ) {
        let mut state = self.dispatching_keystrokes.borrow_mut();
        if !state.0.insert(action.0.clone()) {
            cx.propagate();
            return;
        }
        let mut keystrokes: Vec<Keystroke> = action
            .0
            .split(' ')
            .flat_map(|k| Keystroke::parse(k).log_err())
            .collect();
        keystrokes.reverse();

        state.1.append(&mut keystrokes);
        drop(state);

        let keystrokes = self.dispatching_keystrokes.clone();
        window
            .spawn(cx, |mut cx| async move {
                // limit to 100 keystrokes to avoid infinite recursion.
                for _ in 0..100 {
                    let Some(keystroke) = keystrokes.borrow_mut().1.pop() else {
                        keystrokes.borrow_mut().0.clear();
                        return Ok(());
                    };
                    cx.update(|window, cx| {
                        let focused = window.focused(cx);
                        window.dispatch_keystroke(keystroke.clone(), cx);
                        if window.focused(cx) != focused {
                            // dispatch_keystroke may cause the focus to change.
                            // draw's side effect is to schedule the FocusChanged events in the current flush effect cycle
                            // And we need that to happen before the next keystroke to keep vim mode happy...
                            // (Note that the tests always do this implicitly, so you must manually test with something like:
                            //   "bindings": { "g z": ["workspace::SendKeystrokes", ": j <enter> u"]}
                            // )
                            window.draw(cx);
                        }
                    })?;
                }

                *keystrokes.borrow_mut() = Default::default();
                Err(anyhow!("over 100 keystrokes passed to send_keystrokes"))
            })
            .detach_and_log_err(cx);
    }

    fn save_all_internal(
        &mut self,
        mut save_intent: SaveIntent,
        window: &mut Window,
        cx: &mut Context<Self>,
    ) -> Task<Result<bool>> {
        if self.project.read(cx).is_disconnected(cx) {
            return Task::ready(Ok(true));
        }
        let dirty_items = self
            .panes
            .iter()
            .flat_map(|pane| {
                pane.read(cx).items().filter_map(|item| {
                    if item.is_dirty(cx) {
                        item.tab_description(0, cx);
                        Some((pane.downgrade(), item.boxed_clone()))
                    } else {
                        None
                    }
                })
            })
            .collect::<Vec<_>>();

        let project = self.project.clone();
        cx.spawn_in(window, |workspace, mut cx| async move {
            let dirty_items = if save_intent == SaveIntent::Close && !dirty_items.is_empty() {
                let (serialize_tasks, remaining_dirty_items) =
                    workspace.update_in(&mut cx, |workspace, window, cx| {
                        let mut remaining_dirty_items = Vec::new();
                        let mut serialize_tasks = Vec::new();
                        for (pane, item) in dirty_items {
                            if let Some(task) = item
                                .to_serializable_item_handle(cx)
                                .and_then(|handle| handle.serialize(workspace, true, window, cx))
                            {
                                serialize_tasks.push(task);
                            } else {
                                remaining_dirty_items.push((pane, item));
                            }
                        }
                        (serialize_tasks, remaining_dirty_items)
                    })?;

                futures::future::try_join_all(serialize_tasks).await?;

                if remaining_dirty_items.len() > 1 {
                    let answer = workspace.update_in(&mut cx, |_, window, cx| {
                        let detail = Pane::file_names_for_prompt(
                            &mut remaining_dirty_items.iter().map(|(_, handle)| handle),
                            cx,
                        );
                        window.prompt(
                            PromptLevel::Warning,
                            &"Do you want to save all changes in the following files?",
                            Some(&detail),
                            &["Save all", "Discard all", "Cancel"],
                            cx,
                        )
                    })?;
                    match answer.await.log_err() {
                        Some(0) => save_intent = SaveIntent::SaveAll,
                        Some(1) => save_intent = SaveIntent::Skip,
                        Some(2) => return Ok(false),
                        _ => {}
                    }
                }

                remaining_dirty_items
            } else {
                dirty_items
            };

            for (pane, item) in dirty_items {
                let (singleton, project_entry_ids) =
                    cx.update(|_, cx| (item.is_singleton(cx), item.project_entry_ids(cx)))?;
                if singleton || !project_entry_ids.is_empty() {
                    if !Pane::save_item(project.clone(), &pane, &*item, save_intent, &mut cx)
                        .await?
                    {
                        return Ok(false);
                    }
                }
            }
            Ok(true)
        })
    }

    pub fn open_workspace_for_paths(
        &mut self,
        replace_current_window: bool,
        paths: Vec<PathBuf>,
        window: &mut Window,
        cx: &mut Context<Self>,
    ) -> Task<Result<()>> {
        let window_handle = window.window_handle().downcast::<Self>();
        let is_remote = self.project.read(cx).is_via_collab();
        let has_worktree = self.project.read(cx).worktrees(cx).next().is_some();
        let has_dirty_items = self.items(cx).any(|item| item.is_dirty(cx));

        let window_to_replace = if replace_current_window {
            window_handle
        } else if is_remote || has_worktree || has_dirty_items {
            None
        } else {
            window_handle
        };
        let app_state = self.app_state.clone();

        cx.spawn(|_, cx| async move {
            cx.update(|cx| {
                open_paths(
                    &paths,
                    app_state,
                    OpenOptions {
                        replace_window: window_to_replace,
                        ..Default::default()
                    },
                    cx,
                )
            })?
            .await?;
            Ok(())
        })
    }

    #[allow(clippy::type_complexity)]
    pub fn open_paths(
        &mut self,
        mut abs_paths: Vec<PathBuf>,
        visible: OpenVisible,
        pane: Option<WeakEntity<Pane>>,
        window: &mut Window,
        cx: &mut Context<Self>,
    ) -> Task<Vec<Option<Result<Box<dyn ItemHandle>, anyhow::Error>>>> {
        log::info!("open paths {abs_paths:?}");

        let fs = self.app_state.fs.clone();

        // Sort the paths to ensure we add worktrees for parents before their children.
        abs_paths.sort_unstable();
        cx.spawn_in(window, move |this, mut cx| async move {
            let mut tasks = Vec::with_capacity(abs_paths.len());

            for abs_path in &abs_paths {
                let visible = match visible {
                    OpenVisible::All => Some(true),
                    OpenVisible::None => Some(false),
                    OpenVisible::OnlyFiles => match fs.metadata(abs_path).await.log_err() {
                        Some(Some(metadata)) => Some(!metadata.is_dir),
                        Some(None) => Some(true),
                        None => None,
                    },
                    OpenVisible::OnlyDirectories => match fs.metadata(abs_path).await.log_err() {
                        Some(Some(metadata)) => Some(metadata.is_dir),
                        Some(None) => Some(false),
                        None => None,
                    },
                };
                let project_path = match visible {
                    Some(visible) => match this
                        .update(&mut cx, |this, cx| {
                            Workspace::project_path_for_path(
                                this.project.clone(),
                                abs_path,
                                visible,
                                cx,
                            )
                        })
                        .log_err()
                    {
                        Some(project_path) => project_path.await.log_err(),
                        None => None,
                    },
                    None => None,
                };

                let this = this.clone();
                let abs_path: Arc<Path> = SanitizedPath::from(abs_path.clone()).into();
                let fs = fs.clone();
                let pane = pane.clone();
                let task = cx.spawn(move |mut cx| async move {
                    let (worktree, project_path) = project_path?;
                    if fs.is_dir(&abs_path).await {
                        this.update(&mut cx, |workspace, cx| {
                            let worktree = worktree.read(cx);
                            let worktree_abs_path = worktree.abs_path();
                            let entry_id = if abs_path.as_ref() == worktree_abs_path.as_ref() {
                                worktree.root_entry()
                            } else {
                                abs_path
                                    .strip_prefix(worktree_abs_path.as_ref())
                                    .ok()
                                    .and_then(|relative_path| {
                                        worktree.entry_for_path(relative_path)
                                    })
                            }
                            .map(|entry| entry.id);
                            if let Some(entry_id) = entry_id {
                                workspace.project.update(cx, |_, cx| {
                                    cx.emit(project::Event::ActiveEntryChanged(Some(entry_id)));
                                })
                            }
                        })
                        .log_err()?;
                        None
                    } else {
                        Some(
                            this.update_in(&mut cx, |this, window, cx| {
                                this.open_path(project_path, pane, true, window, cx)
                            })
                            .log_err()?
                            .await,
                        )
                    }
                });
                tasks.push(task);
            }

            futures::future::join_all(tasks).await
        })
    }

    pub fn open_resolved_path(
        &mut self,
        path: ResolvedPath,
        window: &mut Window,
        cx: &mut Context<Self>,
    ) -> Task<anyhow::Result<Box<dyn ItemHandle>>> {
        match path {
            ResolvedPath::ProjectPath { project_path, .. } => {
                self.open_path(project_path, None, true, window, cx)
            }
            ResolvedPath::AbsPath { path, .. } => self.open_abs_path(path, false, window, cx),
        }
    }

    pub fn absolute_path_of_worktree(
        &self,
        worktree_id: WorktreeId,
        cx: &mut Context<Self>,
    ) -> Option<PathBuf> {
        self.project
            .read(cx)
            .worktree_for_id(worktree_id, cx)
            // TODO: use `abs_path` or `root_dir`
            .map(|wt| wt.read(cx).abs_path().as_ref().to_path_buf())
    }

    fn add_folder_to_project(
        &mut self,
        _: &AddFolderToProject,
        window: &mut Window,
        cx: &mut Context<Self>,
    ) {
        let project = self.project.read(cx);
        if project.is_via_collab() {
            self.show_error(
                &anyhow!("You cannot add folders to someone else's project"),
                cx,
            );
            return;
        }
        let paths = self.prompt_for_open_path(
            PathPromptOptions {
                files: false,
                directories: true,
                multiple: true,
            },
            DirectoryLister::Project(self.project.clone()),
            window,
            cx,
        );
        cx.spawn_in(window, |this, mut cx| async move {
            if let Some(paths) = paths.await.log_err().flatten() {
                let results = this
                    .update_in(&mut cx, |this, window, cx| {
                        this.open_paths(paths, OpenVisible::All, None, window, cx)
                    })?
                    .await;
                for result in results.into_iter().flatten() {
                    result.log_err();
                }
            }
            anyhow::Ok(())
        })
        .detach_and_log_err(cx);
    }

    pub fn project_path_for_path(
        project: Entity<Project>,
        abs_path: &Path,
        visible: bool,
        cx: &mut App,
    ) -> Task<Result<(Entity<Worktree>, ProjectPath)>> {
        let entry = project.update(cx, |project, cx| {
            project.find_or_create_worktree(abs_path, visible, cx)
        });
        cx.spawn(|mut cx| async move {
            let (worktree, path) = entry.await?;
            let worktree_id = worktree.update(&mut cx, |t, _| t.id())?;
            Ok((
                worktree,
                ProjectPath {
                    worktree_id,
                    path: path.into(),
                },
            ))
        })
    }

    pub fn items<'a>(&'a self, cx: &'a App) -> impl 'a + Iterator<Item = &'a Box<dyn ItemHandle>> {
        self.panes.iter().flat_map(|pane| pane.read(cx).items())
    }

    pub fn item_of_type<T: Item>(&self, cx: &App) -> Option<Entity<T>> {
        self.items_of_type(cx).max_by_key(|item| item.item_id())
    }

    pub fn items_of_type<'a, T: Item>(
        &'a self,
        cx: &'a App,
    ) -> impl 'a + Iterator<Item = Entity<T>> {
        self.panes
            .iter()
            .flat_map(|pane| pane.read(cx).items_of_type())
    }

    pub fn active_item(&self, cx: &App) -> Option<Box<dyn ItemHandle>> {
        self.active_pane().read(cx).active_item()
    }

    pub fn active_item_as<I: 'static>(&self, cx: &App) -> Option<Entity<I>> {
        let item = self.active_item(cx)?;
        item.to_any().downcast::<I>().ok()
    }

    fn active_project_path(&self, cx: &App) -> Option<ProjectPath> {
        self.active_item(cx).and_then(|item| item.project_path(cx))
    }

    pub fn save_active_item(
        &mut self,
        save_intent: SaveIntent,
        window: &mut Window,
        cx: &mut App,
    ) -> Task<Result<()>> {
        let project = self.project.clone();
        let pane = self.active_pane();
        let item = pane.read(cx).active_item();
        let pane = pane.downgrade();

        window.spawn(cx, |mut cx| async move {
            if let Some(item) = item {
                Pane::save_item(project, &pane, item.as_ref(), save_intent, &mut cx)
                    .await
                    .map(|_| ())
            } else {
                Ok(())
            }
        })
    }

    pub fn close_inactive_items_and_panes(
        &mut self,
        action: &CloseInactiveTabsAndPanes,
        window: &mut Window,
        cx: &mut Context<Self>,
    ) {
        if let Some(task) = self.close_all_internal(
            true,
            action.save_intent.unwrap_or(SaveIntent::Close),
            window,
            cx,
        ) {
            task.detach_and_log_err(cx)
        }
    }

    pub fn close_all_items_and_panes(
        &mut self,
        action: &CloseAllItemsAndPanes,
        window: &mut Window,
        cx: &mut Context<Self>,
    ) {
        if let Some(task) = self.close_all_internal(
            false,
            action.save_intent.unwrap_or(SaveIntent::Close),
            window,
            cx,
        ) {
            task.detach_and_log_err(cx)
        }
    }

    fn close_all_internal(
        &mut self,
        retain_active_pane: bool,
        save_intent: SaveIntent,
        window: &mut Window,
        cx: &mut Context<Self>,
    ) -> Option<Task<Result<()>>> {
        let current_pane = self.active_pane();

        let mut tasks = Vec::new();

        if retain_active_pane {
            if let Some(current_pane_close) = current_pane.update(cx, |pane, cx| {
                pane.close_inactive_items(
                    &CloseInactiveItems {
                        save_intent: None,
                        close_pinned: false,
                    },
                    window,
                    cx,
                )
            }) {
                tasks.push(current_pane_close);
            };
        }

        for pane in self.panes() {
            if retain_active_pane && pane.entity_id() == current_pane.entity_id() {
                continue;
            }

            if let Some(close_pane_items) = pane.update(cx, |pane: &mut Pane, cx| {
                pane.close_all_items(
                    &CloseAllItems {
                        save_intent: Some(save_intent),
                        close_pinned: false,
                    },
                    window,
                    cx,
                )
            }) {
                tasks.push(close_pane_items)
            }
        }

        if tasks.is_empty() {
            None
        } else {
            Some(cx.spawn_in(window, |_, _| async move {
                for task in tasks {
                    task.await?
                }
                Ok(())
            }))
        }
    }

    pub fn is_dock_at_position_open(&self, position: DockPosition, cx: &mut Context<Self>) -> bool {
        self.dock_at_position(position).read(cx).is_open()
    }

    pub fn toggle_dock(
        &mut self,
        dock_side: DockPosition,
        window: &mut Window,
        cx: &mut Context<Self>,
    ) {
        let dock = self.dock_at_position(dock_side);
        let mut focus_center = false;
        let mut reveal_dock = false;
        dock.update(cx, |dock, cx| {
            let other_is_zoomed = self.zoomed.is_some() && self.zoomed_position != Some(dock_side);
            let was_visible = dock.is_open() && !other_is_zoomed;
            dock.set_open(!was_visible, window, cx);

            if dock.active_panel().is_none() && dock.panels_len() > 0 {
                dock.activate_panel(0, window, cx);
            }

            if let Some(active_panel) = dock.active_panel() {
                if was_visible {
                    if active_panel
                        .panel_focus_handle(cx)
                        .contains_focused(window, cx)
                    {
                        focus_center = true;
                    }
                } else {
                    let focus_handle = &active_panel.panel_focus_handle(cx);
                    window.focus(focus_handle);
                    reveal_dock = true;
                }
            }
        });

        if reveal_dock {
            self.dismiss_zoomed_items_to_reveal(Some(dock_side), window, cx);
        }

        if focus_center {
            self.active_pane
                .update(cx, |pane, cx| window.focus(&pane.focus_handle(cx)))
        }

        cx.notify();
        self.serialize_workspace(window, cx);
    }

    pub fn close_all_docks(&mut self, window: &mut Window, cx: &mut Context<Self>) {
        for dock in self.all_docks() {
            dock.update(cx, |dock, cx| {
                dock.set_open(false, window, cx);
            });
        }

        cx.focus_self(window);
        cx.notify();
        self.serialize_workspace(window, cx);
    }

    /// Transfer focus to the panel of the given type.
    pub fn focus_panel<T: Panel>(
        &mut self,
        window: &mut Window,
        cx: &mut Context<Self>,
    ) -> Option<Entity<T>> {
        let panel = self.focus_or_unfocus_panel::<T>(window, cx, |_, _, _| true)?;
        panel.to_any().downcast().ok()
    }

    /// Focus the panel of the given type if it isn't already focused. If it is
    /// already focused, then transfer focus back to the workspace center.
    pub fn toggle_panel_focus<T: Panel>(&mut self, window: &mut Window, cx: &mut Context<Self>) {
        self.focus_or_unfocus_panel::<T>(window, cx, |panel, window, cx| {
            !panel.panel_focus_handle(cx).contains_focused(window, cx)
        });
    }

    pub fn activate_panel_for_proto_id(
        &mut self,
        panel_id: PanelId,
        window: &mut Window,
        cx: &mut Context<Self>,
    ) -> Option<Arc<dyn PanelHandle>> {
        let mut panel = None;
        for dock in self.all_docks() {
            if let Some(panel_index) = dock.read(cx).panel_index_for_proto_id(panel_id) {
                panel = dock.update(cx, |dock, cx| {
                    dock.activate_panel(panel_index, window, cx);
                    dock.set_open(true, window, cx);
                    dock.active_panel().cloned()
                });
                break;
            }
        }

        if panel.is_some() {
            cx.notify();
            self.serialize_workspace(window, cx);
        }

        panel
    }

    /// Focus or unfocus the given panel type, depending on the given callback.
    fn focus_or_unfocus_panel<T: Panel>(
        &mut self,
        window: &mut Window,
        cx: &mut Context<Self>,
        should_focus: impl Fn(&dyn PanelHandle, &mut Window, &mut Context<Dock>) -> bool,
    ) -> Option<Arc<dyn PanelHandle>> {
        let mut result_panel = None;
        let mut serialize = false;
        for dock in self.all_docks() {
            if let Some(panel_index) = dock.read(cx).panel_index_for_type::<T>() {
                let mut focus_center = false;
                let panel = dock.update(cx, |dock, cx| {
                    dock.activate_panel(panel_index, window, cx);

                    let panel = dock.active_panel().cloned();
                    if let Some(panel) = panel.as_ref() {
                        if should_focus(&**panel, window, cx) {
                            dock.set_open(true, window, cx);
                            panel.panel_focus_handle(cx).focus(window);
                        } else {
                            focus_center = true;
                        }
                    }
                    panel
                });

                if focus_center {
                    self.active_pane
                        .update(cx, |pane, cx| window.focus(&pane.focus_handle(cx)))
                }

                result_panel = panel;
                serialize = true;
                break;
            }
        }

        if serialize {
            self.serialize_workspace(window, cx);
        }

        cx.notify();
        result_panel
    }

    /// Open the panel of the given type
    pub fn open_panel<T: Panel>(&mut self, window: &mut Window, cx: &mut Context<Self>) {
        for dock in self.all_docks() {
            if let Some(panel_index) = dock.read(cx).panel_index_for_type::<T>() {
                dock.update(cx, |dock, cx| {
                    dock.activate_panel(panel_index, window, cx);
                    dock.set_open(true, window, cx);
                });
            }
        }
    }

    pub fn panel<T: Panel>(&self, cx: &App) -> Option<Entity<T>> {
        self.all_docks()
            .iter()
            .find_map(|dock| dock.read(cx).panel::<T>())
    }

    fn dismiss_zoomed_items_to_reveal(
        &mut self,
        dock_to_reveal: Option<DockPosition>,
        window: &mut Window,
        cx: &mut Context<Self>,
    ) {
        // If a center pane is zoomed, unzoom it.
        for pane in &self.panes {
            if pane != &self.active_pane || dock_to_reveal.is_some() {
                pane.update(cx, |pane, cx| pane.set_zoomed(false, cx));
            }
        }

        // If another dock is zoomed, hide it.
        let mut focus_center = false;
        for dock in self.all_docks() {
            dock.update(cx, |dock, cx| {
                if Some(dock.position()) != dock_to_reveal {
                    if let Some(panel) = dock.active_panel() {
                        if panel.is_zoomed(window, cx) {
                            focus_center |=
                                panel.panel_focus_handle(cx).contains_focused(window, cx);
                            dock.set_open(false, window, cx);
                        }
                    }
                }
            });
        }

        if focus_center {
            self.active_pane
                .update(cx, |pane, cx| window.focus(&pane.focus_handle(cx)))
        }

        if self.zoomed_position != dock_to_reveal {
            self.zoomed = None;
            self.zoomed_position = None;
            cx.emit(Event::ZoomChanged);
        }

        cx.notify();
    }

    fn add_pane(&mut self, window: &mut Window, cx: &mut Context<Self>) -> Entity<Pane> {
        let pane = cx.new(|cx| {
            let mut pane = Pane::new(
                self.weak_handle(),
                self.project.clone(),
                self.pane_history_timestamp.clone(),
                None,
                NewFile.boxed_clone(),
                window,
                cx,
            );
            pane.set_can_split(Some(Arc::new(|_, _, _, _| true)));
            pane
        });
        cx.subscribe_in(&pane, window, Self::handle_pane_event)
            .detach();
        self.panes.push(pane.clone());

        window.focus(&pane.focus_handle(cx));

        cx.emit(Event::PaneAdded(pane.clone()));
        pane
    }

    pub fn add_item_to_center(
        &mut self,
        item: Box<dyn ItemHandle>,
        window: &mut Window,
        cx: &mut Context<Self>,
    ) -> bool {
        if let Some(center_pane) = self.last_active_center_pane.clone() {
            if let Some(center_pane) = center_pane.upgrade() {
                center_pane.update(cx, |pane, cx| {
                    pane.add_item(item, true, true, None, window, cx)
                });
                true
            } else {
                false
            }
        } else {
            false
        }
    }

    pub fn add_item_to_active_pane(
        &mut self,
        item: Box<dyn ItemHandle>,
        destination_index: Option<usize>,
        focus_item: bool,
        window: &mut Window,
        cx: &mut App,
    ) {
        self.add_item(
            self.active_pane.clone(),
            item,
            destination_index,
            false,
            focus_item,
            window,
            cx,
        )
    }

    #[allow(clippy::too_many_arguments)]
    pub fn add_item(
        &mut self,
        pane: Entity<Pane>,
        item: Box<dyn ItemHandle>,
        destination_index: Option<usize>,
        activate_pane: bool,
        focus_item: bool,
        window: &mut Window,
        cx: &mut App,
    ) {
        if let Some(text) = item.telemetry_event_text(cx) {
            telemetry::event!(text);
        }

        pane.update(cx, |pane, cx| {
            pane.add_item(
                item,
                activate_pane,
                focus_item,
                destination_index,
                window,
                cx,
            )
        });
    }

    pub fn split_item(
        &mut self,
        split_direction: SplitDirection,
        item: Box<dyn ItemHandle>,
        window: &mut Window,
        cx: &mut Context<Self>,
    ) {
        let new_pane = self.split_pane(self.active_pane.clone(), split_direction, window, cx);
        self.add_item(new_pane, item, None, true, true, window, cx);
    }

    pub fn open_abs_path(
        &mut self,
        abs_path: PathBuf,
        visible: bool,
        window: &mut Window,
        cx: &mut Context<Self>,
    ) -> Task<anyhow::Result<Box<dyn ItemHandle>>> {
        cx.spawn_in(window, |workspace, mut cx| async move {
            let open_paths_task_result = workspace
                .update_in(&mut cx, |workspace, window, cx| {
                    workspace.open_paths(
                        vec![abs_path.clone()],
                        if visible {
                            OpenVisible::All
                        } else {
                            OpenVisible::None
                        },
                        None,
                        window,
                        cx,
                    )
                })
                .with_context(|| format!("open abs path {abs_path:?} task spawn"))?
                .await;
            anyhow::ensure!(
                open_paths_task_result.len() == 1,
                "open abs path {abs_path:?} task returned incorrect number of results"
            );
            match open_paths_task_result
                .into_iter()
                .next()
                .expect("ensured single task result")
            {
                Some(open_result) => {
                    open_result.with_context(|| format!("open abs path {abs_path:?} task join"))
                }
                None => anyhow::bail!("open abs path {abs_path:?} task returned None"),
            }
        })
    }

    pub fn split_abs_path(
        &mut self,
        abs_path: PathBuf,
        visible: bool,
        window: &mut Window,
        cx: &mut Context<Self>,
    ) -> Task<anyhow::Result<Box<dyn ItemHandle>>> {
        let project_path_task =
            Workspace::project_path_for_path(self.project.clone(), &abs_path, visible, cx);
        cx.spawn_in(window, |this, mut cx| async move {
            let (_, path) = project_path_task.await?;
            this.update_in(&mut cx, |this, window, cx| {
                this.split_path(path, window, cx)
            })?
            .await
        })
    }

    pub fn open_path(
        &mut self,
        path: impl Into<ProjectPath>,
        pane: Option<WeakEntity<Pane>>,
        focus_item: bool,
        window: &mut Window,
        cx: &mut App,
    ) -> Task<Result<Box<dyn ItemHandle>, anyhow::Error>> {
        self.open_path_preview(path, pane, focus_item, false, true, window, cx)
    }

    #[allow(clippy::too_many_arguments)]
    pub fn open_path_preview(
        &mut self,
        path: impl Into<ProjectPath>,
        pane: Option<WeakEntity<Pane>>,
        focus_item: bool,
        allow_preview: bool,
        activate: bool,
        window: &mut Window,
        cx: &mut App,
    ) -> Task<Result<Box<dyn ItemHandle>, anyhow::Error>> {
        let pane = pane.unwrap_or_else(|| {
            self.last_active_center_pane.clone().unwrap_or_else(|| {
                self.panes
                    .first()
                    .expect("There must be an active pane")
                    .downgrade()
            })
        });

        let task = self.load_path(path.into(), window, cx);
        window.spawn(cx, move |mut cx| async move {
            let (project_entry_id, build_item) = task.await?;
            let result = pane.update_in(&mut cx, |pane, window, cx| {
                let result = pane.open_item(
                    project_entry_id,
                    focus_item,
                    allow_preview,
                    activate,
                    None,
                    window,
                    cx,
                    build_item,
                );

                result
            });
            result
        })
    }

    pub fn split_path(
        &mut self,
        path: impl Into<ProjectPath>,
        window: &mut Window,
        cx: &mut Context<Self>,
    ) -> Task<Result<Box<dyn ItemHandle>, anyhow::Error>> {
        self.split_path_preview(path, false, None, window, cx)
    }

    pub fn split_path_preview(
        &mut self,
        path: impl Into<ProjectPath>,
        allow_preview: bool,
        split_direction: Option<SplitDirection>,
        window: &mut Window,
        cx: &mut Context<Self>,
    ) -> Task<Result<Box<dyn ItemHandle>, anyhow::Error>> {
        let pane = self.last_active_center_pane.clone().unwrap_or_else(|| {
            self.panes
                .first()
                .expect("There must be an active pane")
                .downgrade()
        });

        if let Member::Pane(center_pane) = &self.center.root {
            if center_pane.read(cx).items_len() == 0 {
                return self.open_path(path, Some(pane), true, window, cx);
            }
        }

        let task = self.load_path(path.into(), window, cx);
        cx.spawn_in(window, |this, mut cx| async move {
            let (project_entry_id, build_item) = task.await?;
            this.update_in(&mut cx, move |this, window, cx| -> Option<_> {
                let pane = pane.upgrade()?;
                let new_pane = this.split_pane(
                    pane,
                    split_direction.unwrap_or(SplitDirection::Right),
                    window,
                    cx,
                );
                new_pane.update(cx, |new_pane, cx| {
                    Some(new_pane.open_item(
                        project_entry_id,
                        true,
                        allow_preview,
                        true,
                        None,
                        window,
                        cx,
                        build_item,
                    ))
                })
            })
            .map(|option| option.ok_or_else(|| anyhow!("pane was dropped")))?
        })
    }

    fn load_path(
        &mut self,
        path: ProjectPath,
        window: &mut Window,
        cx: &mut App,
    ) -> Task<Result<(Option<ProjectEntryId>, WorkspaceItemBuilder)>> {
        let project = self.project().clone();
        let project_item_builders = cx.default_global::<ProjectItemOpeners>().clone();
        let Some(open_project_item) = project_item_builders
            .iter()
            .rev()
            .find_map(|open_project_item| open_project_item(&project, &path, window, cx))
        else {
            return Task::ready(Err(anyhow!("cannot open file {:?}", path.path)));
        };
        open_project_item
    }

    pub fn find_project_item<T>(
        &self,
        pane: &Entity<Pane>,
        project_item: &Entity<T::Item>,
        cx: &App,
    ) -> Option<Entity<T>>
    where
        T: ProjectItem,
    {
        use project::ProjectItem as _;
        let project_item = project_item.read(cx);
        let entry_id = project_item.entry_id(cx);
        let project_path = project_item.project_path(cx);

        let mut item = None;
        if let Some(entry_id) = entry_id {
            item = pane.read(cx).item_for_entry(entry_id, cx);
        }
        if item.is_none() {
            if let Some(project_path) = project_path {
                item = pane.read(cx).item_for_path(project_path, cx);
            }
        }

        item.and_then(|item| item.downcast::<T>())
    }

    pub fn is_project_item_open<T>(
        &self,
        pane: &Entity<Pane>,
        project_item: &Entity<T::Item>,
        cx: &App,
    ) -> bool
    where
        T: ProjectItem,
    {
        self.find_project_item::<T>(pane, project_item, cx)
            .is_some()
    }

    pub fn open_project_item<T>(
        &mut self,
        pane: Entity<Pane>,
        project_item: Entity<T::Item>,
        activate_pane: bool,
        focus_item: bool,
        window: &mut Window,
        cx: &mut Context<Self>,
    ) -> Entity<T>
    where
        T: ProjectItem,
    {
        if let Some(item) = self.find_project_item(&pane, &project_item, cx) {
            self.activate_item(&item, activate_pane, focus_item, window, cx);
            return item;
        }

        let item =
            cx.new(|cx| T::for_project_item(self.project().clone(), project_item, window, cx));
        let item_id = item.item_id();
        let mut destination_index = None;
        pane.update(cx, |pane, cx| {
            if PreviewTabsSettings::get_global(cx).enable_preview_from_code_navigation {
                if let Some(preview_item_id) = pane.preview_item_id() {
                    if preview_item_id != item_id {
                        destination_index = pane.close_current_preview_item(window, cx);
                    }
                }
            }
            pane.set_preview_item_id(Some(item.item_id()), cx)
        });

        self.add_item(
            pane,
            Box::new(item.clone()),
            destination_index,
            activate_pane,
            focus_item,
            window,
            cx,
        );
        item
    }

    pub fn open_shared_screen(
        &mut self,
        peer_id: PeerId,
        window: &mut Window,
        cx: &mut Context<Self>,
    ) {
        if let Some(shared_screen) =
            self.shared_screen_for_peer(peer_id, &self.active_pane, window, cx)
        {
            self.active_pane.update(cx, |pane, cx| {
                pane.add_item(Box::new(shared_screen), false, true, None, window, cx)
            });
        }
    }

    pub fn activate_item(
        &mut self,
        item: &dyn ItemHandle,
        activate_pane: bool,
        focus_item: bool,
        window: &mut Window,
        cx: &mut App,
    ) -> bool {
        let result = self.panes.iter().find_map(|pane| {
            pane.read(cx)
                .index_for_item(item)
                .map(|ix| (pane.clone(), ix))
        });
        if let Some((pane, ix)) = result {
            pane.update(cx, |pane, cx| {
                pane.activate_item(ix, activate_pane, focus_item, window, cx)
            });
            true
        } else {
            false
        }
    }

    fn activate_pane_at_index(
        &mut self,
        action: &ActivatePane,
        window: &mut Window,
        cx: &mut Context<Self>,
    ) {
        let panes = self.center.panes();
        if let Some(pane) = panes.get(action.0).map(|p| (*p).clone()) {
            window.focus(&pane.focus_handle(cx));
        } else {
            self.split_and_clone(self.active_pane.clone(), SplitDirection::Right, window, cx);
        }
    }

    fn move_item_to_pane_at_index(
        &mut self,
        action: &MoveItemToPane,
        window: &mut Window,
        cx: &mut Context<Self>,
    ) {
        let Some(&target_pane) = self.center.panes().get(action.destination) else {
            return;
        };
        move_active_item(
            &self.active_pane,
            target_pane,
            action.focus,
            true,
            window,
            cx,
        );
    }

    pub fn activate_next_pane(&mut self, window: &mut Window, cx: &mut App) {
        let panes = self.center.panes();
        if let Some(ix) = panes.iter().position(|pane| **pane == self.active_pane) {
            let next_ix = (ix + 1) % panes.len();
            let next_pane = panes[next_ix].clone();
            window.focus(&next_pane.focus_handle(cx));
        }
    }

    pub fn activate_previous_pane(&mut self, window: &mut Window, cx: &mut App) {
        let panes = self.center.panes();
        if let Some(ix) = panes.iter().position(|pane| **pane == self.active_pane) {
            let prev_ix = cmp::min(ix.wrapping_sub(1), panes.len() - 1);
            let prev_pane = panes[prev_ix].clone();
            window.focus(&prev_pane.focus_handle(cx));
        }
    }

    pub fn activate_pane_in_direction(
        &mut self,
        direction: SplitDirection,
        window: &mut Window,
        cx: &mut App,
    ) {
        use ActivateInDirectionTarget as Target;
        enum Origin {
            LeftDock,
            RightDock,
            BottomDock,
            Center,
        }

        let origin: Origin = [
            (&self.left_dock, Origin::LeftDock),
            (&self.right_dock, Origin::RightDock),
            (&self.bottom_dock, Origin::BottomDock),
        ]
        .into_iter()
        .find_map(|(dock, origin)| {
            if dock.focus_handle(cx).contains_focused(window, cx) && dock.read(cx).is_open() {
                Some(origin)
            } else {
                None
            }
        })
        .unwrap_or(Origin::Center);

        let get_last_active_pane = || {
            let pane = self
                .last_active_center_pane
                .clone()
                .unwrap_or_else(|| {
                    self.panes
                        .first()
                        .expect("There must be an active pane")
                        .downgrade()
                })
                .upgrade()?;
            (pane.read(cx).items_len() != 0).then_some(pane)
        };

        let try_dock =
            |dock: &Entity<Dock>| dock.read(cx).is_open().then(|| Target::Dock(dock.clone()));

        let target = match (origin, direction) {
            // We're in the center, so we first try to go to a different pane,
            // otherwise try to go to a dock.
            (Origin::Center, direction) => {
                if let Some(pane) = self.find_pane_in_direction(direction, cx) {
                    Some(Target::Pane(pane))
                } else {
                    match direction {
                        SplitDirection::Up => None,
                        SplitDirection::Down => try_dock(&self.bottom_dock),
                        SplitDirection::Left => try_dock(&self.left_dock),
                        SplitDirection::Right => try_dock(&self.right_dock),
                    }
                }
            }

            (Origin::LeftDock, SplitDirection::Right) => {
                if let Some(last_active_pane) = get_last_active_pane() {
                    Some(Target::Pane(last_active_pane))
                } else {
                    try_dock(&self.bottom_dock).or_else(|| try_dock(&self.right_dock))
                }
            }

            (Origin::LeftDock, SplitDirection::Down)
            | (Origin::RightDock, SplitDirection::Down) => try_dock(&self.bottom_dock),

            (Origin::BottomDock, SplitDirection::Up) => get_last_active_pane().map(Target::Pane),
            (Origin::BottomDock, SplitDirection::Left) => try_dock(&self.left_dock),
            (Origin::BottomDock, SplitDirection::Right) => try_dock(&self.right_dock),

            (Origin::RightDock, SplitDirection::Left) => {
                if let Some(last_active_pane) = get_last_active_pane() {
                    Some(Target::Pane(last_active_pane))
                } else {
                    try_dock(&self.bottom_dock).or_else(|| try_dock(&self.left_dock))
                }
            }

            _ => None,
        };

        match target {
            Some(ActivateInDirectionTarget::Pane(pane)) => {
                window.focus(&pane.focus_handle(cx));
            }
            Some(ActivateInDirectionTarget::Dock(dock)) => {
                // Defer this to avoid a panic when the dock's active panel is already on the stack.
                window.defer(cx, move |window, cx| {
                    let dock = dock.read(cx);
                    if let Some(panel) = dock.active_panel() {
                        panel.panel_focus_handle(cx).focus(window);
                    } else {
                        log::error!("Could not find a focus target when in switching focus in {direction} direction for a {:?} dock", dock.position());
                    }
                })
            }
            None => {}
        }
    }

    pub fn move_item_to_pane_in_direction(
        &mut self,
        action: &MoveItemToPaneInDirection,
        window: &mut Window,
        cx: &mut App,
    ) {
        if let Some(destination) = self.find_pane_in_direction(action.direction, cx) {
            move_active_item(
                &self.active_pane,
                &destination,
                action.focus,
                true,
                window,
                cx,
            );
        }
    }

    pub fn bounding_box_for_pane(&self, pane: &Entity<Pane>) -> Option<Bounds<Pixels>> {
        self.center.bounding_box_for_pane(pane)
    }

    pub fn find_pane_in_direction(
        &mut self,
        direction: SplitDirection,
        cx: &App,
    ) -> Option<Entity<Pane>> {
        self.center
            .find_pane_in_direction(&self.active_pane, direction, cx)
            .cloned()
    }

    pub fn swap_pane_in_direction(&mut self, direction: SplitDirection, cx: &mut Context<Self>) {
        if let Some(to) = self.find_pane_in_direction(direction, cx) {
            self.center.swap(&self.active_pane, &to);
            cx.notify();
        }
    }

    pub fn resize_pane(
        &mut self,
        axis: gpui::Axis,
        amount: Pixels,
        window: &mut Window,
        cx: &mut Context<Self>,
    ) {
        let docks = self.all_docks();
        let active_dock = docks
            .into_iter()
            .find(|dock| dock.focus_handle(cx).contains_focused(window, cx));

        if let Some(dock) = active_dock {
            let Some(panel_size) = dock.read(cx).active_panel_size(window, cx) else {
                return;
            };
            match dock.read(cx).position() {
                DockPosition::Left => resize_left_dock(panel_size + amount, self, window, cx),
                DockPosition::Bottom => resize_bottom_dock(panel_size + amount, self, window, cx),
                DockPosition::Right => resize_right_dock(panel_size + amount, self, window, cx),
            }
        } else {
            self.center
                .resize(&self.active_pane, axis, amount, &self.bounds);
        }
        cx.notify();
    }

    pub fn reset_pane_sizes(&mut self, cx: &mut Context<Self>) {
        self.center.reset_pane_sizes();
        cx.notify();
    }

    fn handle_pane_focused(
        &mut self,
        pane: Entity<Pane>,
        window: &mut Window,
        cx: &mut Context<Self>,
    ) {
        // This is explicitly hoisted out of the following check for pane identity as
        // terminal panel panes are not registered as a center panes.
        self.status_bar.update(cx, |status_bar, cx| {
            status_bar.set_active_pane(&pane, window, cx);
        });
        if self.active_pane != pane {
            self.set_active_pane(&pane, window, cx);
        }

        if self.last_active_center_pane.is_none() {
            self.last_active_center_pane = Some(pane.downgrade());
        }

        self.dismiss_zoomed_items_to_reveal(None, window, cx);
        if pane.read(cx).is_zoomed() {
            self.zoomed = Some(pane.downgrade().into());
        } else {
            self.zoomed = None;
        }
        self.zoomed_position = None;
        cx.emit(Event::ZoomChanged);
        self.update_active_view_for_followers(window, cx);
        pane.update(cx, |pane, _| {
            pane.track_alternate_file_items();
        });

        cx.notify();
    }

    fn set_active_pane(
        &mut self,
        pane: &Entity<Pane>,
        window: &mut Window,
        cx: &mut Context<Self>,
    ) {
        self.active_pane = pane.clone();
        self.active_item_path_changed(window, cx);
        self.last_active_center_pane = Some(pane.downgrade());
    }

    fn handle_panel_focused(&mut self, window: &mut Window, cx: &mut Context<Self>) {
        self.update_active_view_for_followers(window, cx);
    }

    fn handle_pane_event(
        &mut self,
        pane: &Entity<Pane>,
        event: &pane::Event,
        window: &mut Window,
        cx: &mut Context<Self>,
    ) {
        let mut serialize_workspace = true;
        match event {
            pane::Event::AddItem { item } => {
                item.added_to_pane(self, pane.clone(), window, cx);
                cx.emit(Event::ItemAdded {
                    item: item.boxed_clone(),
                });
            }
            pane::Event::Split(direction) => {
                self.split_and_clone(pane.clone(), *direction, window, cx);
            }
            pane::Event::JoinIntoNext => {
                self.join_pane_into_next(pane.clone(), window, cx);
            }
            pane::Event::JoinAll => {
                self.join_all_panes(window, cx);
            }
            pane::Event::Remove { focus_on_pane } => {
                self.remove_pane(pane.clone(), focus_on_pane.clone(), window, cx);
            }
            pane::Event::ActivateItem {
                local,
                focus_changed,
            } => {
                cx.on_next_frame(window, |_, window, _| {
                    window.invalidate_character_coordinates();
                });

                pane.update(cx, |pane, _| {
                    pane.track_alternate_file_items();
                });
                if *local {
                    self.unfollow_in_pane(&pane, window, cx);
                }
                if pane == self.active_pane() {
                    self.active_item_path_changed(window, cx);
                    self.update_active_view_for_followers(window, cx);
                }
                serialize_workspace = *focus_changed || pane != self.active_pane();
            }
            pane::Event::UserSavedItem { item, save_intent } => {
                cx.emit(Event::UserSavedItem {
                    pane: pane.downgrade(),
                    item: item.boxed_clone(),
                    save_intent: *save_intent,
                });
                serialize_workspace = false;
            }
            pane::Event::ChangeItemTitle => {
                if *pane == self.active_pane {
                    self.active_item_path_changed(window, cx);
                }
                self.update_window_edited(window, cx);
                serialize_workspace = false;
            }
            pane::Event::RemoveItem { .. } => {}
            pane::Event::RemovedItem { item_id } => {
                cx.emit(Event::ActiveItemChanged);
                self.update_window_edited(window, cx);
                if let hash_map::Entry::Occupied(entry) = self.panes_by_item.entry(*item_id) {
                    if entry.get().entity_id() == pane.entity_id() {
                        entry.remove();
                    }
                }
            }
            pane::Event::Focus => {
                cx.on_next_frame(window, |_, window, _| {
                    window.invalidate_character_coordinates();
                });
                self.handle_pane_focused(pane.clone(), window, cx);
            }
            pane::Event::ZoomIn => {
                if *pane == self.active_pane {
                    pane.update(cx, |pane, cx| pane.set_zoomed(true, cx));
                    if pane.read(cx).has_focus(window, cx) {
                        self.zoomed = Some(pane.downgrade().into());
                        self.zoomed_position = None;
                        cx.emit(Event::ZoomChanged);
                    }
                    cx.notify();
                }
            }
            pane::Event::ZoomOut => {
                pane.update(cx, |pane, cx| pane.set_zoomed(false, cx));
                if self.zoomed_position.is_none() {
                    self.zoomed = None;
                    cx.emit(Event::ZoomChanged);
                }
                cx.notify();
            }
        }

        if serialize_workspace {
            self.serialize_workspace(window, cx);
        }
    }

    pub fn unfollow_in_pane(
        &mut self,
        pane: &Entity<Pane>,
        window: &mut Window,
        cx: &mut Context<Workspace>,
    ) -> Option<PeerId> {
        let leader_id = self.leader_for_pane(pane)?;
        self.unfollow(leader_id, window, cx);
        Some(leader_id)
    }

    pub fn split_pane(
        &mut self,
        pane_to_split: Entity<Pane>,
        split_direction: SplitDirection,
        window: &mut Window,
        cx: &mut Context<Self>,
    ) -> Entity<Pane> {
        let new_pane = self.add_pane(window, cx);
        self.center
            .split(&pane_to_split, &new_pane, split_direction)
            .unwrap();
        cx.notify();
        new_pane
    }

    pub fn split_and_clone(
        &mut self,
        pane: Entity<Pane>,
        direction: SplitDirection,
        window: &mut Window,
        cx: &mut Context<Self>,
    ) -> Option<Entity<Pane>> {
        let item = pane.read(cx).active_item()?;
        let maybe_pane_handle =
            if let Some(clone) = item.clone_on_split(self.database_id(), window, cx) {
                let new_pane = self.add_pane(window, cx);
                new_pane.update(cx, |pane, cx| {
                    pane.add_item(clone, true, true, None, window, cx)
                });
                self.center.split(&pane, &new_pane, direction).unwrap();
                Some(new_pane)
            } else {
                None
            };
        cx.notify();
        maybe_pane_handle
    }

    pub fn split_pane_with_item(
        &mut self,
        pane_to_split: WeakEntity<Pane>,
        split_direction: SplitDirection,
        from: WeakEntity<Pane>,
        item_id_to_move: EntityId,
        window: &mut Window,
        cx: &mut Context<Self>,
    ) {
        let Some(pane_to_split) = pane_to_split.upgrade() else {
            return;
        };
        let Some(from) = from.upgrade() else {
            return;
        };

        let new_pane = self.add_pane(window, cx);
        move_item(&from, &new_pane, item_id_to_move, 0, window, cx);
        self.center
            .split(&pane_to_split, &new_pane, split_direction)
            .unwrap();
        cx.notify();
    }

    pub fn split_pane_with_project_entry(
        &mut self,
        pane_to_split: WeakEntity<Pane>,
        split_direction: SplitDirection,
        project_entry: ProjectEntryId,
        window: &mut Window,
        cx: &mut Context<Self>,
    ) -> Option<Task<Result<()>>> {
        let pane_to_split = pane_to_split.upgrade()?;
        let new_pane = self.add_pane(window, cx);
        self.center
            .split(&pane_to_split, &new_pane, split_direction)
            .unwrap();

        let path = self.project.read(cx).path_for_entry(project_entry, cx)?;
        let task = self.open_path(path, Some(new_pane.downgrade()), true, window, cx);
        Some(cx.foreground_executor().spawn(async move {
            task.await?;
            Ok(())
        }))
    }

    pub fn join_all_panes(&mut self, window: &mut Window, cx: &mut Context<Self>) {
        let active_item = self.active_pane.read(cx).active_item();
        for pane in &self.panes {
            join_pane_into_active(&self.active_pane, pane, window, cx);
        }
        if let Some(active_item) = active_item {
            self.activate_item(active_item.as_ref(), true, true, window, cx);
        }
        cx.notify();
    }

    pub fn join_pane_into_next(
        &mut self,
        pane: Entity<Pane>,
        window: &mut Window,
        cx: &mut Context<Self>,
    ) {
        let next_pane = self
            .find_pane_in_direction(SplitDirection::Right, cx)
            .or_else(|| self.find_pane_in_direction(SplitDirection::Down, cx))
            .or_else(|| self.find_pane_in_direction(SplitDirection::Left, cx))
            .or_else(|| self.find_pane_in_direction(SplitDirection::Up, cx));
        let Some(next_pane) = next_pane else {
            return;
        };
        move_all_items(&pane, &next_pane, window, cx);
        cx.notify();
    }

    fn remove_pane(
        &mut self,
        pane: Entity<Pane>,
        focus_on: Option<Entity<Pane>>,
        window: &mut Window,
        cx: &mut Context<Self>,
    ) {
        if self.center.remove(&pane).unwrap() {
            self.force_remove_pane(&pane, &focus_on, window, cx);
            self.unfollow_in_pane(&pane, window, cx);
            self.last_leaders_by_pane.remove(&pane.downgrade());
            for removed_item in pane.read(cx).items() {
                self.panes_by_item.remove(&removed_item.item_id());
            }

            cx.notify();
        } else {
            self.active_item_path_changed(window, cx);
        }
        cx.emit(Event::PaneRemoved);
    }

    pub fn panes(&self) -> &[Entity<Pane>] {
        &self.panes
    }

    pub fn active_pane(&self) -> &Entity<Pane> {
        &self.active_pane
    }

    pub fn focused_pane(&self, window: &Window, cx: &App) -> Entity<Pane> {
        for dock in self.all_docks() {
            if dock.focus_handle(cx).contains_focused(window, cx) {
                if let Some(pane) = dock
                    .read(cx)
                    .active_panel()
                    .and_then(|panel| panel.pane(cx))
                {
                    return pane;
                }
            }
        }
        self.active_pane().clone()
    }

    pub fn adjacent_pane(&mut self, window: &mut Window, cx: &mut Context<Self>) -> Entity<Pane> {
        self.find_pane_in_direction(SplitDirection::Right, cx)
            .or_else(|| self.find_pane_in_direction(SplitDirection::Left, cx))
            .unwrap_or_else(|| {
                self.split_pane(self.active_pane.clone(), SplitDirection::Right, window, cx)
            })
            .clone()
    }

    pub fn pane_for(&self, handle: &dyn ItemHandle) -> Option<Entity<Pane>> {
        let weak_pane = self.panes_by_item.get(&handle.item_id())?;
        weak_pane.upgrade()
    }

    fn collaborator_left(&mut self, peer_id: PeerId, window: &mut Window, cx: &mut Context<Self>) {
        self.follower_states.retain(|leader_id, state| {
            if *leader_id == peer_id {
                for item in state.items_by_leader_view_id.values() {
                    item.view.set_leader_peer_id(None, window, cx);
                }
                false
            } else {
                true
            }
        });
        cx.notify();
    }

    pub fn start_following(
        &mut self,
        leader_id: PeerId,
        window: &mut Window,
        cx: &mut Context<Self>,
    ) -> Option<Task<Result<()>>> {
        let pane = self.active_pane().clone();

        self.last_leaders_by_pane
            .insert(pane.downgrade(), leader_id);
        self.unfollow(leader_id, window, cx);
        self.unfollow_in_pane(&pane, window, cx);
        self.follower_states.insert(
            leader_id,
            FollowerState {
                center_pane: pane.clone(),
                dock_pane: None,
                active_view_id: None,
                items_by_leader_view_id: Default::default(),
            },
        );
        cx.notify();

        let room_id = self.active_call()?.read(cx).room()?.read(cx).id();
        let project_id = self.project.read(cx).remote_id();
        let request = self.app_state.client.request(proto::Follow {
            room_id,
            project_id,
            leader_id: Some(leader_id),
        });

        Some(cx.spawn_in(window, |this, mut cx| async move {
            let response = request.await?;
            this.update(&mut cx, |this, _| {
                let state = this
                    .follower_states
                    .get_mut(&leader_id)
                    .ok_or_else(|| anyhow!("following interrupted"))?;
                state.active_view_id = response
                    .active_view
                    .as_ref()
                    .and_then(|view| ViewId::from_proto(view.id.clone()?).ok());
                Ok::<_, anyhow::Error>(())
            })??;
            if let Some(view) = response.active_view {
                Self::add_view_from_leader(this.clone(), leader_id, &view, &mut cx).await?;
            }
            this.update_in(&mut cx, |this, window, cx| {
                this.leader_updated(leader_id, window, cx)
            })?;
            Ok(())
        }))
    }

    pub fn follow_next_collaborator(
        &mut self,
        _: &FollowNextCollaborator,
        window: &mut Window,
        cx: &mut Context<Self>,
    ) {
        let collaborators = self.project.read(cx).collaborators();
        let next_leader_id = if let Some(leader_id) = self.leader_for_pane(&self.active_pane) {
            let mut collaborators = collaborators.keys().copied();
            for peer_id in collaborators.by_ref() {
                if peer_id == leader_id {
                    break;
                }
            }
            collaborators.next()
        } else if let Some(last_leader_id) =
            self.last_leaders_by_pane.get(&self.active_pane.downgrade())
        {
            if collaborators.contains_key(last_leader_id) {
                Some(*last_leader_id)
            } else {
                None
            }
        } else {
            None
        };

        let pane = self.active_pane.clone();
        let Some(leader_id) = next_leader_id.or_else(|| collaborators.keys().copied().next())
        else {
            return;
        };
        if self.unfollow_in_pane(&pane, window, cx) == Some(leader_id) {
            return;
        }
        if let Some(task) = self.start_following(leader_id, window, cx) {
            task.detach_and_log_err(cx)
        }
    }

    pub fn follow(&mut self, leader_id: PeerId, window: &mut Window, cx: &mut Context<Self>) {
        let Some(room) = ActiveCall::global(cx).read(cx).room() else {
            return;
        };
        let room = room.read(cx);
        let Some(remote_participant) = room.remote_participant_for_peer_id(leader_id) else {
            return;
        };

        let project = self.project.read(cx);

        let other_project_id = match remote_participant.location {
            call::ParticipantLocation::External => None,
            call::ParticipantLocation::UnsharedProject => None,
            call::ParticipantLocation::SharedProject { project_id } => {
                if Some(project_id) == project.remote_id() {
                    None
                } else {
                    Some(project_id)
                }
            }
        };

        // if they are active in another project, follow there.
        if let Some(project_id) = other_project_id {
            let app_state = self.app_state.clone();
            crate::join_in_room_project(project_id, remote_participant.user.id, app_state, cx)
                .detach_and_log_err(cx);
        }

        // if you're already following, find the right pane and focus it.
        if let Some(follower_state) = self.follower_states.get(&leader_id) {
            window.focus(&follower_state.pane().focus_handle(cx));

            return;
        }

        // Otherwise, follow.
        if let Some(task) = self.start_following(leader_id, window, cx) {
            task.detach_and_log_err(cx)
        }
    }

    pub fn unfollow(
        &mut self,
        leader_id: PeerId,
        window: &mut Window,
        cx: &mut Context<Self>,
    ) -> Option<()> {
        cx.notify();
        let state = self.follower_states.remove(&leader_id)?;
        for (_, item) in state.items_by_leader_view_id {
            item.view.set_leader_peer_id(None, window, cx);
        }

        let project_id = self.project.read(cx).remote_id();
        let room_id = self.active_call()?.read(cx).room()?.read(cx).id();
        self.app_state
            .client
            .send(proto::Unfollow {
                room_id,
                project_id,
                leader_id: Some(leader_id),
            })
            .log_err();

        Some(())
    }

    pub fn is_being_followed(&self, peer_id: PeerId) -> bool {
        self.follower_states.contains_key(&peer_id)
    }

    fn active_item_path_changed(&mut self, window: &mut Window, cx: &mut Context<Self>) {
        cx.emit(Event::ActiveItemChanged);
        let active_entry = self.active_project_path(cx);
        self.project
            .update(cx, |project, cx| project.set_active_path(active_entry, cx));

        self.update_window_title(window, cx);
    }

    fn update_window_title(&mut self, window: &mut Window, cx: &mut App) {
        let project = self.project().read(cx);
        let mut title = String::new();

        for (i, name) in project.worktree_root_names(cx).enumerate() {
            if i > 0 {
                title.push_str(", ");
            }
            title.push_str(name);
        }

        if title.is_empty() {
            title = "empty project".to_string();
        }

        if let Some(path) = self.active_item(cx).and_then(|item| item.project_path(cx)) {
            let filename = path
                .path
                .file_name()
                .map(|s| s.to_string_lossy())
                .or_else(|| {
                    Some(Cow::Borrowed(
                        project
                            .worktree_for_id(path.worktree_id, cx)?
                            .read(cx)
                            .root_name(),
                    ))
                });

            if let Some(filename) = filename {
                title.push_str(" — ");
                title.push_str(filename.as_ref());
            }
        }

        if project.is_via_collab() {
            title.push_str(" ↙");
        } else if project.is_shared() {
            title.push_str(" ↗");
        }

        window.set_window_title(&title);
    }

    fn update_window_edited(&mut self, window: &mut Window, cx: &mut App) {
        let is_edited = !self.project.read(cx).is_disconnected(cx)
            && self
                .items(cx)
                .any(|item| item.has_conflict(cx) || item.is_dirty(cx));
        if is_edited != self.window_edited {
            self.window_edited = is_edited;
            window.set_window_edited(self.window_edited)
        }
    }

    fn render_notifications(&self, _window: &mut Window, _cx: &mut Context<Self>) -> Option<Div> {
        if self.notifications.is_empty() {
            None
        } else {
            Some(
                div()
                    .absolute()
                    .right_3()
                    .bottom_3()
                    .w_112()
                    .h_full()
                    .flex()
                    .flex_col()
                    .justify_end()
                    .gap_2()
                    .children(
                        self.notifications
                            .iter()
                            .map(|(_, notification)| notification.clone().into_any()),
                    ),
            )
        }
    }

    // RPC handlers

    fn active_view_for_follower(
        &self,
        follower_project_id: Option<u64>,
        window: &mut Window,
        cx: &mut Context<Self>,
    ) -> Option<proto::View> {
        let (item, panel_id) = self.active_item_for_followers(window, cx);
        let item = item?;
        let leader_id = self
            .pane_for(&*item)
            .and_then(|pane| self.leader_for_pane(&pane));

        let item_handle = item.to_followable_item_handle(cx)?;
        let id = item_handle.remote_id(&self.app_state.client, window, cx)?;
        let variant = item_handle.to_state_proto(window, cx)?;

        if item_handle.is_project_item(window, cx)
            && (follower_project_id.is_none()
                || follower_project_id != self.project.read(cx).remote_id())
        {
            return None;
        }

        Some(proto::View {
            id: Some(id.to_proto()),
            leader_id,
            variant: Some(variant),
            panel_id: panel_id.map(|id| id as i32),
        })
    }

    fn handle_follow(
        &mut self,
        follower_project_id: Option<u64>,
        window: &mut Window,
        cx: &mut Context<Self>,
    ) -> proto::FollowResponse {
        let active_view = self.active_view_for_follower(follower_project_id, window, cx);

        cx.notify();
        proto::FollowResponse {
            // TODO: Remove after version 0.145.x stabilizes.
            active_view_id: active_view.as_ref().and_then(|view| view.id.clone()),
            views: active_view.iter().cloned().collect(),
            active_view,
        }
    }

    fn handle_update_followers(
        &mut self,
        leader_id: PeerId,
        message: proto::UpdateFollowers,
        _window: &mut Window,
        _cx: &mut Context<Self>,
    ) {
        self.leader_updates_tx
            .unbounded_send((leader_id, message))
            .ok();
    }

    async fn process_leader_update(
        this: &WeakEntity<Self>,
        leader_id: PeerId,
        update: proto::UpdateFollowers,
        cx: &mut AsyncWindowContext,
    ) -> Result<()> {
        match update.variant.ok_or_else(|| anyhow!("invalid update"))? {
            proto::update_followers::Variant::CreateView(view) => {
                let view_id = ViewId::from_proto(view.id.clone().context("invalid view id")?)?;
                let should_add_view = this.update(cx, |this, _| {
                    if let Some(state) = this.follower_states.get_mut(&leader_id) {
                        anyhow::Ok(!state.items_by_leader_view_id.contains_key(&view_id))
                    } else {
                        anyhow::Ok(false)
                    }
                })??;

                if should_add_view {
                    Self::add_view_from_leader(this.clone(), leader_id, &view, cx).await?
                }
            }
            proto::update_followers::Variant::UpdateActiveView(update_active_view) => {
                let should_add_view = this.update(cx, |this, _| {
                    if let Some(state) = this.follower_states.get_mut(&leader_id) {
                        state.active_view_id = update_active_view
                            .view
                            .as_ref()
                            .and_then(|view| ViewId::from_proto(view.id.clone()?).ok());

                        if state.active_view_id.is_some_and(|view_id| {
                            !state.items_by_leader_view_id.contains_key(&view_id)
                        }) {
                            anyhow::Ok(true)
                        } else {
                            anyhow::Ok(false)
                        }
                    } else {
                        anyhow::Ok(false)
                    }
                })??;

                if should_add_view {
                    if let Some(view) = update_active_view.view {
                        Self::add_view_from_leader(this.clone(), leader_id, &view, cx).await?
                    }
                }
            }
            proto::update_followers::Variant::UpdateView(update_view) => {
                let variant = update_view
                    .variant
                    .ok_or_else(|| anyhow!("missing update view variant"))?;
                let id = update_view
                    .id
                    .ok_or_else(|| anyhow!("missing update view id"))?;
                let mut tasks = Vec::new();
                this.update_in(cx, |this, window, cx| {
                    let project = this.project.clone();
                    if let Some(state) = this.follower_states.get(&leader_id) {
                        let view_id = ViewId::from_proto(id.clone())?;
                        if let Some(item) = state.items_by_leader_view_id.get(&view_id) {
                            tasks.push(item.view.apply_update_proto(
                                &project,
                                variant.clone(),
                                window,
                                cx,
                            ));
                        }
                    }
                    anyhow::Ok(())
                })??;
                try_join_all(tasks).await.log_err();
            }
        }
        this.update_in(cx, |this, window, cx| {
            this.leader_updated(leader_id, window, cx)
        })?;
        Ok(())
    }

    async fn add_view_from_leader(
        this: WeakEntity<Self>,
        leader_id: PeerId,
        view: &proto::View,
        cx: &mut AsyncWindowContext,
    ) -> Result<()> {
        let this = this.upgrade().context("workspace dropped")?;

        let Some(id) = view.id.clone() else {
            return Err(anyhow!("no id for view"));
        };
        let id = ViewId::from_proto(id)?;
        let panel_id = view.panel_id.and_then(proto::PanelId::from_i32);

        let pane = this.update(cx, |this, _cx| {
            let state = this
                .follower_states
                .get(&leader_id)
                .context("stopped following")?;
            anyhow::Ok(state.pane().clone())
        })??;
        let existing_item = pane.update_in(cx, |pane, window, cx| {
            let client = this.read(cx).client().clone();
            pane.items().find_map(|item| {
                let item = item.to_followable_item_handle(cx)?;
                if item.remote_id(&client, window, cx) == Some(id) {
                    Some(item)
                } else {
                    None
                }
            })
        })?;
        let item = if let Some(existing_item) = existing_item {
            existing_item
        } else {
            let variant = view.variant.clone();
            if variant.is_none() {
                Err(anyhow!("missing view variant"))?;
            }

            let task = cx.update(|window, cx| {
                FollowableViewRegistry::from_state_proto(this.clone(), id, variant, window, cx)
            })?;

            let Some(task) = task else {
                return Err(anyhow!(
                    "failed to construct view from leader (maybe from a different version of zed?)"
                ));
            };

            let mut new_item = task.await?;
            pane.update_in(cx, |pane, window, cx| {
                let mut item_to_remove = None;
                for (ix, item) in pane.items().enumerate() {
                    if let Some(item) = item.to_followable_item_handle(cx) {
                        match new_item.dedup(item.as_ref(), window, cx) {
                            Some(item::Dedup::KeepExisting) => {
                                new_item =
                                    item.boxed_clone().to_followable_item_handle(cx).unwrap();
                                break;
                            }
                            Some(item::Dedup::ReplaceExisting) => {
                                item_to_remove = Some((ix, item.item_id()));
                                break;
                            }
                            None => {}
                        }
                    }
                }

                if let Some((ix, id)) = item_to_remove {
                    pane.remove_item(id, false, false, window, cx);
                    pane.add_item(new_item.boxed_clone(), false, false, Some(ix), window, cx);
                }
            })?;

            new_item
        };

        this.update_in(cx, |this, window, cx| {
            let state = this.follower_states.get_mut(&leader_id)?;
            item.set_leader_peer_id(Some(leader_id), window, cx);
            state.items_by_leader_view_id.insert(
                id,
                FollowerView {
                    view: item,
                    location: panel_id,
                },
            );

            Some(())
        })?;

        Ok(())
    }

    pub fn update_active_view_for_followers(&mut self, window: &mut Window, cx: &mut App) {
        let mut is_project_item = true;
        let mut update = proto::UpdateActiveView::default();
        if window.is_window_active() {
            let (active_item, panel_id) = self.active_item_for_followers(window, cx);

            if let Some(item) = active_item {
                if item.item_focus_handle(cx).contains_focused(window, cx) {
                    let leader_id = self
                        .pane_for(&*item)
                        .and_then(|pane| self.leader_for_pane(&pane));

                    if let Some(item) = item.to_followable_item_handle(cx) {
                        let id = item
                            .remote_id(&self.app_state.client, window, cx)
                            .map(|id| id.to_proto());

                        if let Some(id) = id.clone() {
                            if let Some(variant) = item.to_state_proto(window, cx) {
                                let view = Some(proto::View {
                                    id: Some(id.clone()),
                                    leader_id,
                                    variant: Some(variant),
                                    panel_id: panel_id.map(|id| id as i32),
                                });

                                is_project_item = item.is_project_item(window, cx);
                                update = proto::UpdateActiveView {
                                    view,
                                    // TODO: Remove after version 0.145.x stabilizes.
                                    id: Some(id.clone()),
                                    leader_id,
                                };
                            }
                        };
                    }
                }
            }
        }

        let active_view_id = update.view.as_ref().and_then(|view| view.id.as_ref());
        if active_view_id != self.last_active_view_id.as_ref() {
            self.last_active_view_id = active_view_id.cloned();
            self.update_followers(
                is_project_item,
                proto::update_followers::Variant::UpdateActiveView(update),
                window,
                cx,
            );
        }
    }

    fn active_item_for_followers(
        &self,
        window: &mut Window,
        cx: &mut App,
    ) -> (Option<Box<dyn ItemHandle>>, Option<proto::PanelId>) {
        let mut active_item = None;
        let mut panel_id = None;
        for dock in self.all_docks() {
            if dock.focus_handle(cx).contains_focused(window, cx) {
                if let Some(panel) = dock.read(cx).active_panel() {
                    if let Some(pane) = panel.pane(cx) {
                        if let Some(item) = pane.read(cx).active_item() {
                            active_item = Some(item);
                            panel_id = panel.remote_id();
                            break;
                        }
                    }
                }
            }
        }

        if active_item.is_none() {
            active_item = self.active_pane().read(cx).active_item();
        }
        (active_item, panel_id)
    }

    fn update_followers(
        &self,
        project_only: bool,
        update: proto::update_followers::Variant,
        _: &mut Window,
        cx: &mut App,
    ) -> Option<()> {
        // If this update only applies to for followers in the current project,
        // then skip it unless this project is shared. If it applies to all
        // followers, regardless of project, then set `project_id` to none,
        // indicating that it goes to all followers.
        let project_id = if project_only {
            Some(self.project.read(cx).remote_id()?)
        } else {
            None
        };
        self.app_state().workspace_store.update(cx, |store, cx| {
            store.update_followers(project_id, update, cx)
        })
    }

    pub fn leader_for_pane(&self, pane: &Entity<Pane>) -> Option<PeerId> {
        self.follower_states.iter().find_map(|(leader_id, state)| {
            if state.center_pane == *pane || state.dock_pane.as_ref() == Some(pane) {
                Some(*leader_id)
            } else {
                None
            }
        })
    }

    fn leader_updated(
        &mut self,
        leader_id: PeerId,
        window: &mut Window,
        cx: &mut Context<Self>,
    ) -> Option<()> {
        cx.notify();

        let call = self.active_call()?;
        let room = call.read(cx).room()?.read(cx);
        let participant = room.remote_participant_for_peer_id(leader_id)?;

        let leader_in_this_app;
        let leader_in_this_project;
        match participant.location {
            call::ParticipantLocation::SharedProject { project_id } => {
                leader_in_this_app = true;
                leader_in_this_project = Some(project_id) == self.project.read(cx).remote_id();
            }
            call::ParticipantLocation::UnsharedProject => {
                leader_in_this_app = true;
                leader_in_this_project = false;
            }
            call::ParticipantLocation::External => {
                leader_in_this_app = false;
                leader_in_this_project = false;
            }
        };

        let state = self.follower_states.get(&leader_id)?;
        let mut item_to_activate = None;
        if let (Some(active_view_id), true) = (state.active_view_id, leader_in_this_app) {
            if let Some(item) = state.items_by_leader_view_id.get(&active_view_id) {
                if leader_in_this_project || !item.view.is_project_item(window, cx) {
                    item_to_activate = Some((item.location, item.view.boxed_clone()));
                }
            }
        } else if let Some(shared_screen) =
            self.shared_screen_for_peer(leader_id, &state.center_pane, window, cx)
        {
            item_to_activate = Some((None, Box::new(shared_screen)));
        }

        let (panel_id, item) = item_to_activate?;

        let mut transfer_focus = state.center_pane.read(cx).has_focus(window, cx);
        let pane;
        if let Some(panel_id) = panel_id {
            pane = self
                .activate_panel_for_proto_id(panel_id, window, cx)?
                .pane(cx)?;
            let state = self.follower_states.get_mut(&leader_id)?;
            state.dock_pane = Some(pane.clone());
        } else {
            pane = state.center_pane.clone();
            let state = self.follower_states.get_mut(&leader_id)?;
            if let Some(dock_pane) = state.dock_pane.take() {
                transfer_focus |= dock_pane.focus_handle(cx).contains_focused(window, cx);
            }
        }

        pane.update(cx, |pane, cx| {
            let focus_active_item = pane.has_focus(window, cx) || transfer_focus;
            if let Some(index) = pane.index_for_item(item.as_ref()) {
                pane.activate_item(index, false, false, window, cx);
            } else {
                pane.add_item(item.boxed_clone(), false, false, None, window, cx)
            }

            if focus_active_item {
                pane.focus_active_item(window, cx)
            }
        });

        None
    }

    #[cfg(target_os = "windows")]
    fn shared_screen_for_peer(
        &self,
        _peer_id: PeerId,
        _pane: &Entity<Pane>,
        _window: &mut Window,
        _cx: &mut App,
    ) -> Option<Entity<SharedScreen>> {
        None
    }

    #[cfg(not(target_os = "windows"))]
    fn shared_screen_for_peer(
        &self,
        peer_id: PeerId,
        pane: &Entity<Pane>,
        window: &mut Window,
        cx: &mut App,
    ) -> Option<Entity<SharedScreen>> {
        let call = self.active_call()?;
        let room = call.read(cx).room()?.read(cx);
        let participant = room.remote_participant_for_peer_id(peer_id)?;
        let track = participant.video_tracks.values().next()?.clone();
        let user = participant.user.clone();

        for item in pane.read(cx).items_of_type::<SharedScreen>() {
            if item.read(cx).peer_id == peer_id {
                return Some(item);
            }
        }

        Some(cx.new(|cx| SharedScreen::new(track, peer_id, user.clone(), window, cx)))
    }

    pub fn on_window_activation_changed(&mut self, window: &mut Window, cx: &mut Context<Self>) {
        if window.is_window_active() {
            self.update_active_view_for_followers(window, cx);

            if let Some(database_id) = self.database_id {
                cx.background_spawn(persistence::DB.update_timestamp(database_id))
                    .detach();
            }
        } else {
            for pane in &self.panes {
                pane.update(cx, |pane, cx| {
                    if let Some(item) = pane.active_item() {
                        item.workspace_deactivated(window, cx);
                    }
                    for item in pane.items() {
                        if matches!(
                            item.workspace_settings(cx).autosave,
                            AutosaveSetting::OnWindowChange | AutosaveSetting::OnFocusChange
                        ) {
                            Pane::autosave_item(item.as_ref(), self.project.clone(), window, cx)
                                .detach_and_log_err(cx);
                        }
                    }
                });
            }
        }
    }

    pub fn active_call(&self) -> Option<&Entity<ActiveCall>> {
        self.active_call.as_ref().map(|(call, _)| call)
    }

    fn on_active_call_event(
        &mut self,
        _: &Entity<ActiveCall>,
        event: &call::room::Event,
        window: &mut Window,
        cx: &mut Context<Self>,
    ) {
        match event {
            call::room::Event::ParticipantLocationChanged { participant_id }
            | call::room::Event::RemoteVideoTracksChanged { participant_id } => {
                self.leader_updated(*participant_id, window, cx);
            }
            _ => {}
        }
    }

    pub fn database_id(&self) -> Option<WorkspaceId> {
        self.database_id
    }

    pub fn session_id(&self) -> Option<String> {
        self.session_id.clone()
    }

    fn local_paths(&self, cx: &App) -> Option<Vec<Arc<Path>>> {
        let project = self.project().read(cx);

        if project.is_local() {
            Some(
                project
                    .visible_worktrees(cx)
                    .map(|worktree| worktree.read(cx).abs_path())
                    .collect::<Vec<_>>(),
            )
        } else {
            None
        }
    }

    fn remove_panes(&mut self, member: Member, window: &mut Window, cx: &mut Context<Workspace>) {
        match member {
            Member::Axis(PaneAxis { members, .. }) => {
                for child in members.iter() {
                    self.remove_panes(child.clone(), window, cx)
                }
            }
            Member::Pane(pane) => {
                self.force_remove_pane(&pane, &None, window, cx);
            }
        }
    }

    fn remove_from_session(&mut self, window: &mut Window, cx: &mut App) -> Task<()> {
        self.session_id.take();
        self.serialize_workspace_internal(window, cx)
    }

    fn force_remove_pane(
        &mut self,
        pane: &Entity<Pane>,
        focus_on: &Option<Entity<Pane>>,
        window: &mut Window,
        cx: &mut Context<Workspace>,
    ) {
        self.panes.retain(|p| p != pane);
        if let Some(focus_on) = focus_on {
            focus_on.update(cx, |pane, cx| window.focus(&pane.focus_handle(cx)));
        } else {
            if self.active_pane() == pane {
                self.panes
                    .last()
                    .unwrap()
                    .update(cx, |pane, cx| window.focus(&pane.focus_handle(cx)));
            }
        }
        if self.last_active_center_pane == Some(pane.downgrade()) {
            self.last_active_center_pane = None;
        }
        cx.notify();
    }

    fn serialize_workspace(&mut self, window: &mut Window, cx: &mut Context<Self>) {
        if self._schedule_serialize.is_none() {
            self._schedule_serialize = Some(cx.spawn_in(window, |this, mut cx| async move {
                cx.background_executor()
                    .timer(Duration::from_millis(100))
                    .await;
                this.update_in(&mut cx, |this, window, cx| {
                    this.serialize_workspace_internal(window, cx).detach();
                    this._schedule_serialize.take();
                })
                .log_err();
            }));
        }
    }

    fn serialize_workspace_internal(&self, window: &mut Window, cx: &mut App) -> Task<()> {
        let Some(database_id) = self.database_id() else {
            return Task::ready(());
        };

        fn serialize_pane_handle(
            pane_handle: &Entity<Pane>,
            window: &mut Window,
            cx: &mut App,
        ) -> SerializedPane {
            let (items, active, pinned_count) = {
                let pane = pane_handle.read(cx);
                let active_item_id = pane.active_item().map(|item| item.item_id());
                (
                    pane.items()
                        .filter_map(|handle| {
                            let handle = handle.to_serializable_item_handle(cx)?;

                            Some(SerializedItem {
                                kind: Arc::from(handle.serialized_item_kind()),
                                item_id: handle.item_id().as_u64(),
                                active: Some(handle.item_id()) == active_item_id,
                                preview: pane.is_active_preview_item(handle.item_id()),
                            })
                        })
                        .collect::<Vec<_>>(),
                    pane.has_focus(window, cx),
                    pane.pinned_count(),
                )
            };

            SerializedPane::new(items, active, pinned_count)
        }

        fn build_serialized_pane_group(
            pane_group: &Member,
            window: &mut Window,
            cx: &mut App,
        ) -> SerializedPaneGroup {
            match pane_group {
                Member::Axis(PaneAxis {
                    axis,
                    members,
                    flexes,
                    bounding_boxes: _,
                }) => SerializedPaneGroup::Group {
                    axis: SerializedAxis(*axis),
                    children: members
                        .iter()
                        .map(|member| build_serialized_pane_group(member, window, cx))
                        .collect::<Vec<_>>(),
                    flexes: Some(flexes.lock().clone()),
                },
                Member::Pane(pane_handle) => {
                    SerializedPaneGroup::Pane(serialize_pane_handle(pane_handle, window, cx))
                }
            }
        }

        fn build_serialized_docks(
            this: &Workspace,
            window: &mut Window,
            cx: &mut App,
        ) -> DockStructure {
            let left_dock = this.left_dock.read(cx);
            let left_visible = left_dock.is_open();
            let left_active_panel = left_dock
                .active_panel()
                .map(|panel| panel.persistent_name().to_string());
            let left_dock_zoom = left_dock
                .active_panel()
                .map(|panel| panel.is_zoomed(window, cx))
                .unwrap_or(false);

            let right_dock = this.right_dock.read(cx);
            let right_visible = right_dock.is_open();
            let right_active_panel = right_dock
                .active_panel()
                .map(|panel| panel.persistent_name().to_string());
            let right_dock_zoom = right_dock
                .active_panel()
                .map(|panel| panel.is_zoomed(window, cx))
                .unwrap_or(false);

            let bottom_dock = this.bottom_dock.read(cx);
            let bottom_visible = bottom_dock.is_open();
            let bottom_active_panel = bottom_dock
                .active_panel()
                .map(|panel| panel.persistent_name().to_string());
            let bottom_dock_zoom = bottom_dock
                .active_panel()
                .map(|panel| panel.is_zoomed(window, cx))
                .unwrap_or(false);

            DockStructure {
                left: DockData {
                    visible: left_visible,
                    active_panel: left_active_panel,
                    zoom: left_dock_zoom,
                },
                right: DockData {
                    visible: right_visible,
                    active_panel: right_active_panel,
                    zoom: right_dock_zoom,
                },
                bottom: DockData {
                    visible: bottom_visible,
                    active_panel: bottom_active_panel,
                    zoom: bottom_dock_zoom,
                },
            }
        }

        let location = if let Some(ssh_project) = &self.serialized_ssh_project {
            Some(SerializedWorkspaceLocation::Ssh(ssh_project.clone()))
        } else if let Some(local_paths) = self.local_paths(cx) {
            if !local_paths.is_empty() {
                Some(SerializedWorkspaceLocation::from_local_paths(local_paths))
            } else {
                None
            }
        } else {
            None
        };

        if let Some(location) = location {
            let center_group = build_serialized_pane_group(&self.center.root, window, cx);
            let docks = build_serialized_docks(self, window, cx);
            let window_bounds = Some(SerializedWindowBounds(window.window_bounds()));
            let serialized_workspace = SerializedWorkspace {
                id: database_id,
                location,
                center_group,
                window_bounds,
                display: Default::default(),
                docks,
                centered_layout: self.centered_layout,
                session_id: self.session_id.clone(),
                window_id: Some(window.window_handle().window_id().as_u64()),
            };
            return window.spawn(cx, |_| persistence::DB.save_workspace(serialized_workspace));
        }
        Task::ready(())
    }

    async fn serialize_items(
        this: &WeakEntity<Self>,
        items_rx: UnboundedReceiver<Box<dyn SerializableItemHandle>>,
        cx: &mut AsyncWindowContext,
    ) -> Result<()> {
        const CHUNK_SIZE: usize = 200;

        let mut serializable_items = items_rx.ready_chunks(CHUNK_SIZE);

        while let Some(items_received) = serializable_items.next().await {
            let unique_items =
                items_received
                    .into_iter()
                    .fold(HashMap::default(), |mut acc, item| {
                        acc.entry(item.item_id()).or_insert(item);
                        acc
                    });

            // We use into_iter() here so that the references to the items are moved into
            // the tasks and not kept alive while we're sleeping.
            for (_, item) in unique_items.into_iter() {
                if let Ok(Some(task)) = this.update_in(cx, |workspace, window, cx| {
                    item.serialize(workspace, false, window, cx)
                }) {
                    cx.background_spawn(async move { task.await.log_err() })
                        .detach();
                }
            }

            cx.background_executor()
                .timer(SERIALIZATION_THROTTLE_TIME)
                .await;
        }

        Ok(())
    }

    pub(crate) fn enqueue_item_serialization(
        &mut self,
        item: Box<dyn SerializableItemHandle>,
    ) -> Result<()> {
        self.serializable_items_tx
            .unbounded_send(item)
            .map_err(|err| anyhow!("failed to send serializable item over channel: {}", err))
    }

    pub(crate) fn load_workspace(
        serialized_workspace: SerializedWorkspace,
        paths_to_open: Vec<Option<ProjectPath>>,
        window: &mut Window,
        cx: &mut Context<Workspace>,
    ) -> Task<Result<Vec<Option<Box<dyn ItemHandle>>>>> {
        cx.spawn_in(window, |workspace, mut cx| async move {
            let project = workspace.update(&mut cx, |workspace, _| workspace.project().clone())?;

            let mut center_group = None;
            let mut center_items = None;

            // Traverse the splits tree and add to things
            if let Some((group, active_pane, items)) = serialized_workspace
                .center_group
                .deserialize(
                    &project,
                    serialized_workspace.id,
                    workspace.clone(),
                    &mut cx,
                )
                .await
            {
                center_items = Some(items);
                center_group = Some((group, active_pane))
            }

            let mut items_by_project_path = HashMap::default();
            let mut item_ids_by_kind = HashMap::default();
            let mut all_deserialized_items = Vec::default();
            cx.update(|_, cx| {
                for item in center_items.unwrap_or_default().into_iter().flatten() {
                    if let Some(serializable_item_handle) = item.to_serializable_item_handle(cx) {
                        item_ids_by_kind
                            .entry(serializable_item_handle.serialized_item_kind())
                            .or_insert(Vec::new())
                            .push(item.item_id().as_u64() as ItemId);
                    }

                    if let Some(project_path) = item.project_path(cx) {
                        items_by_project_path.insert(project_path, item.clone());
                    }
                    all_deserialized_items.push(item);
                }
            })?;

            let opened_items = paths_to_open
                .into_iter()
                .map(|path_to_open| {
                    path_to_open
                        .and_then(|path_to_open| items_by_project_path.remove(&path_to_open))
                })
                .collect::<Vec<_>>();

            // Remove old panes from workspace panes list
            workspace.update_in(&mut cx, |workspace, window, cx| {
                if let Some((center_group, active_pane)) = center_group {
                    workspace.remove_panes(workspace.center.root.clone(), window, cx);

                    // Swap workspace center group
                    workspace.center = PaneGroup::with_root(center_group);
                    if let Some(active_pane) = active_pane {
                        workspace.set_active_pane(&active_pane, window, cx);
                        cx.focus_self(window);
                    } else {
                        workspace.set_active_pane(&workspace.center.first_pane(), window, cx);
                    }
                }

                let docks = serialized_workspace.docks;

                for (dock, serialized_dock) in [
                    (&mut workspace.right_dock, docks.right),
                    (&mut workspace.left_dock, docks.left),
                    (&mut workspace.bottom_dock, docks.bottom),
                ]
                .iter_mut()
                {
                    dock.update(cx, |dock, cx| {
                        dock.serialized_dock = Some(serialized_dock.clone());
                        dock.restore_state(window, cx);
                    });
                }

                cx.notify();
            })?;

            // Clean up all the items that have _not_ been loaded. Our ItemIds aren't stable. That means
            // after loading the items, we might have different items and in order to avoid
            // the database filling up, we delete items that haven't been loaded now.
            //
            // The items that have been loaded, have been saved after they've been added to the workspace.
            let clean_up_tasks = workspace.update_in(&mut cx, |_, window, cx| {
                item_ids_by_kind
                    .into_iter()
                    .map(|(item_kind, loaded_items)| {
                        SerializableItemRegistry::cleanup(
                            item_kind,
                            serialized_workspace.id,
                            loaded_items,
                            window,
                            cx,
                        )
                        .log_err()
                    })
                    .collect::<Vec<_>>()
            })?;

            futures::future::join_all(clean_up_tasks).await;

            workspace
                .update_in(&mut cx, |workspace, window, cx| {
                    // Serialize ourself to make sure our timestamps and any pane / item changes are replicated
                    workspace.serialize_workspace_internal(window, cx).detach();

                    // Ensure that we mark the window as edited if we did load dirty items
                    workspace.update_window_edited(window, cx);
                })
                .ok();

            Ok(opened_items)
        })
    }

    fn actions(&self, div: Div, window: &mut Window, cx: &mut Context<Self>) -> Div {
        self.add_workspace_actions_listeners(div, window, cx)
            .on_action(cx.listener(Self::close_inactive_items_and_panes))
            .on_action(cx.listener(Self::close_all_items_and_panes))
            .on_action(cx.listener(Self::save_all))
            .on_action(cx.listener(Self::send_keystrokes))
            .on_action(cx.listener(Self::add_folder_to_project))
            .on_action(cx.listener(Self::follow_next_collaborator))
            .on_action(cx.listener(Self::close_window))
            .on_action(cx.listener(Self::activate_pane_at_index))
            .on_action(cx.listener(Self::move_item_to_pane_at_index))
            .on_action(cx.listener(Self::move_focused_panel_to_next_position))
            .on_action(cx.listener(|workspace, _: &Unfollow, window, cx| {
                let pane = workspace.active_pane().clone();
                workspace.unfollow_in_pane(&pane, window, cx);
            }))
            .on_action(cx.listener(|workspace, action: &Save, window, cx| {
                workspace
                    .save_active_item(action.save_intent.unwrap_or(SaveIntent::Save), window, cx)
                    .detach_and_prompt_err("Failed to save", window, cx, |_, _, _| None);
            }))
            .on_action(cx.listener(|workspace, _: &SaveWithoutFormat, window, cx| {
                workspace
                    .save_active_item(SaveIntent::SaveWithoutFormat, window, cx)
                    .detach_and_prompt_err("Failed to save", window, cx, |_, _, _| None);
            }))
            .on_action(cx.listener(|workspace, _: &SaveAs, window, cx| {
                workspace
                    .save_active_item(SaveIntent::SaveAs, window, cx)
                    .detach_and_prompt_err("Failed to save", window, cx, |_, _, _| None);
            }))
            .on_action(
                cx.listener(|workspace, _: &ActivatePreviousPane, window, cx| {
                    workspace.activate_previous_pane(window, cx)
                }),
            )
            .on_action(cx.listener(|workspace, _: &ActivateNextPane, window, cx| {
                workspace.activate_next_pane(window, cx)
            }))
            .on_action(
                cx.listener(|workspace, _: &ActivateNextWindow, _window, cx| {
                    workspace.activate_next_window(cx)
                }),
            )
            .on_action(
                cx.listener(|workspace, _: &ActivatePreviousWindow, _window, cx| {
                    workspace.activate_previous_window(cx)
                }),
            )
            .on_action(cx.listener(|workspace, _: &ActivatePaneLeft, window, cx| {
                workspace.activate_pane_in_direction(SplitDirection::Left, window, cx)
            }))
            .on_action(cx.listener(|workspace, _: &ActivatePaneRight, window, cx| {
                workspace.activate_pane_in_direction(SplitDirection::Right, window, cx)
            }))
            .on_action(cx.listener(|workspace, _: &ActivatePaneUp, window, cx| {
                workspace.activate_pane_in_direction(SplitDirection::Up, window, cx)
            }))
            .on_action(cx.listener(|workspace, _: &ActivatePaneDown, window, cx| {
                workspace.activate_pane_in_direction(SplitDirection::Down, window, cx)
            }))
            .on_action(cx.listener(|workspace, _: &ActivateNextPane, window, cx| {
                workspace.activate_next_pane(window, cx)
            }))
            .on_action(cx.listener(
                |workspace, action: &MoveItemToPaneInDirection, window, cx| {
                    workspace.move_item_to_pane_in_direction(action, window, cx)
                },
            ))
            .on_action(cx.listener(|workspace, _: &SwapPaneLeft, _, cx| {
                workspace.swap_pane_in_direction(SplitDirection::Left, cx)
            }))
            .on_action(cx.listener(|workspace, _: &SwapPaneRight, _, cx| {
                workspace.swap_pane_in_direction(SplitDirection::Right, cx)
            }))
            .on_action(cx.listener(|workspace, _: &SwapPaneUp, _, cx| {
                workspace.swap_pane_in_direction(SplitDirection::Up, cx)
            }))
            .on_action(cx.listener(|workspace, _: &SwapPaneDown, _, cx| {
                workspace.swap_pane_in_direction(SplitDirection::Down, cx)
            }))
            .on_action(cx.listener(|this, _: &ToggleLeftDock, window, cx| {
                this.toggle_dock(DockPosition::Left, window, cx);
            }))
            .on_action(cx.listener(
                |workspace: &mut Workspace, _: &ToggleRightDock, window, cx| {
                    workspace.toggle_dock(DockPosition::Right, window, cx);
                },
            ))
            .on_action(cx.listener(
                |workspace: &mut Workspace, _: &ToggleBottomDock, window, cx| {
                    workspace.toggle_dock(DockPosition::Bottom, window, cx);
                },
            ))
            .on_action(
<<<<<<< HEAD
                cx.listener(|workspace: &mut Workspace, _: &ToggleRightDock, cx| {
                    workspace.toggle_dock(DockPosition::Right, cx);
                }),
            )
            .on_action(cx.listener(|workspace, action: &SetBottomDockLayout, cx| {
                workspace.set_bottom_dock_layout(action.0, cx);
            }))
            .on_action(
                cx.listener(|workspace: &mut Workspace, _: &ToggleBottomDock, cx| {
                    workspace.toggle_dock(DockPosition::Bottom, cx);
                }),
            )
            .on_action(
                cx.listener(|workspace: &mut Workspace, _: &CloseAllDocks, cx| {
                    workspace.close_all_docks(cx);
=======
                cx.listener(|workspace: &mut Workspace, _: &CloseAllDocks, window, cx| {
                    workspace.close_all_docks(window, cx);
>>>>>>> 07f555ca
                }),
            )
            .on_action(cx.listener(
                |workspace: &mut Workspace, _: &ClearAllNotifications, _, cx| {
                    workspace.clear_all_notifications(cx);
                },
            ))
            .on_action(cx.listener(
                |workspace: &mut Workspace, _: &ReopenClosedItem, window, cx| {
                    workspace.reopen_closed_item(window, cx).detach();
                },
            ))
            .on_action(cx.listener(Workspace::toggle_centered_layout))
    }

    #[cfg(any(test, feature = "test-support"))]
    pub fn test_new(project: Entity<Project>, window: &mut Window, cx: &mut Context<Self>) -> Self {
        use node_runtime::NodeRuntime;
        use session::Session;

        let client = project.read(cx).client();
        let user_store = project.read(cx).user_store();

        let workspace_store = cx.new(|cx| WorkspaceStore::new(client.clone(), cx));
        let session = cx.new(|cx| AppSession::new(Session::test(), cx));
        window.activate_window();
        let app_state = Arc::new(AppState {
            languages: project.read(cx).languages().clone(),
            workspace_store,
            client,
            user_store,
            fs: project.read(cx).fs().clone(),
            build_window_options: |_, _| Default::default(),
            node_runtime: NodeRuntime::unavailable(),
            session,
        });
        let workspace = Self::new(Default::default(), project, app_state, window, cx);
        workspace
            .active_pane
            .update(cx, |pane, cx| window.focus(&pane.focus_handle(cx)));
        workspace
    }

    pub fn register_action<A: Action>(
        &mut self,
        callback: impl Fn(&mut Self, &A, &mut Window, &mut Context<Self>) + 'static,
    ) -> &mut Self {
        let callback = Arc::new(callback);

        self.workspace_actions.push(Box::new(move |div, _, cx| {
            let callback = callback.clone();
            div.on_action(cx.listener(move |workspace, event, window, cx| {
                (callback.clone())(workspace, event, window, cx)
            }))
        }));
        self
    }

    fn add_workspace_actions_listeners(
        &self,
        mut div: Div,
        window: &mut Window,
        cx: &mut Context<Self>,
    ) -> Div {
        for action in self.workspace_actions.iter() {
            div = (action)(div, window, cx)
        }
        div
    }

    pub fn has_active_modal(&self, _: &mut Window, cx: &mut App) -> bool {
        self.modal_layer.read(cx).has_active_modal()
    }

    pub fn active_modal<V: ManagedView + 'static>(&self, cx: &App) -> Option<Entity<V>> {
        self.modal_layer.read(cx).active_modal()
    }

    pub fn toggle_modal<V: ModalView, B>(&mut self, window: &mut Window, cx: &mut App, build: B)
    where
        B: FnOnce(&mut Window, &mut Context<V>) -> V,
    {
        self.modal_layer.update(cx, |modal_layer, cx| {
            modal_layer.toggle_modal(window, cx, build)
        })
    }

    pub fn toggle_centered_layout(
        &mut self,
        _: &ToggleCenteredLayout,
        _: &mut Window,
        cx: &mut Context<Self>,
    ) {
        self.centered_layout = !self.centered_layout;
        if let Some(database_id) = self.database_id() {
            cx.background_spawn(DB.set_centered_layout(database_id, self.centered_layout))
                .detach_and_log_err(cx);
        }
        cx.notify();
    }

    fn adjust_padding(padding: Option<f32>) -> f32 {
        padding
            .unwrap_or(Self::DEFAULT_PADDING)
            .clamp(0.0, Self::MAX_PADDING)
    }

    fn render_dock(
        &self,
        position: DockPosition,
        dock: &Entity<Dock>,
        window: &mut Window,
        cx: &mut App,
    ) -> Option<Div> {
        if self.zoomed_position == Some(position) {
            return None;
        }

        let leader_border = dock.read(cx).active_panel().and_then(|panel| {
            let pane = panel.pane(cx)?;
            let follower_states = &self.follower_states;
            leader_border_for_pane(follower_states, &pane, window, cx)
        });

        Some(
            div()
                .flex()
                .flex_none()
                .overflow_hidden()
                .child(dock.clone())
                .children(leader_border),
        )
    }

    pub fn for_window(window: &mut Window, _: &mut App) -> Option<Entity<Workspace>> {
        window.root().flatten()
    }

    pub fn zoomed_item(&self) -> Option<&AnyWeakView> {
        self.zoomed.as_ref()
    }

    pub fn activate_next_window(&mut self, cx: &mut Context<Self>) {
        let Some(current_window_id) = cx.active_window().map(|a| a.window_id()) else {
            return;
        };
        let windows = cx.windows();
        let Some(next_window) = windows
            .iter()
            .cycle()
            .skip_while(|window| window.window_id() != current_window_id)
            .nth(1)
        else {
            return;
        };
        next_window
            .update(cx, |_, window, _| window.activate_window())
            .ok();
    }

    pub fn activate_previous_window(&mut self, cx: &mut Context<Self>) {
        let Some(current_window_id) = cx.active_window().map(|a| a.window_id()) else {
            return;
        };
        let windows = cx.windows();
        let Some(prev_window) = windows
            .iter()
            .rev()
            .cycle()
            .skip_while(|window| window.window_id() != current_window_id)
            .nth(1)
        else {
            return;
        };
        prev_window
            .update(cx, |_, window, _| window.activate_window())
            .ok();
    }
}

fn leader_border_for_pane(
    follower_states: &HashMap<PeerId, FollowerState>,
    pane: &Entity<Pane>,
    _: &Window,
    cx: &App,
) -> Option<Div> {
    let (leader_id, _follower_state) = follower_states.iter().find_map(|(leader_id, state)| {
        if state.pane() == pane {
            Some((*leader_id, state))
        } else {
            None
        }
    })?;

    let room = ActiveCall::try_global(cx)?.read(cx).room()?.read(cx);
    let leader = room.remote_participant_for_peer_id(leader_id)?;

    let mut leader_color = cx
        .theme()
        .players()
        .color_for_participant(leader.participant_index.0)
        .cursor;
    leader_color.fade_out(0.3);
    Some(
        div()
            .absolute()
            .size_full()
            .left_0()
            .top_0()
            .border_2()
            .border_color(leader_color),
    )
}

fn window_bounds_env_override() -> Option<Bounds<Pixels>> {
    ZED_WINDOW_POSITION
        .zip(*ZED_WINDOW_SIZE)
        .map(|(position, size)| Bounds {
            origin: position,
            size,
        })
}

fn open_items(
    serialized_workspace: Option<SerializedWorkspace>,
    mut project_paths_to_open: Vec<(PathBuf, Option<ProjectPath>)>,
    window: &mut Window,
    cx: &mut Context<Workspace>,
) -> impl 'static + Future<Output = Result<Vec<Option<Result<Box<dyn ItemHandle>>>>>> {
    let restored_items = serialized_workspace.map(|serialized_workspace| {
        Workspace::load_workspace(
            serialized_workspace,
            project_paths_to_open
                .iter()
                .map(|(_, project_path)| project_path)
                .cloned()
                .collect(),
            window,
            cx,
        )
    });

    cx.spawn_in(window, |workspace, mut cx| async move {
        let mut opened_items = Vec::with_capacity(project_paths_to_open.len());

        if let Some(restored_items) = restored_items {
            let restored_items = restored_items.await?;

            let restored_project_paths = restored_items
                .iter()
                .filter_map(|item| {
                    cx.update(|_, cx| item.as_ref()?.project_path(cx))
                        .ok()
                        .flatten()
                })
                .collect::<HashSet<_>>();

            for restored_item in restored_items {
                opened_items.push(restored_item.map(Ok));
            }

            project_paths_to_open
                .iter_mut()
                .for_each(|(_, project_path)| {
                    if let Some(project_path_to_open) = project_path {
                        if restored_project_paths.contains(project_path_to_open) {
                            *project_path = None;
                        }
                    }
                });
        } else {
            for _ in 0..project_paths_to_open.len() {
                opened_items.push(None);
            }
        }
        assert!(opened_items.len() == project_paths_to_open.len());

        let tasks =
            project_paths_to_open
                .into_iter()
                .enumerate()
                .map(|(ix, (abs_path, project_path))| {
                    let workspace = workspace.clone();
                    cx.spawn(|mut cx| async move {
                        let file_project_path = project_path?;
                        let abs_path_task = workspace.update(&mut cx, |workspace, cx| {
                            workspace.project().update(cx, |project, cx| {
                                project.resolve_abs_path(abs_path.to_string_lossy().as_ref(), cx)
                            })
                        });

                        // We only want to open file paths here. If one of the items
                        // here is a directory, it was already opened further above
                        // with a `find_or_create_worktree`.
                        if let Ok(task) = abs_path_task {
                            if task.await.map_or(true, |p| p.is_file()) {
                                return Some((
                                    ix,
                                    workspace
                                        .update_in(&mut cx, |workspace, window, cx| {
                                            workspace.open_path(
                                                file_project_path,
                                                None,
                                                true,
                                                window,
                                                cx,
                                            )
                                        })
                                        .log_err()?
                                        .await,
                                ));
                            }
                        }
                        None
                    })
                });

        let tasks = tasks.collect::<Vec<_>>();

        let tasks = futures::future::join_all(tasks);
        for (ix, path_open_result) in tasks.await.into_iter().flatten() {
            opened_items[ix] = Some(path_open_result);
        }

        Ok(opened_items)
    })
}

enum ActivateInDirectionTarget {
    Pane(Entity<Pane>),
    Dock(Entity<Dock>),
}

fn notify_if_database_failed(workspace: WindowHandle<Workspace>, cx: &mut AsyncApp) {
    const REPORT_ISSUE_URL: &str = "https://github.com/zed-industries/zed/issues/new?assignees=&labels=admin+read%2Ctriage%2Cbug&projects=&template=1_bug_report.yml";

    workspace
        .update(cx, |workspace, _, cx| {
            if (*db::ALL_FILE_DB_FAILED).load(std::sync::atomic::Ordering::Acquire) {
                struct DatabaseFailedNotification;

                workspace.show_notification(
                    NotificationId::unique::<DatabaseFailedNotification>(),
                    cx,
                    |cx| {
                        cx.new(|cx| {
                            MessageNotification::new("Failed to load the database file.", cx)
                                .primary_message("File an Issue")
                                .primary_icon(IconName::Plus)
                                .primary_on_click(|_window, cx| cx.open_url(REPORT_ISSUE_URL))
                        })
                    },
                );
            }
        })
        .log_err();
}

impl Focusable for Workspace {
    fn focus_handle(&self, cx: &App) -> FocusHandle {
        self.active_pane.focus_handle(cx)
    }
}

#[derive(Clone)]
struct DraggedDock(DockPosition);

impl Render for DraggedDock {
    fn render(&mut self, _window: &mut Window, _cx: &mut Context<Self>) -> impl IntoElement {
        gpui::Empty
    }
}

impl Render for Workspace {
    fn render(&mut self, window: &mut Window, cx: &mut Context<Self>) -> impl IntoElement {
        let mut context = KeyContext::new_with_defaults();
        context.add("Workspace");
        context.set("keyboard_layout", cx.keyboard_layout().clone());
        let centered_layout = self.centered_layout
            && self.center.panes().len() == 1
            && self.active_item(cx).is_some();
        let render_padding = |size| {
            (size > 0.0).then(|| {
                div()
                    .h_full()
                    .w(relative(size))
                    .bg(cx.theme().colors().editor_background)
                    .border_color(cx.theme().colors().pane_group_border)
            })
        };
        let paddings = if centered_layout {
            let settings = WorkspaceSettings::get_global(cx).centered_layout;
            (
                render_padding(Self::adjust_padding(settings.left_padding)),
                render_padding(Self::adjust_padding(settings.right_padding)),
            )
        } else {
            (None, None)
        };
        let ui_font = theme::setup_ui_font(window, cx);

        let theme = cx.theme().clone();
        let colors = theme.colors();

        client_side_decorations(
            self.actions(div(), window, cx)
                .key_context(context)
                .relative()
                .size_full()
                .flex()
                .flex_col()
                .font(ui_font)
                .gap_0()
                .justify_start()
                .items_start()
                .text_color(colors.text)
                .overflow_hidden()
                .children(self.titlebar_item.clone())
                .child(
                    div()
                        .size_full()
                        .relative()
                        .flex_1()
                        .flex()
                        .flex_col()
                        .child(
                            div()
                                .id("workspace")
                                .bg(colors.background)
                                .relative()
                                .flex_1()
                                .w_full()
                                .flex()
                                .flex_col()
                                .overflow_hidden()
                                .border_t_1()
                                .border_b_1()
                                .border_color(colors.border)
                                .child({
                                    let this = cx.entity().clone();
                                    canvas(
                                        move |bounds, window, cx| {
                                            this.update(cx, |this, cx| {
                                                let bounds_changed = this.bounds != bounds;
                                                this.bounds = bounds;

                                                if bounds_changed {
                                                    this.left_dock.update(cx, |dock, cx| {
                                                        dock.clamp_panel_size(
                                                            bounds.size.width,
                                                            window,
                                                            cx,
                                                        )
                                                    });

                                                    this.right_dock.update(cx, |dock, cx| {
                                                        dock.clamp_panel_size(
                                                            bounds.size.width,
                                                            window,
                                                            cx,
                                                        )
                                                    });

                                                    this.bottom_dock.update(cx, |dock, cx| {
                                                        dock.clamp_panel_size(
                                                            bounds.size.height,
                                                            window,
                                                            cx,
                                                        )
                                                    });
                                                }
                                            })
                                        },
                                        |_, _, _, _| {},
                                    )
                                    .absolute()
                                    .size_full()
                                })
                                .when(self.zoomed.is_none(), |this| {
                                    this.on_drag_move(cx.listener(
                                        move |workspace,
                                              e: &DragMoveEvent<DraggedDock>,
                                              window,
                                              cx| {
                                            if workspace.previous_dock_drag_coordinates
                                                != Some(e.event.position)
                                            {
                                                workspace.previous_dock_drag_coordinates =
                                                    Some(e.event.position);
                                                match e.drag(cx).0 {
                                                    DockPosition::Left => {
                                                        resize_left_dock(
                                                            e.event.position.x
                                                                - workspace.bounds.left(),
                                                            workspace,
                                                            window,
                                                            cx,
                                                        );
                                                    }
                                                    DockPosition::Right => {
                                                        resize_right_dock(
                                                            workspace.bounds.right()
                                                                - e.event.position.x,
                                                            workspace,
                                                            window,
                                                            cx,
                                                        );
                                                    }
                                                    DockPosition::Bottom => {
                                                        resize_bottom_dock(
                                                            workspace.bounds.bottom()
                                                                - e.event.position.y,
                                                            workspace,
                                                            window,
                                                            cx,
                                                        );
                                                    }
                                                };
                                                workspace.serialize_workspace(window, cx);
                                            }
                                        },
                                    ))
                                })
<<<<<<< HEAD
                                .child({
                                    match self.bottom_dock_layout {
                                        BottomDockLayout::Full => div()
                                            .flex()
                                            .flex_col()
                                            .h_full()
                                            .child(
                                                div()
                                                    .flex()
                                                    .flex_row()
                                                    .flex_1()
                                                    .overflow_hidden()
                                                    .children(self.render_dock(
                                                        DockPosition::Left,
                                                        &self.left_dock,
                                                        cx,
                                                    ))
                                                    .child(
                                                        div()
                                                            .flex()
                                                            .flex_col()
                                                            .flex_1()
                                                            .overflow_hidden()
                                                            .child(
                                                                h_flex()
                                                                    .flex_1()
                                                                    .when_some(
                                                                        paddings.0,
                                                                        |this, p| {
                                                                            this.child(
                                                                                p.border_r_1(),
                                                                            )
                                                                        },
                                                                    )
                                                                    .child(self.center.render(
                                                                        &self.project,
                                                                        &self.follower_states,
                                                                        self.active_call(),
                                                                        &self.active_pane,
                                                                        self.zoomed.as_ref(),
                                                                        &self.app_state,
                                                                        cx,
                                                                    ))
                                                                    .when_some(
                                                                        paddings.1,
                                                                        |this, p| {
                                                                            this.child(
                                                                                p.border_l_1(),
                                                                            )
                                                                        },
                                                                    ),
                                                            ),
                                                    )
                                                    .children(self.render_dock(
                                                        DockPosition::Right,
                                                        &self.right_dock,
                                                        cx,
                                                    )),
                                            )
                                            .child(div().w_full().children(self.render_dock(
                                                DockPosition::Bottom,
                                                &self.bottom_dock,
                                                cx,
                                            ))),

                                        BottomDockLayout::LeftAligned => div()
                                                    .flex()
                                                    .flex_row()
                                                    .h_full()
                                                    .child(
                                                        // Main container for left, center, and bottom dock
                                                        div()
                                                            .flex()
                                                            .flex_col()
                                                            .flex_1()
                                                            .h_full()
                                                            .child(
                                                                div()
                                                                    .flex()
                                                                    .flex_row()
                                                                    .flex_1()
                                                                    .children(self.render_dock(DockPosition::Left, &self.left_dock, cx))
                                                                    .child(
                                                                        div()
                                                                            .flex()
                                                                            .flex_col()
                                                                            .flex_1()
                                                                            .overflow_hidden()
                                                                            .child(
                                                                                h_flex()
                                                                                    .flex_1()
                                                                                    .when_some(paddings.0, |this, p| this.child(p.border_r_1()))
                                                                                    .child(self.center.render(
                                                                                        &self.project,
                                                                                        &self.follower_states,
                                                                                        self.active_call(),
                                                                                        &self.active_pane,
                                                                                        self.zoomed.as_ref(),
                                                                                        &self.app_state,
                                                                                        cx,
                                                                                    ))
                                                                                    .when_some(paddings.1, |this, p| this.child(p.border_l_1())),
                                                                            )
                                                                    )
                                                            )
                                                            .child(
                                                                div()
                                                                    .w_full()
                                                                    .children(self.render_dock(DockPosition::Bottom, &self.bottom_dock, cx))
                                                            ),
                                                    )
                                                    .children(self.render_dock(
                                                        DockPosition::Right,
                                                        &self.right_dock,
                                                        cx,
                                                    )),

                                        BottomDockLayout::RightAligned => div()
                                                    .flex()
                                                    .flex_row()
                                                    .h_full()
                                                    .children(self.render_dock(
                                                        DockPosition::Left,
                                                        &self.left_dock,
                                                        cx,
                                                    ))
                                                    .child(
                                                        // Main container for center, right, and bottom dock
                                                        div()
                                                            .flex()
                                                            .flex_col()
                                                            .flex_1()
                                                            .h_full()
                                                            .child(
                                                                div()
                                                                    .flex()
                                                                    .flex_row()
                                                                    .flex_1()
                                                                    .child(
                                                                        div()
                                                                            .flex()
                                                                            .flex_col()
                                                                            .flex_1()
                                                                            .overflow_hidden()
                                                                            .child(
                                                                                h_flex()
                                                                                    .flex_1()
                                                                                    .when_some(paddings.0, |this, p| this.child(p.border_r_1()))
                                                                                    .child(self.center.render(
                                                                                        &self.project,
                                                                                        &self.follower_states,
                                                                                        self.active_call(),
                                                                                        &self.active_pane,
                                                                                        self.zoomed.as_ref(),
                                                                                        &self.app_state,
                                                                                        cx,
                                                                                    ))
                                                                                    .when_some(paddings.1, |this, p| this.child(p.border_l_1())),
                                                                            )
                                                                    )
                                                                    .children(self.render_dock(DockPosition::Right, &self.right_dock, cx))
                                                            )
                                                            .child(
                                                                div()
                                                                    .w_full()
                                                                    .children(self.render_dock(DockPosition::Bottom, &self.bottom_dock, cx))
                                                            ),
                                                    ),

                                        BottomDockLayout::Contained => div()
                                            .flex()
                                            .flex_row()
                                            .h_full()
                                            .children(self.render_dock(
                                                DockPosition::Left,
                                                &self.left_dock,
                                                cx,
                                            ))
                                            .child(
                                                div()
                                                    .flex()
                                                    .flex_col()
                                                    .flex_1()
                                                    .overflow_hidden()
                                                    .child(
                                                        h_flex()
                                                            .flex_1()
                                                            .when_some(paddings.0, |this, p| {
                                                                this.child(p.border_r_1())
                                                            })
                                                            .child(self.center.render(
                                                                &self.project,
                                                                &self.follower_states,
                                                                self.active_call(),
                                                                &self.active_pane,
                                                                self.zoomed.as_ref(),
                                                                &self.app_state,
                                                                cx,
                                                            ))
                                                            .when_some(paddings.1, |this, p| {
                                                                this.child(p.border_l_1())
                                                            }),
                                                    )
                                                    .children(self.render_dock(
                                                        DockPosition::Bottom,
                                                        &self.bottom_dock,
                                                        cx,
                                                    )),
                                            )
                                            .children(self.render_dock(
                                                DockPosition::Right,
                                                &self.right_dock,
                                                cx,
                                            )),
                                    }
                                })
=======
                                .child(
                                    div()
                                        .flex()
                                        .flex_row()
                                        .h_full()
                                        // Left Dock
                                        .children(self.render_dock(
                                            DockPosition::Left,
                                            &self.left_dock,
                                            window,
                                            cx,
                                        ))
                                        // Panes
                                        .child(
                                            div()
                                                .flex()
                                                .flex_col()
                                                .flex_1()
                                                .overflow_hidden()
                                                .child(
                                                    h_flex()
                                                        .flex_1()
                                                        .when_some(paddings.0, |this, p| {
                                                            this.child(p.border_r_1())
                                                        })
                                                        .child(self.center.render(
                                                            &self.project,
                                                            &self.follower_states,
                                                            self.active_call(),
                                                            &self.active_pane,
                                                            self.zoomed.as_ref(),
                                                            &self.app_state,
                                                            window,
                                                            cx,
                                                        ))
                                                        .when_some(paddings.1, |this, p| {
                                                            this.child(p.border_l_1())
                                                        }),
                                                )
                                                .children(self.render_dock(
                                                    DockPosition::Bottom,
                                                    &self.bottom_dock,
                                                    window,
                                                    cx,
                                                )),
                                        )
                                        // Right Dock
                                        .children(self.render_dock(
                                            DockPosition::Right,
                                            &self.right_dock,
                                            window,
                                            cx,
                                        )),
                                )
>>>>>>> 07f555ca
                                .children(self.zoomed.as_ref().and_then(|view| {
                                    let zoomed_view = view.upgrade()?;
                                    let div = div()
                                        .occlude()
                                        .absolute()
                                        .overflow_hidden()
                                        .border_color(colors.border)
                                        .bg(colors.background)
                                        .child(zoomed_view)
                                        .inset_0()
                                        .shadow_lg();

                                    Some(match self.zoomed_position {
                                        Some(DockPosition::Left) => div.right_2().border_r_1(),
                                        Some(DockPosition::Right) => div.left_2().border_l_1(),
                                        Some(DockPosition::Bottom) => div.top_2().border_t_1(),
                                        None => {
                                            div.top_2().bottom_2().left_2().right_2().border_1()
                                        }
                                    })
                                }))
                                .children(self.render_notifications(window, cx)),
                        )
                        .child(self.status_bar.clone())
                        .child(self.modal_layer.clone()),
                ),
            window,
            cx,
        )
    }
}

fn resize_bottom_dock(
    new_size: Pixels,
    workspace: &mut Workspace,
    window: &mut Window,
    cx: &mut App,
) {
    let size = new_size.min(workspace.bounds.bottom() - RESIZE_HANDLE_SIZE);
    workspace.bottom_dock.update(cx, |bottom_dock, cx| {
        bottom_dock.resize_active_panel(Some(size), window, cx);
    });
}

fn resize_right_dock(
    new_size: Pixels,
    workspace: &mut Workspace,
    window: &mut Window,
    cx: &mut App,
) {
    let size = new_size.max(workspace.bounds.left() - RESIZE_HANDLE_SIZE);
    workspace.right_dock.update(cx, |right_dock, cx| {
        right_dock.resize_active_panel(Some(size), window, cx);
    });
}

fn resize_left_dock(
    new_size: Pixels,
    workspace: &mut Workspace,
    window: &mut Window,
    cx: &mut App,
) {
    let size = new_size.min(workspace.bounds.right() - RESIZE_HANDLE_SIZE);

    workspace.left_dock.update(cx, |left_dock, cx| {
        left_dock.resize_active_panel(Some(size), window, cx);
    });
}

impl WorkspaceStore {
    pub fn new(client: Arc<Client>, cx: &mut Context<Self>) -> Self {
        Self {
            workspaces: Default::default(),
            _subscriptions: vec![
                client.add_request_handler(cx.weak_entity(), Self::handle_follow),
                client.add_message_handler(cx.weak_entity(), Self::handle_update_followers),
            ],
            client,
        }
    }

    pub fn update_followers(
        &self,
        project_id: Option<u64>,
        update: proto::update_followers::Variant,
        cx: &App,
    ) -> Option<()> {
        let active_call = ActiveCall::try_global(cx)?;
        let room_id = active_call.read(cx).room()?.read(cx).id();
        self.client
            .send(proto::UpdateFollowers {
                room_id,
                project_id,
                variant: Some(update),
            })
            .log_err()
    }

    pub async fn handle_follow(
        this: Entity<Self>,
        envelope: TypedEnvelope<proto::Follow>,
        mut cx: AsyncApp,
    ) -> Result<proto::FollowResponse> {
        this.update(&mut cx, |this, cx| {
            let follower = Follower {
                project_id: envelope.payload.project_id,
                peer_id: envelope.original_sender_id()?,
            };

            let mut response = proto::FollowResponse::default();
            this.workspaces.retain(|workspace| {
                workspace
                    .update(cx, |workspace, window, cx| {
                        let handler_response =
                            workspace.handle_follow(follower.project_id, window, cx);
                        if let Some(active_view) = handler_response.active_view.clone() {
                            if workspace.project.read(cx).remote_id() == follower.project_id {
                                response.active_view = Some(active_view)
                            }
                        }
                    })
                    .is_ok()
            });

            Ok(response)
        })?
    }

    async fn handle_update_followers(
        this: Entity<Self>,
        envelope: TypedEnvelope<proto::UpdateFollowers>,
        mut cx: AsyncApp,
    ) -> Result<()> {
        let leader_id = envelope.original_sender_id()?;
        let update = envelope.payload;

        this.update(&mut cx, |this, cx| {
            this.workspaces.retain(|workspace| {
                workspace
                    .update(cx, |workspace, window, cx| {
                        let project_id = workspace.project.read(cx).remote_id();
                        if update.project_id != project_id && update.project_id.is_some() {
                            return;
                        }
                        workspace.handle_update_followers(leader_id, update.clone(), window, cx);
                    })
                    .is_ok()
            });
            Ok(())
        })?
    }
}

impl ViewId {
    pub(crate) fn from_proto(message: proto::ViewId) -> Result<Self> {
        Ok(Self {
            creator: message
                .creator
                .ok_or_else(|| anyhow!("creator is missing"))?,
            id: message.id,
        })
    }

    pub(crate) fn to_proto(self) -> proto::ViewId {
        proto::ViewId {
            creator: Some(self.creator),
            id: self.id,
        }
    }
}

impl FollowerState {
    fn pane(&self) -> &Entity<Pane> {
        self.dock_pane.as_ref().unwrap_or(&self.center_pane)
    }
}

pub trait WorkspaceHandle {
    fn file_project_paths(&self, cx: &App) -> Vec<ProjectPath>;
}

impl WorkspaceHandle for Entity<Workspace> {
    fn file_project_paths(&self, cx: &App) -> Vec<ProjectPath> {
        self.read(cx)
            .worktrees(cx)
            .flat_map(|worktree| {
                let worktree_id = worktree.read(cx).id();
                worktree.read(cx).files(true, 0).map(move |f| ProjectPath {
                    worktree_id,
                    path: f.path.clone(),
                })
            })
            .collect::<Vec<_>>()
    }
}

impl std::fmt::Debug for OpenPaths {
    fn fmt(&self, f: &mut std::fmt::Formatter<'_>) -> std::fmt::Result {
        f.debug_struct("OpenPaths")
            .field("paths", &self.paths)
            .finish()
    }
}

pub async fn last_opened_workspace_location() -> Option<SerializedWorkspaceLocation> {
    DB.last_workspace().await.log_err().flatten()
}

pub fn last_session_workspace_locations(
    last_session_id: &str,
    last_session_window_stack: Option<Vec<WindowId>>,
) -> Option<Vec<SerializedWorkspaceLocation>> {
    DB.last_session_workspace_locations(last_session_id, last_session_window_stack)
        .log_err()
}

actions!(collab, [OpenChannelNotes]);
actions!(zed, [OpenLog]);

async fn join_channel_internal(
    channel_id: ChannelId,
    app_state: &Arc<AppState>,
    requesting_window: Option<WindowHandle<Workspace>>,
    active_call: &Entity<ActiveCall>,
    cx: &mut AsyncApp,
) -> Result<bool> {
    let (should_prompt, open_room) = active_call.update(cx, |active_call, cx| {
        let Some(room) = active_call.room().map(|room| room.read(cx)) else {
            return (false, None);
        };

        let already_in_channel = room.channel_id() == Some(channel_id);
        let should_prompt = room.is_sharing_project()
            && !room.remote_participants().is_empty()
            && !already_in_channel;
        let open_room = if already_in_channel {
            active_call.room().cloned()
        } else {
            None
        };
        (should_prompt, open_room)
    })?;

    if let Some(room) = open_room {
        let task = room.update(cx, |room, cx| {
            if let Some((project, host)) = room.most_active_project(cx) {
                return Some(join_in_room_project(project, host, app_state.clone(), cx));
            }

            None
        })?;
        if let Some(task) = task {
            task.await?;
        }
        return anyhow::Ok(true);
    }

    if should_prompt {
        if let Some(workspace) = requesting_window {
            let answer = workspace
                .update(cx, |_, window, cx| {
                    window.prompt(
                        PromptLevel::Warning,
                        "Do you want to switch channels?",
                        Some("Leaving this call will unshare your current project."),
                        &["Yes, Join Channel", "Cancel"],
                        cx,
                    )
                })?
                .await;

            if answer == Ok(1) {
                return Ok(false);
            }
        } else {
            return Ok(false); // unreachable!() hopefully
        }
    }

    let client = cx.update(|cx| active_call.read(cx).client())?;

    let mut client_status = client.status();

    // this loop will terminate within client::CONNECTION_TIMEOUT seconds.
    'outer: loop {
        let Some(status) = client_status.recv().await else {
            return Err(anyhow!("error connecting"));
        };

        match status {
            Status::Connecting
            | Status::Authenticating
            | Status::Reconnecting
            | Status::Reauthenticating => continue,
            Status::Connected { .. } => break 'outer,
            Status::SignedOut => return Err(ErrorCode::SignedOut.into()),
            Status::UpgradeRequired => return Err(ErrorCode::UpgradeRequired.into()),
            Status::ConnectionError | Status::ConnectionLost | Status::ReconnectionError { .. } => {
                return Err(ErrorCode::Disconnected.into());
            }
        }
    }

    let room = active_call
        .update(cx, |active_call, cx| {
            active_call.join_channel(channel_id, cx)
        })?
        .await?;

    let Some(room) = room else {
        return anyhow::Ok(true);
    };

    room.update(cx, |room, _| room.room_update_completed())?
        .await;

    let task = room.update(cx, |room, cx| {
        if let Some((project, host)) = room.most_active_project(cx) {
            return Some(join_in_room_project(project, host, app_state.clone(), cx));
        }

        // If you are the first to join a channel, see if you should share your project.
        if room.remote_participants().is_empty() && !room.local_participant_is_guest() {
            if let Some(workspace) = requesting_window {
                let project = workspace.update(cx, |workspace, _, cx| {
                    let project = workspace.project.read(cx);

                    if !CallSettings::get_global(cx).share_on_join {
                        return None;
                    }

                    if (project.is_local() || project.is_via_ssh())
                        && project.visible_worktrees(cx).any(|tree| {
                            tree.read(cx)
                                .root_entry()
                                .map_or(false, |entry| entry.is_dir())
                        })
                    {
                        Some(workspace.project.clone())
                    } else {
                        None
                    }
                });
                if let Ok(Some(project)) = project {
                    return Some(cx.spawn(|room, mut cx| async move {
                        room.update(&mut cx, |room, cx| room.share_project(project, cx))?
                            .await?;
                        Ok(())
                    }));
                }
            }
        }

        None
    })?;
    if let Some(task) = task {
        task.await?;
        return anyhow::Ok(true);
    }
    anyhow::Ok(false)
}

pub fn join_channel(
    channel_id: ChannelId,
    app_state: Arc<AppState>,
    requesting_window: Option<WindowHandle<Workspace>>,
    cx: &mut App,
) -> Task<Result<()>> {
    let active_call = ActiveCall::global(cx);
    cx.spawn(|mut cx| async move {
        let result = join_channel_internal(
            channel_id,
            &app_state,
            requesting_window,
            &active_call,
            &mut cx,
        )
            .await;

        // join channel succeeded, and opened a window
        if matches!(result, Ok(true)) {
            return anyhow::Ok(());
        }

        // find an existing workspace to focus and show call controls
        let mut active_window =
            requesting_window.or_else(|| activate_any_workspace_window(&mut cx));
        if active_window.is_none() {
            // no open workspaces, make one to show the error in (blergh)
            let (window_handle, _) = cx
                .update(|cx| {
                    Workspace::new_local(vec![], app_state.clone(), requesting_window, None, cx)
                })?
                .await?;

            if result.is_ok() {
                cx.update(|cx| {
                    cx.dispatch_action(&OpenChannelNotes);
                }).log_err();
            }

            active_window = Some(window_handle);
        }

        if let Err(err) = result {
            log::error!("failed to join channel: {}", err);
            if let Some(active_window) = active_window {
                active_window
                    .update(&mut cx, |_, window, cx| {
                        let detail: SharedString = match err.error_code() {
                            ErrorCode::SignedOut => {
                                "Please sign in to continue.".into()
                            }
                            ErrorCode::UpgradeRequired => {
                                "Your are running an unsupported version of Zed. Please update to continue.".into()
                            }
                            ErrorCode::NoSuchChannel => {
                                "No matching channel was found. Please check the link and try again.".into()
                            }
                            ErrorCode::Forbidden => {
                                "This channel is private, and you do not have access. Please ask someone to add you and try again.".into()
                            }
                            ErrorCode::Disconnected => "Please check your internet connection and try again.".into(),
                            _ => format!("{}\n\nPlease try again.", err).into(),
                        };
                        window.prompt(
                            PromptLevel::Critical,
                            "Failed to join channel",
                            Some(&detail),
                            &["Ok"],
                        cx)
                    })?
                    .await
                    .ok();
            }
        }

        // return ok, we showed the error to the user.
        anyhow::Ok(())
    })
}

pub async fn get_any_active_workspace(
    app_state: Arc<AppState>,
    mut cx: AsyncApp,
) -> anyhow::Result<WindowHandle<Workspace>> {
    // find an existing workspace to focus and show call controls
    let active_window = activate_any_workspace_window(&mut cx);
    if active_window.is_none() {
        cx.update(|cx| Workspace::new_local(vec![], app_state.clone(), None, None, cx))?
            .await?;
    }
    activate_any_workspace_window(&mut cx).context("could not open zed")
}

fn activate_any_workspace_window(cx: &mut AsyncApp) -> Option<WindowHandle<Workspace>> {
    cx.update(|cx| {
        if let Some(workspace_window) = cx
            .active_window()
            .and_then(|window| window.downcast::<Workspace>())
        {
            return Some(workspace_window);
        }

        for window in cx.windows() {
            if let Some(workspace_window) = window.downcast::<Workspace>() {
                workspace_window
                    .update(cx, |_, window, _| window.activate_window())
                    .ok();
                return Some(workspace_window);
            }
        }
        None
    })
    .ok()
    .flatten()
}

pub fn local_workspace_windows(cx: &App) -> Vec<WindowHandle<Workspace>> {
    cx.windows()
        .into_iter()
        .filter_map(|window| window.downcast::<Workspace>())
        .filter(|workspace| {
            workspace
                .read(cx)
                .is_ok_and(|workspace| workspace.project.read(cx).is_local())
        })
        .collect()
}

#[derive(Default)]
pub struct OpenOptions {
    pub open_new_workspace: Option<bool>,
    pub replace_window: Option<WindowHandle<Workspace>>,
    pub env: Option<HashMap<String, String>>,
}
#[allow(clippy::type_complexity)]
pub fn open_paths(
    abs_paths: &[PathBuf],
    app_state: Arc<AppState>,
    open_options: OpenOptions,
    cx: &mut App,
) -> Task<
    anyhow::Result<(
        WindowHandle<Workspace>,
        Vec<Option<Result<Box<dyn ItemHandle>, anyhow::Error>>>,
    )>,
> {
    let abs_paths = abs_paths.to_vec();
    let mut existing = None;
    let mut best_match = None;
    let mut open_visible = OpenVisible::All;

    cx.spawn(move |mut cx| async move {
        if open_options.open_new_workspace != Some(true) {
            let all_paths = abs_paths.iter().map(|path| app_state.fs.metadata(path));
            let all_metadatas = futures::future::join_all(all_paths)
                .await
                .into_iter()
                .filter_map(|result| result.ok().flatten())
                .collect::<Vec<_>>();

            cx.update(|cx| {
                for window in local_workspace_windows(&cx) {
                    if let Ok(workspace) = window.read(&cx) {
                        let m = workspace.project.read(&cx).visibility_for_paths(
                            &abs_paths,
                            &all_metadatas,
                            open_options.open_new_workspace == None,
                            cx,
                        );
                        if m > best_match {
                            existing = Some(window);
                            best_match = m;
                        } else if best_match.is_none()
                            && open_options.open_new_workspace == Some(false)
                        {
                            existing = Some(window)
                        }
                    }
                }
            })?;

            if open_options.open_new_workspace.is_none() && existing.is_none() {
                if all_metadatas.iter().all(|file| !file.is_dir) {
                    cx.update(|cx| {
                        if let Some(window) = cx
                            .active_window()
                            .and_then(|window| window.downcast::<Workspace>())
                        {
                            if let Ok(workspace) = window.read(cx) {
                                let project = workspace.project().read(cx);
                                if project.is_local() && !project.is_via_collab() {
                                    existing = Some(window);
                                    open_visible = OpenVisible::None;
                                    return;
                                }
                            }
                        }
                        for window in local_workspace_windows(cx) {
                            if let Ok(workspace) = window.read(cx) {
                                let project = workspace.project().read(cx);
                                if project.is_via_collab() {
                                    continue;
                                }
                                existing = Some(window);
                                open_visible = OpenVisible::None;
                                break;
                            }
                        }
                    })?;
                }
            }
        }

        if let Some(existing) = existing {
            let open_task = existing
                .update(&mut cx, |workspace, window, cx| {
                    window.activate_window();
                    workspace.open_paths(abs_paths, open_visible, None, window, cx)
                })?
                .await;

            _ = existing.update(&mut cx, |workspace, _, cx| {
                for item in open_task.iter().flatten() {
                    if let Err(e) = item {
                        workspace.show_error(&e, cx);
                    }
                }
            });

            Ok((existing, open_task))
        } else {
            cx.update(move |cx| {
                Workspace::new_local(
                    abs_paths,
                    app_state.clone(),
                    open_options.replace_window,
                    open_options.env,
                    cx,
                )
            })?
            .await
        }
    })
}

pub fn open_new(
    open_options: OpenOptions,
    app_state: Arc<AppState>,
    cx: &mut App,
    init: impl FnOnce(&mut Workspace, &mut Window, &mut Context<Workspace>) + 'static + Send,
) -> Task<anyhow::Result<()>> {
    let task = Workspace::new_local(Vec::new(), app_state, None, open_options.env, cx);
    cx.spawn(|mut cx| async move {
        let (workspace, opened_paths) = task.await?;
        workspace.update(&mut cx, |workspace, window, cx| {
            if opened_paths.is_empty() {
                init(workspace, window, cx)
            }
        })?;
        Ok(())
    })
}

pub fn create_and_open_local_file(
    path: &'static Path,
    window: &mut Window,
    cx: &mut Context<Workspace>,
    default_content: impl 'static + Send + FnOnce() -> Rope,
) -> Task<Result<Box<dyn ItemHandle>>> {
    cx.spawn_in(window, |workspace, mut cx| async move {
        let fs = workspace.update(&mut cx, |workspace, _| workspace.app_state().fs.clone())?;
        if !fs.is_file(path).await {
            fs.create_file(path, Default::default()).await?;
            fs.save(path, &default_content(), Default::default())
                .await?;
        }

        let mut items = workspace
            .update_in(&mut cx, |workspace, window, cx| {
                workspace.with_local_workspace(window, cx, |workspace, window, cx| {
                    workspace.open_paths(
                        vec![path.to_path_buf()],
                        OpenVisible::None,
                        None,
                        window,
                        cx,
                    )
                })
            })?
            .await?
            .await;

        let item = items.pop().flatten();
        item.ok_or_else(|| anyhow!("path {path:?} is not a file"))?
    })
}

pub fn open_ssh_project(
    window: WindowHandle<Workspace>,
    connection_options: SshConnectionOptions,
    cancel_rx: oneshot::Receiver<()>,
    delegate: Arc<dyn SshClientDelegate>,
    app_state: Arc<AppState>,
    paths: Vec<PathBuf>,
    cx: &mut App,
) -> Task<Result<()>> {
    cx.spawn(|mut cx| async move {
        let (serialized_ssh_project, workspace_id, serialized_workspace) =
            serialize_ssh_project(connection_options.clone(), paths.clone(), &cx).await?;

        let session = match cx
            .update(|cx| {
                remote::SshRemoteClient::new(
                    ConnectionIdentifier::Workspace(workspace_id.0),
                    connection_options,
                    cancel_rx,
                    delegate,
                    cx,
                )
            })?
            .await?
        {
            Some(result) => result,
            None => return Ok(()),
        };

        let project = cx.update(|cx| {
            project::Project::ssh(
                session,
                app_state.client.clone(),
                app_state.node_runtime.clone(),
                app_state.user_store.clone(),
                app_state.languages.clone(),
                app_state.fs.clone(),
                cx,
            )
        })?;

        let toolchains = DB.toolchains(workspace_id).await?;
        for (toolchain, worktree_id) in toolchains {
            project
                .update(&mut cx, |this, cx| {
                    this.activate_toolchain(worktree_id, toolchain, cx)
                })?
                .await;
        }
        let mut project_paths_to_open = vec![];
        let mut project_path_errors = vec![];

        for path in paths {
            let result = cx
                .update(|cx| Workspace::project_path_for_path(project.clone(), &path, true, cx))?
                .await;
            match result {
                Ok((_, project_path)) => {
                    project_paths_to_open.push((path.clone(), Some(project_path)));
                }
                Err(error) => {
                    project_path_errors.push(error);
                }
            };
        }

        if project_paths_to_open.is_empty() {
            return Err(project_path_errors
                .pop()
                .unwrap_or_else(|| anyhow!("no paths given")));
        }

        cx.update_window(window.into(), |_, window, cx| {
            window.replace_root(cx, |window, cx| {
                telemetry::event!("SSH Project Opened");

                let mut workspace =
                    Workspace::new(Some(workspace_id), project, app_state.clone(), window, cx);
                workspace.set_serialized_ssh_project(serialized_ssh_project);
                workspace
            });
        })?;

        window
            .update(&mut cx, |_, window, cx| {
                window.activate_window();

                open_items(serialized_workspace, project_paths_to_open, window, cx)
            })?
            .await?;

        window.update(&mut cx, |workspace, _, cx| {
            for error in project_path_errors {
                if error.error_code() == proto::ErrorCode::DevServerProjectPathDoesNotExist {
                    if let Some(path) = error.error_tag("path") {
                        workspace.show_error(&anyhow!("'{path}' does not exist"), cx)
                    }
                } else {
                    workspace.show_error(&error, cx)
                }
            }
        })
    })
}

fn serialize_ssh_project(
    connection_options: SshConnectionOptions,
    paths: Vec<PathBuf>,
    cx: &AsyncApp,
) -> Task<
    Result<(
        SerializedSshProject,
        WorkspaceId,
        Option<SerializedWorkspace>,
    )>,
> {
    cx.background_spawn(async move {
        let serialized_ssh_project = persistence::DB
            .get_or_create_ssh_project(
                connection_options.host.clone(),
                connection_options.port,
                paths
                    .iter()
                    .map(|path| path.to_string_lossy().to_string())
                    .collect::<Vec<_>>(),
                connection_options.username.clone(),
            )
            .await?;

        let serialized_workspace =
            persistence::DB.workspace_for_ssh_project(&serialized_ssh_project);

        let workspace_id = if let Some(workspace_id) =
            serialized_workspace.as_ref().map(|workspace| workspace.id)
        {
            workspace_id
        } else {
            persistence::DB.next_id().await?
        };

        Ok((serialized_ssh_project, workspace_id, serialized_workspace))
    })
}

pub fn join_in_room_project(
    project_id: u64,
    follow_user_id: u64,
    app_state: Arc<AppState>,
    cx: &mut App,
) -> Task<Result<()>> {
    let windows = cx.windows();
    cx.spawn(|mut cx| async move {
        let existing_workspace = windows.into_iter().find_map(|window_handle| {
            window_handle
                .downcast::<Workspace>()
                .and_then(|window_handle| {
                    window_handle
                        .update(&mut cx, |workspace, _window, cx| {
                            if workspace.project().read(cx).remote_id() == Some(project_id) {
                                Some(window_handle)
                            } else {
                                None
                            }
                        })
                        .unwrap_or(None)
                })
        });

        let workspace = if let Some(existing_workspace) = existing_workspace {
            existing_workspace
        } else {
            let active_call = cx.update(|cx| ActiveCall::global(cx))?;
            let room = active_call
                .read_with(&cx, |call, _| call.room().cloned())?
                .ok_or_else(|| anyhow!("not in a call"))?;
            let project = room
                .update(&mut cx, |room, cx| {
                    room.join_project(
                        project_id,
                        app_state.languages.clone(),
                        app_state.fs.clone(),
                        cx,
                    )
                })?
                .await?;

            let window_bounds_override = window_bounds_env_override();
            cx.update(|cx| {
                let mut options = (app_state.build_window_options)(None, cx);
                options.window_bounds = window_bounds_override.map(WindowBounds::Windowed);
                cx.open_window(options, |window, cx| {
                    cx.new(|cx| {
                        Workspace::new(Default::default(), project, app_state.clone(), window, cx)
                    })
                })
            })??
        };

        workspace.update(&mut cx, |workspace, window, cx| {
            cx.activate(true);
            window.activate_window();

            if let Some(room) = ActiveCall::global(cx).read(cx).room().cloned() {
                let follow_peer_id = room
                    .read(cx)
                    .remote_participants()
                    .iter()
                    .find(|(_, participant)| participant.user.id == follow_user_id)
                    .map(|(_, p)| p.peer_id)
                    .or_else(|| {
                        // If we couldn't follow the given user, follow the host instead.
                        let collaborator = workspace
                            .project()
                            .read(cx)
                            .collaborators()
                            .values()
                            .find(|collaborator| collaborator.is_host)?;
                        Some(collaborator.peer_id)
                    });

                if let Some(follow_peer_id) = follow_peer_id {
                    workspace.follow(follow_peer_id, window, cx);
                }
            }
        })?;

        anyhow::Ok(())
    })
}

pub fn reload(reload: &Reload, cx: &mut App) {
    let should_confirm = WorkspaceSettings::get_global(cx).confirm_quit;
    let mut workspace_windows = cx
        .windows()
        .into_iter()
        .filter_map(|window| window.downcast::<Workspace>())
        .collect::<Vec<_>>();

    // If multiple windows have unsaved changes, and need a save prompt,
    // prompt in the active window before switching to a different window.
    workspace_windows.sort_by_key(|window| window.is_active(cx) == Some(false));

    let mut prompt = None;
    if let (true, Some(window)) = (should_confirm, workspace_windows.first()) {
        prompt = window
            .update(cx, |_, window, cx| {
                window.prompt(
                    PromptLevel::Info,
                    "Are you sure you want to restart?",
                    None,
                    &["Restart", "Cancel"],
                    cx,
                )
            })
            .ok();
    }

    let binary_path = reload.binary_path.clone();
    cx.spawn(|mut cx| async move {
        if let Some(prompt) = prompt {
            let answer = prompt.await?;
            if answer != 0 {
                return Ok(());
            }
        }

        // If the user cancels any save prompt, then keep the app open.
        for window in workspace_windows {
            if let Ok(should_close) = window.update(&mut cx, |workspace, window, cx| {
                workspace.prepare_to_close(CloseIntent::Quit, window, cx)
            }) {
                if !should_close.await? {
                    return Ok(());
                }
            }
        }

        cx.update(|cx| cx.restart(binary_path))
    })
    .detach_and_log_err(cx);
}

fn parse_pixel_position_env_var(value: &str) -> Option<Point<Pixels>> {
    let mut parts = value.split(',');
    let x: usize = parts.next()?.parse().ok()?;
    let y: usize = parts.next()?.parse().ok()?;
    Some(point(px(x as f32), px(y as f32)))
}

fn parse_pixel_size_env_var(value: &str) -> Option<Size<Pixels>> {
    let mut parts = value.split(',');
    let width: usize = parts.next()?.parse().ok()?;
    let height: usize = parts.next()?.parse().ok()?;
    Some(size(px(width as f32), px(height as f32)))
}

pub fn client_side_decorations(
    element: impl IntoElement,
    window: &mut Window,
    cx: &mut App,
) -> Stateful<Div> {
    const BORDER_SIZE: Pixels = px(1.0);
    let decorations = window.window_decorations();

    if matches!(decorations, Decorations::Client { .. }) {
        window.set_client_inset(theme::CLIENT_SIDE_DECORATION_SHADOW);
    }

    struct GlobalResizeEdge(ResizeEdge);
    impl Global for GlobalResizeEdge {}

    div()
        .id("window-backdrop")
        .bg(transparent_black())
        .map(|div| match decorations {
            Decorations::Server => div,
            Decorations::Client { tiling, .. } => div
                .when(!(tiling.top || tiling.right), |div| {
                    div.rounded_tr(theme::CLIENT_SIDE_DECORATION_ROUNDING)
                })
                .when(!(tiling.top || tiling.left), |div| {
                    div.rounded_tl(theme::CLIENT_SIDE_DECORATION_ROUNDING)
                })
                .when(!(tiling.bottom || tiling.right), |div| {
                    div.rounded_br(theme::CLIENT_SIDE_DECORATION_ROUNDING)
                })
                .when(!(tiling.bottom || tiling.left), |div| {
                    div.rounded_bl(theme::CLIENT_SIDE_DECORATION_ROUNDING)
                })
                .when(!tiling.top, |div| {
                    div.pt(theme::CLIENT_SIDE_DECORATION_SHADOW)
                })
                .when(!tiling.bottom, |div| {
                    div.pb(theme::CLIENT_SIDE_DECORATION_SHADOW)
                })
                .when(!tiling.left, |div| {
                    div.pl(theme::CLIENT_SIDE_DECORATION_SHADOW)
                })
                .when(!tiling.right, |div| {
                    div.pr(theme::CLIENT_SIDE_DECORATION_SHADOW)
                })
                .on_mouse_move(move |e, window, cx| {
                    let size = window.window_bounds().get_bounds().size;
                    let pos = e.position;

                    let new_edge =
                        resize_edge(pos, theme::CLIENT_SIDE_DECORATION_SHADOW, size, tiling);

                    let edge = cx.try_global::<GlobalResizeEdge>();
                    if new_edge != edge.map(|edge| edge.0) {
                        window
                            .window_handle()
                            .update(cx, |workspace, _, cx| {
                                cx.notify(workspace.entity_id());
                            })
                            .ok();
                    }
                })
                .on_mouse_down(MouseButton::Left, move |e, window, _| {
                    let size = window.window_bounds().get_bounds().size;
                    let pos = e.position;

                    let edge = match resize_edge(
                        pos,
                        theme::CLIENT_SIDE_DECORATION_SHADOW,
                        size,
                        tiling,
                    ) {
                        Some(value) => value,
                        None => return,
                    };

                    window.start_window_resize(edge);
                }),
        })
        .size_full()
        .child(
            div()
                .cursor(CursorStyle::Arrow)
                .map(|div| match decorations {
                    Decorations::Server => div,
                    Decorations::Client { tiling } => div
                        .border_color(cx.theme().colors().border)
                        .when(!(tiling.top || tiling.right), |div| {
                            div.rounded_tr(theme::CLIENT_SIDE_DECORATION_ROUNDING)
                        })
                        .when(!(tiling.top || tiling.left), |div| {
                            div.rounded_tl(theme::CLIENT_SIDE_DECORATION_ROUNDING)
                        })
                        .when(!(tiling.bottom || tiling.right), |div| {
                            div.rounded_br(theme::CLIENT_SIDE_DECORATION_ROUNDING)
                        })
                        .when(!(tiling.bottom || tiling.left), |div| {
                            div.rounded_bl(theme::CLIENT_SIDE_DECORATION_ROUNDING)
                        })
                        .when(!tiling.top, |div| div.border_t(BORDER_SIZE))
                        .when(!tiling.bottom, |div| div.border_b(BORDER_SIZE))
                        .when(!tiling.left, |div| div.border_l(BORDER_SIZE))
                        .when(!tiling.right, |div| div.border_r(BORDER_SIZE))
                        .when(!tiling.is_tiled(), |div| {
                            div.shadow(smallvec::smallvec![gpui::BoxShadow {
                                color: Hsla {
                                    h: 0.,
                                    s: 0.,
                                    l: 0.,
                                    a: 0.4,
                                },
                                blur_radius: theme::CLIENT_SIDE_DECORATION_SHADOW / 2.,
                                spread_radius: px(0.),
                                offset: point(px(0.0), px(0.0)),
                            }])
                        }),
                })
                .on_mouse_move(|_e, _, cx| {
                    cx.stop_propagation();
                })
                .size_full()
                .child(element),
        )
        .map(|div| match decorations {
            Decorations::Server => div,
            Decorations::Client { tiling, .. } => div.child(
                canvas(
                    |_bounds, window, _| {
                        window.insert_hitbox(
                            Bounds::new(
                                point(px(0.0), px(0.0)),
                                window.window_bounds().get_bounds().size,
                            ),
                            false,
                        )
                    },
                    move |_bounds, hitbox, window, cx| {
                        let mouse = window.mouse_position();
                        let size = window.window_bounds().get_bounds().size;
                        let Some(edge) =
                            resize_edge(mouse, theme::CLIENT_SIDE_DECORATION_SHADOW, size, tiling)
                        else {
                            return;
                        };
                        cx.set_global(GlobalResizeEdge(edge));
                        window.set_cursor_style(
                            match edge {
                                ResizeEdge::Top | ResizeEdge::Bottom => CursorStyle::ResizeUpDown,
                                ResizeEdge::Left | ResizeEdge::Right => {
                                    CursorStyle::ResizeLeftRight
                                }
                                ResizeEdge::TopLeft | ResizeEdge::BottomRight => {
                                    CursorStyle::ResizeUpLeftDownRight
                                }
                                ResizeEdge::TopRight | ResizeEdge::BottomLeft => {
                                    CursorStyle::ResizeUpRightDownLeft
                                }
                            },
                            &hitbox,
                        );
                    },
                )
                .size_full()
                .absolute(),
            ),
        })
}

fn resize_edge(
    pos: Point<Pixels>,
    shadow_size: Pixels,
    window_size: Size<Pixels>,
    tiling: Tiling,
) -> Option<ResizeEdge> {
    let bounds = Bounds::new(Point::default(), window_size).inset(shadow_size * 1.5);
    if bounds.contains(&pos) {
        return None;
    }

    let corner_size = size(shadow_size * 1.5, shadow_size * 1.5);
    let top_left_bounds = Bounds::new(Point::new(px(0.), px(0.)), corner_size);
    if !tiling.top && top_left_bounds.contains(&pos) {
        return Some(ResizeEdge::TopLeft);
    }

    let top_right_bounds = Bounds::new(
        Point::new(window_size.width - corner_size.width, px(0.)),
        corner_size,
    );
    if !tiling.top && top_right_bounds.contains(&pos) {
        return Some(ResizeEdge::TopRight);
    }

    let bottom_left_bounds = Bounds::new(
        Point::new(px(0.), window_size.height - corner_size.height),
        corner_size,
    );
    if !tiling.bottom && bottom_left_bounds.contains(&pos) {
        return Some(ResizeEdge::BottomLeft);
    }

    let bottom_right_bounds = Bounds::new(
        Point::new(
            window_size.width - corner_size.width,
            window_size.height - corner_size.height,
        ),
        corner_size,
    );
    if !tiling.bottom && bottom_right_bounds.contains(&pos) {
        return Some(ResizeEdge::BottomRight);
    }

    if !tiling.top && pos.y < shadow_size {
        Some(ResizeEdge::Top)
    } else if !tiling.bottom && pos.y > window_size.height - shadow_size {
        Some(ResizeEdge::Bottom)
    } else if !tiling.left && pos.x < shadow_size {
        Some(ResizeEdge::Left)
    } else if !tiling.right && pos.x > window_size.width - shadow_size {
        Some(ResizeEdge::Right)
    } else {
        None
    }
}

fn join_pane_into_active(
    active_pane: &Entity<Pane>,
    pane: &Entity<Pane>,
    window: &mut Window,
    cx: &mut App,
) {
    if pane == active_pane {
        return;
    } else if pane.read(cx).items_len() == 0 {
        pane.update(cx, |_, cx| {
            cx.emit(pane::Event::Remove {
                focus_on_pane: None,
            });
        })
    } else {
        move_all_items(pane, active_pane, window, cx);
    }
}

fn move_all_items(
    from_pane: &Entity<Pane>,
    to_pane: &Entity<Pane>,
    window: &mut Window,
    cx: &mut App,
) {
    let destination_is_different = from_pane != to_pane;
    let mut moved_items = 0;
    for (item_ix, item_handle) in from_pane
        .read(cx)
        .items()
        .enumerate()
        .map(|(ix, item)| (ix, item.clone()))
        .collect::<Vec<_>>()
    {
        let ix = item_ix - moved_items;
        if destination_is_different {
            // Close item from previous pane
            from_pane.update(cx, |source, cx| {
                source.remove_item_and_focus_on_pane(ix, false, to_pane.clone(), window, cx);
            });
            moved_items += 1;
        }

        // This automatically removes duplicate items in the pane
        to_pane.update(cx, |destination, cx| {
            destination.add_item(item_handle, true, true, None, window, cx);
            window.focus(&destination.focus_handle(cx))
        });
    }
}

pub fn move_item(
    source: &Entity<Pane>,
    destination: &Entity<Pane>,
    item_id_to_move: EntityId,
    destination_index: usize,
    window: &mut Window,
    cx: &mut App,
) {
    let Some((item_ix, item_handle)) = source
        .read(cx)
        .items()
        .enumerate()
        .find(|(_, item_handle)| item_handle.item_id() == item_id_to_move)
        .map(|(ix, item)| (ix, item.clone()))
    else {
        // Tab was closed during drag
        return;
    };

    if source != destination {
        // Close item from previous pane
        source.update(cx, |source, cx| {
            source.remove_item_and_focus_on_pane(item_ix, false, destination.clone(), window, cx);
        });
    }

    // This automatically removes duplicate items in the pane
    destination.update(cx, |destination, cx| {
        destination.add_item(item_handle, true, true, Some(destination_index), window, cx);
        window.focus(&destination.focus_handle(cx))
    });
}

pub fn move_active_item(
    source: &Entity<Pane>,
    destination: &Entity<Pane>,
    focus_destination: bool,
    close_if_empty: bool,
    window: &mut Window,
    cx: &mut App,
) {
    if source == destination {
        return;
    }
    let Some(active_item) = source.read(cx).active_item() else {
        return;
    };
    source.update(cx, |source_pane, cx| {
        let item_id = active_item.item_id();
        source_pane.remove_item(item_id, false, close_if_empty, window, cx);
        destination.update(cx, |target_pane, cx| {
            target_pane.add_item(
                active_item,
                focus_destination,
                focus_destination,
                Some(target_pane.items_len()),
                window,
                cx,
            );
        });
    });
}

#[cfg(test)]
mod tests {
    use std::{cell::RefCell, rc::Rc};

    use super::*;
    use crate::{
        dock::{test::TestPanel, PanelEvent},
        item::{
            test::{TestItem, TestProjectItem},
            ItemEvent,
        },
    };
    use fs::FakeFs;
    use gpui::{
        px, DismissEvent, Empty, EventEmitter, FocusHandle, Focusable, Render, TestAppContext,
        UpdateGlobal, VisualTestContext,
    };
    use project::{Project, ProjectEntryId};
    use serde_json::json;
    use settings::SettingsStore;

    #[gpui::test]
    async fn test_tab_disambiguation(cx: &mut TestAppContext) {
        init_test(cx);

        let fs = FakeFs::new(cx.executor());
        let project = Project::test(fs, [], cx).await;
        let (workspace, cx) =
            cx.add_window_view(|window, cx| Workspace::test_new(project.clone(), window, cx));

        // Adding an item with no ambiguity renders the tab without detail.
        let item1 = cx.new(|cx| {
            let mut item = TestItem::new(cx);
            item.tab_descriptions = Some(vec!["c", "b1/c", "a/b1/c"]);
            item
        });
        workspace.update_in(cx, |workspace, window, cx| {
            workspace.add_item_to_active_pane(Box::new(item1.clone()), None, true, window, cx);
        });
        item1.update(cx, |item, _| assert_eq!(item.tab_detail.get(), Some(0)));

        // Adding an item that creates ambiguity increases the level of detail on
        // both tabs.
        let item2 = cx.new_window_entity(|_window, cx| {
            let mut item = TestItem::new(cx);
            item.tab_descriptions = Some(vec!["c", "b2/c", "a/b2/c"]);
            item
        });
        workspace.update_in(cx, |workspace, window, cx| {
            workspace.add_item_to_active_pane(Box::new(item2.clone()), None, true, window, cx);
        });
        item1.update(cx, |item, _| assert_eq!(item.tab_detail.get(), Some(1)));
        item2.update(cx, |item, _| assert_eq!(item.tab_detail.get(), Some(1)));

        // Adding an item that creates ambiguity increases the level of detail only
        // on the ambiguous tabs. In this case, the ambiguity can't be resolved so
        // we stop at the highest detail available.
        let item3 = cx.new(|cx| {
            let mut item = TestItem::new(cx);
            item.tab_descriptions = Some(vec!["c", "b2/c", "a/b2/c"]);
            item
        });
        workspace.update_in(cx, |workspace, window, cx| {
            workspace.add_item_to_active_pane(Box::new(item3.clone()), None, true, window, cx);
        });
        item1.update(cx, |item, _| assert_eq!(item.tab_detail.get(), Some(1)));
        item2.update(cx, |item, _| assert_eq!(item.tab_detail.get(), Some(3)));
        item3.update(cx, |item, _| assert_eq!(item.tab_detail.get(), Some(3)));
    }

    #[gpui::test]
    async fn test_tracking_active_path(cx: &mut TestAppContext) {
        init_test(cx);

        let fs = FakeFs::new(cx.executor());
        fs.insert_tree(
            "/root1",
            json!({
                "one.txt": "",
                "two.txt": "",
            }),
        )
        .await;
        fs.insert_tree(
            "/root2",
            json!({
                "three.txt": "",
            }),
        )
        .await;

        let project = Project::test(fs, ["root1".as_ref()], cx).await;
        let (workspace, cx) =
            cx.add_window_view(|window, cx| Workspace::test_new(project.clone(), window, cx));
        let pane = workspace.update(cx, |workspace, _| workspace.active_pane().clone());
        let worktree_id = project.update(cx, |project, cx| {
            project.worktrees(cx).next().unwrap().read(cx).id()
        });

        let item1 = cx.new(|cx| {
            TestItem::new(cx).with_project_items(&[TestProjectItem::new(1, "one.txt", cx)])
        });
        let item2 = cx.new(|cx| {
            TestItem::new(cx).with_project_items(&[TestProjectItem::new(2, "two.txt", cx)])
        });

        // Add an item to an empty pane
        workspace.update_in(cx, |workspace, window, cx| {
            workspace.add_item_to_active_pane(Box::new(item1), None, true, window, cx)
        });
        project.update(cx, |project, cx| {
            assert_eq!(
                project.active_entry(),
                project
                    .entry_for_path(&(worktree_id, "one.txt").into(), cx)
                    .map(|e| e.id)
            );
        });
        assert_eq!(cx.window_title().as_deref(), Some("root1 — one.txt"));

        // Add a second item to a non-empty pane
        workspace.update_in(cx, |workspace, window, cx| {
            workspace.add_item_to_active_pane(Box::new(item2), None, true, window, cx)
        });
        assert_eq!(cx.window_title().as_deref(), Some("root1 — two.txt"));
        project.update(cx, |project, cx| {
            assert_eq!(
                project.active_entry(),
                project
                    .entry_for_path(&(worktree_id, "two.txt").into(), cx)
                    .map(|e| e.id)
            );
        });

        // Close the active item
        pane.update_in(cx, |pane, window, cx| {
            pane.close_active_item(&Default::default(), window, cx)
                .unwrap()
        })
        .await
        .unwrap();
        assert_eq!(cx.window_title().as_deref(), Some("root1 — one.txt"));
        project.update(cx, |project, cx| {
            assert_eq!(
                project.active_entry(),
                project
                    .entry_for_path(&(worktree_id, "one.txt").into(), cx)
                    .map(|e| e.id)
            );
        });

        // Add a project folder
        project
            .update(cx, |project, cx| {
                project.find_or_create_worktree("root2", true, cx)
            })
            .await
            .unwrap();
        assert_eq!(cx.window_title().as_deref(), Some("root1, root2 — one.txt"));

        // Remove a project folder
        project.update(cx, |project, cx| project.remove_worktree(worktree_id, cx));
        assert_eq!(cx.window_title().as_deref(), Some("root2 — one.txt"));
    }

    #[gpui::test]
    async fn test_close_window(cx: &mut TestAppContext) {
        init_test(cx);

        let fs = FakeFs::new(cx.executor());
        fs.insert_tree("/root", json!({ "one": "" })).await;

        let project = Project::test(fs, ["root".as_ref()], cx).await;
        let (workspace, cx) =
            cx.add_window_view(|window, cx| Workspace::test_new(project.clone(), window, cx));

        // When there are no dirty items, there's nothing to do.
        let item1 = cx.new(TestItem::new);
        workspace.update_in(cx, |w, window, cx| {
            w.add_item_to_active_pane(Box::new(item1.clone()), None, true, window, cx)
        });
        let task = workspace.update_in(cx, |w, window, cx| {
            w.prepare_to_close(CloseIntent::CloseWindow, window, cx)
        });
        assert!(task.await.unwrap());

        // When there are dirty untitled items, prompt to save each one. If the user
        // cancels any prompt, then abort.
        let item2 = cx.new(|cx| TestItem::new(cx).with_dirty(true));
        let item3 = cx.new(|cx| {
            TestItem::new(cx)
                .with_dirty(true)
                .with_project_items(&[TestProjectItem::new(1, "1.txt", cx)])
        });
        workspace.update_in(cx, |w, window, cx| {
            w.add_item_to_active_pane(Box::new(item2.clone()), None, true, window, cx);
            w.add_item_to_active_pane(Box::new(item3.clone()), None, true, window, cx);
        });
        let task = workspace.update_in(cx, |w, window, cx| {
            w.prepare_to_close(CloseIntent::CloseWindow, window, cx)
        });
        cx.executor().run_until_parked();
        cx.simulate_prompt_answer("Cancel"); // cancel save all
        cx.executor().run_until_parked();
        assert!(!cx.has_pending_prompt());
        assert!(!task.await.unwrap());
    }

    #[gpui::test]
    async fn test_close_window_with_serializable_items(cx: &mut TestAppContext) {
        init_test(cx);

        // Register TestItem as a serializable item
        cx.update(|cx| {
            register_serializable_item::<TestItem>(cx);
        });

        let fs = FakeFs::new(cx.executor());
        fs.insert_tree("/root", json!({ "one": "" })).await;

        let project = Project::test(fs, ["root".as_ref()], cx).await;
        let (workspace, cx) =
            cx.add_window_view(|window, cx| Workspace::test_new(project.clone(), window, cx));

        // When there are dirty untitled items, but they can serialize, then there is no prompt.
        let item1 = cx.new(|cx| {
            TestItem::new(cx)
                .with_dirty(true)
                .with_serialize(|| Some(Task::ready(Ok(()))))
        });
        let item2 = cx.new(|cx| {
            TestItem::new(cx)
                .with_dirty(true)
                .with_project_items(&[TestProjectItem::new(1, "1.txt", cx)])
                .with_serialize(|| Some(Task::ready(Ok(()))))
        });
        workspace.update_in(cx, |w, window, cx| {
            w.add_item_to_active_pane(Box::new(item1.clone()), None, true, window, cx);
            w.add_item_to_active_pane(Box::new(item2.clone()), None, true, window, cx);
        });
        let task = workspace.update_in(cx, |w, window, cx| {
            w.prepare_to_close(CloseIntent::CloseWindow, window, cx)
        });
        assert!(task.await.unwrap());
    }

    #[gpui::test]
    async fn test_close_pane_items(cx: &mut TestAppContext) {
        init_test(cx);

        let fs = FakeFs::new(cx.executor());

        let project = Project::test(fs, None, cx).await;
        let (workspace, cx) =
            cx.add_window_view(|window, cx| Workspace::test_new(project, window, cx));

        let item1 = cx.new(|cx| {
            TestItem::new(cx)
                .with_dirty(true)
                .with_project_items(&[dirty_project_item(1, "1.txt", cx)])
        });
        let item2 = cx.new(|cx| {
            TestItem::new(cx)
                .with_dirty(true)
                .with_conflict(true)
                .with_project_items(&[dirty_project_item(2, "2.txt", cx)])
        });
        let item3 = cx.new(|cx| {
            TestItem::new(cx)
                .with_dirty(true)
                .with_conflict(true)
                .with_project_items(&[dirty_project_item(3, "3.txt", cx)])
        });
        let item4 = cx.new(|cx| {
            TestItem::new(cx).with_dirty(true).with_project_items(&[{
                let project_item = TestProjectItem::new_untitled(cx);
                project_item.update(cx, |project_item, _| project_item.is_dirty = true);
                project_item
            }])
        });
        let pane = workspace.update_in(cx, |workspace, window, cx| {
            workspace.add_item_to_active_pane(Box::new(item1.clone()), None, true, window, cx);
            workspace.add_item_to_active_pane(Box::new(item2.clone()), None, true, window, cx);
            workspace.add_item_to_active_pane(Box::new(item3.clone()), None, true, window, cx);
            workspace.add_item_to_active_pane(Box::new(item4.clone()), None, true, window, cx);
            workspace.active_pane().clone()
        });

        let close_items = pane.update_in(cx, |pane, window, cx| {
            pane.activate_item(1, true, true, window, cx);
            assert_eq!(pane.active_item().unwrap().item_id(), item2.item_id());
            let item1_id = item1.item_id();
            let item3_id = item3.item_id();
            let item4_id = item4.item_id();
            pane.close_items(window, cx, SaveIntent::Close, move |id| {
                [item1_id, item3_id, item4_id].contains(&id)
            })
        });
        cx.executor().run_until_parked();

        assert!(cx.has_pending_prompt());
        cx.simulate_prompt_answer("Save all");

        cx.executor().run_until_parked();

        // Item 1 is saved. There's a prompt to save item 3.
        pane.update(cx, |pane, cx| {
            assert_eq!(item1.read(cx).save_count, 1);
            assert_eq!(item1.read(cx).save_as_count, 0);
            assert_eq!(item1.read(cx).reload_count, 0);
            assert_eq!(pane.items_len(), 3);
            assert_eq!(pane.active_item().unwrap().item_id(), item3.item_id());
        });
        assert!(cx.has_pending_prompt());

        // Cancel saving item 3.
        cx.simulate_prompt_answer("Discard");
        cx.executor().run_until_parked();

        // Item 3 is reloaded. There's a prompt to save item 4.
        pane.update(cx, |pane, cx| {
            assert_eq!(item3.read(cx).save_count, 0);
            assert_eq!(item3.read(cx).save_as_count, 0);
            assert_eq!(item3.read(cx).reload_count, 1);
            assert_eq!(pane.items_len(), 2);
            assert_eq!(pane.active_item().unwrap().item_id(), item4.item_id());
        });

        // There's a prompt for a path for item 4.
        cx.simulate_new_path_selection(|_| Some(Default::default()));
        close_items.await.unwrap();

        // The requested items are closed.
        pane.update(cx, |pane, cx| {
            assert_eq!(item4.read(cx).save_count, 0);
            assert_eq!(item4.read(cx).save_as_count, 1);
            assert_eq!(item4.read(cx).reload_count, 0);
            assert_eq!(pane.items_len(), 1);
            assert_eq!(pane.active_item().unwrap().item_id(), item2.item_id());
        });
    }

    #[gpui::test]
    async fn test_prompting_to_save_only_on_last_item_for_entry(cx: &mut TestAppContext) {
        init_test(cx);

        let fs = FakeFs::new(cx.executor());
        let project = Project::test(fs, [], cx).await;
        let (workspace, cx) =
            cx.add_window_view(|window, cx| Workspace::test_new(project, window, cx));

        // Create several workspace items with single project entries, and two
        // workspace items with multiple project entries.
        let single_entry_items = (0..=4)
            .map(|project_entry_id| {
                cx.new(|cx| {
                    TestItem::new(cx)
                        .with_dirty(true)
                        .with_project_items(&[dirty_project_item(
                            project_entry_id,
                            &format!("{project_entry_id}.txt"),
                            cx,
                        )])
                })
            })
            .collect::<Vec<_>>();
        let item_2_3 = cx.new(|cx| {
            TestItem::new(cx)
                .with_dirty(true)
                .with_singleton(false)
                .with_project_items(&[
                    single_entry_items[2].read(cx).project_items[0].clone(),
                    single_entry_items[3].read(cx).project_items[0].clone(),
                ])
        });
        let item_3_4 = cx.new(|cx| {
            TestItem::new(cx)
                .with_dirty(true)
                .with_singleton(false)
                .with_project_items(&[
                    single_entry_items[3].read(cx).project_items[0].clone(),
                    single_entry_items[4].read(cx).project_items[0].clone(),
                ])
        });

        // Create two panes that contain the following project entries:
        //   left pane:
        //     multi-entry items:   (2, 3)
        //     single-entry items:  0, 2, 3, 4
        //   right pane:
        //     single-entry items:  4, 1
        //     multi-entry items:   (3, 4)
        let (left_pane, right_pane) = workspace.update_in(cx, |workspace, window, cx| {
            let left_pane = workspace.active_pane().clone();
            workspace.add_item_to_active_pane(Box::new(item_2_3.clone()), None, true, window, cx);
            workspace.add_item_to_active_pane(
                single_entry_items[0].boxed_clone(),
                None,
                true,
                window,
                cx,
            );
            workspace.add_item_to_active_pane(
                single_entry_items[2].boxed_clone(),
                None,
                true,
                window,
                cx,
            );
            workspace.add_item_to_active_pane(
                single_entry_items[3].boxed_clone(),
                None,
                true,
                window,
                cx,
            );
            workspace.add_item_to_active_pane(
                single_entry_items[4].boxed_clone(),
                None,
                true,
                window,
                cx,
            );

            let right_pane = workspace
                .split_and_clone(left_pane.clone(), SplitDirection::Right, window, cx)
                .unwrap();

            right_pane.update(cx, |pane, cx| {
                pane.add_item(
                    single_entry_items[1].boxed_clone(),
                    true,
                    true,
                    None,
                    window,
                    cx,
                );
                pane.add_item(Box::new(item_3_4.clone()), true, true, None, window, cx);
            });

            (left_pane, right_pane)
        });

        cx.focus(&right_pane);

        let mut close = right_pane.update_in(cx, |pane, window, cx| {
            pane.close_all_items(&CloseAllItems::default(), window, cx)
                .unwrap()
        });
        cx.executor().run_until_parked();

        let msg = cx.pending_prompt().unwrap().0;
        assert!(msg.contains("1.txt"));
        assert!(!msg.contains("2.txt"));
        assert!(!msg.contains("3.txt"));
        assert!(!msg.contains("4.txt"));

        cx.simulate_prompt_answer("Cancel");
        close.await.unwrap();

        left_pane
            .update_in(cx, |left_pane, window, cx| {
                left_pane.close_item_by_id(
                    single_entry_items[3].entity_id(),
                    SaveIntent::Skip,
                    window,
                    cx,
                )
            })
            .await
            .unwrap();

        close = right_pane.update_in(cx, |pane, window, cx| {
            pane.close_all_items(&CloseAllItems::default(), window, cx)
                .unwrap()
        });
        cx.executor().run_until_parked();

        let details = cx.pending_prompt().unwrap().1;
        assert!(details.contains("1.txt"));
        assert!(!details.contains("2.txt"));
        assert!(details.contains("3.txt"));
        // ideally this assertion could be made, but today we can only
        // save whole items not project items, so the orphaned item 3 causes
        // 4 to be saved too.
        // assert!(!details.contains("4.txt"));

        cx.simulate_prompt_answer("Save all");

        cx.executor().run_until_parked();
        close.await.unwrap();
        right_pane.update(cx, |pane, _| {
            assert_eq!(pane.items_len(), 0);
        });
    }

    #[gpui::test]
    async fn test_autosave(cx: &mut gpui::TestAppContext) {
        init_test(cx);

        let fs = FakeFs::new(cx.executor());
        let project = Project::test(fs, [], cx).await;
        let (workspace, cx) =
            cx.add_window_view(|window, cx| Workspace::test_new(project, window, cx));
        let pane = workspace.update(cx, |workspace, _| workspace.active_pane().clone());

        let item = cx.new(|cx| {
            TestItem::new(cx).with_project_items(&[TestProjectItem::new(1, "1.txt", cx)])
        });
        let item_id = item.entity_id();
        workspace.update_in(cx, |workspace, window, cx| {
            workspace.add_item_to_active_pane(Box::new(item.clone()), None, true, window, cx);
        });

        // Autosave on window change.
        item.update(cx, |item, cx| {
            SettingsStore::update_global(cx, |settings, cx| {
                settings.update_user_settings::<WorkspaceSettings>(cx, |settings| {
                    settings.autosave = Some(AutosaveSetting::OnWindowChange);
                })
            });
            item.is_dirty = true;
        });

        // Deactivating the window saves the file.
        cx.deactivate_window();
        item.update(cx, |item, _| assert_eq!(item.save_count, 1));

        // Re-activating the window doesn't save the file.
        cx.update(|window, _| window.activate_window());
        cx.executor().run_until_parked();
        item.update(cx, |item, _| assert_eq!(item.save_count, 1));

        // Autosave on focus change.
        item.update_in(cx, |item, window, cx| {
            cx.focus_self(window);
            SettingsStore::update_global(cx, |settings, cx| {
                settings.update_user_settings::<WorkspaceSettings>(cx, |settings| {
                    settings.autosave = Some(AutosaveSetting::OnFocusChange);
                })
            });
            item.is_dirty = true;
        });

        // Blurring the item saves the file.
        item.update_in(cx, |_, window, _| window.blur());
        cx.executor().run_until_parked();
        item.update(cx, |item, _| assert_eq!(item.save_count, 2));

        // Deactivating the window still saves the file.
        item.update_in(cx, |item, window, cx| {
            cx.focus_self(window);
            item.is_dirty = true;
        });
        cx.deactivate_window();
        item.update(cx, |item, _| assert_eq!(item.save_count, 3));

        // Autosave after delay.
        item.update(cx, |item, cx| {
            SettingsStore::update_global(cx, |settings, cx| {
                settings.update_user_settings::<WorkspaceSettings>(cx, |settings| {
                    settings.autosave = Some(AutosaveSetting::AfterDelay { milliseconds: 500 });
                })
            });
            item.is_dirty = true;
            cx.emit(ItemEvent::Edit);
        });

        // Delay hasn't fully expired, so the file is still dirty and unsaved.
        cx.executor().advance_clock(Duration::from_millis(250));
        item.update(cx, |item, _| assert_eq!(item.save_count, 3));

        // After delay expires, the file is saved.
        cx.executor().advance_clock(Duration::from_millis(250));
        item.update(cx, |item, _| assert_eq!(item.save_count, 4));

        // Autosave on focus change, ensuring closing the tab counts as such.
        item.update(cx, |item, cx| {
            SettingsStore::update_global(cx, |settings, cx| {
                settings.update_user_settings::<WorkspaceSettings>(cx, |settings| {
                    settings.autosave = Some(AutosaveSetting::OnFocusChange);
                })
            });
            item.is_dirty = true;
            for project_item in &mut item.project_items {
                project_item.update(cx, |project_item, _| project_item.is_dirty = true);
            }
        });

        pane.update_in(cx, |pane, window, cx| {
            pane.close_items(window, cx, SaveIntent::Close, move |id| id == item_id)
        })
        .await
        .unwrap();
        assert!(!cx.has_pending_prompt());
        item.update(cx, |item, _| assert_eq!(item.save_count, 5));

        // Add the item again, ensuring autosave is prevented if the underlying file has been deleted.
        workspace.update_in(cx, |workspace, window, cx| {
            workspace.add_item_to_active_pane(Box::new(item.clone()), None, true, window, cx);
        });
        item.update_in(cx, |item, window, cx| {
            item.project_items[0].update(cx, |item, _| {
                item.entry_id = None;
            });
            item.is_dirty = true;
            window.blur();
        });
        cx.run_until_parked();
        item.update(cx, |item, _| assert_eq!(item.save_count, 5));

        // Ensure autosave is prevented for deleted files also when closing the buffer.
        let _close_items = pane.update_in(cx, |pane, window, cx| {
            pane.close_items(window, cx, SaveIntent::Close, move |id| id == item_id)
        });
        cx.run_until_parked();
        assert!(cx.has_pending_prompt());
        item.update(cx, |item, _| assert_eq!(item.save_count, 5));
    }

    #[gpui::test]
    async fn test_pane_navigation(cx: &mut gpui::TestAppContext) {
        init_test(cx);

        let fs = FakeFs::new(cx.executor());

        let project = Project::test(fs, [], cx).await;
        let (workspace, cx) =
            cx.add_window_view(|window, cx| Workspace::test_new(project, window, cx));

        let item = cx.new(|cx| {
            TestItem::new(cx).with_project_items(&[TestProjectItem::new(1, "1.txt", cx)])
        });
        let pane = workspace.update(cx, |workspace, _| workspace.active_pane().clone());
        let toolbar = pane.update(cx, |pane, _| pane.toolbar().clone());
        let toolbar_notify_count = Rc::new(RefCell::new(0));

        workspace.update_in(cx, |workspace, window, cx| {
            workspace.add_item_to_active_pane(Box::new(item.clone()), None, true, window, cx);
            let toolbar_notification_count = toolbar_notify_count.clone();
            cx.observe_in(&toolbar, window, move |_, _, _, _| {
                *toolbar_notification_count.borrow_mut() += 1
            })
            .detach();
        });

        pane.update(cx, |pane, _| {
            assert!(!pane.can_navigate_backward());
            assert!(!pane.can_navigate_forward());
        });

        item.update_in(cx, |item, _, cx| {
            item.set_state("one".to_string(), cx);
        });

        // Toolbar must be notified to re-render the navigation buttons
        assert_eq!(*toolbar_notify_count.borrow(), 1);

        pane.update(cx, |pane, _| {
            assert!(pane.can_navigate_backward());
            assert!(!pane.can_navigate_forward());
        });

        workspace
            .update_in(cx, |workspace, window, cx| {
                workspace.go_back(pane.downgrade(), window, cx)
            })
            .await
            .unwrap();

        assert_eq!(*toolbar_notify_count.borrow(), 2);
        pane.update(cx, |pane, _| {
            assert!(!pane.can_navigate_backward());
            assert!(pane.can_navigate_forward());
        });
    }

    #[gpui::test]
    async fn test_toggle_docks_and_panels(cx: &mut gpui::TestAppContext) {
        init_test(cx);
        let fs = FakeFs::new(cx.executor());

        let project = Project::test(fs, [], cx).await;
        let (workspace, cx) =
            cx.add_window_view(|window, cx| Workspace::test_new(project, window, cx));

        let panel = workspace.update_in(cx, |workspace, window, cx| {
            let panel = cx.new(|cx| TestPanel::new(DockPosition::Right, cx));
            workspace.add_panel(panel.clone(), window, cx);

            workspace
                .right_dock()
                .update(cx, |right_dock, cx| right_dock.set_open(true, window, cx));

            panel
        });

        let pane = workspace.update(cx, |workspace, _| workspace.active_pane().clone());
        pane.update_in(cx, |pane, window, cx| {
            let item = cx.new(TestItem::new);
            pane.add_item(Box::new(item), true, true, None, window, cx);
        });

        // Transfer focus from center to panel
        workspace.update_in(cx, |workspace, window, cx| {
            workspace.toggle_panel_focus::<TestPanel>(window, cx);
        });

        workspace.update_in(cx, |workspace, window, cx| {
            assert!(workspace.right_dock().read(cx).is_open());
            assert!(!panel.is_zoomed(window, cx));
            assert!(panel.read(cx).focus_handle(cx).contains_focused(window, cx));
        });

        // Transfer focus from panel to center
        workspace.update_in(cx, |workspace, window, cx| {
            workspace.toggle_panel_focus::<TestPanel>(window, cx);
        });

        workspace.update_in(cx, |workspace, window, cx| {
            assert!(workspace.right_dock().read(cx).is_open());
            assert!(!panel.is_zoomed(window, cx));
            assert!(!panel.read(cx).focus_handle(cx).contains_focused(window, cx));
        });

        // Close the dock
        workspace.update_in(cx, |workspace, window, cx| {
            workspace.toggle_dock(DockPosition::Right, window, cx);
        });

        workspace.update_in(cx, |workspace, window, cx| {
            assert!(!workspace.right_dock().read(cx).is_open());
            assert!(!panel.is_zoomed(window, cx));
            assert!(!panel.read(cx).focus_handle(cx).contains_focused(window, cx));
        });

        // Open the dock
        workspace.update_in(cx, |workspace, window, cx| {
            workspace.toggle_dock(DockPosition::Right, window, cx);
        });

        workspace.update_in(cx, |workspace, window, cx| {
            assert!(workspace.right_dock().read(cx).is_open());
            assert!(!panel.is_zoomed(window, cx));
            assert!(panel.read(cx).focus_handle(cx).contains_focused(window, cx));
        });

        // Focus and zoom panel
        panel.update_in(cx, |panel, window, cx| {
            cx.focus_self(window);
            panel.set_zoomed(true, window, cx)
        });

        workspace.update_in(cx, |workspace, window, cx| {
            assert!(workspace.right_dock().read(cx).is_open());
            assert!(panel.is_zoomed(window, cx));
            assert!(panel.read(cx).focus_handle(cx).contains_focused(window, cx));
        });

        // Transfer focus to the center closes the dock
        workspace.update_in(cx, |workspace, window, cx| {
            workspace.toggle_panel_focus::<TestPanel>(window, cx);
        });

        workspace.update_in(cx, |workspace, window, cx| {
            assert!(!workspace.right_dock().read(cx).is_open());
            assert!(panel.is_zoomed(window, cx));
            assert!(!panel.read(cx).focus_handle(cx).contains_focused(window, cx));
        });

        // Transferring focus back to the panel keeps it zoomed
        workspace.update_in(cx, |workspace, window, cx| {
            workspace.toggle_panel_focus::<TestPanel>(window, cx);
        });

        workspace.update_in(cx, |workspace, window, cx| {
            assert!(workspace.right_dock().read(cx).is_open());
            assert!(panel.is_zoomed(window, cx));
            assert!(panel.read(cx).focus_handle(cx).contains_focused(window, cx));
        });

        // Close the dock while it is zoomed
        workspace.update_in(cx, |workspace, window, cx| {
            workspace.toggle_dock(DockPosition::Right, window, cx)
        });

        workspace.update_in(cx, |workspace, window, cx| {
            assert!(!workspace.right_dock().read(cx).is_open());
            assert!(panel.is_zoomed(window, cx));
            assert!(workspace.zoomed.is_none());
            assert!(!panel.read(cx).focus_handle(cx).contains_focused(window, cx));
        });

        // Opening the dock, when it's zoomed, retains focus
        workspace.update_in(cx, |workspace, window, cx| {
            workspace.toggle_dock(DockPosition::Right, window, cx)
        });

        workspace.update_in(cx, |workspace, window, cx| {
            assert!(workspace.right_dock().read(cx).is_open());
            assert!(panel.is_zoomed(window, cx));
            assert!(workspace.zoomed.is_some());
            assert!(panel.read(cx).focus_handle(cx).contains_focused(window, cx));
        });

        // Unzoom and close the panel, zoom the active pane.
        panel.update_in(cx, |panel, window, cx| panel.set_zoomed(false, window, cx));
        workspace.update_in(cx, |workspace, window, cx| {
            workspace.toggle_dock(DockPosition::Right, window, cx)
        });
        pane.update_in(cx, |pane, window, cx| {
            pane.toggle_zoom(&Default::default(), window, cx)
        });

        // Opening a dock unzooms the pane.
        workspace.update_in(cx, |workspace, window, cx| {
            workspace.toggle_dock(DockPosition::Right, window, cx)
        });
        workspace.update_in(cx, |workspace, window, cx| {
            let pane = pane.read(cx);
            assert!(!pane.is_zoomed());
            assert!(!pane.focus_handle(cx).is_focused(window));
            assert!(workspace.right_dock().read(cx).is_open());
            assert!(workspace.zoomed.is_none());
        });
    }

    #[gpui::test]
    async fn test_join_pane_into_next(cx: &mut gpui::TestAppContext) {
        init_test(cx);

        let fs = FakeFs::new(cx.executor());

        let project = Project::test(fs, None, cx).await;
        let (workspace, cx) =
            cx.add_window_view(|window, cx| Workspace::test_new(project, window, cx));

        // Let's arrange the panes like this:
        //
        // +-----------------------+
        // |         top           |
        // +------+--------+-------+
        // | left | center | right |
        // +------+--------+-------+
        // |        bottom         |
        // +-----------------------+

        let top_item = cx.new(|cx| {
            TestItem::new(cx).with_project_items(&[TestProjectItem::new(1, "top.txt", cx)])
        });
        let bottom_item = cx.new(|cx| {
            TestItem::new(cx).with_project_items(&[TestProjectItem::new(2, "bottom.txt", cx)])
        });
        let left_item = cx.new(|cx| {
            TestItem::new(cx).with_project_items(&[TestProjectItem::new(3, "left.txt", cx)])
        });
        let right_item = cx.new(|cx| {
            TestItem::new(cx).with_project_items(&[TestProjectItem::new(4, "right.txt", cx)])
        });
        let center_item = cx.new(|cx| {
            TestItem::new(cx).with_project_items(&[TestProjectItem::new(5, "center.txt", cx)])
        });

        let top_pane_id = workspace.update_in(cx, |workspace, window, cx| {
            let top_pane_id = workspace.active_pane().entity_id();
            workspace.add_item_to_active_pane(Box::new(top_item.clone()), None, false, window, cx);
            workspace.split_pane(
                workspace.active_pane().clone(),
                SplitDirection::Down,
                window,
                cx,
            );
            top_pane_id
        });
        let bottom_pane_id = workspace.update_in(cx, |workspace, window, cx| {
            let bottom_pane_id = workspace.active_pane().entity_id();
            workspace.add_item_to_active_pane(
                Box::new(bottom_item.clone()),
                None,
                false,
                window,
                cx,
            );
            workspace.split_pane(
                workspace.active_pane().clone(),
                SplitDirection::Up,
                window,
                cx,
            );
            bottom_pane_id
        });
        let left_pane_id = workspace.update_in(cx, |workspace, window, cx| {
            let left_pane_id = workspace.active_pane().entity_id();
            workspace.add_item_to_active_pane(Box::new(left_item.clone()), None, false, window, cx);
            workspace.split_pane(
                workspace.active_pane().clone(),
                SplitDirection::Right,
                window,
                cx,
            );
            left_pane_id
        });
        let right_pane_id = workspace.update_in(cx, |workspace, window, cx| {
            let right_pane_id = workspace.active_pane().entity_id();
            workspace.add_item_to_active_pane(
                Box::new(right_item.clone()),
                None,
                false,
                window,
                cx,
            );
            workspace.split_pane(
                workspace.active_pane().clone(),
                SplitDirection::Left,
                window,
                cx,
            );
            right_pane_id
        });
        let center_pane_id = workspace.update_in(cx, |workspace, window, cx| {
            let center_pane_id = workspace.active_pane().entity_id();
            workspace.add_item_to_active_pane(
                Box::new(center_item.clone()),
                None,
                false,
                window,
                cx,
            );
            center_pane_id
        });
        cx.executor().run_until_parked();

        workspace.update_in(cx, |workspace, window, cx| {
            assert_eq!(center_pane_id, workspace.active_pane().entity_id());

            // Join into next from center pane into right
            workspace.join_pane_into_next(workspace.active_pane().clone(), window, cx);
        });

        workspace.update_in(cx, |workspace, window, cx| {
            let active_pane = workspace.active_pane();
            assert_eq!(right_pane_id, active_pane.entity_id());
            assert_eq!(2, active_pane.read(cx).items_len());
            let item_ids_in_pane =
                HashSet::from_iter(active_pane.read(cx).items().map(|item| item.item_id()));
            assert!(item_ids_in_pane.contains(&center_item.item_id()));
            assert!(item_ids_in_pane.contains(&right_item.item_id()));

            // Join into next from right pane into bottom
            workspace.join_pane_into_next(workspace.active_pane().clone(), window, cx);
        });

        workspace.update_in(cx, |workspace, window, cx| {
            let active_pane = workspace.active_pane();
            assert_eq!(bottom_pane_id, active_pane.entity_id());
            assert_eq!(3, active_pane.read(cx).items_len());
            let item_ids_in_pane =
                HashSet::from_iter(active_pane.read(cx).items().map(|item| item.item_id()));
            assert!(item_ids_in_pane.contains(&center_item.item_id()));
            assert!(item_ids_in_pane.contains(&right_item.item_id()));
            assert!(item_ids_in_pane.contains(&bottom_item.item_id()));

            // Join into next from bottom pane into left
            workspace.join_pane_into_next(workspace.active_pane().clone(), window, cx);
        });

        workspace.update_in(cx, |workspace, window, cx| {
            let active_pane = workspace.active_pane();
            assert_eq!(left_pane_id, active_pane.entity_id());
            assert_eq!(4, active_pane.read(cx).items_len());
            let item_ids_in_pane =
                HashSet::from_iter(active_pane.read(cx).items().map(|item| item.item_id()));
            assert!(item_ids_in_pane.contains(&center_item.item_id()));
            assert!(item_ids_in_pane.contains(&right_item.item_id()));
            assert!(item_ids_in_pane.contains(&bottom_item.item_id()));
            assert!(item_ids_in_pane.contains(&left_item.item_id()));

            // Join into next from left pane into top
            workspace.join_pane_into_next(workspace.active_pane().clone(), window, cx);
        });

        workspace.update_in(cx, |workspace, window, cx| {
            let active_pane = workspace.active_pane();
            assert_eq!(top_pane_id, active_pane.entity_id());
            assert_eq!(5, active_pane.read(cx).items_len());
            let item_ids_in_pane =
                HashSet::from_iter(active_pane.read(cx).items().map(|item| item.item_id()));
            assert!(item_ids_in_pane.contains(&center_item.item_id()));
            assert!(item_ids_in_pane.contains(&right_item.item_id()));
            assert!(item_ids_in_pane.contains(&bottom_item.item_id()));
            assert!(item_ids_in_pane.contains(&left_item.item_id()));
            assert!(item_ids_in_pane.contains(&top_item.item_id()));

            // Single pane left: no-op
            workspace.join_pane_into_next(workspace.active_pane().clone(), window, cx)
        });

        workspace.update(cx, |workspace, _cx| {
            let active_pane = workspace.active_pane();
            assert_eq!(top_pane_id, active_pane.entity_id());
        });
    }

    fn add_an_item_to_active_pane(
        cx: &mut VisualTestContext,
        workspace: &Entity<Workspace>,
        item_id: u64,
    ) -> Entity<TestItem> {
        let item = cx.new(|cx| {
            TestItem::new(cx).with_project_items(&[TestProjectItem::new(
                item_id,
                "item{item_id}.txt",
                cx,
            )])
        });
        workspace.update_in(cx, |workspace, window, cx| {
            workspace.add_item_to_active_pane(Box::new(item.clone()), None, false, window, cx);
        });
        return item;
    }

    fn split_pane(cx: &mut VisualTestContext, workspace: &Entity<Workspace>) -> Entity<Pane> {
        return workspace.update_in(cx, |workspace, window, cx| {
            let new_pane = workspace.split_pane(
                workspace.active_pane().clone(),
                SplitDirection::Right,
                window,
                cx,
            );
            new_pane
        });
    }

    #[gpui::test]
    async fn test_join_all_panes(cx: &mut gpui::TestAppContext) {
        init_test(cx);
        let fs = FakeFs::new(cx.executor());
        let project = Project::test(fs, None, cx).await;
        let (workspace, cx) =
            cx.add_window_view(|window, cx| Workspace::test_new(project, window, cx));

        add_an_item_to_active_pane(cx, &workspace, 1);
        split_pane(cx, &workspace);
        add_an_item_to_active_pane(cx, &workspace, 2);
        split_pane(cx, &workspace); // empty pane
        split_pane(cx, &workspace);
        let last_item = add_an_item_to_active_pane(cx, &workspace, 3);

        cx.executor().run_until_parked();

        workspace.update(cx, |workspace, cx| {
            let num_panes = workspace.panes().len();
            let num_items_in_current_pane = workspace.active_pane().read(cx).items().count();
            let active_item = workspace
                .active_pane()
                .read(cx)
                .active_item()
                .expect("item is in focus");

            assert_eq!(num_panes, 4);
            assert_eq!(num_items_in_current_pane, 1);
            assert_eq!(active_item.item_id(), last_item.item_id());
        });

        workspace.update_in(cx, |workspace, window, cx| {
            workspace.join_all_panes(window, cx);
        });

        workspace.update(cx, |workspace, cx| {
            let num_panes = workspace.panes().len();
            let num_items_in_current_pane = workspace.active_pane().read(cx).items().count();
            let active_item = workspace
                .active_pane()
                .read(cx)
                .active_item()
                .expect("item is in focus");

            assert_eq!(num_panes, 1);
            assert_eq!(num_items_in_current_pane, 3);
            assert_eq!(active_item.item_id(), last_item.item_id());
        });
    }
    struct TestModal(FocusHandle);

    impl TestModal {
        fn new(_: &mut Window, cx: &mut Context<Self>) -> Self {
            Self(cx.focus_handle())
        }
    }

    impl EventEmitter<DismissEvent> for TestModal {}

    impl Focusable for TestModal {
        fn focus_handle(&self, _cx: &App) -> FocusHandle {
            self.0.clone()
        }
    }

    impl ModalView for TestModal {}

    impl Render for TestModal {
        fn render(
            &mut self,
            _window: &mut Window,
            _cx: &mut Context<TestModal>,
        ) -> impl IntoElement {
            div().track_focus(&self.0)
        }
    }

    #[gpui::test]
    async fn test_panels(cx: &mut gpui::TestAppContext) {
        init_test(cx);
        let fs = FakeFs::new(cx.executor());

        let project = Project::test(fs, [], cx).await;
        let (workspace, cx) =
            cx.add_window_view(|window, cx| Workspace::test_new(project, window, cx));

        let (panel_1, panel_2) = workspace.update_in(cx, |workspace, window, cx| {
            let panel_1 = cx.new(|cx| TestPanel::new(DockPosition::Left, cx));
            workspace.add_panel(panel_1.clone(), window, cx);
            workspace.toggle_dock(DockPosition::Left, window, cx);
            let panel_2 = cx.new(|cx| TestPanel::new(DockPosition::Right, cx));
            workspace.add_panel(panel_2.clone(), window, cx);
            workspace.toggle_dock(DockPosition::Right, window, cx);

            let left_dock = workspace.left_dock();
            assert_eq!(
                left_dock.read(cx).visible_panel().unwrap().panel_id(),
                panel_1.panel_id()
            );
            assert_eq!(
                left_dock.read(cx).active_panel_size(window, cx).unwrap(),
                panel_1.size(window, cx)
            );

            left_dock.update(cx, |left_dock, cx| {
                left_dock.resize_active_panel(Some(px(1337.)), window, cx)
            });
            assert_eq!(
                workspace
                    .right_dock()
                    .read(cx)
                    .visible_panel()
                    .unwrap()
                    .panel_id(),
                panel_2.panel_id(),
            );

            (panel_1, panel_2)
        });

        // Move panel_1 to the right
        panel_1.update_in(cx, |panel_1, window, cx| {
            panel_1.set_position(DockPosition::Right, window, cx)
        });

        workspace.update_in(cx, |workspace, window, cx| {
            // Since panel_1 was visible on the left, it should now be visible now that it's been moved to the right.
            // Since it was the only panel on the left, the left dock should now be closed.
            assert!(!workspace.left_dock().read(cx).is_open());
            assert!(workspace.left_dock().read(cx).visible_panel().is_none());
            let right_dock = workspace.right_dock();
            assert_eq!(
                right_dock.read(cx).visible_panel().unwrap().panel_id(),
                panel_1.panel_id()
            );
            assert_eq!(
                right_dock.read(cx).active_panel_size(window, cx).unwrap(),
                px(1337.)
            );

            // Now we move panel_2 to the left
            panel_2.set_position(DockPosition::Left, window, cx);
        });

        workspace.update(cx, |workspace, cx| {
            // Since panel_2 was not visible on the right, we don't open the left dock.
            assert!(!workspace.left_dock().read(cx).is_open());
            // And the right dock is unaffected in its displaying of panel_1
            assert!(workspace.right_dock().read(cx).is_open());
            assert_eq!(
                workspace
                    .right_dock()
                    .read(cx)
                    .visible_panel()
                    .unwrap()
                    .panel_id(),
                panel_1.panel_id(),
            );
        });

        // Move panel_1 back to the left
        panel_1.update_in(cx, |panel_1, window, cx| {
            panel_1.set_position(DockPosition::Left, window, cx)
        });

        workspace.update_in(cx, |workspace, window, cx| {
            // Since panel_1 was visible on the right, we open the left dock and make panel_1 active.
            let left_dock = workspace.left_dock();
            assert!(left_dock.read(cx).is_open());
            assert_eq!(
                left_dock.read(cx).visible_panel().unwrap().panel_id(),
                panel_1.panel_id()
            );
            assert_eq!(
                left_dock.read(cx).active_panel_size(window, cx).unwrap(),
                px(1337.)
            );
            // And the right dock should be closed as it no longer has any panels.
            assert!(!workspace.right_dock().read(cx).is_open());

            // Now we move panel_1 to the bottom
            panel_1.set_position(DockPosition::Bottom, window, cx);
        });

        workspace.update_in(cx, |workspace, window, cx| {
            // Since panel_1 was visible on the left, we close the left dock.
            assert!(!workspace.left_dock().read(cx).is_open());
            // The bottom dock is sized based on the panel's default size,
            // since the panel orientation changed from vertical to horizontal.
            let bottom_dock = workspace.bottom_dock();
            assert_eq!(
                bottom_dock.read(cx).active_panel_size(window, cx).unwrap(),
                panel_1.size(window, cx),
            );
            // Close bottom dock and move panel_1 back to the left.
            bottom_dock.update(cx, |bottom_dock, cx| {
                bottom_dock.set_open(false, window, cx)
            });
            panel_1.set_position(DockPosition::Left, window, cx);
        });

        // Emit activated event on panel 1
        panel_1.update(cx, |_, cx| cx.emit(PanelEvent::Activate));

        // Now the left dock is open and panel_1 is active and focused.
        workspace.update_in(cx, |workspace, window, cx| {
            let left_dock = workspace.left_dock();
            assert!(left_dock.read(cx).is_open());
            assert_eq!(
                left_dock.read(cx).visible_panel().unwrap().panel_id(),
                panel_1.panel_id(),
            );
            assert!(panel_1.focus_handle(cx).is_focused(window));
        });

        // Emit closed event on panel 2, which is not active
        panel_2.update(cx, |_, cx| cx.emit(PanelEvent::Close));

        // Wo don't close the left dock, because panel_2 wasn't the active panel
        workspace.update(cx, |workspace, cx| {
            let left_dock = workspace.left_dock();
            assert!(left_dock.read(cx).is_open());
            assert_eq!(
                left_dock.read(cx).visible_panel().unwrap().panel_id(),
                panel_1.panel_id(),
            );
        });

        // Emitting a ZoomIn event shows the panel as zoomed.
        panel_1.update(cx, |_, cx| cx.emit(PanelEvent::ZoomIn));
        workspace.update(cx, |workspace, _| {
            assert_eq!(workspace.zoomed, Some(panel_1.to_any().downgrade()));
            assert_eq!(workspace.zoomed_position, Some(DockPosition::Left));
        });

        // Move panel to another dock while it is zoomed
        panel_1.update_in(cx, |panel, window, cx| {
            panel.set_position(DockPosition::Right, window, cx)
        });
        workspace.update(cx, |workspace, _| {
            assert_eq!(workspace.zoomed, Some(panel_1.to_any().downgrade()));

            assert_eq!(workspace.zoomed_position, Some(DockPosition::Right));
        });

        // This is a helper for getting a:
        // - valid focus on an element,
        // - that isn't a part of the panes and panels system of the Workspace,
        // - and doesn't trigger the 'on_focus_lost' API.
        let focus_other_view = {
            let workspace = workspace.clone();
            move |cx: &mut VisualTestContext| {
                workspace.update_in(cx, |workspace, window, cx| {
                    if let Some(_) = workspace.active_modal::<TestModal>(cx) {
                        workspace.toggle_modal(window, cx, TestModal::new);
                        workspace.toggle_modal(window, cx, TestModal::new);
                    } else {
                        workspace.toggle_modal(window, cx, TestModal::new);
                    }
                })
            }
        };

        // If focus is transferred to another view that's not a panel or another pane, we still show
        // the panel as zoomed.
        focus_other_view(cx);
        workspace.update(cx, |workspace, _| {
            assert_eq!(workspace.zoomed, Some(panel_1.to_any().downgrade()));
            assert_eq!(workspace.zoomed_position, Some(DockPosition::Right));
        });

        // If focus is transferred elsewhere in the workspace, the panel is no longer zoomed.
        workspace.update_in(cx, |_workspace, window, cx| {
            cx.focus_self(window);
        });
        workspace.update(cx, |workspace, _| {
            assert_eq!(workspace.zoomed, None);
            assert_eq!(workspace.zoomed_position, None);
        });

        // If focus is transferred again to another view that's not a panel or a pane, we won't
        // show the panel as zoomed because it wasn't zoomed before.
        focus_other_view(cx);
        workspace.update(cx, |workspace, _| {
            assert_eq!(workspace.zoomed, None);
            assert_eq!(workspace.zoomed_position, None);
        });

        // When the panel is activated, it is zoomed again.
        cx.dispatch_action(ToggleRightDock);
        workspace.update(cx, |workspace, _| {
            assert_eq!(workspace.zoomed, Some(panel_1.to_any().downgrade()));
            assert_eq!(workspace.zoomed_position, Some(DockPosition::Right));
        });

        // Emitting a ZoomOut event unzooms the panel.
        panel_1.update(cx, |_, cx| cx.emit(PanelEvent::ZoomOut));
        workspace.update(cx, |workspace, _| {
            assert_eq!(workspace.zoomed, None);
            assert_eq!(workspace.zoomed_position, None);
        });

        // Emit closed event on panel 1, which is active
        panel_1.update(cx, |_, cx| cx.emit(PanelEvent::Close));

        // Now the left dock is closed, because panel_1 was the active panel
        workspace.update(cx, |workspace, cx| {
            let right_dock = workspace.right_dock();
            assert!(!right_dock.read(cx).is_open());
        });
    }

    #[gpui::test]
    async fn test_no_save_prompt_when_multi_buffer_dirty_items_closed(cx: &mut TestAppContext) {
        init_test(cx);

        let fs = FakeFs::new(cx.background_executor.clone());
        let project = Project::test(fs, [], cx).await;
        let (workspace, cx) =
            cx.add_window_view(|window, cx| Workspace::test_new(project, window, cx));
        let pane = workspace.update(cx, |workspace, _| workspace.active_pane().clone());

        let dirty_regular_buffer = cx.new(|cx| {
            TestItem::new(cx)
                .with_dirty(true)
                .with_label("1.txt")
                .with_project_items(&[dirty_project_item(1, "1.txt", cx)])
        });
        let dirty_regular_buffer_2 = cx.new(|cx| {
            TestItem::new(cx)
                .with_dirty(true)
                .with_label("2.txt")
                .with_project_items(&[dirty_project_item(2, "2.txt", cx)])
        });
        let dirty_multi_buffer_with_both = cx.new(|cx| {
            TestItem::new(cx)
                .with_dirty(true)
                .with_singleton(false)
                .with_label("Fake Project Search")
                .with_project_items(&[
                    dirty_regular_buffer.read(cx).project_items[0].clone(),
                    dirty_regular_buffer_2.read(cx).project_items[0].clone(),
                ])
        });
        let multi_buffer_with_both_files_id = dirty_multi_buffer_with_both.item_id();
        workspace.update_in(cx, |workspace, window, cx| {
            workspace.add_item(
                pane.clone(),
                Box::new(dirty_regular_buffer.clone()),
                None,
                false,
                false,
                window,
                cx,
            );
            workspace.add_item(
                pane.clone(),
                Box::new(dirty_regular_buffer_2.clone()),
                None,
                false,
                false,
                window,
                cx,
            );
            workspace.add_item(
                pane.clone(),
                Box::new(dirty_multi_buffer_with_both.clone()),
                None,
                false,
                false,
                window,
                cx,
            );
        });

        pane.update_in(cx, |pane, window, cx| {
            pane.activate_item(2, true, true, window, cx);
            assert_eq!(
                pane.active_item().unwrap().item_id(),
                multi_buffer_with_both_files_id,
                "Should select the multi buffer in the pane"
            );
        });
        let close_all_but_multi_buffer_task = pane
            .update_in(cx, |pane, window, cx| {
                pane.close_inactive_items(
                    &CloseInactiveItems {
                        save_intent: Some(SaveIntent::Save),
                        close_pinned: true,
                    },
                    window,
                    cx,
                )
            })
            .expect("should have inactive files to close");
        cx.background_executor.run_until_parked();
        assert!(!cx.has_pending_prompt());
        close_all_but_multi_buffer_task
            .await
            .expect("Closing all buffers but the multi buffer failed");
        pane.update(cx, |pane, cx| {
            assert_eq!(dirty_regular_buffer.read(cx).save_count, 1);
            assert_eq!(dirty_multi_buffer_with_both.read(cx).save_count, 0);
            assert_eq!(dirty_regular_buffer_2.read(cx).save_count, 1);
            assert_eq!(pane.items_len(), 1);
            assert_eq!(
                pane.active_item().unwrap().item_id(),
                multi_buffer_with_both_files_id,
                "Should have only the multi buffer left in the pane"
            );
            assert!(
                dirty_multi_buffer_with_both.read(cx).is_dirty,
                "The multi buffer containing the unsaved buffer should still be dirty"
            );
        });

        dirty_regular_buffer.update(cx, |buffer, cx| {
            buffer.project_items[0].update(cx, |pi, _| pi.is_dirty = true)
        });

        let close_multi_buffer_task = pane
            .update_in(cx, |pane, window, cx| {
                pane.close_active_item(
                    &CloseActiveItem {
                        save_intent: Some(SaveIntent::Close),
                        close_pinned: false,
                    },
                    window,
                    cx,
                )
            })
            .expect("should have the multi buffer to close");
        cx.background_executor.run_until_parked();
        assert!(
            cx.has_pending_prompt(),
            "Dirty multi buffer should prompt a save dialog"
        );
        cx.simulate_prompt_answer("Save");
        cx.background_executor.run_until_parked();
        close_multi_buffer_task
            .await
            .expect("Closing the multi buffer failed");
        pane.update(cx, |pane, cx| {
            assert_eq!(
                dirty_multi_buffer_with_both.read(cx).save_count,
                1,
                "Multi buffer item should get be saved"
            );
            // Test impl does not save inner items, so we do not assert them
            assert_eq!(
                pane.items_len(),
                0,
                "No more items should be left in the pane"
            );
            assert!(pane.active_item().is_none());
        });
    }

    #[gpui::test]
    async fn test_save_prompt_when_dirty_multi_buffer_closed_with_some_of_its_dirty_items_not_present_in_the_pane(
        cx: &mut TestAppContext,
    ) {
        init_test(cx);

        let fs = FakeFs::new(cx.background_executor.clone());
        let project = Project::test(fs, [], cx).await;
        let (workspace, cx) =
            cx.add_window_view(|window, cx| Workspace::test_new(project, window, cx));
        let pane = workspace.update(cx, |workspace, _| workspace.active_pane().clone());

        let dirty_regular_buffer = cx.new(|cx| {
            TestItem::new(cx)
                .with_dirty(true)
                .with_label("1.txt")
                .with_project_items(&[dirty_project_item(1, "1.txt", cx)])
        });
        let dirty_regular_buffer_2 = cx.new(|cx| {
            TestItem::new(cx)
                .with_dirty(true)
                .with_label("2.txt")
                .with_project_items(&[dirty_project_item(2, "2.txt", cx)])
        });
        let clear_regular_buffer = cx.new(|cx| {
            TestItem::new(cx)
                .with_label("3.txt")
                .with_project_items(&[TestProjectItem::new(3, "3.txt", cx)])
        });

        let dirty_multi_buffer_with_both = cx.new(|cx| {
            TestItem::new(cx)
                .with_dirty(true)
                .with_singleton(false)
                .with_label("Fake Project Search")
                .with_project_items(&[
                    dirty_regular_buffer.read(cx).project_items[0].clone(),
                    dirty_regular_buffer_2.read(cx).project_items[0].clone(),
                    clear_regular_buffer.read(cx).project_items[0].clone(),
                ])
        });
        let multi_buffer_with_both_files_id = dirty_multi_buffer_with_both.item_id();
        workspace.update_in(cx, |workspace, window, cx| {
            workspace.add_item(
                pane.clone(),
                Box::new(dirty_regular_buffer.clone()),
                None,
                false,
                false,
                window,
                cx,
            );
            workspace.add_item(
                pane.clone(),
                Box::new(dirty_multi_buffer_with_both.clone()),
                None,
                false,
                false,
                window,
                cx,
            );
        });

        pane.update_in(cx, |pane, window, cx| {
            pane.activate_item(1, true, true, window, cx);
            assert_eq!(
                pane.active_item().unwrap().item_id(),
                multi_buffer_with_both_files_id,
                "Should select the multi buffer in the pane"
            );
        });
        let _close_multi_buffer_task = pane
            .update_in(cx, |pane, window, cx| {
                pane.close_active_item(
                    &CloseActiveItem {
                        save_intent: None,
                        close_pinned: false,
                    },
                    window,
                    cx,
                )
            })
            .expect("should have active multi buffer to close");
        cx.background_executor.run_until_parked();
        assert!(
            cx.has_pending_prompt(),
            "With one dirty item from the multi buffer not being in the pane, a save prompt should be shown"
        );
    }

    #[gpui::test]
    async fn test_no_save_prompt_when_dirty_multi_buffer_closed_with_all_of_its_dirty_items_present_in_the_pane(
        cx: &mut TestAppContext,
    ) {
        init_test(cx);

        let fs = FakeFs::new(cx.background_executor.clone());
        let project = Project::test(fs, [], cx).await;
        let (workspace, cx) =
            cx.add_window_view(|window, cx| Workspace::test_new(project, window, cx));
        let pane = workspace.update(cx, |workspace, _| workspace.active_pane().clone());

        let dirty_regular_buffer = cx.new(|cx| {
            TestItem::new(cx)
                .with_dirty(true)
                .with_label("1.txt")
                .with_project_items(&[dirty_project_item(1, "1.txt", cx)])
        });
        let dirty_regular_buffer_2 = cx.new(|cx| {
            TestItem::new(cx)
                .with_dirty(true)
                .with_label("2.txt")
                .with_project_items(&[dirty_project_item(2, "2.txt", cx)])
        });
        let clear_regular_buffer = cx.new(|cx| {
            TestItem::new(cx)
                .with_label("3.txt")
                .with_project_items(&[TestProjectItem::new(3, "3.txt", cx)])
        });

        let dirty_multi_buffer = cx.new(|cx| {
            TestItem::new(cx)
                .with_dirty(true)
                .with_singleton(false)
                .with_label("Fake Project Search")
                .with_project_items(&[
                    dirty_regular_buffer.read(cx).project_items[0].clone(),
                    dirty_regular_buffer_2.read(cx).project_items[0].clone(),
                    clear_regular_buffer.read(cx).project_items[0].clone(),
                ])
        });
        workspace.update_in(cx, |workspace, window, cx| {
            workspace.add_item(
                pane.clone(),
                Box::new(dirty_regular_buffer.clone()),
                None,
                false,
                false,
                window,
                cx,
            );
            workspace.add_item(
                pane.clone(),
                Box::new(dirty_regular_buffer_2.clone()),
                None,
                false,
                false,
                window,
                cx,
            );
            workspace.add_item(
                pane.clone(),
                Box::new(dirty_multi_buffer.clone()),
                None,
                false,
                false,
                window,
                cx,
            );
        });

        pane.update_in(cx, |pane, window, cx| {
            pane.activate_item(2, true, true, window, cx);
            assert_eq!(
                pane.active_item().unwrap().item_id(),
                dirty_multi_buffer.item_id(),
                "Should select the multi buffer in the pane"
            );
        });
        let close_multi_buffer_task = pane
            .update_in(cx, |pane, window, cx| {
                pane.close_active_item(
                    &CloseActiveItem {
                        save_intent: None,
                        close_pinned: false,
                    },
                    window,
                    cx,
                )
            })
            .expect("should have active multi buffer to close");
        cx.background_executor.run_until_parked();
        assert!(
            !cx.has_pending_prompt(),
            "All dirty items from the multi buffer are in the pane still, no save prompts should be shown"
        );
        close_multi_buffer_task
            .await
            .expect("Closing multi buffer failed");
        pane.update(cx, |pane, cx| {
            assert_eq!(dirty_regular_buffer.read(cx).save_count, 0);
            assert_eq!(dirty_multi_buffer.read(cx).save_count, 0);
            assert_eq!(dirty_regular_buffer_2.read(cx).save_count, 0);
            assert_eq!(
                pane.items()
                    .map(|item| item.item_id())
                    .sorted()
                    .collect::<Vec<_>>(),
                vec![
                    dirty_regular_buffer.item_id(),
                    dirty_regular_buffer_2.item_id(),
                ],
                "Should have no multi buffer left in the pane"
            );
            assert!(dirty_regular_buffer.read(cx).is_dirty);
            assert!(dirty_regular_buffer_2.read(cx).is_dirty);
        });
    }

    #[gpui::test]
    async fn test_move_focused_panel_to_next_position(cx: &mut gpui::TestAppContext) {
        init_test(cx);
        let fs = FakeFs::new(cx.executor());
        let project = Project::test(fs, [], cx).await;
        let (workspace, cx) =
            cx.add_window_view(|window, cx| Workspace::test_new(project, window, cx));

        // Add a new panel to the right dock, opening the dock and setting the
        // focus to the new panel.
        let panel = workspace.update_in(cx, |workspace, window, cx| {
            let panel = cx.new(|cx| TestPanel::new(DockPosition::Right, cx));
            workspace.add_panel(panel.clone(), window, cx);

            workspace
                .right_dock()
                .update(cx, |right_dock, cx| right_dock.set_open(true, window, cx));

            workspace.toggle_panel_focus::<TestPanel>(window, cx);

            panel
        });

        // Dispatch the `MoveFocusedPanelToNextPosition` action, moving the
        // panel to the next valid position which, in this case, is the left
        // dock.
        cx.dispatch_action(MoveFocusedPanelToNextPosition);
        workspace.update(cx, |workspace, cx| {
            assert!(workspace.left_dock().read(cx).is_open());
            assert_eq!(panel.read(cx).position, DockPosition::Left);
        });

        // Dispatch the `MoveFocusedPanelToNextPosition` action, moving the
        // panel to the next valid position which, in this case, is the bottom
        // dock.
        cx.dispatch_action(MoveFocusedPanelToNextPosition);
        workspace.update(cx, |workspace, cx| {
            assert!(workspace.bottom_dock().read(cx).is_open());
            assert_eq!(panel.read(cx).position, DockPosition::Bottom);
        });

        // Dispatch the `MoveFocusedPanelToNextPosition` action again, this time
        // around moving the panel to its initial position, the right dock.
        cx.dispatch_action(MoveFocusedPanelToNextPosition);
        workspace.update(cx, |workspace, cx| {
            assert!(workspace.right_dock().read(cx).is_open());
            assert_eq!(panel.read(cx).position, DockPosition::Right);
        });

        // Remove focus from the panel, ensuring that, if the panel is not
        // focused, the `MoveFocusedPanelToNextPosition` action does not update
        // the panel's position, so the panel is still in the right dock.
        workspace.update_in(cx, |workspace, window, cx| {
            workspace.toggle_panel_focus::<TestPanel>(window, cx);
        });

        cx.dispatch_action(MoveFocusedPanelToNextPosition);
        workspace.update(cx, |workspace, cx| {
            assert!(workspace.right_dock().read(cx).is_open());
            assert_eq!(panel.read(cx).position, DockPosition::Right);
        });
    }

    mod register_project_item_tests {

        use super::*;

        // View
        struct TestPngItemView {
            focus_handle: FocusHandle,
        }
        // Model
        struct TestPngItem {}

        impl project::ProjectItem for TestPngItem {
            fn try_open(
                _project: &Entity<Project>,
                path: &ProjectPath,
                cx: &mut App,
            ) -> Option<Task<gpui::Result<Entity<Self>>>> {
                if path.path.extension().unwrap() == "png" {
                    Some(cx.spawn(|mut cx| async move { cx.new(|_| TestPngItem {}) }))
                } else {
                    None
                }
            }

            fn entry_id(&self, _: &App) -> Option<ProjectEntryId> {
                None
            }

            fn project_path(&self, _: &App) -> Option<ProjectPath> {
                None
            }

            fn is_dirty(&self) -> bool {
                false
            }
        }

        impl Item for TestPngItemView {
            type Event = ();
        }
        impl EventEmitter<()> for TestPngItemView {}
        impl Focusable for TestPngItemView {
            fn focus_handle(&self, _cx: &App) -> FocusHandle {
                self.focus_handle.clone()
            }
        }

        impl Render for TestPngItemView {
            fn render(
                &mut self,
                _window: &mut Window,
                _cx: &mut Context<Self>,
            ) -> impl IntoElement {
                Empty
            }
        }

        impl ProjectItem for TestPngItemView {
            type Item = TestPngItem;

            fn for_project_item(
                _project: Entity<Project>,
                _item: Entity<Self::Item>,
                _: &mut Window,
                cx: &mut Context<Self>,
            ) -> Self
            where
                Self: Sized,
            {
                Self {
                    focus_handle: cx.focus_handle(),
                }
            }
        }

        // View
        struct TestIpynbItemView {
            focus_handle: FocusHandle,
        }
        // Model
        struct TestIpynbItem {}

        impl project::ProjectItem for TestIpynbItem {
            fn try_open(
                _project: &Entity<Project>,
                path: &ProjectPath,
                cx: &mut App,
            ) -> Option<Task<gpui::Result<Entity<Self>>>> {
                if path.path.extension().unwrap() == "ipynb" {
                    Some(cx.spawn(|mut cx| async move { cx.new(|_| TestIpynbItem {}) }))
                } else {
                    None
                }
            }

            fn entry_id(&self, _: &App) -> Option<ProjectEntryId> {
                None
            }

            fn project_path(&self, _: &App) -> Option<ProjectPath> {
                None
            }

            fn is_dirty(&self) -> bool {
                false
            }
        }

        impl Item for TestIpynbItemView {
            type Event = ();
        }
        impl EventEmitter<()> for TestIpynbItemView {}
        impl Focusable for TestIpynbItemView {
            fn focus_handle(&self, _cx: &App) -> FocusHandle {
                self.focus_handle.clone()
            }
        }

        impl Render for TestIpynbItemView {
            fn render(
                &mut self,
                _window: &mut Window,
                _cx: &mut Context<Self>,
            ) -> impl IntoElement {
                Empty
            }
        }

        impl ProjectItem for TestIpynbItemView {
            type Item = TestIpynbItem;

            fn for_project_item(
                _project: Entity<Project>,
                _item: Entity<Self::Item>,
                _: &mut Window,
                cx: &mut Context<Self>,
            ) -> Self
            where
                Self: Sized,
            {
                Self {
                    focus_handle: cx.focus_handle(),
                }
            }
        }

        struct TestAlternatePngItemView {
            focus_handle: FocusHandle,
        }

        impl Item for TestAlternatePngItemView {
            type Event = ();
        }

        impl EventEmitter<()> for TestAlternatePngItemView {}
        impl Focusable for TestAlternatePngItemView {
            fn focus_handle(&self, _cx: &App) -> FocusHandle {
                self.focus_handle.clone()
            }
        }

        impl Render for TestAlternatePngItemView {
            fn render(
                &mut self,
                _window: &mut Window,
                _cx: &mut Context<Self>,
            ) -> impl IntoElement {
                Empty
            }
        }

        impl ProjectItem for TestAlternatePngItemView {
            type Item = TestPngItem;

            fn for_project_item(
                _project: Entity<Project>,
                _item: Entity<Self::Item>,
                _: &mut Window,
                cx: &mut Context<Self>,
            ) -> Self
            where
                Self: Sized,
            {
                Self {
                    focus_handle: cx.focus_handle(),
                }
            }
        }

        #[gpui::test]
        async fn test_register_project_item(cx: &mut TestAppContext) {
            init_test(cx);

            cx.update(|cx| {
                register_project_item::<TestPngItemView>(cx);
                register_project_item::<TestIpynbItemView>(cx);
            });

            let fs = FakeFs::new(cx.executor());
            fs.insert_tree(
                "/root1",
                json!({
                    "one.png": "BINARYDATAHERE",
                    "two.ipynb": "{ totally a notebook }",
                    "three.txt": "editing text, sure why not?"
                }),
            )
            .await;

            let project = Project::test(fs, ["root1".as_ref()], cx).await;
            let (workspace, cx) =
                cx.add_window_view(|window, cx| Workspace::test_new(project.clone(), window, cx));

            let worktree_id = project.update(cx, |project, cx| {
                project.worktrees(cx).next().unwrap().read(cx).id()
            });

            let handle = workspace
                .update_in(cx, |workspace, window, cx| {
                    let project_path = (worktree_id, "one.png");
                    workspace.open_path(project_path, None, true, window, cx)
                })
                .await
                .unwrap();

            // Now we can check if the handle we got back errored or not
            assert_eq!(
                handle.to_any().entity_type(),
                TypeId::of::<TestPngItemView>()
            );

            let handle = workspace
                .update_in(cx, |workspace, window, cx| {
                    let project_path = (worktree_id, "two.ipynb");
                    workspace.open_path(project_path, None, true, window, cx)
                })
                .await
                .unwrap();

            assert_eq!(
                handle.to_any().entity_type(),
                TypeId::of::<TestIpynbItemView>()
            );

            let handle = workspace
                .update_in(cx, |workspace, window, cx| {
                    let project_path = (worktree_id, "three.txt");
                    workspace.open_path(project_path, None, true, window, cx)
                })
                .await;
            assert!(handle.is_err());
        }

        #[gpui::test]
        async fn test_register_project_item_two_enter_one_leaves(cx: &mut TestAppContext) {
            init_test(cx);

            cx.update(|cx| {
                register_project_item::<TestPngItemView>(cx);
                register_project_item::<TestAlternatePngItemView>(cx);
            });

            let fs = FakeFs::new(cx.executor());
            fs.insert_tree(
                "/root1",
                json!({
                    "one.png": "BINARYDATAHERE",
                    "two.ipynb": "{ totally a notebook }",
                    "three.txt": "editing text, sure why not?"
                }),
            )
            .await;
            let project = Project::test(fs, ["root1".as_ref()], cx).await;
            let (workspace, cx) =
                cx.add_window_view(|window, cx| Workspace::test_new(project.clone(), window, cx));
            let worktree_id = project.update(cx, |project, cx| {
                project.worktrees(cx).next().unwrap().read(cx).id()
            });

            let handle = workspace
                .update_in(cx, |workspace, window, cx| {
                    let project_path = (worktree_id, "one.png");
                    workspace.open_path(project_path, None, true, window, cx)
                })
                .await
                .unwrap();

            // This _must_ be the second item registered
            assert_eq!(
                handle.to_any().entity_type(),
                TypeId::of::<TestAlternatePngItemView>()
            );

            let handle = workspace
                .update_in(cx, |workspace, window, cx| {
                    let project_path = (worktree_id, "three.txt");
                    workspace.open_path(project_path, None, true, window, cx)
                })
                .await;
            assert!(handle.is_err());
        }
    }

    pub fn init_test(cx: &mut TestAppContext) {
        cx.update(|cx| {
            let settings_store = SettingsStore::test(cx);
            cx.set_global(settings_store);
            theme::init(theme::LoadThemes::JustBase, cx);
            language::init(cx);
            crate::init_settings(cx);
            Project::init_settings(cx);
        });
    }

    fn dirty_project_item(id: u64, path: &str, cx: &mut App) -> Entity<TestProjectItem> {
        let item = TestProjectItem::new(id, path, cx);
        item.update(cx, |item, _| {
            item.is_dirty = true;
        });
        item
    }
}<|MERGE_RESOLUTION|>--- conflicted
+++ resolved
@@ -171,7 +171,6 @@
 pub struct ActivatePane(pub usize);
 
 #[derive(Clone, Deserialize, PartialEq, JsonSchema)]
-<<<<<<< HEAD
 pub struct ActivatePaneInDirection(pub SplitDirection);
 
 #[derive(Clone, Deserialize, PartialEq, JsonSchema)]
@@ -181,9 +180,7 @@
 pub struct SwapPaneInDirection(pub SplitDirection);
 
 #[derive(Clone, Deserialize, PartialEq, JsonSchema)]
-=======
 #[serde(deny_unknown_fields)]
->>>>>>> 07f555ca
 pub struct MoveItemToPane {
     pub destination: usize,
     #[serde(default = "default_true")]
@@ -819,24 +816,14 @@
     previous_dock_drag_coordinates: Option<Point<Pixels>>,
     zoomed_position: Option<DockPosition>,
     center: PaneGroup,
-<<<<<<< HEAD
-    left_dock: View<Dock>,
-    bottom_dock: View<Dock>,
-    bottom_dock_layout: BottomDockLayout,
-    right_dock: View<Dock>,
-    panes: Vec<View<Pane>>,
-    panes_by_item: HashMap<EntityId, WeakView<Pane>>,
-    active_pane: View<Pane>,
-    last_active_center_pane: Option<WeakView<Pane>>,
-=======
     left_dock: Entity<Dock>,
     bottom_dock: Entity<Dock>,
+    bottom_dock_layout: BottomDockLayout,
     right_dock: Entity<Dock>,
     panes: Vec<Entity<Pane>>,
     panes_by_item: HashMap<EntityId, WeakEntity<Pane>>,
     active_pane: Entity<Pane>,
     last_active_center_pane: Option<WeakEntity<Pane>>,
->>>>>>> 07f555ca
     last_active_view_id: Option<proto::ViewId>,
     status_bar: Entity<StatusBar>,
     modal_layer: Entity<ModalLayer>,
@@ -1041,22 +1028,9 @@
 
         cx.emit(Event::WorkspaceCreated(weak_handle.clone()));
 
-<<<<<<< HEAD
-        let left_dock = Dock::new(DockPosition::Left, cx);
-        let bottom_dock = Dock::new(DockPosition::Bottom, cx);
-        let bottom_dock_layout = WorkspaceSettings::get_global(cx).bottom_dock_layout;
-        let right_dock = Dock::new(DockPosition::Right, cx);
-        let left_dock_buttons = cx.new_view(|cx| PanelButtons::new(left_dock.clone(), cx));
-        let bottom_dock_buttons = cx.new_view(|cx| PanelButtons::new(bottom_dock.clone(), cx));
-        let right_dock_buttons = cx.new_view(|cx| PanelButtons::new(right_dock.clone(), cx));
-        let status_bar = cx.new_view(|cx| {
-            let mut status_bar = StatusBar::new(&center_pane.clone(), cx);
-            status_bar.add_left_item(left_dock_buttons, cx);
-            status_bar.add_right_item(right_dock_buttons, cx);
-            status_bar.add_right_item(bottom_dock_buttons, cx);
-=======
         let left_dock = Dock::new(DockPosition::Left, window, cx);
         let bottom_dock = Dock::new(DockPosition::Bottom, window, cx);
+        let bottom_dock_layout = WorkspaceSettings::get_global(cx).bottom_dock_layout;
         let right_dock = Dock::new(DockPosition::Right, window, cx);
         let left_dock_buttons = cx.new(|cx| PanelButtons::new(left_dock.clone(), cx));
         let bottom_dock_buttons = cx.new(|cx| PanelButtons::new(bottom_dock.clone(), cx));
@@ -1066,7 +1040,6 @@
             status_bar.add_left_item(left_dock_buttons, window, cx);
             status_bar.add_right_item(right_dock_buttons, window, cx);
             status_bar.add_right_item(bottom_dock_buttons, window, cx);
->>>>>>> 07f555ca
             status_bar
         });
 
@@ -1360,7 +1333,6 @@
         &self.bottom_dock
     }
 
-<<<<<<< HEAD
     pub fn bottom_dock_layout(&self) -> BottomDockLayout {
         self.bottom_dock_layout
     }
@@ -1371,10 +1343,7 @@
         self.serialize_workspace(cx);
     }
 
-    pub fn right_dock(&self) -> &View<Dock> {
-=======
     pub fn right_dock(&self) -> &Entity<Dock> {
->>>>>>> 07f555ca
         &self.right_dock
     }
 
@@ -4936,9 +4905,8 @@
                 },
             ))
             .on_action(
-<<<<<<< HEAD
-                cx.listener(|workspace: &mut Workspace, _: &ToggleRightDock, cx| {
-                    workspace.toggle_dock(DockPosition::Right, cx);
+                cx.listener(|workspace: &mut Workspace, _: &CloseAllDocks, window, cx| {
+                    workspace.close_all_docks(window, cx);
                 }),
             )
             .on_action(cx.listener(|workspace, action: &SetBottomDockLayout, cx| {
@@ -4952,10 +4920,6 @@
             .on_action(
                 cx.listener(|workspace: &mut Workspace, _: &CloseAllDocks, cx| {
                     workspace.close_all_docks(cx);
-=======
-                cx.listener(|workspace: &mut Workspace, _: &CloseAllDocks, window, cx| {
-                    workspace.close_all_docks(window, cx);
->>>>>>> 07f555ca
                 }),
             )
             .on_action(cx.listener(
@@ -5479,7 +5443,6 @@
                                         },
                                     ))
                                 })
-<<<<<<< HEAD
                                 .child({
                                     match self.bottom_dock_layout {
                                         BottomDockLayout::Full => div()
@@ -5696,62 +5659,6 @@
                                             )),
                                     }
                                 })
-=======
-                                .child(
-                                    div()
-                                        .flex()
-                                        .flex_row()
-                                        .h_full()
-                                        // Left Dock
-                                        .children(self.render_dock(
-                                            DockPosition::Left,
-                                            &self.left_dock,
-                                            window,
-                                            cx,
-                                        ))
-                                        // Panes
-                                        .child(
-                                            div()
-                                                .flex()
-                                                .flex_col()
-                                                .flex_1()
-                                                .overflow_hidden()
-                                                .child(
-                                                    h_flex()
-                                                        .flex_1()
-                                                        .when_some(paddings.0, |this, p| {
-                                                            this.child(p.border_r_1())
-                                                        })
-                                                        .child(self.center.render(
-                                                            &self.project,
-                                                            &self.follower_states,
-                                                            self.active_call(),
-                                                            &self.active_pane,
-                                                            self.zoomed.as_ref(),
-                                                            &self.app_state,
-                                                            window,
-                                                            cx,
-                                                        ))
-                                                        .when_some(paddings.1, |this, p| {
-                                                            this.child(p.border_l_1())
-                                                        }),
-                                                )
-                                                .children(self.render_dock(
-                                                    DockPosition::Bottom,
-                                                    &self.bottom_dock,
-                                                    window,
-                                                    cx,
-                                                )),
-                                        )
-                                        // Right Dock
-                                        .children(self.render_dock(
-                                            DockPosition::Right,
-                                            &self.right_dock,
-                                            window,
-                                            cx,
-                                        )),
-                                )
->>>>>>> 07f555ca
                                 .children(self.zoomed.as_ref().and_then(|view| {
                                     let zoomed_view = view.upgrade()?;
                                     let div = div()
