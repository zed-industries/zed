use crate::{
    pane::{self, Pane},
    persistence::model::ItemId,
    searchable::SearchableItemHandle,
    workspace_settings::{AutosaveSetting, WorkspaceSettings},
    DelayedDebouncedEditAction, FollowableViewRegistry, ItemNavHistory, SerializableItemRegistry,
    ToolbarItemLocation, ViewId, Workspace, WorkspaceId,
};
use anyhow::Result;
use client::{
    proto::{self, PeerId},
    Client,
};
use futures::{channel::mpsc, StreamExt};
use gpui::{
    AnyElement, AnyView, AppContext, Entity, EntityId, EventEmitter, FocusHandle, FocusableView,
    Font, HighlightStyle, Model, Pixels, Point, SharedString, Task, View, ViewContext, WeakView,
    WindowContext,
};
use project::{Project, ProjectEntryId, ProjectPath};
use schemars::JsonSchema;
use serde::{Deserialize, Serialize};
use settings::{Settings, SettingsLocation, SettingsSources};
use smallvec::SmallVec;
use std::{
    any::{Any, TypeId},
    cell::RefCell,
    ops::Range,
    rc::Rc,
    sync::Arc,
    time::Duration,
};
use theme::Theme;
use ui::{Color, Element as _, Icon, IntoElement, Label, LabelCommon};
use util::ResultExt;

pub const LEADER_UPDATE_THROTTLE: Duration = Duration::from_millis(200);

#[derive(Deserialize)]
pub struct ItemSettings {
    pub git_status: bool,
    pub close_position: ClosePosition,
    pub activate_on_close: ActivateOnClose,
    pub file_icons: bool,
<<<<<<< HEAD
    pub show_diagnostics: ShowDiagnostics,
=======
    pub always_show_close_button: bool,
>>>>>>> 59dc6cf5
}

#[derive(Deserialize)]
pub struct PreviewTabsSettings {
    pub enabled: bool,
    pub enable_preview_from_file_finder: bool,
    pub enable_preview_from_code_navigation: bool,
}

#[derive(Clone, Default, Serialize, Deserialize, JsonSchema)]
#[serde(rename_all = "lowercase")]
pub enum ClosePosition {
    Left,
    #[default]
    Right,
}

#[derive(Copy, Clone, Debug, Default, Serialize, Deserialize, JsonSchema, PartialEq, Eq)]
#[serde(rename_all = "snake_case")]
pub enum ShowDiagnostics {
    Off,
    Errors,
    #[default]
    All,
}

#[derive(Clone, Default, Serialize, Deserialize, JsonSchema)]
#[serde(rename_all = "lowercase")]
pub enum ActivateOnClose {
    #[default]
    History,
    Neighbour,
}

#[derive(Clone, Default, Serialize, Deserialize, JsonSchema)]
pub struct ItemSettingsContent {
    /// Whether to show the Git file status on a tab item.
    ///
    /// Default: false
    git_status: Option<bool>,
    /// Position of the close button in a tab.
    ///
    /// Default: right
    close_position: Option<ClosePosition>,
    /// Whether to show the file icon for a tab.
    ///
    /// Default: false
    file_icons: Option<bool>,
    /// What to do after closing the current tab.
    ///
    /// Default: history
    pub activate_on_close: Option<ActivateOnClose>,
<<<<<<< HEAD
    /// Which files containing diagnostic errors/warnings to mark in the tabs.
    /// This setting can take the following three values:
    ///
    /// Default: all
    show_diagnostics: Option<ShowDiagnostics>,
=======
    /// Whether to always show the close button on tabs.
    ///
    /// Default: false
    always_show_close_button: Option<bool>,
>>>>>>> 59dc6cf5
}

#[derive(Clone, Default, Serialize, Deserialize, JsonSchema)]
pub struct PreviewTabsSettingsContent {
    /// Whether to show opened editors as preview tabs.
    /// Preview tabs do not stay open, are reused until explicitly set to be kept open opened (via double-click or editing) and show file names in italic.
    ///
    /// Default: true
    enabled: Option<bool>,
    /// Whether to open tabs in preview mode when selected from the file finder.
    ///
    /// Default: false
    enable_preview_from_file_finder: Option<bool>,
    /// Whether a preview tab gets replaced when code navigation is used to navigate away from the tab.
    ///
    /// Default: false
    enable_preview_from_code_navigation: Option<bool>,
}

impl Settings for ItemSettings {
    const KEY: Option<&'static str> = Some("tabs");

    type FileContent = ItemSettingsContent;

    fn load(sources: SettingsSources<Self::FileContent>, _: &mut AppContext) -> Result<Self> {
        sources.json_merge()
    }
}

impl Settings for PreviewTabsSettings {
    const KEY: Option<&'static str> = Some("preview_tabs");

    type FileContent = PreviewTabsSettingsContent;

    fn load(sources: SettingsSources<Self::FileContent>, _: &mut AppContext) -> Result<Self> {
        sources.json_merge()
    }
}

#[derive(Clone, Copy, Eq, PartialEq, Hash, Debug)]
pub enum ItemEvent {
    CloseItem,
    UpdateTab,
    UpdateBreadcrumbs,
    Edit,
}

// TODO: Combine this with existing HighlightedText struct?
pub struct BreadcrumbText {
    pub text: String,
    pub highlights: Option<Vec<(Range<usize>, HighlightStyle)>>,
    pub font: Option<Font>,
}

#[derive(Debug, Clone, Copy)]
pub struct TabContentParams {
    pub detail: Option<usize>,
    pub selected: bool,
    pub preview: bool,
}

impl TabContentParams {
    /// Returns the text color to be used for the tab content.
    pub fn text_color(&self) -> Color {
        if self.selected {
            Color::Default
        } else {
            Color::Muted
        }
    }
}

pub trait Item: FocusableView + EventEmitter<Self::Event> {
    type Event;

    /// Returns the tab contents.
    ///
    /// By default this returns a [`Label`] that displays that text from
    /// `tab_content_text`.
    fn tab_content(&self, params: TabContentParams, cx: &WindowContext) -> AnyElement {
        let Some(text) = self.tab_content_text(cx) else {
            return gpui::Empty.into_any();
        };

        Label::new(text)
            .color(params.text_color())
            .into_any_element()
    }

    /// Returns the textual contents of the tab.
    ///
    /// Use this if you don't need to customize the tab contents.
    fn tab_content_text(&self, _cx: &WindowContext) -> Option<SharedString> {
        None
    }

    fn tab_icon(&self, _cx: &WindowContext) -> Option<Icon> {
        None
    }

    fn to_item_events(_event: &Self::Event, _f: impl FnMut(ItemEvent)) {}

    fn deactivated(&mut self, _: &mut ViewContext<Self>) {}
    fn discarded(&self, _project: Model<Project>, _cx: &mut ViewContext<Self>) {}
    fn workspace_deactivated(&mut self, _: &mut ViewContext<Self>) {}
    fn navigate(&mut self, _: Box<dyn Any>, _: &mut ViewContext<Self>) -> bool {
        false
    }
    fn tab_tooltip_text(&self, _: &AppContext) -> Option<SharedString> {
        None
    }
    fn tab_description(&self, _: usize, _: &AppContext) -> Option<SharedString> {
        None
    }

    fn telemetry_event_text(&self) -> Option<&'static str> {
        None
    }

    /// (model id, Item)
    fn for_each_project_item(
        &self,
        _: &AppContext,
        _: &mut dyn FnMut(EntityId, &dyn project::ProjectItem),
    ) {
    }
    fn is_singleton(&self, _cx: &AppContext) -> bool {
        false
    }
    fn set_nav_history(&mut self, _: ItemNavHistory, _: &mut ViewContext<Self>) {}
    fn clone_on_split(
        &self,
        _workspace_id: Option<WorkspaceId>,
        _: &mut ViewContext<Self>,
    ) -> Option<View<Self>>
    where
        Self: Sized,
    {
        None
    }
    fn is_dirty(&self, _: &AppContext) -> bool {
        false
    }
    fn has_deleted_file(&self, _: &AppContext) -> bool {
        false
    }
    fn has_conflict(&self, _: &AppContext) -> bool {
        false
    }
    fn can_save(&self, _cx: &AppContext) -> bool {
        false
    }
    fn save(
        &mut self,
        _format: bool,
        _project: Model<Project>,
        _cx: &mut ViewContext<Self>,
    ) -> Task<Result<()>> {
        unimplemented!("save() must be implemented if can_save() returns true")
    }
    fn save_as(
        &mut self,
        _project: Model<Project>,
        _path: ProjectPath,
        _cx: &mut ViewContext<Self>,
    ) -> Task<Result<()>> {
        unimplemented!("save_as() must be implemented if can_save() returns true")
    }
    fn reload(
        &mut self,
        _project: Model<Project>,
        _cx: &mut ViewContext<Self>,
    ) -> Task<Result<()>> {
        unimplemented!("reload() must be implemented if can_save() returns true")
    }

    fn act_as_type<'a>(
        &'a self,
        type_id: TypeId,
        self_handle: &'a View<Self>,
        _: &'a AppContext,
    ) -> Option<AnyView> {
        if TypeId::of::<Self>() == type_id {
            Some(self_handle.clone().into())
        } else {
            None
        }
    }

    fn as_searchable(&self, _: &View<Self>) -> Option<Box<dyn SearchableItemHandle>> {
        None
    }

    fn breadcrumb_location(&self, _: &AppContext) -> ToolbarItemLocation {
        ToolbarItemLocation::Hidden
    }

    fn breadcrumbs(&self, _theme: &Theme, _cx: &AppContext) -> Option<Vec<BreadcrumbText>> {
        None
    }

    fn added_to_workspace(&mut self, _workspace: &mut Workspace, _cx: &mut ViewContext<Self>) {}

    fn show_toolbar(&self) -> bool {
        true
    }

    fn pixel_position_of_cursor(&self, _: &AppContext) -> Option<Point<Pixels>> {
        None
    }

    fn preserve_preview(&self, _cx: &AppContext) -> bool {
        false
    }
}

pub trait SerializableItem: Item {
    fn serialized_item_kind() -> &'static str;

    fn cleanup(
        workspace_id: WorkspaceId,
        alive_items: Vec<ItemId>,
        cx: &mut WindowContext,
    ) -> Task<Result<()>>;

    fn deserialize(
        _project: Model<Project>,
        _workspace: WeakView<Workspace>,
        _workspace_id: WorkspaceId,
        _item_id: ItemId,
        _cx: &mut WindowContext,
    ) -> Task<Result<View<Self>>>;

    fn serialize(
        &mut self,
        workspace: &mut Workspace,
        item_id: ItemId,
        closing: bool,
        cx: &mut ViewContext<Self>,
    ) -> Option<Task<Result<()>>>;

    fn should_serialize(&self, event: &Self::Event) -> bool;
}

pub trait SerializableItemHandle: ItemHandle {
    fn serialized_item_kind(&self) -> &'static str;
    fn serialize(
        &self,
        workspace: &mut Workspace,
        closing: bool,
        cx: &mut WindowContext,
    ) -> Option<Task<Result<()>>>;
    fn should_serialize(&self, event: &dyn Any, cx: &AppContext) -> bool;
}

impl<T> SerializableItemHandle for View<T>
where
    T: SerializableItem,
{
    fn serialized_item_kind(&self) -> &'static str {
        T::serialized_item_kind()
    }

    fn serialize(
        &self,
        workspace: &mut Workspace,
        closing: bool,
        cx: &mut WindowContext,
    ) -> Option<Task<Result<()>>> {
        self.update(cx, |this, cx| {
            this.serialize(workspace, cx.entity_id().as_u64(), closing, cx)
        })
    }

    fn should_serialize(&self, event: &dyn Any, cx: &AppContext) -> bool {
        event
            .downcast_ref::<T::Event>()
            .map_or(false, |event| self.read(cx).should_serialize(event))
    }
}

pub trait ItemHandle: 'static + Send {
    fn subscribe_to_item_events(
        &self,
        cx: &mut WindowContext,
        handler: Box<dyn Fn(ItemEvent, &mut WindowContext)>,
    ) -> gpui::Subscription;
    fn focus_handle(&self, cx: &WindowContext) -> FocusHandle;
    fn tab_tooltip_text(&self, cx: &AppContext) -> Option<SharedString>;
    fn tab_description(&self, detail: usize, cx: &AppContext) -> Option<SharedString>;
    fn tab_content(&self, params: TabContentParams, cx: &WindowContext) -> AnyElement;
    fn tab_icon(&self, cx: &WindowContext) -> Option<Icon>;
    fn telemetry_event_text(&self, cx: &WindowContext) -> Option<&'static str>;
    fn dragged_tab_content(&self, params: TabContentParams, cx: &WindowContext) -> AnyElement;
    fn project_path(&self, cx: &AppContext) -> Option<ProjectPath>;
    fn project_entry_ids(&self, cx: &AppContext) -> SmallVec<[ProjectEntryId; 3]>;
    fn project_paths(&self, cx: &AppContext) -> SmallVec<[ProjectPath; 3]>;
    fn project_item_model_ids(&self, cx: &AppContext) -> SmallVec<[EntityId; 3]>;
    fn for_each_project_item(
        &self,
        _: &AppContext,
        _: &mut dyn FnMut(EntityId, &dyn project::ProjectItem),
    );
    fn is_singleton(&self, cx: &AppContext) -> bool;
    fn boxed_clone(&self) -> Box<dyn ItemHandle>;
    fn clone_on_split(
        &self,
        workspace_id: Option<WorkspaceId>,
        cx: &mut WindowContext,
    ) -> Option<Box<dyn ItemHandle>>;
    fn added_to_pane(
        &self,
        workspace: &mut Workspace,
        pane: View<Pane>,
        cx: &mut ViewContext<Workspace>,
    );
    fn deactivated(&self, cx: &mut WindowContext);
    fn discarded(&self, project: Model<Project>, cx: &mut WindowContext);
    fn workspace_deactivated(&self, cx: &mut WindowContext);
    fn navigate(&self, data: Box<dyn Any>, cx: &mut WindowContext) -> bool;
    fn item_id(&self) -> EntityId;
    fn to_any(&self) -> AnyView;
    fn is_dirty(&self, cx: &AppContext) -> bool;
    fn has_deleted_file(&self, cx: &AppContext) -> bool;
    fn has_conflict(&self, cx: &AppContext) -> bool;
    fn can_save(&self, cx: &AppContext) -> bool;
    fn save(
        &self,
        format: bool,
        project: Model<Project>,
        cx: &mut WindowContext,
    ) -> Task<Result<()>>;
    fn save_as(
        &self,
        project: Model<Project>,
        path: ProjectPath,
        cx: &mut WindowContext,
    ) -> Task<Result<()>>;
    fn reload(&self, project: Model<Project>, cx: &mut WindowContext) -> Task<Result<()>>;
    fn act_as_type(&self, type_id: TypeId, cx: &AppContext) -> Option<AnyView>;
    fn to_followable_item_handle(&self, cx: &AppContext) -> Option<Box<dyn FollowableItemHandle>>;
    fn to_serializable_item_handle(
        &self,
        cx: &AppContext,
    ) -> Option<Box<dyn SerializableItemHandle>>;
    fn on_release(
        &self,
        cx: &mut AppContext,
        callback: Box<dyn FnOnce(&mut AppContext) + Send>,
    ) -> gpui::Subscription;
    fn to_searchable_item_handle(&self, cx: &AppContext) -> Option<Box<dyn SearchableItemHandle>>;
    fn breadcrumb_location(&self, cx: &AppContext) -> ToolbarItemLocation;
    fn breadcrumbs(&self, theme: &Theme, cx: &AppContext) -> Option<Vec<BreadcrumbText>>;
    fn show_toolbar(&self, cx: &AppContext) -> bool;
    fn pixel_position_of_cursor(&self, cx: &AppContext) -> Option<Point<Pixels>>;
    fn downgrade_item(&self) -> Box<dyn WeakItemHandle>;
    fn workspace_settings<'a>(&self, cx: &'a AppContext) -> &'a WorkspaceSettings;
    fn preserve_preview(&self, cx: &AppContext) -> bool;
}

pub trait WeakItemHandle: Send + Sync {
    fn id(&self) -> EntityId;
    fn boxed_clone(&self) -> Box<dyn WeakItemHandle>;
    fn upgrade(&self) -> Option<Box<dyn ItemHandle>>;
}

impl dyn ItemHandle {
    pub fn downcast<V: 'static>(&self) -> Option<View<V>> {
        self.to_any().downcast().ok()
    }

    pub fn act_as<V: 'static>(&self, cx: &AppContext) -> Option<View<V>> {
        self.act_as_type(TypeId::of::<V>(), cx)
            .and_then(|t| t.downcast().ok())
    }
}

impl<T: Item> ItemHandle for View<T> {
    fn subscribe_to_item_events(
        &self,
        cx: &mut WindowContext,
        handler: Box<dyn Fn(ItemEvent, &mut WindowContext)>,
    ) -> gpui::Subscription {
        cx.subscribe(self, move |_, event, cx| {
            T::to_item_events(event, |item_event| handler(item_event, cx));
        })
    }

    fn focus_handle(&self, cx: &WindowContext) -> FocusHandle {
        self.focus_handle(cx)
    }

    fn tab_tooltip_text(&self, cx: &AppContext) -> Option<SharedString> {
        self.read(cx).tab_tooltip_text(cx)
    }

    fn telemetry_event_text(&self, cx: &WindowContext) -> Option<&'static str> {
        self.read(cx).telemetry_event_text()
    }

    fn tab_description(&self, detail: usize, cx: &AppContext) -> Option<SharedString> {
        self.read(cx).tab_description(detail, cx)
    }

    fn tab_content(&self, params: TabContentParams, cx: &WindowContext) -> AnyElement {
        self.read(cx).tab_content(params, cx)
    }

    fn tab_icon(&self, cx: &WindowContext) -> Option<Icon> {
        self.read(cx).tab_icon(cx)
    }

    fn dragged_tab_content(&self, params: TabContentParams, cx: &WindowContext) -> AnyElement {
        self.read(cx).tab_content(
            TabContentParams {
                selected: true,
                ..params
            },
            cx,
        )
    }

    fn project_path(&self, cx: &AppContext) -> Option<ProjectPath> {
        let this = self.read(cx);
        let mut result = None;
        if this.is_singleton(cx) {
            this.for_each_project_item(cx, &mut |_, item| {
                result = item.project_path(cx);
            });
        }
        result
    }

    fn workspace_settings<'a>(&self, cx: &'a AppContext) -> &'a WorkspaceSettings {
        if let Some(project_path) = self.project_path(cx) {
            WorkspaceSettings::get(
                Some(SettingsLocation {
                    worktree_id: project_path.worktree_id,
                    path: &project_path.path,
                }),
                cx,
            )
        } else {
            WorkspaceSettings::get_global(cx)
        }
    }

    fn project_entry_ids(&self, cx: &AppContext) -> SmallVec<[ProjectEntryId; 3]> {
        let mut result = SmallVec::new();
        self.read(cx).for_each_project_item(cx, &mut |_, item| {
            if let Some(id) = item.entry_id(cx) {
                result.push(id);
            }
        });
        result
    }

    fn project_paths(&self, cx: &AppContext) -> SmallVec<[ProjectPath; 3]> {
        let mut result = SmallVec::new();
        self.read(cx).for_each_project_item(cx, &mut |_, item| {
            if let Some(id) = item.project_path(cx) {
                result.push(id);
            }
        });
        result
    }

    fn project_item_model_ids(&self, cx: &AppContext) -> SmallVec<[EntityId; 3]> {
        let mut result = SmallVec::new();
        self.read(cx).for_each_project_item(cx, &mut |id, _| {
            result.push(id);
        });
        result
    }

    fn for_each_project_item(
        &self,
        cx: &AppContext,
        f: &mut dyn FnMut(EntityId, &dyn project::ProjectItem),
    ) {
        self.read(cx).for_each_project_item(cx, f)
    }

    fn is_singleton(&self, cx: &AppContext) -> bool {
        self.read(cx).is_singleton(cx)
    }

    fn boxed_clone(&self) -> Box<dyn ItemHandle> {
        Box::new(self.clone())
    }

    fn clone_on_split(
        &self,
        workspace_id: Option<WorkspaceId>,
        cx: &mut WindowContext,
    ) -> Option<Box<dyn ItemHandle>> {
        self.update(cx, |item, cx| item.clone_on_split(workspace_id, cx))
            .map(|handle| Box::new(handle) as Box<dyn ItemHandle>)
    }

    fn added_to_pane(
        &self,
        workspace: &mut Workspace,
        pane: View<Pane>,
        cx: &mut ViewContext<Workspace>,
    ) {
        let weak_item = self.downgrade();
        let history = pane.read(cx).nav_history_for_item(self);
        self.update(cx, |this, cx| {
            this.set_nav_history(history, cx);
            this.added_to_workspace(workspace, cx);
        });

        if let Some(serializable_item) = self.to_serializable_item_handle(cx) {
            workspace
                .enqueue_item_serialization(serializable_item)
                .log_err();
        }

        if workspace
            .panes_by_item
            .insert(self.item_id(), pane.downgrade())
            .is_none()
        {
            let mut pending_autosave = DelayedDebouncedEditAction::new();
            let (pending_update_tx, mut pending_update_rx) = mpsc::unbounded();
            let pending_update = Rc::new(RefCell::new(None));

            let mut send_follower_updates = None;
            if let Some(item) = self.to_followable_item_handle(cx) {
                let is_project_item = item.is_project_item(cx);
                let item = item.downgrade();

                send_follower_updates = Some(cx.spawn({
                    let pending_update = pending_update.clone();
                    |workspace, mut cx| async move {
                        while let Some(mut leader_id) = pending_update_rx.next().await {
                            while let Ok(Some(id)) = pending_update_rx.try_next() {
                                leader_id = id;
                            }

                            workspace.update(&mut cx, |workspace, cx| {
                                let Some(item) = item.upgrade() else { return };
                                workspace.update_followers(
                                    is_project_item,
                                    proto::update_followers::Variant::UpdateView(
                                        proto::UpdateView {
                                            id: item
                                                .remote_id(workspace.client(), cx)
                                                .map(|id| id.to_proto()),
                                            variant: pending_update.borrow_mut().take(),
                                            leader_id,
                                        },
                                    ),
                                    cx,
                                );
                            })?;
                            cx.background_executor().timer(LEADER_UPDATE_THROTTLE).await;
                        }
                        anyhow::Ok(())
                    }
                }));
            }

            let mut event_subscription = Some(cx.subscribe(
                self,
                move |workspace, item: View<T>, event, cx| {
                    let pane = if let Some(pane) = workspace
                        .panes_by_item
                        .get(&item.item_id())
                        .and_then(|pane| pane.upgrade())
                    {
                        pane
                    } else {
                        return;
                    };

                    if let Some(item) = item.to_followable_item_handle(cx) {
                        let leader_id = workspace.leader_for_pane(&pane);

                        if let Some(leader_id) = leader_id {
                            if let Some(FollowEvent::Unfollow) = item.to_follow_event(event) {
                                workspace.unfollow(leader_id, cx);
                            }
                        }

                        if item.focus_handle(cx).contains_focused(cx) {
                            item.add_event_to_update_proto(
                                event,
                                &mut pending_update.borrow_mut(),
                                cx,
                            );
                            pending_update_tx.unbounded_send(leader_id).ok();
                        }
                    }

                    if let Some(item) = item.to_serializable_item_handle(cx) {
                        if item.should_serialize(event, cx) {
                            workspace.enqueue_item_serialization(item).ok();
                        }
                    }

                    T::to_item_events(event, |event| match event {
                        ItemEvent::CloseItem => {
                            pane.update(cx, |pane, cx| {
                                pane.close_item_by_id(item.item_id(), crate::SaveIntent::Close, cx)
                            })
                            .detach_and_log_err(cx);
                        }

                        ItemEvent::UpdateTab => {
                            pane.update(cx, |_, cx| {
                                cx.emit(pane::Event::ChangeItemTitle);
                                cx.notify();
                            });
                        }

                        ItemEvent::Edit => {
                            let autosave = item.workspace_settings(cx).autosave;

                            if let AutosaveSetting::AfterDelay { milliseconds } = autosave {
                                let delay = Duration::from_millis(milliseconds);
                                let item = item.clone();
                                pending_autosave.fire_new(delay, cx, move |workspace, cx| {
                                    Pane::autosave_item(&item, workspace.project().clone(), cx)
                                });
                            }
                            pane.update(cx, |pane, cx| pane.handle_item_edit(item.item_id(), cx));
                        }

                        _ => {}
                    });
                },
            ));

            cx.on_blur(&self.focus_handle(cx), move |workspace, cx| {
                if let Some(item) = weak_item.upgrade() {
                    if item.workspace_settings(cx).autosave == AutosaveSetting::OnFocusChange {
                        Pane::autosave_item(&item, workspace.project.clone(), cx)
                            .detach_and_log_err(cx);
                    }
                }
            })
            .detach();

            let item_id = self.item_id();
            cx.observe_release(self, move |workspace, _, _| {
                workspace.panes_by_item.remove(&item_id);
                event_subscription.take();
                send_follower_updates.take();
            })
            .detach();
        }

        cx.defer(|workspace, cx| {
            workspace.serialize_workspace(cx);
        });
    }

    fn discarded(&self, project: Model<Project>, cx: &mut WindowContext) {
        self.update(cx, |this, cx| this.discarded(project, cx));
    }

    fn deactivated(&self, cx: &mut WindowContext) {
        self.update(cx, |this, cx| this.deactivated(cx));
    }

    fn workspace_deactivated(&self, cx: &mut WindowContext) {
        self.update(cx, |this, cx| this.workspace_deactivated(cx));
    }

    fn navigate(&self, data: Box<dyn Any>, cx: &mut WindowContext) -> bool {
        self.update(cx, |this, cx| this.navigate(data, cx))
    }

    fn item_id(&self) -> EntityId {
        self.entity_id()
    }

    fn to_any(&self) -> AnyView {
        self.clone().into()
    }

    fn is_dirty(&self, cx: &AppContext) -> bool {
        self.read(cx).is_dirty(cx)
    }

    fn has_deleted_file(&self, cx: &AppContext) -> bool {
        self.read(cx).has_deleted_file(cx)
    }

    fn has_conflict(&self, cx: &AppContext) -> bool {
        self.read(cx).has_conflict(cx)
    }

    fn can_save(&self, cx: &AppContext) -> bool {
        self.read(cx).can_save(cx)
    }

    fn save(
        &self,
        format: bool,
        project: Model<Project>,
        cx: &mut WindowContext,
    ) -> Task<Result<()>> {
        self.update(cx, |item, cx| item.save(format, project, cx))
    }

    fn save_as(
        &self,
        project: Model<Project>,
        path: ProjectPath,
        cx: &mut WindowContext,
    ) -> Task<anyhow::Result<()>> {
        self.update(cx, |item, cx| item.save_as(project, path, cx))
    }

    fn reload(&self, project: Model<Project>, cx: &mut WindowContext) -> Task<Result<()>> {
        self.update(cx, |item, cx| item.reload(project, cx))
    }

    fn act_as_type<'a>(&'a self, type_id: TypeId, cx: &'a AppContext) -> Option<AnyView> {
        self.read(cx).act_as_type(type_id, self, cx)
    }

    fn to_followable_item_handle(&self, cx: &AppContext) -> Option<Box<dyn FollowableItemHandle>> {
        FollowableViewRegistry::to_followable_view(self.clone(), cx)
    }

    fn on_release(
        &self,
        cx: &mut AppContext,
        callback: Box<dyn FnOnce(&mut AppContext) + Send>,
    ) -> gpui::Subscription {
        cx.observe_release(self, move |_, cx| callback(cx))
    }

    fn to_searchable_item_handle(&self, cx: &AppContext) -> Option<Box<dyn SearchableItemHandle>> {
        self.read(cx).as_searchable(self)
    }

    fn breadcrumb_location(&self, cx: &AppContext) -> ToolbarItemLocation {
        self.read(cx).breadcrumb_location(cx)
    }

    fn breadcrumbs(&self, theme: &Theme, cx: &AppContext) -> Option<Vec<BreadcrumbText>> {
        self.read(cx).breadcrumbs(theme, cx)
    }

    fn show_toolbar(&self, cx: &AppContext) -> bool {
        self.read(cx).show_toolbar()
    }

    fn pixel_position_of_cursor(&self, cx: &AppContext) -> Option<Point<Pixels>> {
        self.read(cx).pixel_position_of_cursor(cx)
    }

    fn downgrade_item(&self) -> Box<dyn WeakItemHandle> {
        Box::new(self.downgrade())
    }

    fn to_serializable_item_handle(
        &self,
        cx: &AppContext,
    ) -> Option<Box<dyn SerializableItemHandle>> {
        SerializableItemRegistry::view_to_serializable_item_handle(self.to_any(), cx)
    }

    fn preserve_preview(&self, cx: &AppContext) -> bool {
        self.read(cx).preserve_preview(cx)
    }
}

impl From<Box<dyn ItemHandle>> for AnyView {
    fn from(val: Box<dyn ItemHandle>) -> Self {
        val.to_any()
    }
}

impl From<&Box<dyn ItemHandle>> for AnyView {
    fn from(val: &Box<dyn ItemHandle>) -> Self {
        val.to_any()
    }
}

impl Clone for Box<dyn ItemHandle> {
    fn clone(&self) -> Box<dyn ItemHandle> {
        self.boxed_clone()
    }
}

impl<T: Item> WeakItemHandle for WeakView<T> {
    fn id(&self) -> EntityId {
        self.entity_id()
    }

    fn boxed_clone(&self) -> Box<dyn WeakItemHandle> {
        Box::new(self.clone())
    }

    fn upgrade(&self) -> Option<Box<dyn ItemHandle>> {
        self.upgrade().map(|v| Box::new(v) as Box<dyn ItemHandle>)
    }
}

pub trait ProjectItem: Item {
    type Item: project::ProjectItem;

    fn for_project_item(
        project: Model<Project>,
        item: Model<Self::Item>,
        cx: &mut ViewContext<Self>,
    ) -> Self
    where
        Self: Sized;
}

#[derive(Debug)]
pub enum FollowEvent {
    Unfollow,
}

pub enum Dedup {
    KeepExisting,
    ReplaceExisting,
}

pub trait FollowableItem: Item {
    fn remote_id(&self) -> Option<ViewId>;
    fn to_state_proto(&self, cx: &WindowContext) -> Option<proto::view::Variant>;
    fn from_state_proto(
        project: View<Workspace>,
        id: ViewId,
        state: &mut Option<proto::view::Variant>,
        cx: &mut WindowContext,
    ) -> Option<Task<Result<View<Self>>>>;
    fn to_follow_event(event: &Self::Event) -> Option<FollowEvent>;
    fn add_event_to_update_proto(
        &self,
        event: &Self::Event,
        update: &mut Option<proto::update_view::Variant>,
        cx: &WindowContext,
    ) -> bool;
    fn apply_update_proto(
        &mut self,
        project: &Model<Project>,
        message: proto::update_view::Variant,
        cx: &mut ViewContext<Self>,
    ) -> Task<Result<()>>;
    fn is_project_item(&self, cx: &WindowContext) -> bool;
    fn set_leader_peer_id(&mut self, leader_peer_id: Option<PeerId>, cx: &mut ViewContext<Self>);
    fn dedup(&self, existing: &Self, cx: &WindowContext) -> Option<Dedup>;
}

pub trait FollowableItemHandle: ItemHandle {
    fn remote_id(&self, client: &Arc<Client>, cx: &WindowContext) -> Option<ViewId>;
    fn downgrade(&self) -> Box<dyn WeakFollowableItemHandle>;
    fn set_leader_peer_id(&self, leader_peer_id: Option<PeerId>, cx: &mut WindowContext);
    fn to_state_proto(&self, cx: &WindowContext) -> Option<proto::view::Variant>;
    fn add_event_to_update_proto(
        &self,
        event: &dyn Any,
        update: &mut Option<proto::update_view::Variant>,
        cx: &WindowContext,
    ) -> bool;
    fn to_follow_event(&self, event: &dyn Any) -> Option<FollowEvent>;
    fn apply_update_proto(
        &self,
        project: &Model<Project>,
        message: proto::update_view::Variant,
        cx: &mut WindowContext,
    ) -> Task<Result<()>>;
    fn is_project_item(&self, cx: &WindowContext) -> bool;
    fn dedup(&self, existing: &dyn FollowableItemHandle, cx: &WindowContext) -> Option<Dedup>;
}

impl<T: FollowableItem> FollowableItemHandle for View<T> {
    fn remote_id(&self, client: &Arc<Client>, cx: &WindowContext) -> Option<ViewId> {
        self.read(cx).remote_id().or_else(|| {
            client.peer_id().map(|creator| ViewId {
                creator,
                id: self.item_id().as_u64(),
            })
        })
    }

    fn downgrade(&self) -> Box<dyn WeakFollowableItemHandle> {
        Box::new(self.downgrade())
    }

    fn set_leader_peer_id(&self, leader_peer_id: Option<PeerId>, cx: &mut WindowContext) {
        self.update(cx, |this, cx| this.set_leader_peer_id(leader_peer_id, cx))
    }

    fn to_state_proto(&self, cx: &WindowContext) -> Option<proto::view::Variant> {
        self.read(cx).to_state_proto(cx)
    }

    fn add_event_to_update_proto(
        &self,
        event: &dyn Any,
        update: &mut Option<proto::update_view::Variant>,
        cx: &WindowContext,
    ) -> bool {
        if let Some(event) = event.downcast_ref() {
            self.read(cx).add_event_to_update_proto(event, update, cx)
        } else {
            false
        }
    }

    fn to_follow_event(&self, event: &dyn Any) -> Option<FollowEvent> {
        T::to_follow_event(event.downcast_ref()?)
    }

    fn apply_update_proto(
        &self,
        project: &Model<Project>,
        message: proto::update_view::Variant,
        cx: &mut WindowContext,
    ) -> Task<Result<()>> {
        self.update(cx, |this, cx| this.apply_update_proto(project, message, cx))
    }

    fn is_project_item(&self, cx: &WindowContext) -> bool {
        self.read(cx).is_project_item(cx)
    }

    fn dedup(&self, existing: &dyn FollowableItemHandle, cx: &WindowContext) -> Option<Dedup> {
        let existing = existing.to_any().downcast::<T>().ok()?;
        self.read(cx).dedup(existing.read(cx), cx)
    }
}

pub trait WeakFollowableItemHandle: Send + Sync {
    fn upgrade(&self) -> Option<Box<dyn FollowableItemHandle>>;
}

impl<T: FollowableItem> WeakFollowableItemHandle for WeakView<T> {
    fn upgrade(&self) -> Option<Box<dyn FollowableItemHandle>> {
        Some(Box::new(self.upgrade()?))
    }
}

#[cfg(any(test, feature = "test-support"))]
pub mod test {
    use super::{Item, ItemEvent, SerializableItem, TabContentParams};
    use crate::{ItemId, ItemNavHistory, Workspace, WorkspaceId};
    use gpui::{
        AnyElement, AppContext, Context as _, EntityId, EventEmitter, FocusableView,
        InteractiveElement, IntoElement, Model, Render, SharedString, Task, View, ViewContext,
        VisualContext, WeakView,
    };
    use project::{Project, ProjectEntryId, ProjectPath, WorktreeId};
    use std::{any::Any, cell::Cell, path::Path};
    use ui::WindowContext;

    pub struct TestProjectItem {
        pub entry_id: Option<ProjectEntryId>,
        pub project_path: Option<ProjectPath>,
        pub is_dirty: bool,
    }

    pub struct TestItem {
        pub workspace_id: Option<WorkspaceId>,
        pub state: String,
        pub label: String,
        pub save_count: usize,
        pub save_as_count: usize,
        pub reload_count: usize,
        pub is_dirty: bool,
        pub is_singleton: bool,
        pub has_conflict: bool,
        pub project_items: Vec<Model<TestProjectItem>>,
        pub nav_history: Option<ItemNavHistory>,
        pub tab_descriptions: Option<Vec<&'static str>>,
        pub tab_detail: Cell<Option<usize>>,
        serialize: Option<Box<dyn Fn() -> Option<Task<anyhow::Result<()>>>>>,
        focus_handle: gpui::FocusHandle,
    }

    impl project::ProjectItem for TestProjectItem {
        fn try_open(
            _project: &Model<Project>,
            _path: &ProjectPath,
            _cx: &mut AppContext,
        ) -> Option<Task<gpui::Result<Model<Self>>>> {
            None
        }
        fn entry_id(&self, _: &AppContext) -> Option<ProjectEntryId> {
            self.entry_id
        }

        fn project_path(&self, _: &AppContext) -> Option<ProjectPath> {
            self.project_path.clone()
        }

        fn is_dirty(&self) -> bool {
            self.is_dirty
        }
    }

    pub enum TestItemEvent {
        Edit,
    }

    impl TestProjectItem {
        pub fn new(id: u64, path: &str, cx: &mut AppContext) -> Model<Self> {
            let entry_id = Some(ProjectEntryId::from_proto(id));
            let project_path = Some(ProjectPath {
                worktree_id: WorktreeId::from_usize(0),
                path: Path::new(path).into(),
            });
            cx.new_model(|_| Self {
                entry_id,
                project_path,
                is_dirty: false,
            })
        }

        pub fn new_untitled(cx: &mut AppContext) -> Model<Self> {
            cx.new_model(|_| Self {
                project_path: None,
                entry_id: None,
                is_dirty: false,
            })
        }
    }

    impl TestItem {
        pub fn new(cx: &mut ViewContext<Self>) -> Self {
            Self {
                state: String::new(),
                label: String::new(),
                save_count: 0,
                save_as_count: 0,
                reload_count: 0,
                is_dirty: false,
                has_conflict: false,
                project_items: Vec::new(),
                is_singleton: true,
                nav_history: None,
                tab_descriptions: None,
                tab_detail: Default::default(),
                workspace_id: Default::default(),
                focus_handle: cx.focus_handle(),
                serialize: None,
            }
        }

        pub fn new_deserialized(id: WorkspaceId, cx: &mut ViewContext<Self>) -> Self {
            let mut this = Self::new(cx);
            this.workspace_id = Some(id);
            this
        }

        pub fn with_label(mut self, state: &str) -> Self {
            self.label = state.to_string();
            self
        }

        pub fn with_singleton(mut self, singleton: bool) -> Self {
            self.is_singleton = singleton;
            self
        }

        pub fn with_dirty(mut self, dirty: bool) -> Self {
            self.is_dirty = dirty;
            self
        }

        pub fn with_conflict(mut self, has_conflict: bool) -> Self {
            self.has_conflict = has_conflict;
            self
        }

        pub fn with_project_items(mut self, items: &[Model<TestProjectItem>]) -> Self {
            self.project_items.clear();
            self.project_items.extend(items.iter().cloned());
            self
        }

        pub fn with_serialize(
            mut self,
            serialize: impl Fn() -> Option<Task<anyhow::Result<()>>> + 'static,
        ) -> Self {
            self.serialize = Some(Box::new(serialize));
            self
        }

        pub fn set_state(&mut self, state: String, cx: &mut ViewContext<Self>) {
            self.push_to_nav_history(cx);
            self.state = state;
        }

        fn push_to_nav_history(&mut self, cx: &mut ViewContext<Self>) {
            if let Some(history) = &mut self.nav_history {
                history.push(Some(Box::new(self.state.clone())), cx);
            }
        }
    }

    impl Render for TestItem {
        fn render(&mut self, cx: &mut ViewContext<Self>) -> impl IntoElement {
            gpui::div().track_focus(&self.focus_handle(cx))
        }
    }

    impl EventEmitter<ItemEvent> for TestItem {}

    impl FocusableView for TestItem {
        fn focus_handle(&self, _: &AppContext) -> gpui::FocusHandle {
            self.focus_handle.clone()
        }
    }

    impl Item for TestItem {
        type Event = ItemEvent;

        fn to_item_events(event: &Self::Event, mut f: impl FnMut(ItemEvent)) {
            f(*event)
        }

        fn tab_description(&self, detail: usize, _: &AppContext) -> Option<SharedString> {
            self.tab_descriptions.as_ref().and_then(|descriptions| {
                let description = *descriptions.get(detail).or_else(|| descriptions.last())?;
                Some(description.into())
            })
        }

        fn telemetry_event_text(&self) -> Option<&'static str> {
            None
        }

        fn tab_content(
            &self,
            params: TabContentParams,
            _cx: &ui::prelude::WindowContext,
        ) -> AnyElement {
            self.tab_detail.set(params.detail);
            gpui::div().into_any_element()
        }

        fn for_each_project_item(
            &self,
            cx: &AppContext,
            f: &mut dyn FnMut(EntityId, &dyn project::ProjectItem),
        ) {
            self.project_items
                .iter()
                .for_each(|item| f(item.entity_id(), item.read(cx)))
        }

        fn is_singleton(&self, _: &AppContext) -> bool {
            self.is_singleton
        }

        fn set_nav_history(&mut self, history: ItemNavHistory, _: &mut ViewContext<Self>) {
            self.nav_history = Some(history);
        }

        fn navigate(&mut self, state: Box<dyn Any>, _: &mut ViewContext<Self>) -> bool {
            let state = *state.downcast::<String>().unwrap_or_default();
            if state != self.state {
                self.state = state;
                true
            } else {
                false
            }
        }

        fn deactivated(&mut self, cx: &mut ViewContext<Self>) {
            self.push_to_nav_history(cx);
        }

        fn clone_on_split(
            &self,
            _workspace_id: Option<WorkspaceId>,
            cx: &mut ViewContext<Self>,
        ) -> Option<View<Self>>
        where
            Self: Sized,
        {
            Some(cx.new_view(|cx| Self {
                state: self.state.clone(),
                label: self.label.clone(),
                save_count: self.save_count,
                save_as_count: self.save_as_count,
                reload_count: self.reload_count,
                is_dirty: self.is_dirty,
                is_singleton: self.is_singleton,
                has_conflict: self.has_conflict,
                project_items: self.project_items.clone(),
                nav_history: None,
                tab_descriptions: None,
                tab_detail: Default::default(),
                workspace_id: self.workspace_id,
                focus_handle: cx.focus_handle(),
                serialize: None,
            }))
        }

        fn is_dirty(&self, _: &AppContext) -> bool {
            self.is_dirty
        }

        fn has_conflict(&self, _: &AppContext) -> bool {
            self.has_conflict
        }

        fn can_save(&self, cx: &AppContext) -> bool {
            !self.project_items.is_empty()
                && self
                    .project_items
                    .iter()
                    .all(|item| item.read(cx).entry_id.is_some())
        }

        fn save(
            &mut self,
            _: bool,
            _: Model<Project>,
            _: &mut ViewContext<Self>,
        ) -> Task<anyhow::Result<()>> {
            self.save_count += 1;
            self.is_dirty = false;
            Task::ready(Ok(()))
        }

        fn save_as(
            &mut self,
            _: Model<Project>,
            _: ProjectPath,
            _: &mut ViewContext<Self>,
        ) -> Task<anyhow::Result<()>> {
            self.save_as_count += 1;
            self.is_dirty = false;
            Task::ready(Ok(()))
        }

        fn reload(
            &mut self,
            _: Model<Project>,
            _: &mut ViewContext<Self>,
        ) -> Task<anyhow::Result<()>> {
            self.reload_count += 1;
            self.is_dirty = false;
            Task::ready(Ok(()))
        }
    }

    impl SerializableItem for TestItem {
        fn serialized_item_kind() -> &'static str {
            "TestItem"
        }

        fn deserialize(
            _project: Model<Project>,
            _workspace: WeakView<Workspace>,
            workspace_id: WorkspaceId,
            _item_id: ItemId,
            cx: &mut WindowContext,
        ) -> Task<anyhow::Result<View<Self>>> {
            let view = cx.new_view(|cx| Self::new_deserialized(workspace_id, cx));
            Task::ready(Ok(view))
        }

        fn cleanup(
            _workspace_id: WorkspaceId,
            _alive_items: Vec<ItemId>,
            _cx: &mut ui::WindowContext,
        ) -> Task<anyhow::Result<()>> {
            Task::ready(Ok(()))
        }

        fn serialize(
            &mut self,
            _workspace: &mut Workspace,
            _item_id: ItemId,
            _closing: bool,
            _cx: &mut ViewContext<Self>,
        ) -> Option<Task<anyhow::Result<()>>> {
            if let Some(serialize) = self.serialize.take() {
                let result = serialize();
                self.serialize = Some(serialize);
                result
            } else {
                None
            }
        }

        fn should_serialize(&self, _event: &Self::Event) -> bool {
            false
        }
    }
}<|MERGE_RESOLUTION|>--- conflicted
+++ resolved
@@ -42,11 +42,8 @@
     pub close_position: ClosePosition,
     pub activate_on_close: ActivateOnClose,
     pub file_icons: bool,
-<<<<<<< HEAD
     pub show_diagnostics: ShowDiagnostics,
-=======
     pub always_show_close_button: bool,
->>>>>>> 59dc6cf5
 }
 
 #[derive(Deserialize)]
@@ -99,18 +96,15 @@
     ///
     /// Default: history
     pub activate_on_close: Option<ActivateOnClose>,
-<<<<<<< HEAD
     /// Which files containing diagnostic errors/warnings to mark in the tabs.
     /// This setting can take the following three values:
     ///
     /// Default: all
     show_diagnostics: Option<ShowDiagnostics>,
-=======
     /// Whether to always show the close button on tabs.
     ///
     /// Default: false
     always_show_close_button: Option<bool>,
->>>>>>> 59dc6cf5
 }
 
 #[derive(Clone, Default, Serialize, Deserialize, JsonSchema)]
