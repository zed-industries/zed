use crate::{
    pane::{self, Pane},
    persistence::model::ItemId,
    searchable::SearchableItemHandle,
    workspace_settings::{AutosaveSetting, WorkspaceSettings},
    DelayedDebouncedEditAction, FollowableViewRegistry, ItemNavHistory, SerializableItemRegistry,
    ToolbarItemLocation, ViewId, Workspace, WorkspaceId,
};
use anyhow::Result;
use client::{
    proto::{self, PeerId},
    Client,
};
use futures::{channel::mpsc, StreamExt};
use gpui::{
    AnyElement, AnyView, AppContext, Entity, EntityId, EventEmitter, FocusHandle, FocusableView,
    Font, HighlightStyle, Model, Pixels, Point, SharedString, Task, View, ViewContext, WeakView,
    WindowContext,
};
use project::{Project, ProjectEntryId, ProjectPath};
use schemars::JsonSchema;
use serde::{Deserialize, Serialize};
use settings::{Settings, SettingsLocation, SettingsSources};
use smallvec::SmallVec;
use std::{
    any::{Any, TypeId},
    cell::RefCell,
    ops::Range,
    rc::Rc,
    sync::Arc,
    time::Duration,
};
use theme::Theme;
use ui::{Color, Element as _, Icon, IntoElement, Label, LabelCommon};
use util::ResultExt;

pub const LEADER_UPDATE_THROTTLE: Duration = Duration::from_millis(200);

#[derive(Clone, Serialize, Deserialize, JsonSchema)]
#[serde(default)]
pub struct ItemSettings {
    /// Whether to show the Git file status on a tab item.
    pub git_status: bool,
    /// Position of the close button in a tab.
    pub close_position: ClosePosition,
    /// Whether to show the file icon for a tab.
    pub file_icons: bool,
}

impl Default for ItemSettings {
    fn default() -> Self {
        Self {
            git_status: false,
            close_position: ClosePosition::Right,
            file_icons: false,
        }
    }
}

#[derive(Clone, Serialize, Deserialize, JsonSchema)]
#[serde(default)]
pub struct PreviewTabsSettings {
    /// Whether to show opened editors as preview tabs.
    /// Preview tabs do not stay open, are reused until explicitly set to be kept open opened (via double-click or editing) and show file names in italic.
    pub enabled: bool,
    /// Whether to open tabs in preview mode when selected from the file finder.
    pub enable_preview_from_file_finder: bool,
    /// Whether a preview tab gets replaced when code navigation is used to navigate away from the tab.
    pub enable_preview_from_code_navigation: bool,
}

impl Default for PreviewTabsSettings {
    fn default() -> Self {
        Self {
            enabled: true,
            enable_preview_from_file_finder: false,
            enable_preview_from_code_navigation: false,
        }
    }
}

#[derive(Clone, Default, Serialize, Deserialize, JsonSchema)]
#[serde(rename_all = "lowercase")]
pub enum ClosePosition {
    Left,
    #[default]
    Right,
}

impl ClosePosition {
    pub fn right(&self) -> bool {
        match self {
            ClosePosition::Left => false,
            ClosePosition::Right => true,
        }
    }
}

<<<<<<< HEAD
=======
#[derive(Clone, Default, Serialize, Deserialize, JsonSchema)]
pub struct ItemSettingsContent {
    /// Whether to show the Git file status on a tab item.
    ///
    /// Default: false
    git_status: Option<bool>,
    /// Position of the close button in a tab.
    ///
    /// Default: right
    close_position: Option<ClosePosition>,
    /// Whether to show the file icon for a tab.
    ///
    /// Default: false
    file_icons: Option<bool>,
}

#[derive(Clone, Default, Serialize, Deserialize, JsonSchema)]
pub struct PreviewTabsSettingsContent {
    /// Whether to show opened editors as preview tabs.
    /// Preview tabs do not stay open, are reused until explicitly set to be kept open opened (via double-click or editing) and show file names in italic.
    ///
    /// Default: true
    enabled: Option<bool>,
    /// Whether to open tabs in preview mode when selected from the file finder.
    ///
    /// Default: false
    enable_preview_from_file_finder: Option<bool>,
    /// Whether a preview tab gets replaced when code navigation is used to navigate away from the tab.
    ///
    /// Default: false
    enable_preview_from_code_navigation: Option<bool>,
}

>>>>>>> 929eff81
impl Settings for ItemSettings {
    const KEY: Option<&'static str> = Some("tabs");

    type FileContent = Self;

    fn load(sources: SettingsSources<Self::FileContent>, _: &mut AppContext) -> Result<Self> {
        sources.json_merge()
    }
}

impl Settings for PreviewTabsSettings {
    const KEY: Option<&'static str> = Some("preview_tabs");

    type FileContent = Self;

    fn load(sources: SettingsSources<Self::FileContent>, _: &mut AppContext) -> Result<Self> {
        sources.json_merge()
    }
}

#[derive(Clone, Copy, Eq, PartialEq, Hash, Debug)]
pub enum ItemEvent {
    CloseItem,
    UpdateTab,
    UpdateBreadcrumbs,
    Edit,
}

// TODO: Combine this with existing HighlightedText struct?
pub struct BreadcrumbText {
    pub text: String,
    pub highlights: Option<Vec<(Range<usize>, HighlightStyle)>>,
    pub font: Option<Font>,
}

#[derive(Debug, Clone, Copy)]
pub struct TabContentParams {
    pub detail: Option<usize>,
    pub selected: bool,
    pub preview: bool,
}

impl TabContentParams {
    /// Returns the text color to be used for the tab content.
    pub fn text_color(&self) -> Color {
        if self.selected {
            Color::Default
        } else {
            Color::Muted
        }
    }
}

pub trait Item: FocusableView + EventEmitter<Self::Event> {
    type Event;

    /// Returns the tab contents.
    ///
    /// By default this returns a [`Label`] that displays that text from
    /// `tab_content_text`.
    fn tab_content(&self, params: TabContentParams, cx: &WindowContext) -> AnyElement {
        let Some(text) = self.tab_content_text(cx) else {
            return gpui::Empty.into_any();
        };

        Label::new(text)
            .color(params.text_color())
            .into_any_element()
    }

    /// Returns the textual contents of the tab.
    ///
    /// Use this if you don't need to customize the tab contents.
    fn tab_content_text(&self, _cx: &WindowContext) -> Option<SharedString> {
        None
    }

    fn tab_icon(&self, _cx: &WindowContext) -> Option<Icon> {
        None
    }

    fn to_item_events(_event: &Self::Event, _f: impl FnMut(ItemEvent)) {}

    fn deactivated(&mut self, _: &mut ViewContext<Self>) {}
    fn discarded(&self, _project: Model<Project>, _cx: &mut ViewContext<Self>) {}
    fn workspace_deactivated(&mut self, _: &mut ViewContext<Self>) {}
    fn navigate(&mut self, _: Box<dyn Any>, _: &mut ViewContext<Self>) -> bool {
        false
    }
    fn tab_tooltip_text(&self, _: &AppContext) -> Option<SharedString> {
        None
    }
    fn tab_description(&self, _: usize, _: &AppContext) -> Option<SharedString> {
        None
    }

    fn telemetry_event_text(&self) -> Option<&'static str> {
        None
    }

    /// (model id, Item)
    fn for_each_project_item(
        &self,
        _: &AppContext,
        _: &mut dyn FnMut(EntityId, &dyn project::Item),
    ) {
    }
    fn is_singleton(&self, _cx: &AppContext) -> bool {
        false
    }
    fn set_nav_history(&mut self, _: ItemNavHistory, _: &mut ViewContext<Self>) {}
    fn clone_on_split(
        &self,
        _workspace_id: Option<WorkspaceId>,
        _: &mut ViewContext<Self>,
    ) -> Option<View<Self>>
    where
        Self: Sized,
    {
        None
    }
    fn is_dirty(&self, _: &AppContext) -> bool {
        false
    }
    fn has_conflict(&self, _: &AppContext) -> bool {
        false
    }
    fn can_save(&self, _cx: &AppContext) -> bool {
        false
    }
    fn save(
        &mut self,
        _format: bool,
        _project: Model<Project>,
        _cx: &mut ViewContext<Self>,
    ) -> Task<Result<()>> {
        unimplemented!("save() must be implemented if can_save() returns true")
    }
    fn save_as(
        &mut self,
        _project: Model<Project>,
        _path: ProjectPath,
        _cx: &mut ViewContext<Self>,
    ) -> Task<Result<()>> {
        unimplemented!("save_as() must be implemented if can_save() returns true")
    }
    fn reload(
        &mut self,
        _project: Model<Project>,
        _cx: &mut ViewContext<Self>,
    ) -> Task<Result<()>> {
        unimplemented!("reload() must be implemented if can_save() returns true")
    }

    fn act_as_type<'a>(
        &'a self,
        type_id: TypeId,
        self_handle: &'a View<Self>,
        _: &'a AppContext,
    ) -> Option<AnyView> {
        if TypeId::of::<Self>() == type_id {
            Some(self_handle.clone().into())
        } else {
            None
        }
    }

    fn as_searchable(&self, _: &View<Self>) -> Option<Box<dyn SearchableItemHandle>> {
        None
    }

    fn breadcrumb_location(&self) -> ToolbarItemLocation {
        ToolbarItemLocation::Hidden
    }

    fn breadcrumbs(&self, _theme: &Theme, _cx: &AppContext) -> Option<Vec<BreadcrumbText>> {
        None
    }

    fn added_to_workspace(&mut self, _workspace: &mut Workspace, _cx: &mut ViewContext<Self>) {}

    fn show_toolbar(&self) -> bool {
        true
    }

    fn pixel_position_of_cursor(&self, _: &AppContext) -> Option<Point<Pixels>> {
        None
    }

    fn preserve_preview(&self, _cx: &AppContext) -> bool {
        false
    }
}

pub trait SerializableItem: Item {
    fn serialized_item_kind() -> &'static str;

    fn cleanup(
        workspace_id: WorkspaceId,
        alive_items: Vec<ItemId>,
        cx: &mut WindowContext,
    ) -> Task<Result<()>>;

    fn deserialize(
        _project: Model<Project>,
        _workspace: WeakView<Workspace>,
        _workspace_id: WorkspaceId,
        _item_id: ItemId,
        _cx: &mut ViewContext<Pane>,
    ) -> Task<Result<View<Self>>>;

    fn serialize(
        &mut self,
        workspace: &mut Workspace,
        item_id: ItemId,
        closing: bool,
        cx: &mut ViewContext<Self>,
    ) -> Option<Task<Result<()>>>;

    fn should_serialize(&self, event: &Self::Event) -> bool;
}

pub trait SerializableItemHandle: ItemHandle {
    fn serialized_item_kind(&self) -> &'static str;
    fn serialize(
        &self,
        workspace: &mut Workspace,
        closing: bool,
        cx: &mut WindowContext,
    ) -> Option<Task<Result<()>>>;
    fn should_serialize(&self, event: &dyn Any, cx: &AppContext) -> bool;
}

impl<T> SerializableItemHandle for View<T>
where
    T: SerializableItem,
{
    fn serialized_item_kind(&self) -> &'static str {
        T::serialized_item_kind()
    }

    fn serialize(
        &self,
        workspace: &mut Workspace,
        closing: bool,
        cx: &mut WindowContext,
    ) -> Option<Task<Result<()>>> {
        self.update(cx, |this, cx| {
            this.serialize(workspace, cx.entity_id().as_u64(), closing, cx)
        })
    }

    fn should_serialize(&self, event: &dyn Any, cx: &AppContext) -> bool {
        event
            .downcast_ref::<T::Event>()
            .map_or(false, |event| self.read(cx).should_serialize(event))
    }
}

pub trait ItemHandle: 'static + Send {
    fn subscribe_to_item_events(
        &self,
        cx: &mut WindowContext,
        handler: Box<dyn Fn(ItemEvent, &mut WindowContext)>,
    ) -> gpui::Subscription;
    fn focus_handle(&self, cx: &WindowContext) -> FocusHandle;
    fn tab_tooltip_text(&self, cx: &AppContext) -> Option<SharedString>;
    fn tab_description(&self, detail: usize, cx: &AppContext) -> Option<SharedString>;
    fn tab_content(&self, params: TabContentParams, cx: &WindowContext) -> AnyElement;
    fn tab_icon(&self, cx: &WindowContext) -> Option<Icon>;
    fn telemetry_event_text(&self, cx: &WindowContext) -> Option<&'static str>;
    fn dragged_tab_content(&self, params: TabContentParams, cx: &WindowContext) -> AnyElement;
    fn project_path(&self, cx: &AppContext) -> Option<ProjectPath>;
    fn project_entry_ids(&self, cx: &AppContext) -> SmallVec<[ProjectEntryId; 3]>;
    fn project_paths(&self, cx: &AppContext) -> SmallVec<[ProjectPath; 3]>;
    fn project_item_model_ids(&self, cx: &AppContext) -> SmallVec<[EntityId; 3]>;
    fn for_each_project_item(
        &self,
        _: &AppContext,
        _: &mut dyn FnMut(EntityId, &dyn project::Item),
    );
    fn is_singleton(&self, cx: &AppContext) -> bool;
    fn boxed_clone(&self) -> Box<dyn ItemHandle>;
    fn clone_on_split(
        &self,
        workspace_id: Option<WorkspaceId>,
        cx: &mut WindowContext,
    ) -> Option<Box<dyn ItemHandle>>;
    fn added_to_pane(
        &self,
        workspace: &mut Workspace,
        pane: View<Pane>,
        cx: &mut ViewContext<Workspace>,
    );
    fn deactivated(&self, cx: &mut WindowContext);
    fn discarded(&self, project: Model<Project>, cx: &mut WindowContext);
    fn workspace_deactivated(&self, cx: &mut WindowContext);
    fn navigate(&self, data: Box<dyn Any>, cx: &mut WindowContext) -> bool;
    fn item_id(&self) -> EntityId;
    fn to_any(&self) -> AnyView;
    fn is_dirty(&self, cx: &AppContext) -> bool;
    fn has_conflict(&self, cx: &AppContext) -> bool;
    fn can_save(&self, cx: &AppContext) -> bool;
    fn save(
        &self,
        format: bool,
        project: Model<Project>,
        cx: &mut WindowContext,
    ) -> Task<Result<()>>;
    fn save_as(
        &self,
        project: Model<Project>,
        path: ProjectPath,
        cx: &mut WindowContext,
    ) -> Task<Result<()>>;
    fn reload(&self, project: Model<Project>, cx: &mut WindowContext) -> Task<Result<()>>;
    fn act_as_type(&self, type_id: TypeId, cx: &AppContext) -> Option<AnyView>;
    fn to_followable_item_handle(&self, cx: &AppContext) -> Option<Box<dyn FollowableItemHandle>>;
    fn to_serializable_item_handle(
        &self,
        cx: &AppContext,
    ) -> Option<Box<dyn SerializableItemHandle>>;
    fn on_release(
        &self,
        cx: &mut AppContext,
        callback: Box<dyn FnOnce(&mut AppContext) + Send>,
    ) -> gpui::Subscription;
    fn to_searchable_item_handle(&self, cx: &AppContext) -> Option<Box<dyn SearchableItemHandle>>;
    fn breadcrumb_location(&self, cx: &AppContext) -> ToolbarItemLocation;
    fn breadcrumbs(&self, theme: &Theme, cx: &AppContext) -> Option<Vec<BreadcrumbText>>;
    fn show_toolbar(&self, cx: &AppContext) -> bool;
    fn pixel_position_of_cursor(&self, cx: &AppContext) -> Option<Point<Pixels>>;
    fn downgrade_item(&self) -> Box<dyn WeakItemHandle>;
    fn workspace_settings<'a>(&self, cx: &'a AppContext) -> &'a WorkspaceSettings;
    fn preserve_preview(&self, cx: &AppContext) -> bool;
}

pub trait WeakItemHandle: Send + Sync {
    fn id(&self) -> EntityId;
    fn boxed_clone(&self) -> Box<dyn WeakItemHandle>;
    fn upgrade(&self) -> Option<Box<dyn ItemHandle>>;
}

impl dyn ItemHandle {
    pub fn downcast<V: 'static>(&self) -> Option<View<V>> {
        self.to_any().downcast().ok()
    }

    pub fn act_as<V: 'static>(&self, cx: &AppContext) -> Option<View<V>> {
        self.act_as_type(TypeId::of::<V>(), cx)
            .and_then(|t| t.downcast().ok())
    }
}

impl<T: Item> ItemHandle for View<T> {
    fn subscribe_to_item_events(
        &self,
        cx: &mut WindowContext,
        handler: Box<dyn Fn(ItemEvent, &mut WindowContext)>,
    ) -> gpui::Subscription {
        cx.subscribe(self, move |_, event, cx| {
            T::to_item_events(event, |item_event| handler(item_event, cx));
        })
    }

    fn focus_handle(&self, cx: &WindowContext) -> FocusHandle {
        self.focus_handle(cx)
    }

    fn tab_tooltip_text(&self, cx: &AppContext) -> Option<SharedString> {
        self.read(cx).tab_tooltip_text(cx)
    }

    fn telemetry_event_text(&self, cx: &WindowContext) -> Option<&'static str> {
        self.read(cx).telemetry_event_text()
    }

    fn tab_description(&self, detail: usize, cx: &AppContext) -> Option<SharedString> {
        self.read(cx).tab_description(detail, cx)
    }

    fn tab_content(&self, params: TabContentParams, cx: &WindowContext) -> AnyElement {
        self.read(cx).tab_content(params, cx)
    }

    fn tab_icon(&self, cx: &WindowContext) -> Option<Icon> {
        self.read(cx).tab_icon(cx)
    }

    fn dragged_tab_content(&self, params: TabContentParams, cx: &WindowContext) -> AnyElement {
        self.read(cx).tab_content(
            TabContentParams {
                selected: true,
                ..params
            },
            cx,
        )
    }

    fn project_path(&self, cx: &AppContext) -> Option<ProjectPath> {
        let this = self.read(cx);
        let mut result = None;
        if this.is_singleton(cx) {
            this.for_each_project_item(cx, &mut |_, item| {
                result = item.project_path(cx);
            });
        }
        result
    }

    fn workspace_settings<'a>(&self, cx: &'a AppContext) -> &'a WorkspaceSettings {
        if let Some(project_path) = self.project_path(cx) {
            WorkspaceSettings::get(
                Some(SettingsLocation {
                    worktree_id: project_path.worktree_id,
                    path: &project_path.path,
                }),
                cx,
            )
        } else {
            WorkspaceSettings::get_global(cx)
        }
    }

    fn project_entry_ids(&self, cx: &AppContext) -> SmallVec<[ProjectEntryId; 3]> {
        let mut result = SmallVec::new();
        self.read(cx).for_each_project_item(cx, &mut |_, item| {
            if let Some(id) = item.entry_id(cx) {
                result.push(id);
            }
        });
        result
    }

    fn project_paths(&self, cx: &AppContext) -> SmallVec<[ProjectPath; 3]> {
        let mut result = SmallVec::new();
        self.read(cx).for_each_project_item(cx, &mut |_, item| {
            if let Some(id) = item.project_path(cx) {
                result.push(id);
            }
        });
        result
    }

    fn project_item_model_ids(&self, cx: &AppContext) -> SmallVec<[EntityId; 3]> {
        let mut result = SmallVec::new();
        self.read(cx).for_each_project_item(cx, &mut |id, _| {
            result.push(id);
        });
        result
    }

    fn for_each_project_item(
        &self,
        cx: &AppContext,
        f: &mut dyn FnMut(EntityId, &dyn project::Item),
    ) {
        self.read(cx).for_each_project_item(cx, f)
    }

    fn is_singleton(&self, cx: &AppContext) -> bool {
        self.read(cx).is_singleton(cx)
    }

    fn boxed_clone(&self) -> Box<dyn ItemHandle> {
        Box::new(self.clone())
    }

    fn clone_on_split(
        &self,
        workspace_id: Option<WorkspaceId>,
        cx: &mut WindowContext,
    ) -> Option<Box<dyn ItemHandle>> {
        self.update(cx, |item, cx| item.clone_on_split(workspace_id, cx))
            .map(|handle| Box::new(handle) as Box<dyn ItemHandle>)
    }

    fn added_to_pane(
        &self,
        workspace: &mut Workspace,
        pane: View<Pane>,
        cx: &mut ViewContext<Workspace>,
    ) {
        let weak_item = self.downgrade();
        let history = pane.read(cx).nav_history_for_item(self);
        self.update(cx, |this, cx| {
            this.set_nav_history(history, cx);
            this.added_to_workspace(workspace, cx);
        });

        if let Some(serializable_item) = self.to_serializable_item_handle(cx) {
            workspace
                .enqueue_item_serialization(serializable_item)
                .log_err();
        }

        if workspace
            .panes_by_item
            .insert(self.item_id(), pane.downgrade())
            .is_none()
        {
            let mut pending_autosave = DelayedDebouncedEditAction::new();
            let (pending_update_tx, mut pending_update_rx) = mpsc::unbounded();
            let pending_update = Rc::new(RefCell::new(None));

            let mut send_follower_updates = None;
            if let Some(item) = self.to_followable_item_handle(cx) {
                let is_project_item = item.is_project_item(cx);
                let item = item.downgrade();

                send_follower_updates = Some(cx.spawn({
                    let pending_update = pending_update.clone();
                    |workspace, mut cx| async move {
                        while let Some(mut leader_id) = pending_update_rx.next().await {
                            while let Ok(Some(id)) = pending_update_rx.try_next() {
                                leader_id = id;
                            }

                            workspace.update(&mut cx, |workspace, cx| {
                                let Some(item) = item.upgrade() else { return };
                                workspace.update_followers(
                                    is_project_item,
                                    proto::update_followers::Variant::UpdateView(
                                        proto::UpdateView {
                                            id: item
                                                .remote_id(workspace.client(), cx)
                                                .map(|id| id.to_proto()),
                                            variant: pending_update.borrow_mut().take(),
                                            leader_id,
                                        },
                                    ),
                                    cx,
                                );
                            })?;
                            cx.background_executor().timer(LEADER_UPDATE_THROTTLE).await;
                        }
                        anyhow::Ok(())
                    }
                }));
            }

            let mut event_subscription = Some(cx.subscribe(
                self,
                move |workspace, item: View<T>, event, cx| {
                    let pane = if let Some(pane) = workspace
                        .panes_by_item
                        .get(&item.item_id())
                        .and_then(|pane| pane.upgrade())
                    {
                        pane
                    } else {
                        return;
                    };

                    if let Some(item) = item.to_followable_item_handle(cx) {
                        let leader_id = workspace.leader_for_pane(&pane);

                        if let Some(leader_id) = leader_id {
                            if let Some(FollowEvent::Unfollow) = item.to_follow_event(event) {
                                workspace.unfollow(leader_id, cx);
                            }
                        }

                        if item.focus_handle(cx).contains_focused(cx) {
                            item.add_event_to_update_proto(
                                event,
                                &mut pending_update.borrow_mut(),
                                cx,
                            );
                            pending_update_tx.unbounded_send(leader_id).ok();
                        }
                    }

                    if let Some(item) = item.to_serializable_item_handle(cx) {
                        if item.should_serialize(event, cx) {
                            workspace.enqueue_item_serialization(item).ok();
                        }
                    }

                    T::to_item_events(event, |event| match event {
                        ItemEvent::CloseItem => {
                            pane.update(cx, |pane, cx| {
                                pane.close_item_by_id(item.item_id(), crate::SaveIntent::Close, cx)
                            })
                            .detach_and_log_err(cx);
                        }

                        ItemEvent::UpdateTab => {
                            pane.update(cx, |_, cx| {
                                cx.emit(pane::Event::ChangeItemTitle);
                                cx.notify();
                            });
                        }

                        ItemEvent::Edit => {
                            let autosave = item.workspace_settings(cx).autosave;

                            if let AutosaveSetting::AfterDelay { milliseconds } = autosave {
                                let delay = Duration::from_millis(milliseconds);
                                let item = item.clone();
                                pending_autosave.fire_new(delay, cx, move |workspace, cx| {
                                    Pane::autosave_item(&item, workspace.project().clone(), cx)
                                });
                            }
                            pane.update(cx, |pane, cx| pane.handle_item_edit(item.item_id(), cx));
                        }

                        _ => {}
                    });
                },
            ));

            cx.on_blur(&self.focus_handle(cx), move |workspace, cx| {
                if let Some(item) = weak_item.upgrade() {
                    if item.workspace_settings(cx).autosave == AutosaveSetting::OnFocusChange {
                        Pane::autosave_item(&item, workspace.project.clone(), cx)
                            .detach_and_log_err(cx);
                    }
                }
            })
            .detach();

            let item_id = self.item_id();
            cx.observe_release(self, move |workspace, _, _| {
                workspace.panes_by_item.remove(&item_id);
                event_subscription.take();
                send_follower_updates.take();
            })
            .detach();
        }

        cx.defer(|workspace, cx| {
            workspace.serialize_workspace(cx);
        });
    }

    fn discarded(&self, project: Model<Project>, cx: &mut WindowContext) {
        self.update(cx, |this, cx| this.discarded(project, cx));
    }

    fn deactivated(&self, cx: &mut WindowContext) {
        self.update(cx, |this, cx| this.deactivated(cx));
    }

    fn workspace_deactivated(&self, cx: &mut WindowContext) {
        self.update(cx, |this, cx| this.workspace_deactivated(cx));
    }

    fn navigate(&self, data: Box<dyn Any>, cx: &mut WindowContext) -> bool {
        self.update(cx, |this, cx| this.navigate(data, cx))
    }

    fn item_id(&self) -> EntityId {
        self.entity_id()
    }

    fn to_any(&self) -> AnyView {
        self.clone().into()
    }

    fn is_dirty(&self, cx: &AppContext) -> bool {
        self.read(cx).is_dirty(cx)
    }

    fn has_conflict(&self, cx: &AppContext) -> bool {
        self.read(cx).has_conflict(cx)
    }

    fn can_save(&self, cx: &AppContext) -> bool {
        self.read(cx).can_save(cx)
    }

    fn save(
        &self,
        format: bool,
        project: Model<Project>,
        cx: &mut WindowContext,
    ) -> Task<Result<()>> {
        self.update(cx, |item, cx| item.save(format, project, cx))
    }

    fn save_as(
        &self,
        project: Model<Project>,
        path: ProjectPath,
        cx: &mut WindowContext,
    ) -> Task<anyhow::Result<()>> {
        self.update(cx, |item, cx| item.save_as(project, path, cx))
    }

    fn reload(&self, project: Model<Project>, cx: &mut WindowContext) -> Task<Result<()>> {
        self.update(cx, |item, cx| item.reload(project, cx))
    }

    fn act_as_type<'a>(&'a self, type_id: TypeId, cx: &'a AppContext) -> Option<AnyView> {
        self.read(cx).act_as_type(type_id, self, cx)
    }

    fn to_followable_item_handle(&self, cx: &AppContext) -> Option<Box<dyn FollowableItemHandle>> {
        FollowableViewRegistry::to_followable_view(self.clone(), cx)
    }

    fn on_release(
        &self,
        cx: &mut AppContext,
        callback: Box<dyn FnOnce(&mut AppContext) + Send>,
    ) -> gpui::Subscription {
        cx.observe_release(self, move |_, cx| callback(cx))
    }

    fn to_searchable_item_handle(&self, cx: &AppContext) -> Option<Box<dyn SearchableItemHandle>> {
        self.read(cx).as_searchable(self)
    }

    fn breadcrumb_location(&self, cx: &AppContext) -> ToolbarItemLocation {
        self.read(cx).breadcrumb_location()
    }

    fn breadcrumbs(&self, theme: &Theme, cx: &AppContext) -> Option<Vec<BreadcrumbText>> {
        self.read(cx).breadcrumbs(theme, cx)
    }

    fn show_toolbar(&self, cx: &AppContext) -> bool {
        self.read(cx).show_toolbar()
    }

    fn pixel_position_of_cursor(&self, cx: &AppContext) -> Option<Point<Pixels>> {
        self.read(cx).pixel_position_of_cursor(cx)
    }

    fn downgrade_item(&self) -> Box<dyn WeakItemHandle> {
        Box::new(self.downgrade())
    }

    fn to_serializable_item_handle(
        &self,
        cx: &AppContext,
    ) -> Option<Box<dyn SerializableItemHandle>> {
        SerializableItemRegistry::view_to_serializable_item_handle(self.to_any(), cx)
    }

    fn preserve_preview(&self, cx: &AppContext) -> bool {
        self.read(cx).preserve_preview(cx)
    }
}

impl From<Box<dyn ItemHandle>> for AnyView {
    fn from(val: Box<dyn ItemHandle>) -> Self {
        val.to_any()
    }
}

impl From<&Box<dyn ItemHandle>> for AnyView {
    fn from(val: &Box<dyn ItemHandle>) -> Self {
        val.to_any()
    }
}

impl Clone for Box<dyn ItemHandle> {
    fn clone(&self) -> Box<dyn ItemHandle> {
        self.boxed_clone()
    }
}

impl<T: Item> WeakItemHandle for WeakView<T> {
    fn id(&self) -> EntityId {
        self.entity_id()
    }

    fn boxed_clone(&self) -> Box<dyn WeakItemHandle> {
        Box::new(self.clone())
    }

    fn upgrade(&self) -> Option<Box<dyn ItemHandle>> {
        self.upgrade().map(|v| Box::new(v) as Box<dyn ItemHandle>)
    }
}

pub trait ProjectItem: Item {
    type Item: project::Item;

    fn for_project_item(
        project: Model<Project>,
        item: Model<Self::Item>,
        cx: &mut ViewContext<Self>,
    ) -> Self
    where
        Self: Sized;
}

#[derive(Debug)]
pub enum FollowEvent {
    Unfollow,
}

pub enum Dedup {
    KeepExisting,
    ReplaceExisting,
}

pub trait FollowableItem: Item {
    fn remote_id(&self) -> Option<ViewId>;
    fn to_state_proto(&self, cx: &WindowContext) -> Option<proto::view::Variant>;
    fn from_state_proto(
        project: View<Workspace>,
        id: ViewId,
        state: &mut Option<proto::view::Variant>,
        cx: &mut WindowContext,
    ) -> Option<Task<Result<View<Self>>>>;
    fn to_follow_event(event: &Self::Event) -> Option<FollowEvent>;
    fn add_event_to_update_proto(
        &self,
        event: &Self::Event,
        update: &mut Option<proto::update_view::Variant>,
        cx: &WindowContext,
    ) -> bool;
    fn apply_update_proto(
        &mut self,
        project: &Model<Project>,
        message: proto::update_view::Variant,
        cx: &mut ViewContext<Self>,
    ) -> Task<Result<()>>;
    fn is_project_item(&self, cx: &WindowContext) -> bool;
    fn set_leader_peer_id(&mut self, leader_peer_id: Option<PeerId>, cx: &mut ViewContext<Self>);
    fn dedup(&self, existing: &Self, cx: &WindowContext) -> Option<Dedup>;
}

pub trait FollowableItemHandle: ItemHandle {
    fn remote_id(&self, client: &Arc<Client>, cx: &WindowContext) -> Option<ViewId>;
    fn downgrade(&self) -> Box<dyn WeakFollowableItemHandle>;
    fn set_leader_peer_id(&self, leader_peer_id: Option<PeerId>, cx: &mut WindowContext);
    fn to_state_proto(&self, cx: &WindowContext) -> Option<proto::view::Variant>;
    fn add_event_to_update_proto(
        &self,
        event: &dyn Any,
        update: &mut Option<proto::update_view::Variant>,
        cx: &WindowContext,
    ) -> bool;
    fn to_follow_event(&self, event: &dyn Any) -> Option<FollowEvent>;
    fn apply_update_proto(
        &self,
        project: &Model<Project>,
        message: proto::update_view::Variant,
        cx: &mut WindowContext,
    ) -> Task<Result<()>>;
    fn is_project_item(&self, cx: &WindowContext) -> bool;
    fn dedup(&self, existing: &dyn FollowableItemHandle, cx: &WindowContext) -> Option<Dedup>;
}

impl<T: FollowableItem> FollowableItemHandle for View<T> {
    fn remote_id(&self, client: &Arc<Client>, cx: &WindowContext) -> Option<ViewId> {
        self.read(cx).remote_id().or_else(|| {
            client.peer_id().map(|creator| ViewId {
                creator,
                id: self.item_id().as_u64(),
            })
        })
    }

    fn downgrade(&self) -> Box<dyn WeakFollowableItemHandle> {
        Box::new(self.downgrade())
    }

    fn set_leader_peer_id(&self, leader_peer_id: Option<PeerId>, cx: &mut WindowContext) {
        self.update(cx, |this, cx| this.set_leader_peer_id(leader_peer_id, cx))
    }

    fn to_state_proto(&self, cx: &WindowContext) -> Option<proto::view::Variant> {
        self.read(cx).to_state_proto(cx)
    }

    fn add_event_to_update_proto(
        &self,
        event: &dyn Any,
        update: &mut Option<proto::update_view::Variant>,
        cx: &WindowContext,
    ) -> bool {
        if let Some(event) = event.downcast_ref() {
            self.read(cx).add_event_to_update_proto(event, update, cx)
        } else {
            false
        }
    }

    fn to_follow_event(&self, event: &dyn Any) -> Option<FollowEvent> {
        T::to_follow_event(event.downcast_ref()?)
    }

    fn apply_update_proto(
        &self,
        project: &Model<Project>,
        message: proto::update_view::Variant,
        cx: &mut WindowContext,
    ) -> Task<Result<()>> {
        self.update(cx, |this, cx| this.apply_update_proto(project, message, cx))
    }

    fn is_project_item(&self, cx: &WindowContext) -> bool {
        self.read(cx).is_project_item(cx)
    }

    fn dedup(&self, existing: &dyn FollowableItemHandle, cx: &WindowContext) -> Option<Dedup> {
        let existing = existing.to_any().downcast::<T>().ok()?;
        self.read(cx).dedup(existing.read(cx), cx)
    }
}

pub trait WeakFollowableItemHandle: Send + Sync {
    fn upgrade(&self) -> Option<Box<dyn FollowableItemHandle>>;
}

impl<T: FollowableItem> WeakFollowableItemHandle for WeakView<T> {
    fn upgrade(&self) -> Option<Box<dyn FollowableItemHandle>> {
        Some(Box::new(self.upgrade()?))
    }
}

#[cfg(any(test, feature = "test-support"))]
pub mod test {
    use super::{Item, ItemEvent, SerializableItem, TabContentParams};
    use crate::{ItemId, ItemNavHistory, Pane, Workspace, WorkspaceId};
    use gpui::{
        AnyElement, AppContext, Context as _, EntityId, EventEmitter, FocusableView,
        InteractiveElement, IntoElement, Model, Render, SharedString, Task, View, ViewContext,
        VisualContext, WeakView,
    };
    use project::{Project, ProjectEntryId, ProjectPath, WorktreeId};
    use std::{any::Any, cell::Cell, path::Path};

    pub struct TestProjectItem {
        pub entry_id: Option<ProjectEntryId>,
        pub project_path: Option<ProjectPath>,
    }

    pub struct TestItem {
        pub workspace_id: Option<WorkspaceId>,
        pub state: String,
        pub label: String,
        pub save_count: usize,
        pub save_as_count: usize,
        pub reload_count: usize,
        pub is_dirty: bool,
        pub is_singleton: bool,
        pub has_conflict: bool,
        pub project_items: Vec<Model<TestProjectItem>>,
        pub nav_history: Option<ItemNavHistory>,
        pub tab_descriptions: Option<Vec<&'static str>>,
        pub tab_detail: Cell<Option<usize>>,
        serialize: Option<Box<dyn Fn() -> Option<Task<anyhow::Result<()>>>>>,
        focus_handle: gpui::FocusHandle,
    }

    impl project::Item for TestProjectItem {
        fn try_open(
            _project: &Model<Project>,
            _path: &ProjectPath,
            _cx: &mut AppContext,
        ) -> Option<Task<gpui::Result<Model<Self>>>> {
            None
        }

        fn entry_id(&self, _: &AppContext) -> Option<ProjectEntryId> {
            self.entry_id
        }

        fn project_path(&self, _: &AppContext) -> Option<ProjectPath> {
            self.project_path.clone()
        }
    }

    pub enum TestItemEvent {
        Edit,
    }

    impl TestProjectItem {
        pub fn new(id: u64, path: &str, cx: &mut AppContext) -> Model<Self> {
            let entry_id = Some(ProjectEntryId::from_proto(id));
            let project_path = Some(ProjectPath {
                worktree_id: WorktreeId::from_usize(0),
                path: Path::new(path).into(),
            });
            cx.new_model(|_| Self {
                entry_id,
                project_path,
            })
        }

        pub fn new_untitled(cx: &mut AppContext) -> Model<Self> {
            cx.new_model(|_| Self {
                project_path: None,
                entry_id: None,
            })
        }
    }

    impl TestItem {
        pub fn new(cx: &mut ViewContext<Self>) -> Self {
            Self {
                state: String::new(),
                label: String::new(),
                save_count: 0,
                save_as_count: 0,
                reload_count: 0,
                is_dirty: false,
                has_conflict: false,
                project_items: Vec::new(),
                is_singleton: true,
                nav_history: None,
                tab_descriptions: None,
                tab_detail: Default::default(),
                workspace_id: Default::default(),
                focus_handle: cx.focus_handle(),
                serialize: None,
            }
        }

        pub fn new_deserialized(id: WorkspaceId, cx: &mut ViewContext<Self>) -> Self {
            let mut this = Self::new(cx);
            this.workspace_id = Some(id);
            this
        }

        pub fn with_label(mut self, state: &str) -> Self {
            self.label = state.to_string();
            self
        }

        pub fn with_singleton(mut self, singleton: bool) -> Self {
            self.is_singleton = singleton;
            self
        }

        pub fn with_dirty(mut self, dirty: bool) -> Self {
            self.is_dirty = dirty;
            self
        }

        pub fn with_conflict(mut self, has_conflict: bool) -> Self {
            self.has_conflict = has_conflict;
            self
        }

        pub fn with_project_items(mut self, items: &[Model<TestProjectItem>]) -> Self {
            self.project_items.clear();
            self.project_items.extend(items.iter().cloned());
            self
        }

        pub fn with_serialize(
            mut self,
            serialize: impl Fn() -> Option<Task<anyhow::Result<()>>> + 'static,
        ) -> Self {
            self.serialize = Some(Box::new(serialize));
            self
        }

        pub fn set_state(&mut self, state: String, cx: &mut ViewContext<Self>) {
            self.push_to_nav_history(cx);
            self.state = state;
        }

        fn push_to_nav_history(&mut self, cx: &mut ViewContext<Self>) {
            if let Some(history) = &mut self.nav_history {
                history.push(Some(Box::new(self.state.clone())), cx);
            }
        }
    }

    impl Render for TestItem {
        fn render(&mut self, _: &mut ViewContext<Self>) -> impl IntoElement {
            gpui::div().track_focus(&self.focus_handle)
        }
    }

    impl EventEmitter<ItemEvent> for TestItem {}

    impl FocusableView for TestItem {
        fn focus_handle(&self, _: &AppContext) -> gpui::FocusHandle {
            self.focus_handle.clone()
        }
    }

    impl Item for TestItem {
        type Event = ItemEvent;

        fn to_item_events(event: &Self::Event, mut f: impl FnMut(ItemEvent)) {
            f(*event)
        }

        fn tab_description(&self, detail: usize, _: &AppContext) -> Option<SharedString> {
            self.tab_descriptions.as_ref().and_then(|descriptions| {
                let description = *descriptions.get(detail).or_else(|| descriptions.last())?;
                Some(description.into())
            })
        }

        fn telemetry_event_text(&self) -> Option<&'static str> {
            None
        }

        fn tab_content(
            &self,
            params: TabContentParams,
            _cx: &ui::prelude::WindowContext,
        ) -> AnyElement {
            self.tab_detail.set(params.detail);
            gpui::div().into_any_element()
        }

        fn for_each_project_item(
            &self,
            cx: &AppContext,
            f: &mut dyn FnMut(EntityId, &dyn project::Item),
        ) {
            self.project_items
                .iter()
                .for_each(|item| f(item.entity_id(), item.read(cx)))
        }

        fn is_singleton(&self, _: &AppContext) -> bool {
            self.is_singleton
        }

        fn set_nav_history(&mut self, history: ItemNavHistory, _: &mut ViewContext<Self>) {
            self.nav_history = Some(history);
        }

        fn navigate(&mut self, state: Box<dyn Any>, _: &mut ViewContext<Self>) -> bool {
            let state = *state.downcast::<String>().unwrap_or_default();
            if state != self.state {
                self.state = state;
                true
            } else {
                false
            }
        }

        fn deactivated(&mut self, cx: &mut ViewContext<Self>) {
            self.push_to_nav_history(cx);
        }

        fn clone_on_split(
            &self,
            _workspace_id: Option<WorkspaceId>,
            cx: &mut ViewContext<Self>,
        ) -> Option<View<Self>>
        where
            Self: Sized,
        {
            Some(cx.new_view(|cx| Self {
                state: self.state.clone(),
                label: self.label.clone(),
                save_count: self.save_count,
                save_as_count: self.save_as_count,
                reload_count: self.reload_count,
                is_dirty: self.is_dirty,
                is_singleton: self.is_singleton,
                has_conflict: self.has_conflict,
                project_items: self.project_items.clone(),
                nav_history: None,
                tab_descriptions: None,
                tab_detail: Default::default(),
                workspace_id: self.workspace_id,
                focus_handle: cx.focus_handle(),
                serialize: None,
            }))
        }

        fn is_dirty(&self, _: &AppContext) -> bool {
            self.is_dirty
        }

        fn has_conflict(&self, _: &AppContext) -> bool {
            self.has_conflict
        }

        fn can_save(&self, cx: &AppContext) -> bool {
            !self.project_items.is_empty()
                && self
                    .project_items
                    .iter()
                    .all(|item| item.read(cx).entry_id.is_some())
        }

        fn save(
            &mut self,
            _: bool,
            _: Model<Project>,
            _: &mut ViewContext<Self>,
        ) -> Task<anyhow::Result<()>> {
            self.save_count += 1;
            self.is_dirty = false;
            Task::ready(Ok(()))
        }

        fn save_as(
            &mut self,
            _: Model<Project>,
            _: ProjectPath,
            _: &mut ViewContext<Self>,
        ) -> Task<anyhow::Result<()>> {
            self.save_as_count += 1;
            self.is_dirty = false;
            Task::ready(Ok(()))
        }

        fn reload(
            &mut self,
            _: Model<Project>,
            _: &mut ViewContext<Self>,
        ) -> Task<anyhow::Result<()>> {
            self.reload_count += 1;
            self.is_dirty = false;
            Task::ready(Ok(()))
        }
    }

    impl SerializableItem for TestItem {
        fn serialized_item_kind() -> &'static str {
            "TestItem"
        }

        fn deserialize(
            _project: Model<Project>,
            _workspace: WeakView<Workspace>,
            workspace_id: WorkspaceId,
            _item_id: ItemId,
            cx: &mut ViewContext<Pane>,
        ) -> Task<anyhow::Result<View<Self>>> {
            let view = cx.new_view(|cx| Self::new_deserialized(workspace_id, cx));
            Task::ready(Ok(view))
        }

        fn cleanup(
            _workspace_id: WorkspaceId,
            _alive_items: Vec<ItemId>,
            _cx: &mut ui::WindowContext,
        ) -> Task<anyhow::Result<()>> {
            Task::ready(Ok(()))
        }

        fn serialize(
            &mut self,
            _workspace: &mut Workspace,
            _item_id: ItemId,
            _closing: bool,
            _cx: &mut ViewContext<Self>,
        ) -> Option<Task<anyhow::Result<()>>> {
            if let Some(serialize) = self.serialize.take() {
                let result = serialize();
                self.serialize = Some(serialize);
                result
            } else {
                None
            }
        }

        fn should_serialize(&self, _event: &Self::Event) -> bool {
            false
        }
    }
}<|MERGE_RESOLUTION|>--- conflicted
+++ resolved
@@ -96,42 +96,6 @@
     }
 }
 
-<<<<<<< HEAD
-=======
-#[derive(Clone, Default, Serialize, Deserialize, JsonSchema)]
-pub struct ItemSettingsContent {
-    /// Whether to show the Git file status on a tab item.
-    ///
-    /// Default: false
-    git_status: Option<bool>,
-    /// Position of the close button in a tab.
-    ///
-    /// Default: right
-    close_position: Option<ClosePosition>,
-    /// Whether to show the file icon for a tab.
-    ///
-    /// Default: false
-    file_icons: Option<bool>,
-}
-
-#[derive(Clone, Default, Serialize, Deserialize, JsonSchema)]
-pub struct PreviewTabsSettingsContent {
-    /// Whether to show opened editors as preview tabs.
-    /// Preview tabs do not stay open, are reused until explicitly set to be kept open opened (via double-click or editing) and show file names in italic.
-    ///
-    /// Default: true
-    enabled: Option<bool>,
-    /// Whether to open tabs in preview mode when selected from the file finder.
-    ///
-    /// Default: false
-    enable_preview_from_file_finder: Option<bool>,
-    /// Whether a preview tab gets replaced when code navigation is used to navigate away from the tab.
-    ///
-    /// Default: false
-    enable_preview_from_code_navigation: Option<bool>,
-}
-
->>>>>>> 929eff81
 impl Settings for ItemSettings {
     const KEY: Option<&'static str> = Some("tabs");
 
