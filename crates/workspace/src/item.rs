use crate::{
    pane::{self, Pane},
    persistence::model::ItemId,
    searchable::SearchableItemHandle,
    workspace_settings::{AutosaveSetting, WorkspaceSettings},
<<<<<<< HEAD
    DelayedDebouncedEditAction, FollowableItemBuilders, ItemNavHistory, SerializableItemRegistry,
    ToolbarItemLocation, ViewId, Workspace, WorkspaceId,
=======
    DelayedDebouncedEditAction, FollowableViewRegistry, ItemNavHistory, ToolbarItemLocation,
    ViewId, Workspace, WorkspaceId,
>>>>>>> 85bc2339
};
use anyhow::Result;
use client::{
    proto::{self, PeerId},
    Client,
};
use futures::{channel::mpsc, StreamExt};
use gpui::{
    AnyElement, AnyView, AppContext, Entity, EntityId, EventEmitter, FocusHandle, FocusableView,
    Font, HighlightStyle, Model, Pixels, Point, SharedString, Task, View, ViewContext, WeakView,
    WindowContext,
};
use project::{Project, ProjectEntryId, ProjectPath};
use schemars::JsonSchema;
use serde::{Deserialize, Serialize};
use settings::{Settings, SettingsLocation, SettingsSources};
use smallvec::SmallVec;
use std::{
    any::{Any, TypeId},
    cell::RefCell,
    ops::Range,
    rc::Rc,
    sync::Arc,
    time::Duration,
};
use theme::Theme;
use ui::Element as _;
use util::ResultExt;

pub const LEADER_UPDATE_THROTTLE: Duration = Duration::from_millis(200);

#[derive(Deserialize)]
pub struct ItemSettings {
    pub git_status: bool,
    pub close_position: ClosePosition,
    pub file_icons: bool,
}

#[derive(Deserialize)]
pub struct PreviewTabsSettings {
    pub enabled: bool,
    pub enable_preview_from_file_finder: bool,
    pub enable_preview_from_code_navigation: bool,
}

#[derive(Clone, Default, Serialize, Deserialize, JsonSchema)]
#[serde(rename_all = "lowercase")]
pub enum ClosePosition {
    Left,
    #[default]
    Right,
}

impl ClosePosition {
    pub fn right(&self) -> bool {
        match self {
            ClosePosition::Left => false,
            ClosePosition::Right => true,
        }
    }
}

#[derive(Clone, Default, Serialize, Deserialize, JsonSchema)]
pub struct ItemSettingsContent {
    /// Whether to show the Git file status on a tab item.
    ///
    /// Default: false
    git_status: Option<bool>,
    /// Position of the close button in a tab.
    ///
    /// Default: right
    close_position: Option<ClosePosition>,
    /// Whether to show the file icon for a tab.
    ///
    /// Default: true
    file_icons: Option<bool>,
}

#[derive(Clone, Default, Serialize, Deserialize, JsonSchema)]
pub struct PreviewTabsSettingsContent {
    /// Whether to show opened editors as preview tabs.
    /// Preview tabs do not stay open, are reused until explicitly set to be kept open opened (via double-click or editing) and show file names in italic.
    ///
    /// Default: true
    enabled: Option<bool>,
    /// Whether to open tabs in preview mode when selected from the file finder.
    ///
    /// Default: false
    enable_preview_from_file_finder: Option<bool>,
    /// Whether a preview tab gets replaced when code navigation is used to navigate away from the tab.
    ///
    /// Default: false
    enable_preview_from_code_navigation: Option<bool>,
}

impl Settings for ItemSettings {
    const KEY: Option<&'static str> = Some("tabs");

    type FileContent = ItemSettingsContent;

    fn load(sources: SettingsSources<Self::FileContent>, _: &mut AppContext) -> Result<Self> {
        sources.json_merge()
    }
}

impl Settings for PreviewTabsSettings {
    const KEY: Option<&'static str> = Some("preview_tabs");

    type FileContent = PreviewTabsSettingsContent;

    fn load(sources: SettingsSources<Self::FileContent>, _: &mut AppContext) -> Result<Self> {
        sources.json_merge()
    }
}

#[derive(Clone, Copy, Eq, PartialEq, Hash, Debug)]
pub enum ItemEvent {
    CloseItem,
    UpdateTab,
    UpdateBreadcrumbs,
    Edit,
}

// TODO: Combine this with existing HighlightedText struct?
pub struct BreadcrumbText {
    pub text: String,
    pub highlights: Option<Vec<(Range<usize>, HighlightStyle)>>,
    pub font: Option<Font>,
}

#[derive(Debug, Clone, Copy)]
pub struct TabContentParams {
    pub detail: Option<usize>,
    pub selected: bool,
    pub preview: bool,
}

pub trait Item: FocusableView + EventEmitter<Self::Event> {
    type Event;
    fn tab_content(&self, _params: TabContentParams, _cx: &WindowContext) -> AnyElement {
        gpui::Empty.into_any()
    }
    fn to_item_events(_event: &Self::Event, _f: impl FnMut(ItemEvent)) {}

    fn deactivated(&mut self, _: &mut ViewContext<Self>) {}
    fn workspace_deactivated(&mut self, _: &mut ViewContext<Self>) {}
    fn navigate(&mut self, _: Box<dyn Any>, _: &mut ViewContext<Self>) -> bool {
        false
    }
    fn tab_tooltip_text(&self, _: &AppContext) -> Option<SharedString> {
        None
    }
    fn tab_description(&self, _: usize, _: &AppContext) -> Option<SharedString> {
        None
    }

    fn telemetry_event_text(&self) -> Option<&'static str> {
        None
    }

    /// (model id, Item)
    fn for_each_project_item(
        &self,
        _: &AppContext,
        _: &mut dyn FnMut(EntityId, &dyn project::Item),
    ) {
    }
    fn is_singleton(&self, _cx: &AppContext) -> bool {
        false
    }
    fn set_nav_history(&mut self, _: ItemNavHistory, _: &mut ViewContext<Self>) {}
    fn clone_on_split(
        &self,
        _workspace_id: Option<WorkspaceId>,
        _: &mut ViewContext<Self>,
    ) -> Option<View<Self>>
    where
        Self: Sized,
    {
        None
    }
    fn is_dirty(&self, _: &AppContext) -> bool {
        false
    }
    fn has_conflict(&self, _: &AppContext) -> bool {
        false
    }
    fn can_save(&self, _cx: &AppContext) -> bool {
        false
    }
    fn save(
        &mut self,
        _format: bool,
        _project: Model<Project>,
        _cx: &mut ViewContext<Self>,
    ) -> Task<Result<()>> {
        unimplemented!("save() must be implemented if can_save() returns true")
    }
    fn save_as(
        &mut self,
        _project: Model<Project>,
        _path: ProjectPath,
        _cx: &mut ViewContext<Self>,
    ) -> Task<Result<()>> {
        unimplemented!("save_as() must be implemented if can_save() returns true")
    }
    fn reload(
        &mut self,
        _project: Model<Project>,
        _cx: &mut ViewContext<Self>,
    ) -> Task<Result<()>> {
        unimplemented!("reload() must be implemented if can_save() returns true")
    }

    fn act_as_type<'a>(
        &'a self,
        type_id: TypeId,
        self_handle: &'a View<Self>,
        _: &'a AppContext,
    ) -> Option<AnyView> {
        if TypeId::of::<Self>() == type_id {
            Some(self_handle.clone().into())
        } else {
            None
        }
    }

    fn as_searchable(&self, _: &View<Self>) -> Option<Box<dyn SearchableItemHandle>> {
        None
    }

    fn breadcrumb_location(&self) -> ToolbarItemLocation {
        ToolbarItemLocation::Hidden
    }

    fn breadcrumbs(&self, _theme: &Theme, _cx: &AppContext) -> Option<Vec<BreadcrumbText>> {
        None
    }

    fn added_to_workspace(&mut self, _workspace: &mut Workspace, _cx: &mut ViewContext<Self>) {}

    fn show_toolbar(&self) -> bool {
        true
    }

    fn pixel_position_of_cursor(&self, _: &AppContext) -> Option<Point<Pixels>> {
        None
    }
}

pub trait SerializableItem: Item {
    fn serialized_item_kind() -> &'static str;

    fn cleanup(
        workspace_id: WorkspaceId,
        alive_items: Vec<ItemId>,
        cx: &mut WindowContext,
    ) -> Task<Result<()>>;

    fn deserialize(
        _project: Model<Project>,
        _workspace: WeakView<Workspace>,
        _workspace_id: WorkspaceId,
        _item_id: ItemId,
        _cx: &mut ViewContext<Pane>,
    ) -> Task<Result<View<Self>>>;

    fn serialize(
        &mut self,
        workspace: &mut Workspace,
        item_id: ItemId,
        closing: bool,
        cx: &mut ViewContext<Self>,
    ) -> Option<Task<Result<()>>>;

    fn should_serialize(&self, event: &Self::Event) -> bool;
}

pub trait SerializableItemHandle: ItemHandle {
    fn serialized_item_kind(&self) -> &'static str;
    fn serialize(
        &self,
        workspace: &mut Workspace,
        closing: bool,
        cx: &mut WindowContext,
    ) -> Option<Task<Result<()>>>;
    fn should_serialize(&self, event: &dyn Any, cx: &AppContext) -> bool;
}

impl<T> SerializableItemHandle for View<T>
where
    T: SerializableItem,
{
    fn serialized_item_kind(&self) -> &'static str {
        T::serialized_item_kind()
    }

    fn serialize(
        &self,
        workspace: &mut Workspace,
        closing: bool,
        cx: &mut WindowContext,
    ) -> Option<Task<Result<()>>> {
        self.update(cx, |this, cx| {
            this.serialize(workspace, cx.entity_id().as_u64(), closing, cx)
        })
    }

    fn should_serialize(&self, event: &dyn Any, cx: &AppContext) -> bool {
        event
            .downcast_ref::<T::Event>()
            .map_or(false, |event| self.read(cx).should_serialize(event))
    }
}

pub trait ItemHandle: 'static + Send {
    fn subscribe_to_item_events(
        &self,
        cx: &mut WindowContext,
        handler: Box<dyn Fn(ItemEvent, &mut WindowContext)>,
    ) -> gpui::Subscription;
    fn focus_handle(&self, cx: &WindowContext) -> FocusHandle;
    fn tab_tooltip_text(&self, cx: &AppContext) -> Option<SharedString>;
    fn tab_description(&self, detail: usize, cx: &AppContext) -> Option<SharedString>;
    fn tab_content(&self, params: TabContentParams, cx: &WindowContext) -> AnyElement;
    fn telemetry_event_text(&self, cx: &WindowContext) -> Option<&'static str>;
    fn dragged_tab_content(&self, params: TabContentParams, cx: &WindowContext) -> AnyElement;
    fn project_path(&self, cx: &AppContext) -> Option<ProjectPath>;
    fn project_entry_ids(&self, cx: &AppContext) -> SmallVec<[ProjectEntryId; 3]>;
    fn project_item_model_ids(&self, cx: &AppContext) -> SmallVec<[EntityId; 3]>;
    fn for_each_project_item(
        &self,
        _: &AppContext,
        _: &mut dyn FnMut(EntityId, &dyn project::Item),
    );
    fn is_singleton(&self, cx: &AppContext) -> bool;
    fn boxed_clone(&self) -> Box<dyn ItemHandle>;
    fn clone_on_split(
        &self,
        workspace_id: Option<WorkspaceId>,
        cx: &mut WindowContext,
    ) -> Option<Box<dyn ItemHandle>>;
    fn added_to_pane(
        &self,
        workspace: &mut Workspace,
        pane: View<Pane>,
        cx: &mut ViewContext<Workspace>,
    );
    fn deactivated(&self, cx: &mut WindowContext);
    fn workspace_deactivated(&self, cx: &mut WindowContext);
    fn navigate(&self, data: Box<dyn Any>, cx: &mut WindowContext) -> bool;
    fn item_id(&self) -> EntityId;
    fn to_any(&self) -> AnyView;
    fn is_dirty(&self, cx: &AppContext) -> bool;
    fn has_conflict(&self, cx: &AppContext) -> bool;
    fn can_save(&self, cx: &AppContext) -> bool;
    fn save(
        &self,
        format: bool,
        project: Model<Project>,
        cx: &mut WindowContext,
    ) -> Task<Result<()>>;
    fn save_as(
        &self,
        project: Model<Project>,
        path: ProjectPath,
        cx: &mut WindowContext,
    ) -> Task<Result<()>>;
    fn reload(&self, project: Model<Project>, cx: &mut WindowContext) -> Task<Result<()>>;
    fn act_as_type(&self, type_id: TypeId, cx: &AppContext) -> Option<AnyView>;
    fn to_followable_item_handle(&self, cx: &AppContext) -> Option<Box<dyn FollowableItemHandle>>;
    fn to_serializable_item_handle(
        &self,
        cx: &AppContext,
    ) -> Option<Box<dyn SerializableItemHandle>>;
    fn on_release(
        &self,
        cx: &mut AppContext,
        callback: Box<dyn FnOnce(&mut AppContext) + Send>,
    ) -> gpui::Subscription;
    fn to_searchable_item_handle(&self, cx: &AppContext) -> Option<Box<dyn SearchableItemHandle>>;
    fn breadcrumb_location(&self, cx: &AppContext) -> ToolbarItemLocation;
    fn breadcrumbs(&self, theme: &Theme, cx: &AppContext) -> Option<Vec<BreadcrumbText>>;
    fn show_toolbar(&self, cx: &AppContext) -> bool;
    fn pixel_position_of_cursor(&self, cx: &AppContext) -> Option<Point<Pixels>>;
    fn downgrade_item(&self) -> Box<dyn WeakItemHandle>;
    fn workspace_settings<'a>(&self, cx: &'a AppContext) -> &'a WorkspaceSettings;
}

pub trait WeakItemHandle: Send + Sync {
    fn id(&self) -> EntityId;
    fn upgrade(&self) -> Option<Box<dyn ItemHandle>>;
}

impl dyn ItemHandle {
    pub fn downcast<V: 'static>(&self) -> Option<View<V>> {
        self.to_any().downcast().ok()
    }

    pub fn act_as<V: 'static>(&self, cx: &AppContext) -> Option<View<V>> {
        self.act_as_type(TypeId::of::<V>(), cx)
            .and_then(|t| t.downcast().ok())
    }
}

impl<T: Item> ItemHandle for View<T> {
    fn subscribe_to_item_events(
        &self,
        cx: &mut WindowContext,
        handler: Box<dyn Fn(ItemEvent, &mut WindowContext)>,
    ) -> gpui::Subscription {
        cx.subscribe(self, move |_, event, cx| {
            T::to_item_events(event, |item_event| handler(item_event, cx));
        })
    }

    fn focus_handle(&self, cx: &WindowContext) -> FocusHandle {
        self.focus_handle(cx)
    }

    fn tab_tooltip_text(&self, cx: &AppContext) -> Option<SharedString> {
        self.read(cx).tab_tooltip_text(cx)
    }

    fn telemetry_event_text(&self, cx: &WindowContext) -> Option<&'static str> {
        self.read(cx).telemetry_event_text()
    }

    fn tab_description(&self, detail: usize, cx: &AppContext) -> Option<SharedString> {
        self.read(cx).tab_description(detail, cx)
    }

    fn tab_content(&self, params: TabContentParams, cx: &WindowContext) -> AnyElement {
        self.read(cx).tab_content(params, cx)
    }

    fn dragged_tab_content(&self, params: TabContentParams, cx: &WindowContext) -> AnyElement {
        self.read(cx).tab_content(
            TabContentParams {
                selected: true,
                ..params
            },
            cx,
        )
    }

    fn project_path(&self, cx: &AppContext) -> Option<ProjectPath> {
        let this = self.read(cx);
        let mut result = None;
        if this.is_singleton(cx) {
            this.for_each_project_item(cx, &mut |_, item| {
                result = item.project_path(cx);
            });
        }
        result
    }

    fn workspace_settings<'a>(&self, cx: &'a AppContext) -> &'a WorkspaceSettings {
        if let Some(project_path) = self.project_path(cx) {
            WorkspaceSettings::get(
                Some(SettingsLocation {
                    worktree_id: project_path.worktree_id.into(),
                    path: &project_path.path,
                }),
                cx,
            )
        } else {
            WorkspaceSettings::get_global(cx)
        }
    }

    fn project_entry_ids(&self, cx: &AppContext) -> SmallVec<[ProjectEntryId; 3]> {
        let mut result = SmallVec::new();
        self.read(cx).for_each_project_item(cx, &mut |_, item| {
            if let Some(id) = item.entry_id(cx) {
                result.push(id);
            }
        });
        result
    }

    fn project_item_model_ids(&self, cx: &AppContext) -> SmallVec<[EntityId; 3]> {
        let mut result = SmallVec::new();
        self.read(cx).for_each_project_item(cx, &mut |id, _| {
            result.push(id);
        });
        result
    }

    fn for_each_project_item(
        &self,
        cx: &AppContext,
        f: &mut dyn FnMut(EntityId, &dyn project::Item),
    ) {
        self.read(cx).for_each_project_item(cx, f)
    }

    fn is_singleton(&self, cx: &AppContext) -> bool {
        self.read(cx).is_singleton(cx)
    }

    fn boxed_clone(&self) -> Box<dyn ItemHandle> {
        Box::new(self.clone())
    }

    fn clone_on_split(
        &self,
        workspace_id: Option<WorkspaceId>,
        cx: &mut WindowContext,
    ) -> Option<Box<dyn ItemHandle>> {
        self.update(cx, |item, cx| item.clone_on_split(workspace_id, cx))
            .map(|handle| Box::new(handle) as Box<dyn ItemHandle>)
    }

    fn added_to_pane(
        &self,
        workspace: &mut Workspace,
        pane: View<Pane>,
        cx: &mut ViewContext<Workspace>,
    ) {
        let weak_item = self.downgrade();
        let history = pane.read(cx).nav_history_for_item(self);
        self.update(cx, |this, cx| {
            this.set_nav_history(history, cx);
            this.added_to_workspace(workspace, cx);
        });

<<<<<<< HEAD
        if let Some(serializable_item) = self.to_serializable_item_handle(cx) {
            workspace
                .enqueue_item_serialization(serializable_item)
                .log_err();
        }

        if let Some(followed_item) = self.to_followable_item_handle(cx) {
            if let Some(message) = followed_item.to_state_proto(cx) {
                workspace.update_followers(
                    followed_item.is_project_item(cx),
                    proto::update_followers::Variant::CreateView(proto::View {
                        id: followed_item
                            .remote_id(&workspace.client(), cx)
                            .map(|id| id.to_proto()),
                        variant: Some(message),
                        leader_id: workspace.leader_for_pane(&pane),
                    }),
                    cx,
                );
            }
        }

=======
>>>>>>> 85bc2339
        if workspace
            .panes_by_item
            .insert(self.item_id(), pane.downgrade())
            .is_none()
        {
            let mut pending_autosave = DelayedDebouncedEditAction::new();
            let (pending_update_tx, mut pending_update_rx) = mpsc::unbounded();
            let pending_update = Rc::new(RefCell::new(None));

            let mut send_follower_updates = None;
            if let Some(item) = self.to_followable_item_handle(cx) {
                let is_project_item = item.is_project_item(cx);
                let item = item.downgrade();

                send_follower_updates = Some(cx.spawn({
                    let pending_update = pending_update.clone();
                    |workspace, mut cx| async move {
                        while let Some(mut leader_id) = pending_update_rx.next().await {
                            while let Ok(Some(id)) = pending_update_rx.try_next() {
                                leader_id = id;
                            }

                            workspace.update(&mut cx, |workspace, cx| {
                                let Some(item) = item.upgrade() else { return };
                                workspace.update_followers(
                                    is_project_item,
                                    proto::update_followers::Variant::UpdateView(
                                        proto::UpdateView {
                                            id: item
                                                .remote_id(workspace.client(), cx)
                                                .map(|id| id.to_proto()),
                                            variant: pending_update.borrow_mut().take(),
                                            leader_id,
                                        },
                                    ),
                                    cx,
                                );
                            })?;
                            cx.background_executor().timer(LEADER_UPDATE_THROTTLE).await;
                        }
                        anyhow::Ok(())
                    }
                }));
            }

            let mut event_subscription = Some(cx.subscribe(
                self,
                move |workspace, item: View<T>, event, cx| {
                    let pane = if let Some(pane) = workspace
                        .panes_by_item
                        .get(&item.item_id())
                        .and_then(|pane| pane.upgrade())
                    {
                        pane
                    } else {
                        return;
                    };

                    if let Some(item) = item.to_followable_item_handle(cx) {
                        let leader_id = workspace.leader_for_pane(&pane);

                        if let Some(leader_id) = leader_id {
                            if let Some(FollowEvent::Unfollow) = item.to_follow_event(event) {
                                workspace.unfollow(leader_id, cx);
                            }
                        }

                        if item.focus_handle(cx).contains_focused(cx) {
                            item.add_event_to_update_proto(
                                event,
                                &mut pending_update.borrow_mut(),
                                cx,
                            );
                            pending_update_tx.unbounded_send(leader_id).ok();
                        }
                    }

                    if let Some(item) = item.to_serializable_item_handle(cx) {
                        if item.should_serialize(event, cx) {
                            workspace.enqueue_item_serialization(item).ok();
                        }
                    }

                    T::to_item_events(event, |event| match event {
                        ItemEvent::CloseItem => {
                            pane.update(cx, |pane, cx| {
                                pane.close_item_by_id(item.item_id(), crate::SaveIntent::Close, cx)
                            })
                            .detach_and_log_err(cx);
                            return;
                        }

                        ItemEvent::UpdateTab => {
                            pane.update(cx, |_, cx| {
                                cx.emit(pane::Event::ChangeItemTitle);
                                cx.notify();
                            });
                        }

                        ItemEvent::Edit => {
                            let autosave = item.workspace_settings(cx).autosave;

                            if let AutosaveSetting::AfterDelay { milliseconds } = autosave {
                                let delay = Duration::from_millis(milliseconds);
                                let item = item.clone();
                                pending_autosave.fire_new(delay, cx, move |workspace, cx| {
                                    Pane::autosave_item(&item, workspace.project().clone(), cx)
                                });
                            }
                            pane.update(cx, |pane, cx| pane.handle_item_edit(item.item_id(), cx));
                        }

                        _ => {}
                    });
                },
            ));

            cx.on_blur(&self.focus_handle(cx), move |workspace, cx| {
                if let Some(item) = weak_item.upgrade() {
                    if item.workspace_settings(cx).autosave == AutosaveSetting::OnFocusChange {
                        Pane::autosave_item(&item, workspace.project.clone(), cx)
                            .detach_and_log_err(cx);
                    }
                }
            })
            .detach();

            let item_id = self.item_id();
            cx.observe_release(self, move |workspace, _, _| {
                workspace.panes_by_item.remove(&item_id);
                event_subscription.take();
                send_follower_updates.take();
            })
            .detach();
        }

        cx.defer(|workspace, cx| {
            workspace.serialize_workspace(cx);
        });
    }

    fn deactivated(&self, cx: &mut WindowContext) {
        self.update(cx, |this, cx| this.deactivated(cx));
    }

    fn workspace_deactivated(&self, cx: &mut WindowContext) {
        self.update(cx, |this, cx| this.workspace_deactivated(cx));
    }

    fn navigate(&self, data: Box<dyn Any>, cx: &mut WindowContext) -> bool {
        self.update(cx, |this, cx| this.navigate(data, cx))
    }

    fn item_id(&self) -> EntityId {
        self.entity_id()
    }

    fn to_any(&self) -> AnyView {
        self.clone().into()
    }

    fn is_dirty(&self, cx: &AppContext) -> bool {
        self.read(cx).is_dirty(cx)
    }

    fn has_conflict(&self, cx: &AppContext) -> bool {
        self.read(cx).has_conflict(cx)
    }

    fn can_save(&self, cx: &AppContext) -> bool {
        self.read(cx).can_save(cx)
    }

    fn save(
        &self,
        format: bool,
        project: Model<Project>,
        cx: &mut WindowContext,
    ) -> Task<Result<()>> {
        self.update(cx, |item, cx| item.save(format, project, cx))
    }

    fn save_as(
        &self,
        project: Model<Project>,
        path: ProjectPath,
        cx: &mut WindowContext,
    ) -> Task<anyhow::Result<()>> {
        self.update(cx, |item, cx| item.save_as(project, path, cx))
    }

    fn reload(&self, project: Model<Project>, cx: &mut WindowContext) -> Task<Result<()>> {
        self.update(cx, |item, cx| item.reload(project, cx))
    }

    fn act_as_type<'a>(&'a self, type_id: TypeId, cx: &'a AppContext) -> Option<AnyView> {
        self.read(cx).act_as_type(type_id, self, cx)
    }

    fn to_followable_item_handle(&self, cx: &AppContext) -> Option<Box<dyn FollowableItemHandle>> {
        FollowableViewRegistry::to_followable_view(self.clone(), cx)
    }

    fn on_release(
        &self,
        cx: &mut AppContext,
        callback: Box<dyn FnOnce(&mut AppContext) + Send>,
    ) -> gpui::Subscription {
        cx.observe_release(self, move |_, cx| callback(cx))
    }

    fn to_searchable_item_handle(&self, cx: &AppContext) -> Option<Box<dyn SearchableItemHandle>> {
        self.read(cx).as_searchable(self)
    }

    fn breadcrumb_location(&self, cx: &AppContext) -> ToolbarItemLocation {
        self.read(cx).breadcrumb_location()
    }

    fn breadcrumbs(&self, theme: &Theme, cx: &AppContext) -> Option<Vec<BreadcrumbText>> {
        self.read(cx).breadcrumbs(theme, cx)
    }

    fn show_toolbar(&self, cx: &AppContext) -> bool {
        self.read(cx).show_toolbar()
    }

    fn pixel_position_of_cursor(&self, cx: &AppContext) -> Option<Point<Pixels>> {
        self.read(cx).pixel_position_of_cursor(cx)
    }

    fn downgrade_item(&self) -> Box<dyn WeakItemHandle> {
        Box::new(self.downgrade())
    }

    fn to_serializable_item_handle(
        &self,
        cx: &AppContext,
    ) -> Option<Box<dyn SerializableItemHandle>> {
        SerializableItemRegistry::view_to_serializable_item_handle(self.to_any(), cx)
    }
}

impl From<Box<dyn ItemHandle>> for AnyView {
    fn from(val: Box<dyn ItemHandle>) -> Self {
        val.to_any()
    }
}

impl From<&Box<dyn ItemHandle>> for AnyView {
    fn from(val: &Box<dyn ItemHandle>) -> Self {
        val.to_any()
    }
}

impl Clone for Box<dyn ItemHandle> {
    fn clone(&self) -> Box<dyn ItemHandle> {
        self.boxed_clone()
    }
}

impl<T: Item> WeakItemHandle for WeakView<T> {
    fn id(&self) -> EntityId {
        self.entity_id()
    }

    fn upgrade(&self) -> Option<Box<dyn ItemHandle>> {
        self.upgrade().map(|v| Box::new(v) as Box<dyn ItemHandle>)
    }
}

pub trait ProjectItem: Item {
    type Item: project::Item;

    fn for_project_item(
        project: Model<Project>,
        item: Model<Self::Item>,
        cx: &mut ViewContext<Self>,
    ) -> Self
    where
        Self: Sized;
}

#[derive(Debug)]
pub enum FollowEvent {
    Unfollow,
}

pub enum Dedup {
    KeepExisting,
    ReplaceExisting,
}

pub trait FollowableItem: Item {
    fn remote_id(&self) -> Option<ViewId>;
    fn to_state_proto(&self, cx: &WindowContext) -> Option<proto::view::Variant>;
    fn from_state_proto(
        project: View<Workspace>,
        id: ViewId,
        state: &mut Option<proto::view::Variant>,
        cx: &mut WindowContext,
    ) -> Option<Task<Result<View<Self>>>>;
    fn to_follow_event(event: &Self::Event) -> Option<FollowEvent>;
    fn add_event_to_update_proto(
        &self,
        event: &Self::Event,
        update: &mut Option<proto::update_view::Variant>,
        cx: &WindowContext,
    ) -> bool;
    fn apply_update_proto(
        &mut self,
        project: &Model<Project>,
        message: proto::update_view::Variant,
        cx: &mut ViewContext<Self>,
    ) -> Task<Result<()>>;
    fn is_project_item(&self, cx: &WindowContext) -> bool;
    fn set_leader_peer_id(&mut self, leader_peer_id: Option<PeerId>, cx: &mut ViewContext<Self>);
    fn dedup(&self, existing: &Self, cx: &WindowContext) -> Option<Dedup>;
}

pub trait FollowableItemHandle: ItemHandle {
    fn remote_id(&self, client: &Arc<Client>, cx: &WindowContext) -> Option<ViewId>;
    fn downgrade(&self) -> Box<dyn WeakFollowableItemHandle>;
    fn set_leader_peer_id(&self, leader_peer_id: Option<PeerId>, cx: &mut WindowContext);
    fn to_state_proto(&self, cx: &WindowContext) -> Option<proto::view::Variant>;
    fn add_event_to_update_proto(
        &self,
        event: &dyn Any,
        update: &mut Option<proto::update_view::Variant>,
        cx: &WindowContext,
    ) -> bool;
    fn to_follow_event(&self, event: &dyn Any) -> Option<FollowEvent>;
    fn apply_update_proto(
        &self,
        project: &Model<Project>,
        message: proto::update_view::Variant,
        cx: &mut WindowContext,
    ) -> Task<Result<()>>;
    fn is_project_item(&self, cx: &WindowContext) -> bool;
    fn dedup(&self, existing: &dyn FollowableItemHandle, cx: &WindowContext) -> Option<Dedup>;
}

impl<T: FollowableItem> FollowableItemHandle for View<T> {
    fn remote_id(&self, client: &Arc<Client>, cx: &WindowContext) -> Option<ViewId> {
        self.read(cx).remote_id().or_else(|| {
            client.peer_id().map(|creator| ViewId {
                creator,
                id: self.item_id().as_u64(),
            })
        })
    }

    fn downgrade(&self) -> Box<dyn WeakFollowableItemHandle> {
        Box::new(self.downgrade())
    }

    fn set_leader_peer_id(&self, leader_peer_id: Option<PeerId>, cx: &mut WindowContext) {
        self.update(cx, |this, cx| this.set_leader_peer_id(leader_peer_id, cx))
    }

    fn to_state_proto(&self, cx: &WindowContext) -> Option<proto::view::Variant> {
        self.read(cx).to_state_proto(cx)
    }

    fn add_event_to_update_proto(
        &self,
        event: &dyn Any,
        update: &mut Option<proto::update_view::Variant>,
        cx: &WindowContext,
    ) -> bool {
        if let Some(event) = event.downcast_ref() {
            self.read(cx).add_event_to_update_proto(event, update, cx)
        } else {
            false
        }
    }

    fn to_follow_event(&self, event: &dyn Any) -> Option<FollowEvent> {
        T::to_follow_event(event.downcast_ref()?)
    }

    fn apply_update_proto(
        &self,
        project: &Model<Project>,
        message: proto::update_view::Variant,
        cx: &mut WindowContext,
    ) -> Task<Result<()>> {
        self.update(cx, |this, cx| this.apply_update_proto(project, message, cx))
    }

    fn is_project_item(&self, cx: &WindowContext) -> bool {
        self.read(cx).is_project_item(cx)
    }

    fn dedup(&self, existing: &dyn FollowableItemHandle, cx: &WindowContext) -> Option<Dedup> {
        let existing = existing.to_any().downcast::<T>().ok()?;
        self.read(cx).dedup(existing.read(cx), cx)
    }
}

pub trait WeakFollowableItemHandle: Send + Sync {
    fn upgrade(&self) -> Option<Box<dyn FollowableItemHandle>>;
}

impl<T: FollowableItem> WeakFollowableItemHandle for WeakView<T> {
    fn upgrade(&self) -> Option<Box<dyn FollowableItemHandle>> {
        Some(Box::new(self.upgrade()?))
    }
}

#[cfg(any(test, feature = "test-support"))]
pub mod test {
    use super::{Item, ItemEvent, SerializableItem, TabContentParams};
    use crate::{ItemId, ItemNavHistory, Pane, Workspace, WorkspaceId};
    use gpui::{
        AnyElement, AppContext, Context as _, EntityId, EventEmitter, FocusableView,
        InteractiveElement, IntoElement, Model, Render, SharedString, Task, View, ViewContext,
        VisualContext, WeakView,
    };
    use project::{Project, ProjectEntryId, ProjectPath, WorktreeId};
    use std::{any::Any, cell::Cell, path::Path};

    pub struct TestProjectItem {
        pub entry_id: Option<ProjectEntryId>,
        pub project_path: Option<ProjectPath>,
    }

    pub struct TestItem {
        pub workspace_id: Option<WorkspaceId>,
        pub state: String,
        pub label: String,
        pub save_count: usize,
        pub save_as_count: usize,
        pub reload_count: usize,
        pub is_dirty: bool,
        pub is_singleton: bool,
        pub has_conflict: bool,
        pub project_items: Vec<Model<TestProjectItem>>,
        pub nav_history: Option<ItemNavHistory>,
        pub tab_descriptions: Option<Vec<&'static str>>,
        pub tab_detail: Cell<Option<usize>>,
        focus_handle: gpui::FocusHandle,
    }

    impl project::Item for TestProjectItem {
        fn try_open(
            _project: &Model<Project>,
            _path: &ProjectPath,
            _cx: &mut AppContext,
        ) -> Option<Task<gpui::Result<Model<Self>>>> {
            None
        }

        fn entry_id(&self, _: &AppContext) -> Option<ProjectEntryId> {
            self.entry_id
        }

        fn project_path(&self, _: &AppContext) -> Option<ProjectPath> {
            self.project_path.clone()
        }
    }

    pub enum TestItemEvent {
        Edit,
    }

    impl TestProjectItem {
        pub fn new(id: u64, path: &str, cx: &mut AppContext) -> Model<Self> {
            let entry_id = Some(ProjectEntryId::from_proto(id));
            let project_path = Some(ProjectPath {
                worktree_id: WorktreeId::from_usize(0),
                path: Path::new(path).into(),
            });
            cx.new_model(|_| Self {
                entry_id,
                project_path,
            })
        }

        pub fn new_untitled(cx: &mut AppContext) -> Model<Self> {
            cx.new_model(|_| Self {
                project_path: None,
                entry_id: None,
            })
        }
    }

    impl TestItem {
        pub fn new(cx: &mut ViewContext<Self>) -> Self {
            Self {
                state: String::new(),
                label: String::new(),
                save_count: 0,
                save_as_count: 0,
                reload_count: 0,
                is_dirty: false,
                has_conflict: false,
                project_items: Vec::new(),
                is_singleton: true,
                nav_history: None,
                tab_descriptions: None,
                tab_detail: Default::default(),
                workspace_id: Default::default(),
                focus_handle: cx.focus_handle(),
            }
        }

        pub fn new_deserialized(id: WorkspaceId, cx: &mut ViewContext<Self>) -> Self {
            let mut this = Self::new(cx);
            this.workspace_id = Some(id);
            this
        }

        pub fn with_label(mut self, state: &str) -> Self {
            self.label = state.to_string();
            self
        }

        pub fn with_singleton(mut self, singleton: bool) -> Self {
            self.is_singleton = singleton;
            self
        }

        pub fn with_dirty(mut self, dirty: bool) -> Self {
            self.is_dirty = dirty;
            self
        }

        pub fn with_conflict(mut self, has_conflict: bool) -> Self {
            self.has_conflict = has_conflict;
            self
        }

        pub fn with_project_items(mut self, items: &[Model<TestProjectItem>]) -> Self {
            self.project_items.clear();
            self.project_items.extend(items.iter().cloned());
            self
        }

        pub fn set_state(&mut self, state: String, cx: &mut ViewContext<Self>) {
            self.push_to_nav_history(cx);
            self.state = state;
        }

        fn push_to_nav_history(&mut self, cx: &mut ViewContext<Self>) {
            if let Some(history) = &mut self.nav_history {
                history.push(Some(Box::new(self.state.clone())), cx);
            }
        }
    }

    impl Render for TestItem {
        fn render(&mut self, _: &mut ViewContext<Self>) -> impl IntoElement {
            gpui::div().track_focus(&self.focus_handle)
        }
    }

    impl EventEmitter<ItemEvent> for TestItem {}

    impl FocusableView for TestItem {
        fn focus_handle(&self, _: &AppContext) -> gpui::FocusHandle {
            self.focus_handle.clone()
        }
    }

    impl Item for TestItem {
        type Event = ItemEvent;

        fn to_item_events(event: &Self::Event, mut f: impl FnMut(ItemEvent)) {
            f(*event)
        }

        fn tab_description(&self, detail: usize, _: &AppContext) -> Option<SharedString> {
            self.tab_descriptions.as_ref().and_then(|descriptions| {
                let description = *descriptions.get(detail).or_else(|| descriptions.last())?;
                Some(description.into())
            })
        }

        fn telemetry_event_text(&self) -> Option<&'static str> {
            None
        }

        fn tab_content(
            &self,
            params: TabContentParams,
            _cx: &ui::prelude::WindowContext,
        ) -> AnyElement {
            self.tab_detail.set(params.detail);
            gpui::div().into_any_element()
        }

        fn for_each_project_item(
            &self,
            cx: &AppContext,
            f: &mut dyn FnMut(EntityId, &dyn project::Item),
        ) {
            self.project_items
                .iter()
                .for_each(|item| f(item.entity_id(), item.read(cx)))
        }

        fn is_singleton(&self, _: &AppContext) -> bool {
            self.is_singleton
        }

        fn set_nav_history(&mut self, history: ItemNavHistory, _: &mut ViewContext<Self>) {
            self.nav_history = Some(history);
        }

        fn navigate(&mut self, state: Box<dyn Any>, _: &mut ViewContext<Self>) -> bool {
            let state = *state.downcast::<String>().unwrap_or_default();
            if state != self.state {
                self.state = state;
                true
            } else {
                false
            }
        }

        fn deactivated(&mut self, cx: &mut ViewContext<Self>) {
            self.push_to_nav_history(cx);
        }

        fn clone_on_split(
            &self,
            _workspace_id: Option<WorkspaceId>,
            cx: &mut ViewContext<Self>,
        ) -> Option<View<Self>>
        where
            Self: Sized,
        {
            Some(cx.new_view(|cx| Self {
                state: self.state.clone(),
                label: self.label.clone(),
                save_count: self.save_count,
                save_as_count: self.save_as_count,
                reload_count: self.reload_count,
                is_dirty: self.is_dirty,
                is_singleton: self.is_singleton,
                has_conflict: self.has_conflict,
                project_items: self.project_items.clone(),
                nav_history: None,
                tab_descriptions: None,
                tab_detail: Default::default(),
                workspace_id: self.workspace_id,
                focus_handle: cx.focus_handle(),
            }))
        }

        fn is_dirty(&self, _: &AppContext) -> bool {
            self.is_dirty
        }

        fn has_conflict(&self, _: &AppContext) -> bool {
            self.has_conflict
        }

        fn can_save(&self, cx: &AppContext) -> bool {
            !self.project_items.is_empty()
                && self
                    .project_items
                    .iter()
                    .all(|item| item.read(cx).entry_id.is_some())
        }

        fn save(
            &mut self,
            _: bool,
            _: Model<Project>,
            _: &mut ViewContext<Self>,
        ) -> Task<anyhow::Result<()>> {
            self.save_count += 1;
            self.is_dirty = false;
            Task::ready(Ok(()))
        }

        fn save_as(
            &mut self,
            _: Model<Project>,
            _: ProjectPath,
            _: &mut ViewContext<Self>,
        ) -> Task<anyhow::Result<()>> {
            self.save_as_count += 1;
            self.is_dirty = false;
            Task::ready(Ok(()))
        }

        fn reload(
            &mut self,
            _: Model<Project>,
            _: &mut ViewContext<Self>,
        ) -> Task<anyhow::Result<()>> {
            self.reload_count += 1;
            self.is_dirty = false;
            Task::ready(Ok(()))
        }
    }

    impl SerializableItem for TestItem {
        fn serialized_item_kind() -> &'static str {
            "TestItem"
        }

        fn deserialize(
            _project: Model<Project>,
            _workspace: WeakView<Workspace>,
            workspace_id: WorkspaceId,
            _item_id: ItemId,
            cx: &mut ViewContext<Pane>,
        ) -> Task<anyhow::Result<View<Self>>> {
            let view = cx.new_view(|cx| Self::new_deserialized(workspace_id, cx));
            Task::ready(Ok(view))
        }

        fn cleanup(
            _workspace_id: WorkspaceId,
            _alive_items: Vec<ItemId>,
            _cx: &mut ui::WindowContext,
        ) -> Task<anyhow::Result<()>> {
            Task::ready(Ok(()))
        }

        fn serialize(
            &mut self,
            _workspace: &mut Workspace,
            _item_id: ItemId,
            _closing: bool,
            _cx: &mut ViewContext<Self>,
        ) -> Option<Task<anyhow::Result<()>>> {
            None
        }

        fn should_serialize(&self, _event: &Self::Event) -> bool {
            false
        }
    }
}<|MERGE_RESOLUTION|>--- conflicted
+++ resolved
@@ -3,13 +3,8 @@
     persistence::model::ItemId,
     searchable::SearchableItemHandle,
     workspace_settings::{AutosaveSetting, WorkspaceSettings},
-<<<<<<< HEAD
-    DelayedDebouncedEditAction, FollowableItemBuilders, ItemNavHistory, SerializableItemRegistry,
+    DelayedDebouncedEditAction, FollowableViewRegistry, ItemNavHistory, SerializableItemRegistry,
     ToolbarItemLocation, ViewId, Workspace, WorkspaceId,
-=======
-    DelayedDebouncedEditAction, FollowableViewRegistry, ItemNavHistory, ToolbarItemLocation,
-    ViewId, Workspace, WorkspaceId,
->>>>>>> 85bc2339
 };
 use anyhow::Result;
 use client::{
@@ -537,31 +532,12 @@
             this.added_to_workspace(workspace, cx);
         });
 
-<<<<<<< HEAD
         if let Some(serializable_item) = self.to_serializable_item_handle(cx) {
             workspace
                 .enqueue_item_serialization(serializable_item)
                 .log_err();
         }
 
-        if let Some(followed_item) = self.to_followable_item_handle(cx) {
-            if let Some(message) = followed_item.to_state_proto(cx) {
-                workspace.update_followers(
-                    followed_item.is_project_item(cx),
-                    proto::update_followers::Variant::CreateView(proto::View {
-                        id: followed_item
-                            .remote_id(&workspace.client(), cx)
-                            .map(|id| id.to_proto()),
-                        variant: Some(message),
-                        leader_id: workspace.leader_for_pane(&pane),
-                    }),
-                    cx,
-                );
-            }
-        }
-
-=======
->>>>>>> 85bc2339
         if workspace
             .panes_by_item
             .insert(self.item_id(), pane.downgrade())
