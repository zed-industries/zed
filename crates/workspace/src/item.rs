--- conflicted
+++ resolved
@@ -114,12 +114,7 @@
 
 pub trait Item: FocusableView + EventEmitter<Self::Event> {
     type Event;
-    fn tab_content(
-        &self,
-        _detail: Option<usize>,
-        _selected: bool,
-        _cx: &WindowContext,
-    ) -> AnyElement {
+    fn tab_content(&self, _params: TabContentParams, _cx: &WindowContext) -> AnyElement {
         gpui::Empty.into_any()
     }
     fn to_item_events(_event: &Self::Event, _f: impl FnMut(ItemEvent)) {}
@@ -135,10 +130,6 @@
     fn tab_description(&self, _: usize, _: &AppContext) -> Option<SharedString> {
         None
     }
-<<<<<<< HEAD
-    fn tab_content(&self, params: TabContentParams, cx: &WindowContext) -> AnyElement;
-=======
->>>>>>> 3c8b3767
 
     fn telemetry_event_text(&self) -> Option<&'static str> {
         None
