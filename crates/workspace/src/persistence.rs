--- conflicted
+++ resolved
@@ -720,13 +720,8 @@
                 }
 
                 for (path, bps) in map.iter() {
-<<<<<<< HEAD
-                    log::debug!(
-                        "Got {} breakpoints from path: {}",
-=======
                     log::info!(
                         "Got {} breakpoints from database at path: {}",
->>>>>>> 6ae7d2f5
                         bps.len(),
                         path.to_string_lossy()
                     );
@@ -1611,8 +1606,6 @@
         );
         assert_eq!(loaded_breakpoints[4].state, hit_condition_breakpoint.state);
         assert_eq!(loaded_breakpoints[4].path, Arc::from(path));
-<<<<<<< HEAD
-=======
     }
 
     #[gpui::test]
@@ -1700,7 +1693,6 @@
             .get(&Arc::from(singular_path));
 
         assert!(empty_breakpoints.is_none());
->>>>>>> 6ae7d2f5
     }
 
     #[gpui::test]
