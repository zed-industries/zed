pub mod model;

use std::{
    borrow::Cow,
    collections::BTreeMap,
    path::{Path, PathBuf},
    str::FromStr,
    sync::Arc,
};

use anyhow::{Context as _, Result, bail};
use collections::{HashMap, IndexSet};
use db::{
    query,
    sqlez::{connection::Connection, domain::Domain},
    sqlez_macros::sql,
};
use gpui::{Axis, Bounds, Task, WindowBounds, WindowId, point, size};
use project::debugger::breakpoint_store::{BreakpointState, SourceBreakpoint};

use language::{LanguageName, Toolchain, ToolchainScope};
use project::WorktreeId;
use remote::{RemoteConnectionOptions, SshConnectionOptions, WslConnectionOptions};
use sqlez::{
    bindable::{Bind, Column, StaticColumnCount},
    statement::Statement,
    thread_safe_connection::ThreadSafeConnection,
};

use ui::{App, SharedString, px};
use util::{ResultExt, maybe};
use uuid::Uuid;

use crate::{
    WorkspaceId,
    path_list::{PathList, SerializedPathList},
    persistence::model::RemoteConnectionKind,
};

use model::{
    GroupId, ItemId, PaneId, RemoteConnectionId, SerializedItem, SerializedPane,
    SerializedPaneGroup, SerializedWorkspace,
};

use self::model::{DockStructure, SerializedWorkspaceLocation};

#[derive(Copy, Clone, Debug, PartialEq)]
pub(crate) struct SerializedAxis(pub(crate) gpui::Axis);
impl sqlez::bindable::StaticColumnCount for SerializedAxis {}
impl sqlez::bindable::Bind for SerializedAxis {
    fn bind(
        &self,
        statement: &sqlez::statement::Statement,
        start_index: i32,
    ) -> anyhow::Result<i32> {
        match self.0 {
            gpui::Axis::Horizontal => "Horizontal",
            gpui::Axis::Vertical => "Vertical",
        }
        .bind(statement, start_index)
    }
}

impl sqlez::bindable::Column for SerializedAxis {
    fn column(
        statement: &mut sqlez::statement::Statement,
        start_index: i32,
    ) -> anyhow::Result<(Self, i32)> {
        String::column(statement, start_index).and_then(|(axis_text, next_index)| {
            Ok((
                match axis_text.as_str() {
                    "Horizontal" => Self(Axis::Horizontal),
                    "Vertical" => Self(Axis::Vertical),
                    _ => anyhow::bail!("Stored serialized item kind is incorrect"),
                },
                next_index,
            ))
        })
    }
}

#[derive(Copy, Clone, Debug, PartialEq, Default)]
pub(crate) struct SerializedWindowBounds(pub(crate) WindowBounds);

impl StaticColumnCount for SerializedWindowBounds {
    fn column_count() -> usize {
        5
    }
}

impl Bind for SerializedWindowBounds {
    fn bind(&self, statement: &Statement, start_index: i32) -> Result<i32> {
        match self.0 {
            WindowBounds::Windowed(bounds) => {
                let next_index = statement.bind(&"Windowed", start_index)?;
                statement.bind(
                    &(
                        SerializedPixels(bounds.origin.x),
                        SerializedPixels(bounds.origin.y),
                        SerializedPixels(bounds.size.width),
                        SerializedPixels(bounds.size.height),
                    ),
                    next_index,
                )
            }
            WindowBounds::Maximized(bounds) => {
                let next_index = statement.bind(&"Maximized", start_index)?;
                statement.bind(
                    &(
                        SerializedPixels(bounds.origin.x),
                        SerializedPixels(bounds.origin.y),
                        SerializedPixels(bounds.size.width),
                        SerializedPixels(bounds.size.height),
                    ),
                    next_index,
                )
            }
            WindowBounds::Fullscreen(bounds) => {
                let next_index = statement.bind(&"FullScreen", start_index)?;
                statement.bind(
                    &(
                        SerializedPixels(bounds.origin.x),
                        SerializedPixels(bounds.origin.y),
                        SerializedPixels(bounds.size.width),
                        SerializedPixels(bounds.size.height),
                    ),
                    next_index,
                )
            }
        }
    }
}

impl Column for SerializedWindowBounds {
    fn column(statement: &mut Statement, start_index: i32) -> Result<(Self, i32)> {
        let (window_state, next_index) = String::column(statement, start_index)?;
        let ((x, y, width, height), _): ((i32, i32, i32, i32), _) =
            Column::column(statement, next_index)?;
        let bounds = Bounds {
            origin: point(px(x as f32), px(y as f32)),
            size: size(px(width as f32), px(height as f32)),
        };

        let status = match window_state.as_str() {
            "Windowed" | "Fixed" => SerializedWindowBounds(WindowBounds::Windowed(bounds)),
            "Maximized" => SerializedWindowBounds(WindowBounds::Maximized(bounds)),
            "FullScreen" => SerializedWindowBounds(WindowBounds::Fullscreen(bounds)),
            _ => bail!("Window State did not have a valid string"),
        };

        Ok((status, next_index + 4))
    }
}

#[derive(Debug)]
pub struct Breakpoint {
    pub position: u32,
    pub message: Option<Arc<str>>,
    pub condition: Option<Arc<str>>,
    pub hit_condition: Option<Arc<str>>,
    pub state: BreakpointState,
}

/// Wrapper for DB type of a breakpoint
struct BreakpointStateWrapper<'a>(Cow<'a, BreakpointState>);

impl From<BreakpointState> for BreakpointStateWrapper<'static> {
    fn from(kind: BreakpointState) -> Self {
        BreakpointStateWrapper(Cow::Owned(kind))
    }
}

impl StaticColumnCount for BreakpointStateWrapper<'_> {
    fn column_count() -> usize {
        1
    }
}

impl Bind for BreakpointStateWrapper<'_> {
    fn bind(&self, statement: &Statement, start_index: i32) -> anyhow::Result<i32> {
        statement.bind(&self.0.to_int(), start_index)
    }
}

impl Column for BreakpointStateWrapper<'_> {
    fn column(statement: &mut Statement, start_index: i32) -> anyhow::Result<(Self, i32)> {
        let state = statement.column_int(start_index)?;

        match state {
            0 => Ok((BreakpointState::Enabled.into(), start_index + 1)),
            1 => Ok((BreakpointState::Disabled.into(), start_index + 1)),
            _ => anyhow::bail!("Invalid BreakpointState discriminant {state}"),
        }
    }
}

impl sqlez::bindable::StaticColumnCount for Breakpoint {
    fn column_count() -> usize {
        // Position, log message, condition message, and hit condition message
        4 + BreakpointStateWrapper::column_count()
    }
}

impl sqlez::bindable::Bind for Breakpoint {
    fn bind(
        &self,
        statement: &sqlez::statement::Statement,
        start_index: i32,
    ) -> anyhow::Result<i32> {
        let next_index = statement.bind(&self.position, start_index)?;
        let next_index = statement.bind(&self.message, next_index)?;
        let next_index = statement.bind(&self.condition, next_index)?;
        let next_index = statement.bind(&self.hit_condition, next_index)?;
        statement.bind(
            &BreakpointStateWrapper(Cow::Borrowed(&self.state)),
            next_index,
        )
    }
}

impl Column for Breakpoint {
    fn column(statement: &mut Statement, start_index: i32) -> Result<(Self, i32)> {
        let position = statement
            .column_int(start_index)
            .with_context(|| format!("Failed to read BreakPoint at index {start_index}"))?
            as u32;
        let (message, next_index) = Option::<String>::column(statement, start_index + 1)?;
        let (condition, next_index) = Option::<String>::column(statement, next_index)?;
        let (hit_condition, next_index) = Option::<String>::column(statement, next_index)?;
        let (state, next_index) = BreakpointStateWrapper::column(statement, next_index)?;

        Ok((
            Breakpoint {
                position,
                message: message.map(Arc::from),
                condition: condition.map(Arc::from),
                hit_condition: hit_condition.map(Arc::from),
                state: state.0.into_owned(),
            },
            next_index,
        ))
    }
}

#[derive(Clone, Debug, PartialEq)]
struct SerializedPixels(gpui::Pixels);
impl sqlez::bindable::StaticColumnCount for SerializedPixels {}

impl sqlez::bindable::Bind for SerializedPixels {
    fn bind(
        &self,
        statement: &sqlez::statement::Statement,
        start_index: i32,
    ) -> anyhow::Result<i32> {
        let this: i32 = self.0.0 as i32;
        this.bind(statement, start_index)
    }
}

pub struct WorkspaceDb(ThreadSafeConnection);

impl Domain for WorkspaceDb {
    const NAME: &str = stringify!(WorkspaceDb);

    const MIGRATIONS: &[&str] = &[
        sql!(
            CREATE TABLE workspaces(
                workspace_id INTEGER PRIMARY KEY,
                workspace_location BLOB UNIQUE,
                dock_visible INTEGER, // Deprecated. Preserving so users can downgrade Zed.
                dock_anchor TEXT, // Deprecated. Preserving so users can downgrade Zed.
                dock_pane INTEGER, // Deprecated.  Preserving so users can downgrade Zed.
                left_sidebar_open INTEGER, // Boolean
                timestamp TEXT DEFAULT CURRENT_TIMESTAMP NOT NULL,
                FOREIGN KEY(dock_pane) REFERENCES panes(pane_id)
            ) STRICT;

            CREATE TABLE pane_groups(
                group_id INTEGER PRIMARY KEY,
                workspace_id INTEGER NOT NULL,
                parent_group_id INTEGER, // NULL indicates that this is a root node
                position INTEGER, // NULL indicates that this is a root node
                axis TEXT NOT NULL, // Enum: 'Vertical' / 'Horizontal'
                FOREIGN KEY(workspace_id) REFERENCES workspaces(workspace_id)
                ON DELETE CASCADE
                ON UPDATE CASCADE,
                FOREIGN KEY(parent_group_id) REFERENCES pane_groups(group_id) ON DELETE CASCADE
            ) STRICT;

            CREATE TABLE panes(
                pane_id INTEGER PRIMARY KEY,
                workspace_id INTEGER NOT NULL,
                active INTEGER NOT NULL, // Boolean
                FOREIGN KEY(workspace_id) REFERENCES workspaces(workspace_id)
                ON DELETE CASCADE
                ON UPDATE CASCADE
            ) STRICT;

            CREATE TABLE center_panes(
                pane_id INTEGER PRIMARY KEY,
                parent_group_id INTEGER, // NULL means that this is a root pane
                position INTEGER, // NULL means that this is a root pane
                FOREIGN KEY(pane_id) REFERENCES panes(pane_id)
                ON DELETE CASCADE,
                FOREIGN KEY(parent_group_id) REFERENCES pane_groups(group_id) ON DELETE CASCADE
            ) STRICT;

            CREATE TABLE items(
                item_id INTEGER NOT NULL, // This is the item's view id, so this is not unique
                workspace_id INTEGER NOT NULL,
                pane_id INTEGER NOT NULL,
                kind TEXT NOT NULL,
                position INTEGER NOT NULL,
                active INTEGER NOT NULL,
                FOREIGN KEY(workspace_id) REFERENCES workspaces(workspace_id)
                ON DELETE CASCADE
                ON UPDATE CASCADE,
                FOREIGN KEY(pane_id) REFERENCES panes(pane_id)
                ON DELETE CASCADE,
                PRIMARY KEY(item_id, workspace_id)
            ) STRICT;
        ),
        sql!(
            ALTER TABLE workspaces ADD COLUMN window_state TEXT;
            ALTER TABLE workspaces ADD COLUMN window_x REAL;
            ALTER TABLE workspaces ADD COLUMN window_y REAL;
            ALTER TABLE workspaces ADD COLUMN window_width REAL;
            ALTER TABLE workspaces ADD COLUMN window_height REAL;
            ALTER TABLE workspaces ADD COLUMN display BLOB;
        ),
        // Drop foreign key constraint from workspaces.dock_pane to panes table.
        sql!(
            CREATE TABLE workspaces_2(
                workspace_id INTEGER PRIMARY KEY,
                workspace_location BLOB UNIQUE,
                dock_visible INTEGER, // Deprecated. Preserving so users can downgrade Zed.
                dock_anchor TEXT, // Deprecated. Preserving so users can downgrade Zed.
                dock_pane INTEGER, // Deprecated.  Preserving so users can downgrade Zed.
                left_sidebar_open INTEGER, // Boolean
                timestamp TEXT DEFAULT CURRENT_TIMESTAMP NOT NULL,
                window_state TEXT,
                window_x REAL,
                window_y REAL,
                window_width REAL,
                window_height REAL,
                display BLOB
            ) STRICT;
            INSERT INTO workspaces_2 SELECT * FROM workspaces;
            DROP TABLE workspaces;
            ALTER TABLE workspaces_2 RENAME TO workspaces;
        ),
        // Add panels related information
        sql!(
            ALTER TABLE workspaces ADD COLUMN left_dock_visible INTEGER; //bool
            ALTER TABLE workspaces ADD COLUMN left_dock_active_panel TEXT;
            ALTER TABLE workspaces ADD COLUMN right_dock_visible INTEGER; //bool
            ALTER TABLE workspaces ADD COLUMN right_dock_active_panel TEXT;
            ALTER TABLE workspaces ADD COLUMN bottom_dock_visible INTEGER; //bool
            ALTER TABLE workspaces ADD COLUMN bottom_dock_active_panel TEXT;
        ),
        // Add panel zoom persistence
        sql!(
            ALTER TABLE workspaces ADD COLUMN left_dock_zoom INTEGER; //bool
            ALTER TABLE workspaces ADD COLUMN right_dock_zoom INTEGER; //bool
            ALTER TABLE workspaces ADD COLUMN bottom_dock_zoom INTEGER; //bool
        ),
        // Add pane group flex data
        sql!(
            ALTER TABLE pane_groups ADD COLUMN flexes TEXT;
        ),
        // Add fullscreen field to workspace
        // Deprecated, `WindowBounds` holds the fullscreen state now.
        // Preserving so users can downgrade Zed.
        sql!(
            ALTER TABLE workspaces ADD COLUMN fullscreen INTEGER; //bool
        ),
        // Add preview field to items
        sql!(
            ALTER TABLE items ADD COLUMN preview INTEGER; //bool
        ),
        // Add centered_layout field to workspace
        sql!(
            ALTER TABLE workspaces ADD COLUMN centered_layout INTEGER; //bool
        ),
        sql!(
            CREATE TABLE remote_projects (
                remote_project_id INTEGER NOT NULL UNIQUE,
                path TEXT,
                dev_server_name TEXT
            );
            ALTER TABLE workspaces ADD COLUMN remote_project_id INTEGER;
            ALTER TABLE workspaces RENAME COLUMN workspace_location TO local_paths;
        ),
        sql!(
            DROP TABLE remote_projects;
            CREATE TABLE dev_server_projects (
                id INTEGER NOT NULL UNIQUE,
                path TEXT,
                dev_server_name TEXT
            );
            ALTER TABLE workspaces DROP COLUMN remote_project_id;
            ALTER TABLE workspaces ADD COLUMN dev_server_project_id INTEGER;
        ),
        sql!(
            ALTER TABLE workspaces ADD COLUMN local_paths_order BLOB;
        ),
        sql!(
            ALTER TABLE workspaces ADD COLUMN session_id TEXT DEFAULT NULL;
        ),
        sql!(
            ALTER TABLE workspaces ADD COLUMN window_id INTEGER DEFAULT NULL;
        ),
        sql!(
            ALTER TABLE panes ADD COLUMN pinned_count INTEGER DEFAULT 0;
        ),
        sql!(
            CREATE TABLE ssh_projects (
                id INTEGER PRIMARY KEY,
                host TEXT NOT NULL,
                port INTEGER,
                path TEXT NOT NULL,
                user TEXT
            );
            ALTER TABLE workspaces ADD COLUMN ssh_project_id INTEGER REFERENCES ssh_projects(id) ON DELETE CASCADE;
        ),
        sql!(
            ALTER TABLE ssh_projects RENAME COLUMN path TO paths;
        ),
        sql!(
            CREATE TABLE toolchains (
                workspace_id INTEGER,
                worktree_id INTEGER,
                language_name TEXT NOT NULL,
                name TEXT NOT NULL,
                path TEXT NOT NULL,
                PRIMARY KEY (workspace_id, worktree_id, language_name)
            );
        ),
        sql!(
            ALTER TABLE toolchains ADD COLUMN raw_json TEXT DEFAULT "{}";
        ),
        sql!(
            CREATE TABLE breakpoints (
                workspace_id INTEGER NOT NULL,
                path TEXT NOT NULL,
                breakpoint_location INTEGER NOT NULL,
                kind INTEGER NOT NULL,
                log_message TEXT,
                FOREIGN KEY(workspace_id) REFERENCES workspaces(workspace_id)
                ON DELETE CASCADE
                ON UPDATE CASCADE
            );
        ),
        sql!(
            ALTER TABLE workspaces ADD COLUMN local_paths_array TEXT;
            CREATE UNIQUE INDEX local_paths_array_uq ON workspaces(local_paths_array);
            ALTER TABLE workspaces ADD COLUMN local_paths_order_array TEXT;
        ),
        sql!(
            ALTER TABLE breakpoints ADD COLUMN state INTEGER DEFAULT(0) NOT NULL
        ),
        sql!(
            ALTER TABLE breakpoints DROP COLUMN kind
        ),
        sql!(ALTER TABLE toolchains ADD COLUMN relative_worktree_path TEXT DEFAULT "" NOT NULL),
        sql!(
            ALTER TABLE breakpoints ADD COLUMN condition TEXT;
            ALTER TABLE breakpoints ADD COLUMN hit_condition TEXT;
        ),
        sql!(CREATE TABLE toolchains2 (
            workspace_id INTEGER,
            worktree_id INTEGER,
            language_name TEXT NOT NULL,
            name TEXT NOT NULL,
            path TEXT NOT NULL,
            raw_json TEXT NOT NULL,
            relative_worktree_path TEXT NOT NULL,
            PRIMARY KEY (workspace_id, worktree_id, language_name, relative_worktree_path)) STRICT;
            INSERT INTO toolchains2
                SELECT * FROM toolchains;
            DROP TABLE toolchains;
            ALTER TABLE toolchains2 RENAME TO toolchains;
        ),
        sql!(
            CREATE TABLE ssh_connections (
                id INTEGER PRIMARY KEY,
                host TEXT NOT NULL,
                port INTEGER,
                user TEXT
            );

            INSERT INTO ssh_connections (host, port, user)
            SELECT DISTINCT host, port, user
            FROM ssh_projects;

            CREATE TABLE workspaces_2(
                workspace_id INTEGER PRIMARY KEY,
                paths TEXT,
                paths_order TEXT,
                ssh_connection_id INTEGER REFERENCES ssh_connections(id),
                timestamp TEXT DEFAULT CURRENT_TIMESTAMP NOT NULL,
                window_state TEXT,
                window_x REAL,
                window_y REAL,
                window_width REAL,
                window_height REAL,
                display BLOB,
                left_dock_visible INTEGER,
                left_dock_active_panel TEXT,
                right_dock_visible INTEGER,
                right_dock_active_panel TEXT,
                bottom_dock_visible INTEGER,
                bottom_dock_active_panel TEXT,
                left_dock_zoom INTEGER,
                right_dock_zoom INTEGER,
                bottom_dock_zoom INTEGER,
                fullscreen INTEGER,
                centered_layout INTEGER,
                session_id TEXT,
                window_id INTEGER
            ) STRICT;

            INSERT
            INTO workspaces_2
            SELECT
                workspaces.workspace_id,
                CASE
                    WHEN ssh_projects.id IS NOT NULL THEN ssh_projects.paths
                    ELSE
                        CASE
                            WHEN workspaces.local_paths_array IS NULL OR workspaces.local_paths_array = "" THEN
                                NULL
                            ELSE
                                replace(workspaces.local_paths_array, ',', CHAR(10))
                        END
                END as paths,

                CASE
                    WHEN ssh_projects.id IS NOT NULL THEN ""
                    ELSE workspaces.local_paths_order_array
                END as paths_order,

                CASE
                    WHEN ssh_projects.id IS NOT NULL THEN (
                        SELECT ssh_connections.id
                        FROM ssh_connections
                        WHERE
                            ssh_connections.host IS ssh_projects.host AND
                            ssh_connections.port IS ssh_projects.port AND
                            ssh_connections.user IS ssh_projects.user
                    )
                    ELSE NULL
                END as ssh_connection_id,

                workspaces.timestamp,
                workspaces.window_state,
                workspaces.window_x,
                workspaces.window_y,
                workspaces.window_width,
                workspaces.window_height,
                workspaces.display,
                workspaces.left_dock_visible,
                workspaces.left_dock_active_panel,
                workspaces.right_dock_visible,
                workspaces.right_dock_active_panel,
                workspaces.bottom_dock_visible,
                workspaces.bottom_dock_active_panel,
                workspaces.left_dock_zoom,
                workspaces.right_dock_zoom,
                workspaces.bottom_dock_zoom,
                workspaces.fullscreen,
                workspaces.centered_layout,
                workspaces.session_id,
                workspaces.window_id
            FROM
                workspaces LEFT JOIN
                ssh_projects ON
                workspaces.ssh_project_id = ssh_projects.id;

            DELETE FROM workspaces_2
            WHERE workspace_id NOT IN (
                SELECT MAX(workspace_id)
                FROM workspaces_2
                GROUP BY ssh_connection_id, paths
            );

            DROP TABLE ssh_projects;
            DROP TABLE workspaces;
            ALTER TABLE workspaces_2 RENAME TO workspaces;

            CREATE UNIQUE INDEX ix_workspaces_location ON workspaces(ssh_connection_id, paths);
        ),
        // Fix any data from when workspaces.paths were briefly encoded as JSON arrays
        sql!(
            UPDATE workspaces
            SET paths = CASE
                WHEN substr(paths, 1, 2) = '[' || '"' AND substr(paths, -2, 2) = '"' || ']' THEN
                    replace(
                        substr(paths, 3, length(paths) - 4),
                        '"' || ',' || '"',
                        CHAR(10)
                    )
                ELSE
                    replace(paths, ',', CHAR(10))
            END
            WHERE paths IS NOT NULL
        ),
        sql!(
            CREATE TABLE remote_connections(
                id INTEGER PRIMARY KEY,
                kind TEXT NOT NULL,
                host TEXT,
                port INTEGER,
                user TEXT,
                distro TEXT
            );

            CREATE TABLE workspaces_2(
                workspace_id INTEGER PRIMARY KEY,
                paths TEXT,
                paths_order TEXT,
                remote_connection_id INTEGER REFERENCES remote_connections(id),
                timestamp TEXT DEFAULT CURRENT_TIMESTAMP NOT NULL,
                window_state TEXT,
                window_x REAL,
                window_y REAL,
                window_width REAL,
                window_height REAL,
                display BLOB,
                left_dock_visible INTEGER,
                left_dock_active_panel TEXT,
                right_dock_visible INTEGER,
                right_dock_active_panel TEXT,
                bottom_dock_visible INTEGER,
                bottom_dock_active_panel TEXT,
                left_dock_zoom INTEGER,
                right_dock_zoom INTEGER,
                bottom_dock_zoom INTEGER,
                fullscreen INTEGER,
                centered_layout INTEGER,
                session_id TEXT,
                window_id INTEGER
            ) STRICT;

            INSERT INTO remote_connections
            SELECT
                id,
                "ssh" as kind,
                host,
                port,
                user,
                NULL as distro
            FROM ssh_connections;

            INSERT
            INTO workspaces_2
            SELECT
                workspace_id,
                paths,
                paths_order,
                ssh_connection_id as remote_connection_id,
                timestamp,
                window_state,
                window_x,
                window_y,
                window_width,
                window_height,
                display,
                left_dock_visible,
                left_dock_active_panel,
                right_dock_visible,
                right_dock_active_panel,
                bottom_dock_visible,
                bottom_dock_active_panel,
                left_dock_zoom,
                right_dock_zoom,
                bottom_dock_zoom,
                fullscreen,
                centered_layout,
                session_id,
                window_id
            FROM
                workspaces;

            DROP TABLE workspaces;
            ALTER TABLE workspaces_2 RENAME TO workspaces;

            CREATE UNIQUE INDEX ix_workspaces_location ON workspaces(remote_connection_id, paths);
        ),
<<<<<<< HEAD
        sql!(
            DROP TABLE ssh_connections;
        ),
=======
        sql!(CREATE TABLE user_toolchains (
            remote_connection_id INTEGER,
            workspace_id INTEGER NOT NULL,
            worktree_id INTEGER NOT NULL,
            relative_worktree_path TEXT NOT NULL,
            language_name TEXT NOT NULL,
            name TEXT NOT NULL,
            path TEXT NOT NULL,
            raw_json TEXT NOT NULL,

            PRIMARY KEY (workspace_id, worktree_id, relative_worktree_path, language_name, name, path, raw_json)
        ) STRICT;),
>>>>>>> a6a111ca
    ];

    // Allow recovering from bad migration that was initially shipped to nightly
    // when introducing the ssh_connections table.
    fn should_allow_migration_change(_index: usize, old: &str, new: &str) -> bool {
        old.starts_with("CREATE TABLE ssh_connections")
            && new.starts_with("CREATE TABLE ssh_connections")
    }
}

db::static_connection!(DB, WorkspaceDb, []);

impl WorkspaceDb {
    /// Returns a serialized workspace for the given worktree_roots. If the passed array
    /// is empty, the most recent workspace is returned instead. If no workspace for the
    /// passed roots is stored, returns none.
    pub(crate) fn workspace_for_roots<P: AsRef<Path>>(
        &self,
        worktree_roots: &[P],
    ) -> Option<SerializedWorkspace> {
        self.workspace_for_roots_internal(worktree_roots, None)
    }

    pub(crate) fn remote_workspace_for_roots<P: AsRef<Path>>(
        &self,
        worktree_roots: &[P],
        ssh_project_id: RemoteConnectionId,
    ) -> Option<SerializedWorkspace> {
        self.workspace_for_roots_internal(worktree_roots, Some(ssh_project_id))
    }

    pub(crate) fn workspace_for_roots_internal<P: AsRef<Path>>(
        &self,
        worktree_roots: &[P],
        remote_connection_id: Option<RemoteConnectionId>,
    ) -> Option<SerializedWorkspace> {
        // paths are sorted before db interactions to ensure that the order of the paths
        // doesn't affect the workspace selection for existing workspaces
        let root_paths = PathList::new(worktree_roots);

        // Note that we re-assign the workspace_id here in case it's empty
        // and we've grabbed the most recent workspace
        let (
            workspace_id,
            paths,
            paths_order,
            window_bounds,
            display,
            centered_layout,
            docks,
            window_id,
        ): (
            WorkspaceId,
            String,
            String,
            Option<SerializedWindowBounds>,
            Option<Uuid>,
            Option<bool>,
            DockStructure,
            Option<u64>,
        ) = self
            .select_row_bound(sql! {
                SELECT
                    workspace_id,
                    paths,
                    paths_order,
                    window_state,
                    window_x,
                    window_y,
                    window_width,
                    window_height,
                    display,
                    centered_layout,
                    left_dock_visible,
                    left_dock_active_panel,
                    left_dock_zoom,
                    right_dock_visible,
                    right_dock_active_panel,
                    right_dock_zoom,
                    bottom_dock_visible,
                    bottom_dock_active_panel,
                    bottom_dock_zoom,
                    window_id
                FROM workspaces
                WHERE
                    paths IS ? AND
                    remote_connection_id IS ?
                LIMIT 1
            })
            .map(|mut prepared_statement| {
                (prepared_statement)((
                    root_paths.serialize().paths,
                    remote_connection_id.map(|id| id.0 as i32),
                ))
                .unwrap()
            })
            .context("No workspaces found")
            .warn_on_err()
            .flatten()?;

        let paths = PathList::deserialize(&SerializedPathList {
            paths,
            order: paths_order,
        });

        Some(SerializedWorkspace {
            id: workspace_id,
            location: SerializedWorkspaceLocation::Local,
            paths,
            center_group: self
                .get_center_pane_group(workspace_id)
                .context("Getting center group")
                .log_err()?,
            window_bounds,
            centered_layout: centered_layout.unwrap_or(false),
            display,
            docks,
            session_id: None,
            breakpoints: self.breakpoints(workspace_id),
            window_id,
            user_toolchains: self.user_toolchains(workspace_id, remote_connection_id),
        })
    }

    fn breakpoints(&self, workspace_id: WorkspaceId) -> BTreeMap<Arc<Path>, Vec<SourceBreakpoint>> {
        let breakpoints: Result<Vec<(PathBuf, Breakpoint)>> = self
            .select_bound(sql! {
                SELECT path, breakpoint_location, log_message, condition, hit_condition, state
                FROM breakpoints
                WHERE workspace_id = ?
            })
            .and_then(|mut prepared_statement| (prepared_statement)(workspace_id));

        match breakpoints {
            Ok(bp) => {
                if bp.is_empty() {
                    log::debug!("Breakpoints are empty after querying database for them");
                }

                let mut map: BTreeMap<Arc<Path>, Vec<SourceBreakpoint>> = Default::default();

                for (path, breakpoint) in bp {
                    let path: Arc<Path> = path.into();
                    map.entry(path.clone()).or_default().push(SourceBreakpoint {
                        row: breakpoint.position,
                        path,
                        message: breakpoint.message,
                        condition: breakpoint.condition,
                        hit_condition: breakpoint.hit_condition,
                        state: breakpoint.state,
                    });
                }

                for (path, bps) in map.iter() {
                    log::info!(
                        "Got {} breakpoints from database at path: {}",
                        bps.len(),
                        path.to_string_lossy()
                    );
                }

                map
            }
            Err(msg) => {
                log::error!("Breakpoints query failed with msg: {msg}");
                Default::default()
            }
        }
    }

    fn user_toolchains(
        &self,
        workspace_id: WorkspaceId,
        remote_connection_id: Option<RemoteConnectionId>,
    ) -> BTreeMap<ToolchainScope, IndexSet<Toolchain>> {
        type RowKind = (WorkspaceId, u64, String, String, String, String, String);

        let toolchains: Vec<RowKind> = self
            .select_bound(sql! {
                SELECT workspace_id, worktree_id, relative_worktree_path,
                language_name, name, path, raw_json
                FROM user_toolchains WHERE remote_connection_id IS ?1 AND (
                      workspace_id IN (0, ?2)
                )
            })
            .and_then(|mut statement| {
                (statement)((remote_connection_id.map(|id| id.0), workspace_id))
            })
            .unwrap_or_default();
        let mut ret = BTreeMap::<_, IndexSet<_>>::default();

        for (
            _workspace_id,
            worktree_id,
            relative_worktree_path,
            language_name,
            name,
            path,
            raw_json,
        ) in toolchains
        {
            // INTEGER's that are primary keys (like workspace ids, remote connection ids and such) start at 1, so we're safe to
            let scope = if _workspace_id == WorkspaceId(0) {
                debug_assert_eq!(worktree_id, u64::MAX);
                debug_assert_eq!(relative_worktree_path, String::default());
                ToolchainScope::Global
            } else {
                debug_assert_eq!(workspace_id, _workspace_id);
                debug_assert_eq!(
                    worktree_id == u64::MAX,
                    relative_worktree_path == String::default()
                );

                if worktree_id != u64::MAX && relative_worktree_path != String::default() {
                    ToolchainScope::Subproject(
                        WorktreeId::from_usize(worktree_id as usize),
                        Arc::from(relative_worktree_path.as_ref()),
                    )
                } else {
                    ToolchainScope::Project
                }
            };
            let Ok(as_json) = serde_json::from_str(&raw_json) else {
                continue;
            };
            let toolchain = Toolchain {
                name: SharedString::from(name),
                path: SharedString::from(path),
                language_name: LanguageName::from_proto(language_name),
                as_json,
            };
            ret.entry(scope).or_default().insert(toolchain);
        }

        ret
    }

    /// Saves a workspace using the worktree roots. Will garbage collect any workspaces
    /// that used this workspace previously
    pub(crate) async fn save_workspace(&self, workspace: SerializedWorkspace) {
        let paths = workspace.paths.serialize();
        log::debug!("Saving workspace at location: {:?}", workspace.location);
        self.write(move |conn| {
            conn.with_savepoint("update_worktrees", || {
                let remote_connection_id = match workspace.location.clone() {
                    SerializedWorkspaceLocation::Local => None,
                    SerializedWorkspaceLocation::Remote(connection_options) => {
                        Some(Self::get_or_create_remote_connection_internal(
                            conn,
                            connection_options
                        )?.0)
                    }
                };

                // Clear out panes and pane_groups
                conn.exec_bound(sql!(
                    DELETE FROM pane_groups WHERE workspace_id = ?1;
                    DELETE FROM panes WHERE workspace_id = ?1;))?(workspace.id)
                    .context("Clearing old panes")?;

                conn.exec_bound(
                    sql!(
                        DELETE FROM breakpoints WHERE workspace_id = ?1;
                    )
                )?(workspace.id).context("Clearing old breakpoints")?;

                for (path, breakpoints) in workspace.breakpoints {
                    for bp in breakpoints {
                        let state = BreakpointStateWrapper::from(bp.state);
                        match conn.exec_bound(sql!(
                            INSERT INTO breakpoints (workspace_id, path, breakpoint_location,  log_message, condition, hit_condition, state)
                            VALUES (?1, ?2, ?3, ?4, ?5, ?6, ?7);))?

                        ((
                            workspace.id,
                            path.as_ref(),
                            bp.row,
                            bp.message,
                            bp.condition,
                            bp.hit_condition,
                            state,
                        )) {
                            Ok(_) => {
                                log::debug!("Stored breakpoint at row: {} in path: {}", bp.row, path.to_string_lossy())
                            }
                            Err(err) => {
                                log::error!("{err}");
                                continue;
                            }
                        }
                    }
                }
                for (scope, toolchains) in workspace.user_toolchains {
                    for toolchain in toolchains {
                        let query = sql!(INSERT OR REPLACE INTO user_toolchains(remote_connection_id, workspace_id, worktree_id, relative_worktree_path, language_name, name, path, raw_json) VALUES (?1, ?2, ?3, ?4, ?5, ?6, ?7, ?8));
                        let (workspace_id, worktree_id, relative_worktree_path) = match scope {
                            ToolchainScope::Subproject(worktree_id, ref path) => (Some(workspace.id), Some(worktree_id), Some(path.to_string_lossy().into_owned())),
                            ToolchainScope::Project => (Some(workspace.id), None, None),
                            ToolchainScope::Global => (None, None, None),
                        };
                        let args = (remote_connection_id, workspace_id.unwrap_or(WorkspaceId(0)), worktree_id.map_or(usize::MAX,|id| id.to_usize()), relative_worktree_path.unwrap_or_default(),
                        toolchain.language_name.as_ref().to_owned(), toolchain.name.to_string(), toolchain.path.to_string(), toolchain.as_json.to_string());
                        if let Err(err) = conn.exec_bound(query)?(args) {
                            log::error!("{err}");
                            continue;
                        }
                    }
                }

                conn.exec_bound(sql!(
                    DELETE
                    FROM workspaces
                    WHERE
                        workspace_id != ?1 AND
                        paths IS ?2 AND
                        remote_connection_id IS ?3
                ))?((
                    workspace.id,
                    paths.paths.clone(),
                    remote_connection_id,
                ))
                .context("clearing out old locations")?;

                // Upsert
                let query = sql!(
                    INSERT INTO workspaces(
                        workspace_id,
                        paths,
                        paths_order,
                        remote_connection_id,
                        left_dock_visible,
                        left_dock_active_panel,
                        left_dock_zoom,
                        right_dock_visible,
                        right_dock_active_panel,
                        right_dock_zoom,
                        bottom_dock_visible,
                        bottom_dock_active_panel,
                        bottom_dock_zoom,
                        session_id,
                        window_id,
                        timestamp
                    )
                    VALUES (?1, ?2, ?3, ?4, ?5, ?6, ?7, ?8, ?9, ?10, ?11, ?12, ?13, ?14, ?15, CURRENT_TIMESTAMP)
                    ON CONFLICT DO
                    UPDATE SET
                        paths = ?2,
                        paths_order = ?3,
                        remote_connection_id = ?4,
                        left_dock_visible = ?5,
                        left_dock_active_panel = ?6,
                        left_dock_zoom = ?7,
                        right_dock_visible = ?8,
                        right_dock_active_panel = ?9,
                        right_dock_zoom = ?10,
                        bottom_dock_visible = ?11,
                        bottom_dock_active_panel = ?12,
                        bottom_dock_zoom = ?13,
                        session_id = ?14,
                        window_id = ?15,
                        timestamp = CURRENT_TIMESTAMP
                );
                let mut prepared_query = conn.exec_bound(query)?;
                let args = (
                    workspace.id,
                    paths.paths.clone(),
                    paths.order.clone(),
                    remote_connection_id,
                    workspace.docks,
                    workspace.session_id,
                    workspace.window_id,
                );

                prepared_query(args).context("Updating workspace")?;

                // Save center pane group
                Self::save_pane_group(conn, workspace.id, &workspace.center_group, None)
                    .context("save pane group in save workspace")?;

                Ok(())
            })
            .log_err();
        })
        .await;
    }

    pub(crate) async fn get_or_create_remote_connection(
        &self,
        options: RemoteConnectionOptions,
    ) -> Result<RemoteConnectionId> {
        self.write(move |conn| Self::get_or_create_remote_connection_internal(conn, options))
            .await
    }

    fn get_or_create_remote_connection_internal(
        this: &Connection,
        options: RemoteConnectionOptions,
    ) -> Result<RemoteConnectionId> {
        let kind;
        let user;
        let mut host = None;
        let mut port = None;
        let mut distro = None;
        match options {
            RemoteConnectionOptions::Ssh(options) => {
                kind = RemoteConnectionKind::Ssh;
                host = Some(options.host);
                port = options.port;
                user = options.username;
            }
            RemoteConnectionOptions::Wsl(options) => {
                kind = RemoteConnectionKind::Wsl;
                distro = Some(options.distro_name);
                user = options.user;
            }
        }
        Self::get_or_create_remote_connection_query(this, kind, host, port, user, distro)
    }

    fn get_or_create_remote_connection_query(
        this: &Connection,
        kind: RemoteConnectionKind,
        host: Option<String>,
        port: Option<u16>,
        user: Option<String>,
        distro: Option<String>,
    ) -> Result<RemoteConnectionId> {
        if let Some(id) = this.select_row_bound(sql!(
            SELECT id
            FROM remote_connections
            WHERE
                kind IS ? AND
                host IS ? AND
                port IS ? AND
                user IS ? AND
                distro IS ?
            LIMIT 1
        ))?((
            kind.serialize(),
            host.clone(),
            port,
            user.clone(),
            distro.clone(),
        ))? {
            Ok(RemoteConnectionId(id))
        } else {
            let id = this.select_row_bound(sql!(
                INSERT INTO remote_connections (
                    kind,
                    host,
                    port,
                    user,
                    distro
                ) VALUES (?1, ?2, ?3, ?4, ?5)
                RETURNING id
            ))?((kind.serialize(), host, port, user, distro))?
            .context("failed to insert remote project")?;
            Ok(RemoteConnectionId(id))
        }
    }

    query! {
        pub async fn next_id() -> Result<WorkspaceId> {
            INSERT INTO workspaces DEFAULT VALUES RETURNING workspace_id
        }
    }

    fn recent_workspaces(
        &self,
    ) -> Result<Vec<(WorkspaceId, PathList, Option<RemoteConnectionId>)>> {
        Ok(self
            .recent_workspaces_query()?
            .into_iter()
            .map(|(id, paths, order, remote_connection_id)| {
                (
                    id,
                    PathList::deserialize(&SerializedPathList { paths, order }),
                    remote_connection_id.map(RemoteConnectionId),
                )
            })
            .collect())
    }

    query! {
        fn recent_workspaces_query() -> Result<Vec<(WorkspaceId, String, String, Option<u64>)>> {
            SELECT workspace_id, paths, paths_order, remote_connection_id
            FROM workspaces
            WHERE
                paths IS NOT NULL OR
                remote_connection_id IS NOT NULL
            ORDER BY timestamp DESC
        }
    }

    fn session_workspaces(
        &self,
        session_id: String,
    ) -> Result<Vec<(PathList, Option<u64>, Option<RemoteConnectionId>)>> {
        Ok(self
            .session_workspaces_query(session_id)?
            .into_iter()
            .map(|(paths, order, window_id, remote_connection_id)| {
                (
                    PathList::deserialize(&SerializedPathList { paths, order }),
                    window_id,
                    remote_connection_id.map(RemoteConnectionId),
                )
            })
            .collect())
    }

    query! {
        fn session_workspaces_query(session_id: String) -> Result<Vec<(String, String, Option<u64>, Option<u64>)>> {
            SELECT paths, paths_order, window_id, remote_connection_id
            FROM workspaces
            WHERE session_id = ?1
            ORDER BY timestamp DESC
        }
    }

    query! {
        pub fn breakpoints_for_file(workspace_id: WorkspaceId, file_path: &Path) -> Result<Vec<Breakpoint>> {
            SELECT breakpoint_location
            FROM breakpoints
            WHERE  workspace_id= ?1 AND path = ?2
        }
    }

    query! {
        pub fn clear_breakpoints(file_path: &Path) -> Result<()> {
            DELETE FROM breakpoints
            WHERE file_path = ?2
        }
    }

    fn remote_connections(&self) -> Result<HashMap<RemoteConnectionId, RemoteConnectionOptions>> {
        Ok(self.select(sql!(
            SELECT
                id, kind, host, port, user, distro
            FROM
                remote_connections
        ))?()?
        .into_iter()
        .filter_map(|(id, kind, host, port, user, distro)| {
            Some((
                RemoteConnectionId(id),
                Self::remote_connection_from_row(kind, host, port, user, distro)?,
            ))
        })
        .collect())
    }

    pub(crate) fn remote_connection(
        &self,
        id: RemoteConnectionId,
    ) -> Result<RemoteConnectionOptions> {
        let (kind, host, port, user, distro) = self.select_row_bound(sql!(
            SELECT kind, host, port, user, distro
            FROM remote_connections
            WHERE id = ?
        ))?(id.0)?
        .context("no such remote connection")?;
        Self::remote_connection_from_row(kind, host, port, user, distro)
            .context("invalid remote_connection row")
    }

    fn remote_connection_from_row(
        kind: String,
        host: Option<String>,
        port: Option<u16>,
        user: Option<String>,
        distro: Option<String>,
    ) -> Option<RemoteConnectionOptions> {
        match RemoteConnectionKind::deserialize(&kind)? {
            RemoteConnectionKind::Wsl => Some(RemoteConnectionOptions::Wsl(WslConnectionOptions {
                distro_name: distro?,
                user: user,
            })),
            RemoteConnectionKind::Ssh => Some(RemoteConnectionOptions::Ssh(SshConnectionOptions {
                host: host?,
                port,
                username: user,
                ..Default::default()
            })),
        }
    }

    pub(crate) fn last_window(
        &self,
    ) -> anyhow::Result<(Option<Uuid>, Option<SerializedWindowBounds>)> {
        let mut prepared_query =
            self.select::<(Option<Uuid>, Option<SerializedWindowBounds>)>(sql!(
                SELECT
                display,
                window_state, window_x, window_y, window_width, window_height
                FROM workspaces
                WHERE paths
                IS NOT NULL
                ORDER BY timestamp DESC
                LIMIT 1
            ))?;
        let result = prepared_query()?;
        Ok(result.into_iter().next().unwrap_or((None, None)))
    }

    query! {
        pub async fn delete_workspace_by_id(id: WorkspaceId) -> Result<()> {
            DELETE FROM workspaces
            WHERE workspace_id IS ?
        }
    }

    // Returns the recent locations which are still valid on disk and deletes ones which no longer
    // exist.
    pub async fn recent_workspaces_on_disk(
        &self,
    ) -> Result<Vec<(WorkspaceId, SerializedWorkspaceLocation, PathList)>> {
        let mut result = Vec::new();
        let mut delete_tasks = Vec::new();
        let remote_connections = self.remote_connections()?;

        for (id, paths, remote_connection_id) in self.recent_workspaces()? {
            if let Some(remote_connection_id) = remote_connection_id {
                if let Some(connection_options) = remote_connections.get(&remote_connection_id) {
                    result.push((
                        id,
                        SerializedWorkspaceLocation::Remote(connection_options.clone()),
                        paths,
                    ));
                } else {
                    delete_tasks.push(self.delete_workspace_by_id(id));
                }
                continue;
            }

            if paths.paths().iter().all(|path| path.exists())
                && paths.paths().iter().any(|path| path.is_dir())
            {
                result.push((id, SerializedWorkspaceLocation::Local, paths));
            } else {
                delete_tasks.push(self.delete_workspace_by_id(id));
            }
        }

        futures::future::join_all(delete_tasks).await;
        Ok(result)
    }

    pub async fn last_workspace(&self) -> Result<Option<(SerializedWorkspaceLocation, PathList)>> {
        Ok(self
            .recent_workspaces_on_disk()
            .await?
            .into_iter()
            .next()
            .map(|(_, location, paths)| (location, paths)))
    }

    // Returns the locations of the workspaces that were still opened when the last
    // session was closed (i.e. when Zed was quit).
    // If `last_session_window_order` is provided, the returned locations are ordered
    // according to that.
    pub fn last_session_workspace_locations(
        &self,
        last_session_id: &str,
        last_session_window_stack: Option<Vec<WindowId>>,
    ) -> Result<Vec<(SerializedWorkspaceLocation, PathList)>> {
        let mut workspaces = Vec::new();

        for (paths, window_id, remote_connection_id) in
            self.session_workspaces(last_session_id.to_owned())?
        {
            if let Some(remote_connection_id) = remote_connection_id {
                workspaces.push((
                    SerializedWorkspaceLocation::Remote(
                        self.remote_connection(remote_connection_id)?,
                    ),
                    paths,
                    window_id.map(WindowId::from),
                ));
            } else if paths.paths().iter().all(|path| path.exists())
                && paths.paths().iter().any(|path| path.is_dir())
            {
                workspaces.push((
                    SerializedWorkspaceLocation::Local,
                    paths,
                    window_id.map(WindowId::from),
                ));
            }
        }

        if let Some(stack) = last_session_window_stack {
            workspaces.sort_by_key(|(_, _, window_id)| {
                window_id
                    .and_then(|id| stack.iter().position(|&order_id| order_id == id))
                    .unwrap_or(usize::MAX)
            });
        }

        Ok(workspaces
            .into_iter()
            .map(|(location, paths, _)| (location, paths))
            .collect::<Vec<_>>())
    }

    fn get_center_pane_group(&self, workspace_id: WorkspaceId) -> Result<SerializedPaneGroup> {
        Ok(self
            .get_pane_group(workspace_id, None)?
            .into_iter()
            .next()
            .unwrap_or_else(|| {
                SerializedPaneGroup::Pane(SerializedPane {
                    active: true,
                    children: vec![],
                    pinned_count: 0,
                })
            }))
    }

    fn get_pane_group(
        &self,
        workspace_id: WorkspaceId,
        group_id: Option<GroupId>,
    ) -> Result<Vec<SerializedPaneGroup>> {
        type GroupKey = (Option<GroupId>, WorkspaceId);
        type GroupOrPane = (
            Option<GroupId>,
            Option<SerializedAxis>,
            Option<PaneId>,
            Option<bool>,
            Option<usize>,
            Option<String>,
        );
        self.select_bound::<GroupKey, GroupOrPane>(sql!(
            SELECT group_id, axis, pane_id, active, pinned_count, flexes
                FROM (SELECT
                        group_id,
                        axis,
                        NULL as pane_id,
                        NULL as active,
                        NULL as pinned_count,
                        position,
                        parent_group_id,
                        workspace_id,
                        flexes
                      FROM pane_groups
                    UNION
                      SELECT
                        NULL,
                        NULL,
                        center_panes.pane_id,
                        panes.active as active,
                        pinned_count,
                        position,
                        parent_group_id,
                        panes.workspace_id as workspace_id,
                        NULL
                      FROM center_panes
                      JOIN panes ON center_panes.pane_id = panes.pane_id)
                WHERE parent_group_id IS ? AND workspace_id = ?
                ORDER BY position
        ))?((group_id, workspace_id))?
        .into_iter()
        .map(|(group_id, axis, pane_id, active, pinned_count, flexes)| {
            let maybe_pane = maybe!({ Some((pane_id?, active?, pinned_count?)) });
            if let Some((group_id, axis)) = group_id.zip(axis) {
                let flexes = flexes
                    .map(|flexes: String| serde_json::from_str::<Vec<f32>>(&flexes))
                    .transpose()?;

                Ok(SerializedPaneGroup::Group {
                    axis,
                    children: self.get_pane_group(workspace_id, Some(group_id))?,
                    flexes,
                })
            } else if let Some((pane_id, active, pinned_count)) = maybe_pane {
                Ok(SerializedPaneGroup::Pane(SerializedPane::new(
                    self.get_items(pane_id)?,
                    active,
                    pinned_count,
                )))
            } else {
                bail!("Pane Group Child was neither a pane group or a pane");
            }
        })
        // Filter out panes and pane groups which don't have any children or items
        .filter(|pane_group| match pane_group {
            Ok(SerializedPaneGroup::Group { children, .. }) => !children.is_empty(),
            Ok(SerializedPaneGroup::Pane(pane)) => !pane.children.is_empty(),
            _ => true,
        })
        .collect::<Result<_>>()
    }

    fn save_pane_group(
        conn: &Connection,
        workspace_id: WorkspaceId,
        pane_group: &SerializedPaneGroup,
        parent: Option<(GroupId, usize)>,
    ) -> Result<()> {
        if parent.is_none() {
            log::debug!("Saving a pane group for workspace {workspace_id:?}");
        }
        match pane_group {
            SerializedPaneGroup::Group {
                axis,
                children,
                flexes,
            } => {
                let (parent_id, position) = parent.unzip();

                let flex_string = flexes
                    .as_ref()
                    .map(|flexes| serde_json::json!(flexes).to_string());

                let group_id = conn.select_row_bound::<_, i64>(sql!(
                    INSERT INTO pane_groups(
                        workspace_id,
                        parent_group_id,
                        position,
                        axis,
                        flexes
                    )
                    VALUES (?, ?, ?, ?, ?)
                    RETURNING group_id
                ))?((
                    workspace_id,
                    parent_id,
                    position,
                    *axis,
                    flex_string,
                ))?
                .context("Couldn't retrieve group_id from inserted pane_group")?;

                for (position, group) in children.iter().enumerate() {
                    Self::save_pane_group(conn, workspace_id, group, Some((group_id, position)))?
                }

                Ok(())
            }
            SerializedPaneGroup::Pane(pane) => {
                Self::save_pane(conn, workspace_id, pane, parent)?;
                Ok(())
            }
        }
    }

    fn save_pane(
        conn: &Connection,
        workspace_id: WorkspaceId,
        pane: &SerializedPane,
        parent: Option<(GroupId, usize)>,
    ) -> Result<PaneId> {
        let pane_id = conn.select_row_bound::<_, i64>(sql!(
            INSERT INTO panes(workspace_id, active, pinned_count)
            VALUES (?, ?, ?)
            RETURNING pane_id
        ))?((workspace_id, pane.active, pane.pinned_count))?
        .context("Could not retrieve inserted pane_id")?;

        let (parent_id, order) = parent.unzip();
        conn.exec_bound(sql!(
            INSERT INTO center_panes(pane_id, parent_group_id, position)
            VALUES (?, ?, ?)
        ))?((pane_id, parent_id, order))?;

        Self::save_items(conn, workspace_id, pane_id, &pane.children).context("Saving items")?;

        Ok(pane_id)
    }

    fn get_items(&self, pane_id: PaneId) -> Result<Vec<SerializedItem>> {
        self.select_bound(sql!(
            SELECT kind, item_id, active, preview FROM items
            WHERE pane_id = ?
                ORDER BY position
        ))?(pane_id)
    }

    fn save_items(
        conn: &Connection,
        workspace_id: WorkspaceId,
        pane_id: PaneId,
        items: &[SerializedItem],
    ) -> Result<()> {
        let mut insert = conn.exec_bound(sql!(
            INSERT INTO items(workspace_id, pane_id, position, kind, item_id, active, preview) VALUES (?, ?, ?, ?, ?, ?, ?)
        )).context("Preparing insertion")?;
        for (position, item) in items.iter().enumerate() {
            insert((workspace_id, pane_id, position, item))?;
        }

        Ok(())
    }

    query! {
        pub async fn update_timestamp(workspace_id: WorkspaceId) -> Result<()> {
            UPDATE workspaces
            SET timestamp = CURRENT_TIMESTAMP
            WHERE workspace_id = ?
        }
    }

    query! {
        pub(crate) async fn set_window_open_status(workspace_id: WorkspaceId, bounds: SerializedWindowBounds, display: Uuid) -> Result<()> {
            UPDATE workspaces
            SET window_state = ?2,
                window_x = ?3,
                window_y = ?4,
                window_width = ?5,
                window_height = ?6,
                display = ?7
            WHERE workspace_id = ?1
        }
    }

    query! {
        pub(crate) async fn set_centered_layout(workspace_id: WorkspaceId, centered_layout: bool) -> Result<()> {
            UPDATE workspaces
            SET centered_layout = ?2
            WHERE workspace_id = ?1
        }
    }

    query! {
        pub(crate) async fn set_session_id(workspace_id: WorkspaceId, session_id: Option<String>) -> Result<()> {
            UPDATE workspaces
            SET session_id = ?2
            WHERE workspace_id = ?1
        }
    }

    pub async fn toolchain(
        &self,
        workspace_id: WorkspaceId,
        worktree_id: WorktreeId,
        relative_worktree_path: String,
        language_name: LanguageName,
    ) -> Result<Option<Toolchain>> {
        self.write(move |this| {
            let mut select = this
                .select_bound(sql!(
                    SELECT name, path, raw_json FROM toolchains WHERE workspace_id = ? AND language_name = ? AND worktree_id = ? AND relative_worktree_path = ?
                ))
                .context("select toolchain")?;

            let toolchain: Vec<(String, String, String)> =
                select((workspace_id, language_name.as_ref().to_string(), worktree_id.to_usize(), relative_worktree_path))?;

            Ok(toolchain.into_iter().next().and_then(|(name, path, raw_json)| Some(Toolchain {
                name: name.into(),
                path: path.into(),
                language_name,
                as_json: serde_json::Value::from_str(&raw_json).ok()?,
            })))
        })
        .await
    }

    pub(crate) async fn toolchains(
        &self,
        workspace_id: WorkspaceId,
    ) -> Result<Vec<(Toolchain, WorktreeId, Arc<Path>)>> {
        self.write(move |this| {
            let mut select = this
                .select_bound(sql!(
                    SELECT name, path, worktree_id, relative_worktree_path, language_name, raw_json FROM toolchains WHERE workspace_id = ?
                ))
                .context("select toolchains")?;

            let toolchain: Vec<(String, String, u64, String, String, String)> =
                select(workspace_id)?;

            Ok(toolchain.into_iter().filter_map(|(name, path, worktree_id, relative_worktree_path, language_name, raw_json)| Some((Toolchain {
                name: name.into(),
                path: path.into(),
                language_name: LanguageName::new(&language_name),
                as_json: serde_json::Value::from_str(&raw_json).ok()?,
            }, WorktreeId::from_proto(worktree_id), Arc::from(relative_worktree_path.as_ref())))).collect())
        })
        .await
    }
    pub async fn set_toolchain(
        &self,
        workspace_id: WorkspaceId,
        worktree_id: WorktreeId,
        relative_worktree_path: String,
        toolchain: Toolchain,
    ) -> Result<()> {
        log::debug!(
            "Setting toolchain for workspace, worktree: {worktree_id:?}, relative path: {relative_worktree_path:?}, toolchain: {}",
            toolchain.name
        );
        self.write(move |conn| {
            let mut insert = conn
                .exec_bound(sql!(
                    INSERT INTO toolchains(workspace_id, worktree_id, relative_worktree_path, language_name, name, path, raw_json) VALUES (?, ?, ?, ?, ?,  ?, ?)
                    ON CONFLICT DO
                    UPDATE SET
                        name = ?5,
                        path = ?6,
                        raw_json = ?7
                ))
                .context("Preparing insertion")?;

            insert((
                workspace_id,
                worktree_id.to_usize(),
                relative_worktree_path,
                toolchain.language_name.as_ref(),
                toolchain.name.as_ref(),
                toolchain.path.as_ref(),
                toolchain.as_json.to_string(),
            ))?;

            Ok(())
        }).await
    }
}

pub fn delete_unloaded_items(
    alive_items: Vec<ItemId>,
    workspace_id: WorkspaceId,
    table: &'static str,
    db: &ThreadSafeConnection,
    cx: &mut App,
) -> Task<Result<()>> {
    let db = db.clone();
    cx.spawn(async move |_| {
        let placeholders = alive_items
            .iter()
            .map(|_| "?")
            .collect::<Vec<&str>>()
            .join(", ");

        let query = format!(
            "DELETE FROM {table} WHERE workspace_id = ? AND item_id NOT IN ({placeholders})"
        );

        db.write(move |conn| {
            let mut statement = Statement::prepare(conn, query)?;
            let mut next_index = statement.bind(&workspace_id, 1)?;
            for id in alive_items {
                next_index = statement.bind(&id, next_index)?;
            }
            statement.exec()
        })
        .await
    })
}

#[cfg(test)]
mod tests {
    use super::*;
    use crate::persistence::model::{
        SerializedItem, SerializedPane, SerializedPaneGroup, SerializedWorkspace,
    };
    use gpui;
    use pretty_assertions::assert_eq;
    use remote::SshConnectionOptions;
    use std::{thread, time::Duration};

    #[gpui::test]
    async fn test_breakpoints() {
        zlog::init_test();

        let db = WorkspaceDb::open_test_db("test_breakpoints").await;
        let id = db.next_id().await.unwrap();

        let path = Path::new("/tmp/test.rs");

        let breakpoint = Breakpoint {
            position: 123,
            message: None,
            state: BreakpointState::Enabled,
            condition: None,
            hit_condition: None,
        };

        let log_breakpoint = Breakpoint {
            position: 456,
            message: Some("Test log message".into()),
            state: BreakpointState::Enabled,
            condition: None,
            hit_condition: None,
        };

        let disable_breakpoint = Breakpoint {
            position: 578,
            message: None,
            state: BreakpointState::Disabled,
            condition: None,
            hit_condition: None,
        };

        let condition_breakpoint = Breakpoint {
            position: 789,
            message: None,
            state: BreakpointState::Enabled,
            condition: Some("x > 5".into()),
            hit_condition: None,
        };

        let hit_condition_breakpoint = Breakpoint {
            position: 999,
            message: None,
            state: BreakpointState::Enabled,
            condition: None,
            hit_condition: Some(">= 3".into()),
        };

        let workspace = SerializedWorkspace {
            id,
            paths: PathList::new(&["/tmp"]),
            location: SerializedWorkspaceLocation::Local,
            center_group: Default::default(),
            window_bounds: Default::default(),
            display: Default::default(),
            docks: Default::default(),
            centered_layout: false,
            breakpoints: {
                let mut map = collections::BTreeMap::default();
                map.insert(
                    Arc::from(path),
                    vec![
                        SourceBreakpoint {
                            row: breakpoint.position,
                            path: Arc::from(path),
                            message: breakpoint.message.clone(),
                            state: breakpoint.state,
                            condition: breakpoint.condition.clone(),
                            hit_condition: breakpoint.hit_condition.clone(),
                        },
                        SourceBreakpoint {
                            row: log_breakpoint.position,
                            path: Arc::from(path),
                            message: log_breakpoint.message.clone(),
                            state: log_breakpoint.state,
                            condition: log_breakpoint.condition.clone(),
                            hit_condition: log_breakpoint.hit_condition.clone(),
                        },
                        SourceBreakpoint {
                            row: disable_breakpoint.position,
                            path: Arc::from(path),
                            message: disable_breakpoint.message.clone(),
                            state: disable_breakpoint.state,
                            condition: disable_breakpoint.condition.clone(),
                            hit_condition: disable_breakpoint.hit_condition.clone(),
                        },
                        SourceBreakpoint {
                            row: condition_breakpoint.position,
                            path: Arc::from(path),
                            message: condition_breakpoint.message.clone(),
                            state: condition_breakpoint.state,
                            condition: condition_breakpoint.condition.clone(),
                            hit_condition: condition_breakpoint.hit_condition.clone(),
                        },
                        SourceBreakpoint {
                            row: hit_condition_breakpoint.position,
                            path: Arc::from(path),
                            message: hit_condition_breakpoint.message.clone(),
                            state: hit_condition_breakpoint.state,
                            condition: hit_condition_breakpoint.condition.clone(),
                            hit_condition: hit_condition_breakpoint.hit_condition.clone(),
                        },
                    ],
                );
                map
            },
            session_id: None,
            window_id: None,
            user_toolchains: Default::default(),
        };

        db.save_workspace(workspace.clone()).await;

        let loaded = db.workspace_for_roots(&["/tmp"]).unwrap();
        let loaded_breakpoints = loaded.breakpoints.get(&Arc::from(path)).unwrap();

        assert_eq!(loaded_breakpoints.len(), 5);

        // normal breakpoint
        assert_eq!(loaded_breakpoints[0].row, breakpoint.position);
        assert_eq!(loaded_breakpoints[0].message, breakpoint.message);
        assert_eq!(loaded_breakpoints[0].condition, breakpoint.condition);
        assert_eq!(
            loaded_breakpoints[0].hit_condition,
            breakpoint.hit_condition
        );
        assert_eq!(loaded_breakpoints[0].state, breakpoint.state);
        assert_eq!(loaded_breakpoints[0].path, Arc::from(path));

        // enabled breakpoint
        assert_eq!(loaded_breakpoints[1].row, log_breakpoint.position);
        assert_eq!(loaded_breakpoints[1].message, log_breakpoint.message);
        assert_eq!(loaded_breakpoints[1].condition, log_breakpoint.condition);
        assert_eq!(
            loaded_breakpoints[1].hit_condition,
            log_breakpoint.hit_condition
        );
        assert_eq!(loaded_breakpoints[1].state, log_breakpoint.state);
        assert_eq!(loaded_breakpoints[1].path, Arc::from(path));

        // disable breakpoint
        assert_eq!(loaded_breakpoints[2].row, disable_breakpoint.position);
        assert_eq!(loaded_breakpoints[2].message, disable_breakpoint.message);
        assert_eq!(
            loaded_breakpoints[2].condition,
            disable_breakpoint.condition
        );
        assert_eq!(
            loaded_breakpoints[2].hit_condition,
            disable_breakpoint.hit_condition
        );
        assert_eq!(loaded_breakpoints[2].state, disable_breakpoint.state);
        assert_eq!(loaded_breakpoints[2].path, Arc::from(path));

        // condition breakpoint
        assert_eq!(loaded_breakpoints[3].row, condition_breakpoint.position);
        assert_eq!(loaded_breakpoints[3].message, condition_breakpoint.message);
        assert_eq!(
            loaded_breakpoints[3].condition,
            condition_breakpoint.condition
        );
        assert_eq!(
            loaded_breakpoints[3].hit_condition,
            condition_breakpoint.hit_condition
        );
        assert_eq!(loaded_breakpoints[3].state, condition_breakpoint.state);
        assert_eq!(loaded_breakpoints[3].path, Arc::from(path));

        // hit condition breakpoint
        assert_eq!(loaded_breakpoints[4].row, hit_condition_breakpoint.position);
        assert_eq!(
            loaded_breakpoints[4].message,
            hit_condition_breakpoint.message
        );
        assert_eq!(
            loaded_breakpoints[4].condition,
            hit_condition_breakpoint.condition
        );
        assert_eq!(
            loaded_breakpoints[4].hit_condition,
            hit_condition_breakpoint.hit_condition
        );
        assert_eq!(loaded_breakpoints[4].state, hit_condition_breakpoint.state);
        assert_eq!(loaded_breakpoints[4].path, Arc::from(path));
    }

    #[gpui::test]
    async fn test_remove_last_breakpoint() {
        zlog::init_test();

        let db = WorkspaceDb::open_test_db("test_remove_last_breakpoint").await;
        let id = db.next_id().await.unwrap();

        let singular_path = Path::new("/tmp/test_remove_last_breakpoint.rs");

        let breakpoint_to_remove = Breakpoint {
            position: 100,
            message: None,
            state: BreakpointState::Enabled,
            condition: None,
            hit_condition: None,
        };

        let workspace = SerializedWorkspace {
            id,
            paths: PathList::new(&["/tmp"]),
            location: SerializedWorkspaceLocation::Local,
            center_group: Default::default(),
            window_bounds: Default::default(),
            display: Default::default(),
            docks: Default::default(),
            centered_layout: false,
            breakpoints: {
                let mut map = collections::BTreeMap::default();
                map.insert(
                    Arc::from(singular_path),
                    vec![SourceBreakpoint {
                        row: breakpoint_to_remove.position,
                        path: Arc::from(singular_path),
                        message: None,
                        state: BreakpointState::Enabled,
                        condition: None,
                        hit_condition: None,
                    }],
                );
                map
            },
            session_id: None,
            window_id: None,
            user_toolchains: Default::default(),
        };

        db.save_workspace(workspace.clone()).await;

        let loaded = db.workspace_for_roots(&["/tmp"]).unwrap();
        let loaded_breakpoints = loaded.breakpoints.get(&Arc::from(singular_path)).unwrap();

        assert_eq!(loaded_breakpoints.len(), 1);
        assert_eq!(loaded_breakpoints[0].row, breakpoint_to_remove.position);
        assert_eq!(loaded_breakpoints[0].message, breakpoint_to_remove.message);
        assert_eq!(
            loaded_breakpoints[0].condition,
            breakpoint_to_remove.condition
        );
        assert_eq!(
            loaded_breakpoints[0].hit_condition,
            breakpoint_to_remove.hit_condition
        );
        assert_eq!(loaded_breakpoints[0].state, breakpoint_to_remove.state);
        assert_eq!(loaded_breakpoints[0].path, Arc::from(singular_path));

        let workspace_without_breakpoint = SerializedWorkspace {
            id,
            paths: PathList::new(&["/tmp"]),
            location: SerializedWorkspaceLocation::Local,
            center_group: Default::default(),
            window_bounds: Default::default(),
            display: Default::default(),
            docks: Default::default(),
            centered_layout: false,
            breakpoints: collections::BTreeMap::default(),
            session_id: None,
            window_id: None,
            user_toolchains: Default::default(),
        };

        db.save_workspace(workspace_without_breakpoint.clone())
            .await;

        let loaded_after_remove = db.workspace_for_roots(&["/tmp"]).unwrap();
        let empty_breakpoints = loaded_after_remove
            .breakpoints
            .get(&Arc::from(singular_path));

        assert!(empty_breakpoints.is_none());
    }

    #[gpui::test]
    async fn test_next_id_stability() {
        zlog::init_test();

        let db = WorkspaceDb::open_test_db("test_next_id_stability").await;

        db.write(|conn| {
            conn.migrate(
                "test_table",
                &[sql!(
                    CREATE TABLE test_table(
                        text TEXT,
                        workspace_id INTEGER,
                        FOREIGN KEY(workspace_id) REFERENCES workspaces(workspace_id)
                        ON DELETE CASCADE
                    ) STRICT;
                )],
                |_, _, _| false,
            )
            .unwrap();
        })
        .await;

        let id = db.next_id().await.unwrap();
        // Assert the empty row got inserted
        assert_eq!(
            Some(id),
            db.select_row_bound::<WorkspaceId, WorkspaceId>(sql!(
                SELECT workspace_id FROM workspaces WHERE workspace_id = ?
            ))
            .unwrap()(id)
            .unwrap()
        );

        db.write(move |conn| {
            conn.exec_bound(sql!(INSERT INTO test_table(text, workspace_id) VALUES (?, ?)))
                .unwrap()(("test-text-1", id))
            .unwrap()
        })
        .await;

        let test_text_1 = db
            .select_row_bound::<_, String>(sql!(SELECT text FROM test_table WHERE workspace_id = ?))
            .unwrap()(1)
        .unwrap()
        .unwrap();
        assert_eq!(test_text_1, "test-text-1");
    }

    #[gpui::test]
    async fn test_workspace_id_stability() {
        zlog::init_test();

        let db = WorkspaceDb::open_test_db("test_workspace_id_stability").await;

        db.write(|conn| {
            conn.migrate(
                "test_table",
                &[sql!(
                        CREATE TABLE test_table(
                            text TEXT,
                            workspace_id INTEGER,
                            FOREIGN KEY(workspace_id)
                                REFERENCES workspaces(workspace_id)
                            ON DELETE CASCADE
                        ) STRICT;)],
                |_, _, _| false,
            )
        })
        .await
        .unwrap();

        let mut workspace_1 = SerializedWorkspace {
            id: WorkspaceId(1),
            paths: PathList::new(&["/tmp", "/tmp2"]),
            location: SerializedWorkspaceLocation::Local,
            center_group: Default::default(),
            window_bounds: Default::default(),
            display: Default::default(),
            docks: Default::default(),
            centered_layout: false,
            breakpoints: Default::default(),
            session_id: None,
            window_id: None,
            user_toolchains: Default::default(),
        };

        let workspace_2 = SerializedWorkspace {
            id: WorkspaceId(2),
            paths: PathList::new(&["/tmp"]),
            location: SerializedWorkspaceLocation::Local,
            center_group: Default::default(),
            window_bounds: Default::default(),
            display: Default::default(),
            docks: Default::default(),
            centered_layout: false,
            breakpoints: Default::default(),
            session_id: None,
            window_id: None,
            user_toolchains: Default::default(),
        };

        db.save_workspace(workspace_1.clone()).await;

        db.write(|conn| {
            conn.exec_bound(sql!(INSERT INTO test_table(text, workspace_id) VALUES (?, ?)))
                .unwrap()(("test-text-1", 1))
            .unwrap();
        })
        .await;

        db.save_workspace(workspace_2.clone()).await;

        db.write(|conn| {
            conn.exec_bound(sql!(INSERT INTO test_table(text, workspace_id) VALUES (?, ?)))
                .unwrap()(("test-text-2", 2))
            .unwrap();
        })
        .await;

        workspace_1.paths = PathList::new(&["/tmp", "/tmp3"]);
        db.save_workspace(workspace_1.clone()).await;
        db.save_workspace(workspace_1).await;
        db.save_workspace(workspace_2).await;

        let test_text_2 = db
            .select_row_bound::<_, String>(sql!(SELECT text FROM test_table WHERE workspace_id = ?))
            .unwrap()(2)
        .unwrap()
        .unwrap();
        assert_eq!(test_text_2, "test-text-2");

        let test_text_1 = db
            .select_row_bound::<_, String>(sql!(SELECT text FROM test_table WHERE workspace_id = ?))
            .unwrap()(1)
        .unwrap()
        .unwrap();
        assert_eq!(test_text_1, "test-text-1");
    }

    fn group(axis: Axis, children: Vec<SerializedPaneGroup>) -> SerializedPaneGroup {
        SerializedPaneGroup::Group {
            axis: SerializedAxis(axis),
            flexes: None,
            children,
        }
    }

    #[gpui::test]
    async fn test_full_workspace_serialization() {
        zlog::init_test();

        let db = WorkspaceDb::open_test_db("test_full_workspace_serialization").await;

        //  -----------------
        //  | 1,2   | 5,6   |
        //  | - - - |       |
        //  | 3,4   |       |
        //  -----------------
        let center_group = group(
            Axis::Horizontal,
            vec![
                group(
                    Axis::Vertical,
                    vec![
                        SerializedPaneGroup::Pane(SerializedPane::new(
                            vec![
                                SerializedItem::new("Terminal", 5, false, false),
                                SerializedItem::new("Terminal", 6, true, false),
                            ],
                            false,
                            0,
                        )),
                        SerializedPaneGroup::Pane(SerializedPane::new(
                            vec![
                                SerializedItem::new("Terminal", 7, true, false),
                                SerializedItem::new("Terminal", 8, false, false),
                            ],
                            false,
                            0,
                        )),
                    ],
                ),
                SerializedPaneGroup::Pane(SerializedPane::new(
                    vec![
                        SerializedItem::new("Terminal", 9, false, false),
                        SerializedItem::new("Terminal", 10, true, false),
                    ],
                    false,
                    0,
                )),
            ],
        );

        let workspace = SerializedWorkspace {
            id: WorkspaceId(5),
            paths: PathList::new(&["/tmp", "/tmp2"]),
            location: SerializedWorkspaceLocation::Local,
            center_group,
            window_bounds: Default::default(),
            breakpoints: Default::default(),
            display: Default::default(),
            docks: Default::default(),
            centered_layout: false,
            session_id: None,
            window_id: Some(999),
            user_toolchains: Default::default(),
        };

        db.save_workspace(workspace.clone()).await;

        let round_trip_workspace = db.workspace_for_roots(&["/tmp2", "/tmp"]);
        assert_eq!(workspace, round_trip_workspace.unwrap());

        // Test guaranteed duplicate IDs
        db.save_workspace(workspace.clone()).await;
        db.save_workspace(workspace.clone()).await;

        let round_trip_workspace = db.workspace_for_roots(&["/tmp", "/tmp2"]);
        assert_eq!(workspace, round_trip_workspace.unwrap());
    }

    #[gpui::test]
    async fn test_workspace_assignment() {
        zlog::init_test();

        let db = WorkspaceDb::open_test_db("test_basic_functionality").await;

        let workspace_1 = SerializedWorkspace {
            id: WorkspaceId(1),
            paths: PathList::new(&["/tmp", "/tmp2"]),
            location: SerializedWorkspaceLocation::Local,
            center_group: Default::default(),
            window_bounds: Default::default(),
            breakpoints: Default::default(),
            display: Default::default(),
            docks: Default::default(),
            centered_layout: false,
            session_id: None,
            window_id: Some(1),
            user_toolchains: Default::default(),
        };

        let mut workspace_2 = SerializedWorkspace {
            id: WorkspaceId(2),
            paths: PathList::new(&["/tmp"]),
            location: SerializedWorkspaceLocation::Local,
            center_group: Default::default(),
            window_bounds: Default::default(),
            display: Default::default(),
            docks: Default::default(),
            centered_layout: false,
            breakpoints: Default::default(),
            session_id: None,
            window_id: Some(2),
            user_toolchains: Default::default(),
        };

        db.save_workspace(workspace_1.clone()).await;
        db.save_workspace(workspace_2.clone()).await;

        // Test that paths are treated as a set
        assert_eq!(
            db.workspace_for_roots(&["/tmp", "/tmp2"]).unwrap(),
            workspace_1
        );
        assert_eq!(
            db.workspace_for_roots(&["/tmp2", "/tmp"]).unwrap(),
            workspace_1
        );

        // Make sure that other keys work
        assert_eq!(db.workspace_for_roots(&["/tmp"]).unwrap(), workspace_2);
        assert_eq!(db.workspace_for_roots(&["/tmp3", "/tmp2", "/tmp4"]), None);

        // Test 'mutate' case of updating a pre-existing id
        workspace_2.paths = PathList::new(&["/tmp", "/tmp2"]);

        db.save_workspace(workspace_2.clone()).await;
        assert_eq!(
            db.workspace_for_roots(&["/tmp", "/tmp2"]).unwrap(),
            workspace_2
        );

        // Test other mechanism for mutating
        let mut workspace_3 = SerializedWorkspace {
            id: WorkspaceId(3),
            paths: PathList::new(&["/tmp2", "/tmp"]),
            location: SerializedWorkspaceLocation::Local,
            center_group: Default::default(),
            window_bounds: Default::default(),
            breakpoints: Default::default(),
            display: Default::default(),
            docks: Default::default(),
            centered_layout: false,
            session_id: None,
            window_id: Some(3),
            user_toolchains: Default::default(),
        };

        db.save_workspace(workspace_3.clone()).await;
        assert_eq!(
            db.workspace_for_roots(&["/tmp", "/tmp2"]).unwrap(),
            workspace_3
        );

        // Make sure that updating paths differently also works
        workspace_3.paths = PathList::new(&["/tmp3", "/tmp4", "/tmp2"]);
        db.save_workspace(workspace_3.clone()).await;
        assert_eq!(db.workspace_for_roots(&["/tmp2", "tmp"]), None);
        assert_eq!(
            db.workspace_for_roots(&["/tmp2", "/tmp3", "/tmp4"])
                .unwrap(),
            workspace_3
        );
    }

    #[gpui::test]
    async fn test_session_workspaces() {
        zlog::init_test();

        let db = WorkspaceDb::open_test_db("test_serializing_workspaces_session_id").await;

        let workspace_1 = SerializedWorkspace {
            id: WorkspaceId(1),
            paths: PathList::new(&["/tmp1"]),
            location: SerializedWorkspaceLocation::Local,
            center_group: Default::default(),
            window_bounds: Default::default(),
            display: Default::default(),
            docks: Default::default(),
            centered_layout: false,
            breakpoints: Default::default(),
            session_id: Some("session-id-1".to_owned()),
            window_id: Some(10),
            user_toolchains: Default::default(),
        };

        let workspace_2 = SerializedWorkspace {
            id: WorkspaceId(2),
            paths: PathList::new(&["/tmp2"]),
            location: SerializedWorkspaceLocation::Local,
            center_group: Default::default(),
            window_bounds: Default::default(),
            display: Default::default(),
            docks: Default::default(),
            centered_layout: false,
            breakpoints: Default::default(),
            session_id: Some("session-id-1".to_owned()),
            window_id: Some(20),
            user_toolchains: Default::default(),
        };

        let workspace_3 = SerializedWorkspace {
            id: WorkspaceId(3),
            paths: PathList::new(&["/tmp3"]),
            location: SerializedWorkspaceLocation::Local,
            center_group: Default::default(),
            window_bounds: Default::default(),
            display: Default::default(),
            docks: Default::default(),
            centered_layout: false,
            breakpoints: Default::default(),
            session_id: Some("session-id-2".to_owned()),
            window_id: Some(30),
            user_toolchains: Default::default(),
        };

        let workspace_4 = SerializedWorkspace {
            id: WorkspaceId(4),
            paths: PathList::new(&["/tmp4"]),
            location: SerializedWorkspaceLocation::Local,
            center_group: Default::default(),
            window_bounds: Default::default(),
            display: Default::default(),
            docks: Default::default(),
            centered_layout: false,
            breakpoints: Default::default(),
            session_id: None,
            window_id: None,
            user_toolchains: Default::default(),
        };

        let connection_id = db
            .get_or_create_remote_connection(RemoteConnectionOptions::Ssh(SshConnectionOptions {
                host: "my-host".to_string(),
                port: Some(1234),
                ..Default::default()
            }))
            .await
            .unwrap();

        let workspace_5 = SerializedWorkspace {
            id: WorkspaceId(5),
            paths: PathList::default(),
            location: SerializedWorkspaceLocation::Remote(
                db.remote_connection(connection_id).unwrap(),
            ),
            center_group: Default::default(),
            window_bounds: Default::default(),
            display: Default::default(),
            docks: Default::default(),
            centered_layout: false,
            breakpoints: Default::default(),
            session_id: Some("session-id-2".to_owned()),
            window_id: Some(50),
            user_toolchains: Default::default(),
        };

        let workspace_6 = SerializedWorkspace {
            id: WorkspaceId(6),
            paths: PathList::new(&["/tmp6a", "/tmp6b", "/tmp6c"]),
            location: SerializedWorkspaceLocation::Local,
            center_group: Default::default(),
            window_bounds: Default::default(),
            breakpoints: Default::default(),
            display: Default::default(),
            docks: Default::default(),
            centered_layout: false,
            session_id: Some("session-id-3".to_owned()),
            window_id: Some(60),
            user_toolchains: Default::default(),
        };

        db.save_workspace(workspace_1.clone()).await;
        thread::sleep(Duration::from_millis(1000)); // Force timestamps to increment
        db.save_workspace(workspace_2.clone()).await;
        db.save_workspace(workspace_3.clone()).await;
        thread::sleep(Duration::from_millis(1000)); // Force timestamps to increment
        db.save_workspace(workspace_4.clone()).await;
        db.save_workspace(workspace_5.clone()).await;
        db.save_workspace(workspace_6.clone()).await;

        let locations = db.session_workspaces("session-id-1".to_owned()).unwrap();
        assert_eq!(locations.len(), 2);
        assert_eq!(locations[0].0, PathList::new(&["/tmp2"]));
        assert_eq!(locations[0].1, Some(20));
        assert_eq!(locations[1].0, PathList::new(&["/tmp1"]));
        assert_eq!(locations[1].1, Some(10));

        let locations = db.session_workspaces("session-id-2".to_owned()).unwrap();
        assert_eq!(locations.len(), 2);
        assert_eq!(locations[0].0, PathList::default());
        assert_eq!(locations[0].1, Some(50));
        assert_eq!(locations[0].2, Some(connection_id));
        assert_eq!(locations[1].0, PathList::new(&["/tmp3"]));
        assert_eq!(locations[1].1, Some(30));

        let locations = db.session_workspaces("session-id-3".to_owned()).unwrap();
        assert_eq!(locations.len(), 1);
        assert_eq!(
            locations[0].0,
            PathList::new(&["/tmp6a", "/tmp6b", "/tmp6c"]),
        );
        assert_eq!(locations[0].1, Some(60));
    }

    fn default_workspace<P: AsRef<Path>>(
        paths: &[P],
        center_group: &SerializedPaneGroup,
    ) -> SerializedWorkspace {
        SerializedWorkspace {
            id: WorkspaceId(4),
            paths: PathList::new(paths),
            location: SerializedWorkspaceLocation::Local,
            center_group: center_group.clone(),
            window_bounds: Default::default(),
            display: Default::default(),
            docks: Default::default(),
            breakpoints: Default::default(),
            centered_layout: false,
            session_id: None,
            window_id: None,
            user_toolchains: Default::default(),
        }
    }

    #[gpui::test]
    async fn test_last_session_workspace_locations() {
        let dir1 = tempfile::TempDir::with_prefix("dir1").unwrap();
        let dir2 = tempfile::TempDir::with_prefix("dir2").unwrap();
        let dir3 = tempfile::TempDir::with_prefix("dir3").unwrap();
        let dir4 = tempfile::TempDir::with_prefix("dir4").unwrap();

        let db =
            WorkspaceDb::open_test_db("test_serializing_workspaces_last_session_workspaces").await;

        let workspaces = [
            (1, vec![dir1.path()], 9),
            (2, vec![dir2.path()], 5),
            (3, vec![dir3.path()], 8),
            (4, vec![dir4.path()], 2),
            (5, vec![dir1.path(), dir2.path(), dir3.path()], 3),
            (6, vec![dir4.path(), dir3.path(), dir2.path()], 4),
        ]
        .into_iter()
        .map(|(id, paths, window_id)| SerializedWorkspace {
            id: WorkspaceId(id),
            paths: PathList::new(paths.as_slice()),
            location: SerializedWorkspaceLocation::Local,
            center_group: Default::default(),
            window_bounds: Default::default(),
            display: Default::default(),
            docks: Default::default(),
            centered_layout: false,
            session_id: Some("one-session".to_owned()),
            breakpoints: Default::default(),
            window_id: Some(window_id),
            user_toolchains: Default::default(),
        })
        .collect::<Vec<_>>();

        for workspace in workspaces.iter() {
            db.save_workspace(workspace.clone()).await;
        }

        let stack = Some(Vec::from([
            WindowId::from(2), // Top
            WindowId::from(8),
            WindowId::from(5),
            WindowId::from(9),
            WindowId::from(3),
            WindowId::from(4), // Bottom
        ]));

        let locations = db
            .last_session_workspace_locations("one-session", stack)
            .unwrap();
        assert_eq!(
            locations,
            [
                (
                    SerializedWorkspaceLocation::Local,
                    PathList::new(&[dir4.path()])
                ),
                (
                    SerializedWorkspaceLocation::Local,
                    PathList::new(&[dir3.path()])
                ),
                (
                    SerializedWorkspaceLocation::Local,
                    PathList::new(&[dir2.path()])
                ),
                (
                    SerializedWorkspaceLocation::Local,
                    PathList::new(&[dir1.path()])
                ),
                (
                    SerializedWorkspaceLocation::Local,
                    PathList::new(&[dir1.path(), dir2.path(), dir3.path()])
                ),
                (
                    SerializedWorkspaceLocation::Local,
                    PathList::new(&[dir4.path(), dir3.path(), dir2.path()])
                ),
            ]
        );
    }

    #[gpui::test]
    async fn test_last_session_workspace_locations_remote() {
        let db =
            WorkspaceDb::open_test_db("test_serializing_workspaces_last_session_workspaces_remote")
                .await;

        let remote_connections = [
            ("host-1", "my-user-1"),
            ("host-2", "my-user-2"),
            ("host-3", "my-user-3"),
            ("host-4", "my-user-4"),
        ]
        .into_iter()
        .map(|(host, user)| async {
            let options = RemoteConnectionOptions::Ssh(SshConnectionOptions {
                host: host.to_string(),
                username: Some(user.to_string()),
                ..Default::default()
            });
            db.get_or_create_remote_connection(options.clone())
                .await
                .unwrap();
            options
        })
        .collect::<Vec<_>>();

        let remote_connections = futures::future::join_all(remote_connections).await;

        let workspaces = [
            (1, remote_connections[0].clone(), 9),
            (2, remote_connections[1].clone(), 5),
            (3, remote_connections[2].clone(), 8),
            (4, remote_connections[3].clone(), 2),
        ]
        .into_iter()
        .map(|(id, remote_connection, window_id)| SerializedWorkspace {
            id: WorkspaceId(id),
            paths: PathList::default(),
            location: SerializedWorkspaceLocation::Remote(remote_connection),
            center_group: Default::default(),
            window_bounds: Default::default(),
            display: Default::default(),
            docks: Default::default(),
            centered_layout: false,
            session_id: Some("one-session".to_owned()),
            breakpoints: Default::default(),
            window_id: Some(window_id),
            user_toolchains: Default::default(),
        })
        .collect::<Vec<_>>();

        for workspace in workspaces.iter() {
            db.save_workspace(workspace.clone()).await;
        }

        let stack = Some(Vec::from([
            WindowId::from(2), // Top
            WindowId::from(8),
            WindowId::from(5),
            WindowId::from(9), // Bottom
        ]));

        let have = db
            .last_session_workspace_locations("one-session", stack)
            .unwrap();
        assert_eq!(have.len(), 4);
        assert_eq!(
            have[0],
            (
                SerializedWorkspaceLocation::Remote(remote_connections[3].clone()),
                PathList::default()
            )
        );
        assert_eq!(
            have[1],
            (
                SerializedWorkspaceLocation::Remote(remote_connections[2].clone()),
                PathList::default()
            )
        );
        assert_eq!(
            have[2],
            (
                SerializedWorkspaceLocation::Remote(remote_connections[1].clone()),
                PathList::default()
            )
        );
        assert_eq!(
            have[3],
            (
                SerializedWorkspaceLocation::Remote(remote_connections[0].clone()),
                PathList::default()
            )
        );
    }

    #[gpui::test]
    async fn test_get_or_create_ssh_project() {
        let db = WorkspaceDb::open_test_db("test_get_or_create_ssh_project").await;

        let host = "example.com".to_string();
        let port = Some(22_u16);
        let user = Some("user".to_string());

        let connection_id = db
            .get_or_create_remote_connection(RemoteConnectionOptions::Ssh(SshConnectionOptions {
                host: host.clone(),
                port,
                username: user.clone(),
                ..Default::default()
            }))
            .await
            .unwrap();

        // Test that calling the function again with the same parameters returns the same project
        let same_connection = db
            .get_or_create_remote_connection(RemoteConnectionOptions::Ssh(SshConnectionOptions {
                host: host.clone(),
                port,
                username: user.clone(),
                ..Default::default()
            }))
            .await
            .unwrap();

        assert_eq!(connection_id, same_connection);

        // Test with different parameters
        let host2 = "otherexample.com".to_string();
        let port2 = None;
        let user2 = Some("otheruser".to_string());

        let different_connection = db
            .get_or_create_remote_connection(RemoteConnectionOptions::Ssh(SshConnectionOptions {
                host: host2.clone(),
                port: port2,
                username: user2.clone(),
                ..Default::default()
            }))
            .await
            .unwrap();

        assert_ne!(connection_id, different_connection);
    }

    #[gpui::test]
    async fn test_get_or_create_ssh_project_with_null_user() {
        let db = WorkspaceDb::open_test_db("test_get_or_create_ssh_project_with_null_user").await;

        let (host, port, user) = ("example.com".to_string(), None, None);

        let connection_id = db
            .get_or_create_remote_connection(RemoteConnectionOptions::Ssh(SshConnectionOptions {
                host: host.clone(),
                port,
                username: None,
                ..Default::default()
            }))
            .await
            .unwrap();

        let same_connection_id = db
            .get_or_create_remote_connection(RemoteConnectionOptions::Ssh(SshConnectionOptions {
                host: host.clone(),
                port,
                username: user.clone(),
                ..Default::default()
            }))
            .await
            .unwrap();

        assert_eq!(connection_id, same_connection_id);
    }

    #[gpui::test]
    async fn test_get_remote_connections() {
        let db = WorkspaceDb::open_test_db("test_get_remote_connections").await;

        let connections = [
            ("example.com".to_string(), None, None),
            (
                "anotherexample.com".to_string(),
                Some(123_u16),
                Some("user2".to_string()),
            ),
            ("yetanother.com".to_string(), Some(345_u16), None),
        ];

        let mut ids = Vec::new();
        for (host, port, user) in connections.iter() {
            ids.push(
                db.get_or_create_remote_connection(RemoteConnectionOptions::Ssh(
                    SshConnectionOptions {
                        host: host.clone(),
                        port: *port,
                        username: user.clone(),
                        ..Default::default()
                    },
                ))
                .await
                .unwrap(),
            );
        }

        let stored_connections = db.remote_connections().unwrap();
        assert_eq!(
            stored_connections,
            [
                (
                    ids[0],
                    RemoteConnectionOptions::Ssh(SshConnectionOptions {
                        host: "example.com".into(),
                        port: None,
                        username: None,
                        ..Default::default()
                    }),
                ),
                (
                    ids[1],
                    RemoteConnectionOptions::Ssh(SshConnectionOptions {
                        host: "anotherexample.com".into(),
                        port: Some(123),
                        username: Some("user2".into()),
                        ..Default::default()
                    }),
                ),
                (
                    ids[2],
                    RemoteConnectionOptions::Ssh(SshConnectionOptions {
                        host: "yetanother.com".into(),
                        port: Some(345),
                        username: None,
                        ..Default::default()
                    }),
                ),
            ]
            .into_iter()
            .collect::<HashMap<_, _>>(),
        );
    }

    #[gpui::test]
    async fn test_simple_split() {
        zlog::init_test();

        let db = WorkspaceDb::open_test_db("simple_split").await;

        //  -----------------
        //  | 1,2   | 5,6   |
        //  | - - - |       |
        //  | 3,4   |       |
        //  -----------------
        let center_pane = group(
            Axis::Horizontal,
            vec![
                group(
                    Axis::Vertical,
                    vec![
                        SerializedPaneGroup::Pane(SerializedPane::new(
                            vec![
                                SerializedItem::new("Terminal", 1, false, false),
                                SerializedItem::new("Terminal", 2, true, false),
                            ],
                            false,
                            0,
                        )),
                        SerializedPaneGroup::Pane(SerializedPane::new(
                            vec![
                                SerializedItem::new("Terminal", 4, false, false),
                                SerializedItem::new("Terminal", 3, true, false),
                            ],
                            true,
                            0,
                        )),
                    ],
                ),
                SerializedPaneGroup::Pane(SerializedPane::new(
                    vec![
                        SerializedItem::new("Terminal", 5, true, false),
                        SerializedItem::new("Terminal", 6, false, false),
                    ],
                    false,
                    0,
                )),
            ],
        );

        let workspace = default_workspace(&["/tmp"], &center_pane);

        db.save_workspace(workspace.clone()).await;

        let new_workspace = db.workspace_for_roots(&["/tmp"]).unwrap();

        assert_eq!(workspace.center_group, new_workspace.center_group);
    }

    #[gpui::test]
    async fn test_cleanup_panes() {
        zlog::init_test();

        let db = WorkspaceDb::open_test_db("test_cleanup_panes").await;

        let center_pane = group(
            Axis::Horizontal,
            vec![
                group(
                    Axis::Vertical,
                    vec![
                        SerializedPaneGroup::Pane(SerializedPane::new(
                            vec![
                                SerializedItem::new("Terminal", 1, false, false),
                                SerializedItem::new("Terminal", 2, true, false),
                            ],
                            false,
                            0,
                        )),
                        SerializedPaneGroup::Pane(SerializedPane::new(
                            vec![
                                SerializedItem::new("Terminal", 4, false, false),
                                SerializedItem::new("Terminal", 3, true, false),
                            ],
                            true,
                            0,
                        )),
                    ],
                ),
                SerializedPaneGroup::Pane(SerializedPane::new(
                    vec![
                        SerializedItem::new("Terminal", 5, false, false),
                        SerializedItem::new("Terminal", 6, true, false),
                    ],
                    false,
                    0,
                )),
            ],
        );

        let id = &["/tmp"];

        let mut workspace = default_workspace(id, &center_pane);

        db.save_workspace(workspace.clone()).await;

        workspace.center_group = group(
            Axis::Vertical,
            vec![
                SerializedPaneGroup::Pane(SerializedPane::new(
                    vec![
                        SerializedItem::new("Terminal", 1, false, false),
                        SerializedItem::new("Terminal", 2, true, false),
                    ],
                    false,
                    0,
                )),
                SerializedPaneGroup::Pane(SerializedPane::new(
                    vec![
                        SerializedItem::new("Terminal", 4, true, false),
                        SerializedItem::new("Terminal", 3, false, false),
                    ],
                    true,
                    0,
                )),
            ],
        );

        db.save_workspace(workspace.clone()).await;

        let new_workspace = db.workspace_for_roots(id).unwrap();

        assert_eq!(workspace.center_group, new_workspace.center_group);
    }
}<|MERGE_RESOLUTION|>--- conflicted
+++ resolved
@@ -687,11 +687,6 @@
 
             CREATE UNIQUE INDEX ix_workspaces_location ON workspaces(remote_connection_id, paths);
         ),
-<<<<<<< HEAD
-        sql!(
-            DROP TABLE ssh_connections;
-        ),
-=======
         sql!(CREATE TABLE user_toolchains (
             remote_connection_id INTEGER,
             workspace_id INTEGER NOT NULL,
@@ -704,7 +699,9 @@
 
             PRIMARY KEY (workspace_id, worktree_id, relative_worktree_path, language_name, name, path, raw_json)
         ) STRICT;),
->>>>>>> a6a111ca
+        sql!(
+            DROP TABLE ssh_connections;
+        ),
     ];
 
     // Allow recovering from bad migration that was initially shipped to nightly
