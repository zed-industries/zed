pub mod model;

use std::path::Path;

use anyhow::{anyhow, bail, Context, Result};
use client::RemoteProjectId;
use db::{define_connection, query, sqlez::connection::Connection, sqlez_macros::sql};
use gpui::{point, size, Axis, Bounds};

use sqlez::{
    bindable::{Bind, Column, StaticColumnCount},
    statement::Statement,
};

use util::{unzip_option, ResultExt};
use uuid::Uuid;

use crate::WorkspaceId;

use model::{
    GroupId, LocalPaths, PaneId, SerializedItem, SerializedPane, SerializedPaneGroup,
    SerializedWorkspace,
};

use self::model::{DockStructure, SerializedRemoteProject, SerializedWorkspaceLocation};

#[derive(Copy, Clone, Debug, PartialEq)]
pub(crate) struct SerializedAxis(pub(crate) gpui::Axis);
impl sqlez::bindable::StaticColumnCount for SerializedAxis {}
impl sqlez::bindable::Bind for SerializedAxis {
    fn bind(
        &self,
        statement: &sqlez::statement::Statement,
        start_index: i32,
    ) -> anyhow::Result<i32> {
        match self.0 {
            gpui::Axis::Horizontal => "Horizontal",
            gpui::Axis::Vertical => "Vertical",
        }
        .bind(statement, start_index)
    }
}

impl sqlez::bindable::Column for SerializedAxis {
    fn column(
        statement: &mut sqlez::statement::Statement,
        start_index: i32,
    ) -> anyhow::Result<(Self, i32)> {
        String::column(statement, start_index).and_then(|(axis_text, next_index)| {
            Ok((
                match axis_text.as_str() {
                    "Horizontal" => Self(Axis::Horizontal),
                    "Vertical" => Self(Axis::Vertical),
                    _ => anyhow::bail!("Stored serialized item kind is incorrect"),
                },
                next_index,
            ))
        })
    }
}

#[derive(Clone, Debug, PartialEq)]
pub(crate) struct SerializedWindowsBounds(pub(crate) Bounds<gpui::DevicePixels>);

impl StaticColumnCount for SerializedWindowsBounds {
    fn column_count() -> usize {
        5
    }
}

impl Bind for SerializedWindowsBounds {
    fn bind(&self, statement: &Statement, start_index: i32) -> Result<i32> {
        let next_index = statement.bind(&"Fixed", start_index)?;

        statement.bind(
            &(
                SerializedDevicePixels(self.0.origin.x),
                SerializedDevicePixels(self.0.origin.y),
                SerializedDevicePixels(self.0.size.width),
                SerializedDevicePixels(self.0.size.height),
            ),
            next_index,
        )
    }
}

impl Column for SerializedWindowsBounds {
    fn column(statement: &mut Statement, start_index: i32) -> Result<(Self, i32)> {
        let (window_state, next_index) = String::column(statement, start_index)?;
        let bounds = match window_state.as_str() {
            "Fixed" => {
                let ((x, y, width, height), _) = Column::column(statement, next_index)?;
                let x: i32 = x;
                let y: i32 = y;
                let width: i32 = width;
                let height: i32 = height;
                SerializedWindowsBounds(Bounds {
                    origin: point(x.into(), y.into()),
                    size: size(width.into(), height.into()),
                })
            }
            _ => bail!("Window State did not have a valid string"),
        };

        Ok((bounds, next_index + 4))
    }
}

#[derive(Clone, Debug, PartialEq)]
struct SerializedDevicePixels(gpui::DevicePixels);
impl sqlez::bindable::StaticColumnCount for SerializedDevicePixels {}

impl sqlez::bindable::Bind for SerializedDevicePixels {
    fn bind(
        &self,
        statement: &sqlez::statement::Statement,
        start_index: i32,
    ) -> anyhow::Result<i32> {
        let this: i32 = self.0.into();
        this.bind(statement, start_index)
    }
}

define_connection! {
    // Current schema shape using pseudo-rust syntax:
    //
    // workspaces(
    //   workspace_id: usize, // Primary key for workspaces
    //   local_paths: Bincode<Vec<PathBuf>>,
    //   dock_visible: bool, // Deprecated
    //   dock_anchor: DockAnchor, // Deprecated
    //   dock_pane: Option<usize>, // Deprecated
    //   left_sidebar_open: boolean,
    //   timestamp: String, // UTC YYYY-MM-DD HH:MM:SS
    //   window_state: String, // WindowBounds Discriminant
    //   window_x: Option<f32>, // WindowBounds::Fixed RectF x
    //   window_y: Option<f32>, // WindowBounds::Fixed RectF y
    //   window_width: Option<f32>, // WindowBounds::Fixed RectF width
    //   window_height: Option<f32>, // WindowBounds::Fixed RectF height
    //   display: Option<Uuid>, // Display id
    //   fullscreen: Option<bool>, // Is the window fullscreen?
    //   centered_layout: Option<bool>, // Is the Centered Layout mode activated?
    // )
    //
    // pane_groups(
    //   group_id: usize, // Primary key for pane_groups
    //   workspace_id: usize, // References workspaces table
    //   parent_group_id: Option<usize>, // None indicates that this is the root node
    //   position: Optiopn<usize>, // None indicates that this is the root node
    //   axis: Option<Axis>, // 'Vertical', 'Horizontal'
    //   flexes: Option<Vec<f32>>, // A JSON array of floats
    // )
    //
    // panes(
    //     pane_id: usize, // Primary key for panes
    //     workspace_id: usize, // References workspaces table
    //     active: bool,
    // )
    //
    // center_panes(
    //     pane_id: usize, // Primary key for center_panes
    //     parent_group_id: Option<usize>, // References pane_groups. If none, this is the root
    //     position: Option<usize>, // None indicates this is the root
    // )
    //
    // CREATE TABLE items(
    //     item_id: usize, // This is the item's view id, so this is not unique
    //     workspace_id: usize, // References workspaces table
    //     pane_id: usize, // References panes table
    //     kind: String, // Indicates which view this connects to. This is the key in the item_deserializers global
    //     position: usize, // Position of the item in the parent pane. This is equivalent to panes' position column
    //     active: bool, // Indicates if this item is the active one in the pane
    //     preview: bool // Indicates if this item is a preview item
    // )
    pub static ref DB: WorkspaceDb<()> =
    &[sql!(
        CREATE TABLE workspaces(
            workspace_id INTEGER PRIMARY KEY,
            workspace_location BLOB UNIQUE,
            dock_visible INTEGER, // Deprecated. Preserving so users can downgrade Zed.
            dock_anchor TEXT, // Deprecated. Preserving so users can downgrade Zed.
            dock_pane INTEGER, // Deprecated.  Preserving so users can downgrade Zed.
            left_sidebar_open INTEGER, // Boolean
            timestamp TEXT DEFAULT CURRENT_TIMESTAMP NOT NULL,
            FOREIGN KEY(dock_pane) REFERENCES panes(pane_id)
        ) STRICT;

        CREATE TABLE pane_groups(
            group_id INTEGER PRIMARY KEY,
            workspace_id INTEGER NOT NULL,
            parent_group_id INTEGER, // NULL indicates that this is a root node
            position INTEGER, // NULL indicates that this is a root node
            axis TEXT NOT NULL, // Enum: 'Vertical' / 'Horizontal'
            FOREIGN KEY(workspace_id) REFERENCES workspaces(workspace_id)
            ON DELETE CASCADE
            ON UPDATE CASCADE,
            FOREIGN KEY(parent_group_id) REFERENCES pane_groups(group_id) ON DELETE CASCADE
        ) STRICT;

        CREATE TABLE panes(
            pane_id INTEGER PRIMARY KEY,
            workspace_id INTEGER NOT NULL,
            active INTEGER NOT NULL, // Boolean
            FOREIGN KEY(workspace_id) REFERENCES workspaces(workspace_id)
            ON DELETE CASCADE
            ON UPDATE CASCADE
        ) STRICT;

        CREATE TABLE center_panes(
            pane_id INTEGER PRIMARY KEY,
            parent_group_id INTEGER, // NULL means that this is a root pane
            position INTEGER, // NULL means that this is a root pane
            FOREIGN KEY(pane_id) REFERENCES panes(pane_id)
            ON DELETE CASCADE,
            FOREIGN KEY(parent_group_id) REFERENCES pane_groups(group_id) ON DELETE CASCADE
        ) STRICT;

        CREATE TABLE items(
            item_id INTEGER NOT NULL, // This is the item's view id, so this is not unique
            workspace_id INTEGER NOT NULL,
            pane_id INTEGER NOT NULL,
            kind TEXT NOT NULL,
            position INTEGER NOT NULL,
            active INTEGER NOT NULL,
            FOREIGN KEY(workspace_id) REFERENCES workspaces(workspace_id)
            ON DELETE CASCADE
            ON UPDATE CASCADE,
            FOREIGN KEY(pane_id) REFERENCES panes(pane_id)
            ON DELETE CASCADE,
            PRIMARY KEY(item_id, workspace_id)
        ) STRICT;
    ),
    sql!(
        ALTER TABLE workspaces ADD COLUMN window_state TEXT;
        ALTER TABLE workspaces ADD COLUMN window_x REAL;
        ALTER TABLE workspaces ADD COLUMN window_y REAL;
        ALTER TABLE workspaces ADD COLUMN window_width REAL;
        ALTER TABLE workspaces ADD COLUMN window_height REAL;
        ALTER TABLE workspaces ADD COLUMN display BLOB;
    ),
    // Drop foreign key constraint from workspaces.dock_pane to panes table.
    sql!(
        CREATE TABLE workspaces_2(
            workspace_id INTEGER PRIMARY KEY,
            workspace_location BLOB UNIQUE,
            dock_visible INTEGER, // Deprecated. Preserving so users can downgrade Zed.
            dock_anchor TEXT, // Deprecated. Preserving so users can downgrade Zed.
            dock_pane INTEGER, // Deprecated.  Preserving so users can downgrade Zed.
            left_sidebar_open INTEGER, // Boolean
            timestamp TEXT DEFAULT CURRENT_TIMESTAMP NOT NULL,
            window_state TEXT,
            window_x REAL,
            window_y REAL,
            window_width REAL,
            window_height REAL,
            display BLOB
        ) STRICT;
        INSERT INTO workspaces_2 SELECT * FROM workspaces;
        DROP TABLE workspaces;
        ALTER TABLE workspaces_2 RENAME TO workspaces;
    ),
    // Add panels related information
    sql!(
        ALTER TABLE workspaces ADD COLUMN left_dock_visible INTEGER; //bool
        ALTER TABLE workspaces ADD COLUMN left_dock_active_panel TEXT;
        ALTER TABLE workspaces ADD COLUMN right_dock_visible INTEGER; //bool
        ALTER TABLE workspaces ADD COLUMN right_dock_active_panel TEXT;
        ALTER TABLE workspaces ADD COLUMN bottom_dock_visible INTEGER; //bool
        ALTER TABLE workspaces ADD COLUMN bottom_dock_active_panel TEXT;
    ),
    // Add panel zoom persistence
    sql!(
        ALTER TABLE workspaces ADD COLUMN left_dock_zoom INTEGER; //bool
        ALTER TABLE workspaces ADD COLUMN right_dock_zoom INTEGER; //bool
        ALTER TABLE workspaces ADD COLUMN bottom_dock_zoom INTEGER; //bool
    ),
    // Add pane group flex data
    sql!(
        ALTER TABLE pane_groups ADD COLUMN flexes TEXT;
    ),
    // Add fullscreen field to workspace
    sql!(
        ALTER TABLE workspaces ADD COLUMN fullscreen INTEGER; //bool
    ),
    // Add preview field to items
    sql!(
        ALTER TABLE items ADD COLUMN preview INTEGER; //bool
    ),
<<<<<<< HEAD
    sql!(
        CREATE TABLE remote_projects (
            remote_project_id INTEGER NOT NULL UNIQUE,
            path TEXT,
            dev_server_name TEXT
        );
        ALTER TABLE workspaces ADD COLUMN remote_project_id INTEGER;
        ALTER TABLE workspaces RENAME COLUMN workspace_location TO local_paths;
    ),
=======
    // Add centered_layout field to workspace
    sql!(
        ALTER TABLE workspaces ADD COLUMN centered_layout INTEGER; //bool
    ),

>>>>>>> 41c8f2ca
    ];
}

impl WorkspaceDb {
    /// Returns a serialized workspace for the given worktree_roots. If the passed array
    /// is empty, the most recent workspace is returned instead. If no workspace for the
    /// passed roots is stored, returns none.
    pub(crate) fn workspace_for_roots<P: AsRef<Path>>(
        &self,
        worktree_roots: &[P],
    ) -> Option<SerializedWorkspace> {
        let local_paths = LocalPaths::new(worktree_roots);

        // Note that we re-assign the workspace_id here in case it's empty
        // and we've grabbed the most recent workspace
<<<<<<< HEAD
        let (workspace_id, local_paths, remote_project_id, bounds, display, fullscreen, docks): (
=======
        let (workspace_id, workspace_location, bounds, display, fullscreen, centered_layout, docks): (
>>>>>>> 41c8f2ca
            WorkspaceId,
            Option<LocalPaths>,
            Option<u64>,
            Option<SerializedWindowsBounds>,
            Option<Uuid>,
            Option<bool>,
            Option<bool>,
            DockStructure,
        ) = self
            .select_row_bound(sql! {
                SELECT
                    workspace_id,
                    local_paths,
                    remote_project_id,
                    window_state,
                    window_x,
                    window_y,
                    window_width,
                    window_height,
                    display,
                    fullscreen,
                    centered_layout,
                    left_dock_visible,
                    left_dock_active_panel,
                    left_dock_zoom,
                    right_dock_visible,
                    right_dock_active_panel,
                    right_dock_zoom,
                    bottom_dock_visible,
                    bottom_dock_active_panel,
                    bottom_dock_zoom
                FROM workspaces
                WHERE local_paths = ?
            })
            .and_then(|mut prepared_statement| (prepared_statement)(&local_paths))
            .context("No workspaces found")
            .warn_on_err()
            .flatten()?;

        let location = if let Some(remote_project_id) = remote_project_id {
            let remote_project: SerializedRemoteProject = self
                .select_row_bound(sql! {
                    SELECT remote_project_id, path, dev_server_name
                    FROM remote_projects
                    WHERE remote_project_id = ?
                })
                .and_then(|mut prepared_statement| (prepared_statement)(remote_project_id))
                .context("No remote project found")
                .warn_on_err()
                .flatten()?;
            SerializedWorkspaceLocation::Remote(remote_project)
        } else if let Some(local_paths) = local_paths {
            SerializedWorkspaceLocation::Local(local_paths)
        } else {
            return None;
        };

        Some(SerializedWorkspace {
            id: workspace_id,
            location,
            center_group: self
                .get_center_pane_group(workspace_id)
                .context("Getting center group")
                .log_err()?,
            bounds: bounds.map(|bounds| bounds.0),
            fullscreen: fullscreen.unwrap_or(false),
            centered_layout: centered_layout.unwrap_or(false),
            display,
            docks,
        })
    }

    /// Saves a workspace using the worktree roots. Will garbage collect any workspaces
    /// that used this workspace previously
    pub(crate) async fn save_workspace(&self, workspace: SerializedWorkspace) {
        self.write(move |conn| {
            conn.with_savepoint("update_worktrees", || {
                // Clear out panes and pane_groups
                conn.exec_bound(sql!(
                    DELETE FROM pane_groups WHERE workspace_id = ?1;
                    DELETE FROM panes WHERE workspace_id = ?1;))?(workspace.id)
                .context("Clearing old panes")?;

                match workspace.location {
                    SerializedWorkspaceLocation::Local(local_paths) => {
                        conn.exec_bound(sql!(
                            DELETE FROM workspaces WHERE local_paths = ? AND workspace_id != ?
                        ))?((&local_paths, workspace.id))
                        .context("clearing out old locations")?;

                        // Upsert
                        conn.exec_bound(sql!(
                            INSERT INTO workspaces(
                                workspace_id,
                                local_paths,
                                left_dock_visible,
                                left_dock_active_panel,
                                left_dock_zoom,
                                right_dock_visible,
                                right_dock_active_panel,
                                right_dock_zoom,
                                bottom_dock_visible,
                                bottom_dock_active_panel,
                                bottom_dock_zoom,
                                timestamp
                            )
                            VALUES (?1, ?2, ?3, ?4, ?5, ?6, ?7, ?8, ?9, ?10, ?11, CURRENT_TIMESTAMP)
                            ON CONFLICT DO
                            UPDATE SET
                                local_paths = ?2,
                                left_dock_visible = ?3,
                                left_dock_active_panel = ?4,
                                left_dock_zoom = ?5,
                                right_dock_visible = ?6,
                                right_dock_active_panel = ?7,
                                right_dock_zoom = ?8,
                                bottom_dock_visible = ?9,
                                bottom_dock_active_panel = ?10,
                                bottom_dock_zoom = ?11,
                                timestamp = CURRENT_TIMESTAMP
                        ))?((workspace.id, &local_paths, workspace.docks))
                        .context("Updating workspace")?;
                    }
                    SerializedWorkspaceLocation::Remote(remote_project) => {
                        conn.exec_bound(sql!(
                            DELETE FROM workspaces WHERE remote_project_id = ? AND workspace_id != ?
                        ))?((remote_project.id.0, workspace.id))
                        .context("clearing out old locations")?;

                        conn.exec_bound(sql!(
                            INSERT INTO remote_projects(
                                remote_project_id,
                                path,
                                dev_server_name
                            ) VALUES (?1, ?2, ?3)
                            ON CONFLICT DO
                            UPDATE SET
                                path = ?2,
                                dev_server_name = ?3
                        ))?(&remote_project)?;

                        // Upsert
                        conn.exec_bound(sql!(
                            INSERT INTO workspaces(
                                workspace_id,
                                remote_project_id,
                                left_dock_visible,
                                left_dock_active_panel,
                                left_dock_zoom,
                                right_dock_visible,
                                right_dock_active_panel,
                                right_dock_zoom,
                                bottom_dock_visible,
                                bottom_dock_active_panel,
                                bottom_dock_zoom,
                                timestamp
                            )
                            VALUES (?1, ?2, ?3, ?4, ?5, ?6, ?7, ?8, ?9, ?10, ?11, CURRENT_TIMESTAMP)
                            ON CONFLICT DO
                            UPDATE SET
                                remote_project_id = ?2,
                                left_dock_visible = ?3,
                                left_dock_active_panel = ?4,
                                left_dock_zoom = ?5,
                                right_dock_visible = ?6,
                                right_dock_active_panel = ?7,
                                right_dock_zoom = ?8,
                                bottom_dock_visible = ?9,
                                bottom_dock_active_panel = ?10,
                                bottom_dock_zoom = ?11,
                                timestamp = CURRENT_TIMESTAMP
                        ))?((
                            workspace.id,
                            remote_project.id.0,
                            workspace.docks,
                        ))
                        .context("Updating workspace")?;
                    }
                }

                // Save center pane group
                Self::save_pane_group(conn, workspace.id, &workspace.center_group, None)
                    .context("save pane group in save workspace")?;

                Ok(())
            })
            .log_err();
        })
        .await;
    }

    query! {
        pub async fn next_id() -> Result<WorkspaceId> {
            INSERT INTO workspaces DEFAULT VALUES RETURNING workspace_id
        }
    }

    query! {
        fn recent_workspaces() -> Result<Vec<(WorkspaceId, LocalPaths, Option<u64>)>> {
            SELECT workspace_id, local_paths, remote_project_id
            FROM workspaces
            WHERE local_paths IS NOT NULL OR remote_project_id IS NOT NULL
            ORDER BY timestamp DESC
        }
    }

    query! {
        fn remote_projects() -> Result<Vec<SerializedRemoteProject>> {
            SELECT remote_project_id, path, dev_server_name
            FROM remote_projects
        }
    }

    pub(crate) fn last_window(
        &self,
    ) -> anyhow::Result<(Option<Uuid>, Option<SerializedWindowsBounds>, Option<bool>)> {
        let mut prepared_query =
            self.select::<(Option<Uuid>, Option<SerializedWindowsBounds>, Option<bool>)>(sql!(
                SELECT
                display,
                window_state, window_x, window_y, window_width, window_height,
                fullscreen
                FROM workspaces
                WHERE local_paths
                IS NOT NULL
                ORDER BY timestamp DESC
                LIMIT 1
            ))?;
        let result = prepared_query()?;
        Ok(result
            .into_iter()
            .next()
            .unwrap_or_else(|| (None, None, None)))
    }

    query! {
        pub async fn delete_workspace_by_id(id: WorkspaceId) -> Result<()> {
            DELETE FROM workspaces
            WHERE workspace_id IS ?
        }
    }

    // Returns the recent locations which are still valid on disk and deletes ones which no longer
    // exist.
    pub async fn recent_workspaces_on_disk(
        &self,
    ) -> Result<Vec<(WorkspaceId, SerializedWorkspaceLocation)>> {
        let mut result = Vec::new();
        let mut delete_tasks = Vec::new();
        let remote_projects = self.remote_projects()?;

        for (id, location, remote_project_id) in self.recent_workspaces()? {
            if let Some(remote_project_id) = remote_project_id.map(RemoteProjectId) {
                if let Some(remote_project) =
                    remote_projects.iter().find(|rp| rp.id == remote_project_id)
                {
                    result.push((id, remote_project.clone().into()));
                } else {
                    delete_tasks.push(self.delete_workspace_by_id(id));
                }
                continue;
            }

            if location.paths().iter().all(|path| path.exists())
                && location.paths().iter().any(|path| path.is_dir())
            {
                result.push((id, location.into()));
            } else {
                delete_tasks.push(self.delete_workspace_by_id(id));
            }
        }

        futures::future::join_all(delete_tasks).await;
        Ok(result)
    }

    pub async fn last_workspace(&self) -> Result<Option<LocalPaths>> {
        Ok(self
            .recent_workspaces_on_disk()
            .await?
            .into_iter()
            .filter_map(|(_, location)| match location {
                SerializedWorkspaceLocation::Local(local_paths) => Some(local_paths),
                SerializedWorkspaceLocation::Remote(_) => None,
            })
            .next())
    }

    fn get_center_pane_group(&self, workspace_id: WorkspaceId) -> Result<SerializedPaneGroup> {
        Ok(self
            .get_pane_group(workspace_id, None)?
            .into_iter()
            .next()
            .unwrap_or_else(|| {
                SerializedPaneGroup::Pane(SerializedPane {
                    active: true,
                    children: vec![],
                })
            }))
    }

    fn get_pane_group(
        &self,
        workspace_id: WorkspaceId,
        group_id: Option<GroupId>,
    ) -> Result<Vec<SerializedPaneGroup>> {
        type GroupKey = (Option<GroupId>, WorkspaceId);
        type GroupOrPane = (
            Option<GroupId>,
            Option<SerializedAxis>,
            Option<PaneId>,
            Option<bool>,
            Option<String>,
        );
        self.select_bound::<GroupKey, GroupOrPane>(sql!(
            SELECT group_id, axis, pane_id, active, flexes
                FROM (SELECT
                        group_id,
                        axis,
                        NULL as pane_id,
                        NULL as active,
                        position,
                        parent_group_id,
                        workspace_id,
                        flexes
                      FROM pane_groups
                    UNION
                      SELECT
                        NULL,
                        NULL,
                        center_panes.pane_id,
                        panes.active as active,
                        position,
                        parent_group_id,
                        panes.workspace_id as workspace_id,
                        NULL
                      FROM center_panes
                      JOIN panes ON center_panes.pane_id = panes.pane_id)
                WHERE parent_group_id IS ? AND workspace_id = ?
                ORDER BY position
        ))?((group_id, workspace_id))?
        .into_iter()
        .map(|(group_id, axis, pane_id, active, flexes)| {
            if let Some((group_id, axis)) = group_id.zip(axis) {
                let flexes = flexes
                    .map(|flexes: String| serde_json::from_str::<Vec<f32>>(&flexes))
                    .transpose()?;

                Ok(SerializedPaneGroup::Group {
                    axis,
                    children: self.get_pane_group(workspace_id, Some(group_id))?,
                    flexes,
                })
            } else if let Some((pane_id, active)) = pane_id.zip(active) {
                Ok(SerializedPaneGroup::Pane(SerializedPane::new(
                    self.get_items(pane_id)?,
                    active,
                )))
            } else {
                bail!("Pane Group Child was neither a pane group or a pane");
            }
        })
        // Filter out panes and pane groups which don't have any children or items
        .filter(|pane_group| match pane_group {
            Ok(SerializedPaneGroup::Group { children, .. }) => !children.is_empty(),
            Ok(SerializedPaneGroup::Pane(pane)) => !pane.children.is_empty(),
            _ => true,
        })
        .collect::<Result<_>>()
    }

    fn save_pane_group(
        conn: &Connection,
        workspace_id: WorkspaceId,
        pane_group: &SerializedPaneGroup,
        parent: Option<(GroupId, usize)>,
    ) -> Result<()> {
        match pane_group {
            SerializedPaneGroup::Group {
                axis,
                children,
                flexes,
            } => {
                let (parent_id, position) = unzip_option(parent);

                let flex_string = flexes
                    .as_ref()
                    .map(|flexes| serde_json::json!(flexes).to_string());

                let group_id = conn.select_row_bound::<_, i64>(sql!(
                    INSERT INTO pane_groups(
                        workspace_id,
                        parent_group_id,
                        position,
                        axis,
                        flexes
                    )
                    VALUES (?, ?, ?, ?, ?)
                    RETURNING group_id
                ))?((
                    workspace_id,
                    parent_id,
                    position,
                    *axis,
                    flex_string,
                ))?
                .ok_or_else(|| anyhow!("Couldn't retrieve group_id from inserted pane_group"))?;

                for (position, group) in children.iter().enumerate() {
                    Self::save_pane_group(conn, workspace_id, group, Some((group_id, position)))?
                }

                Ok(())
            }
            SerializedPaneGroup::Pane(pane) => {
                Self::save_pane(conn, workspace_id, pane, parent)?;
                Ok(())
            }
        }
    }

    fn save_pane(
        conn: &Connection,
        workspace_id: WorkspaceId,
        pane: &SerializedPane,
        parent: Option<(GroupId, usize)>,
    ) -> Result<PaneId> {
        let pane_id = conn.select_row_bound::<_, i64>(sql!(
            INSERT INTO panes(workspace_id, active)
            VALUES (?, ?)
            RETURNING pane_id
        ))?((workspace_id, pane.active))?
        .ok_or_else(|| anyhow!("Could not retrieve inserted pane_id"))?;

        let (parent_id, order) = unzip_option(parent);
        conn.exec_bound(sql!(
            INSERT INTO center_panes(pane_id, parent_group_id, position)
            VALUES (?, ?, ?)
        ))?((pane_id, parent_id, order))?;

        Self::save_items(conn, workspace_id, pane_id, &pane.children).context("Saving items")?;

        Ok(pane_id)
    }

    fn get_items(&self, pane_id: PaneId) -> Result<Vec<SerializedItem>> {
        self.select_bound(sql!(
            SELECT kind, item_id, active, preview FROM items
            WHERE pane_id = ?
                ORDER BY position
        ))?(pane_id)
    }

    fn save_items(
        conn: &Connection,
        workspace_id: WorkspaceId,
        pane_id: PaneId,
        items: &[SerializedItem],
    ) -> Result<()> {
        let mut insert = conn.exec_bound(sql!(
            INSERT INTO items(workspace_id, pane_id, position, kind, item_id, active, preview) VALUES (?, ?, ?, ?, ?, ?, ?)
        )).context("Preparing insertion")?;
        for (position, item) in items.iter().enumerate() {
            insert((workspace_id, pane_id, position, item))?;
        }

        Ok(())
    }

    query! {
        pub async fn update_timestamp(workspace_id: WorkspaceId) -> Result<()> {
            UPDATE workspaces
            SET timestamp = CURRENT_TIMESTAMP
            WHERE workspace_id = ?
        }
    }

    query! {
        pub(crate) async fn set_window_bounds(workspace_id: WorkspaceId, bounds: SerializedWindowsBounds, display: Uuid) -> Result<()> {
            UPDATE workspaces
            SET window_state = ?2,
                window_x = ?3,
                window_y = ?4,
                window_width = ?5,
                window_height = ?6,
                display = ?7
            WHERE workspace_id = ?1
        }
    }

    query! {
        pub(crate) async fn set_fullscreen(workspace_id: WorkspaceId, fullscreen: bool) -> Result<()> {
            UPDATE workspaces
            SET fullscreen = ?2
            WHERE workspace_id = ?1
        }
    }

    query! {
        pub(crate) async fn set_centered_layout(workspace_id: WorkspaceId, centered_layout: bool) -> Result<()> {
            UPDATE workspaces
            SET centered_layout = ?2
            WHERE workspace_id = ?1
        }
    }
}

#[cfg(test)]
mod tests {
    use super::*;
    use db::open_test_db;
    use gpui;

    #[gpui::test]
    async fn test_next_id_stability() {
        env_logger::try_init().ok();

        let db = WorkspaceDb(open_test_db("test_next_id_stability").await);

        db.write(|conn| {
            conn.migrate(
                "test_table",
                &[sql!(
                    CREATE TABLE test_table(
                        text TEXT,
                        workspace_id INTEGER,
                        FOREIGN KEY(workspace_id) REFERENCES workspaces(workspace_id)
                        ON DELETE CASCADE
                    ) STRICT;
                )],
            )
            .unwrap();
        })
        .await;

        let id = db.next_id().await.unwrap();
        // Assert the empty row got inserted
        assert_eq!(
            Some(id),
            db.select_row_bound::<WorkspaceId, WorkspaceId>(sql!(
                SELECT workspace_id FROM workspaces WHERE workspace_id = ?
            ))
            .unwrap()(id)
            .unwrap()
        );

        db.write(move |conn| {
            conn.exec_bound(sql!(INSERT INTO test_table(text, workspace_id) VALUES (?, ?)))
                .unwrap()(("test-text-1", id))
            .unwrap()
        })
        .await;

        let test_text_1 = db
            .select_row_bound::<_, String>(sql!(SELECT text FROM test_table WHERE workspace_id = ?))
            .unwrap()(1)
        .unwrap()
        .unwrap();
        assert_eq!(test_text_1, "test-text-1");
    }

    #[gpui::test]
    async fn test_workspace_id_stability() {
        env_logger::try_init().ok();

        let db = WorkspaceDb(open_test_db("test_workspace_id_stability").await);

        db.write(|conn| {
            conn.migrate(
                "test_table",
                &[sql!(
                        CREATE TABLE test_table(
                            text TEXT,
                            workspace_id INTEGER,
                            FOREIGN KEY(workspace_id)
                                REFERENCES workspaces(workspace_id)
                            ON DELETE CASCADE
                        ) STRICT;)],
            )
        })
        .await
        .unwrap();

        let mut workspace_1 = SerializedWorkspace {
            id: WorkspaceId(1),
            location: LocalPaths::new(["/tmp", "/tmp2"]).into(),
            center_group: Default::default(),
            bounds: Default::default(),
            display: Default::default(),
            docks: Default::default(),
            fullscreen: false,
            centered_layout: false,
        };

        let workspace_2 = SerializedWorkspace {
            id: WorkspaceId(2),
            location: LocalPaths::new(["/tmp"]).into(),
            center_group: Default::default(),
            bounds: Default::default(),
            display: Default::default(),
            docks: Default::default(),
            fullscreen: false,
            centered_layout: false,
        };

        db.save_workspace(workspace_1.clone()).await;

        db.write(|conn| {
            conn.exec_bound(sql!(INSERT INTO test_table(text, workspace_id) VALUES (?, ?)))
                .unwrap()(("test-text-1", 1))
            .unwrap();
        })
        .await;

        db.save_workspace(workspace_2.clone()).await;

        db.write(|conn| {
            conn.exec_bound(sql!(INSERT INTO test_table(text, workspace_id) VALUES (?, ?)))
                .unwrap()(("test-text-2", 2))
            .unwrap();
        })
        .await;

        workspace_1.location = LocalPaths::new(["/tmp", "/tmp3"]).into();
        db.save_workspace(workspace_1.clone()).await;
        db.save_workspace(workspace_1).await;
        db.save_workspace(workspace_2).await;

        let test_text_2 = db
            .select_row_bound::<_, String>(sql!(SELECT text FROM test_table WHERE workspace_id = ?))
            .unwrap()(2)
        .unwrap()
        .unwrap();
        assert_eq!(test_text_2, "test-text-2");

        let test_text_1 = db
            .select_row_bound::<_, String>(sql!(SELECT text FROM test_table WHERE workspace_id = ?))
            .unwrap()(1)
        .unwrap()
        .unwrap();
        assert_eq!(test_text_1, "test-text-1");
    }

    fn group(axis: Axis, children: Vec<SerializedPaneGroup>) -> SerializedPaneGroup {
        SerializedPaneGroup::Group {
            axis: SerializedAxis(axis),
            flexes: None,
            children,
        }
    }

    #[gpui::test]
    async fn test_full_workspace_serialization() {
        env_logger::try_init().ok();

        let db = WorkspaceDb(open_test_db("test_full_workspace_serialization").await);

        //  -----------------
        //  | 1,2   | 5,6   |
        //  | - - - |       |
        //  | 3,4   |       |
        //  -----------------
        let center_group = group(
            Axis::Horizontal,
            vec![
                group(
                    Axis::Vertical,
                    vec![
                        SerializedPaneGroup::Pane(SerializedPane::new(
                            vec![
                                SerializedItem::new("Terminal", 5, false, false),
                                SerializedItem::new("Terminal", 6, true, false),
                            ],
                            false,
                        )),
                        SerializedPaneGroup::Pane(SerializedPane::new(
                            vec![
                                SerializedItem::new("Terminal", 7, true, false),
                                SerializedItem::new("Terminal", 8, false, false),
                            ],
                            false,
                        )),
                    ],
                ),
                SerializedPaneGroup::Pane(SerializedPane::new(
                    vec![
                        SerializedItem::new("Terminal", 9, false, false),
                        SerializedItem::new("Terminal", 10, true, false),
                    ],
                    false,
                )),
            ],
        );

        let workspace = SerializedWorkspace {
            id: WorkspaceId(5),
            location: LocalPaths::new(["/tmp", "/tmp2"]).into(),
            center_group,
            bounds: Default::default(),
            display: Default::default(),
            docks: Default::default(),
            fullscreen: false,
            centered_layout: false,
        };

        db.save_workspace(workspace.clone()).await;
        let round_trip_workspace = db.workspace_for_roots(&["/tmp2", "/tmp"]);

        assert_eq!(workspace, round_trip_workspace.unwrap());

        // Test guaranteed duplicate IDs
        db.save_workspace(workspace.clone()).await;
        db.save_workspace(workspace.clone()).await;

        let round_trip_workspace = db.workspace_for_roots(&["/tmp", "/tmp2"]);
        assert_eq!(workspace, round_trip_workspace.unwrap());
    }

    #[gpui::test]
    async fn test_workspace_assignment() {
        env_logger::try_init().ok();

        let db = WorkspaceDb(open_test_db("test_basic_functionality").await);

        let workspace_1 = SerializedWorkspace {
            id: WorkspaceId(1),
            location: LocalPaths::new(["/tmp", "/tmp2"]).into(),
            center_group: Default::default(),
            bounds: Default::default(),
            display: Default::default(),
            docks: Default::default(),
            fullscreen: false,
            centered_layout: false,
        };

        let mut workspace_2 = SerializedWorkspace {
            id: WorkspaceId(2),
            location: LocalPaths::new(["/tmp"]).into(),
            center_group: Default::default(),
            bounds: Default::default(),
            display: Default::default(),
            docks: Default::default(),
            fullscreen: false,
            centered_layout: false,
        };

        db.save_workspace(workspace_1.clone()).await;
        db.save_workspace(workspace_2.clone()).await;

        let mut stmt = Statement::prepare(&db.0, "SELECT * FROM workspaces").unwrap();
        stmt.map(|statement| {
            for i in 0.. {
                match statement.column_text(i) {
                    Ok(s) => {
                        dbg!(s);
                    }
                    Err(e) => {
                        dbg!(e);
                        break;
                    }
                }
            }
            Ok(())
        })
        .unwrap();

        // Test that paths are treated as a set
        assert_eq!(
            db.workspace_for_roots(&["/tmp", "/tmp2"]).unwrap(),
            workspace_1
        );
        assert_eq!(
            db.workspace_for_roots(&["/tmp2", "/tmp"]).unwrap(),
            workspace_1
        );

        // Make sure that other keys work
        assert_eq!(db.workspace_for_roots(&["/tmp"]).unwrap(), workspace_2);
        assert_eq!(db.workspace_for_roots(&["/tmp3", "/tmp2", "/tmp4"]), None);

        // Test 'mutate' case of updating a pre-existing id
        workspace_2.location = LocalPaths::new(["/tmp", "/tmp2"]).into();

        db.save_workspace(workspace_2.clone()).await;
        assert_eq!(
            db.workspace_for_roots(&["/tmp", "/tmp2"]).unwrap(),
            workspace_2
        );

        // Test other mechanism for mutating
        let mut workspace_3 = SerializedWorkspace {
            id: WorkspaceId(3),
            location: LocalPaths::new(&["/tmp", "/tmp2"]).into(),
            center_group: Default::default(),
            bounds: Default::default(),
            display: Default::default(),
            docks: Default::default(),
            fullscreen: false,
            centered_layout: false,
        };

        db.save_workspace(workspace_3.clone()).await;
        assert_eq!(
            db.workspace_for_roots(&["/tmp", "/tmp2"]).unwrap(),
            workspace_3
        );

        // Make sure that updating paths differently also works
        workspace_3.location = LocalPaths::new(["/tmp3", "/tmp4", "/tmp2"]).into();
        db.save_workspace(workspace_3.clone()).await;
        assert_eq!(db.workspace_for_roots(&["/tmp2", "tmp"]), None);
        assert_eq!(
            db.workspace_for_roots(&["/tmp2", "/tmp3", "/tmp4"])
                .unwrap(),
            workspace_3
        );
    }

    use crate::persistence::model::SerializedWorkspace;
    use crate::persistence::model::{SerializedItem, SerializedPane, SerializedPaneGroup};

    fn default_workspace<P: AsRef<Path>>(
        workspace_id: &[P],
        center_group: &SerializedPaneGroup,
    ) -> SerializedWorkspace {
        SerializedWorkspace {
            id: WorkspaceId(4),
            location: LocalPaths::new(workspace_id).into(),
            center_group: center_group.clone(),
            bounds: Default::default(),
            display: Default::default(),
            docks: Default::default(),
            fullscreen: false,
            centered_layout: false,
        }
    }

    #[gpui::test]
    async fn test_simple_split() {
        env_logger::try_init().ok();

        let db = WorkspaceDb(open_test_db("simple_split").await);

        //  -----------------
        //  | 1,2   | 5,6   |
        //  | - - - |       |
        //  | 3,4   |       |
        //  -----------------
        let center_pane = group(
            Axis::Horizontal,
            vec![
                group(
                    Axis::Vertical,
                    vec![
                        SerializedPaneGroup::Pane(SerializedPane::new(
                            vec![
                                SerializedItem::new("Terminal", 1, false, false),
                                SerializedItem::new("Terminal", 2, true, false),
                            ],
                            false,
                        )),
                        SerializedPaneGroup::Pane(SerializedPane::new(
                            vec![
                                SerializedItem::new("Terminal", 4, false, false),
                                SerializedItem::new("Terminal", 3, true, false),
                            ],
                            true,
                        )),
                    ],
                ),
                SerializedPaneGroup::Pane(SerializedPane::new(
                    vec![
                        SerializedItem::new("Terminal", 5, true, false),
                        SerializedItem::new("Terminal", 6, false, false),
                    ],
                    false,
                )),
            ],
        );

        let workspace = default_workspace(&["/tmp"], &center_pane);

        db.save_workspace(workspace.clone()).await;

        let new_workspace = db.workspace_for_roots(&["/tmp"]).unwrap();

        assert_eq!(workspace.center_group, new_workspace.center_group);
    }

    #[gpui::test]
    async fn test_cleanup_panes() {
        env_logger::try_init().ok();

        let db = WorkspaceDb(open_test_db("test_cleanup_panes").await);

        let center_pane = group(
            Axis::Horizontal,
            vec![
                group(
                    Axis::Vertical,
                    vec![
                        SerializedPaneGroup::Pane(SerializedPane::new(
                            vec![
                                SerializedItem::new("Terminal", 1, false, false),
                                SerializedItem::new("Terminal", 2, true, false),
                            ],
                            false,
                        )),
                        SerializedPaneGroup::Pane(SerializedPane::new(
                            vec![
                                SerializedItem::new("Terminal", 4, false, false),
                                SerializedItem::new("Terminal", 3, true, false),
                            ],
                            true,
                        )),
                    ],
                ),
                SerializedPaneGroup::Pane(SerializedPane::new(
                    vec![
                        SerializedItem::new("Terminal", 5, false, false),
                        SerializedItem::new("Terminal", 6, true, false),
                    ],
                    false,
                )),
            ],
        );

        let id = &["/tmp"];

        let mut workspace = default_workspace(id, &center_pane);

        db.save_workspace(workspace.clone()).await;

        workspace.center_group = group(
            Axis::Vertical,
            vec![
                SerializedPaneGroup::Pane(SerializedPane::new(
                    vec![
                        SerializedItem::new("Terminal", 1, false, false),
                        SerializedItem::new("Terminal", 2, true, false),
                    ],
                    false,
                )),
                SerializedPaneGroup::Pane(SerializedPane::new(
                    vec![
                        SerializedItem::new("Terminal", 4, true, false),
                        SerializedItem::new("Terminal", 3, false, false),
                    ],
                    true,
                )),
            ],
        );

        db.save_workspace(workspace.clone()).await;

        let new_workspace = db.workspace_for_roots(id).unwrap();

        assert_eq!(workspace.center_group, new_workspace.center_group);
    }
}<|MERGE_RESOLUTION|>--- conflicted
+++ resolved
@@ -286,7 +286,10 @@
     sql!(
         ALTER TABLE items ADD COLUMN preview INTEGER; //bool
     ),
-<<<<<<< HEAD
+    // Add centered_layout field to workspace
+    sql!(
+        ALTER TABLE workspaces ADD COLUMN centered_layout INTEGER; //bool
+    ),
     sql!(
         CREATE TABLE remote_projects (
             remote_project_id INTEGER NOT NULL UNIQUE,
@@ -296,13 +299,6 @@
         ALTER TABLE workspaces ADD COLUMN remote_project_id INTEGER;
         ALTER TABLE workspaces RENAME COLUMN workspace_location TO local_paths;
     ),
-=======
-    // Add centered_layout field to workspace
-    sql!(
-        ALTER TABLE workspaces ADD COLUMN centered_layout INTEGER; //bool
-    ),
-
->>>>>>> 41c8f2ca
     ];
 }
 
@@ -318,11 +314,7 @@
 
         // Note that we re-assign the workspace_id here in case it's empty
         // and we've grabbed the most recent workspace
-<<<<<<< HEAD
-        let (workspace_id, local_paths, remote_project_id, bounds, display, fullscreen, docks): (
-=======
-        let (workspace_id, workspace_location, bounds, display, fullscreen, centered_layout, docks): (
->>>>>>> 41c8f2ca
+        let (workspace_id, local_paths, remote_project_id, bounds, display, fullscreen, centered_layout, docks): (
             WorkspaceId,
             Option<LocalPaths>,
             Option<u64>,
