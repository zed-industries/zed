--- conflicted
+++ resolved
@@ -68,12 +68,8 @@
             divider_index: None,
             selected_index: 0,
             prompt: String::default(),
-<<<<<<< HEAD
-            task_context,
+            task_contexts,
             task_modal_type,
-=======
-            task_contexts,
->>>>>>> e4e758db
             task_overrides,
             placeholder_text,
         }
@@ -144,17 +140,13 @@
     ) -> Self {
         let picker = cx.new(|cx| {
             Picker::uniform_list(
-<<<<<<< HEAD
                 TasksModalDelegate::new(
                     task_store,
-                    task_context,
+                    task_contexts,
                     task_overrides,
                     task_modal_type,
                     workspace,
                 ),
-=======
-                TasksModalDelegate::new(task_store, task_contexts, task_overrides, workspace),
->>>>>>> e4e758db
                 window,
                 cx,
             )
