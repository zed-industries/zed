use super::{
    Highlights,
    fold_map::{Chunk, FoldRows},
    tab_map::{self, TabEdit, TabPoint, TabSnapshot},
};
use gpui::{App, AppContext as _, Context, Entity, Font, LineWrapper, Pixels, Task};
use language::Point;
use multi_buffer::{MultiBufferSnapshot, RowInfo};
use smol::future::yield_now;
use std::sync::LazyLock;
use std::{cmp, collections::VecDeque, mem, ops::Range, time::Duration};
use sum_tree::{Bias, Cursor, SumTree};
use text::Patch;

pub use super::tab_map::TextSummary;
pub type WrapEdit = text::Edit<u32>;

/// Handles soft wrapping of text.
///
/// See the [`display_map` module documentation](crate::display_map) for more information.
pub struct WrapMap {
    snapshot: WrapSnapshot,
    pending_edits: VecDeque<(TabSnapshot, Vec<TabEdit>)>,
    interpolated_edits: Patch<u32>,
    edits_since_sync: Patch<u32>,
    wrap_width: Option<Pixels>,
    background_task: Option<Task<()>>,
    font_with_size: (Font, Pixels),
}

#[derive(Clone)]
pub struct WrapSnapshot {
    tab_snapshot: TabSnapshot,
    transforms: SumTree<Transform>,
    interpolated: bool,
}

#[derive(Clone, Debug, Default, Eq, PartialEq)]
struct Transform {
    summary: TransformSummary,
    display_text: Option<&'static str>,
}

#[derive(Clone, Debug, Default, Eq, PartialEq)]
struct TransformSummary {
    input: TextSummary,
    output: TextSummary,
}

#[derive(Copy, Clone, Debug, Default, Eq, Ord, PartialOrd, PartialEq)]
pub struct WrapPoint(pub Point);

pub struct WrapChunks<'a> {
    input_chunks: tab_map::TabChunks<'a>,
    input_chunk: Chunk<'a>,
    output_position: WrapPoint,
    max_output_row: u32,
    transforms: Cursor<'a, Transform, (WrapPoint, TabPoint)>,
    snapshot: &'a WrapSnapshot,
}

#[derive(Clone)]
pub struct WrapRows<'a> {
    input_buffer_rows: FoldRows<'a>,
    input_buffer_row: RowInfo,
    output_row: u32,
    soft_wrapped: bool,
    max_output_row: u32,
    transforms: Cursor<'a, Transform, (WrapPoint, TabPoint)>,
}

impl WrapRows<'_> {
    pub(crate) fn seek(&mut self, start_row: u32) {
        self.transforms
            .seek(&WrapPoint::new(start_row, 0), Bias::Left, &());
        let mut input_row = self.transforms.start().1.row();
        if self.transforms.item().map_or(false, |t| t.is_isomorphic()) {
            input_row += start_row - self.transforms.start().0.row();
        }
        self.soft_wrapped = self.transforms.item().map_or(false, |t| !t.is_isomorphic());
        self.input_buffer_rows.seek(input_row);
        self.input_buffer_row = self.input_buffer_rows.next().unwrap();
        self.output_row = start_row;
    }
}

impl WrapMap {
    pub fn new(
        tab_snapshot: TabSnapshot,
        font: Font,
        font_size: Pixels,
        wrap_width: Option<Pixels>,
        cx: &mut App,
    ) -> (Entity<Self>, WrapSnapshot) {
        let handle = cx.new(|cx| {
            let mut this = Self {
                font_with_size: (font, font_size),
                wrap_width: None,
                pending_edits: Default::default(),
                interpolated_edits: Default::default(),
                edits_since_sync: Default::default(),
                snapshot: WrapSnapshot::new(tab_snapshot),
                background_task: None,
            };
            this.set_wrap_width(wrap_width, cx);
            mem::take(&mut this.edits_since_sync);
            this
        });
        let snapshot = handle.read(cx).snapshot.clone();
        (handle, snapshot)
    }

    #[cfg(test)]
    pub fn is_rewrapping(&self) -> bool {
        self.background_task.is_some()
    }

    pub fn sync(
        &mut self,
        tab_snapshot: TabSnapshot,
        edits: Vec<TabEdit>,
        cx: &mut Context<Self>,
    ) -> (WrapSnapshot, Patch<u32>) {
        if self.wrap_width.is_some() {
            self.pending_edits.push_back((tab_snapshot, edits));
            self.flush_edits(cx);
        } else {
            self.edits_since_sync = self
                .edits_since_sync
                .compose(self.snapshot.interpolate(tab_snapshot, &edits));
            self.snapshot.interpolated = false;
        }

        (self.snapshot.clone(), mem::take(&mut self.edits_since_sync))
    }

    pub fn set_font_with_size(
        &mut self,
        font: Font,
        font_size: Pixels,
        cx: &mut Context<Self>,
    ) -> bool {
        let font_with_size = (font, font_size);

        if font_with_size == self.font_with_size {
            false
        } else {
            self.font_with_size = font_with_size;
            self.rewrap(cx);
            true
        }
    }

    pub fn set_wrap_width(&mut self, wrap_width: Option<Pixels>, cx: &mut Context<Self>) -> bool {
        if wrap_width == self.wrap_width {
            return false;
        }

        self.wrap_width = wrap_width;
        self.rewrap(cx);
        true
    }

    fn rewrap(&mut self, cx: &mut Context<Self>) {
        self.background_task.take();
        self.interpolated_edits.clear();
        self.pending_edits.clear();

        if let Some(wrap_width) = self.wrap_width {
            let mut new_snapshot = self.snapshot.clone();

            let text_system = cx.text_system().clone();
            let (font, font_size) = self.font_with_size.clone();
            let task = cx.background_spawn(async move {
                let mut line_wrapper = text_system.line_wrapper(font, font_size);
                let tab_snapshot = new_snapshot.tab_snapshot.clone();
                let range = TabPoint::zero()..tab_snapshot.max_point();
                let edits = new_snapshot
                    .update(
                        tab_snapshot,
                        &[TabEdit {
                            old: range.clone(),
                            new: range.clone(),
                        }],
                        wrap_width,
                        &mut line_wrapper,
                    )
                    .await;
                (new_snapshot, edits)
            });

            match cx
                .background_executor()
                .block_with_timeout(Duration::from_millis(5), task)
            {
                Ok((snapshot, edits)) => {
                    self.snapshot = snapshot;
                    self.edits_since_sync = self.edits_since_sync.compose(&edits);
                }
                Err(wrap_task) => {
                    self.background_task = Some(cx.spawn(async move |this, cx| {
                        let (snapshot, edits) = wrap_task.await;
                        this.update(cx, |this, cx| {
                            this.snapshot = snapshot;
                            this.edits_since_sync = this
                                .edits_since_sync
                                .compose(mem::take(&mut this.interpolated_edits).invert())
                                .compose(&edits);
                            this.background_task = None;
                            this.flush_edits(cx);
                            cx.notify();
                        })
                        .ok();
                    }));
                }
            }
        } else {
            let old_rows = self.snapshot.transforms.summary().output.lines.row + 1;
            self.snapshot.transforms = SumTree::default();
            let summary = self.snapshot.tab_snapshot.text_summary();
            if !summary.lines.is_zero() {
                self.snapshot
                    .transforms
                    .push(Transform::isomorphic(summary), &());
            }
            let new_rows = self.snapshot.transforms.summary().output.lines.row + 1;
            self.snapshot.interpolated = false;
            self.edits_since_sync = self.edits_since_sync.compose(Patch::new(vec![WrapEdit {
                old: 0..old_rows,
                new: 0..new_rows,
            }]));
        }
    }

    fn flush_edits(&mut self, cx: &mut Context<Self>) {
        if !self.snapshot.interpolated {
            let mut to_remove_len = 0;
            for (tab_snapshot, _) in &self.pending_edits {
                if tab_snapshot.version <= self.snapshot.tab_snapshot.version {
                    to_remove_len += 1;
                } else {
                    break;
                }
            }
            self.pending_edits.drain(..to_remove_len);
        }

        if self.pending_edits.is_empty() {
            return;
        }

        if let Some(wrap_width) = self.wrap_width {
            if self.background_task.is_none() {
                let pending_edits = self.pending_edits.clone();
                let mut snapshot = self.snapshot.clone();
                let text_system = cx.text_system().clone();
                let (font, font_size) = self.font_with_size.clone();
                let update_task = cx.background_spawn(async move {
                    let mut edits = Patch::default();
                    let mut line_wrapper = text_system.line_wrapper(font, font_size);
                    for (tab_snapshot, tab_edits) in pending_edits {
                        let wrap_edits = snapshot
                            .update(tab_snapshot, &tab_edits, wrap_width, &mut line_wrapper)
                            .await;
                        edits = edits.compose(&wrap_edits);
                    }
                    (snapshot, edits)
                });

                match cx
                    .background_executor()
                    .block_with_timeout(Duration::from_millis(1), update_task)
                {
                    Ok((snapshot, output_edits)) => {
                        self.snapshot = snapshot;
                        self.edits_since_sync = self.edits_since_sync.compose(&output_edits);
                    }
                    Err(update_task) => {
                        self.background_task = Some(cx.spawn(async move |this, cx| {
                            let (snapshot, edits) = update_task.await;
                            this.update(cx, |this, cx| {
                                this.snapshot = snapshot;
                                this.edits_since_sync = this
                                    .edits_since_sync
                                    .compose(mem::take(&mut this.interpolated_edits).invert())
                                    .compose(&edits);
                                this.background_task = None;
                                this.flush_edits(cx);
                                cx.notify();
                            })
                            .ok();
                        }));
                    }
                }
            }
        }

        let was_interpolated = self.snapshot.interpolated;
        let mut to_remove_len = 0;
        for (tab_snapshot, edits) in &self.pending_edits {
            if tab_snapshot.version <= self.snapshot.tab_snapshot.version {
                to_remove_len += 1;
            } else {
                let interpolated_edits = self.snapshot.interpolate(tab_snapshot.clone(), edits);
                self.edits_since_sync = self.edits_since_sync.compose(&interpolated_edits);
                self.interpolated_edits = self.interpolated_edits.compose(&interpolated_edits);
            }
        }

        if !was_interpolated {
            self.pending_edits.drain(..to_remove_len);
        }
    }
}

impl WrapSnapshot {
    fn new(tab_snapshot: TabSnapshot) -> Self {
        let mut transforms = SumTree::default();
        let extent = tab_snapshot.text_summary();
        if !extent.lines.is_zero() {
            transforms.push(Transform::isomorphic(extent), &());
        }
        Self {
            transforms,
            tab_snapshot,
            interpolated: true,
        }
    }

    pub fn buffer_snapshot(&self) -> &MultiBufferSnapshot {
        self.tab_snapshot.buffer_snapshot()
    }

    fn interpolate(&mut self, new_tab_snapshot: TabSnapshot, tab_edits: &[TabEdit]) -> Patch<u32> {
        let mut new_transforms;
        if tab_edits.is_empty() {
            new_transforms = self.transforms.clone();
        } else {
            let mut old_cursor = self.transforms.cursor::<TabPoint>(&());

            let mut tab_edits_iter = tab_edits.iter().peekable();
            new_transforms =
                old_cursor.slice(&tab_edits_iter.peek().unwrap().old.start, Bias::Right, &());

            while let Some(edit) = tab_edits_iter.next() {
                if edit.new.start > TabPoint::from(new_transforms.summary().input.lines) {
                    let summary = new_tab_snapshot.text_summary_for_range(
                        TabPoint::from(new_transforms.summary().input.lines)..edit.new.start,
                    );
                    new_transforms.push_or_extend(Transform::isomorphic(summary));
                }

                if !edit.new.is_empty() {
                    new_transforms.push_or_extend(Transform::isomorphic(
                        new_tab_snapshot.text_summary_for_range(edit.new.clone()),
                    ));
                }

                old_cursor.seek_forward(&edit.old.end, Bias::Right, &());
                if let Some(next_edit) = tab_edits_iter.peek() {
                    if next_edit.old.start > old_cursor.end(&()) {
                        if old_cursor.end(&()) > edit.old.end {
                            let summary = self
                                .tab_snapshot
                                .text_summary_for_range(edit.old.end..old_cursor.end(&()));
                            new_transforms.push_or_extend(Transform::isomorphic(summary));
                        }

                        old_cursor.next(&());
                        new_transforms.append(
                            old_cursor.slice(&next_edit.old.start, Bias::Right, &()),
                            &(),
                        );
                    }
                } else {
                    if old_cursor.end(&()) > edit.old.end {
                        let summary = self
                            .tab_snapshot
                            .text_summary_for_range(edit.old.end..old_cursor.end(&()));
                        new_transforms.push_or_extend(Transform::isomorphic(summary));
                    }
                    old_cursor.next(&());
                    new_transforms.append(old_cursor.suffix(&()), &());
                }
            }
        }

        let old_snapshot = mem::replace(
            self,
            WrapSnapshot {
                tab_snapshot: new_tab_snapshot,
                transforms: new_transforms,
                interpolated: true,
            },
        );
        self.check_invariants();
        old_snapshot.compute_edits(tab_edits, self)
    }

    async fn update(
        &mut self,
        new_tab_snapshot: TabSnapshot,
        tab_edits: &[TabEdit],
        wrap_width: Pixels,
        line_wrapper: &mut LineWrapper,
    ) -> Patch<u32> {
        #[derive(Debug)]
        struct RowEdit {
            old_rows: Range<u32>,
            new_rows: Range<u32>,
        }

        let mut tab_edits_iter = tab_edits.iter().peekable();
        let mut row_edits = Vec::new();
        while let Some(edit) = tab_edits_iter.next() {
            let mut row_edit = RowEdit {
                old_rows: edit.old.start.row()..edit.old.end.row() + 1,
                new_rows: edit.new.start.row()..edit.new.end.row() + 1,
            };

            while let Some(next_edit) = tab_edits_iter.peek() {
                if next_edit.old.start.row() <= row_edit.old_rows.end {
                    row_edit.old_rows.end = next_edit.old.end.row() + 1;
                    row_edit.new_rows.end = next_edit.new.end.row() + 1;
                    tab_edits_iter.next();
                } else {
                    break;
                }
            }

            row_edits.push(row_edit);
        }

        let mut new_transforms;
        if row_edits.is_empty() {
            new_transforms = self.transforms.clone();
        } else {
            let mut row_edits = row_edits.into_iter().peekable();
            let mut old_cursor = self.transforms.cursor::<TabPoint>(&());

            new_transforms = old_cursor.slice(
                &TabPoint::new(row_edits.peek().unwrap().old_rows.start, 0),
                Bias::Right,
                &(),
            );

            while let Some(edit) = row_edits.next() {
                if edit.new_rows.start > new_transforms.summary().input.lines.row {
                    let summary = new_tab_snapshot.text_summary_for_range(
                        TabPoint(new_transforms.summary().input.lines)
                            ..TabPoint::new(edit.new_rows.start, 0),
                    );
                    new_transforms.push_or_extend(Transform::isomorphic(summary));
                }

                let mut line = String::new();
                let mut line_fragments = Vec::new();
                let mut remaining = None;
                let mut chunks = new_tab_snapshot.chunks(
                    TabPoint::new(edit.new_rows.start, 0)..new_tab_snapshot.max_point(),
                    false,
                    Highlights::default(),
                );
                let mut edit_transforms = Vec::<Transform>::new();
                for _ in edit.new_rows.start..edit.new_rows.end {
                    while let Some(chunk) = remaining.take().or_else(|| chunks.next()) {
                        if let Some(ix) = chunk.text.find('\n') {
                            let (prefix, suffix) = chunk.text.split_at(ix + 1);
                            line_fragments.push(gpui::LineFragment::text(prefix));
                            line.push_str(prefix);
                            remaining = Some(Chunk {
                                text: suffix,
                                ..chunk
                            });
                            break;
                        } else {
                            if let Some(width) =
                                chunk.renderer.as_ref().and_then(|r| r.measured_width)
                            {
                                line_fragments
                                    .push(gpui::LineFragment::element(width, chunk.text.len()));
                            } else {
                                line_fragments.push(gpui::LineFragment::text(chunk.text));
                            }
                            line.push_str(chunk.text);
                        }
                    }

                    if line.is_empty() {
                        break;
                    }

                    let mut prev_boundary_ix = 0;
                    for boundary in line_wrapper.wrap_line(&line_fragments, wrap_width) {
                        let wrapped = &line[prev_boundary_ix..boundary.ix];
                        push_isomorphic(&mut edit_transforms, TextSummary::from(wrapped));
                        edit_transforms.push(Transform::wrap(boundary.next_indent));
                        prev_boundary_ix = boundary.ix;
                    }

                    if prev_boundary_ix < line.len() {
                        push_isomorphic(
                            &mut edit_transforms,
                            TextSummary::from(&line[prev_boundary_ix..]),
                        );
                    }

                    line.clear();
                    line_fragments.clear();
                    yield_now().await;
                }

                let mut edit_transforms = edit_transforms.into_iter();
                if let Some(transform) = edit_transforms.next() {
                    new_transforms.push_or_extend(transform);
                }
                new_transforms.extend(edit_transforms, &());

                old_cursor.seek_forward(&TabPoint::new(edit.old_rows.end, 0), Bias::Right, &());
                if let Some(next_edit) = row_edits.peek() {
                    if next_edit.old_rows.start > old_cursor.end(&()).row() {
                        if old_cursor.end(&()) > TabPoint::new(edit.old_rows.end, 0) {
                            let summary = self.tab_snapshot.text_summary_for_range(
                                TabPoint::new(edit.old_rows.end, 0)..old_cursor.end(&()),
                            );
                            new_transforms.push_or_extend(Transform::isomorphic(summary));
                        }
                        old_cursor.next(&());
                        new_transforms.append(
                            old_cursor.slice(
                                &TabPoint::new(next_edit.old_rows.start, 0),
                                Bias::Right,
                                &(),
                            ),
                            &(),
                        );
                    }
                } else {
                    if old_cursor.end(&()) > TabPoint::new(edit.old_rows.end, 0) {
                        let summary = self.tab_snapshot.text_summary_for_range(
                            TabPoint::new(edit.old_rows.end, 0)..old_cursor.end(&()),
                        );
                        new_transforms.push_or_extend(Transform::isomorphic(summary));
                    }
                    old_cursor.next(&());
                    new_transforms.append(old_cursor.suffix(&()), &());
                }
            }
        }

        let old_snapshot = mem::replace(
            self,
            WrapSnapshot {
                tab_snapshot: new_tab_snapshot,
                transforms: new_transforms,
                interpolated: false,
            },
        );
        self.check_invariants();
        old_snapshot.compute_edits(tab_edits, self)
    }

    fn compute_edits(&self, tab_edits: &[TabEdit], new_snapshot: &WrapSnapshot) -> Patch<u32> {
        let mut wrap_edits = Vec::new();
        let mut old_cursor = self.transforms.cursor::<TransformSummary>(&());
        let mut new_cursor = new_snapshot.transforms.cursor::<TransformSummary>(&());
        for mut tab_edit in tab_edits.iter().cloned() {
            tab_edit.old.start.0.column = 0;
            tab_edit.old.end.0 += Point::new(1, 0);
            tab_edit.new.start.0.column = 0;
            tab_edit.new.end.0 += Point::new(1, 0);

            old_cursor.seek(&tab_edit.old.start, Bias::Right, &());
            let mut old_start = old_cursor.start().output.lines;
            old_start += tab_edit.old.start.0 - old_cursor.start().input.lines;

            old_cursor.seek(&tab_edit.old.end, Bias::Right, &());
            let mut old_end = old_cursor.start().output.lines;
            old_end += tab_edit.old.end.0 - old_cursor.start().input.lines;

            new_cursor.seek(&tab_edit.new.start, Bias::Right, &());
            let mut new_start = new_cursor.start().output.lines;
            new_start += tab_edit.new.start.0 - new_cursor.start().input.lines;

            new_cursor.seek(&tab_edit.new.end, Bias::Right, &());
            let mut new_end = new_cursor.start().output.lines;
            new_end += tab_edit.new.end.0 - new_cursor.start().input.lines;

            wrap_edits.push(WrapEdit {
                old: old_start.row..old_end.row,
                new: new_start.row..new_end.row,
            });
        }

        wrap_edits = consolidate_wrap_edits(wrap_edits);
        Patch::new(wrap_edits)
    }

    pub(crate) fn chunks<'a>(
        &'a self,
        rows: Range<u32>,
        language_aware: bool,
        highlights: Highlights<'a>,
    ) -> WrapChunks<'a> {
        let output_start = WrapPoint::new(rows.start, 0);
        let output_end = WrapPoint::new(rows.end, 0);
        let mut transforms = self.transforms.cursor::<(WrapPoint, TabPoint)>(&());
        transforms.seek(&output_start, Bias::Right, &());
        let mut input_start = TabPoint(transforms.start().1.0);
        if transforms.item().map_or(false, |t| t.is_isomorphic()) {
            input_start.0 += output_start.0 - transforms.start().0.0;
        }
        let input_end = self
            .to_tab_point(output_end)
            .min(self.tab_snapshot.max_point());
        WrapChunks {
            input_chunks: self.tab_snapshot.chunks(
                input_start..input_end,
                language_aware,
                highlights,
            ),
            input_chunk: Default::default(),
            output_position: output_start,
            max_output_row: rows.end,
            transforms,
            snapshot: self,
        }
    }

    pub fn max_point(&self) -> WrapPoint {
        WrapPoint(self.transforms.summary().output.lines)
    }

    pub fn line_len(&self, row: u32) -> u32 {
        let mut cursor = self.transforms.cursor::<(WrapPoint, TabPoint)>(&());
        cursor.seek(&WrapPoint::new(row + 1, 0), Bias::Left, &());
        if cursor
            .item()
            .map_or(false, |transform| transform.is_isomorphic())
        {
            let overshoot = row - cursor.start().0.row();
            let tab_row = cursor.start().1.row() + overshoot;
            let tab_line_len = self.tab_snapshot.line_len(tab_row);
            if overshoot == 0 {
                cursor.start().0.column() + (tab_line_len - cursor.start().1.column())
            } else {
                tab_line_len
            }
        } else {
            cursor.start().0.column()
        }
    }

    pub fn text_summary_for_range(&self, rows: Range<u32>) -> TextSummary {
        let mut summary = TextSummary::default();

        let start = WrapPoint::new(rows.start, 0);
        let end = WrapPoint::new(rows.end, 0);

        let mut cursor = self.transforms.cursor::<(WrapPoint, TabPoint)>(&());
        cursor.seek(&start, Bias::Right, &());
        if let Some(transform) = cursor.item() {
            let start_in_transform = start.0 - cursor.start().0.0;
            let end_in_transform = cmp::min(end, cursor.end(&()).0).0 - cursor.start().0.0;
            if transform.is_isomorphic() {
                let tab_start = TabPoint(cursor.start().1.0 + start_in_transform);
                let tab_end = TabPoint(cursor.start().1.0 + end_in_transform);
                summary += &self.tab_snapshot.text_summary_for_range(tab_start..tab_end);
            } else {
                debug_assert_eq!(start_in_transform.row, end_in_transform.row);
                let indent_len = end_in_transform.column - start_in_transform.column;
                summary += &TextSummary {
                    lines: Point::new(0, indent_len),
                    first_line_chars: indent_len,
                    last_line_chars: indent_len,
                    longest_row: 0,
                    longest_row_chars: indent_len,
                };
            }

            cursor.next(&());
        }

        if rows.end > cursor.start().0.row() {
            summary += &cursor
                .summary::<_, TransformSummary>(&WrapPoint::new(rows.end, 0), Bias::Right, &())
                .output;

            if let Some(transform) = cursor.item() {
                let end_in_transform = end.0 - cursor.start().0.0;
                if transform.is_isomorphic() {
                    let char_start = cursor.start().1;
                    let char_end = TabPoint(char_start.0 + end_in_transform);
                    summary += &self
                        .tab_snapshot
                        .text_summary_for_range(char_start..char_end);
                } else {
                    debug_assert_eq!(end_in_transform, Point::new(1, 0));
                    summary += &TextSummary {
                        lines: Point::new(1, 0),
                        first_line_chars: 0,
                        last_line_chars: 0,
                        longest_row: 0,
                        longest_row_chars: 0,
                    };
                }
            }
        }

        summary
    }

    pub fn soft_wrap_indent(&self, row: u32) -> Option<u32> {
        let mut cursor = self.transforms.cursor::<WrapPoint>(&());
        cursor.seek(&WrapPoint::new(row + 1, 0), Bias::Right, &());
        cursor.item().and_then(|transform| {
            if transform.is_isomorphic() {
                None
            } else {
                Some(transform.summary.output.lines.column)
            }
        })
    }

    pub fn longest_row(&self) -> u32 {
        self.transforms.summary().output.longest_row
    }

    pub fn row_infos(&self, start_row: u32) -> WrapRows {
        let mut transforms = self.transforms.cursor::<(WrapPoint, TabPoint)>(&());
        transforms.seek(&WrapPoint::new(start_row, 0), Bias::Left, &());
        let mut input_row = transforms.start().1.row();
        if transforms.item().map_or(false, |t| t.is_isomorphic()) {
            input_row += start_row - transforms.start().0.row();
        }
        let soft_wrapped = transforms.item().map_or(false, |t| !t.is_isomorphic());
        let mut input_buffer_rows = self.tab_snapshot.rows(input_row);
        let input_buffer_row = input_buffer_rows.next().unwrap();
        WrapRows {
            transforms,
            input_buffer_row,
            input_buffer_rows,
            output_row: start_row,
            soft_wrapped,
            max_output_row: self.max_point().row(),
        }
    }

    pub fn to_tab_point(&self, point: WrapPoint) -> TabPoint {
        let mut cursor = self.transforms.cursor::<(WrapPoint, TabPoint)>(&());
        cursor.seek(&point, Bias::Right, &());
        let mut tab_point = cursor.start().1.0;
        if cursor.item().map_or(false, |t| t.is_isomorphic()) {
            tab_point += point.0 - cursor.start().0.0;
        }
        TabPoint(tab_point)
    }

    pub fn to_point(&self, point: WrapPoint, bias: Bias) -> Point {
        self.tab_snapshot.to_point(self.to_tab_point(point), bias)
    }

    pub fn make_wrap_point(&self, point: Point, bias: Bias) -> WrapPoint {
        self.tab_point_to_wrap_point(self.tab_snapshot.make_tab_point(point, bias))
    }

    pub fn tab_point_to_wrap_point(&self, point: TabPoint) -> WrapPoint {
        let mut cursor = self.transforms.cursor::<(TabPoint, WrapPoint)>(&());
        cursor.seek(&point, Bias::Right, &());
        WrapPoint(cursor.start().1.0 + (point.0 - cursor.start().0.0))
    }

    pub fn clip_point(&self, mut point: WrapPoint, bias: Bias) -> WrapPoint {
        if bias == Bias::Left {
            let mut cursor = self.transforms.cursor::<WrapPoint>(&());
            cursor.seek(&point, Bias::Right, &());
            if cursor.item().map_or(false, |t| !t.is_isomorphic()) {
                point = *cursor.start();
                *point.column_mut() -= 1;
            }
        }

        self.tab_point_to_wrap_point(self.tab_snapshot.clip_point(self.to_tab_point(point), bias))
    }

    pub fn prev_row_boundary(&self, mut point: WrapPoint) -> u32 {
        if self.transforms.is_empty() {
            return 0;
        }

        *point.column_mut() = 0;

        let mut cursor = self.transforms.cursor::<(WrapPoint, TabPoint)>(&());
        cursor.seek(&point, Bias::Right, &());
        if cursor.item().is_none() {
            cursor.prev(&());
        }

        while let Some(transform) = cursor.item() {
            if transform.is_isomorphic() && cursor.start().1.column() == 0 {
                return cmp::min(cursor.end(&()).0.row(), point.row());
            } else {
                cursor.prev(&());
            }
        }

        unreachable!()
    }

    pub fn next_row_boundary(&self, mut point: WrapPoint) -> Option<u32> {
        point.0 += Point::new(1, 0);

        let mut cursor = self.transforms.cursor::<(WrapPoint, TabPoint)>(&());
        cursor.seek(&point, Bias::Right, &());
        while let Some(transform) = cursor.item() {
            if transform.is_isomorphic() && cursor.start().1.column() == 0 {
                return Some(cmp::max(cursor.start().0.row(), point.row()));
            } else {
                cursor.next(&());
            }
        }

        None
    }

    #[cfg(test)]
    pub fn text(&self) -> String {
        self.text_chunks(0).collect()
    }

    #[cfg(test)]
    pub fn text_chunks(&self, wrap_row: u32) -> impl Iterator<Item = &str> {
        self.chunks(
            wrap_row..self.max_point().row() + 1,
            false,
            Highlights::default(),
        )
        .map(|h| h.text)
    }

    fn check_invariants(&self) {
        #[cfg(test)]
        {
            assert_eq!(
                TabPoint::from(self.transforms.summary().input.lines),
                self.tab_snapshot.max_point()
            );

            {
                let mut transforms = self.transforms.cursor::<()>(&()).peekable();
                while let Some(transform) = transforms.next() {
                    if let Some(next_transform) = transforms.peek() {
                        assert!(transform.is_isomorphic() != next_transform.is_isomorphic());
                    }
                }
            }

            let text = language::Rope::from(self.text().as_str());
            let mut input_buffer_rows = self.tab_snapshot.rows(0);
            let mut expected_buffer_rows = Vec::new();
            let mut prev_tab_row = 0;
            for display_row in 0..=self.max_point().row() {
                let tab_point = self.to_tab_point(WrapPoint::new(display_row, 0));
                if tab_point.row() == prev_tab_row && display_row != 0 {
                    expected_buffer_rows.push(None);
                } else {
                    expected_buffer_rows.push(input_buffer_rows.next().unwrap().buffer_row);
                }

                prev_tab_row = tab_point.row();
                assert_eq!(self.line_len(display_row), text.line_len(display_row));
            }

            for start_display_row in 0..expected_buffer_rows.len() {
                assert_eq!(
                    self.row_infos(start_display_row as u32)
                        .map(|row_info| row_info.buffer_row)
                        .collect::<Vec<_>>(),
                    &expected_buffer_rows[start_display_row..],
                    "invalid buffer_rows({}..)",
                    start_display_row
                );
            }
        }
    }
}

impl WrapChunks<'_> {
    pub(crate) fn seek(&mut self, rows: Range<u32>) {
        let output_start = WrapPoint::new(rows.start, 0);
        let output_end = WrapPoint::new(rows.end, 0);
        self.transforms.seek(&output_start, Bias::Right, &());
        let mut input_start = TabPoint(self.transforms.start().1.0);
        if self.transforms.item().map_or(false, |t| t.is_isomorphic()) {
            input_start.0 += output_start.0 - self.transforms.start().0.0;
        }
        let input_end = self
            .snapshot
            .to_tab_point(output_end)
            .min(self.snapshot.tab_snapshot.max_point());
        self.input_chunks.seek(input_start..input_end);
        self.input_chunk = Chunk::default();
        self.output_position = output_start;
        self.max_output_row = rows.end;
    }
}

impl<'a> Iterator for WrapChunks<'a> {
    type Item = Chunk<'a>;

    fn next(&mut self) -> Option<Self::Item> {
        if self.output_position.row() >= self.max_output_row {
            return None;
        }

        let transform = self.transforms.item()?;
        if let Some(display_text) = transform.display_text {
            let mut start_ix = 0;
            let mut end_ix = display_text.len();
            let mut summary = transform.summary.output.lines;

            if self.output_position > self.transforms.start().0 {
                // Exclude newline starting prior to the desired row.
                start_ix = 1;
                summary.row = 0;
            } else if self.output_position.row() + 1 >= self.max_output_row {
                // Exclude soft indentation ending after the desired row.
                end_ix = 1;
                summary.column = 0;
            }

            self.output_position.0 += summary;
            self.transforms.next(&());
            return Some(Chunk {
                text: &display_text[start_ix..end_ix],
                ..self.input_chunk.clone()
            });
        }

        if self.input_chunk.text.is_empty() {
            self.input_chunk = self.input_chunks.next().unwrap();
        }

        let mut input_len = 0;
        let transform_end = self.transforms.end(&()).0;
        for c in self.input_chunk.text.chars() {
            let char_len = c.len_utf8();
            input_len += char_len;
            if c == '\n' {
                *self.output_position.row_mut() += 1;
                *self.output_position.column_mut() = 0;
            } else {
                *self.output_position.column_mut() += char_len as u32;
            }

            if self.output_position >= transform_end {
                self.transforms.next(&());
                break;
            }
        }

        let (prefix, suffix) = self.input_chunk.text.split_at(input_len);
        self.input_chunk.text = suffix;
        Some(Chunk {
            text: prefix,
            ..self.input_chunk.clone()
        })
    }
}

impl Iterator for WrapRows<'_> {
    type Item = RowInfo;

    fn next(&mut self) -> Option<Self::Item> {
        if self.output_row > self.max_output_row {
            return None;
        }

        let buffer_row = self.input_buffer_row;
        let soft_wrapped = self.soft_wrapped;
        let diff_status = self.input_buffer_row.diff_status;

        self.output_row += 1;
        self.transforms
            .seek_forward(&WrapPoint::new(self.output_row, 0), Bias::Left, &());
        if self.transforms.item().map_or(false, |t| t.is_isomorphic()) {
            self.input_buffer_row = self.input_buffer_rows.next().unwrap();
            self.soft_wrapped = false;
        } else {
            self.soft_wrapped = true;
        }

        Some(if soft_wrapped {
            RowInfo {
                buffer_id: None,
                buffer_row: None,
                multibuffer_row: None,
                diff_status,
                expand_info: None,
            }
        } else {
            buffer_row
        })
    }
}

impl Transform {
    fn isomorphic(summary: TextSummary) -> Self {
        #[cfg(test)]
        assert!(!summary.lines.is_zero());

        Self {
            summary: TransformSummary {
                input: summary.clone(),
                output: summary,
            },
            display_text: None,
        }
    }

    fn wrap(indent: u32) -> Self {
        static WRAP_TEXT: LazyLock<String> = LazyLock::new(|| {
            let mut wrap_text = String::new();
            wrap_text.push('\n');
            wrap_text.extend((0..LineWrapper::MAX_INDENT as usize).map(|_| ' '));
            wrap_text
        });

        Self {
            summary: TransformSummary {
                input: TextSummary::default(),
                output: TextSummary {
                    lines: Point::new(1, indent),
                    first_line_chars: 0,
                    last_line_chars: indent,
                    longest_row: 1,
                    longest_row_chars: indent,
                },
            },
            display_text: Some(&WRAP_TEXT[..1 + indent as usize]),
        }
    }

    fn is_isomorphic(&self) -> bool {
        self.display_text.is_none()
    }
}

impl sum_tree::Item for Transform {
    type Summary = TransformSummary;

    fn summary(&self, _cx: &()) -> Self::Summary {
        self.summary.clone()
    }
}

fn push_isomorphic(transforms: &mut Vec<Transform>, summary: TextSummary) {
    if let Some(last_transform) = transforms.last_mut() {
        if last_transform.is_isomorphic() {
            last_transform.summary.input += &summary;
            last_transform.summary.output += &summary;
            return;
        }
    }
    transforms.push(Transform::isomorphic(summary));
}

trait SumTreeExt {
    fn push_or_extend(&mut self, transform: Transform);
}

impl SumTreeExt for SumTree<Transform> {
    fn push_or_extend(&mut self, transform: Transform) {
        let mut transform = Some(transform);
        self.update_last(
            |last_transform| {
                if last_transform.is_isomorphic() && transform.as_ref().unwrap().is_isomorphic() {
                    let transform = transform.take().unwrap();
                    last_transform.summary.input += &transform.summary.input;
                    last_transform.summary.output += &transform.summary.output;
                }
            },
            &(),
        );

        if let Some(transform) = transform {
            self.push(transform, &());
        }
    }
}

impl WrapPoint {
    pub fn new(row: u32, column: u32) -> Self {
        Self(Point::new(row, column))
    }

    pub fn row(self) -> u32 {
        self.0.row
    }

    pub fn row_mut(&mut self) -> &mut u32 {
        &mut self.0.row
    }

    pub fn column(self) -> u32 {
        self.0.column
    }

    pub fn column_mut(&mut self) -> &mut u32 {
        &mut self.0.column
    }
}

impl sum_tree::Summary for TransformSummary {
    type Context = ();

    fn zero(_cx: &()) -> Self {
        Default::default()
    }

    fn add_summary(&mut self, other: &Self, _: &()) {
        self.input += &other.input;
        self.output += &other.output;
    }
}

impl<'a> sum_tree::Dimension<'a, TransformSummary> for TabPoint {
    fn zero(_cx: &()) -> Self {
        Default::default()
    }

    fn add_summary(&mut self, summary: &'a TransformSummary, _: &()) {
        self.0 += summary.input.lines;
    }
}

impl sum_tree::SeekTarget<'_, TransformSummary, TransformSummary> for TabPoint {
    fn cmp(&self, cursor_location: &TransformSummary, _: &()) -> std::cmp::Ordering {
        Ord::cmp(&self.0, &cursor_location.input.lines)
    }
}

impl<'a> sum_tree::Dimension<'a, TransformSummary> for WrapPoint {
    fn zero(_cx: &()) -> Self {
        Default::default()
    }

    fn add_summary(&mut self, summary: &'a TransformSummary, _: &()) {
        self.0 += summary.output.lines;
    }
}

fn consolidate_wrap_edits(edits: Vec<WrapEdit>) -> Vec<WrapEdit> {
    let _old_alloc_ptr = edits.as_ptr();
    let mut wrap_edits = edits.into_iter();

    if let Some(mut first_edit) = wrap_edits.next() {
        // This code relies on reusing allocations from the Vec<_> - at the time of writing .flatten() prevents them.
        #[allow(clippy::filter_map_identity)]
        let mut v: Vec<_> = wrap_edits
            .scan(&mut first_edit, |prev_edit, edit| {
                if prev_edit.old.end >= edit.old.start {
                    prev_edit.old.end = edit.old.end;
                    prev_edit.new.end = edit.new.end;
                    Some(None) // Skip this edit, it's merged
                } else {
                    let prev = std::mem::replace(*prev_edit, edit);
                    Some(Some(prev)) // Yield the previous edit
                }
            })
            .filter_map(|x| x)
            .collect();
        v.push(first_edit.clone());
        debug_assert_eq!(v.as_ptr(), _old_alloc_ptr, "Wrap edits were reallocated");
        v
    } else {
        vec![]
    }
}

#[cfg(test)]
mod tests {
    use super::*;
    use crate::{
<<<<<<< HEAD
        display_map::{
            fold_map::FoldMap, inlay_map::InlayMap, tab_map::TabMap, token_map::TokenMap,
        },
=======
        MultiBuffer,
        display_map::{fold_map::FoldMap, inlay_map::InlayMap, tab_map::TabMap},
>>>>>>> a2fbe82c
        test::test_font,
    };
    use gpui::{LineFragment, px, test::observe};
    use rand::prelude::*;
    use settings::SettingsStore;
    use smol::stream::StreamExt;
    use std::{cmp, env, num::NonZeroU32};
    use text::Rope;
    use theme::LoadThemes;

    #[gpui::test(iterations = 100)]
    async fn test_random_wraps(cx: &mut gpui::TestAppContext, mut rng: StdRng) {
        // todo this test is flaky
        init_test(cx);

        cx.background_executor.set_block_on_ticks(0..=50);
        let operations = env::var("OPERATIONS")
            .map(|i| i.parse().expect("invalid `OPERATIONS` variable"))
            .unwrap_or(10);

        let text_system = cx.read(|cx| cx.text_system().clone());
        let mut wrap_width = if rng.gen_bool(0.1) {
            None
        } else {
            Some(px(rng.gen_range(0.0..=1000.0)))
        };
        let tab_size = NonZeroU32::new(rng.gen_range(1..=4)).unwrap();

        let font = test_font();
        let _font_id = text_system.font_id(&font);
        let font_size = px(14.0);

        log::info!("Tab size: {}", tab_size);
        log::info!("Wrap width: {:?}", wrap_width);

        let buffer = cx.update(|cx| {
            if rng.r#gen() {
                MultiBuffer::build_random(&mut rng, cx)
            } else {
                let len = rng.gen_range(0..10);
                let text = util::RandomCharIter::new(&mut rng)
                    .take(len)
                    .collect::<String>();
                MultiBuffer::build_simple(&text, cx)
            }
        });
        let mut buffer_snapshot = buffer.read_with(cx, |buffer, cx| buffer.snapshot(cx));
        log::info!("Buffer text: {:?}", buffer_snapshot.text());
        let (mut token_map, token_snapshot) = TokenMap::new(buffer_snapshot.clone());
        log::info!("TokemMap text: {:?}", token_snapshot.text());
        let (mut inlay_map, inlay_snapshot) = InlayMap::new(token_snapshot);
        log::info!("InlayMap text: {:?}", inlay_snapshot.text());
        let (mut fold_map, fold_snapshot) = FoldMap::new(inlay_snapshot.clone());
        log::info!("FoldMap text: {:?}", fold_snapshot.text());
        let (mut tab_map, _) = TabMap::new(fold_snapshot.clone(), tab_size);
        let tabs_snapshot = tab_map.set_max_expansion_column(32);
        log::info!("TabMap text: {:?}", tabs_snapshot.text());

        let mut line_wrapper = text_system.line_wrapper(font.clone(), font_size);
        let expected_text = wrap_text(&tabs_snapshot, wrap_width, &mut line_wrapper);

        let (wrap_map, _) =
            cx.update(|cx| WrapMap::new(tabs_snapshot.clone(), font, font_size, wrap_width, cx));
        let mut notifications = observe(&wrap_map, cx);

        if wrap_map.read_with(cx, |map, _| map.is_rewrapping()) {
            notifications.next().await.unwrap();
        }

        let (initial_snapshot, _) = wrap_map.update(cx, |map, cx| {
            assert!(!map.is_rewrapping());
            map.sync(tabs_snapshot.clone(), Vec::new(), cx)
        });

        let actual_text = initial_snapshot.text();
        assert_eq!(
            actual_text,
            expected_text,
            "unwrapped text is: {:?}",
            tabs_snapshot.text()
        );
        log::info!("Wrapped text: {:?}", actual_text);

        let mut next_inlay_id = 0;
        let mut edits = Vec::new();
        for _i in 0..operations {
            log::info!("{} ==============================================", _i);

            let mut buffer_edits = Vec::new();
            match rng.gen_range(0..=100) {
                0..=19 => {
                    wrap_width = if rng.gen_bool(0.2) {
                        None
                    } else {
                        Some(px(rng.gen_range(0.0..=1000.0)))
                    };
                    log::info!("Setting wrap width to {:?}", wrap_width);
                    wrap_map.update(cx, |map, cx| map.set_wrap_width(wrap_width, cx));
                }
                20..=39 => {
                    for (fold_snapshot, fold_edits) in fold_map.randomly_mutate(&mut rng) {
                        let (tabs_snapshot, tab_edits) =
                            tab_map.sync(fold_snapshot, fold_edits, tab_size);
                        let (mut snapshot, wrap_edits) =
                            wrap_map.update(cx, |map, cx| map.sync(tabs_snapshot, tab_edits, cx));
                        snapshot.check_invariants();
                        snapshot.verify_chunks(&mut rng);
                        edits.push((snapshot, wrap_edits));
                    }
                }
                40..=59 => {
                    let (inlay_snapshot, inlay_edits) =
                        inlay_map.randomly_mutate(&mut next_inlay_id, &mut rng);
                    let (fold_snapshot, fold_edits) = fold_map.read(inlay_snapshot, inlay_edits);
                    let (tabs_snapshot, tab_edits) =
                        tab_map.sync(fold_snapshot, fold_edits, tab_size);
                    let (mut snapshot, wrap_edits) =
                        wrap_map.update(cx, |map, cx| map.sync(tabs_snapshot, tab_edits, cx));
                    snapshot.check_invariants();
                    snapshot.verify_chunks(&mut rng);
                    edits.push((snapshot, wrap_edits));
                }
                _ => {
                    buffer.update(cx, |buffer, cx| {
                        let subscription = buffer.subscribe();
                        let edit_count = rng.gen_range(1..=5);
                        buffer.randomly_mutate(&mut rng, edit_count, cx);
                        buffer_snapshot = buffer.snapshot(cx);
                        buffer_edits.extend(subscription.consume());
                    });
                }
            }

            log::info!("Buffer text: {:?}", buffer_snapshot.text());
            let (token_snapshot, token_edits) =
                token_map.sync(buffer_snapshot.clone(), buffer_edits);
            log::info!("TokenMap text: {:?}", token_snapshot.text());
            let (inlay_snapshot, inlay_edits) = inlay_map.sync(token_snapshot, token_edits);
            log::info!("InlayMap text: {:?}", inlay_snapshot.text());
            let (fold_snapshot, fold_edits) = fold_map.read(inlay_snapshot, inlay_edits);
            log::info!("FoldMap text: {:?}", fold_snapshot.text());
            let (tabs_snapshot, tab_edits) = tab_map.sync(fold_snapshot, fold_edits, tab_size);
            log::info!("TabMap text: {:?}", tabs_snapshot.text());

            let expected_text = wrap_text(&tabs_snapshot, wrap_width, &mut line_wrapper);
            let (mut snapshot, wrap_edits) =
                wrap_map.update(cx, |map, cx| map.sync(tabs_snapshot.clone(), tab_edits, cx));
            snapshot.check_invariants();
            snapshot.verify_chunks(&mut rng);
            edits.push((snapshot, wrap_edits));

            if wrap_map.read_with(cx, |map, _| map.is_rewrapping()) && rng.gen_bool(0.4) {
                log::info!("Waiting for wrapping to finish");
                while wrap_map.read_with(cx, |map, _| map.is_rewrapping()) {
                    notifications.next().await.unwrap();
                }
                wrap_map.read_with(cx, |map, _| assert!(map.pending_edits.is_empty()));
            }

            if !wrap_map.read_with(cx, |map, _| map.is_rewrapping()) {
                let (mut wrapped_snapshot, wrap_edits) = wrap_map.update(cx, |map, cx| {
                    map.sync(tabs_snapshot.clone(), Vec::new(), cx)
                });
                let actual_text = wrapped_snapshot.text();
                let actual_longest_row = wrapped_snapshot.longest_row();
                log::info!("Wrapping finished: {:?}", actual_text);
                wrapped_snapshot.check_invariants();
                wrapped_snapshot.verify_chunks(&mut rng);
                edits.push((wrapped_snapshot.clone(), wrap_edits));
                assert_eq!(
                    actual_text,
                    expected_text,
                    "unwrapped text is: {:?}",
                    tabs_snapshot.text()
                );

                let mut summary = TextSummary::default();
                for (ix, item) in wrapped_snapshot
                    .transforms
                    .items(&())
                    .into_iter()
                    .enumerate()
                {
                    summary += &item.summary.output;
                    log::info!("{} summary: {:?}", ix, item.summary.output,);
                }

                if tab_size.get() == 1
                    || !wrapped_snapshot
                        .tab_snapshot
                        .fold_snapshot
                        .text()
                        .contains('\t')
                {
                    let mut expected_longest_rows = Vec::new();
                    let mut longest_line_len = -1;
                    for (row, line) in expected_text.split('\n').enumerate() {
                        let line_char_count = line.chars().count() as isize;
                        if line_char_count > longest_line_len {
                            expected_longest_rows.clear();
                            longest_line_len = line_char_count;
                        }
                        if line_char_count >= longest_line_len {
                            expected_longest_rows.push(row as u32);
                        }
                    }

                    assert!(
                        expected_longest_rows.contains(&actual_longest_row),
                        "incorrect longest row {}. expected {:?} with length {}",
                        actual_longest_row,
                        expected_longest_rows,
                        longest_line_len,
                    )
                }
            }
        }

        let mut initial_text = Rope::from(initial_snapshot.text().as_str());
        for (snapshot, patch) in edits {
            let snapshot_text = Rope::from(snapshot.text().as_str());
            for edit in &patch {
                let old_start = initial_text.point_to_offset(Point::new(edit.new.start, 0));
                let old_end = initial_text.point_to_offset(cmp::min(
                    Point::new(edit.new.start + edit.old.len() as u32, 0),
                    initial_text.max_point(),
                ));
                let new_start = snapshot_text.point_to_offset(Point::new(edit.new.start, 0));
                let new_end = snapshot_text.point_to_offset(cmp::min(
                    Point::new(edit.new.end, 0),
                    snapshot_text.max_point(),
                ));
                let new_text = snapshot_text
                    .chunks_in_range(new_start..new_end)
                    .collect::<String>();

                initial_text.replace(old_start..old_end, &new_text);
            }
            assert_eq!(initial_text.to_string(), snapshot_text.to_string());
        }

        if wrap_map.read_with(cx, |map, _| map.is_rewrapping()) {
            log::info!("Waiting for wrapping to finish");
            while wrap_map.read_with(cx, |map, _| map.is_rewrapping()) {
                notifications.next().await.unwrap();
            }
        }
        wrap_map.read_with(cx, |map, _| assert!(map.pending_edits.is_empty()));
    }

    fn init_test(cx: &mut gpui::TestAppContext) {
        cx.update(|cx| {
            let settings = SettingsStore::test(cx);
            cx.set_global(settings);
            theme::init(LoadThemes::JustBase, cx);
        });
    }

    fn wrap_text(
        tab_snapshot: &TabSnapshot,
        wrap_width: Option<Pixels>,
        line_wrapper: &mut LineWrapper,
    ) -> String {
        if let Some(wrap_width) = wrap_width {
            let mut wrapped_text = String::new();
            for (row, line) in tab_snapshot.text().split('\n').enumerate() {
                if row > 0 {
                    wrapped_text.push('\n');
                }

                let mut prev_ix = 0;
                for boundary in line_wrapper.wrap_line(&[LineFragment::text(&line)], wrap_width) {
                    wrapped_text.push_str(&line[prev_ix..boundary.ix]);
                    wrapped_text.push('\n');
                    wrapped_text.push_str(&" ".repeat(boundary.next_indent as usize));
                    prev_ix = boundary.ix;
                }
                wrapped_text.push_str(&line[prev_ix..]);
            }

            wrapped_text
        } else {
            tab_snapshot.text()
        }
    }

    impl WrapSnapshot {
        fn verify_chunks(&mut self, rng: &mut impl Rng) {
            for _ in 0..5 {
                let mut end_row = rng.gen_range(0..=self.max_point().row());
                let start_row = rng.gen_range(0..=end_row);
                end_row += 1;

                let mut expected_text = self.text_chunks(start_row).collect::<String>();
                if expected_text.ends_with('\n') {
                    expected_text.push('\n');
                }
                let mut expected_text = expected_text
                    .lines()
                    .take((end_row - start_row) as usize)
                    .collect::<Vec<_>>()
                    .join("\n");
                if end_row <= self.max_point().row() {
                    expected_text.push('\n');
                }

                let actual_text = self
                    .chunks(start_row..end_row, true, Highlights::default())
                    .map(|c| c.text)
                    .collect::<String>();
                assert_eq!(
                    expected_text,
                    actual_text,
                    "chunks != highlighted_chunks for rows {:?}",
                    start_row..end_row
                );
            }
        }
    }
}<|MERGE_RESOLUTION|>--- conflicted
+++ resolved
@@ -1182,15 +1182,11 @@
 mod tests {
     use super::*;
     use crate::{
-<<<<<<< HEAD
         display_map::{
             fold_map::FoldMap, inlay_map::InlayMap, tab_map::TabMap, token_map::TokenMap,
         },
-=======
+        test::test_font,
         MultiBuffer,
-        display_map::{fold_map::FoldMap, inlay_map::InlayMap, tab_map::TabMap},
->>>>>>> a2fbe82c
-        test::test_font,
     };
     use gpui::{LineFragment, px, test::observe};
     use rand::prelude::*;
