--- conflicted
+++ resolved
@@ -9,14 +9,10 @@
 use sum_tree::{Bias, Cursor, SumTree};
 use text::{Patch, Rope};
 
-<<<<<<< HEAD
 use super::{
     token_map::{TokenBufferRows, TokenChunks, TokenEdit, TokenOffset, TokenPoint, TokenSnapshot},
     Highlights,
 };
-=======
-use super::{Highlights, custom_highlights::CustomHighlightsChunks};
->>>>>>> a2fbe82c
 
 /// Decides where the [`Inlay`]s should be displayed.
 ///
@@ -645,7 +641,6 @@
         let mut to_insert = Vec::new();
         let snapshot = &mut self.snapshot;
         for i in 0..rng.gen_range(1..=5) {
-<<<<<<< HEAD
             if self.inlays.is_empty() || rng.gen() {
                 let position = snapshot
                     .token_snapshot
@@ -653,11 +648,6 @@
                     .random_byte_range(0, rng)
                     .start;
                 let bias = if rng.gen() { Bias::Left } else { Bias::Right };
-=======
-            if self.inlays.is_empty() || rng.r#gen() {
-                let position = snapshot.buffer.random_byte_range(0, rng).start;
-                let bias = if rng.r#gen() { Bias::Left } else { Bias::Right };
->>>>>>> a2fbe82c
                 let len = if rng.gen_bool(0.01) {
                     0
                 } else {
@@ -714,7 +704,6 @@
             Some(Transform::Isomorphic(_)) => {
                 let buffer_offset_start = cursor.start().1.1;
                 let buffer_offset_end = buffer_offset_start + overshoot;
-<<<<<<< HEAD
                 let buffer_start = self
                     .token_snapshot
                     .buffer
@@ -724,11 +713,6 @@
                     .buffer
                     .offset_to_point(buffer_offset_end);
                 InlayPoint(cursor.start().1 .0 .0 + (buffer_end - buffer_start))
-=======
-                let buffer_start = self.buffer.offset_to_point(buffer_offset_start);
-                let buffer_end = self.buffer.offset_to_point(buffer_offset_end);
-                InlayPoint(cursor.start().1.0.0 + (buffer_end - buffer_start))
->>>>>>> a2fbe82c
             }
             Some(Transform::Inlay(inlay)) => {
                 let overshoot = inlay.text.offset_to_point(overshoot);
@@ -756,7 +740,6 @@
             Some(Transform::Isomorphic(_)) => {
                 let buffer_point_start = cursor.start().1.1;
                 let buffer_point_end = buffer_point_start + overshoot;
-<<<<<<< HEAD
                 let buffer_offset_start = self
                     .token_snapshot
                     .buffer
@@ -764,11 +747,6 @@
                 let buffer_offset_end =
                     self.token_snapshot.buffer.point_to_offset(buffer_point_end);
                 InlayOffset(cursor.start().1 .0 .0 + (buffer_offset_end - buffer_offset_start))
-=======
-                let buffer_offset_start = self.buffer.point_to_offset(buffer_point_start);
-                let buffer_offset_end = self.buffer.point_to_offset(buffer_point_end);
-                InlayOffset(cursor.start().1.0.0 + (buffer_offset_end - buffer_offset_start))
->>>>>>> a2fbe82c
             }
             Some(Transform::Inlay(inlay)) => {
                 let overshoot = inlay.text.point_to_offset(overshoot);
@@ -782,13 +760,8 @@
         cursor.seek(&point, Bias::Right, &());
         match cursor.item() {
             Some(Transform::Isomorphic(_)) => {
-<<<<<<< HEAD
                 let overshoot = point.0 - cursor.start().0 .0;
                 cursor.start().1 + TokenPoint(overshoot)
-=======
-                let overshoot = point.0 - cursor.start().0.0;
-                cursor.start().1 + overshoot
->>>>>>> a2fbe82c
             }
             Some(Transform::Inlay(_)) => cursor.start().1,
             None => self.token_snapshot.max_point(),
@@ -982,16 +955,11 @@
                 let buffer_start = cursor.start().1;
                 let suffix_start = buffer_start + overshoot;
                 let suffix_end =
-<<<<<<< HEAD
                     buffer_start + (cmp::min(cursor.end(&()).0, range.end).0 - cursor.start().0 .0);
                 summary = self
                     .token_snapshot
                     .buffer
                     .text_summary_for_range(suffix_start..suffix_end);
-=======
-                    buffer_start + (cmp::min(cursor.end(&()).0, range.end).0 - cursor.start().0.0);
-                summary = self.buffer.text_summary_for_range(suffix_start..suffix_end);
->>>>>>> a2fbe82c
                 cursor.next(&());
             }
             Some(Transform::Inlay(inlay)) => {
@@ -1041,13 +1009,8 @@
         } else {
             match cursor.item() {
                 Some(Transform::Isomorphic(_)) => {
-<<<<<<< HEAD
                     buffer_point += inlay_point.0 - cursor.start().0 .0;
                     buffer_point.row
-=======
-                    buffer_point += inlay_point.0 - cursor.start().0.0;
-                    MultiBufferRow(buffer_point.row)
->>>>>>> a2fbe82c
                 }
                 _ => cmp::min(buffer_point.row + 1, max_buffer_row),
             }
@@ -1154,13 +1117,8 @@
 mod tests {
     use super::*;
     use crate::{
-<<<<<<< HEAD
         display_map::{token_map::TokenMap, InlayHighlights, TextHighlights},
-=======
-        InlayId, MultiBuffer,
-        display_map::{InlayHighlights, TextHighlights},
->>>>>>> a2fbe82c
-        hover_links::InlayHighlight,
+        hover_links::InlayHighlight, InlayId, MultiBuffer,
     };
     use gpui::{App, HighlightStyle};
     use project::{InlayHint, InlayHintLabel, ResolveState};
