--- conflicted
+++ resolved
@@ -607,12 +607,8 @@
 mod tests {
     use super::*;
     use crate::{
-<<<<<<< HEAD
         display_map::{fold_map::FoldMap, inlay_map::InlayMap, token_map::TokenMap},
-=======
->>>>>>> a2fbe82c
         MultiBuffer,
-        display_map::{fold_map::FoldMap, inlay_map::InlayMap},
     };
     use rand::{Rng, prelude::StdRng};
 
