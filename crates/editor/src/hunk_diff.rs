--- conflicted
+++ resolved
@@ -361,7 +361,6 @@
         hunk: &HoveredHunk,
         cx: &mut ViewContext<'_, Editor>,
     ) -> BlockProperties<Anchor> {
-<<<<<<< HEAD
         let is_branch_buffer = self
             .buffer
             .read(cx)
@@ -370,10 +369,7 @@
                 buffer.read(cx).diff_base_buffer().is_some()
             });
 
-        let border_color = cx.theme().colors().border_disabled;
-=======
         let border_color = cx.theme().colors().border_variant;
->>>>>>> 280b8a89
         let gutter_color = match hunk.status {
             DiffHunkStatus::Added => cx.theme().status().created,
             DiffHunkStatus::Modified => cx.theme().status().modified,
@@ -423,19 +419,13 @@
                                 .pr_6()
                                 .size_full()
                                 .justify_between()
-<<<<<<< HEAD
                                 .border_t_1()
                                 .pl_6()
                                 .pr_6()
                                 .border_color(border_color)
                                 .child(
                                     h_flex()
-                                        .gap_2()
-=======
-                                .child(
-                                    h_flex()
                                         .gap_1()
->>>>>>> 280b8a89
                                         .child(
                                             IconButton::new("next-hunk", IconName::ArrowDown)
                                                 .shape(IconButtonShape::Square)
@@ -606,7 +596,6 @@
                                         }),
                                 )
                                 .child(
-<<<<<<< HEAD
                                     IconButton::new("collapse", IconName::Close)
                                         .shape(IconButtonShape::Square)
                                         .icon_size(IconSize::Small)
@@ -630,33 +619,6 @@
                                                 });
                                             }
                                         }),
-=======
-                                    div().child(
-                                        IconButton::new("collapse", IconName::Close)
-                                            .shape(IconButtonShape::Square)
-                                            .icon_size(IconSize::Small)
-                                            .tooltip({
-                                                let focus_handle = editor.focus_handle(cx);
-                                                move |cx| {
-                                                    Tooltip::for_action_in(
-                                                        "Collapse Hunk",
-                                                        &ToggleHunkDiff,
-                                                        &focus_handle,
-                                                        cx,
-                                                    )
-                                                }
-                                            })
-                                            .on_click({
-                                                let editor = editor.clone();
-                                                let hunk = hunk.clone();
-                                                move |_event, cx| {
-                                                    editor.update(cx, |editor, cx| {
-                                                        editor.toggle_hovered_hunk(&hunk, cx);
-                                                    });
-                                                }
-                                            }),
-                                    ),
->>>>>>> 280b8a89
                                 ),
                         )
                         .into_any_element()
