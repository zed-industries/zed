--- conflicted
+++ resolved
@@ -21,17 +21,11 @@
 use crate::{
     editor_settings::CurrentLineHighlight,
     git::{diff_hunk_to_display, DisplayDiffHunk},
-<<<<<<< HEAD
-    hunk_status, hunks_for_selections, BlockDisposition, BlockProperties, BlockStyle,
-    CustomBlockId, DiffRowHighlight, Editor, EditorSnapshot, ExpandAllHunkDiffs, RangeToAnchorExt,
-    RevertSelectedHunks, ToDisplayPoint, ToggleHunkDiff,
-=======
     hunk_status, hunks_for_selections,
     mouse_context_menu::MouseContextMenu,
-    BlockDisposition, BlockId, BlockProperties, BlockStyle, DiffRowHighlight, Editor,
+    BlockDisposition, BlockProperties, BlockStyle, CustomBlockId, DiffRowHighlight, Editor,
     EditorSnapshot, ExpandAllHunkDiffs, RangeToAnchorExt, RevertSelectedHunks, ToDisplayPoint,
     ToggleHunkDiff,
->>>>>>> 272be98e
 };
 
 #[derive(Debug, Clone)]
