//! This module defines where the text should be displayed in an [`Editor`][Editor].
//!
//! Not literally though - rendering, layout and all that jazz is a responsibility of [`EditorElement`][EditorElement].
//! Instead, [`DisplayMap`] decides where Inlays/Inlay hints are displayed, when
//! to apply a soft wrap, where to add fold indicators, whether there are any tabs in the buffer that
//! we display as spaces and where to display custom blocks (like diagnostics).
//! Seems like a lot? That's because it is. [`DisplayMap`] is conceptually made up
//! of several smaller structures that form a hierarchy (starting at the bottom):
//! - [`TokenMap`] that colorize tokens throughough semantic tokens
//! - [`InlayMap`] that decides where the [`Inlay`]s should be displayed.
//! - [`FoldMap`] that decides where the fold indicators should be; it also tracks parts of a source file that are currently folded.
//! - [`TabMap`] that keeps track of hard tabs in a buffer.
//! - [`WrapMap`] that handles soft wrapping.
//! - [`BlockMap`] that tracks custom blocks such as diagnostics that should be displayed within buffer.
//! - [`DisplayMap`] that adds background highlights to the regions of text.
//!   Each one of those builds on top of preceding map.
//!
//! [Editor]: crate::Editor
//! [EditorElement]: crate::element::EditorElement

mod block_map;
mod crease_map;
mod custom_highlights;
mod fold_map;
mod inlay_map;
pub(crate) mod invisibles;
mod tab_map;
mod token_map;
mod wrap_map;

use crate::{
    EditorStyle, InlayId, RowExt, hover_links::InlayHighlight, movement::TextLayoutDetails,
};
pub use block_map::{
    Block, BlockChunks as DisplayChunks, BlockContext, BlockId, BlockMap, BlockPlacement,
    BlockPoint, BlockProperties, BlockRows, BlockStyle, CustomBlockId, RenderBlock,
    StickyHeaderExcerpt,
};
use block_map::{BlockRow, BlockSnapshot};
use collections::{HashMap, HashSet};
pub use crease_map::*;
pub use fold_map::{ChunkRenderer, ChunkRendererContext, Fold, FoldId, FoldPlaceholder, FoldPoint};
use fold_map::{FoldMap, FoldSnapshot};
use gpui::{App, Context, Entity, Font, HighlightStyle, LineLayout, Pixels, UnderlineStyle};
pub use inlay_map::Inlay;
use inlay_map::{InlayMap, InlaySnapshot};
pub use inlay_map::{InlayOffset, InlayPoint};
pub use invisibles::{is_invisible, replacement};
use language::{
    OffsetUtf16, Point, Subscription as BufferSubscription, language_settings::language_settings,
};
use lsp::DiagnosticSeverity;
use multi_buffer::{
    Anchor, AnchorRangeExt, MultiBuffer, MultiBufferPoint, MultiBufferRow, MultiBufferSnapshot,
    RowInfo, ToOffset, ToPoint,
};
use serde::Deserialize;
use std::{
    any::TypeId,
    borrow::Cow,
    fmt::Debug,
    iter,
    num::NonZeroU32,
    ops::{Add, Range, Sub},
    sync::Arc,
};
use sum_tree::{Bias, TreeMap};
use tab_map::{TabMap, TabSnapshot};
use text::{BufferId, LineIndent};
<<<<<<< HEAD
pub use token_map::Token;
use token_map::{TokenMap, TokenPoint, TokenSnapshot};
use ui::{px, SharedString};
=======
use ui::{SharedString, px};
>>>>>>> a2fbe82c
use unicode_segmentation::UnicodeSegmentation;
use wrap_map::{WrapMap, WrapSnapshot};

#[derive(Copy, Clone, Debug, PartialEq, Eq)]
pub enum FoldStatus {
    Folded,
    Foldable,
}

pub trait ToDisplayPoint {
    fn to_display_point(&self, map: &DisplaySnapshot) -> DisplayPoint;
}

type TextHighlights = TreeMap<TypeId, Arc<(HighlightStyle, Vec<Range<Anchor>>)>>;
type InlayHighlights = TreeMap<TypeId, TreeMap<InlayId, (HighlightStyle, InlayHighlight)>>;

/// Decides how text in a [`MultiBuffer`] should be displayed in a buffer, handling inlay hints,
/// folding, hard tabs, soft wrapping, custom blocks (like diagnostics), and highlighting.
///
/// See the [module level documentation](self) for more information.
pub struct DisplayMap {
    /// The buffer that we are displaying.
    buffer: Entity<MultiBuffer>,
    buffer_subscription: BufferSubscription,
    /// Coloring all semantic tokens.
    token_map: TokenMap,
    /// Decides where the [`Inlay`]s should be displayed.
    inlay_map: InlayMap,
    /// Decides where the fold indicators should be and tracks parts of a source file that are currently folded.
    fold_map: FoldMap,
    /// Keeps track of hard tabs in a buffer.
    tab_map: TabMap,
    /// Handles soft wrapping.
    wrap_map: Entity<WrapMap>,
    /// Tracks custom blocks such as diagnostics that should be displayed within buffer.
    block_map: BlockMap,
    /// Regions of text that should be highlighted.
    text_highlights: TextHighlights,
    /// Regions of inlays that should be highlighted.
    inlay_highlights: InlayHighlights,
    /// A container for explicitly foldable ranges, which supersede indentation based fold range suggestions.
    crease_map: CreaseMap,
    pub(crate) fold_placeholder: FoldPlaceholder,
    pub clip_at_line_ends: bool,
    pub(crate) masked: bool,
}

impl DisplayMap {
    pub fn new(
        buffer: Entity<MultiBuffer>,
        font: Font,
        font_size: Pixels,
        wrap_width: Option<Pixels>,
        buffer_header_height: u32,
        excerpt_header_height: u32,
        fold_placeholder: FoldPlaceholder,
        cx: &mut Context<Self>,
    ) -> Self {
        let buffer_subscription = buffer.update(cx, |buffer, _| buffer.subscribe());

        let tab_size = Self::tab_size(&buffer, cx);
        let buffer_snapshot = buffer.read(cx).snapshot(cx);
        let crease_map = CreaseMap::new(&buffer_snapshot);
        let (token_map, snapshot) = TokenMap::new(buffer_snapshot);
        let (inlay_map, snapshot) = InlayMap::new(snapshot);
        let (fold_map, snapshot) = FoldMap::new(snapshot);
        let (tab_map, snapshot) = TabMap::new(snapshot, tab_size);
        let (wrap_map, snapshot) = WrapMap::new(snapshot, font, font_size, wrap_width, cx);
        let block_map = BlockMap::new(snapshot, buffer_header_height, excerpt_header_height);

        cx.observe(&wrap_map, |_, _, cx| cx.notify()).detach();

        DisplayMap {
            buffer,
            buffer_subscription,
            fold_map,
            token_map,
            inlay_map,
            tab_map,
            wrap_map,
            block_map,
            crease_map,
            fold_placeholder,
            text_highlights: Default::default(),
            inlay_highlights: Default::default(),
            clip_at_line_ends: false,
            masked: false,
        }
    }

    pub fn snapshot(&mut self, cx: &mut Context<Self>) -> DisplaySnapshot {
        let buffer_snapshot = self.buffer.read(cx).snapshot(cx);
        let edits = self.buffer_subscription.consume().into_inner();
        let (token_snapshot, edits) = self.token_map.sync(buffer_snapshot, edits);
        let (inlay_snapshot, edits) = self.inlay_map.sync(token_snapshot.clone(), edits);
        let (fold_snapshot, edits) = self.fold_map.read(inlay_snapshot.clone(), edits);
        let tab_size = Self::tab_size(&self.buffer, cx);
        let (tab_snapshot, edits) = self.tab_map.sync(fold_snapshot.clone(), edits, tab_size);
        let (wrap_snapshot, edits) = self
            .wrap_map
            .update(cx, |map, cx| map.sync(tab_snapshot.clone(), edits, cx));
        let block_snapshot = self.block_map.read(wrap_snapshot.clone(), edits).snapshot;

        DisplaySnapshot {
            buffer_snapshot: self.buffer.read(cx).snapshot(cx),
            token_snapshot,
            fold_snapshot,
            inlay_snapshot,
            tab_snapshot,
            wrap_snapshot,
            block_snapshot,
            crease_snapshot: self.crease_map.snapshot(),
            text_highlights: self.text_highlights.clone(),
            inlay_highlights: self.inlay_highlights.clone(),
            clip_at_line_ends: self.clip_at_line_ends,
            masked: self.masked,
            fold_placeholder: self.fold_placeholder.clone(),
        }
    }

    pub fn set_state(&mut self, other: &DisplaySnapshot, cx: &mut Context<Self>) {
        self.fold(
            other
                .folds_in_range(0..other.buffer_snapshot.len())
                .map(|fold| {
                    Crease::simple(
                        fold.range.to_offset(&other.buffer_snapshot),
                        fold.placeholder.clone(),
                    )
                })
                .collect(),
            cx,
        );
    }

    /// Creates folds for the given creases.
    pub fn fold<T: Clone + ToOffset>(&mut self, creases: Vec<Crease<T>>, cx: &mut Context<Self>) {
        let buffer_snapshot = self.buffer.read(cx).snapshot(cx);
        let edits = self.buffer_subscription.consume().into_inner();
        let tab_size = Self::tab_size(&self.buffer, cx);
        let (snapshot, edits) = self.token_map.sync(buffer_snapshot.clone(), edits);
        let (snapshot, edits) = self.inlay_map.sync(snapshot, edits);
        let (mut fold_map, snapshot, edits) = self.fold_map.write(snapshot, edits);
        let (snapshot, edits) = self.tab_map.sync(snapshot, edits, tab_size);
        let (snapshot, edits) = self
            .wrap_map
            .update(cx, |map, cx| map.sync(snapshot, edits, cx));
        self.block_map.read(snapshot, edits);

        let inline = creases.iter().filter_map(|crease| {
            if let Crease::Inline {
                range, placeholder, ..
            } = crease
            {
                Some((range.clone(), placeholder.clone()))
            } else {
                None
            }
        });
        let (snapshot, edits) = fold_map.fold(inline);

        let (snapshot, edits) = self.tab_map.sync(snapshot, edits, tab_size);
        let (snapshot, edits) = self
            .wrap_map
            .update(cx, |map, cx| map.sync(snapshot, edits, cx));
        let mut block_map = self.block_map.write(snapshot, edits);
        let blocks = creases.into_iter().filter_map(|crease| {
            if let Crease::Block {
                range,
                block_height,
                render_block,
                block_style,
                block_priority,
                ..
            } = crease
            {
                Some((
                    range,
                    render_block,
                    block_height,
                    block_style,
                    block_priority,
                ))
            } else {
                None
            }
        });
        block_map.insert(
            blocks
                .into_iter()
                .map(|(range, render, height, style, priority)| {
                    let start = buffer_snapshot.anchor_before(range.start);
                    let end = buffer_snapshot.anchor_after(range.end);
                    BlockProperties {
                        placement: BlockPlacement::Replace(start..=end),
                        render,
                        height: Some(height),
                        style,
                        priority,
                    }
                }),
        );
    }

    /// Removes any folds with the given ranges.
    pub fn remove_folds_with_type<T: ToOffset>(
        &mut self,
        ranges: impl IntoIterator<Item = Range<T>>,
        type_id: TypeId,
        cx: &mut Context<Self>,
    ) {
        let snapshot = self.buffer.read(cx).snapshot(cx);
        let edits = self.buffer_subscription.consume().into_inner();
        let tab_size = Self::tab_size(&self.buffer, cx);
        let (snapshot, edits) = self.token_map.sync(snapshot, edits);
        let (snapshot, edits) = self.inlay_map.sync(snapshot, edits);
        let (mut fold_map, snapshot, edits) = self.fold_map.write(snapshot, edits);
        let (snapshot, edits) = self.tab_map.sync(snapshot, edits, tab_size);
        let (snapshot, edits) = self
            .wrap_map
            .update(cx, |map, cx| map.sync(snapshot, edits, cx));
        self.block_map.read(snapshot, edits);
        let (snapshot, edits) = fold_map.remove_folds(ranges, type_id);
        let (snapshot, edits) = self.tab_map.sync(snapshot, edits, tab_size);
        let (snapshot, edits) = self
            .wrap_map
            .update(cx, |map, cx| map.sync(snapshot, edits, cx));
        self.block_map.write(snapshot, edits);
    }

    /// Removes any folds whose ranges intersect any of the given ranges.
    pub fn unfold_intersecting<T: ToOffset>(
        &mut self,
        ranges: impl IntoIterator<Item = Range<T>>,
        inclusive: bool,
        cx: &mut Context<Self>,
    ) {
        let snapshot = self.buffer.read(cx).snapshot(cx);
        let offset_ranges = ranges
            .into_iter()
            .map(|range| range.start.to_offset(&snapshot)..range.end.to_offset(&snapshot))
            .collect::<Vec<_>>();
        let edits = self.buffer_subscription.consume().into_inner();
        let tab_size = Self::tab_size(&self.buffer, cx);
        let (snapshot, edits) = self.token_map.sync(snapshot, edits);
        let (snapshot, edits) = self.inlay_map.sync(snapshot, edits);
        let (mut fold_map, snapshot, edits) = self.fold_map.write(snapshot, edits);
        let (snapshot, edits) = self.tab_map.sync(snapshot, edits, tab_size);
        let (snapshot, edits) = self
            .wrap_map
            .update(cx, |map, cx| map.sync(snapshot, edits, cx));
        self.block_map.read(snapshot, edits);

        let (snapshot, edits) =
            fold_map.unfold_intersecting(offset_ranges.iter().cloned(), inclusive);
        let (snapshot, edits) = self.tab_map.sync(snapshot, edits, tab_size);
        let (snapshot, edits) = self
            .wrap_map
            .update(cx, |map, cx| map.sync(snapshot, edits, cx));
        let mut block_map = self.block_map.write(snapshot, edits);
        block_map.remove_intersecting_replace_blocks(offset_ranges, inclusive);
    }

    pub fn disable_header_for_buffer(&mut self, buffer_id: BufferId, cx: &mut Context<Self>) {
        let snapshot = self.buffer.read(cx).snapshot(cx);
        let edits = self.buffer_subscription.consume().into_inner();
        let tab_size = Self::tab_size(&self.buffer, cx);
        let (snapshot, edits) = self.inlay_map.sync(snapshot, edits);
        let (snapshot, edits) = self.fold_map.read(snapshot, edits);
        let (snapshot, edits) = self.tab_map.sync(snapshot, edits, tab_size);
        let (snapshot, edits) = self
            .wrap_map
            .update(cx, |map, cx| map.sync(snapshot, edits, cx));
        let mut block_map = self.block_map.write(snapshot, edits);
        block_map.disable_header_for_buffer(buffer_id)
    }

    pub fn fold_buffers(
        &mut self,
        buffer_ids: impl IntoIterator<Item = language::BufferId>,
        cx: &mut Context<Self>,
    ) {
        let snapshot = self.buffer.read(cx).snapshot(cx);
        let edits = self.buffer_subscription.consume().into_inner();
        let tab_size = Self::tab_size(&self.buffer, cx);
        let (snapshot, edits) = self.token_map.sync(snapshot, edits);
        let (snapshot, edits) = self.inlay_map.sync(snapshot, edits);
        let (snapshot, edits) = self.fold_map.read(snapshot, edits);
        let (snapshot, edits) = self.tab_map.sync(snapshot, edits, tab_size);
        let (snapshot, edits) = self
            .wrap_map
            .update(cx, |map, cx| map.sync(snapshot, edits, cx));
        let mut block_map = self.block_map.write(snapshot, edits);
        block_map.fold_buffers(buffer_ids, self.buffer.read(cx), cx)
    }

    pub fn unfold_buffers(
        &mut self,
        buffer_ids: impl IntoIterator<Item = language::BufferId>,
        cx: &mut Context<Self>,
    ) {
        let snapshot = self.buffer.read(cx).snapshot(cx);
        let edits = self.buffer_subscription.consume().into_inner();
        let tab_size = Self::tab_size(&self.buffer, cx);
        let (snapshot, edits) = self.token_map.sync(snapshot, edits);
        let (snapshot, edits) = self.inlay_map.sync(snapshot, edits);
        let (snapshot, edits) = self.fold_map.read(snapshot, edits);
        let (snapshot, edits) = self.tab_map.sync(snapshot, edits, tab_size);
        let (snapshot, edits) = self
            .wrap_map
            .update(cx, |map, cx| map.sync(snapshot, edits, cx));
        let mut block_map = self.block_map.write(snapshot, edits);
        block_map.unfold_buffers(buffer_ids, self.buffer.read(cx), cx)
    }

    pub(crate) fn is_buffer_folded(&self, buffer_id: language::BufferId) -> bool {
        self.block_map.folded_buffers.contains(&buffer_id)
    }

    pub(crate) fn folded_buffers(&self) -> &HashSet<BufferId> {
        &self.block_map.folded_buffers
    }

    pub fn insert_creases(
        &mut self,
        creases: impl IntoIterator<Item = Crease<Anchor>>,
        cx: &mut Context<Self>,
    ) -> Vec<CreaseId> {
        let snapshot = self.buffer.read(cx).snapshot(cx);
        self.crease_map.insert(creases, &snapshot)
    }

    pub fn remove_creases(
        &mut self,
        crease_ids: impl IntoIterator<Item = CreaseId>,
        cx: &mut Context<Self>,
    ) {
        let snapshot = self.buffer.read(cx).snapshot(cx);
        self.crease_map.remove(crease_ids, &snapshot)
    }

    pub fn insert_blocks(
        &mut self,
        blocks: impl IntoIterator<Item = BlockProperties<Anchor>>,
        cx: &mut Context<Self>,
    ) -> Vec<CustomBlockId> {
        let snapshot = self.buffer.read(cx).snapshot(cx);
        let edits = self.buffer_subscription.consume().into_inner();
        let tab_size = Self::tab_size(&self.buffer, cx);
        let (snapshot, edits) = self.token_map.sync(snapshot, edits);
        let (snapshot, edits) = self.inlay_map.sync(snapshot, edits);
        let (snapshot, edits) = self.fold_map.read(snapshot, edits);
        let (snapshot, edits) = self.tab_map.sync(snapshot, edits, tab_size);
        let (snapshot, edits) = self
            .wrap_map
            .update(cx, |map, cx| map.sync(snapshot, edits, cx));
        let mut block_map = self.block_map.write(snapshot, edits);
        block_map.insert(blocks)
    }

    pub fn resize_blocks(&mut self, heights: HashMap<CustomBlockId, u32>, cx: &mut Context<Self>) {
        let snapshot = self.buffer.read(cx).snapshot(cx);
        let edits = self.buffer_subscription.consume().into_inner();
        let tab_size = Self::tab_size(&self.buffer, cx);
        let (snapshot, edits) = self.token_map.sync(snapshot, edits);
        let (snapshot, edits) = self.inlay_map.sync(snapshot, edits);
        let (snapshot, edits) = self.fold_map.read(snapshot, edits);
        let (snapshot, edits) = self.tab_map.sync(snapshot, edits, tab_size);
        let (snapshot, edits) = self
            .wrap_map
            .update(cx, |map, cx| map.sync(snapshot, edits, cx));
        let mut block_map = self.block_map.write(snapshot, edits);
        block_map.resize(heights);
    }

    pub fn replace_blocks(&mut self, renderers: HashMap<CustomBlockId, RenderBlock>) {
        self.block_map.replace_blocks(renderers);
    }

    pub fn remove_blocks(&mut self, ids: HashSet<CustomBlockId>, cx: &mut Context<Self>) {
        let snapshot = self.buffer.read(cx).snapshot(cx);
        let edits = self.buffer_subscription.consume().into_inner();
        let tab_size = Self::tab_size(&self.buffer, cx);
        let (snapshot, edits) = self.token_map.sync(snapshot, edits);
        let (snapshot, edits) = self.inlay_map.sync(snapshot, edits);
        let (snapshot, edits) = self.fold_map.read(snapshot, edits);
        let (snapshot, edits) = self.tab_map.sync(snapshot, edits, tab_size);
        let (snapshot, edits) = self
            .wrap_map
            .update(cx, |map, cx| map.sync(snapshot, edits, cx));
        let mut block_map = self.block_map.write(snapshot, edits);
        block_map.remove(ids);
    }

    pub fn row_for_block(
        &mut self,
        block_id: CustomBlockId,
        cx: &mut Context<Self>,
    ) -> Option<DisplayRow> {
        let snapshot = self.buffer.read(cx).snapshot(cx);
        let edits = self.buffer_subscription.consume().into_inner();
        let tab_size = Self::tab_size(&self.buffer, cx);
        let (snapshot, edits) = self.token_map.sync(snapshot, edits);
        let (snapshot, edits) = self.inlay_map.sync(snapshot, edits);
        let (snapshot, edits) = self.fold_map.read(snapshot, edits);
        let (snapshot, edits) = self.tab_map.sync(snapshot, edits, tab_size);
        let (snapshot, edits) = self
            .wrap_map
            .update(cx, |map, cx| map.sync(snapshot, edits, cx));
        let block_map = self.block_map.read(snapshot, edits);
        let block_row = block_map.row_for_block(block_id)?;
        Some(DisplayRow(block_row.0))
    }

    pub fn highlight_text(
        &mut self,
        type_id: TypeId,
        ranges: Vec<Range<Anchor>>,
        style: HighlightStyle,
    ) {
        self.text_highlights
            .insert(type_id, Arc::new((style, ranges)));
    }

    pub(crate) fn highlight_inlays(
        &mut self,
        type_id: TypeId,
        highlights: Vec<InlayHighlight>,
        style: HighlightStyle,
    ) {
        for highlight in highlights {
            let update = self.inlay_highlights.update(&type_id, |highlights| {
                highlights.insert(highlight.inlay, (style, highlight.clone()))
            });
            if update.is_none() {
                self.inlay_highlights.insert(
                    type_id,
                    TreeMap::from_ordered_entries([(highlight.inlay, (style, highlight))]),
                );
            }
        }
    }

    pub fn text_highlights(&self, type_id: TypeId) -> Option<(HighlightStyle, &[Range<Anchor>])> {
        let highlights = self.text_highlights.get(&type_id)?;
        Some((highlights.0, &highlights.1))
    }
    pub fn clear_highlights(&mut self, type_id: TypeId) -> bool {
        let mut cleared = self.text_highlights.remove(&type_id).is_some();
        cleared |= self.inlay_highlights.remove(&type_id).is_some();
        cleared
    }

    pub fn set_font(&self, font: Font, font_size: Pixels, cx: &mut Context<Self>) -> bool {
        self.wrap_map
            .update(cx, |map, cx| map.set_font_with_size(font, font_size, cx))
    }

    pub fn set_wrap_width(&self, width: Option<Pixels>, cx: &mut Context<Self>) -> bool {
        self.wrap_map
            .update(cx, |map, cx| map.set_wrap_width(width, cx))
    }

<<<<<<< HEAD
    pub(crate) fn current_tokens(&self) -> impl Iterator<Item = &Token> {
        self.token_map.current_tokens()
=======
    pub fn update_fold_widths(
        &mut self,
        widths: impl IntoIterator<Item = (FoldId, Pixels)>,
        cx: &mut Context<Self>,
    ) -> bool {
        let snapshot = self.buffer.read(cx).snapshot(cx);
        let edits = self.buffer_subscription.consume().into_inner();
        let tab_size = Self::tab_size(&self.buffer, cx);
        let (snapshot, edits) = self.inlay_map.sync(snapshot, edits);
        let (mut fold_map, snapshot, edits) = self.fold_map.write(snapshot, edits);
        let (snapshot, edits) = self.tab_map.sync(snapshot, edits, tab_size);
        let (snapshot, edits) = self
            .wrap_map
            .update(cx, |map, cx| map.sync(snapshot, edits, cx));
        self.block_map.read(snapshot, edits);

        let (snapshot, edits) = fold_map.update_fold_widths(widths);
        let widths_changed = !edits.is_empty();
        let (snapshot, edits) = self.tab_map.sync(snapshot, edits, tab_size);
        let (snapshot, edits) = self
            .wrap_map
            .update(cx, |map, cx| map.sync(snapshot, edits, cx));
        self.block_map.read(snapshot, edits);

        widths_changed
>>>>>>> a2fbe82c
    }

    pub(crate) fn current_inlays(&self) -> impl Iterator<Item = &Inlay> {
        self.inlay_map.current_inlays()
    }

    pub(crate) fn splice_tokens(
        &mut self,
        to_remove: &[usize],
        to_insert: Vec<Token>,
        cx: &mut Context<Self>,
    ) {
        if to_remove.is_empty() && to_insert.is_empty() {
            return;
        }
        let buffer_snapshot = self.buffer.read(cx).snapshot(cx);
        let edits = self.buffer_subscription.consume().into_inner();
        let (snapshot, edits) = self.token_map.sync(buffer_snapshot, edits);
        let (snapshot, edits) = self.inlay_map.sync(snapshot, edits);
        let (snapshot, edits) = self.fold_map.read(snapshot, edits);
        let tab_size = Self::tab_size(&self.buffer, cx);
        let (snapshot, edits) = self.tab_map.sync(snapshot, edits, tab_size);
        let (snapshot, edits) = self
            .wrap_map
            .update(cx, |map, cx| map.sync(snapshot, edits, cx));
        self.block_map.read(snapshot, edits);

        let (snapshot, edits) = self.token_map.splice(to_remove, to_insert);
        let (snapshot, edits) = self.inlay_map.sync(snapshot, edits);
        let (snapshot, edits) = self.fold_map.read(snapshot, edits);
        let (snapshot, edits) = self.tab_map.sync(snapshot, edits, tab_size);
        let (snapshot, edits) = self
            .wrap_map
            .update(cx, |map, cx| map.sync(snapshot, edits, cx));
        self.block_map.read(snapshot, edits);
    }

    pub(crate) fn splice_inlays(
        &mut self,
        to_remove: &[InlayId],
        to_insert: Vec<Inlay>,
        cx: &mut Context<Self>,
    ) {
        if to_remove.is_empty() && to_insert.is_empty() {
            return;
        }
        let buffer_snapshot = self.buffer.read(cx).snapshot(cx);
        let edits = self.buffer_subscription.consume().into_inner();
        let (snapshot, edits) = self.token_map.sync(buffer_snapshot, edits);
        let (snapshot, edits) = self.inlay_map.sync(snapshot, edits);
        let (snapshot, edits) = self.fold_map.read(snapshot, edits);
        let tab_size = Self::tab_size(&self.buffer, cx);
        let (snapshot, edits) = self.tab_map.sync(snapshot, edits, tab_size);
        let (snapshot, edits) = self
            .wrap_map
            .update(cx, |map, cx| map.sync(snapshot, edits, cx));
        self.block_map.read(snapshot, edits);

        let (snapshot, edits) = self.inlay_map.splice(to_remove, to_insert);
        let (snapshot, edits) = self.fold_map.read(snapshot, edits);
        let (snapshot, edits) = self.tab_map.sync(snapshot, edits, tab_size);
        let (snapshot, edits) = self
            .wrap_map
            .update(cx, |map, cx| map.sync(snapshot, edits, cx));
        self.block_map.read(snapshot, edits);
    }

    fn tab_size(buffer: &Entity<MultiBuffer>, cx: &App) -> NonZeroU32 {
        let buffer = buffer.read(cx).as_singleton().map(|buffer| buffer.read(cx));
        let language = buffer
            .and_then(|buffer| buffer.language())
            .map(|l| l.name());
        let file = buffer.and_then(|buffer| buffer.file());
        language_settings(language, file, cx).tab_size
    }

    #[cfg(test)]
    pub fn is_rewrapping(&self, cx: &gpui::App) -> bool {
        self.wrap_map.read(cx).is_rewrapping()
    }
}
#[derive(Debug, Default, Clone)]
pub(crate) struct Highlights<'a> {
    pub text_highlights: Option<&'a TextHighlights>,
    pub inlay_highlights: Option<&'a InlayHighlights>,
    pub styles: HighlightStyles,
}

#[derive(Clone, Copy, Debug)]
pub struct InlineCompletionStyles {
    pub insertion: HighlightStyle,
    pub whitespace: HighlightStyle,
}

#[derive(Default, Debug, Clone, Copy)]
pub struct HighlightStyles {
    pub inlay_hint: Option<HighlightStyle>,
    pub inline_completion: Option<InlineCompletionStyles>,
}

#[derive(Clone)]
pub enum ChunkReplacement {
    Renderer(ChunkRenderer),
    Str(SharedString),
}

pub struct HighlightedChunk<'a> {
    pub text: &'a str,
    pub style: Option<HighlightStyle>,
    pub is_tab: bool,
    pub replacement: Option<ChunkReplacement>,
}

impl<'a> HighlightedChunk<'a> {
    fn highlight_invisibles(
        self,
        editor_style: &'a EditorStyle,
    ) -> impl Iterator<Item = Self> + 'a {
        let mut chars = self.text.chars().peekable();
        let mut text = self.text;
        let style = self.style;
        let is_tab = self.is_tab;
        let renderer = self.replacement;
        iter::from_fn(move || {
            let mut prefix_len = 0;
            while let Some(&ch) = chars.peek() {
                if !is_invisible(ch) {
                    prefix_len += ch.len_utf8();
                    chars.next();
                    continue;
                }
                if prefix_len > 0 {
                    let (prefix, suffix) = text.split_at(prefix_len);
                    text = suffix;
                    return Some(HighlightedChunk {
                        text: prefix,
                        style,
                        is_tab,
                        replacement: renderer.clone(),
                    });
                }
                chars.next();
                let (prefix, suffix) = text.split_at(ch.len_utf8());
                text = suffix;
                if let Some(replacement) = replacement(ch) {
                    let invisible_highlight = HighlightStyle {
                        background_color: Some(editor_style.status.hint_background),
                        underline: Some(UnderlineStyle {
                            color: Some(editor_style.status.hint),
                            thickness: px(1.),
                            wavy: false,
                        }),
                        ..Default::default()
                    };
                    let invisible_style = if let Some(mut style) = style {
                        style.highlight(invisible_highlight);
                        style
                    } else {
                        invisible_highlight
                    };
                    return Some(HighlightedChunk {
                        text: prefix,
                        style: Some(invisible_style),
                        is_tab: false,
                        replacement: Some(ChunkReplacement::Str(replacement.into())),
                    });
                } else {
                    let invisible_highlight = HighlightStyle {
                        background_color: Some(editor_style.status.hint_background),
                        underline: Some(UnderlineStyle {
                            color: Some(editor_style.status.hint),
                            thickness: px(1.),
                            wavy: false,
                        }),
                        ..Default::default()
                    };
                    let invisible_style = if let Some(mut style) = style {
                        style.highlight(invisible_highlight);
                        style
                    } else {
                        invisible_highlight
                    };

                    return Some(HighlightedChunk {
                        text: prefix,
                        style: Some(invisible_style),
                        is_tab: false,
                        replacement: renderer.clone(),
                    });
                }
            }

            if !text.is_empty() {
                let remainder = text;
                text = "";
                Some(HighlightedChunk {
                    text: remainder,
                    style,
                    is_tab,
                    replacement: renderer.clone(),
                })
            } else {
                None
            }
        })
    }
}

#[derive(Clone)]
pub struct DisplaySnapshot {
    pub buffer_snapshot: MultiBufferSnapshot,
    pub fold_snapshot: FoldSnapshot,
    pub crease_snapshot: CreaseSnapshot,
    token_snapshot: TokenSnapshot,
    inlay_snapshot: InlaySnapshot,
    tab_snapshot: TabSnapshot,
    wrap_snapshot: WrapSnapshot,
    block_snapshot: BlockSnapshot,
    text_highlights: TextHighlights,
    inlay_highlights: InlayHighlights,
    clip_at_line_ends: bool,
    masked: bool,
    pub(crate) fold_placeholder: FoldPlaceholder,
}

impl DisplaySnapshot {
    #[cfg(test)]
    pub fn fold_count(&self) -> usize {
        self.fold_snapshot.fold_count()
    }

    pub fn is_empty(&self) -> bool {
        self.buffer_snapshot.len() == 0
    }

    pub fn row_infos(&self, start_row: DisplayRow) -> impl Iterator<Item = RowInfo> + '_ {
        self.block_snapshot.row_infos(BlockRow(start_row.0))
    }

    pub fn widest_line_number(&self) -> u32 {
        self.buffer_snapshot.widest_line_number()
    }

    pub fn prev_line_boundary(&self, mut point: MultiBufferPoint) -> (Point, DisplayPoint) {
        loop {
            let mut inlay_point = self.inlay_snapshot.to_inlay_point(point);
            let mut fold_point = self.fold_snapshot.to_fold_point(inlay_point, Bias::Left);
            fold_point.0.column = 0;
            inlay_point = fold_point.to_inlay_point(&self.fold_snapshot);
            point = self
                .token_snapshot
                .to_buffer_point(self.inlay_snapshot.to_token_point(inlay_point));

            let mut display_point = self.point_to_display_point(point, Bias::Left);
            *display_point.column_mut() = 0;
            let next_point = self.display_point_to_point(display_point, Bias::Left);
            if next_point == point {
                return (point, display_point);
            }
            point = next_point;
        }
    }

    pub fn next_line_boundary(
        &self,
        mut point: MultiBufferPoint,
    ) -> (MultiBufferPoint, DisplayPoint) {
        let original_point = point;
        loop {
            let mut inlay_point = self.inlay_snapshot.to_inlay_point(point);
            let mut fold_point = self.fold_snapshot.to_fold_point(inlay_point, Bias::Right);
            fold_point.0.column = self.fold_snapshot.line_len(fold_point.row());
            inlay_point = fold_point.to_inlay_point(&self.fold_snapshot);
            point = self
                .inlay_snapshot
                .token_snapshot
                .to_buffer_point(self.inlay_snapshot.to_token_point(inlay_point));

            let mut display_point = self.point_to_display_point(point, Bias::Right);
            *display_point.column_mut() = self.line_len(display_point.row());
            let next_point = self.display_point_to_point(display_point, Bias::Right);
            if next_point == point || original_point == point || original_point == next_point {
                return (point, display_point);
            }
            point = next_point;
        }
    }

    // used by line_mode selections and tries to match vim behavior
    pub fn expand_to_line(&self, range: Range<Point>) -> Range<Point> {
        let new_start = MultiBufferPoint::new(range.start.row, 0);
        let new_end = MultiBufferPoint::new(
            range.end.row,
            self.buffer_snapshot.line_len(MultiBufferRow(range.end.row)),
        );

        new_start..new_end
    }

    pub fn point_to_display_point(&self, point: MultiBufferPoint, bias: Bias) -> DisplayPoint {
        let inlay_point = self.inlay_snapshot.to_inlay_point(point);
        let fold_point = self.fold_snapshot.to_fold_point(inlay_point, bias);
        let tab_point = self.tab_snapshot.to_tab_point(fold_point);
        let wrap_point = self.wrap_snapshot.tab_point_to_wrap_point(tab_point);
        let block_point = self.block_snapshot.to_block_point(wrap_point);
        DisplayPoint(block_point)
    }

    pub fn display_point_to_point(&self, point: DisplayPoint, bias: Bias) -> Point {
        self.token_snapshot
            .to_buffer_point(self.display_point_to_token_point(point, bias))
    }

    pub fn display_point_to_inlay_offset(&self, point: DisplayPoint, bias: Bias) -> InlayOffset {
        self.inlay_snapshot
            .to_offset(self.display_point_to_inlay_point(point, bias))
    }

    pub fn anchor_to_inlay_offset(&self, anchor: Anchor) -> InlayOffset {
        self.inlay_snapshot
            .to_inlay_offset(anchor.to_offset(&self.buffer_snapshot))
    }

    pub fn display_point_to_anchor(&self, point: DisplayPoint, bias: Bias) -> Anchor {
        self.buffer_snapshot
            .anchor_at(point.to_offset(self, bias), bias)
    }

    fn display_point_to_token_point(&self, point: DisplayPoint, bias: Bias) -> TokenPoint {
        let block_point = point.0;
        let wrap_point = self.block_snapshot.to_wrap_point(block_point, bias);
        let tab_point = self.wrap_snapshot.to_tab_point(wrap_point);
        let fold_point = self.tab_snapshot.to_fold_point(tab_point, bias).0;
        let inlay_point = fold_point.to_inlay_point(&self.fold_snapshot);
        let token_point = self.inlay_snapshot.to_token_point(inlay_point);
        token_point
    }

    fn display_point_to_inlay_point(&self, point: DisplayPoint, bias: Bias) -> InlayPoint {
        let block_point = point.0;
        let wrap_point = self.block_snapshot.to_wrap_point(block_point, bias);
        let tab_point = self.wrap_snapshot.to_tab_point(wrap_point);
        let fold_point = self.tab_snapshot.to_fold_point(tab_point, bias).0;
        fold_point.to_inlay_point(&self.fold_snapshot)
    }

    pub fn display_point_to_fold_point(&self, point: DisplayPoint, bias: Bias) -> FoldPoint {
        let block_point = point.0;
        let wrap_point = self.block_snapshot.to_wrap_point(block_point, bias);
        let tab_point = self.wrap_snapshot.to_tab_point(wrap_point);
        self.tab_snapshot.to_fold_point(tab_point, bias).0
    }

    pub fn fold_point_to_display_point(&self, fold_point: FoldPoint) -> DisplayPoint {
        let tab_point = self.tab_snapshot.to_tab_point(fold_point);
        let wrap_point = self.wrap_snapshot.tab_point_to_wrap_point(tab_point);
        let block_point = self.block_snapshot.to_block_point(wrap_point);
        DisplayPoint(block_point)
    }

    pub fn max_point(&self) -> DisplayPoint {
        DisplayPoint(self.block_snapshot.max_point())
    }

    /// Returns text chunks starting at the given display row until the end of the file
    pub fn text_chunks(&self, display_row: DisplayRow) -> impl Iterator<Item = &str> {
        self.block_snapshot
            .chunks(
                display_row.0..self.max_point().row().next_row().0,
                false,
                self.masked,
                Highlights::default(),
            )
            .map(|h| h.text)
    }

    /// Returns text chunks starting at the end of the given display row in reverse until the start of the file
    pub fn reverse_text_chunks(&self, display_row: DisplayRow) -> impl Iterator<Item = &str> {
        (0..=display_row.0).rev().flat_map(move |row| {
            self.block_snapshot
                .chunks(row..row + 1, false, self.masked, Highlights::default())
                .map(|h| h.text)
                .collect::<Vec<_>>()
                .into_iter()
                .rev()
        })
    }

    pub fn chunks(
        &self,
        display_rows: Range<DisplayRow>,
        language_aware: bool,
        highlight_styles: HighlightStyles,
    ) -> DisplayChunks<'_> {
        self.block_snapshot.chunks(
            display_rows.start.0..display_rows.end.0,
            language_aware,
            self.masked,
            Highlights {
                text_highlights: Some(&self.text_highlights),
                inlay_highlights: Some(&self.inlay_highlights),
                styles: highlight_styles,
            },
        )
    }

    pub fn highlighted_chunks<'a>(
        &'a self,
        display_rows: Range<DisplayRow>,
        language_aware: bool,
        editor_style: &'a EditorStyle,
    ) -> impl Iterator<Item = HighlightedChunk<'a>> {
        self.chunks(
            display_rows,
            language_aware,
            HighlightStyles {
                inlay_hint: Some(editor_style.inlay_hints_style),
                inline_completion: Some(editor_style.inline_completion_styles),
            },
        )
        .flat_map(|chunk| {
            let mut highlight_style = chunk
                .syntax_highlight_id
                .and_then(|id| id.style(&editor_style.syntax));

            if let Some(chunk_highlight) = chunk.highlight_style {
                if let Some(highlight_style) = highlight_style.as_mut() {
                    highlight_style.highlight(chunk_highlight);
                } else {
                    highlight_style = Some(chunk_highlight);
                }
            }

            let mut diagnostic_highlight = HighlightStyle::default();

            if chunk.is_unnecessary {
                diagnostic_highlight.fade_out = Some(editor_style.unnecessary_code_fade);
            }

            if let Some(severity) = chunk.diagnostic_severity {
                // Omit underlines for HINT/INFO diagnostics on 'unnecessary' code.
                if severity <= DiagnosticSeverity::WARNING || !chunk.is_unnecessary {
                    let diagnostic_color = super::diagnostic_style(severity, &editor_style.status);
                    diagnostic_highlight.underline = Some(UnderlineStyle {
                        color: Some(diagnostic_color),
                        thickness: 1.0.into(),
                        wavy: true,
                    });
                }
            }

            if let Some(highlight_style) = highlight_style.as_mut() {
                highlight_style.highlight(diagnostic_highlight);
            } else {
                highlight_style = Some(diagnostic_highlight);
            }

            HighlightedChunk {
                text: chunk.text,
                style: highlight_style,
                is_tab: chunk.is_tab,
                replacement: chunk.renderer.map(ChunkReplacement::Renderer),
            }
            .highlight_invisibles(editor_style)
        })
    }

    pub fn layout_row(
        &self,
        display_row: DisplayRow,
        TextLayoutDetails {
            text_system,
            editor_style,
            rem_size,
            scroll_anchor: _,
            visible_rows: _,
            vertical_scroll_margin: _,
        }: &TextLayoutDetails,
    ) -> Arc<LineLayout> {
        let mut runs = Vec::new();
        let mut line = String::new();

        let range = display_row..display_row.next_row();
        for chunk in self.highlighted_chunks(range, false, editor_style) {
            line.push_str(chunk.text);

            let text_style = if let Some(style) = chunk.style {
                Cow::Owned(editor_style.text.clone().highlight(style))
            } else {
                Cow::Borrowed(&editor_style.text)
            };

            runs.push(text_style.to_run(chunk.text.len()))
        }

        if line.ends_with('\n') {
            line.pop();
            if let Some(last_run) = runs.last_mut() {
                last_run.len -= 1;
                if last_run.len == 0 {
                    runs.pop();
                }
            }
        }

        let font_size = editor_style.text.font_size.to_pixels(*rem_size);
        text_system
            .layout_line(&line, font_size, &runs)
            .expect("we expect the font to be loaded because it's rendered by the editor")
    }

    pub fn x_for_display_point(
        &self,
        display_point: DisplayPoint,
        text_layout_details: &TextLayoutDetails,
    ) -> Pixels {
        let line = self.layout_row(display_point.row(), text_layout_details);
        line.x_for_index(display_point.column() as usize)
    }

    pub fn display_column_for_x(
        &self,
        display_row: DisplayRow,
        x: Pixels,
        details: &TextLayoutDetails,
    ) -> u32 {
        let layout_line = self.layout_row(display_row, details);
        layout_line.closest_index_for_x(x) as u32
    }

    pub fn grapheme_at(&self, mut point: DisplayPoint) -> Option<SharedString> {
        point = DisplayPoint(self.block_snapshot.clip_point(point.0, Bias::Left));
        let chars = self
            .text_chunks(point.row())
            .flat_map(str::chars)
            .skip_while({
                let mut column = 0;
                move |char| {
                    let at_point = column >= point.column();
                    column += char.len_utf8() as u32;
                    !at_point
                }
            })
            .take_while({
                let mut prev = false;
                move |char| {
                    let now = char.is_ascii();
                    let end = char.is_ascii() && (char.is_ascii_whitespace() || prev);
                    prev = now;
                    !end
                }
            });
        chars.collect::<String>().graphemes(true).next().map(|s| {
            if let Some(invisible) = s.chars().next().filter(|&c| is_invisible(c)) {
                replacement(invisible).unwrap_or(s).to_owned().into()
            } else if s == "\n" {
                " ".into()
            } else {
                s.to_owned().into()
            }
        })
    }

    pub fn buffer_chars_at(&self, mut offset: usize) -> impl Iterator<Item = (char, usize)> + '_ {
        self.buffer_snapshot.chars_at(offset).map(move |ch| {
            let ret = (ch, offset);
            offset += ch.len_utf8();
            ret
        })
    }

    pub fn reverse_buffer_chars_at(
        &self,
        mut offset: usize,
    ) -> impl Iterator<Item = (char, usize)> + '_ {
        self.buffer_snapshot
            .reversed_chars_at(offset)
            .map(move |ch| {
                offset -= ch.len_utf8();
                (ch, offset)
            })
    }

    pub fn clip_point(&self, point: DisplayPoint, bias: Bias) -> DisplayPoint {
        let mut clipped = self.block_snapshot.clip_point(point.0, bias);
        if self.clip_at_line_ends {
            clipped = self.clip_at_line_end(DisplayPoint(clipped)).0
        }
        DisplayPoint(clipped)
    }

    pub fn clip_ignoring_line_ends(&self, point: DisplayPoint, bias: Bias) -> DisplayPoint {
        DisplayPoint(self.block_snapshot.clip_point(point.0, bias))
    }

    pub fn clip_at_line_end(&self, display_point: DisplayPoint) -> DisplayPoint {
        let mut point = self.display_point_to_point(display_point, Bias::Left);

        if point.column != self.buffer_snapshot.line_len(MultiBufferRow(point.row)) {
            return display_point;
        }
        point.column = point.column.saturating_sub(1);
        point = self.buffer_snapshot.clip_point(point, Bias::Left);
        self.point_to_display_point(point, Bias::Left)
    }

    pub fn folds_in_range<T>(&self, range: Range<T>) -> impl Iterator<Item = &Fold>
    where
        T: ToOffset,
    {
        self.fold_snapshot.folds_in_range(range)
    }

    pub fn blocks_in_range(
        &self,
        rows: Range<DisplayRow>,
    ) -> impl Iterator<Item = (DisplayRow, &Block)> {
        self.block_snapshot
            .blocks_in_range(rows.start.0..rows.end.0)
            .map(|(row, block)| (DisplayRow(row), block))
    }

    pub fn sticky_header_excerpt(&self, row: f32) -> Option<StickyHeaderExcerpt<'_>> {
        self.block_snapshot.sticky_header_excerpt(row)
    }

    pub fn block_for_id(&self, id: BlockId) -> Option<Block> {
        self.block_snapshot.block_for_id(id)
    }

    pub fn intersects_fold<T: ToOffset>(&self, offset: T) -> bool {
        self.fold_snapshot.intersects_fold(offset)
    }

    pub fn is_line_folded(&self, buffer_row: MultiBufferRow) -> bool {
        self.block_snapshot.is_line_replaced(buffer_row)
            || self.fold_snapshot.is_line_folded(buffer_row)
    }

    pub fn is_block_line(&self, display_row: DisplayRow) -> bool {
        self.block_snapshot.is_block_line(BlockRow(display_row.0))
    }

    pub fn is_folded_buffer_header(&self, display_row: DisplayRow) -> bool {
        self.block_snapshot
            .is_folded_buffer_header(BlockRow(display_row.0))
    }

    pub fn soft_wrap_indent(&self, display_row: DisplayRow) -> Option<u32> {
        let wrap_row = self
            .block_snapshot
            .to_wrap_point(BlockPoint::new(display_row.0, 0), Bias::Left)
            .row();
        self.wrap_snapshot.soft_wrap_indent(wrap_row)
    }

    pub fn text(&self) -> String {
        self.text_chunks(DisplayRow(0)).collect()
    }

    pub fn line(&self, display_row: DisplayRow) -> String {
        let mut result = String::new();
        for chunk in self.text_chunks(display_row) {
            if let Some(ix) = chunk.find('\n') {
                result.push_str(&chunk[0..ix]);
                break;
            } else {
                result.push_str(chunk);
            }
        }
        result
    }

    pub fn line_indent_for_buffer_row(&self, buffer_row: MultiBufferRow) -> LineIndent {
        self.buffer_snapshot.line_indent_for_row(buffer_row)
    }

    pub fn line_len(&self, row: DisplayRow) -> u32 {
        self.block_snapshot.line_len(BlockRow(row.0))
    }

    pub fn longest_row(&self) -> DisplayRow {
        DisplayRow(self.block_snapshot.longest_row())
    }

    pub fn longest_row_in_range(&self, range: Range<DisplayRow>) -> DisplayRow {
        let block_range = BlockRow(range.start.0)..BlockRow(range.end.0);
        let longest_row = self.block_snapshot.longest_row_in_range(block_range);
        DisplayRow(longest_row.0)
    }

    pub fn starts_indent(&self, buffer_row: MultiBufferRow) -> bool {
        let max_row = self.buffer_snapshot.max_row();
        if buffer_row >= max_row {
            return false;
        }

        let line_indent = self.line_indent_for_buffer_row(buffer_row);
        if line_indent.is_line_blank() {
            return false;
        }

        (buffer_row.0 + 1..=max_row.0)
            .find_map(|next_row| {
                let next_line_indent = self.line_indent_for_buffer_row(MultiBufferRow(next_row));
                if next_line_indent.raw_len() > line_indent.raw_len() {
                    Some(true)
                } else if !next_line_indent.is_line_blank() {
                    Some(false)
                } else {
                    None
                }
            })
            .unwrap_or(false)
    }

    pub fn crease_for_buffer_row(&self, buffer_row: MultiBufferRow) -> Option<Crease<Point>> {
        let start = MultiBufferPoint::new(buffer_row.0, self.buffer_snapshot.line_len(buffer_row));
        if let Some(crease) = self
            .crease_snapshot
            .query_row(buffer_row, &self.buffer_snapshot)
        {
            match crease {
                Crease::Inline {
                    range,
                    placeholder,
                    render_toggle,
                    render_trailer,
                    metadata,
                } => Some(Crease::Inline {
                    range: range.to_point(&self.buffer_snapshot),
                    placeholder: placeholder.clone(),
                    render_toggle: render_toggle.clone(),
                    render_trailer: render_trailer.clone(),
                    metadata: metadata.clone(),
                }),
                Crease::Block {
                    range,
                    block_height,
                    block_style,
                    render_block,
                    block_priority,
                    render_toggle,
                } => Some(Crease::Block {
                    range: range.to_point(&self.buffer_snapshot),
                    block_height: *block_height,
                    block_style: *block_style,
                    render_block: render_block.clone(),
                    block_priority: *block_priority,
                    render_toggle: render_toggle.clone(),
                }),
            }
        } else if self.starts_indent(MultiBufferRow(start.row))
            && !self.is_line_folded(MultiBufferRow(start.row))
        {
            let start_line_indent = self.line_indent_for_buffer_row(buffer_row);
            let max_point = self.buffer_snapshot.max_point();
            let mut end = None;

            for row in (buffer_row.0 + 1)..=max_point.row {
                let line_indent = self.line_indent_for_buffer_row(MultiBufferRow(row));
                if !line_indent.is_line_blank()
                    && line_indent.raw_len() <= start_line_indent.raw_len()
                {
                    let prev_row = row - 1;
                    end = Some(Point::new(
                        prev_row,
                        self.buffer_snapshot.line_len(MultiBufferRow(prev_row)),
                    ));
                    break;
                }
            }

            let mut row_before_line_breaks = end.unwrap_or(max_point);
            while row_before_line_breaks.row > start.row
                && self
                    .buffer_snapshot
                    .is_line_blank(MultiBufferRow(row_before_line_breaks.row))
            {
                row_before_line_breaks.row -= 1;
            }

            row_before_line_breaks = Point::new(
                row_before_line_breaks.row,
                self.buffer_snapshot
                    .line_len(MultiBufferRow(row_before_line_breaks.row)),
            );

            Some(Crease::Inline {
                range: start..row_before_line_breaks,
                placeholder: self.fold_placeholder.clone(),
                render_toggle: None,
                render_trailer: None,
                metadata: None,
            })
        } else {
            None
        }
    }

    #[cfg(any(test, feature = "test-support"))]
    pub fn text_highlight_ranges<Tag: ?Sized + 'static>(
        &self,
    ) -> Option<Arc<(HighlightStyle, Vec<Range<Anchor>>)>> {
        let type_id = TypeId::of::<Tag>();
        self.text_highlights.get(&type_id).cloned()
    }

    #[allow(unused)]
    #[cfg(any(test, feature = "test-support"))]
    pub(crate) fn inlay_highlights<Tag: ?Sized + 'static>(
        &self,
    ) -> Option<&TreeMap<InlayId, (HighlightStyle, InlayHighlight)>> {
        let type_id = TypeId::of::<Tag>();
        self.inlay_highlights.get(&type_id)
    }

    pub fn buffer_header_height(&self) -> u32 {
        self.block_snapshot.buffer_header_height
    }

    pub fn excerpt_header_height(&self) -> u32 {
        self.block_snapshot.excerpt_header_height
    }
}

#[derive(Copy, Clone, Default, Eq, Ord, PartialOrd, PartialEq)]
pub struct DisplayPoint(BlockPoint);

impl Debug for DisplayPoint {
    fn fmt(&self, f: &mut std::fmt::Formatter<'_>) -> std::fmt::Result {
        f.write_fmt(format_args!(
            "DisplayPoint({}, {})",
            self.row().0,
            self.column()
        ))
    }
}

impl Add for DisplayPoint {
    type Output = Self;

    fn add(self, other: Self) -> Self::Output {
        DisplayPoint(BlockPoint(self.0.0 + other.0.0))
    }
}

impl Sub for DisplayPoint {
    type Output = Self;

    fn sub(self, other: Self) -> Self::Output {
        DisplayPoint(BlockPoint(self.0.0 - other.0.0))
    }
}

#[derive(Debug, Copy, Clone, Default, Eq, Ord, PartialOrd, PartialEq, Deserialize, Hash)]
#[serde(transparent)]
pub struct DisplayRow(pub u32);

impl Add<DisplayRow> for DisplayRow {
    type Output = Self;

    fn add(self, other: Self) -> Self::Output {
        DisplayRow(self.0 + other.0)
    }
}

impl Add<u32> for DisplayRow {
    type Output = Self;

    fn add(self, other: u32) -> Self::Output {
        DisplayRow(self.0 + other)
    }
}

impl Sub<DisplayRow> for DisplayRow {
    type Output = Self;

    fn sub(self, other: Self) -> Self::Output {
        DisplayRow(self.0 - other.0)
    }
}

impl Sub<u32> for DisplayRow {
    type Output = Self;

    fn sub(self, other: u32) -> Self::Output {
        DisplayRow(self.0 - other)
    }
}

impl DisplayPoint {
    pub fn new(row: DisplayRow, column: u32) -> Self {
        Self(BlockPoint(Point::new(row.0, column)))
    }

    pub fn zero() -> Self {
        Self::new(DisplayRow(0), 0)
    }

    pub fn is_zero(&self) -> bool {
        self.0.is_zero()
    }

    pub fn row(self) -> DisplayRow {
        DisplayRow(self.0.row)
    }

    pub fn column(self) -> u32 {
        self.0.column
    }

    pub fn row_mut(&mut self) -> &mut u32 {
        &mut self.0.row
    }

    pub fn column_mut(&mut self) -> &mut u32 {
        &mut self.0.column
    }

    pub fn to_point(self, map: &DisplaySnapshot) -> Point {
        map.display_point_to_point(self, Bias::Left)
    }

    pub fn to_offset(self, map: &DisplaySnapshot, bias: Bias) -> usize {
        let wrap_point = map.block_snapshot.to_wrap_point(self.0, bias);
        let tab_point = map.wrap_snapshot.to_tab_point(wrap_point);
        let fold_point = map.tab_snapshot.to_fold_point(tab_point, bias).0;
        let inlay_point = fold_point.to_inlay_point(&map.fold_snapshot);
        let token_point = map.inlay_snapshot.to_token_point(inlay_point);
        map.token_snapshot
            .to_buffer_offset(map.token_snapshot.to_offset(token_point))
    }
}

impl ToDisplayPoint for usize {
    fn to_display_point(&self, map: &DisplaySnapshot) -> DisplayPoint {
        map.point_to_display_point(self.to_point(&map.buffer_snapshot), Bias::Left)
    }
}

impl ToDisplayPoint for OffsetUtf16 {
    fn to_display_point(&self, map: &DisplaySnapshot) -> DisplayPoint {
        self.to_offset(&map.buffer_snapshot).to_display_point(map)
    }
}

impl ToDisplayPoint for Point {
    fn to_display_point(&self, map: &DisplaySnapshot) -> DisplayPoint {
        map.point_to_display_point(*self, Bias::Left)
    }
}

impl ToDisplayPoint for Anchor {
    fn to_display_point(&self, map: &DisplaySnapshot) -> DisplayPoint {
        self.to_point(&map.buffer_snapshot).to_display_point(map)
    }
}

#[cfg(test)]
pub mod tests {
    use super::*;
    use crate::{
        movement,
        test::{marked_display_snapshot, test_font},
    };
    use Bias::*;
    use block_map::BlockPlacement;
    use gpui::{
        App, AppContext as _, BorrowAppContext, Element, Hsla, Rgba, div, font, observe, px,
    };
    use language::{
        Buffer, Diagnostic, DiagnosticEntry, DiagnosticSet, Language, LanguageConfig,
        LanguageMatcher,
        language_settings::{AllLanguageSettings, AllLanguageSettingsContent},
    };
    use lsp::LanguageServerId;
    use project::Project;
    use rand::{Rng, prelude::*};
    use settings::SettingsStore;
    use smol::stream::StreamExt;
    use std::{env, sync::Arc};
    use text::PointUtf16;
    use theme::{LoadThemes, SyntaxTheme};
    use unindent::Unindent as _;
    use util::test::{marked_text_ranges, sample_text};

    #[gpui::test(iterations = 100)]
    async fn test_random_display_map(cx: &mut gpui::TestAppContext, mut rng: StdRng) {
        cx.background_executor.set_block_on_ticks(0..=50);
        let operations = env::var("OPERATIONS")
            .map(|i| i.parse().expect("invalid `OPERATIONS` variable"))
            .unwrap_or(10);

        let mut tab_size = rng.gen_range(1..=4);
        let buffer_start_excerpt_header_height = rng.gen_range(1..=5);
        let excerpt_header_height = rng.gen_range(1..=5);
        let font_size = px(14.0);
        let max_wrap_width = 300.0;
        let mut wrap_width = if rng.gen_bool(0.1) {
            None
        } else {
            Some(px(rng.gen_range(0.0..=max_wrap_width)))
        };

        log::info!("tab size: {}", tab_size);
        log::info!("wrap width: {:?}", wrap_width);

        cx.update(|cx| {
            init_test(cx, |s| s.defaults.tab_size = NonZeroU32::new(tab_size));
        });

        let buffer = cx.update(|cx| {
            if rng.r#gen() {
                let len = rng.gen_range(0..10);
                let text = util::RandomCharIter::new(&mut rng)
                    .take(len)
                    .collect::<String>();
                MultiBuffer::build_simple(&text, cx)
            } else {
                MultiBuffer::build_random(&mut rng, cx)
            }
        });

        let font = test_font();
        let map = cx.new(|cx| {
            DisplayMap::new(
                buffer.clone(),
                font,
                font_size,
                wrap_width,
                buffer_start_excerpt_header_height,
                excerpt_header_height,
                FoldPlaceholder::test(),
                cx,
            )
        });
        let mut notifications = observe(&map, cx);
        let mut fold_count = 0;
        let mut blocks = Vec::new();

        let snapshot = map.update(cx, |map, cx| map.snapshot(cx));
        log::info!("buffer text: {:?}", snapshot.buffer_snapshot.text());
        log::info!("fold text: {:?}", snapshot.fold_snapshot.text());
        log::info!("tab text: {:?}", snapshot.tab_snapshot.text());
        log::info!("wrap text: {:?}", snapshot.wrap_snapshot.text());
        log::info!("block text: {:?}", snapshot.block_snapshot.text());
        log::info!("display text: {:?}", snapshot.text());

        for _i in 0..operations {
            match rng.gen_range(0..100) {
                0..=19 => {
                    wrap_width = if rng.gen_bool(0.2) {
                        None
                    } else {
                        Some(px(rng.gen_range(0.0..=max_wrap_width)))
                    };
                    log::info!("setting wrap width to {:?}", wrap_width);
                    map.update(cx, |map, cx| map.set_wrap_width(wrap_width, cx));
                }
                20..=29 => {
                    let mut tab_sizes = vec![1, 2, 3, 4];
                    tab_sizes.remove((tab_size - 1) as usize);
                    tab_size = *tab_sizes.choose(&mut rng).unwrap();
                    log::info!("setting tab size to {:?}", tab_size);
                    cx.update(|cx| {
                        cx.update_global::<SettingsStore, _>(|store, cx| {
                            store.update_user_settings::<AllLanguageSettings>(cx, |s| {
                                s.defaults.tab_size = NonZeroU32::new(tab_size);
                            });
                        });
                    });
                }
                30..=44 => {
                    map.update(cx, |map, cx| {
                        if rng.r#gen() || blocks.is_empty() {
                            let buffer = map.snapshot(cx).buffer_snapshot;
                            let block_properties = (0..rng.gen_range(1..=1))
                                .map(|_| {
                                    let position =
                                        buffer.anchor_after(buffer.clip_offset(
                                            rng.gen_range(0..=buffer.len()),
                                            Bias::Left,
                                        ));

                                    let placement = if rng.r#gen() {
                                        BlockPlacement::Above(position)
                                    } else {
                                        BlockPlacement::Below(position)
                                    };
                                    let height = rng.gen_range(1..5);
                                    log::info!(
                                        "inserting block {:?} with height {}",
                                        placement.as_ref().map(|p| p.to_point(&buffer)),
                                        height
                                    );
                                    let priority = rng.gen_range(1..100);
                                    BlockProperties {
                                        placement,
                                        style: BlockStyle::Fixed,
                                        height: Some(height),
                                        render: Arc::new(|_| div().into_any()),
                                        priority,
                                    }
                                })
                                .collect::<Vec<_>>();
                            blocks.extend(map.insert_blocks(block_properties, cx));
                        } else {
                            blocks.shuffle(&mut rng);
                            let remove_count = rng.gen_range(1..=4.min(blocks.len()));
                            let block_ids_to_remove = (0..remove_count)
                                .map(|_| blocks.remove(rng.gen_range(0..blocks.len())))
                                .collect();
                            log::info!("removing block ids {:?}", block_ids_to_remove);
                            map.remove_blocks(block_ids_to_remove, cx);
                        }
                    });
                }
                45..=79 => {
                    let mut ranges = Vec::new();
                    for _ in 0..rng.gen_range(1..=3) {
                        buffer.read_with(cx, |buffer, cx| {
                            let buffer = buffer.read(cx);
                            let end = buffer.clip_offset(rng.gen_range(0..=buffer.len()), Right);
                            let start = buffer.clip_offset(rng.gen_range(0..=end), Left);
                            ranges.push(start..end);
                        });
                    }

                    if rng.r#gen() && fold_count > 0 {
                        log::info!("unfolding ranges: {:?}", ranges);
                        map.update(cx, |map, cx| {
                            map.unfold_intersecting(ranges, true, cx);
                        });
                    } else {
                        log::info!("folding ranges: {:?}", ranges);
                        map.update(cx, |map, cx| {
                            map.fold(
                                ranges
                                    .into_iter()
                                    .map(|range| Crease::simple(range, FoldPlaceholder::test()))
                                    .collect(),
                                cx,
                            );
                        });
                    }
                }
                _ => {
                    buffer.update(cx, |buffer, cx| buffer.randomly_mutate(&mut rng, 5, cx));
                }
            }

            if map.read_with(cx, |map, cx| map.is_rewrapping(cx)) {
                notifications.next().await.unwrap();
            }

            let snapshot = map.update(cx, |map, cx| map.snapshot(cx));
            fold_count = snapshot.fold_count();
            log::info!("buffer text: {:?}", snapshot.buffer_snapshot.text());
            log::info!("fold text: {:?}", snapshot.fold_snapshot.text());
            log::info!("tab text: {:?}", snapshot.tab_snapshot.text());
            log::info!("wrap text: {:?}", snapshot.wrap_snapshot.text());
            log::info!("block text: {:?}", snapshot.block_snapshot.text());
            log::info!("display text: {:?}", snapshot.text());

            // Line boundaries
            let buffer = &snapshot.buffer_snapshot;
            for _ in 0..5 {
                let row = rng.gen_range(0..=buffer.max_point().row);
                let column = rng.gen_range(0..=buffer.line_len(MultiBufferRow(row)));
                let point = buffer.clip_point(Point::new(row, column), Left);

                let (prev_buffer_bound, prev_display_bound) = snapshot.prev_line_boundary(point);
                let (next_buffer_bound, next_display_bound) = snapshot.next_line_boundary(point);

                assert!(prev_buffer_bound <= point);
                assert!(next_buffer_bound >= point);
                assert_eq!(prev_buffer_bound.column, 0);
                assert_eq!(prev_display_bound.column(), 0);
                if next_buffer_bound < buffer.max_point() {
                    assert_eq!(buffer.chars_at(next_buffer_bound).next(), Some('\n'));
                }

                assert_eq!(
                    prev_display_bound,
                    prev_buffer_bound.to_display_point(&snapshot),
                    "row boundary before {:?}. reported buffer row boundary: {:?}",
                    point,
                    prev_buffer_bound
                );
                assert_eq!(
                    next_display_bound,
                    next_buffer_bound.to_display_point(&snapshot),
                    "display row boundary after {:?}. reported buffer row boundary: {:?}",
                    point,
                    next_buffer_bound
                );
                assert_eq!(
                    prev_buffer_bound,
                    prev_display_bound.to_point(&snapshot),
                    "row boundary before {:?}. reported display row boundary: {:?}",
                    point,
                    prev_display_bound
                );
                assert_eq!(
                    next_buffer_bound,
                    next_display_bound.to_point(&snapshot),
                    "row boundary after {:?}. reported display row boundary: {:?}",
                    point,
                    next_display_bound
                );
            }

            // Movement
            let min_point = snapshot.clip_point(DisplayPoint::new(DisplayRow(0), 0), Left);
            let max_point = snapshot.clip_point(snapshot.max_point(), Right);
            for _ in 0..5 {
                let row = rng.gen_range(0..=snapshot.max_point().row().0);
                let column = rng.gen_range(0..=snapshot.line_len(DisplayRow(row)));
                let point = snapshot.clip_point(DisplayPoint::new(DisplayRow(row), column), Left);

                log::info!("Moving from point {:?}", point);

                let moved_right = movement::right(&snapshot, point);
                log::info!("Right {:?}", moved_right);
                if point < max_point {
                    assert!(moved_right > point);
                    if point.column() == snapshot.line_len(point.row())
                        || snapshot.soft_wrap_indent(point.row()).is_some()
                            && point.column() == snapshot.line_len(point.row()) - 1
                    {
                        assert!(moved_right.row() > point.row());
                    }
                } else {
                    assert_eq!(moved_right, point);
                }

                let moved_left = movement::left(&snapshot, point);
                log::info!("Left {:?}", moved_left);
                if point > min_point {
                    assert!(moved_left < point);
                    if point.column() == 0 {
                        assert!(moved_left.row() < point.row());
                    }
                } else {
                    assert_eq!(moved_left, point);
                }
            }
        }
    }

    #[cfg(target_os = "macos")]
    #[gpui::test(retries = 5)]
    async fn test_soft_wraps(cx: &mut gpui::TestAppContext) {
        cx.background_executor
            .set_block_on_ticks(usize::MAX..=usize::MAX);
        cx.update(|cx| {
            init_test(cx, |_| {});
        });

        let mut cx = crate::test::editor_test_context::EditorTestContext::new(cx).await;
        let editor = cx.editor.clone();
        let window = cx.window;

        _ = cx.update_window(window, |_, window, cx| {
            let text_layout_details =
                editor.update(cx, |editor, _cx| editor.text_layout_details(window));

            let font_size = px(12.0);
            let wrap_width = Some(px(64.));

            let text = "one two three four five\nsix seven eight";
            let buffer = MultiBuffer::build_simple(text, cx);
            let map = cx.new(|cx| {
                DisplayMap::new(
                    buffer.clone(),
                    font("Helvetica"),
                    font_size,
                    wrap_width,
                    1,
                    1,
                    FoldPlaceholder::test(),
                    cx,
                )
            });

            let snapshot = map.update(cx, |map, cx| map.snapshot(cx));
            assert_eq!(
                snapshot.text_chunks(DisplayRow(0)).collect::<String>(),
                "one two \nthree four \nfive\nsix seven \neight"
            );
            assert_eq!(
                snapshot.clip_point(DisplayPoint::new(DisplayRow(0), 8), Bias::Left),
                DisplayPoint::new(DisplayRow(0), 7)
            );
            assert_eq!(
                snapshot.clip_point(DisplayPoint::new(DisplayRow(0), 8), Bias::Right),
                DisplayPoint::new(DisplayRow(1), 0)
            );
            assert_eq!(
                movement::right(&snapshot, DisplayPoint::new(DisplayRow(0), 7)),
                DisplayPoint::new(DisplayRow(1), 0)
            );
            assert_eq!(
                movement::left(&snapshot, DisplayPoint::new(DisplayRow(1), 0)),
                DisplayPoint::new(DisplayRow(0), 7)
            );

            let x = snapshot
                .x_for_display_point(DisplayPoint::new(DisplayRow(1), 10), &text_layout_details);
            assert_eq!(
                movement::up(
                    &snapshot,
                    DisplayPoint::new(DisplayRow(1), 10),
                    language::SelectionGoal::None,
                    false,
                    &text_layout_details,
                ),
                (
                    DisplayPoint::new(DisplayRow(0), 7),
                    language::SelectionGoal::HorizontalPosition(x.0)
                )
            );
            assert_eq!(
                movement::down(
                    &snapshot,
                    DisplayPoint::new(DisplayRow(0), 7),
                    language::SelectionGoal::HorizontalPosition(x.0),
                    false,
                    &text_layout_details
                ),
                (
                    DisplayPoint::new(DisplayRow(1), 10),
                    language::SelectionGoal::HorizontalPosition(x.0)
                )
            );
            assert_eq!(
                movement::down(
                    &snapshot,
                    DisplayPoint::new(DisplayRow(1), 10),
                    language::SelectionGoal::HorizontalPosition(x.0),
                    false,
                    &text_layout_details
                ),
                (
                    DisplayPoint::new(DisplayRow(2), 4),
                    language::SelectionGoal::HorizontalPosition(x.0)
                )
            );

            let ix = snapshot.buffer_snapshot.text().find("seven").unwrap();
            buffer.update(cx, |buffer, cx| {
                buffer.edit([(ix..ix, "and ")], None, cx);
            });

            let snapshot = map.update(cx, |map, cx| map.snapshot(cx));
            assert_eq!(
                snapshot.text_chunks(DisplayRow(1)).collect::<String>(),
                "three four \nfive\nsix and \nseven eight"
            );

            // Re-wrap on font size changes
            map.update(cx, |map, cx| {
                map.set_font(font("Helvetica"), px(font_size.0 + 3.), cx)
            });

            let snapshot = map.update(cx, |map, cx| map.snapshot(cx));
            assert_eq!(
                snapshot.text_chunks(DisplayRow(1)).collect::<String>(),
                "three \nfour five\nsix and \nseven \neight"
            )
        });
    }

    #[gpui::test]
    fn test_text_chunks(cx: &mut gpui::App) {
        init_test(cx, |_| {});

        let text = sample_text(6, 6, 'a');
        let buffer = MultiBuffer::build_simple(&text, cx);

        let font_size = px(14.0);
        let map = cx.new(|cx| {
            DisplayMap::new(
                buffer.clone(),
                font("Helvetica"),
                font_size,
                None,
                1,
                1,
                FoldPlaceholder::test(),
                cx,
            )
        });

        buffer.update(cx, |buffer, cx| {
            buffer.edit(
                vec![
                    (
                        MultiBufferPoint::new(1, 0)..MultiBufferPoint::new(1, 0),
                        "\t",
                    ),
                    (
                        MultiBufferPoint::new(1, 1)..MultiBufferPoint::new(1, 1),
                        "\t",
                    ),
                    (
                        MultiBufferPoint::new(2, 1)..MultiBufferPoint::new(2, 1),
                        "\t",
                    ),
                ],
                None,
                cx,
            )
        });

        assert_eq!(
            map.update(cx, |map, cx| map.snapshot(cx))
                .text_chunks(DisplayRow(1))
                .collect::<String>()
                .lines()
                .next(),
            Some("    b   bbbbb")
        );
        assert_eq!(
            map.update(cx, |map, cx| map.snapshot(cx))
                .text_chunks(DisplayRow(2))
                .collect::<String>()
                .lines()
                .next(),
            Some("c   ccccc")
        );
    }

    #[gpui::test]
    fn test_inlays_with_newlines_after_blocks(cx: &mut gpui::TestAppContext) {
        cx.update(|cx| init_test(cx, |_| {}));

        let buffer = cx.new(|cx| Buffer::local("a", cx));
        let buffer = cx.new(|cx| MultiBuffer::singleton(buffer, cx));
        let buffer_snapshot = buffer.read_with(cx, |buffer, cx| buffer.snapshot(cx));

        let font_size = px(14.0);
        let map = cx.new(|cx| {
            DisplayMap::new(
                buffer.clone(),
                font("Helvetica"),
                font_size,
                None,
                1,
                1,
                FoldPlaceholder::test(),
                cx,
            )
        });

        map.update(cx, |map, cx| {
            map.insert_blocks(
                [BlockProperties {
                    placement: BlockPlacement::Above(
                        buffer_snapshot.anchor_before(Point::new(0, 0)),
                    ),
                    height: Some(2),
                    style: BlockStyle::Sticky,
                    render: Arc::new(|_| div().into_any()),
                    priority: 0,
                }],
                cx,
            );
        });
        map.update(cx, |m, cx| assert_eq!(m.snapshot(cx).text(), "\n\na"));

        map.update(cx, |map, cx| {
            map.splice_inlays(
                &[],
                vec![Inlay {
                    id: InlayId::InlineCompletion(0),
                    position: buffer_snapshot.anchor_after(0),
                    text: "\n".into(),
                }],
                cx,
            );
        });
        map.update(cx, |m, cx| assert_eq!(m.snapshot(cx).text(), "\n\n\na"));

        // Regression test: updating the display map does not crash when a
        // block is immediately followed by a multi-line inlay.
        buffer.update(cx, |buffer, cx| {
            buffer.edit([(1..1, "b")], None, cx);
        });
        map.update(cx, |m, cx| assert_eq!(m.snapshot(cx).text(), "\n\n\nab"));
    }

    #[gpui::test]
    async fn test_chunks(cx: &mut gpui::TestAppContext) {
        let text = r#"
            fn outer() {}

            mod module {
                fn inner() {}
            }"#
        .unindent();

        let theme =
            SyntaxTheme::new_test(vec![("mod.body", Hsla::red()), ("fn.name", Hsla::blue())]);
        let language = Arc::new(
            Language::new(
                LanguageConfig {
                    name: "Test".into(),
                    matcher: LanguageMatcher {
                        path_suffixes: vec![".test".to_string()],
                        ..Default::default()
                    },
                    ..Default::default()
                },
                Some(tree_sitter_rust::LANGUAGE.into()),
            )
            .with_highlights_query(
                r#"
                (mod_item name: (identifier) body: _ @mod.body)
                (function_item name: (identifier) @fn.name)
                "#,
            )
            .unwrap(),
        );
        language.set_theme(&theme);

        cx.update(|cx| init_test(cx, |s| s.defaults.tab_size = Some(2.try_into().unwrap())));

        let buffer = cx.new(|cx| Buffer::local(text, cx).with_language(language, cx));
        cx.condition(&buffer, |buf, _| !buf.is_parsing()).await;
        let buffer = cx.new(|cx| MultiBuffer::singleton(buffer, cx));

        let font_size = px(14.0);

        let map = cx.new(|cx| {
            DisplayMap::new(
                buffer,
                font("Helvetica"),
                font_size,
                None,
                1,
                1,
                FoldPlaceholder::test(),
                cx,
            )
        });
        assert_eq!(
            cx.update(|cx| syntax_chunks(DisplayRow(0)..DisplayRow(5), &map, &theme, cx)),
            vec![
                ("fn ".to_string(), None),
                ("outer".to_string(), Some(Hsla::blue())),
                ("() {}\n\nmod module ".to_string(), None),
                ("{\n    fn ".to_string(), Some(Hsla::red())),
                ("inner".to_string(), Some(Hsla::blue())),
                ("() {}\n}".to_string(), Some(Hsla::red())),
            ]
        );
        assert_eq!(
            cx.update(|cx| syntax_chunks(DisplayRow(3)..DisplayRow(5), &map, &theme, cx)),
            vec![
                ("    fn ".to_string(), Some(Hsla::red())),
                ("inner".to_string(), Some(Hsla::blue())),
                ("() {}\n}".to_string(), Some(Hsla::red())),
            ]
        );

        map.update(cx, |map, cx| {
            map.fold(
                vec![Crease::simple(
                    MultiBufferPoint::new(0, 6)..MultiBufferPoint::new(3, 2),
                    FoldPlaceholder::test(),
                )],
                cx,
            )
        });
        assert_eq!(
            cx.update(|cx| syntax_chunks(DisplayRow(0)..DisplayRow(2), &map, &theme, cx)),
            vec![
                ("fn ".to_string(), None),
                ("out".to_string(), Some(Hsla::blue())),
                ("⋯".to_string(), None),
                ("  fn ".to_string(), Some(Hsla::red())),
                ("inner".to_string(), Some(Hsla::blue())),
                ("() {}\n}".to_string(), Some(Hsla::red())),
            ]
        );
    }

    #[gpui::test]
    async fn test_chunks_with_syntax_highlighting_across_blocks(cx: &mut gpui::TestAppContext) {
        cx.background_executor
            .set_block_on_ticks(usize::MAX..=usize::MAX);

        let text = r#"
            const A: &str = "
                one
                two
                three
            ";
            const B: &str = "four";
        "#
        .unindent();

        let theme = SyntaxTheme::new_test(vec![
            ("string", Hsla::red()),
            ("punctuation", Hsla::blue()),
            ("keyword", Hsla::green()),
        ]);
        let language = Arc::new(
            Language::new(
                LanguageConfig {
                    name: "Rust".into(),
                    ..Default::default()
                },
                Some(tree_sitter_rust::LANGUAGE.into()),
            )
            .with_highlights_query(
                r#"
                (string_literal) @string
                "const" @keyword
                [":" ";"] @punctuation
                "#,
            )
            .unwrap(),
        );
        language.set_theme(&theme);

        cx.update(|cx| init_test(cx, |_| {}));

        let buffer = cx.new(|cx| Buffer::local(text, cx).with_language(language, cx));
        cx.condition(&buffer, |buf, _| !buf.is_parsing()).await;
        let buffer = cx.new(|cx| MultiBuffer::singleton(buffer, cx));
        let buffer_snapshot = buffer.read_with(cx, |buffer, cx| buffer.snapshot(cx));

        let map = cx.new(|cx| {
            DisplayMap::new(
                buffer,
                font("Courier"),
                px(16.0),
                None,
                1,
                1,
                FoldPlaceholder::test(),
                cx,
            )
        });

        // Insert two blocks in the middle of a multi-line string literal.
        // The second block has zero height.
        map.update(cx, |map, cx| {
            map.insert_blocks(
                [
                    BlockProperties {
                        placement: BlockPlacement::Below(
                            buffer_snapshot.anchor_before(Point::new(1, 0)),
                        ),
                        height: Some(1),
                        style: BlockStyle::Sticky,
                        render: Arc::new(|_| div().into_any()),
                        priority: 0,
                    },
                    BlockProperties {
                        placement: BlockPlacement::Below(
                            buffer_snapshot.anchor_before(Point::new(2, 0)),
                        ),
                        height: None,
                        style: BlockStyle::Sticky,
                        render: Arc::new(|_| div().into_any()),
                        priority: 0,
                    },
                ],
                cx,
            )
        });

        pretty_assertions::assert_eq!(
            cx.update(|cx| syntax_chunks(DisplayRow(0)..DisplayRow(7), &map, &theme, cx)),
            [
                ("const".into(), Some(Hsla::green())),
                (" A".into(), None),
                (":".into(), Some(Hsla::blue())),
                (" &str = ".into(), None),
                ("\"\n    one\n".into(), Some(Hsla::red())),
                ("\n".into(), None),
                ("    two\n    three\n\"".into(), Some(Hsla::red())),
                (";".into(), Some(Hsla::blue())),
                ("\n".into(), None),
                ("const".into(), Some(Hsla::green())),
                (" B".into(), None),
                (":".into(), Some(Hsla::blue())),
                (" &str = ".into(), None),
                ("\"four\"".into(), Some(Hsla::red())),
                (";".into(), Some(Hsla::blue())),
                ("\n".into(), None),
            ]
        );
    }

    #[gpui::test]
    async fn test_chunks_with_diagnostics_across_blocks(cx: &mut gpui::TestAppContext) {
        cx.background_executor
            .set_block_on_ticks(usize::MAX..=usize::MAX);

        let text = r#"
            struct A {
                b: usize;
            }
            const c: usize = 1;
        "#
        .unindent();

        cx.update(|cx| init_test(cx, |_| {}));

        let buffer = cx.new(|cx| Buffer::local(text, cx));

        buffer.update(cx, |buffer, cx| {
            buffer.update_diagnostics(
                LanguageServerId(0),
                DiagnosticSet::new(
                    [DiagnosticEntry {
                        range: PointUtf16::new(0, 0)..PointUtf16::new(2, 1),
                        diagnostic: Diagnostic {
                            severity: DiagnosticSeverity::ERROR,
                            group_id: 1,
                            message: "hi".into(),
                            ..Default::default()
                        },
                    }],
                    buffer,
                ),
                cx,
            )
        });

        let buffer = cx.new(|cx| MultiBuffer::singleton(buffer, cx));
        let buffer_snapshot = buffer.read_with(cx, |buffer, cx| buffer.snapshot(cx));

        let map = cx.new(|cx| {
            DisplayMap::new(
                buffer,
                font("Courier"),
                px(16.0),
                None,
                1,
                1,
                FoldPlaceholder::test(),
                cx,
            )
        });

        let black = gpui::black().to_rgb();
        let red = gpui::red().to_rgb();

        // Insert a block in the middle of a multi-line diagnostic.
        map.update(cx, |map, cx| {
            map.highlight_text(
                TypeId::of::<usize>(),
                vec![
                    buffer_snapshot.anchor_before(Point::new(3, 9))
                        ..buffer_snapshot.anchor_after(Point::new(3, 14)),
                    buffer_snapshot.anchor_before(Point::new(3, 17))
                        ..buffer_snapshot.anchor_after(Point::new(3, 18)),
                ],
                red.into(),
            );
            map.insert_blocks(
                [BlockProperties {
                    placement: BlockPlacement::Below(
                        buffer_snapshot.anchor_before(Point::new(1, 0)),
                    ),
                    height: Some(1),
                    style: BlockStyle::Sticky,
                    render: Arc::new(|_| div().into_any()),
                    priority: 0,
                }],
                cx,
            )
        });

        let snapshot = map.update(cx, |map, cx| map.snapshot(cx));
        let mut chunks = Vec::<(String, Option<DiagnosticSeverity>, Rgba)>::new();
        for chunk in snapshot.chunks(DisplayRow(0)..DisplayRow(5), true, Default::default()) {
            let color = chunk
                .highlight_style
                .and_then(|style| style.color)
                .map_or(black, |color| color.to_rgb());
            if let Some((last_chunk, last_severity, last_color)) = chunks.last_mut() {
                if *last_severity == chunk.diagnostic_severity && *last_color == color {
                    last_chunk.push_str(chunk.text);
                    continue;
                }
            }

            chunks.push((chunk.text.to_string(), chunk.diagnostic_severity, color));
        }

        assert_eq!(
            chunks,
            [
                (
                    "struct A {\n    b: usize;\n".into(),
                    Some(DiagnosticSeverity::ERROR),
                    black
                ),
                ("\n".into(), None, black),
                ("}".into(), Some(DiagnosticSeverity::ERROR), black),
                ("\nconst c: ".into(), None, black),
                ("usize".into(), None, red),
                (" = ".into(), None, black),
                ("1".into(), None, red),
                (";\n".into(), None, black),
            ]
        );
    }

    #[gpui::test]
    async fn test_point_translation_with_replace_blocks(cx: &mut gpui::TestAppContext) {
        cx.background_executor
            .set_block_on_ticks(usize::MAX..=usize::MAX);

        cx.update(|cx| init_test(cx, |_| {}));

        let buffer = cx.update(|cx| MultiBuffer::build_simple("abcde\nfghij\nklmno\npqrst", cx));
        let buffer_snapshot = buffer.read_with(cx, |buffer, cx| buffer.snapshot(cx));
        let map = cx.new(|cx| {
            DisplayMap::new(
                buffer.clone(),
                font("Courier"),
                px(16.0),
                None,
                1,
                1,
                FoldPlaceholder::test(),
                cx,
            )
        });

        let snapshot = map.update(cx, |map, cx| {
            map.insert_blocks(
                [BlockProperties {
                    placement: BlockPlacement::Replace(
                        buffer_snapshot.anchor_before(Point::new(1, 2))
                            ..=buffer_snapshot.anchor_after(Point::new(2, 3)),
                    ),
                    height: Some(4),
                    style: BlockStyle::Fixed,
                    render: Arc::new(|_| div().into_any()),
                    priority: 0,
                }],
                cx,
            );
            map.snapshot(cx)
        });

        assert_eq!(snapshot.text(), "abcde\n\n\n\n\npqrst");

        let point_to_display_points = [
            (Point::new(1, 0), DisplayPoint::new(DisplayRow(1), 0)),
            (Point::new(2, 0), DisplayPoint::new(DisplayRow(1), 0)),
            (Point::new(3, 0), DisplayPoint::new(DisplayRow(5), 0)),
        ];
        for (buffer_point, display_point) in point_to_display_points {
            assert_eq!(
                snapshot.point_to_display_point(buffer_point, Bias::Left),
                display_point,
                "point_to_display_point({:?}, Bias::Left)",
                buffer_point
            );
            assert_eq!(
                snapshot.point_to_display_point(buffer_point, Bias::Right),
                display_point,
                "point_to_display_point({:?}, Bias::Right)",
                buffer_point
            );
        }

        let display_points_to_points = [
            (
                DisplayPoint::new(DisplayRow(1), 0),
                Point::new(1, 0),
                Point::new(2, 5),
            ),
            (
                DisplayPoint::new(DisplayRow(2), 0),
                Point::new(1, 0),
                Point::new(2, 5),
            ),
            (
                DisplayPoint::new(DisplayRow(3), 0),
                Point::new(1, 0),
                Point::new(2, 5),
            ),
            (
                DisplayPoint::new(DisplayRow(4), 0),
                Point::new(1, 0),
                Point::new(2, 5),
            ),
            (
                DisplayPoint::new(DisplayRow(5), 0),
                Point::new(3, 0),
                Point::new(3, 0),
            ),
        ];
        for (display_point, left_buffer_point, right_buffer_point) in display_points_to_points {
            assert_eq!(
                snapshot.display_point_to_point(display_point, Bias::Left),
                left_buffer_point,
                "display_point_to_point({:?}, Bias::Left)",
                display_point
            );
            assert_eq!(
                snapshot.display_point_to_point(display_point, Bias::Right),
                right_buffer_point,
                "display_point_to_point({:?}, Bias::Right)",
                display_point
            );
        }
    }

    // todo(linux) fails due to pixel differences in text rendering
    #[cfg(target_os = "macos")]
    #[gpui::test]
    async fn test_chunks_with_soft_wrapping(cx: &mut gpui::TestAppContext) {
        cx.background_executor
            .set_block_on_ticks(usize::MAX..=usize::MAX);

        let text = r#"
            fn outer() {}

            mod module {
                fn inner() {}
            }"#
        .unindent();

        let theme =
            SyntaxTheme::new_test(vec![("mod.body", Hsla::red()), ("fn.name", Hsla::blue())]);
        let language = Arc::new(
            Language::new(
                LanguageConfig {
                    name: "Test".into(),
                    matcher: LanguageMatcher {
                        path_suffixes: vec![".test".to_string()],
                        ..Default::default()
                    },
                    ..Default::default()
                },
                Some(tree_sitter_rust::LANGUAGE.into()),
            )
            .with_highlights_query(
                r#"
                (mod_item name: (identifier) body: _ @mod.body)
                (function_item name: (identifier) @fn.name)
                "#,
            )
            .unwrap(),
        );
        language.set_theme(&theme);

        cx.update(|cx| init_test(cx, |_| {}));

        let buffer = cx.new(|cx| Buffer::local(text, cx).with_language(language, cx));
        cx.condition(&buffer, |buf, _| !buf.is_parsing()).await;
        let buffer = cx.new(|cx| MultiBuffer::singleton(buffer, cx));

        let font_size = px(16.0);

        let map = cx.new(|cx| {
            DisplayMap::new(
                buffer,
                font("Courier"),
                font_size,
                Some(px(40.0)),
                1,
                1,
                FoldPlaceholder::test(),
                cx,
            )
        });
        assert_eq!(
            cx.update(|cx| syntax_chunks(DisplayRow(0)..DisplayRow(5), &map, &theme, cx)),
            [
                ("fn \n".to_string(), None),
                ("oute\nr".to_string(), Some(Hsla::blue())),
                ("() \n{}\n\n".to_string(), None),
            ]
        );
        assert_eq!(
            cx.update(|cx| syntax_chunks(DisplayRow(3)..DisplayRow(5), &map, &theme, cx)),
            [("{}\n\n".to_string(), None)]
        );

        map.update(cx, |map, cx| {
            map.fold(
                vec![Crease::simple(
                    MultiBufferPoint::new(0, 6)..MultiBufferPoint::new(3, 2),
                    FoldPlaceholder::test(),
                )],
                cx,
            )
        });
        assert_eq!(
            cx.update(|cx| syntax_chunks(DisplayRow(1)..DisplayRow(4), &map, &theme, cx)),
            [
                ("out".to_string(), Some(Hsla::blue())),
                ("⋯\n".to_string(), None),
                ("  \nfn ".to_string(), Some(Hsla::red())),
                ("i\n".to_string(), Some(Hsla::blue()))
            ]
        );
    }

    #[gpui::test]
    async fn test_chunks_with_text_highlights(cx: &mut gpui::TestAppContext) {
        cx.update(|cx| init_test(cx, |_| {}));

        let theme =
            SyntaxTheme::new_test(vec![("operator", Hsla::red()), ("string", Hsla::green())]);
        let language = Arc::new(
            Language::new(
                LanguageConfig {
                    name: "Test".into(),
                    matcher: LanguageMatcher {
                        path_suffixes: vec![".test".to_string()],
                        ..Default::default()
                    },
                    ..Default::default()
                },
                Some(tree_sitter_rust::LANGUAGE.into()),
            )
            .with_highlights_query(
                r#"
                ":" @operator
                (string_literal) @string
                "#,
            )
            .unwrap(),
        );
        language.set_theme(&theme);

        let (text, highlighted_ranges) = marked_text_ranges(r#"constˇ «a»: B = "c «d»""#, false);

        let buffer = cx.new(|cx| Buffer::local(text, cx).with_language(language, cx));
        cx.condition(&buffer, |buf, _| !buf.is_parsing()).await;

        let buffer = cx.new(|cx| MultiBuffer::singleton(buffer, cx));
        let buffer_snapshot = buffer.read_with(cx, |buffer, cx| buffer.snapshot(cx));

        let font_size = px(16.0);
        let map = cx.new(|cx| {
            DisplayMap::new(
                buffer,
                font("Courier"),
                font_size,
                None,
                1,
                1,
                FoldPlaceholder::test(),
                cx,
            )
        });

        enum MyType {}

        let style = HighlightStyle {
            color: Some(Hsla::blue()),
            ..Default::default()
        };

        map.update(cx, |map, _cx| {
            map.highlight_text(
                TypeId::of::<MyType>(),
                highlighted_ranges
                    .into_iter()
                    .map(|range| {
                        buffer_snapshot.anchor_before(range.start)
                            ..buffer_snapshot.anchor_before(range.end)
                    })
                    .collect(),
                style,
            );
        });

        assert_eq!(
            cx.update(|cx| chunks(DisplayRow(0)..DisplayRow(10), &map, &theme, cx)),
            [
                ("const ".to_string(), None, None),
                ("a".to_string(), None, Some(Hsla::blue())),
                (":".to_string(), Some(Hsla::red()), None),
                (" B = ".to_string(), None, None),
                ("\"c ".to_string(), Some(Hsla::green()), None),
                ("d".to_string(), Some(Hsla::green()), Some(Hsla::blue())),
                ("\"".to_string(), Some(Hsla::green()), None),
            ]
        );
    }

    #[gpui::test]
    fn test_clip_point(cx: &mut gpui::App) {
        init_test(cx, |_| {});

        fn assert(text: &str, shift_right: bool, bias: Bias, cx: &mut gpui::App) {
            let (unmarked_snapshot, mut markers) = marked_display_snapshot(text, cx);

            match bias {
                Bias::Left => {
                    if shift_right {
                        *markers[1].column_mut() += 1;
                    }

                    assert_eq!(unmarked_snapshot.clip_point(markers[1], bias), markers[0])
                }
                Bias::Right => {
                    if shift_right {
                        *markers[0].column_mut() += 1;
                    }

                    assert_eq!(unmarked_snapshot.clip_point(markers[0], bias), markers[1])
                }
            };
        }

        use Bias::{Left, Right};
        assert("ˇˇα", false, Left, cx);
        assert("ˇˇα", true, Left, cx);
        assert("ˇˇα", false, Right, cx);
        assert("ˇαˇ", true, Right, cx);
        assert("ˇˇ✋", false, Left, cx);
        assert("ˇˇ✋", true, Left, cx);
        assert("ˇˇ✋", false, Right, cx);
        assert("ˇ✋ˇ", true, Right, cx);
        assert("ˇˇ🍐", false, Left, cx);
        assert("ˇˇ🍐", true, Left, cx);
        assert("ˇˇ🍐", false, Right, cx);
        assert("ˇ🍐ˇ", true, Right, cx);
        assert("ˇˇ\t", false, Left, cx);
        assert("ˇˇ\t", true, Left, cx);
        assert("ˇˇ\t", false, Right, cx);
        assert("ˇ\tˇ", true, Right, cx);
        assert(" ˇˇ\t", false, Left, cx);
        assert(" ˇˇ\t", true, Left, cx);
        assert(" ˇˇ\t", false, Right, cx);
        assert(" ˇ\tˇ", true, Right, cx);
        assert("   ˇˇ\t", false, Left, cx);
        assert("   ˇˇ\t", false, Right, cx);
    }

    #[gpui::test]
    fn test_clip_at_line_ends(cx: &mut gpui::App) {
        init_test(cx, |_| {});

        fn assert(text: &str, cx: &mut gpui::App) {
            let (mut unmarked_snapshot, markers) = marked_display_snapshot(text, cx);
            unmarked_snapshot.clip_at_line_ends = true;
            assert_eq!(
                unmarked_snapshot.clip_point(markers[1], Bias::Left),
                markers[0]
            );
        }

        assert("ˇˇ", cx);
        assert("ˇaˇ", cx);
        assert("aˇbˇ", cx);
        assert("aˇαˇ", cx);
    }

    #[gpui::test]
    fn test_creases(cx: &mut gpui::App) {
        init_test(cx, |_| {});

        let text = "aaa\nbbb\nccc\nddd\neee\nfff\nggg\nhhh\niii\njjj\nkkk\nlll";
        let buffer = MultiBuffer::build_simple(text, cx);
        let font_size = px(14.0);
        cx.new(|cx| {
            let mut map = DisplayMap::new(
                buffer.clone(),
                font("Helvetica"),
                font_size,
                None,
                1,
                1,
                FoldPlaceholder::test(),
                cx,
            );
            let snapshot = map.buffer.read(cx).snapshot(cx);
            let range =
                snapshot.anchor_before(Point::new(2, 0))..snapshot.anchor_after(Point::new(3, 3));

            map.crease_map.insert(
                [Crease::inline(
                    range,
                    FoldPlaceholder::test(),
                    |_row, _status, _toggle, _window, _cx| div(),
                    |_row, _status, _window, _cx| div(),
                )],
                &map.buffer.read(cx).snapshot(cx),
            );

            map
        });
    }

    #[gpui::test]
    fn test_tabs_with_multibyte_chars(cx: &mut gpui::App) {
        init_test(cx, |_| {});

        let text = "✅\t\tα\nβ\t\n🏀β\t\tγ";
        let buffer = MultiBuffer::build_simple(text, cx);
        let font_size = px(14.0);

        let map = cx.new(|cx| {
            DisplayMap::new(
                buffer.clone(),
                font("Helvetica"),
                font_size,
                None,
                1,
                1,
                FoldPlaceholder::test(),
                cx,
            )
        });
        let map = map.update(cx, |map, cx| map.snapshot(cx));
        assert_eq!(map.text(), "✅       α\nβ   \n🏀β      γ");
        assert_eq!(
            map.text_chunks(DisplayRow(0)).collect::<String>(),
            "✅       α\nβ   \n🏀β      γ"
        );
        assert_eq!(
            map.text_chunks(DisplayRow(1)).collect::<String>(),
            "β   \n🏀β      γ"
        );
        assert_eq!(
            map.text_chunks(DisplayRow(2)).collect::<String>(),
            "🏀β      γ"
        );

        let point = MultiBufferPoint::new(0, "✅\t\t".len() as u32);
        let display_point = DisplayPoint::new(DisplayRow(0), "✅       ".len() as u32);
        assert_eq!(point.to_display_point(&map), display_point);
        assert_eq!(display_point.to_point(&map), point);

        let point = MultiBufferPoint::new(1, "β\t".len() as u32);
        let display_point = DisplayPoint::new(DisplayRow(1), "β   ".len() as u32);
        assert_eq!(point.to_display_point(&map), display_point);
        assert_eq!(display_point.to_point(&map), point,);

        let point = MultiBufferPoint::new(2, "🏀β\t\t".len() as u32);
        let display_point = DisplayPoint::new(DisplayRow(2), "🏀β      ".len() as u32);
        assert_eq!(point.to_display_point(&map), display_point);
        assert_eq!(display_point.to_point(&map), point,);

        // Display points inside of expanded tabs
        assert_eq!(
            DisplayPoint::new(DisplayRow(0), "✅      ".len() as u32).to_point(&map),
            MultiBufferPoint::new(0, "✅\t".len() as u32),
        );
        assert_eq!(
            DisplayPoint::new(DisplayRow(0), "✅ ".len() as u32).to_point(&map),
            MultiBufferPoint::new(0, "✅".len() as u32),
        );

        // Clipping display points inside of multi-byte characters
        assert_eq!(
            map.clip_point(
                DisplayPoint::new(DisplayRow(0), "✅".len() as u32 - 1),
                Left
            ),
            DisplayPoint::new(DisplayRow(0), 0)
        );
        assert_eq!(
            map.clip_point(
                DisplayPoint::new(DisplayRow(0), "✅".len() as u32 - 1),
                Bias::Right
            ),
            DisplayPoint::new(DisplayRow(0), "✅".len() as u32)
        );
    }

    #[gpui::test]
    fn test_max_point(cx: &mut gpui::App) {
        init_test(cx, |_| {});

        let buffer = MultiBuffer::build_simple("aaa\n\t\tbbb", cx);
        let font_size = px(14.0);
        let map = cx.new(|cx| {
            DisplayMap::new(
                buffer.clone(),
                font("Helvetica"),
                font_size,
                None,
                1,
                1,
                FoldPlaceholder::test(),
                cx,
            )
        });
        assert_eq!(
            map.update(cx, |map, cx| map.snapshot(cx)).max_point(),
            DisplayPoint::new(DisplayRow(1), 11)
        )
    }

    fn syntax_chunks(
        rows: Range<DisplayRow>,
        map: &Entity<DisplayMap>,
        theme: &SyntaxTheme,
        cx: &mut App,
    ) -> Vec<(String, Option<Hsla>)> {
        chunks(rows, map, theme, cx)
            .into_iter()
            .map(|(text, color, _)| (text, color))
            .collect()
    }

    fn chunks(
        rows: Range<DisplayRow>,
        map: &Entity<DisplayMap>,
        theme: &SyntaxTheme,
        cx: &mut App,
    ) -> Vec<(String, Option<Hsla>, Option<Hsla>)> {
        let snapshot = map.update(cx, |map, cx| map.snapshot(cx));
        let mut chunks: Vec<(String, Option<Hsla>, Option<Hsla>)> = Vec::new();
        for chunk in snapshot.chunks(rows, true, HighlightStyles::default()) {
            let syntax_color = chunk
                .syntax_highlight_id
                .and_then(|id| id.style(theme)?.color);
            let highlight_color = chunk.highlight_style.and_then(|style| style.color);
            if let Some((last_chunk, last_syntax_color, last_highlight_color)) = chunks.last_mut() {
                if syntax_color == *last_syntax_color && highlight_color == *last_highlight_color {
                    last_chunk.push_str(chunk.text);
                    continue;
                }
            }
            chunks.push((chunk.text.to_string(), syntax_color, highlight_color));
        }
        chunks
    }

    fn init_test(cx: &mut App, f: impl Fn(&mut AllLanguageSettingsContent)) {
        let settings = SettingsStore::test(cx);
        cx.set_global(settings);
        workspace::init_settings(cx);
        language::init(cx);
        crate::init(cx);
        Project::init_settings(cx);
        theme::init(LoadThemes::JustBase, cx);
        cx.update_global::<SettingsStore, _>(|store, cx| {
            store.update_user_settings::<AllLanguageSettings>(cx, f);
        });
    }
}<|MERGE_RESOLUTION|>--- conflicted
+++ resolved
@@ -67,13 +67,9 @@
 use sum_tree::{Bias, TreeMap};
 use tab_map::{TabMap, TabSnapshot};
 use text::{BufferId, LineIndent};
-<<<<<<< HEAD
 pub use token_map::Token;
 use token_map::{TokenMap, TokenPoint, TokenSnapshot};
-use ui::{px, SharedString};
-=======
 use ui::{SharedString, px};
->>>>>>> a2fbe82c
 use unicode_segmentation::UnicodeSegmentation;
 use wrap_map::{WrapMap, WrapSnapshot};
 
@@ -537,10 +533,10 @@
             .update(cx, |map, cx| map.set_wrap_width(width, cx))
     }
 
-<<<<<<< HEAD
     pub(crate) fn current_tokens(&self) -> impl Iterator<Item = &Token> {
         self.token_map.current_tokens()
-=======
+    }
+  
     pub fn update_fold_widths(
         &mut self,
         widths: impl IntoIterator<Item = (FoldId, Pixels)>,
@@ -566,7 +562,6 @@
         self.block_map.read(snapshot, edits);
 
         widths_changed
->>>>>>> a2fbe82c
     }
 
     pub(crate) fn current_inlays(&self) -> impl Iterator<Item = &Inlay> {
