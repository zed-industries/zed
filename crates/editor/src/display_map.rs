//! This module defines where the text should be displayed in an [`Editor`][Editor].
//!
//! Not literally though - rendering, layout and all that jazz is a responsibility of [`EditorElement`][EditorElement].
//! Instead, [`DisplayMap`] decides where Inlays/Inlay hints are displayed, when
//! to apply a soft wrap, where to add fold indicators, whether there are any tabs in the buffer that
//! we display as spaces and where to display custom blocks (like diagnostics).
//! Seems like a lot? That's because it is. [`DisplayMap`] is conceptually made up
//! of several smaller structures that form a hierarchy (starting at the bottom):
//! - [`InlayMap`] that decides where the [`Inlay`]s should be displayed.
//! - [`FoldMap`] that decides where the fold indicators should be; it also tracks parts of a source file that are currently folded.
//! - [`TabMap`] that keeps track of hard tabs in a buffer.
//! - [`WrapMap`] that handles soft wrapping.
//! - [`BlockMap`] that tracks custom blocks such as diagnostics that should be displayed within buffer.
//! - [`DisplayMap`] that adds background highlights to the regions of text.
//!   Each one of those builds on top of preceding map.
//!
//! [Editor]: crate::Editor
//! [EditorElement]: crate::element::EditorElement

mod block_map;
mod crease_map;
mod fold_map;
mod inlay_map;
pub(crate) mod invisibles;
mod tab_map;
mod wrap_map;

use crate::{
    hover_links::InlayHighlight, movement::TextLayoutDetails, EditorStyle, InlayId, RowExt,
};
pub use block_map::{
    Block, BlockBufferRows, BlockChunks as DisplayChunks, BlockContext, BlockId, BlockMap,
    BlockPlacement, BlockPoint, BlockProperties, BlockStyle, CustomBlockId, RenderBlock,
};
use block_map::{BlockRow, BlockSnapshot};
use collections::{HashMap, HashSet};
pub use crease_map::*;
pub use fold_map::{Fold, FoldId, FoldPlaceholder, FoldPoint};
use fold_map::{FoldMap, FoldMapWriter, FoldOffset, FoldSnapshot};
use gpui::{
    AnyElement, Font, HighlightStyle, LineLayout, Model, ModelContext, Pixels, UnderlineStyle,
};
pub(crate) use inlay_map::Inlay;
use inlay_map::{InlayMap, InlaySnapshot};
pub use inlay_map::{InlayOffset, InlayPoint};
use invisibles::{is_invisible, replacement};
use language::{
    language_settings::language_settings, ChunkRenderer, OffsetUtf16, Point,
    Subscription as BufferSubscription,
};
use lsp::DiagnosticSeverity;
use multi_buffer::{
    Anchor, AnchorRangeExt, MultiBuffer, MultiBufferPoint, MultiBufferRow, MultiBufferSnapshot,
    ToOffset, ToPoint,
};
use serde::Deserialize;
use std::{
    any::TypeId,
    borrow::Cow,
    fmt::Debug,
    iter,
    num::NonZeroU32,
    ops::{Add, Range, Sub},
    sync::Arc,
};
use sum_tree::{Bias, TreeMap};
use tab_map::{TabMap, TabSnapshot};
use text::{Edit, LineIndent};
use ui::{div, px, IntoElement, ParentElement, SharedString, Styled, WindowContext};
use unicode_segmentation::UnicodeSegmentation;
use wrap_map::{WrapMap, WrapSnapshot};

#[derive(Copy, Clone, Debug, PartialEq, Eq)]
pub enum FoldStatus {
    Folded,
    Foldable,
}

pub type RenderFoldToggle = Arc<dyn Fn(FoldStatus, &mut WindowContext) -> AnyElement>;

pub trait ToDisplayPoint {
    fn to_display_point(&self, map: &DisplaySnapshot) -> DisplayPoint;
}

type TextHighlights = TreeMap<Option<TypeId>, Arc<(HighlightStyle, Vec<Range<Anchor>>)>>;
type InlayHighlights = TreeMap<TypeId, TreeMap<InlayId, (HighlightStyle, InlayHighlight)>>;

/// Decides how text in a [`MultiBuffer`] should be displayed in a buffer, handling inlay hints,
/// folding, hard tabs, soft wrapping, custom blocks (like diagnostics), and highlighting.
///
/// See the [module level documentation](self) for more information.
pub struct DisplayMap {
    /// The buffer that we are displaying.
    buffer: Model<MultiBuffer>,
    buffer_subscription: BufferSubscription,
    /// Decides where the [`Inlay`]s should be displayed.
    inlay_map: InlayMap,
    /// Decides where the fold indicators should be and tracks parts of a source file that are currently folded.
    fold_map: FoldMap,
    /// Keeps track of hard tabs in a buffer.
    tab_map: TabMap,
    /// Handles soft wrapping.
    wrap_map: Model<WrapMap>,
    /// Tracks custom blocks such as diagnostics that should be displayed within buffer.
    block_map: BlockMap,
    /// Regions of text that should be highlighted.
    text_highlights: TextHighlights,
    /// Regions of inlays that should be highlighted.
    inlay_highlights: InlayHighlights,
    /// A container for explicitly foldable ranges, which supersede indentation based fold range suggestions.
    crease_map: CreaseMap,
    pub(crate) fold_placeholder: FoldPlaceholder,
    pub clip_at_line_ends: bool,
    pub(crate) masked: bool,
}

impl DisplayMap {
    #[allow(clippy::too_many_arguments)]
    pub fn new(
        buffer: Model<MultiBuffer>,
        font: Font,
        font_size: Pixels,
        wrap_width: Option<Pixels>,
        show_excerpt_controls: bool,
        buffer_header_height: u32,
        excerpt_header_height: u32,
        excerpt_footer_height: u32,
        fold_placeholder: FoldPlaceholder,
        cx: &mut ModelContext<Self>,
    ) -> Self {
        let buffer_subscription = buffer.update(cx, |buffer, _| buffer.subscribe());

        let tab_size = Self::tab_size(&buffer, cx);
        let buffer_snapshot = buffer.read(cx).snapshot(cx);
        let crease_map = CreaseMap::new(&buffer_snapshot);
        let (inlay_map, snapshot) = InlayMap::new(buffer_snapshot);
        let (fold_map, snapshot) = FoldMap::new(snapshot);
        let (tab_map, snapshot) = TabMap::new(snapshot, tab_size);
        let (wrap_map, snapshot) = WrapMap::new(snapshot, font, font_size, wrap_width, cx);
        let block_map = BlockMap::new(
            snapshot,
            show_excerpt_controls,
            buffer_header_height,
            excerpt_header_height,
            excerpt_footer_height,
        );

        cx.observe(&wrap_map, |_, _, cx| cx.notify()).detach();

        DisplayMap {
            buffer,
            buffer_subscription,
            fold_map,
            inlay_map,
            tab_map,
            wrap_map,
            block_map,
            crease_map,
            fold_placeholder,
            text_highlights: Default::default(),
            inlay_highlights: Default::default(),
            clip_at_line_ends: false,
            masked: false,
        }
    }

    pub fn snapshot(&mut self, cx: &mut ModelContext<Self>) -> DisplaySnapshot {
        let buffer_snapshot = self.buffer.read(cx).snapshot(cx);
        let edits = self.buffer_subscription.consume().into_inner();
        let (inlay_snapshot, edits) = self.inlay_map.sync(buffer_snapshot, edits);
        let (fold_snapshot, edits) = self.fold_map.read(inlay_snapshot.clone(), edits);
        let tab_size = Self::tab_size(&self.buffer, cx);
        let (tab_snapshot, edits) = self.tab_map.sync(fold_snapshot.clone(), edits, tab_size);
        let (wrap_snapshot, edits) = self
            .wrap_map
            .update(cx, |map, cx| map.sync(tab_snapshot.clone(), edits, cx));
        let block_snapshot = self.block_map.read(wrap_snapshot.clone(), edits).snapshot;

        DisplaySnapshot {
            buffer_snapshot: self.buffer.read(cx).snapshot(cx),
            fold_snapshot,
            inlay_snapshot,
            tab_snapshot,
            wrap_snapshot,
            block_snapshot,
            crease_snapshot: self.crease_map.snapshot(),
            text_highlights: self.text_highlights.clone(),
            inlay_highlights: self.inlay_highlights.clone(),
            clip_at_line_ends: self.clip_at_line_ends,
            masked: self.masked,
            fold_placeholder: self.fold_placeholder.clone(),
        }
    }

    pub fn set_state(&mut self, other: &DisplaySnapshot, cx: &mut ModelContext<Self>) {
        self.fold(
            other
                .folds_in_range(0..other.buffer_snapshot.len())
                .map(|fold| {
                    Crease::simple(
                        fold.range.to_offset(&other.buffer_snapshot),
                        fold.placeholder.clone(),
                    )
                })
                .collect(),
            cx,
        );
    }

<<<<<<< HEAD
    pub fn fold<T: Clone + ToOffset>(
=======
    /// Creates folds for the given ranges.
    pub fn fold<T: ToOffset>(
>>>>>>> 55cd99cd
        &mut self,
        creases: Vec<Crease<T>>,
        cx: &mut ModelContext<Self>,
    ) {
<<<<<<< HEAD
        let buffer_snapshot = self.buffer.read(cx).snapshot(cx);
        let edits = self.buffer_subscription.consume().into_inner();
        let tab_size = Self::tab_size(&self.buffer, cx);
        let (snapshot, edits) = self.inlay_map.sync(buffer_snapshot.clone(), edits);
        let (mut fold_map, snapshot, edits) = self.fold_map.write(snapshot, edits);
        let (snapshot, edits) = self.tab_map.sync(snapshot, edits, tab_size);
        let (snapshot, edits) = self
            .wrap_map
            .update(cx, |map, cx| map.sync(snapshot, edits, cx));
        self.block_map.read(snapshot, edits);

        let inline = creases.iter().filter_map(|crease| {
            if let Crease::Inline {
                range, placeholder, ..
            } = crease
            {
                Some((range.clone(), placeholder.clone()))
            } else {
                None
            }
        });
        let (snapshot, edits) = fold_map.fold(inline);
        let (snapshot, edits) = self.tab_map.sync(snapshot, edits, tab_size);
        let (snapshot, edits) = self
            .wrap_map
            .update(cx, |map, cx| map.sync(snapshot, edits, cx));

        let blocks = creases.into_iter().filter_map(|crease| {
            if let Crease::Block {
                range,
                block_height,
                render_block,
                block_style,
                block_priority,
                ..
            } = crease
            {
                Some((
                    range,
                    render_block,
                    block_height,
                    block_style,
                    block_priority,
                ))
            } else {
                None
            }
        });

        let mut block_map = self.block_map.write(snapshot, edits);
        block_map.insert(
            blocks
                .into_iter()
                .map(|(range, render, height, style, priority)| {
                    let start = buffer_snapshot.anchor_before(range.start);
                    let end = buffer_snapshot.anchor_after(range.end);
                    BlockProperties {
                        placement: BlockPlacement::Replace(start..end),
                        render,
                        height,
                        style,
                        priority,
                    }
                }),
        );
    }

    pub fn unfold<T: Clone + ToOffset>(
=======
        self.update_fold_map(cx, |fold_map| fold_map.fold(ranges))
    }

    /// Removes any folds with the given ranges.
    pub fn remove_folds_with_type<T: ToOffset>(
        &mut self,
        ranges: impl IntoIterator<Item = Range<T>>,
        type_id: TypeId,
        cx: &mut ModelContext<Self>,
    ) {
        self.update_fold_map(cx, |fold_map| fold_map.remove_folds(ranges, type_id))
    }

    /// Removes any folds whose ranges intersect any of the given ranges.
    pub fn unfold_intersecting<T: ToOffset>(
>>>>>>> 55cd99cd
        &mut self,
        ranges: Vec<Range<T>>,
        inclusive: bool,
        cx: &mut ModelContext<Self>,
    ) {
        self.update_fold_map(cx, |fold_map| {
            fold_map.unfold_intersecting(ranges, inclusive)
        })
    }

    fn update_fold_map(
        &mut self,
        cx: &mut ModelContext<Self>,
        callback: impl FnOnce(&mut FoldMapWriter) -> (FoldSnapshot, Vec<Edit<FoldOffset>>),
    ) {
        let snapshot = self.buffer.read(cx).snapshot(cx);
        let edits = self.buffer_subscription.consume().into_inner();
        let tab_size = Self::tab_size(&self.buffer, cx);
        let (snapshot, edits) = self.inlay_map.sync(snapshot, edits);
        let (mut fold_map, snapshot, edits) = self.fold_map.write(snapshot, edits);
        let (snapshot, edits) = self.tab_map.sync(snapshot, edits, tab_size);
        let (snapshot, edits) = self
            .wrap_map
            .update(cx, |map, cx| map.sync(snapshot, edits, cx));
        self.block_map.read(snapshot, edits);
<<<<<<< HEAD
        let (snapshot, edits) = fold_map.unfold(ranges.iter().cloned(), inclusive);
=======
        let (snapshot, edits) = callback(&mut fold_map);
>>>>>>> 55cd99cd
        let (snapshot, edits) = self.tab_map.sync(snapshot, edits, tab_size);
        let (snapshot, edits) = self
            .wrap_map
            .update(cx, |map, cx| map.sync(snapshot, edits, cx));
        self.block_map.write(snapshot, edits);
    }

    pub fn insert_creases(
        &mut self,
        creases: impl IntoIterator<Item = Crease<Anchor>>,
        cx: &mut ModelContext<Self>,
    ) -> Vec<CreaseId> {
        let snapshot = self.buffer.read(cx).snapshot(cx);
        self.crease_map.insert(creases, &snapshot)
    }

    pub fn remove_creases(
        &mut self,
        crease_ids: impl IntoIterator<Item = CreaseId>,
        cx: &mut ModelContext<Self>,
    ) {
        let snapshot = self.buffer.read(cx).snapshot(cx);
        self.crease_map.remove(crease_ids, &snapshot)
    }

    pub fn insert_blocks(
        &mut self,
        blocks: impl IntoIterator<Item = BlockProperties<Anchor>>,
        cx: &mut ModelContext<Self>,
    ) -> Vec<CustomBlockId> {
        let snapshot = self.buffer.read(cx).snapshot(cx);
        let edits = self.buffer_subscription.consume().into_inner();
        let tab_size = Self::tab_size(&self.buffer, cx);
        let (snapshot, edits) = self.inlay_map.sync(snapshot, edits);
        let (snapshot, edits) = self.fold_map.read(snapshot, edits);
        let (snapshot, edits) = self.tab_map.sync(snapshot, edits, tab_size);
        let (snapshot, edits) = self
            .wrap_map
            .update(cx, |map, cx| map.sync(snapshot, edits, cx));
        let mut block_map = self.block_map.write(snapshot, edits);
        block_map.insert(blocks)
    }

    pub fn resize_blocks(
        &mut self,
        heights: HashMap<CustomBlockId, u32>,
        cx: &mut ModelContext<Self>,
    ) {
        let snapshot = self.buffer.read(cx).snapshot(cx);
        let edits = self.buffer_subscription.consume().into_inner();
        let tab_size = Self::tab_size(&self.buffer, cx);
        let (snapshot, edits) = self.inlay_map.sync(snapshot, edits);
        let (snapshot, edits) = self.fold_map.read(snapshot, edits);
        let (snapshot, edits) = self.tab_map.sync(snapshot, edits, tab_size);
        let (snapshot, edits) = self
            .wrap_map
            .update(cx, |map, cx| map.sync(snapshot, edits, cx));
        let mut block_map = self.block_map.write(snapshot, edits);
        block_map.resize(heights);
    }

    pub fn replace_blocks(&mut self, renderers: HashMap<CustomBlockId, RenderBlock>) {
        self.block_map.replace_blocks(renderers);
    }

    pub fn remove_blocks(&mut self, ids: HashSet<CustomBlockId>, cx: &mut ModelContext<Self>) {
        let snapshot = self.buffer.read(cx).snapshot(cx);
        let edits = self.buffer_subscription.consume().into_inner();
        let tab_size = Self::tab_size(&self.buffer, cx);
        let (snapshot, edits) = self.inlay_map.sync(snapshot, edits);
        let (snapshot, edits) = self.fold_map.read(snapshot, edits);
        let (snapshot, edits) = self.tab_map.sync(snapshot, edits, tab_size);
        let (snapshot, edits) = self
            .wrap_map
            .update(cx, |map, cx| map.sync(snapshot, edits, cx));
        let mut block_map = self.block_map.write(snapshot, edits);
        block_map.remove(ids);
    }

    pub fn row_for_block(
        &mut self,
        block_id: CustomBlockId,
        cx: &mut ModelContext<Self>,
    ) -> Option<DisplayRow> {
        let snapshot = self.buffer.read(cx).snapshot(cx);
        let edits = self.buffer_subscription.consume().into_inner();
        let tab_size = Self::tab_size(&self.buffer, cx);
        let (snapshot, edits) = self.inlay_map.sync(snapshot, edits);
        let (snapshot, edits) = self.fold_map.read(snapshot, edits);
        let (snapshot, edits) = self.tab_map.sync(snapshot, edits, tab_size);
        let (snapshot, edits) = self
            .wrap_map
            .update(cx, |map, cx| map.sync(snapshot, edits, cx));
        let block_map = self.block_map.read(snapshot, edits);
        let block_row = block_map.row_for_block(block_id)?;
        Some(DisplayRow(block_row.0))
    }

    pub fn highlight_text(
        &mut self,
        type_id: TypeId,
        ranges: Vec<Range<Anchor>>,
        style: HighlightStyle,
    ) {
        self.text_highlights
            .insert(Some(type_id), Arc::new((style, ranges)));
    }

    pub(crate) fn highlight_inlays(
        &mut self,
        type_id: TypeId,
        highlights: Vec<InlayHighlight>,
        style: HighlightStyle,
    ) {
        for highlight in highlights {
            let update = self.inlay_highlights.update(&type_id, |highlights| {
                highlights.insert(highlight.inlay, (style, highlight.clone()))
            });
            if update.is_none() {
                self.inlay_highlights.insert(
                    type_id,
                    TreeMap::from_ordered_entries([(highlight.inlay, (style, highlight))]),
                );
            }
        }
    }

    pub fn text_highlights(&self, type_id: TypeId) -> Option<(HighlightStyle, &[Range<Anchor>])> {
        let highlights = self.text_highlights.get(&Some(type_id))?;
        Some((highlights.0, &highlights.1))
    }
    pub fn clear_highlights(&mut self, type_id: TypeId) -> bool {
        let mut cleared = self.text_highlights.remove(&Some(type_id)).is_some();
        cleared |= self.inlay_highlights.remove(&type_id).is_some();
        cleared
    }

    pub fn set_font(&self, font: Font, font_size: Pixels, cx: &mut ModelContext<Self>) -> bool {
        self.wrap_map
            .update(cx, |map, cx| map.set_font_with_size(font, font_size, cx))
    }

    pub fn set_wrap_width(&self, width: Option<Pixels>, cx: &mut ModelContext<Self>) -> bool {
        self.wrap_map
            .update(cx, |map, cx| map.set_wrap_width(width, cx))
    }

    pub(crate) fn current_inlays(&self) -> impl Iterator<Item = &Inlay> {
        self.inlay_map.current_inlays()
    }

    pub(crate) fn splice_inlays(
        &mut self,
        to_remove: Vec<InlayId>,
        to_insert: Vec<Inlay>,
        cx: &mut ModelContext<Self>,
    ) {
        if to_remove.is_empty() && to_insert.is_empty() {
            return;
        }
        let buffer_snapshot = self.buffer.read(cx).snapshot(cx);
        let edits = self.buffer_subscription.consume().into_inner();
        let (snapshot, edits) = self.inlay_map.sync(buffer_snapshot, edits);
        let (snapshot, edits) = self.fold_map.read(snapshot, edits);
        let tab_size = Self::tab_size(&self.buffer, cx);
        let (snapshot, edits) = self.tab_map.sync(snapshot, edits, tab_size);
        let (snapshot, edits) = self
            .wrap_map
            .update(cx, |map, cx| map.sync(snapshot, edits, cx));
        self.block_map.read(snapshot, edits);

        let (snapshot, edits) = self.inlay_map.splice(to_remove, to_insert);
        let (snapshot, edits) = self.fold_map.read(snapshot, edits);
        let (snapshot, edits) = self.tab_map.sync(snapshot, edits, tab_size);
        let (snapshot, edits) = self
            .wrap_map
            .update(cx, |map, cx| map.sync(snapshot, edits, cx));
        self.block_map.read(snapshot, edits);
    }

    fn tab_size(buffer: &Model<MultiBuffer>, cx: &mut ModelContext<Self>) -> NonZeroU32 {
        let buffer = buffer.read(cx).as_singleton().map(|buffer| buffer.read(cx));
        let language = buffer
            .and_then(|buffer| buffer.language())
            .map(|l| l.name());
        let file = buffer.and_then(|buffer| buffer.file());
        language_settings(language, file, cx).tab_size
    }

    #[cfg(test)]
    pub fn is_rewrapping(&self, cx: &gpui::AppContext) -> bool {
        self.wrap_map.read(cx).is_rewrapping()
    }

    pub fn show_excerpt_controls(&self) -> bool {
        self.block_map.show_excerpt_controls()
    }
}

#[derive(Debug, Default)]
pub(crate) struct Highlights<'a> {
    pub text_highlights: Option<&'a TextHighlights>,
    pub inlay_highlights: Option<&'a InlayHighlights>,
    pub styles: HighlightStyles,
}

#[derive(Default, Debug, Clone, Copy)]
pub struct HighlightStyles {
    pub inlay_hint: Option<HighlightStyle>,
    pub suggestion: Option<HighlightStyle>,
}

pub struct HighlightedChunk<'a> {
    pub text: &'a str,
    pub style: Option<HighlightStyle>,
    pub is_tab: bool,
    pub renderer: Option<ChunkRenderer>,
}

impl<'a> HighlightedChunk<'a> {
    fn highlight_invisibles(
        self,
        editor_style: &'a EditorStyle,
    ) -> impl Iterator<Item = Self> + 'a {
        let mut chars = self.text.chars().peekable();
        let mut text = self.text;
        let style = self.style;
        let is_tab = self.is_tab;
        let renderer = self.renderer;
        iter::from_fn(move || {
            let mut prefix_len = 0;
            while let Some(&ch) = chars.peek() {
                if !is_invisible(ch) {
                    prefix_len += ch.len_utf8();
                    chars.next();
                    continue;
                }
                if prefix_len > 0 {
                    let (prefix, suffix) = text.split_at(prefix_len);
                    text = suffix;
                    return Some(HighlightedChunk {
                        text: prefix,
                        style,
                        is_tab,
                        renderer: renderer.clone(),
                    });
                }
                chars.next();
                let (prefix, suffix) = text.split_at(ch.len_utf8());
                text = suffix;
                if let Some(replacement) = replacement(ch) {
                    let background = editor_style.status.hint_background;
                    let underline = editor_style.status.hint;
                    return Some(HighlightedChunk {
                        text: prefix,
                        style: None,
                        is_tab: false,
                        renderer: Some(ChunkRenderer {
                            render: Arc::new(move |_| {
                                div()
                                    .child(replacement)
                                    .bg(background)
                                    .text_decoration_1()
                                    .text_decoration_color(underline)
                                    .into_any_element()
                            }),
                            constrain_width: false,
                        }),
                    });
                } else {
                    let invisible_highlight = HighlightStyle {
                        background_color: Some(editor_style.status.hint_background),
                        underline: Some(UnderlineStyle {
                            color: Some(editor_style.status.hint),
                            thickness: px(1.),
                            wavy: false,
                        }),
                        ..Default::default()
                    };
                    let invisible_style = if let Some(mut style) = style {
                        style.highlight(invisible_highlight);
                        style
                    } else {
                        invisible_highlight
                    };

                    return Some(HighlightedChunk {
                        text: prefix,
                        style: Some(invisible_style),
                        is_tab: false,
                        renderer: renderer.clone(),
                    });
                }
            }

            if !text.is_empty() {
                let remainder = text;
                text = "";
                Some(HighlightedChunk {
                    text: remainder,
                    style,
                    is_tab,
                    renderer: renderer.clone(),
                })
            } else {
                None
            }
        })
    }
}

#[derive(Clone)]
pub struct DisplaySnapshot {
    pub buffer_snapshot: MultiBufferSnapshot,
    pub fold_snapshot: FoldSnapshot,
    pub crease_snapshot: CreaseSnapshot,
    inlay_snapshot: InlaySnapshot,
    tab_snapshot: TabSnapshot,
    wrap_snapshot: WrapSnapshot,
    block_snapshot: BlockSnapshot,
    text_highlights: TextHighlights,
    inlay_highlights: InlayHighlights,
    clip_at_line_ends: bool,
    masked: bool,
    pub(crate) fold_placeholder: FoldPlaceholder,
}

impl DisplaySnapshot {
    #[cfg(test)]
    pub fn fold_count(&self) -> usize {
        self.fold_snapshot.fold_count()
    }

    pub fn is_empty(&self) -> bool {
        self.buffer_snapshot.len() == 0
    }

    pub fn buffer_rows(
        &self,
        start_row: DisplayRow,
    ) -> impl Iterator<Item = Option<MultiBufferRow>> + '_ {
        self.block_snapshot
            .buffer_rows(BlockRow(start_row.0))
            .map(|row| row.map(|row| MultiBufferRow(row.0)))
    }

    pub fn max_buffer_row(&self) -> MultiBufferRow {
        self.buffer_snapshot.max_buffer_row()
    }

    pub fn prev_line_boundary(&self, mut point: MultiBufferPoint) -> (Point, DisplayPoint) {
        loop {
            let mut inlay_point = self.inlay_snapshot.to_inlay_point(point);
            let mut fold_point = self.fold_snapshot.to_fold_point(inlay_point, Bias::Left);
            fold_point.0.column = 0;
            inlay_point = fold_point.to_inlay_point(&self.fold_snapshot);
            point = self.inlay_snapshot.to_buffer_point(inlay_point);

            let mut display_point = self.point_to_display_point(point, Bias::Left);
            *display_point.column_mut() = 0;
            let next_point = self.display_point_to_point(display_point, Bias::Left);
            if next_point == point {
                return (point, display_point);
            }
            point = next_point;
        }
    }

    pub fn next_line_boundary(&self, mut point: MultiBufferPoint) -> (Point, DisplayPoint) {
        loop {
            let mut inlay_point = self.inlay_snapshot.to_inlay_point(point);
            let mut fold_point = self.fold_snapshot.to_fold_point(inlay_point, Bias::Right);
            fold_point.0.column = self.fold_snapshot.line_len(fold_point.row());
            inlay_point = fold_point.to_inlay_point(&self.fold_snapshot);
            point = self.inlay_snapshot.to_buffer_point(inlay_point);

            let mut display_point = self.point_to_display_point(point, Bias::Right);
            *display_point.column_mut() = self.line_len(display_point.row());
            let next_point = self.display_point_to_point(display_point, Bias::Right);
            if next_point == point {
                return (point, display_point);
            }
            point = next_point;
        }
    }

    // used by line_mode selections and tries to match vim behavior
    pub fn expand_to_line(&self, range: Range<Point>) -> Range<Point> {
        let new_start = if range.start.row == 0 {
            MultiBufferPoint::new(0, 0)
        } else if range.start.row == self.max_buffer_row().0
            || (range.end.column > 0 && range.end.row == self.max_buffer_row().0)
        {
            MultiBufferPoint::new(
                range.start.row - 1,
                self.buffer_snapshot
                    .line_len(MultiBufferRow(range.start.row - 1)),
            )
        } else {
            self.prev_line_boundary(range.start).0
        };

        let new_end = if range.end.column == 0 {
            range.end
        } else if range.end.row < self.max_buffer_row().0 {
            self.buffer_snapshot
                .clip_point(MultiBufferPoint::new(range.end.row + 1, 0), Bias::Left)
        } else {
            self.buffer_snapshot.max_point()
        };

        new_start..new_end
    }

    pub fn point_to_display_point(&self, point: MultiBufferPoint, bias: Bias) -> DisplayPoint {
        let inlay_point = self.inlay_snapshot.to_inlay_point(point);
        let fold_point = self.fold_snapshot.to_fold_point(inlay_point, bias);
        let tab_point = self.tab_snapshot.to_tab_point(fold_point);
        let wrap_point = self.wrap_snapshot.tab_point_to_wrap_point(tab_point);
        let block_point = self.block_snapshot.to_block_point(wrap_point);
        DisplayPoint(block_point)
    }

    pub fn display_point_to_point(&self, point: DisplayPoint, bias: Bias) -> Point {
        self.inlay_snapshot
            .to_buffer_point(self.display_point_to_inlay_point(point, bias))
    }

    pub fn display_point_to_inlay_offset(&self, point: DisplayPoint, bias: Bias) -> InlayOffset {
        self.inlay_snapshot
            .to_offset(self.display_point_to_inlay_point(point, bias))
    }

    pub fn anchor_to_inlay_offset(&self, anchor: Anchor) -> InlayOffset {
        self.inlay_snapshot
            .to_inlay_offset(anchor.to_offset(&self.buffer_snapshot))
    }

    pub fn display_point_to_anchor(&self, point: DisplayPoint, bias: Bias) -> Anchor {
        self.buffer_snapshot
            .anchor_at(point.to_offset(self, bias), bias)
    }

    fn display_point_to_inlay_point(&self, point: DisplayPoint, bias: Bias) -> InlayPoint {
        let block_point = point.0;
        let wrap_point = self.block_snapshot.to_wrap_point(block_point, bias);
        let tab_point = self.wrap_snapshot.to_tab_point(wrap_point);
        let fold_point = self.tab_snapshot.to_fold_point(tab_point, bias).0;
        fold_point.to_inlay_point(&self.fold_snapshot)
    }

    pub fn display_point_to_fold_point(&self, point: DisplayPoint, bias: Bias) -> FoldPoint {
        let block_point = point.0;
        let wrap_point = self.block_snapshot.to_wrap_point(block_point, bias);
        let tab_point = self.wrap_snapshot.to_tab_point(wrap_point);
        self.tab_snapshot.to_fold_point(tab_point, bias).0
    }

    pub fn fold_point_to_display_point(&self, fold_point: FoldPoint) -> DisplayPoint {
        let tab_point = self.tab_snapshot.to_tab_point(fold_point);
        let wrap_point = self.wrap_snapshot.tab_point_to_wrap_point(tab_point);
        let block_point = self.block_snapshot.to_block_point(wrap_point);
        DisplayPoint(block_point)
    }

    pub fn max_point(&self) -> DisplayPoint {
        DisplayPoint(self.block_snapshot.max_point())
    }

    /// Returns text chunks starting at the given display row until the end of the file
    pub fn text_chunks(&self, display_row: DisplayRow) -> impl Iterator<Item = &str> {
        self.block_snapshot
            .chunks(
                display_row.0..self.max_point().row().next_row().0,
                false,
                self.masked,
                Highlights::default(),
            )
            .map(|h| h.text)
    }

    /// Returns text chunks starting at the end of the given display row in reverse until the start of the file
    pub fn reverse_text_chunks(&self, display_row: DisplayRow) -> impl Iterator<Item = &str> {
        (0..=display_row.0).rev().flat_map(move |row| {
            self.block_snapshot
                .chunks(row..row + 1, false, self.masked, Highlights::default())
                .map(|h| h.text)
                .collect::<Vec<_>>()
                .into_iter()
                .rev()
        })
    }

    pub fn chunks(
        &self,
        display_rows: Range<DisplayRow>,
        language_aware: bool,
        highlight_styles: HighlightStyles,
    ) -> DisplayChunks<'_> {
        self.block_snapshot.chunks(
            display_rows.start.0..display_rows.end.0,
            language_aware,
            self.masked,
            Highlights {
                text_highlights: Some(&self.text_highlights),
                inlay_highlights: Some(&self.inlay_highlights),
                styles: highlight_styles,
            },
        )
    }

    pub fn highlighted_chunks<'a>(
        &'a self,
        display_rows: Range<DisplayRow>,
        language_aware: bool,
        editor_style: &'a EditorStyle,
    ) -> impl Iterator<Item = HighlightedChunk<'a>> {
        self.chunks(
            display_rows,
            language_aware,
            HighlightStyles {
                inlay_hint: Some(editor_style.inlay_hints_style),
                suggestion: Some(editor_style.suggestions_style),
            },
        )
        .flat_map(|chunk| {
            let mut highlight_style = chunk
                .syntax_highlight_id
                .and_then(|id| id.style(&editor_style.syntax));

            if let Some(chunk_highlight) = chunk.highlight_style {
                if let Some(highlight_style) = highlight_style.as_mut() {
                    highlight_style.highlight(chunk_highlight);
                } else {
                    highlight_style = Some(chunk_highlight);
                }
            }

            let mut diagnostic_highlight = HighlightStyle::default();

            if chunk.is_unnecessary {
                diagnostic_highlight.fade_out = Some(editor_style.unnecessary_code_fade);
            }

            if let Some(severity) = chunk.diagnostic_severity {
                // Omit underlines for HINT/INFO diagnostics on 'unnecessary' code.
                if severity <= DiagnosticSeverity::WARNING || !chunk.is_unnecessary {
                    let diagnostic_color = super::diagnostic_style(severity, &editor_style.status);
                    diagnostic_highlight.underline = Some(UnderlineStyle {
                        color: Some(diagnostic_color),
                        thickness: 1.0.into(),
                        wavy: true,
                    });
                }
            }

            if let Some(highlight_style) = highlight_style.as_mut() {
                highlight_style.highlight(diagnostic_highlight);
            } else {
                highlight_style = Some(diagnostic_highlight);
            }

            HighlightedChunk {
                text: chunk.text,
                style: highlight_style,
                is_tab: chunk.is_tab,
                renderer: chunk.renderer,
            }
            .highlight_invisibles(editor_style)
        })
    }

    pub fn layout_row(
        &self,
        display_row: DisplayRow,
        TextLayoutDetails {
            text_system,
            editor_style,
            rem_size,
            scroll_anchor: _,
            visible_rows: _,
            vertical_scroll_margin: _,
        }: &TextLayoutDetails,
    ) -> Arc<LineLayout> {
        let mut runs = Vec::new();
        let mut line = String::new();

        let range = display_row..display_row.next_row();
        for chunk in self.highlighted_chunks(range, false, editor_style) {
            line.push_str(chunk.text);

            let text_style = if let Some(style) = chunk.style {
                Cow::Owned(editor_style.text.clone().highlight(style))
            } else {
                Cow::Borrowed(&editor_style.text)
            };

            runs.push(text_style.to_run(chunk.text.len()))
        }

        if line.ends_with('\n') {
            line.pop();
            if let Some(last_run) = runs.last_mut() {
                last_run.len -= 1;
                if last_run.len == 0 {
                    runs.pop();
                }
            }
        }

        let font_size = editor_style.text.font_size.to_pixels(*rem_size);
        text_system
            .layout_line(&line, font_size, &runs)
            .expect("we expect the font to be loaded because it's rendered by the editor")
    }

    pub fn x_for_display_point(
        &self,
        display_point: DisplayPoint,
        text_layout_details: &TextLayoutDetails,
    ) -> Pixels {
        let line = self.layout_row(display_point.row(), text_layout_details);
        line.x_for_index(display_point.column() as usize)
    }

    pub fn display_column_for_x(
        &self,
        display_row: DisplayRow,
        x: Pixels,
        details: &TextLayoutDetails,
    ) -> u32 {
        let layout_line = self.layout_row(display_row, details);
        layout_line.closest_index_for_x(x) as u32
    }

    pub fn grapheme_at(&self, mut point: DisplayPoint) -> Option<SharedString> {
        point = DisplayPoint(self.block_snapshot.clip_point(point.0, Bias::Left));
        let chars = self
            .text_chunks(point.row())
            .flat_map(str::chars)
            .skip_while({
                let mut column = 0;
                move |char| {
                    let at_point = column >= point.column();
                    column += char.len_utf8() as u32;
                    !at_point
                }
            })
            .take_while({
                let mut prev = false;
                move |char| {
                    let now = char.is_ascii();
                    let end = char.is_ascii() && (char.is_ascii_whitespace() || prev);
                    prev = now;
                    !end
                }
            });
        chars.collect::<String>().graphemes(true).next().map(|s| {
            if let Some(invisible) = s.chars().next().filter(|&c| is_invisible(c)) {
                replacement(invisible).unwrap_or(s).to_owned().into()
            } else if s == "\n" {
                " ".into()
            } else {
                s.to_owned().into()
            }
        })
    }

    pub fn buffer_chars_at(&self, mut offset: usize) -> impl Iterator<Item = (char, usize)> + '_ {
        self.buffer_snapshot.chars_at(offset).map(move |ch| {
            let ret = (ch, offset);
            offset += ch.len_utf8();
            ret
        })
    }

    pub fn reverse_buffer_chars_at(
        &self,
        mut offset: usize,
    ) -> impl Iterator<Item = (char, usize)> + '_ {
        self.buffer_snapshot
            .reversed_chars_at(offset)
            .map(move |ch| {
                offset -= ch.len_utf8();
                (ch, offset)
            })
    }

    pub fn clip_point(&self, point: DisplayPoint, bias: Bias) -> DisplayPoint {
        let mut clipped = self.block_snapshot.clip_point(point.0, bias);
        if self.clip_at_line_ends {
            clipped = self.clip_at_line_end(DisplayPoint(clipped)).0
        }
        DisplayPoint(clipped)
    }

    pub fn clip_ignoring_line_ends(&self, point: DisplayPoint, bias: Bias) -> DisplayPoint {
        DisplayPoint(self.block_snapshot.clip_point(point.0, bias))
    }

    pub fn clip_at_line_end(&self, point: DisplayPoint) -> DisplayPoint {
        let mut point = point.0;
        if point.column == self.line_len(DisplayRow(point.row)) {
            point.column = point.column.saturating_sub(1);
            point = self.block_snapshot.clip_point(point, Bias::Left);
        }
        DisplayPoint(point)
    }

    pub fn folds_in_range<T>(&self, range: Range<T>) -> impl Iterator<Item = &Fold>
    where
        T: ToOffset,
    {
        self.fold_snapshot.folds_in_range(range)
    }

    pub fn blocks_in_range(
        &self,
        rows: Range<DisplayRow>,
    ) -> impl Iterator<Item = (DisplayRow, &Block)> {
        self.block_snapshot
            .blocks_in_range(rows.start.0..rows.end.0)
            .map(|(row, block)| (DisplayRow(row), block))
    }

    pub fn block_for_id(&self, id: BlockId) -> Option<Block> {
        self.block_snapshot.block_for_id(id)
    }

    pub fn intersects_fold<T: ToOffset>(&self, offset: T) -> bool {
        self.fold_snapshot.intersects_fold(offset)
    }

    pub fn is_line_folded(&self, buffer_row: MultiBufferRow) -> bool {
        self.fold_snapshot.is_line_folded(buffer_row)
    }

    pub fn is_block_line(&self, display_row: DisplayRow) -> bool {
        self.block_snapshot.is_block_line(BlockRow(display_row.0))
    }

    pub fn soft_wrap_indent(&self, display_row: DisplayRow) -> Option<u32> {
        let wrap_row = self
            .block_snapshot
            .to_wrap_point(BlockPoint::new(display_row.0, 0), Bias::Left)
            .row();
        self.wrap_snapshot.soft_wrap_indent(wrap_row)
    }

    pub fn text(&self) -> String {
        self.text_chunks(DisplayRow(0)).collect()
    }

    pub fn line(&self, display_row: DisplayRow) -> String {
        let mut result = String::new();
        for chunk in self.text_chunks(display_row) {
            if let Some(ix) = chunk.find('\n') {
                result.push_str(&chunk[0..ix]);
                break;
            } else {
                result.push_str(chunk);
            }
        }
        result
    }

    pub fn line_indent_for_buffer_row(&self, buffer_row: MultiBufferRow) -> LineIndent {
        let (buffer, range) = self
            .buffer_snapshot
            .buffer_line_for_row(buffer_row)
            .unwrap();

        buffer.line_indent_for_row(range.start.row)
    }

    pub fn line_len(&self, row: DisplayRow) -> u32 {
        self.block_snapshot.line_len(BlockRow(row.0))
    }

    pub fn longest_row(&self) -> DisplayRow {
        DisplayRow(self.block_snapshot.longest_row())
    }

    pub fn starts_indent(&self, buffer_row: MultiBufferRow) -> bool {
        let max_row = self.buffer_snapshot.max_buffer_row();
        if buffer_row >= max_row {
            return false;
        }

        let line_indent = self.line_indent_for_buffer_row(buffer_row);
        if line_indent.is_line_blank() {
            return false;
        }

        (buffer_row.0 + 1..=max_row.0)
            .find_map(|next_row| {
                let next_line_indent = self.line_indent_for_buffer_row(MultiBufferRow(next_row));
                if next_line_indent.raw_len() > line_indent.raw_len() {
                    Some(true)
                } else if !next_line_indent.is_line_blank() {
                    Some(false)
                } else {
                    None
                }
            })
            .unwrap_or(false)
    }

    pub fn crease_for_buffer_row(&self, buffer_row: MultiBufferRow) -> Option<Crease<Point>> {
        let start = MultiBufferPoint::new(buffer_row.0, self.buffer_snapshot.line_len(buffer_row));
        if let Some(crease) = self
            .crease_snapshot
            .query_row(buffer_row, &self.buffer_snapshot)
        {
            match crease {
                Crease::Inline {
                    range,
                    placeholder,
                    render_toggle,
                    render_trailer,
                    metadata,
                } => Some(Crease::Inline {
                    range: range.to_point(&self.buffer_snapshot),
                    placeholder: placeholder.clone(),
                    render_toggle: render_toggle.clone(),
                    render_trailer: render_trailer.clone(),
                    metadata: metadata.clone(),
                }),
                Crease::Block {
                    range,
                    block_height,
                    block_style,
                    render_block,
                    block_priority,
                    render_toggle,
                } => Some(Crease::Block {
                    range: range.to_point(&self.buffer_snapshot),
                    block_height: *block_height,
                    block_style: *block_style,
                    render_block: render_block.clone(),
                    block_priority: *block_priority,
                    render_toggle: render_toggle.clone(),
                }),
            }
        } else if self.starts_indent(MultiBufferRow(start.row))
            && !self.is_line_folded(MultiBufferRow(start.row))
        {
            let start_line_indent = self.line_indent_for_buffer_row(buffer_row);
            let max_point = self.buffer_snapshot.max_point();
            let mut end = None;

            for row in (buffer_row.0 + 1)..=max_point.row {
                let line_indent = self.line_indent_for_buffer_row(MultiBufferRow(row));
                if !line_indent.is_line_blank()
                    && line_indent.raw_len() <= start_line_indent.raw_len()
                {
                    let prev_row = row - 1;
                    end = Some(Point::new(
                        prev_row,
                        self.buffer_snapshot.line_len(MultiBufferRow(prev_row)),
                    ));
                    break;
                }
            }

            let mut row_before_line_breaks = end.unwrap_or(max_point);
            while row_before_line_breaks.row > start.row
                && self
                    .buffer_snapshot
                    .is_line_blank(MultiBufferRow(row_before_line_breaks.row))
            {
                row_before_line_breaks.row -= 1;
            }

            row_before_line_breaks = Point::new(
                row_before_line_breaks.row,
                self.buffer_snapshot
                    .line_len(MultiBufferRow(row_before_line_breaks.row)),
            );

            Some(Crease::Inline {
                range: start..row_before_line_breaks,
                placeholder: self.fold_placeholder.clone(),
                render_toggle: None,
                render_trailer: None,
                metadata: None,
            })
        } else {
            None
        }
    }

    #[cfg(any(test, feature = "test-support"))]
    pub fn text_highlight_ranges<Tag: ?Sized + 'static>(
        &self,
    ) -> Option<Arc<(HighlightStyle, Vec<Range<Anchor>>)>> {
        let type_id = TypeId::of::<Tag>();
        self.text_highlights.get(&Some(type_id)).cloned()
    }

    #[allow(unused)]
    #[cfg(any(test, feature = "test-support"))]
    pub(crate) fn inlay_highlights<Tag: ?Sized + 'static>(
        &self,
    ) -> Option<&TreeMap<InlayId, (HighlightStyle, InlayHighlight)>> {
        let type_id = TypeId::of::<Tag>();
        self.inlay_highlights.get(&type_id)
    }

    pub fn buffer_header_height(&self) -> u32 {
        self.block_snapshot.buffer_header_height
    }

    pub fn excerpt_footer_height(&self) -> u32 {
        self.block_snapshot.excerpt_footer_height
    }

    pub fn excerpt_header_height(&self) -> u32 {
        self.block_snapshot.excerpt_header_height
    }
}

#[derive(Copy, Clone, Default, Eq, Ord, PartialOrd, PartialEq)]
pub struct DisplayPoint(BlockPoint);

impl Debug for DisplayPoint {
    fn fmt(&self, f: &mut std::fmt::Formatter<'_>) -> std::fmt::Result {
        f.write_fmt(format_args!(
            "DisplayPoint({}, {})",
            self.row().0,
            self.column()
        ))
    }
}

impl Add for DisplayPoint {
    type Output = Self;

    fn add(self, other: Self) -> Self::Output {
        DisplayPoint(BlockPoint(self.0 .0 + other.0 .0))
    }
}

impl Sub for DisplayPoint {
    type Output = Self;

    fn sub(self, other: Self) -> Self::Output {
        DisplayPoint(BlockPoint(self.0 .0 - other.0 .0))
    }
}

#[derive(Debug, Copy, Clone, Default, Eq, Ord, PartialOrd, PartialEq, Deserialize, Hash)]
#[serde(transparent)]
pub struct DisplayRow(pub u32);

impl Add<DisplayRow> for DisplayRow {
    type Output = Self;

    fn add(self, other: Self) -> Self::Output {
        DisplayRow(self.0 + other.0)
    }
}

impl Add<u32> for DisplayRow {
    type Output = Self;

    fn add(self, other: u32) -> Self::Output {
        DisplayRow(self.0 + other)
    }
}

impl Sub<DisplayRow> for DisplayRow {
    type Output = Self;

    fn sub(self, other: Self) -> Self::Output {
        DisplayRow(self.0 - other.0)
    }
}

impl Sub<u32> for DisplayRow {
    type Output = Self;

    fn sub(self, other: u32) -> Self::Output {
        DisplayRow(self.0 - other)
    }
}

impl DisplayPoint {
    pub fn new(row: DisplayRow, column: u32) -> Self {
        Self(BlockPoint(Point::new(row.0, column)))
    }

    pub fn zero() -> Self {
        Self::new(DisplayRow(0), 0)
    }

    pub fn is_zero(&self) -> bool {
        self.0.is_zero()
    }

    pub fn row(self) -> DisplayRow {
        DisplayRow(self.0.row)
    }

    pub fn column(self) -> u32 {
        self.0.column
    }

    pub fn row_mut(&mut self) -> &mut u32 {
        &mut self.0.row
    }

    pub fn column_mut(&mut self) -> &mut u32 {
        &mut self.0.column
    }

    pub fn to_point(self, map: &DisplaySnapshot) -> Point {
        map.display_point_to_point(self, Bias::Left)
    }

    pub fn to_offset(self, map: &DisplaySnapshot, bias: Bias) -> usize {
        let wrap_point = map.block_snapshot.to_wrap_point(self.0, bias);
        let tab_point = map.wrap_snapshot.to_tab_point(wrap_point);
        let fold_point = map.tab_snapshot.to_fold_point(tab_point, bias).0;
        let inlay_point = fold_point.to_inlay_point(&map.fold_snapshot);
        map.inlay_snapshot
            .to_buffer_offset(map.inlay_snapshot.to_offset(inlay_point))
    }
}

impl ToDisplayPoint for usize {
    fn to_display_point(&self, map: &DisplaySnapshot) -> DisplayPoint {
        map.point_to_display_point(self.to_point(&map.buffer_snapshot), Bias::Left)
    }
}

impl ToDisplayPoint for OffsetUtf16 {
    fn to_display_point(&self, map: &DisplaySnapshot) -> DisplayPoint {
        self.to_offset(&map.buffer_snapshot).to_display_point(map)
    }
}

impl ToDisplayPoint for Point {
    fn to_display_point(&self, map: &DisplaySnapshot) -> DisplayPoint {
        map.point_to_display_point(*self, Bias::Left)
    }
}

impl ToDisplayPoint for Anchor {
    fn to_display_point(&self, map: &DisplaySnapshot) -> DisplayPoint {
        self.to_point(&map.buffer_snapshot).to_display_point(map)
    }
}

#[cfg(test)]
pub mod tests {
    use super::*;
    use crate::{movement, test::marked_display_snapshot};
    use block_map::BlockPlacement;
    use gpui::{
        div, font, observe, px, AppContext, BorrowAppContext, Context, Element, Hsla, Rgba,
    };
    use language::{
        language_settings::{AllLanguageSettings, AllLanguageSettingsContent},
        Buffer, Diagnostic, DiagnosticEntry, DiagnosticSet, Language, LanguageConfig,
        LanguageMatcher,
    };
    use lsp::LanguageServerId;
    use project::Project;
    use rand::{prelude::*, Rng};
    use settings::SettingsStore;
    use smol::stream::StreamExt;
    use std::{env, sync::Arc};
    use text::PointUtf16;
    use theme::{LoadThemes, SyntaxTheme};
    use unindent::Unindent as _;
    use util::test::{marked_text_ranges, sample_text};
    use Bias::*;

    #[gpui::test(iterations = 100)]
    async fn test_random_display_map(cx: &mut gpui::TestAppContext, mut rng: StdRng) {
        cx.background_executor.set_block_on_ticks(0..=50);
        let operations = env::var("OPERATIONS")
            .map(|i| i.parse().expect("invalid `OPERATIONS` variable"))
            .unwrap_or(10);

        let mut tab_size = rng.gen_range(1..=4);
        let buffer_start_excerpt_header_height = rng.gen_range(1..=5);
        let excerpt_header_height = rng.gen_range(1..=5);
        let font_size = px(14.0);
        let max_wrap_width = 300.0;
        let mut wrap_width = if rng.gen_bool(0.1) {
            None
        } else {
            Some(px(rng.gen_range(0.0..=max_wrap_width)))
        };

        log::info!("tab size: {}", tab_size);
        log::info!("wrap width: {:?}", wrap_width);

        cx.update(|cx| {
            init_test(cx, |s| s.defaults.tab_size = NonZeroU32::new(tab_size));
        });

        let buffer = cx.update(|cx| {
            if rng.gen() {
                let len = rng.gen_range(0..10);
                let text = util::RandomCharIter::new(&mut rng)
                    .take(len)
                    .collect::<String>();
                MultiBuffer::build_simple(&text, cx)
            } else {
                MultiBuffer::build_random(&mut rng, cx)
            }
        });

        let map = cx.new_model(|cx| {
            DisplayMap::new(
                buffer.clone(),
                font("Helvetica"),
                font_size,
                wrap_width,
                true,
                buffer_start_excerpt_header_height,
                excerpt_header_height,
                0,
                FoldPlaceholder::test(),
                cx,
            )
        });
        let mut notifications = observe(&map, cx);
        let mut fold_count = 0;
        let mut blocks = Vec::new();

        let snapshot = map.update(cx, |map, cx| map.snapshot(cx));
        log::info!("buffer text: {:?}", snapshot.buffer_snapshot.text());
        log::info!("fold text: {:?}", snapshot.fold_snapshot.text());
        log::info!("tab text: {:?}", snapshot.tab_snapshot.text());
        log::info!("wrap text: {:?}", snapshot.wrap_snapshot.text());
        log::info!("block text: {:?}", snapshot.block_snapshot.text());
        log::info!("display text: {:?}", snapshot.text());

        for _i in 0..operations {
            match rng.gen_range(0..100) {
                0..=19 => {
                    wrap_width = if rng.gen_bool(0.2) {
                        None
                    } else {
                        Some(px(rng.gen_range(0.0..=max_wrap_width)))
                    };
                    log::info!("setting wrap width to {:?}", wrap_width);
                    map.update(cx, |map, cx| map.set_wrap_width(wrap_width, cx));
                }
                20..=29 => {
                    let mut tab_sizes = vec![1, 2, 3, 4];
                    tab_sizes.remove((tab_size - 1) as usize);
                    tab_size = *tab_sizes.choose(&mut rng).unwrap();
                    log::info!("setting tab size to {:?}", tab_size);
                    cx.update(|cx| {
                        cx.update_global::<SettingsStore, _>(|store, cx| {
                            store.update_user_settings::<AllLanguageSettings>(cx, |s| {
                                s.defaults.tab_size = NonZeroU32::new(tab_size);
                            });
                        });
                    });
                }
                30..=44 => {
                    map.update(cx, |map, cx| {
                        if rng.gen() || blocks.is_empty() {
                            let buffer = map.snapshot(cx).buffer_snapshot;
                            let block_properties = (0..rng.gen_range(1..=1))
                                .map(|_| {
                                    let position =
                                        buffer.anchor_after(buffer.clip_offset(
                                            rng.gen_range(0..=buffer.len()),
                                            Bias::Left,
                                        ));

                                    let placement = if rng.gen() {
                                        BlockPlacement::Above(position)
                                    } else {
                                        BlockPlacement::Below(position)
                                    };
                                    let height = rng.gen_range(1..5);
                                    log::info!(
                                        "inserting block {:?} with height {}",
                                        placement.as_ref().map(|p| p.to_point(&buffer)),
                                        height
                                    );
                                    let priority = rng.gen_range(1..100);
                                    BlockProperties {
                                        placement,
                                        style: BlockStyle::Fixed,
                                        height,
                                        render: Arc::new(|_| div().into_any()),
                                        priority,
                                    }
                                })
                                .collect::<Vec<_>>();
                            blocks.extend(map.insert_blocks(block_properties, cx));
                        } else {
                            blocks.shuffle(&mut rng);
                            let remove_count = rng.gen_range(1..=4.min(blocks.len()));
                            let block_ids_to_remove = (0..remove_count)
                                .map(|_| blocks.remove(rng.gen_range(0..blocks.len())))
                                .collect();
                            log::info!("removing block ids {:?}", block_ids_to_remove);
                            map.remove_blocks(block_ids_to_remove, cx);
                        }
                    });
                }
                45..=79 => {
                    let mut ranges = Vec::new();
                    for _ in 0..rng.gen_range(1..=3) {
                        buffer.read_with(cx, |buffer, cx| {
                            let buffer = buffer.read(cx);
                            let end = buffer.clip_offset(rng.gen_range(0..=buffer.len()), Right);
                            let start = buffer.clip_offset(rng.gen_range(0..=end), Left);
                            ranges.push(start..end);
                        });
                    }

                    if rng.gen() && fold_count > 0 {
                        log::info!("unfolding ranges: {:?}", ranges);
                        map.update(cx, |map, cx| {
                            map.unfold_intersecting(ranges, true, cx);
                        });
                    } else {
                        log::info!("folding ranges: {:?}", ranges);
                        map.update(cx, |map, cx| {
                            map.fold(
                                ranges
                                    .into_iter()
                                    .map(|range| Crease::simple(range, FoldPlaceholder::test()))
                                    .collect(),
                                cx,
                            );
                        });
                    }
                }
                _ => {
                    buffer.update(cx, |buffer, cx| buffer.randomly_mutate(&mut rng, 5, cx));
                }
            }

            if map.read_with(cx, |map, cx| map.is_rewrapping(cx)) {
                notifications.next().await.unwrap();
            }

            let snapshot = map.update(cx, |map, cx| map.snapshot(cx));
            fold_count = snapshot.fold_count();
            log::info!("buffer text: {:?}", snapshot.buffer_snapshot.text());
            log::info!("fold text: {:?}", snapshot.fold_snapshot.text());
            log::info!("tab text: {:?}", snapshot.tab_snapshot.text());
            log::info!("wrap text: {:?}", snapshot.wrap_snapshot.text());
            log::info!("block text: {:?}", snapshot.block_snapshot.text());
            log::info!("display text: {:?}", snapshot.text());

            // Line boundaries
            let buffer = &snapshot.buffer_snapshot;
            for _ in 0..5 {
                let row = rng.gen_range(0..=buffer.max_point().row);
                let column = rng.gen_range(0..=buffer.line_len(MultiBufferRow(row)));
                let point = buffer.clip_point(Point::new(row, column), Left);

                let (prev_buffer_bound, prev_display_bound) = snapshot.prev_line_boundary(point);
                let (next_buffer_bound, next_display_bound) = snapshot.next_line_boundary(point);

                assert!(prev_buffer_bound <= point);
                assert!(next_buffer_bound >= point);
                assert_eq!(prev_buffer_bound.column, 0);
                assert_eq!(prev_display_bound.column(), 0);
                if next_buffer_bound < buffer.max_point() {
                    assert_eq!(buffer.chars_at(next_buffer_bound).next(), Some('\n'));
                }

                assert_eq!(
                    prev_display_bound,
                    prev_buffer_bound.to_display_point(&snapshot),
                    "row boundary before {:?}. reported buffer row boundary: {:?}",
                    point,
                    prev_buffer_bound
                );
                assert_eq!(
                    next_display_bound,
                    next_buffer_bound.to_display_point(&snapshot),
                    "display row boundary after {:?}. reported buffer row boundary: {:?}",
                    point,
                    next_buffer_bound
                );
                assert_eq!(
                    prev_buffer_bound,
                    prev_display_bound.to_point(&snapshot),
                    "row boundary before {:?}. reported display row boundary: {:?}",
                    point,
                    prev_display_bound
                );
                assert_eq!(
                    next_buffer_bound,
                    next_display_bound.to_point(&snapshot),
                    "row boundary after {:?}. reported display row boundary: {:?}",
                    point,
                    next_display_bound
                );
            }

            // Movement
            let min_point = snapshot.clip_point(DisplayPoint::new(DisplayRow(0), 0), Left);
            let max_point = snapshot.clip_point(snapshot.max_point(), Right);
            for _ in 0..5 {
                let row = rng.gen_range(0..=snapshot.max_point().row().0);
                let column = rng.gen_range(0..=snapshot.line_len(DisplayRow(row)));
                let point = snapshot.clip_point(DisplayPoint::new(DisplayRow(row), column), Left);

                log::info!("Moving from point {:?}", point);

                let moved_right = movement::right(&snapshot, point);
                log::info!("Right {:?}", moved_right);
                if point < max_point {
                    assert!(moved_right > point);
                    if point.column() == snapshot.line_len(point.row())
                        || snapshot.soft_wrap_indent(point.row()).is_some()
                            && point.column() == snapshot.line_len(point.row()) - 1
                    {
                        assert!(moved_right.row() > point.row());
                    }
                } else {
                    assert_eq!(moved_right, point);
                }

                let moved_left = movement::left(&snapshot, point);
                log::info!("Left {:?}", moved_left);
                if point > min_point {
                    assert!(moved_left < point);
                    if point.column() == 0 {
                        assert!(moved_left.row() < point.row());
                    }
                } else {
                    assert_eq!(moved_left, point);
                }
            }
        }
    }

    #[cfg(target_os = "macos")]
    #[gpui::test(retries = 5)]
    async fn test_soft_wraps(cx: &mut gpui::TestAppContext) {
        cx.background_executor
            .set_block_on_ticks(usize::MAX..=usize::MAX);
        cx.update(|cx| {
            init_test(cx, |_| {});
        });

        let mut cx = crate::test::editor_test_context::EditorTestContext::new(cx).await;
        let editor = cx.editor.clone();
        let window = cx.window;

        _ = cx.update_window(window, |_, cx| {
            let text_layout_details =
                editor.update(cx, |editor, cx| editor.text_layout_details(cx));

            let font_size = px(12.0);
            let wrap_width = Some(px(64.));

            let text = "one two three four five\nsix seven eight";
            let buffer = MultiBuffer::build_simple(text, cx);
            let map = cx.new_model(|cx| {
                DisplayMap::new(
                    buffer.clone(),
                    font("Helvetica"),
                    font_size,
                    wrap_width,
                    true,
                    1,
                    1,
                    0,
                    FoldPlaceholder::test(),
                    cx,
                )
            });

            let snapshot = map.update(cx, |map, cx| map.snapshot(cx));
            assert_eq!(
                snapshot.text_chunks(DisplayRow(0)).collect::<String>(),
                "one two \nthree four \nfive\nsix seven \neight"
            );
            assert_eq!(
                snapshot.clip_point(DisplayPoint::new(DisplayRow(0), 8), Bias::Left),
                DisplayPoint::new(DisplayRow(0), 7)
            );
            assert_eq!(
                snapshot.clip_point(DisplayPoint::new(DisplayRow(0), 8), Bias::Right),
                DisplayPoint::new(DisplayRow(1), 0)
            );
            assert_eq!(
                movement::right(&snapshot, DisplayPoint::new(DisplayRow(0), 7)),
                DisplayPoint::new(DisplayRow(1), 0)
            );
            assert_eq!(
                movement::left(&snapshot, DisplayPoint::new(DisplayRow(1), 0)),
                DisplayPoint::new(DisplayRow(0), 7)
            );

            let x = snapshot
                .x_for_display_point(DisplayPoint::new(DisplayRow(1), 10), &text_layout_details);
            assert_eq!(
                movement::up(
                    &snapshot,
                    DisplayPoint::new(DisplayRow(1), 10),
                    language::SelectionGoal::None,
                    false,
                    &text_layout_details,
                ),
                (
                    DisplayPoint::new(DisplayRow(0), 7),
                    language::SelectionGoal::HorizontalPosition(x.0)
                )
            );
            assert_eq!(
                movement::down(
                    &snapshot,
                    DisplayPoint::new(DisplayRow(0), 7),
                    language::SelectionGoal::HorizontalPosition(x.0),
                    false,
                    &text_layout_details
                ),
                (
                    DisplayPoint::new(DisplayRow(1), 10),
                    language::SelectionGoal::HorizontalPosition(x.0)
                )
            );
            assert_eq!(
                movement::down(
                    &snapshot,
                    DisplayPoint::new(DisplayRow(1), 10),
                    language::SelectionGoal::HorizontalPosition(x.0),
                    false,
                    &text_layout_details
                ),
                (
                    DisplayPoint::new(DisplayRow(2), 4),
                    language::SelectionGoal::HorizontalPosition(x.0)
                )
            );

            let ix = snapshot.buffer_snapshot.text().find("seven").unwrap();
            buffer.update(cx, |buffer, cx| {
                buffer.edit([(ix..ix, "and ")], None, cx);
            });

            let snapshot = map.update(cx, |map, cx| map.snapshot(cx));
            assert_eq!(
                snapshot.text_chunks(DisplayRow(1)).collect::<String>(),
                "three four \nfive\nsix and \nseven eight"
            );

            // Re-wrap on font size changes
            map.update(cx, |map, cx| {
                map.set_font(font("Helvetica"), px(font_size.0 + 3.), cx)
            });

            let snapshot = map.update(cx, |map, cx| map.snapshot(cx));
            assert_eq!(
                snapshot.text_chunks(DisplayRow(1)).collect::<String>(),
                "three \nfour five\nsix and \nseven \neight"
            )
        });
    }

    #[gpui::test]
    fn test_text_chunks(cx: &mut gpui::AppContext) {
        init_test(cx, |_| {});

        let text = sample_text(6, 6, 'a');
        let buffer = MultiBuffer::build_simple(&text, cx);

        let font_size = px(14.0);
        let map = cx.new_model(|cx| {
            DisplayMap::new(
                buffer.clone(),
                font("Helvetica"),
                font_size,
                None,
                true,
                1,
                1,
                0,
                FoldPlaceholder::test(),
                cx,
            )
        });

        buffer.update(cx, |buffer, cx| {
            buffer.edit(
                vec![
                    (
                        MultiBufferPoint::new(1, 0)..MultiBufferPoint::new(1, 0),
                        "\t",
                    ),
                    (
                        MultiBufferPoint::new(1, 1)..MultiBufferPoint::new(1, 1),
                        "\t",
                    ),
                    (
                        MultiBufferPoint::new(2, 1)..MultiBufferPoint::new(2, 1),
                        "\t",
                    ),
                ],
                None,
                cx,
            )
        });

        assert_eq!(
            map.update(cx, |map, cx| map.snapshot(cx))
                .text_chunks(DisplayRow(1))
                .collect::<String>()
                .lines()
                .next(),
            Some("    b   bbbbb")
        );
        assert_eq!(
            map.update(cx, |map, cx| map.snapshot(cx))
                .text_chunks(DisplayRow(2))
                .collect::<String>()
                .lines()
                .next(),
            Some("c   ccccc")
        );
    }

    #[gpui::test]
    async fn test_chunks(cx: &mut gpui::TestAppContext) {
        let text = r#"
            fn outer() {}

            mod module {
                fn inner() {}
            }"#
        .unindent();

        let theme =
            SyntaxTheme::new_test(vec![("mod.body", Hsla::red()), ("fn.name", Hsla::blue())]);
        let language = Arc::new(
            Language::new(
                LanguageConfig {
                    name: "Test".into(),
                    matcher: LanguageMatcher {
                        path_suffixes: vec![".test".to_string()],
                        ..Default::default()
                    },
                    ..Default::default()
                },
                Some(tree_sitter_rust::LANGUAGE.into()),
            )
            .with_highlights_query(
                r#"
                (mod_item name: (identifier) body: _ @mod.body)
                (function_item name: (identifier) @fn.name)
                "#,
            )
            .unwrap(),
        );
        language.set_theme(&theme);

        cx.update(|cx| init_test(cx, |s| s.defaults.tab_size = Some(2.try_into().unwrap())));

        let buffer = cx.new_model(|cx| Buffer::local(text, cx).with_language(language, cx));
        cx.condition(&buffer, |buf, _| !buf.is_parsing()).await;
        let buffer = cx.new_model(|cx| MultiBuffer::singleton(buffer, cx));

        let font_size = px(14.0);

        let map = cx.new_model(|cx| {
            DisplayMap::new(
                buffer,
                font("Helvetica"),
                font_size,
                None,
                true,
                1,
                1,
                1,
                FoldPlaceholder::test(),
                cx,
            )
        });
        assert_eq!(
            cx.update(|cx| syntax_chunks(DisplayRow(0)..DisplayRow(5), &map, &theme, cx)),
            vec![
                ("fn ".to_string(), None),
                ("outer".to_string(), Some(Hsla::blue())),
                ("() {}\n\nmod module ".to_string(), None),
                ("{\n    fn ".to_string(), Some(Hsla::red())),
                ("inner".to_string(), Some(Hsla::blue())),
                ("() {}\n}".to_string(), Some(Hsla::red())),
            ]
        );
        assert_eq!(
            cx.update(|cx| syntax_chunks(DisplayRow(3)..DisplayRow(5), &map, &theme, cx)),
            vec![
                ("    fn ".to_string(), Some(Hsla::red())),
                ("inner".to_string(), Some(Hsla::blue())),
                ("() {}\n}".to_string(), Some(Hsla::red())),
            ]
        );

        map.update(cx, |map, cx| {
            map.fold(
                vec![Crease::simple(
                    MultiBufferPoint::new(0, 6)..MultiBufferPoint::new(3, 2),
                    FoldPlaceholder::test(),
                )],
                cx,
            )
        });
        assert_eq!(
            cx.update(|cx| syntax_chunks(DisplayRow(0)..DisplayRow(2), &map, &theme, cx)),
            vec![
                ("fn ".to_string(), None),
                ("out".to_string(), Some(Hsla::blue())),
                ("⋯".to_string(), None),
                ("  fn ".to_string(), Some(Hsla::red())),
                ("inner".to_string(), Some(Hsla::blue())),
                ("() {}\n}".to_string(), Some(Hsla::red())),
            ]
        );
    }

    #[gpui::test]
    async fn test_chunks_with_syntax_highlighting_across_blocks(cx: &mut gpui::TestAppContext) {
        cx.background_executor
            .set_block_on_ticks(usize::MAX..=usize::MAX);

        let text = r#"
            const A: &str = "
                one
                two
                three
            ";
            const B: &str = "four";
        "#
        .unindent();

        let theme = SyntaxTheme::new_test(vec![
            ("string", Hsla::red()),
            ("punctuation", Hsla::blue()),
            ("keyword", Hsla::green()),
        ]);
        let language = Arc::new(
            Language::new(
                LanguageConfig {
                    name: "Rust".into(),
                    ..Default::default()
                },
                Some(tree_sitter_rust::LANGUAGE.into()),
            )
            .with_highlights_query(
                r#"
                (string_literal) @string
                "const" @keyword
                [":" ";"] @punctuation
                "#,
            )
            .unwrap(),
        );
        language.set_theme(&theme);

        cx.update(|cx| init_test(cx, |_| {}));

        let buffer = cx.new_model(|cx| Buffer::local(text, cx).with_language(language, cx));
        cx.condition(&buffer, |buf, _| !buf.is_parsing()).await;
        let buffer = cx.new_model(|cx| MultiBuffer::singleton(buffer, cx));
        let buffer_snapshot = buffer.read_with(cx, |buffer, cx| buffer.snapshot(cx));

        let map = cx.new_model(|cx| {
            DisplayMap::new(
                buffer,
                font("Courier"),
                px(16.0),
                None,
                true,
                1,
                1,
                0,
                FoldPlaceholder::test(),
                cx,
            )
        });

        // Insert a block in the middle of a multi-line string literal
        map.update(cx, |map, cx| {
            map.insert_blocks(
                [BlockProperties {
                    placement: BlockPlacement::Below(
                        buffer_snapshot.anchor_before(Point::new(1, 0)),
                    ),
                    height: 1,
                    style: BlockStyle::Sticky,
                    render: Arc::new(|_| div().into_any()),
                    priority: 0,
                }],
                cx,
            )
        });

        pretty_assertions::assert_eq!(
            cx.update(|cx| syntax_chunks(DisplayRow(0)..DisplayRow(7), &map, &theme, cx)),
            [
                ("const".into(), Some(Hsla::green())),
                (" A".into(), None),
                (":".into(), Some(Hsla::blue())),
                (" &str = ".into(), None),
                ("\"\n    one\n".into(), Some(Hsla::red())),
                ("\n".into(), None),
                ("    two\n    three\n\"".into(), Some(Hsla::red())),
                (";".into(), Some(Hsla::blue())),
                ("\n".into(), None),
                ("const".into(), Some(Hsla::green())),
                (" B".into(), None),
                (":".into(), Some(Hsla::blue())),
                (" &str = ".into(), None),
                ("\"four\"".into(), Some(Hsla::red())),
                (";".into(), Some(Hsla::blue())),
                ("\n".into(), None),
            ]
        );
    }

    #[gpui::test]
    async fn test_chunks_with_diagnostics_across_blocks(cx: &mut gpui::TestAppContext) {
        cx.background_executor
            .set_block_on_ticks(usize::MAX..=usize::MAX);

        let text = r#"
            struct A {
                b: usize;
            }
            const c: usize = 1;
        "#
        .unindent();

        cx.update(|cx| init_test(cx, |_| {}));

        let buffer = cx.new_model(|cx| Buffer::local(text, cx));

        buffer.update(cx, |buffer, cx| {
            buffer.update_diagnostics(
                LanguageServerId(0),
                DiagnosticSet::new(
                    [DiagnosticEntry {
                        range: PointUtf16::new(0, 0)..PointUtf16::new(2, 1),
                        diagnostic: Diagnostic {
                            severity: DiagnosticSeverity::ERROR,
                            group_id: 1,
                            message: "hi".into(),
                            ..Default::default()
                        },
                    }],
                    buffer,
                ),
                cx,
            )
        });

        let buffer = cx.new_model(|cx| MultiBuffer::singleton(buffer, cx));
        let buffer_snapshot = buffer.read_with(cx, |buffer, cx| buffer.snapshot(cx));

        let map = cx.new_model(|cx| {
            DisplayMap::new(
                buffer,
                font("Courier"),
                px(16.0),
                None,
                true,
                1,
                1,
                0,
                FoldPlaceholder::test(),
                cx,
            )
        });

        let black = gpui::black().to_rgb();
        let red = gpui::red().to_rgb();

        // Insert a block in the middle of a multi-line diagnostic.
        map.update(cx, |map, cx| {
            map.highlight_text(
                TypeId::of::<usize>(),
                vec![
                    buffer_snapshot.anchor_before(Point::new(3, 9))
                        ..buffer_snapshot.anchor_after(Point::new(3, 14)),
                    buffer_snapshot.anchor_before(Point::new(3, 17))
                        ..buffer_snapshot.anchor_after(Point::new(3, 18)),
                ],
                red.into(),
            );
            map.insert_blocks(
                [BlockProperties {
                    placement: BlockPlacement::Below(
                        buffer_snapshot.anchor_before(Point::new(1, 0)),
                    ),
                    height: 1,
                    style: BlockStyle::Sticky,
                    render: Arc::new(|_| div().into_any()),
                    priority: 0,
                }],
                cx,
            )
        });

        let snapshot = map.update(cx, |map, cx| map.snapshot(cx));
        let mut chunks = Vec::<(String, Option<DiagnosticSeverity>, Rgba)>::new();
        for chunk in snapshot.chunks(DisplayRow(0)..DisplayRow(5), true, Default::default()) {
            let color = chunk
                .highlight_style
                .and_then(|style| style.color)
                .map_or(black, |color| color.to_rgb());
            if let Some((last_chunk, last_severity, last_color)) = chunks.last_mut() {
                if *last_severity == chunk.diagnostic_severity && *last_color == color {
                    last_chunk.push_str(chunk.text);
                    continue;
                }
            }

            chunks.push((chunk.text.to_string(), chunk.diagnostic_severity, color));
        }

        assert_eq!(
            chunks,
            [
                (
                    "struct A {\n    b: usize;\n".into(),
                    Some(DiagnosticSeverity::ERROR),
                    black
                ),
                ("\n".into(), None, black),
                ("}".into(), Some(DiagnosticSeverity::ERROR), black),
                ("\nconst c: ".into(), None, black),
                ("usize".into(), None, red),
                (" = ".into(), None, black),
                ("1".into(), None, red),
                (";\n".into(), None, black),
            ]
        );
    }

    #[gpui::test]
    async fn test_point_translation_with_replace_blocks(cx: &mut gpui::TestAppContext) {
        cx.background_executor
            .set_block_on_ticks(usize::MAX..=usize::MAX);

        cx.update(|cx| init_test(cx, |_| {}));

        let buffer = cx.update(|cx| MultiBuffer::build_simple("abcde\nfghij\nklmno\npqrst", cx));
        let buffer_snapshot = buffer.read_with(cx, |buffer, cx| buffer.snapshot(cx));
        let map = cx.new_model(|cx| {
            DisplayMap::new(
                buffer.clone(),
                font("Courier"),
                px(16.0),
                None,
                true,
                1,
                1,
                0,
                FoldPlaceholder::test(),
                cx,
            )
        });

        let snapshot = map.update(cx, |map, cx| {
            map.insert_blocks(
                [BlockProperties {
                    placement: BlockPlacement::Replace(
                        buffer_snapshot.anchor_before(Point::new(1, 2))
                            ..buffer_snapshot.anchor_after(Point::new(2, 3)),
                    ),
                    height: 4,
                    style: BlockStyle::Fixed,
                    render: Arc::new(|_| div().into_any()),
                    priority: 0,
                }],
                cx,
            );
            map.snapshot(cx)
        });

        assert_eq!(snapshot.text(), "abcde\n\n\n\n\npqrst");

        let point_to_display_points = [
            (Point::new(1, 0), DisplayPoint::new(DisplayRow(1), 0)),
            (Point::new(2, 0), DisplayPoint::new(DisplayRow(1), 0)),
            (Point::new(3, 0), DisplayPoint::new(DisplayRow(5), 0)),
        ];
        for (buffer_point, display_point) in point_to_display_points {
            assert_eq!(
                snapshot.point_to_display_point(buffer_point, Bias::Left),
                display_point,
                "point_to_display_point({:?}, Bias::Left)",
                buffer_point
            );
            assert_eq!(
                snapshot.point_to_display_point(buffer_point, Bias::Right),
                display_point,
                "point_to_display_point({:?}, Bias::Right)",
                buffer_point
            );
        }

        let display_points_to_points = [
            (
                DisplayPoint::new(DisplayRow(1), 0),
                Point::new(1, 0),
                Point::new(2, 5),
            ),
            (
                DisplayPoint::new(DisplayRow(2), 0),
                Point::new(1, 0),
                Point::new(2, 5),
            ),
            (
                DisplayPoint::new(DisplayRow(3), 0),
                Point::new(1, 0),
                Point::new(2, 5),
            ),
            (
                DisplayPoint::new(DisplayRow(4), 0),
                Point::new(1, 0),
                Point::new(2, 5),
            ),
            (
                DisplayPoint::new(DisplayRow(5), 0),
                Point::new(3, 0),
                Point::new(3, 0),
            ),
        ];
        for (display_point, left_buffer_point, right_buffer_point) in display_points_to_points {
            assert_eq!(
                snapshot.display_point_to_point(display_point, Bias::Left),
                left_buffer_point,
                "display_point_to_point({:?}, Bias::Left)",
                display_point
            );
            assert_eq!(
                snapshot.display_point_to_point(display_point, Bias::Right),
                right_buffer_point,
                "display_point_to_point({:?}, Bias::Right)",
                display_point
            );
        }
    }

    // todo(linux) fails due to pixel differences in text rendering
    #[cfg(target_os = "macos")]
    #[gpui::test]
    async fn test_chunks_with_soft_wrapping(cx: &mut gpui::TestAppContext) {
        cx.background_executor
            .set_block_on_ticks(usize::MAX..=usize::MAX);

        let text = r#"
            fn outer() {}

            mod module {
                fn inner() {}
            }"#
        .unindent();

        let theme =
            SyntaxTheme::new_test(vec![("mod.body", Hsla::red()), ("fn.name", Hsla::blue())]);
        let language = Arc::new(
            Language::new(
                LanguageConfig {
                    name: "Test".into(),
                    matcher: LanguageMatcher {
                        path_suffixes: vec![".test".to_string()],
                        ..Default::default()
                    },
                    ..Default::default()
                },
                Some(tree_sitter_rust::LANGUAGE.into()),
            )
            .with_highlights_query(
                r#"
                (mod_item name: (identifier) body: _ @mod.body)
                (function_item name: (identifier) @fn.name)
                "#,
            )
            .unwrap(),
        );
        language.set_theme(&theme);

        cx.update(|cx| init_test(cx, |_| {}));

        let buffer = cx.new_model(|cx| Buffer::local(text, cx).with_language(language, cx));
        cx.condition(&buffer, |buf, _| !buf.is_parsing()).await;
        let buffer = cx.new_model(|cx| MultiBuffer::singleton(buffer, cx));

        let font_size = px(16.0);

        let map = cx.new_model(|cx| {
            DisplayMap::new(
                buffer,
                font("Courier"),
                font_size,
                Some(px(40.0)),
                true,
                1,
                1,
                0,
                FoldPlaceholder::test(),
                cx,
            )
        });
        assert_eq!(
            cx.update(|cx| syntax_chunks(DisplayRow(0)..DisplayRow(5), &map, &theme, cx)),
            [
                ("fn \n".to_string(), None),
                ("oute\nr".to_string(), Some(Hsla::blue())),
                ("() \n{}\n\n".to_string(), None),
            ]
        );
        assert_eq!(
            cx.update(|cx| syntax_chunks(DisplayRow(3)..DisplayRow(5), &map, &theme, cx)),
            [("{}\n\n".to_string(), None)]
        );

        map.update(cx, |map, cx| {
            map.fold(
                vec![Crease::simple(
                    MultiBufferPoint::new(0, 6)..MultiBufferPoint::new(3, 2),
                    FoldPlaceholder::test(),
                )],
                cx,
            )
        });
        assert_eq!(
            cx.update(|cx| syntax_chunks(DisplayRow(1)..DisplayRow(4), &map, &theme, cx)),
            [
                ("out".to_string(), Some(Hsla::blue())),
                ("⋯\n".to_string(), None),
                ("  \nfn ".to_string(), Some(Hsla::red())),
                ("i\n".to_string(), Some(Hsla::blue()))
            ]
        );
    }

    #[gpui::test]
    async fn test_chunks_with_text_highlights(cx: &mut gpui::TestAppContext) {
        cx.update(|cx| init_test(cx, |_| {}));

        let theme =
            SyntaxTheme::new_test(vec![("operator", Hsla::red()), ("string", Hsla::green())]);
        let language = Arc::new(
            Language::new(
                LanguageConfig {
                    name: "Test".into(),
                    matcher: LanguageMatcher {
                        path_suffixes: vec![".test".to_string()],
                        ..Default::default()
                    },
                    ..Default::default()
                },
                Some(tree_sitter_rust::LANGUAGE.into()),
            )
            .with_highlights_query(
                r#"
                ":" @operator
                (string_literal) @string
                "#,
            )
            .unwrap(),
        );
        language.set_theme(&theme);

        let (text, highlighted_ranges) = marked_text_ranges(r#"constˇ «a»: B = "c «d»""#, false);

        let buffer = cx.new_model(|cx| Buffer::local(text, cx).with_language(language, cx));
        cx.condition(&buffer, |buf, _| !buf.is_parsing()).await;

        let buffer = cx.new_model(|cx| MultiBuffer::singleton(buffer, cx));
        let buffer_snapshot = buffer.read_with(cx, |buffer, cx| buffer.snapshot(cx));

        let font_size = px(16.0);
        let map = cx.new_model(|cx| {
            DisplayMap::new(
                buffer,
                font("Courier"),
                font_size,
                None,
                true,
                1,
                1,
                1,
                FoldPlaceholder::test(),
                cx,
            )
        });

        enum MyType {}

        let style = HighlightStyle {
            color: Some(Hsla::blue()),
            ..Default::default()
        };

        map.update(cx, |map, _cx| {
            map.highlight_text(
                TypeId::of::<MyType>(),
                highlighted_ranges
                    .into_iter()
                    .map(|range| {
                        buffer_snapshot.anchor_before(range.start)
                            ..buffer_snapshot.anchor_before(range.end)
                    })
                    .collect(),
                style,
            );
        });

        assert_eq!(
            cx.update(|cx| chunks(DisplayRow(0)..DisplayRow(10), &map, &theme, cx)),
            [
                ("const ".to_string(), None, None),
                ("a".to_string(), None, Some(Hsla::blue())),
                (":".to_string(), Some(Hsla::red()), None),
                (" B = ".to_string(), None, None),
                ("\"c ".to_string(), Some(Hsla::green()), None),
                ("d".to_string(), Some(Hsla::green()), Some(Hsla::blue())),
                ("\"".to_string(), Some(Hsla::green()), None),
            ]
        );
    }

    #[gpui::test]
    fn test_clip_point(cx: &mut gpui::AppContext) {
        init_test(cx, |_| {});

        fn assert(text: &str, shift_right: bool, bias: Bias, cx: &mut gpui::AppContext) {
            let (unmarked_snapshot, mut markers) = marked_display_snapshot(text, cx);

            match bias {
                Bias::Left => {
                    if shift_right {
                        *markers[1].column_mut() += 1;
                    }

                    assert_eq!(unmarked_snapshot.clip_point(markers[1], bias), markers[0])
                }
                Bias::Right => {
                    if shift_right {
                        *markers[0].column_mut() += 1;
                    }

                    assert_eq!(unmarked_snapshot.clip_point(markers[0], bias), markers[1])
                }
            };
        }

        use Bias::{Left, Right};
        assert("ˇˇα", false, Left, cx);
        assert("ˇˇα", true, Left, cx);
        assert("ˇˇα", false, Right, cx);
        assert("ˇαˇ", true, Right, cx);
        assert("ˇˇ✋", false, Left, cx);
        assert("ˇˇ✋", true, Left, cx);
        assert("ˇˇ✋", false, Right, cx);
        assert("ˇ✋ˇ", true, Right, cx);
        assert("ˇˇ🍐", false, Left, cx);
        assert("ˇˇ🍐", true, Left, cx);
        assert("ˇˇ🍐", false, Right, cx);
        assert("ˇ🍐ˇ", true, Right, cx);
        assert("ˇˇ\t", false, Left, cx);
        assert("ˇˇ\t", true, Left, cx);
        assert("ˇˇ\t", false, Right, cx);
        assert("ˇ\tˇ", true, Right, cx);
        assert(" ˇˇ\t", false, Left, cx);
        assert(" ˇˇ\t", true, Left, cx);
        assert(" ˇˇ\t", false, Right, cx);
        assert(" ˇ\tˇ", true, Right, cx);
        assert("   ˇˇ\t", false, Left, cx);
        assert("   ˇˇ\t", false, Right, cx);
    }

    #[gpui::test]
    fn test_clip_at_line_ends(cx: &mut gpui::AppContext) {
        init_test(cx, |_| {});

        fn assert(text: &str, cx: &mut gpui::AppContext) {
            let (mut unmarked_snapshot, markers) = marked_display_snapshot(text, cx);
            unmarked_snapshot.clip_at_line_ends = true;
            assert_eq!(
                unmarked_snapshot.clip_point(markers[1], Bias::Left),
                markers[0]
            );
        }

        assert("ˇˇ", cx);
        assert("ˇaˇ", cx);
        assert("aˇbˇ", cx);
        assert("aˇαˇ", cx);
    }

    #[gpui::test]
    fn test_creases(cx: &mut gpui::AppContext) {
        init_test(cx, |_| {});

        let text = "aaa\nbbb\nccc\nddd\neee\nfff\nggg\nhhh\niii\njjj\nkkk\nlll";
        let buffer = MultiBuffer::build_simple(text, cx);
        let font_size = px(14.0);
        cx.new_model(|cx| {
            let mut map = DisplayMap::new(
                buffer.clone(),
                font("Helvetica"),
                font_size,
                None,
                true,
                1,
                1,
                0,
                FoldPlaceholder::test(),
                cx,
            );
            let snapshot = map.buffer.read(cx).snapshot(cx);
            let range =
                snapshot.anchor_before(Point::new(2, 0))..snapshot.anchor_after(Point::new(3, 3));

            map.crease_map.insert(
                [Crease::inline(
                    range,
                    FoldPlaceholder::test(),
                    |_row, _status, _toggle, _cx| div(),
                    |_row, _status, _cx| div(),
                )],
                &map.buffer.read(cx).snapshot(cx),
            );

            map
        });
    }

    #[gpui::test]
    fn test_tabs_with_multibyte_chars(cx: &mut gpui::AppContext) {
        init_test(cx, |_| {});

        let text = "✅\t\tα\nβ\t\n🏀β\t\tγ";
        let buffer = MultiBuffer::build_simple(text, cx);
        let font_size = px(14.0);

        let map = cx.new_model(|cx| {
            DisplayMap::new(
                buffer.clone(),
                font("Helvetica"),
                font_size,
                None,
                true,
                1,
                1,
                0,
                FoldPlaceholder::test(),
                cx,
            )
        });
        let map = map.update(cx, |map, cx| map.snapshot(cx));
        assert_eq!(map.text(), "✅       α\nβ   \n🏀β      γ");
        assert_eq!(
            map.text_chunks(DisplayRow(0)).collect::<String>(),
            "✅       α\nβ   \n🏀β      γ"
        );
        assert_eq!(
            map.text_chunks(DisplayRow(1)).collect::<String>(),
            "β   \n🏀β      γ"
        );
        assert_eq!(
            map.text_chunks(DisplayRow(2)).collect::<String>(),
            "🏀β      γ"
        );

        let point = MultiBufferPoint::new(0, "✅\t\t".len() as u32);
        let display_point = DisplayPoint::new(DisplayRow(0), "✅       ".len() as u32);
        assert_eq!(point.to_display_point(&map), display_point);
        assert_eq!(display_point.to_point(&map), point);

        let point = MultiBufferPoint::new(1, "β\t".len() as u32);
        let display_point = DisplayPoint::new(DisplayRow(1), "β   ".len() as u32);
        assert_eq!(point.to_display_point(&map), display_point);
        assert_eq!(display_point.to_point(&map), point,);

        let point = MultiBufferPoint::new(2, "🏀β\t\t".len() as u32);
        let display_point = DisplayPoint::new(DisplayRow(2), "🏀β      ".len() as u32);
        assert_eq!(point.to_display_point(&map), display_point);
        assert_eq!(display_point.to_point(&map), point,);

        // Display points inside of expanded tabs
        assert_eq!(
            DisplayPoint::new(DisplayRow(0), "✅      ".len() as u32).to_point(&map),
            MultiBufferPoint::new(0, "✅\t".len() as u32),
        );
        assert_eq!(
            DisplayPoint::new(DisplayRow(0), "✅ ".len() as u32).to_point(&map),
            MultiBufferPoint::new(0, "✅".len() as u32),
        );

        // Clipping display points inside of multi-byte characters
        assert_eq!(
            map.clip_point(
                DisplayPoint::new(DisplayRow(0), "✅".len() as u32 - 1),
                Left
            ),
            DisplayPoint::new(DisplayRow(0), 0)
        );
        assert_eq!(
            map.clip_point(
                DisplayPoint::new(DisplayRow(0), "✅".len() as u32 - 1),
                Bias::Right
            ),
            DisplayPoint::new(DisplayRow(0), "✅".len() as u32)
        );
    }

    #[gpui::test]
    fn test_max_point(cx: &mut gpui::AppContext) {
        init_test(cx, |_| {});

        let buffer = MultiBuffer::build_simple("aaa\n\t\tbbb", cx);
        let font_size = px(14.0);
        let map = cx.new_model(|cx| {
            DisplayMap::new(
                buffer.clone(),
                font("Helvetica"),
                font_size,
                None,
                true,
                1,
                1,
                0,
                FoldPlaceholder::test(),
                cx,
            )
        });
        assert_eq!(
            map.update(cx, |map, cx| map.snapshot(cx)).max_point(),
            DisplayPoint::new(DisplayRow(1), 11)
        )
    }

    fn syntax_chunks(
        rows: Range<DisplayRow>,
        map: &Model<DisplayMap>,
        theme: &SyntaxTheme,
        cx: &mut AppContext,
    ) -> Vec<(String, Option<Hsla>)> {
        chunks(rows, map, theme, cx)
            .into_iter()
            .map(|(text, color, _)| (text, color))
            .collect()
    }

    fn chunks(
        rows: Range<DisplayRow>,
        map: &Model<DisplayMap>,
        theme: &SyntaxTheme,
        cx: &mut AppContext,
    ) -> Vec<(String, Option<Hsla>, Option<Hsla>)> {
        let snapshot = map.update(cx, |map, cx| map.snapshot(cx));
        let mut chunks: Vec<(String, Option<Hsla>, Option<Hsla>)> = Vec::new();
        for chunk in snapshot.chunks(rows, true, HighlightStyles::default()) {
            let syntax_color = chunk
                .syntax_highlight_id
                .and_then(|id| id.style(theme)?.color);
            let highlight_color = chunk.highlight_style.and_then(|style| style.color);
            if let Some((last_chunk, last_syntax_color, last_highlight_color)) = chunks.last_mut() {
                if syntax_color == *last_syntax_color && highlight_color == *last_highlight_color {
                    last_chunk.push_str(chunk.text);
                    continue;
                }
            }
            chunks.push((chunk.text.to_string(), syntax_color, highlight_color));
        }
        chunks
    }

    fn init_test(cx: &mut AppContext, f: impl Fn(&mut AllLanguageSettingsContent)) {
        let settings = SettingsStore::test(cx);
        cx.set_global(settings);
        language::init(cx);
        crate::init(cx);
        Project::init_settings(cx);
        theme::init(LoadThemes::JustBase, cx);
        cx.update_global::<SettingsStore, _>(|store, cx| {
            store.update_user_settings::<AllLanguageSettings>(cx, f);
        });
    }
}<|MERGE_RESOLUTION|>--- conflicted
+++ resolved
@@ -207,17 +207,12 @@
         );
     }
 
-<<<<<<< HEAD
+    /// Creates folds for the given creases.
     pub fn fold<T: Clone + ToOffset>(
-=======
-    /// Creates folds for the given ranges.
-    pub fn fold<T: ToOffset>(
->>>>>>> 55cd99cd
         &mut self,
         creases: Vec<Crease<T>>,
         cx: &mut ModelContext<Self>,
     ) {
-<<<<<<< HEAD
         let buffer_snapshot = self.buffer.read(cx).snapshot(cx);
         let edits = self.buffer_subscription.consume().into_inner();
         let tab_size = Self::tab_size(&self.buffer, cx);
@@ -240,11 +235,12 @@
             }
         });
         let (snapshot, edits) = fold_map.fold(inline);
+
         let (snapshot, edits) = self.tab_map.sync(snapshot, edits, tab_size);
         let (snapshot, edits) = self
             .wrap_map
             .update(cx, |map, cx| map.sync(snapshot, edits, cx));
-
+        let mut block_map = self.block_map.write(snapshot, edits);
         let blocks = creases.into_iter().filter_map(|crease| {
             if let Crease::Block {
                 range,
@@ -266,8 +262,6 @@
                 None
             }
         });
-
-        let mut block_map = self.block_map.write(snapshot, edits);
         block_map.insert(
             blocks
                 .into_iter()
@@ -285,11 +279,6 @@
         );
     }
 
-    pub fn unfold<T: Clone + ToOffset>(
-=======
-        self.update_fold_map(cx, |fold_map| fold_map.fold(ranges))
-    }
-
     /// Removes any folds with the given ranges.
     pub fn remove_folds_with_type<T: ToOffset>(
         &mut self,
@@ -302,9 +291,8 @@
 
     /// Removes any folds whose ranges intersect any of the given ranges.
     pub fn unfold_intersecting<T: ToOffset>(
->>>>>>> 55cd99cd
         &mut self,
-        ranges: Vec<Range<T>>,
+        ranges: impl IntoIterator<Item = Range<T>>,
         inclusive: bool,
         cx: &mut ModelContext<Self>,
     ) {
@@ -328,11 +316,7 @@
             .wrap_map
             .update(cx, |map, cx| map.sync(snapshot, edits, cx));
         self.block_map.read(snapshot, edits);
-<<<<<<< HEAD
-        let (snapshot, edits) = fold_map.unfold(ranges.iter().cloned(), inclusive);
-=======
         let (snapshot, edits) = callback(&mut fold_map);
->>>>>>> 55cd99cd
         let (snapshot, edits) = self.tab_map.sync(snapshot, edits, tab_size);
         let (snapshot, edits) = self
             .wrap_map
