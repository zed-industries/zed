--- conflicted
+++ resolved
@@ -115,11 +115,8 @@
         show_excerpt_controls: bool,
         buffer_header_height: u8,
         excerpt_header_height: u8,
-<<<<<<< HEAD
         excerpt_footer_height: u8,
-=======
         fold_placeholder: FoldPlaceholder,
->>>>>>> d5fe2c85
         cx: &mut ModelContext<Self>,
     ) -> Self {
         let buffer_subscription = buffer.update(cx, |buffer, _| buffer.subscribe());
@@ -129,7 +126,6 @@
         let (fold_map, snapshot) = FoldMap::new(snapshot);
         let (tab_map, snapshot) = TabMap::new(snapshot, tab_size);
         let (wrap_map, snapshot) = WrapMap::new(snapshot, font, font_size, wrap_width, cx);
-<<<<<<< HEAD
         let block_map = BlockMap::new(
             snapshot,
             show_excerpt_controls,
@@ -137,10 +133,8 @@
             excerpt_header_height,
             excerpt_footer_height,
         );
-=======
-        let block_map = BlockMap::new(snapshot, buffer_header_height, excerpt_header_height);
         let flap_map = FlapMap::default();
->>>>>>> d5fe2c85
+
         cx.observe(&wrap_map, |_, _, cx| cx.notify()).detach();
 
         DisplayMap {
@@ -1120,11 +1114,8 @@
                 true,
                 buffer_start_excerpt_header_height,
                 excerpt_header_height,
-<<<<<<< HEAD
                 0,
-=======
                 FoldPlaceholder::test(),
->>>>>>> d5fe2c85
                 cx,
             )
         });
@@ -1371,11 +1362,8 @@
                     true,
                     1,
                     1,
-<<<<<<< HEAD
                     0,
-=======
                     FoldPlaceholder::test(),
->>>>>>> d5fe2c85
                     cx,
                 )
             });
@@ -1482,16 +1470,11 @@
                 font("Helvetica"),
                 font_size,
                 None,
-<<<<<<< HEAD
                 true,
                 1,
                 1,
                 0,
-=======
-                1,
-                1,
                 FoldPlaceholder::test(),
->>>>>>> d5fe2c85
                 cx,
             )
         });
@@ -1585,16 +1568,11 @@
                 font("Helvetica"),
                 font_size,
                 None,
-<<<<<<< HEAD
                 true,
                 1,
                 1,
                 1,
-=======
-                1,
-                1,
                 FoldPlaceholder::test(),
->>>>>>> d5fe2c85
                 cx,
             )
         });
@@ -1693,16 +1671,11 @@
                 font("Courier"),
                 font_size,
                 Some(px(40.0)),
-<<<<<<< HEAD
                 true,
                 1,
                 1,
                 0,
-=======
-                1,
-                1,
                 FoldPlaceholder::test(),
->>>>>>> d5fe2c85
                 cx,
             )
         });
@@ -1777,20 +1750,18 @@
 
         let font_size = px(16.0);
         let map = cx.new_model(|cx| {
-<<<<<<< HEAD
-            DisplayMap::new(buffer, font("Courier"), font_size, None, true, 1, 1, 1, cx)
-=======
             DisplayMap::new(
                 buffer,
                 font("Courier"),
                 font_size,
                 None,
+                true,
+                1,
                 1,
                 1,
                 FoldPlaceholder::test(),
                 cx,
             )
->>>>>>> d5fe2c85
         });
 
         enum MyType {}
@@ -1910,8 +1881,10 @@
                 font("Helvetica"),
                 font_size,
                 None,
+                true,
                 1,
                 1,
+                0,
                 FoldPlaceholder::test(),
                 cx,
             );
@@ -1947,16 +1920,11 @@
                 font("Helvetica"),
                 font_size,
                 None,
-<<<<<<< HEAD
                 true,
                 1,
                 1,
                 0,
-=======
-                1,
-                1,
                 FoldPlaceholder::test(),
->>>>>>> d5fe2c85
                 cx,
             )
         });
@@ -2029,16 +1997,11 @@
                 font("Helvetica"),
                 font_size,
                 None,
-<<<<<<< HEAD
                 true,
                 1,
                 1,
                 0,
-=======
-                1,
-                1,
                 FoldPlaceholder::test(),
->>>>>>> d5fe2c85
                 cx,
             )
         });
