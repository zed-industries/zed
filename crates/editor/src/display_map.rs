--- conflicted
+++ resolved
@@ -33,15 +33,9 @@
 };
 use block_map::{BlockRow, BlockSnapshot};
 use collections::{HashMap, HashSet};
-<<<<<<< HEAD
-pub use flap_map::*;
+pub use crease_map::*;
 use fold_map::FoldMap;
 pub use fold_map::{Fold, FoldId, FoldOffset, FoldPlaceholder, FoldPoint, FoldSnapshot};
-=======
-pub use crease_map::*;
-pub use fold_map::{Fold, FoldId, FoldPlaceholder, FoldPoint};
-use fold_map::{FoldMap, FoldSnapshot};
->>>>>>> bb1d52b4
 use gpui::{
     AnyElement, Font, HighlightStyle, LineLayout, Model, ModelContext, Pixels, UnderlineStyle,
 };
