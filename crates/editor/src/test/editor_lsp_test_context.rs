--- conflicted
+++ resolved
@@ -33,64 +33,6 @@
     pub buffer_lsp_url: lsp::Uri,
 }
 
-<<<<<<< HEAD
-pub(crate) fn rust_lang() -> Arc<Language> {
-    let language = Language::new(
-        LanguageConfig {
-            name: "Rust".into(),
-            matcher: LanguageMatcher {
-                path_suffixes: vec!["rs".to_string()],
-                ..Default::default()
-            },
-            line_comments: vec!["// ".into(), "/// ".into(), "//! ".into()],
-            ..Default::default()
-        },
-        Some(tree_sitter_rust::LANGUAGE.into()),
-    )
-    .with_queries(LanguageQueries {
-        indents: Some(Cow::from(indoc! {r#"
-            [
-                ((where_clause) _ @end)
-                (field_expression)
-                (call_expression)
-                (assignment_expression)
-                (let_declaration)
-                (let_chain)
-                (await_expression)
-            ] @indent
-
-            (_ "[" "]" @end) @indent
-            (_ "<" ">" @end) @indent
-            (_ "{" "}" @end) @indent
-            (_ "(" ")" @end) @indent"#})),
-        brackets: Some(Cow::from(indoc! {r#"
-            ("(" @open ")" @close)
-            ("[" @open "]" @close)
-            ("{" @open "}" @close)
-            ("<" @open ">" @close)
-            ("\"" @open "\"" @close)
-            (closure_parameters "|" @open "|" @close)"#})),
-        text_objects: Some(Cow::from(indoc! {r#"
-            (function_item
-                body: (_
-                    "{"
-                    (_)* @function.inside
-                    "}" )) @function.around
-        "#})),
-        ..Default::default()
-    })
-    .expect("Could not parse queries")
-    .with_variable_lsp_token_types(vec![
-        "variable".to_string(),
-        "parameter".to_string(),
-        "const".to_string(),
-    ])
-    .expect("Could not set variable LSP token types");
-    Arc::new(language)
-}
-
-=======
->>>>>>> 6ed9c027
 #[cfg(test)]
 pub(crate) fn git_commit_lang() -> Arc<Language> {
     Arc::new(Language::new(
