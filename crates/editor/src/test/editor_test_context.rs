--- conflicted
+++ resolved
@@ -583,15 +583,10 @@
     let (snapshot, selections) = editor.update_in(cx, |editor, window, cx| {
         let snapshot = editor.snapshot(window, cx);
         (
-<<<<<<< HEAD
-            snapshot.buffer_snapshot.clone(),
+            snapshot.buffer_snapshot().clone(),
             editor
                 .selections
                 .ranges::<usize>(&snapshot.display_snapshot),
-=======
-            editor.snapshot(window, cx).buffer_snapshot().clone(),
-            editor.selections.ranges::<usize>(cx),
->>>>>>> 5698636c
         )
     });
 
