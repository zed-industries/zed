--- conflicted
+++ resolved
@@ -2,9 +2,8 @@
 use anyhow::Result;
 use collections::HashMap;
 use git::{
-    GitHostingProviderRegistry, GitRemote, Oid,
     blame::{Blame, BlameEntry, ParsedCommitMessage},
-    parse_git_remote_url,
+    parse_git_remote_url, GitHostingProviderRegistry, GitRemote, Oid,
 };
 use gpui::{
     AnyElement, App, AppContext as _, Context, Entity, Hsla, Subscription, Task, TextStyle,
@@ -12,14 +11,10 @@
 };
 use language::{Bias, Buffer, BufferSnapshot, Edit};
 use multi_buffer::RowInfo;
-<<<<<<< HEAD
 use project::{
     git_store::{GitStoreEvent, RepositoryEvent},
     Project, ProjectItem,
 };
-=======
-use project::{Project, ProjectItem, git_store::Repository};
->>>>>>> 8546dc10
 use smallvec::SmallVec;
 use std::{sync::Arc, time::Duration};
 use sum_tree::SumTree;
@@ -609,7 +604,7 @@
     use std::{cmp, env, ops::Range, path::Path};
     use text::BufferId;
     use unindent::Unindent as _;
-    use util::{RandomCharIter, path};
+    use util::{path, RandomCharIter};
 
     // macro_rules! assert_blame_rows {
     //     ($blame:expr, $rows:expr, $expected:expr, $cx:expr) => {
