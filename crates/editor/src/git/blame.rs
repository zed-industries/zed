use anyhow::Result;
use collections::HashMap;
use git::{
    blame::{Blame, BlameEntry},
    parse_git_remote_url, GitHostingProvider, GitHostingProviderRegistry, Oid, PullRequest,
};
use gpui::{AppContext, Model, ModelContext, Subscription, Task};
use http_client::HttpClient;
use language::{markdown, Bias, Buffer, BufferSnapshot, Edit, LanguageRegistry, ParsedMarkdown};
use multi_buffer::RowInfo;
use project::{Project, ProjectItem};
use smallvec::SmallVec;
use std::{sync::Arc, time::Duration};
use sum_tree::SumTree;
use url::Url;

#[derive(Clone, Debug, Default)]
pub struct GitBlameEntry {
    pub rows: u32,
    pub blame: Option<BlameEntry>,
}

#[derive(Clone, Debug, Default)]
pub struct GitBlameEntrySummary {
    rows: u32,
}

impl sum_tree::Item for GitBlameEntry {
    type Summary = GitBlameEntrySummary;

    fn summary(&self, _cx: &()) -> Self::Summary {
        GitBlameEntrySummary { rows: self.rows }
    }
}

impl sum_tree::Summary for GitBlameEntrySummary {
    type Context = ();

    fn zero(_cx: &()) -> Self {
        Default::default()
    }

    fn add_summary(&mut self, summary: &Self, _cx: &()) {
        self.rows += summary.rows;
    }
}

impl<'a> sum_tree::Dimension<'a, GitBlameEntrySummary> for u32 {
    fn zero(_cx: &()) -> Self {
        Default::default()
    }

    fn add_summary(&mut self, summary: &'a GitBlameEntrySummary, _cx: &()) {
        *self += summary.rows;
    }
}

#[derive(Clone)]
pub struct GitRemote {
    pub host: Arc<dyn GitHostingProvider + Send + Sync + 'static>,
    pub owner: String,
    pub repo: String,
}

impl std::fmt::Debug for GitRemote {
    fn fmt(&self, f: &mut std::fmt::Formatter<'_>) -> std::fmt::Result {
        f.debug_struct("GitRemote")
            .field("host", &self.host.name())
            .field("owner", &self.owner)
            .field("repo", &self.repo)
            .finish()
    }
}

impl GitRemote {
    pub fn host_supports_avatars(&self) -> bool {
        self.host.supports_avatars()
    }

    pub async fn avatar_url(&self, commit: Oid, client: Arc<dyn HttpClient>) -> Option<Url> {
        self.host
            .commit_author_avatar_url(&self.owner, &self.repo, commit, client)
            .await
            .ok()
            .flatten()
    }
}

#[derive(Clone, Debug)]
pub struct CommitDetails {
    pub message: String,
    pub parsed_message: ParsedMarkdown,
    pub permalink: Option<Url>,
    pub pull_request: Option<PullRequest>,
    pub remote: Option<GitRemote>,
}

pub struct GitBlame {
    project: Model<Project>,
    buffer: Model<Buffer>,
    entries: SumTree<GitBlameEntry>,
    commit_details: HashMap<Oid, CommitDetails>,
    buffer_snapshot: BufferSnapshot,
    buffer_edits: text::Subscription,
    task: Task<Result<()>>,
    focused: bool,
    generated: bool,
    changed_while_blurred: bool,
    user_triggered: bool,
    regenerate_on_edit_task: Task<Result<()>>,
    _regenerate_subscriptions: Vec<Subscription>,
}

impl GitBlame {
    pub fn new(
        buffer: Model<Buffer>,
        project: Model<Project>,
        user_triggered: bool,
        focused: bool,
        cx: &mut ModelContext<Self>,
    ) -> Self {
        let entries = SumTree::from_item(
            GitBlameEntry {
                rows: buffer.read(cx).max_point().row + 1,
                blame: None,
            },
            &(),
        );

        let buffer_subscriptions = cx.subscribe(&buffer, |this, buffer, event, cx| match event {
            language::BufferEvent::DirtyChanged => {
                if !buffer.read(cx).is_dirty() {
                    this.generate(cx);
                }
            }
            language::BufferEvent::Edited => {
                this.regenerate_on_edit(cx);
            }
            _ => {}
        });

        let project_subscription = cx.subscribe(&project, {
            let buffer = buffer.clone();

            move |this, _, event, cx| match event {
                project::Event::WorktreeUpdatedEntries(_, updated) => {
                    let project_entry_id = buffer.read(cx).entry_id(cx);
                    if updated
                        .iter()
                        .any(|(_, entry_id, _)| project_entry_id == Some(*entry_id))
                    {
                        log::debug!("Updated buffers. Regenerating blame data...",);
                        this.generate(cx);
                    }
                }
                project::Event::WorktreeUpdatedGitRepositories(_) => {
                    log::debug!("Status of git repositories updated. Regenerating blame data...",);
                    this.generate(cx);
                }
                _ => {}
            }
        });

        let buffer_snapshot = buffer.read(cx).snapshot();
        let buffer_edits = buffer.update(cx, |buffer, _| buffer.subscribe());

        let mut this = Self {
            project,
            buffer,
            buffer_snapshot,
            entries,
            buffer_edits,
            user_triggered,
            focused,
            changed_while_blurred: false,
            commit_details: HashMap::default(),
            task: Task::ready(Ok(())),
            generated: false,
            regenerate_on_edit_task: Task::ready(Ok(())),
            _regenerate_subscriptions: vec![buffer_subscriptions, project_subscription],
        };
        this.generate(cx);
        this
    }

    pub fn has_generated_entries(&self) -> bool {
        self.generated
    }

    pub fn details_for_entry(&self, entry: &BlameEntry) -> Option<CommitDetails> {
        self.commit_details.get(&entry.sha).cloned()
    }

    pub fn blame_for_rows<'a>(
        &'a mut self,
<<<<<<< HEAD
        rows: &'a [RowInfo],
        cx: &mut ModelContext<Self>,
=======
        rows: impl 'a + IntoIterator<Item = Option<MultiBufferRow>>,
        cx: &AppContext,
>>>>>>> fb63f617
    ) -> impl 'a + Iterator<Item = Option<BlameEntry>> {
        self.sync(cx);

        let mut cursor = self.entries.cursor::<u32>(&());
        rows.into_iter().map(move |info| {
            let row = info.buffer_row?;
            cursor.seek_forward(&row, Bias::Right, &());
            cursor.item()?.blame.clone()
        })
    }

    pub fn max_author_length(&mut self, cx: &AppContext) -> usize {
        self.sync(cx);

        let mut max_author_length = 0;

        for entry in self.entries.iter() {
            let author_len = entry
                .blame
                .as_ref()
                .and_then(|entry| entry.author.as_ref())
                .map(|author| author.len());
            if let Some(author_len) = author_len {
                if author_len > max_author_length {
                    max_author_length = author_len;
                }
            }
        }

        max_author_length
    }

    pub fn blur(&mut self, _: &mut ModelContext<Self>) {
        self.focused = false;
    }

    pub fn focus(&mut self, cx: &mut ModelContext<Self>) {
        self.focused = true;
        if self.changed_while_blurred {
            self.changed_while_blurred = false;
            self.generate(cx);
        }
    }

    fn sync(&mut self, cx: &AppContext) {
        let edits = self.buffer_edits.consume();
        let new_snapshot = self.buffer.read(cx).snapshot();

        let mut row_edits = edits
            .into_iter()
            .map(|edit| {
                let old_point_range = self.buffer_snapshot.offset_to_point(edit.old.start)
                    ..self.buffer_snapshot.offset_to_point(edit.old.end);
                let new_point_range = new_snapshot.offset_to_point(edit.new.start)
                    ..new_snapshot.offset_to_point(edit.new.end);

                if old_point_range.start.column
                    == self.buffer_snapshot.line_len(old_point_range.start.row)
                    && (new_snapshot.chars_at(edit.new.start).next() == Some('\n')
                        || self.buffer_snapshot.line_len(old_point_range.end.row) == 0)
                {
                    Edit {
                        old: old_point_range.start.row + 1..old_point_range.end.row + 1,
                        new: new_point_range.start.row + 1..new_point_range.end.row + 1,
                    }
                } else if old_point_range.start.column == 0
                    && old_point_range.end.column == 0
                    && new_point_range.end.column == 0
                {
                    Edit {
                        old: old_point_range.start.row..old_point_range.end.row,
                        new: new_point_range.start.row..new_point_range.end.row,
                    }
                } else {
                    Edit {
                        old: old_point_range.start.row..old_point_range.end.row + 1,
                        new: new_point_range.start.row..new_point_range.end.row + 1,
                    }
                }
            })
            .peekable();

        let mut new_entries = SumTree::default();
        let mut cursor = self.entries.cursor::<u32>(&());

        while let Some(mut edit) = row_edits.next() {
            while let Some(next_edit) = row_edits.peek() {
                if edit.old.end >= next_edit.old.start {
                    edit.old.end = next_edit.old.end;
                    edit.new.end = next_edit.new.end;
                    row_edits.next();
                } else {
                    break;
                }
            }

            new_entries.append(cursor.slice(&edit.old.start, Bias::Right, &()), &());

            if edit.new.start > new_entries.summary().rows {
                new_entries.push(
                    GitBlameEntry {
                        rows: edit.new.start - new_entries.summary().rows,
                        blame: cursor.item().and_then(|entry| entry.blame.clone()),
                    },
                    &(),
                );
            }

            cursor.seek(&edit.old.end, Bias::Right, &());
            if !edit.new.is_empty() {
                new_entries.push(
                    GitBlameEntry {
                        rows: edit.new.len() as u32,
                        blame: None,
                    },
                    &(),
                );
            }

            let old_end = cursor.end(&());
            if row_edits
                .peek()
                .map_or(true, |next_edit| next_edit.old.start >= old_end)
            {
                if let Some(entry) = cursor.item() {
                    if old_end > edit.old.end {
                        new_entries.push(
                            GitBlameEntry {
                                rows: cursor.end(&()) - edit.old.end,
                                blame: entry.blame.clone(),
                            },
                            &(),
                        );
                    }

                    cursor.next(&());
                }
            }
        }
        new_entries.append(cursor.suffix(&()), &());
        drop(cursor);

        self.buffer_snapshot = new_snapshot;
        self.entries = new_entries;
    }

    #[cfg(test)]
    fn check_invariants(&mut self, cx: &mut ModelContext<Self>) {
        self.sync(cx);
        assert_eq!(
            self.entries.summary().rows,
            self.buffer.read(cx).max_point().row + 1
        );
    }

    fn generate(&mut self, cx: &mut ModelContext<Self>) {
        if !self.focused {
            self.changed_while_blurred = true;
            return;
        }
        let buffer_edits = self.buffer.update(cx, |buffer, _| buffer.subscribe());
        let snapshot = self.buffer.read(cx).snapshot();
        let blame = self.project.read(cx).blame_buffer(&self.buffer, None, cx);
        let languages = self.project.read(cx).languages().clone();
        let provider_registry = GitHostingProviderRegistry::default_global(cx);

        self.task = cx.spawn(|this, mut cx| async move {
            let result = cx
                .background_executor()
                .spawn({
                    let snapshot = snapshot.clone();
                    async move {
                        let Some(Blame {
                            entries,
                            permalinks,
                            messages,
                            remote_url,
                        }) = blame.await?
                        else {
                            return Ok(None);
                        };

                        let entries = build_blame_entry_sum_tree(entries, snapshot.max_point().row);
                        let commit_details = parse_commit_messages(
                            messages,
                            remote_url,
                            &permalinks,
                            provider_registry,
                            &languages,
                        )
                        .await;

                        anyhow::Ok(Some((entries, commit_details)))
                    }
                })
                .await;

            this.update(&mut cx, |this, cx| match result {
                Ok(None) => {
                    // Nothing to do, e.g. no repository found
                }
                Ok(Some((entries, commit_details))) => {
                    this.buffer_edits = buffer_edits;
                    this.buffer_snapshot = snapshot;
                    this.entries = entries;
                    this.commit_details = commit_details;
                    this.generated = true;
                    cx.notify();
                }
                Err(error) => this.project.update(cx, |_, cx| {
                    if this.user_triggered {
                        log::error!("failed to get git blame data: {error:?}");
                        let notification = format!("{:#}", error).trim().to_string();
                        cx.emit(project::Event::Toast {
                            notification_id: "git-blame".into(),
                            message: notification,
                        });
                    } else {
                        // If we weren't triggered by a user, we just log errors in the background, instead of sending
                        // notifications.
                        log::error!("failed to get git blame data: {error:?}");
                    }
                }),
            })
        });
    }

    fn regenerate_on_edit(&mut self, cx: &mut ModelContext<Self>) {
        self.regenerate_on_edit_task = cx.spawn(|this, mut cx| async move {
            cx.background_executor()
                .timer(REGENERATE_ON_EDIT_DEBOUNCE_INTERVAL)
                .await;

            this.update(&mut cx, |this, cx| {
                this.generate(cx);
            })
        })
    }
}

const REGENERATE_ON_EDIT_DEBOUNCE_INTERVAL: Duration = Duration::from_secs(2);

fn build_blame_entry_sum_tree(entries: Vec<BlameEntry>, max_row: u32) -> SumTree<GitBlameEntry> {
    let mut current_row = 0;
    let mut entries = SumTree::from_iter(
        entries.into_iter().flat_map(|entry| {
            let mut entries = SmallVec::<[GitBlameEntry; 2]>::new();

            if entry.range.start > current_row {
                let skipped_rows = entry.range.start - current_row;
                entries.push(GitBlameEntry {
                    rows: skipped_rows,
                    blame: None,
                });
            }
            entries.push(GitBlameEntry {
                rows: entry.range.len() as u32,
                blame: Some(entry.clone()),
            });

            current_row = entry.range.end;
            entries
        }),
        &(),
    );

    if max_row >= current_row {
        entries.push(
            GitBlameEntry {
                rows: (max_row + 1) - current_row,
                blame: None,
            },
            &(),
        );
    }

    entries
}

async fn parse_commit_messages(
    messages: impl IntoIterator<Item = (Oid, String)>,
    remote_url: Option<String>,
    deprecated_permalinks: &HashMap<Oid, Url>,
    provider_registry: Arc<GitHostingProviderRegistry>,
    languages: &Arc<LanguageRegistry>,
) -> HashMap<Oid, CommitDetails> {
    let mut commit_details = HashMap::default();

    let parsed_remote_url = remote_url
        .as_deref()
        .and_then(|remote_url| parse_git_remote_url(provider_registry, remote_url));

    for (oid, message) in messages {
        let parsed_message = parse_markdown(&message, languages).await;

        let permalink = if let Some((provider, git_remote)) = parsed_remote_url.as_ref() {
            Some(provider.build_commit_permalink(
                git_remote,
                git::BuildCommitPermalinkParams {
                    sha: oid.to_string().as_str(),
                },
            ))
        } else {
            // DEPRECATED (18 Apr 24): Sending permalinks over the wire is deprecated. Clients
            // now do the parsing. This is here for backwards compatibility, so that
            // when an old peer sends a client no `parsed_remote_url` but `deprecated_permalinks`,
            // we fall back to that.
            deprecated_permalinks.get(&oid).cloned()
        };

        let remote = parsed_remote_url
            .as_ref()
            .map(|(provider, remote)| GitRemote {
                host: provider.clone(),
                owner: remote.owner.to_string(),
                repo: remote.repo.to_string(),
            });

        let pull_request = parsed_remote_url
            .as_ref()
            .and_then(|(provider, remote)| provider.extract_pull_request(remote, &message));

        commit_details.insert(
            oid,
            CommitDetails {
                message,
                parsed_message,
                permalink,
                remote,
                pull_request,
            },
        );
    }

    commit_details
}

async fn parse_markdown(text: &str, language_registry: &Arc<LanguageRegistry>) -> ParsedMarkdown {
    let mut parsed_message = ParsedMarkdown::default();

    markdown::parse_markdown_block(
        text,
        Some(language_registry),
        None,
        &mut parsed_message.text,
        &mut parsed_message.highlights,
        &mut parsed_message.region_ranges,
        &mut parsed_message.regions,
    )
    .await;

    parsed_message
}

#[cfg(test)]
mod tests {
    use super::*;
    use gpui::Context;
    use language::{Point, Rope};
    use project::FakeFs;
    use rand::prelude::*;
    use serde_json::json;
    use settings::SettingsStore;
    use std::{cmp, env, ops::Range, path::Path};
    use unindent::Unindent as _;
    use util::RandomCharIter;

    // macro_rules! assert_blame_rows {
    //     ($blame:expr, $rows:expr, $expected:expr, $cx:expr) => {
    //         assert_eq!(
    //             $blame
    //                 .blame_for_rows($rows.map(MultiBufferRow).map(Some), $cx)
    //                 .collect::<Vec<_>>(),
    //             $expected
    //         );
    //     };
    // }

    #[track_caller]
    fn assert_blame_rows(
        blame: &mut GitBlame,
        rows: Range<u32>,
        expected: Vec<Option<BlameEntry>>,
        cx: &mut ModelContext<GitBlame>,
    ) {
        assert_eq!(
            blame
                .blame_for_rows(
                    &rows
                        .map(|row| RowInfo {
                            buffer_row: Some(row),
                            ..Default::default()
                        })
                        .collect::<Vec<_>>(),
                    cx
                )
                .collect::<Vec<_>>(),
            expected
        );
    }

    fn init_test(cx: &mut gpui::TestAppContext) {
        cx.update(|cx| {
            let settings = SettingsStore::test(cx);
            cx.set_global(settings);

            theme::init(theme::LoadThemes::JustBase, cx);

            language::init(cx);
            client::init_settings(cx);
            workspace::init_settings(cx);
            Project::init_settings(cx);

            crate::init(cx);
        });
    }

    #[gpui::test]
    async fn test_blame_error_notifications(cx: &mut gpui::TestAppContext) {
        init_test(cx);

        let fs = FakeFs::new(cx.executor());
        fs.insert_tree(
            "/my-repo",
            json!({
                ".git": {},
                "file.txt": r#"
                    irrelevant contents
                "#
                .unindent()
            }),
        )
        .await;

        // Creating a GitBlame without a corresponding blame state
        // will result in an error.

        let project = Project::test(fs, ["/my-repo".as_ref()], cx).await;
        let buffer = project
            .update(cx, |project, cx| {
                project.open_local_buffer("/my-repo/file.txt", cx)
            })
            .await
            .unwrap();

        let blame =
            cx.new_model(|cx| GitBlame::new(buffer.clone(), project.clone(), true, true, cx));

        let event = project.next_event(cx).await;
        assert_eq!(
            event,
            project::Event::Toast {
                notification_id: "git-blame".into(),
                message: "Failed to blame \"file.txt\": failed to get blame for \"file.txt\""
                    .to_string()
            }
        );

        blame.update(cx, |blame, cx| {
            assert_eq!(
                blame
                    .blame_for_rows(
                        &(0..1)
                            .map(|row| RowInfo {
                                buffer_row: Some(row),
                                ..Default::default()
                            })
                            .collect::<Vec<_>>(),
                        cx
                    )
                    .collect::<Vec<_>>(),
                vec![None]
            );
        });
    }

    #[gpui::test]
    async fn test_blame_for_rows(cx: &mut gpui::TestAppContext) {
        init_test(cx);

        let fs = FakeFs::new(cx.executor());
        fs.insert_tree(
            "/my-repo",
            json!({
                ".git": {},
                "file.txt": r#"
                    AAA Line 1
                    BBB Line 2 - Modified 1
                    CCC Line 3 - Modified 2
                    modified in memory 1
                    modified in memory 1
                    DDD Line 4 - Modified 2
                    EEE Line 5 - Modified 1
                    FFF Line 6 - Modified 2
                "#
                .unindent()
            }),
        )
        .await;

        fs.set_blame_for_repo(
            Path::new("/my-repo/.git"),
            vec![(
                Path::new("file.txt"),
                Blame {
                    entries: vec![
                        blame_entry("1b1b1b", 0..1),
                        blame_entry("0d0d0d", 1..2),
                        blame_entry("3a3a3a", 2..3),
                        blame_entry("3a3a3a", 5..6),
                        blame_entry("0d0d0d", 6..7),
                        blame_entry("3a3a3a", 7..8),
                    ],
                    ..Default::default()
                },
            )],
        );
        let project = Project::test(fs, ["/my-repo".as_ref()], cx).await;
        let buffer = project
            .update(cx, |project, cx| {
                project.open_local_buffer("/my-repo/file.txt", cx)
            })
            .await
            .unwrap();

        let git_blame = cx.new_model(|cx| GitBlame::new(buffer.clone(), project, false, true, cx));

        cx.executor().run_until_parked();

        git_blame.update(cx, |blame, cx| {
            // All lines
            assert_eq!(
                blame
                    .blame_for_rows(
                        &(0..8)
                            .map(|buffer_row| RowInfo {
                                buffer_row: Some(buffer_row),
                                ..Default::default()
                            })
                            .collect::<Vec<_>>(),
                        cx
                    )
                    .collect::<Vec<_>>(),
                vec![
                    Some(blame_entry("1b1b1b", 0..1)),
                    Some(blame_entry("0d0d0d", 1..2)),
                    Some(blame_entry("3a3a3a", 2..3)),
                    None,
                    None,
                    Some(blame_entry("3a3a3a", 5..6)),
                    Some(blame_entry("0d0d0d", 6..7)),
                    Some(blame_entry("3a3a3a", 7..8)),
                ]
            );
            // Subset of lines
            assert_eq!(
                blame
                    .blame_for_rows(
                        &(1..4)
                            .map(|buffer_row| RowInfo {
                                buffer_row: Some(buffer_row),
                                ..Default::default()
                            })
                            .collect::<Vec<_>>(),
                        cx
                    )
                    .collect::<Vec<_>>(),
                vec![
                    Some(blame_entry("0d0d0d", 1..2)),
                    Some(blame_entry("3a3a3a", 2..3)),
                    None
                ]
            );
            // Subset of lines, with some not displayed
            assert_eq!(
                blame
                    .blame_for_rows(
                        &[
                            RowInfo {
                                buffer_row: Some(1),
                                ..Default::default()
                            },
                            Default::default(),
                            Default::default(),
                        ],
                        cx
                    )
                    .collect::<Vec<_>>(),
                vec![Some(blame_entry("0d0d0d", 1..2)), None, None]
            );
        });
    }

    #[gpui::test]
    async fn test_blame_for_rows_with_edits(cx: &mut gpui::TestAppContext) {
        init_test(cx);

        let fs = FakeFs::new(cx.executor());
        fs.insert_tree(
            "/my-repo",
            json!({
                ".git": {},
                "file.txt": r#"
                    Line 1
                    Line 2
                    Line 3
                "#
                .unindent()
            }),
        )
        .await;

        fs.set_blame_for_repo(
            Path::new("/my-repo/.git"),
            vec![(
                Path::new("file.txt"),
                Blame {
                    entries: vec![blame_entry("1b1b1b", 0..4)],
                    ..Default::default()
                },
            )],
        );

        let project = Project::test(fs, ["/my-repo".as_ref()], cx).await;
        let buffer = project
            .update(cx, |project, cx| {
                project.open_local_buffer("/my-repo/file.txt", cx)
            })
            .await
            .unwrap();

        let git_blame = cx.new_model(|cx| GitBlame::new(buffer.clone(), project, false, true, cx));

        cx.executor().run_until_parked();

        git_blame.update(cx, |blame, cx| {
            // Sanity check before edits: make sure that we get the same blame entry for all
            // lines.
            assert_blame_rows(
                blame,
                0..4,
                vec![
                    Some(blame_entry("1b1b1b", 0..4)),
                    Some(blame_entry("1b1b1b", 0..4)),
                    Some(blame_entry("1b1b1b", 0..4)),
                    Some(blame_entry("1b1b1b", 0..4)),
                ],
                cx,
            );
        });

        // Modify a single line, at the start of the line
        buffer.update(cx, |buffer, cx| {
            buffer.edit([(Point::new(0, 0)..Point::new(0, 0), "X")], None, cx);
        });
        git_blame.update(cx, |blame, cx| {
            assert_blame_rows(
                blame,
                0..2,
                vec![None, Some(blame_entry("1b1b1b", 0..4))],
                cx,
            );
        });
        // Modify a single line, in the middle of the line
        buffer.update(cx, |buffer, cx| {
            buffer.edit([(Point::new(1, 2)..Point::new(1, 2), "X")], None, cx);
        });
        git_blame.update(cx, |blame, cx| {
            assert_blame_rows(
                blame,
                1..4,
                vec![
                    None,
                    Some(blame_entry("1b1b1b", 0..4)),
                    Some(blame_entry("1b1b1b", 0..4)),
                ],
                cx,
            );
        });

        // Before we insert a newline at the end, sanity check:
        git_blame.update(cx, |blame, cx| {
            assert_blame_rows(blame, 3..4, vec![Some(blame_entry("1b1b1b", 0..4))], cx);
        });
        // Insert a newline at the end
        buffer.update(cx, |buffer, cx| {
            buffer.edit([(Point::new(3, 6)..Point::new(3, 6), "\n")], None, cx);
        });
        // Only the new line is marked as edited:
        git_blame.update(cx, |blame, cx| {
            assert_blame_rows(
                blame,
                3..5,
                vec![Some(blame_entry("1b1b1b", 0..4)), None],
                cx,
            );
        });

        // Before we insert a newline at the start, sanity check:
        git_blame.update(cx, |blame, cx| {
            assert_blame_rows(blame, 2..3, vec![Some(blame_entry("1b1b1b", 0..4))], cx);
        });

        // Usage example
        // Insert a newline at the start of the row
        buffer.update(cx, |buffer, cx| {
            buffer.edit([(Point::new(2, 0)..Point::new(2, 0), "\n")], None, cx);
        });
        // Only the new line is marked as edited:
        git_blame.update(cx, |blame, cx| {
            assert_blame_rows(
                blame,
                2..4,
                vec![None, Some(blame_entry("1b1b1b", 0..4))],
                cx,
            );
        });
    }

    #[gpui::test(iterations = 100)]
    async fn test_blame_random(mut rng: StdRng, cx: &mut gpui::TestAppContext) {
        let operations = env::var("OPERATIONS")
            .map(|i| i.parse().expect("invalid `OPERATIONS` variable"))
            .unwrap_or(10);
        let max_edits_per_operation = env::var("MAX_EDITS_PER_OPERATION")
            .map(|i| {
                i.parse()
                    .expect("invalid `MAX_EDITS_PER_OPERATION` variable")
            })
            .unwrap_or(5);

        init_test(cx);

        let fs = FakeFs::new(cx.executor());
        let buffer_initial_text_len = rng.gen_range(5..15);
        let mut buffer_initial_text = Rope::from(
            RandomCharIter::new(&mut rng)
                .take(buffer_initial_text_len)
                .collect::<String>()
                .as_str(),
        );

        let mut newline_ixs = (0..buffer_initial_text_len).choose_multiple(&mut rng, 5);
        newline_ixs.sort_unstable();
        for newline_ix in newline_ixs.into_iter().rev() {
            let newline_ix = buffer_initial_text.clip_offset(newline_ix, Bias::Right);
            buffer_initial_text.replace(newline_ix..newline_ix, "\n");
        }
        log::info!("initial buffer text: {:?}", buffer_initial_text);

        fs.insert_tree(
            "/my-repo",
            json!({
                ".git": {},
                "file.txt": buffer_initial_text.to_string()
            }),
        )
        .await;

        let blame_entries = gen_blame_entries(buffer_initial_text.max_point().row, &mut rng);
        log::info!("initial blame entries: {:?}", blame_entries);
        fs.set_blame_for_repo(
            Path::new("/my-repo/.git"),
            vec![(
                Path::new("file.txt"),
                Blame {
                    entries: blame_entries,
                    ..Default::default()
                },
            )],
        );

        let project = Project::test(fs.clone(), ["/my-repo".as_ref()], cx).await;
        let buffer = project
            .update(cx, |project, cx| {
                project.open_local_buffer("/my-repo/file.txt", cx)
            })
            .await
            .unwrap();

        let git_blame = cx.new_model(|cx| GitBlame::new(buffer.clone(), project, false, true, cx));
        cx.executor().run_until_parked();
        git_blame.update(cx, |blame, cx| blame.check_invariants(cx));

        for _ in 0..operations {
            match rng.gen_range(0..100) {
                0..=19 => {
                    log::info!("quiescing");
                    cx.executor().run_until_parked();
                }
                20..=69 => {
                    log::info!("editing buffer");
                    buffer.update(cx, |buffer, cx| {
                        buffer.randomly_edit(&mut rng, max_edits_per_operation, cx);
                        log::info!("buffer text: {:?}", buffer.text());
                    });

                    let blame_entries = gen_blame_entries(
                        buffer.read_with(cx, |buffer, _| buffer.max_point().row),
                        &mut rng,
                    );
                    log::info!("regenerating blame entries: {:?}", blame_entries);

                    fs.set_blame_for_repo(
                        Path::new("/my-repo/.git"),
                        vec![(
                            Path::new("file.txt"),
                            Blame {
                                entries: blame_entries,
                                ..Default::default()
                            },
                        )],
                    );
                }
                _ => {
                    git_blame.update(cx, |blame, cx| blame.check_invariants(cx));
                }
            }
        }

        git_blame.update(cx, |blame, cx| blame.check_invariants(cx));
    }

    fn gen_blame_entries(max_row: u32, rng: &mut StdRng) -> Vec<BlameEntry> {
        let mut last_row = 0;
        let mut blame_entries = Vec::new();
        for ix in 0..5 {
            if last_row < max_row {
                let row_start = rng.gen_range(last_row..max_row);
                let row_end = rng.gen_range(row_start + 1..cmp::min(row_start + 3, max_row) + 1);
                blame_entries.push(blame_entry(&ix.to_string(), row_start..row_end));
                last_row = row_end;
            } else {
                break;
            }
        }
        blame_entries
    }

    fn blame_entry(sha: &str, range: Range<u32>) -> BlameEntry {
        BlameEntry {
            sha: sha.parse().unwrap(),
            range,
            ..Default::default()
        }
    }
}<|MERGE_RESOLUTION|>--- conflicted
+++ resolved
@@ -193,13 +193,8 @@
 
     pub fn blame_for_rows<'a>(
         &'a mut self,
-<<<<<<< HEAD
         rows: &'a [RowInfo],
-        cx: &mut ModelContext<Self>,
-=======
-        rows: impl 'a + IntoIterator<Item = Option<MultiBufferRow>>,
         cx: &AppContext,
->>>>>>> fb63f617
     ) -> impl 'a + Iterator<Item = Option<BlameEntry>> {
         self.sync(cx);
 
