//! Movement module contains helper functions for calculating intended position
//! in editor given a given motion (e.g. it handles converting a "move left" command into coordinates in editor). It is exposed mostly for use by vim crate.

use super::{Bias, DisplayPoint, DisplaySnapshot, SelectionGoal, ToDisplayPoint};
<<<<<<< HEAD
use crate::{
    char_kind, display_map::FoldSnapshot, scroll::ScrollAnchor, CharKind, DisplayRow, EditorStyle,
    FoldOffset, FoldPoint, RowExt, ToOffset, ToPoint,
};
=======
use crate::{scroll::ScrollAnchor, CharKind, DisplayRow, EditorStyle, RowExt, ToOffset, ToPoint};
>>>>>>> 66ef3188
use gpui::{px, Pixels, WindowTextSystem};
use language::Point;
use multi_buffer::{MultiBufferRow, MultiBufferSnapshot};
use serde::Deserialize;

use std::{ops::Range, sync::Arc};

/// Defines search strategy for items in `movement` module.
/// `FindRange::SingeLine` only looks for a match on a single line at a time, whereas
/// `FindRange::MultiLine` keeps going until the end of a string.
#[derive(Clone, Copy, Debug, PartialEq, Eq, Deserialize)]
pub enum FindRange {
    SingleLine,
    MultiLine,
}

/// TextLayoutDetails encompasses everything we need to move vertically
/// taking into account variable width characters.
pub struct TextLayoutDetails {
    pub(crate) text_system: Arc<WindowTextSystem>,
    pub(crate) editor_style: EditorStyle,
    pub(crate) rem_size: Pixels,
    pub scroll_anchor: ScrollAnchor,
    pub visible_rows: Option<f32>,
    pub vertical_scroll_margin: f32,
}

/// Returns a column to the left of the current point, wrapping
/// to the previous line if that point is at the start of line.
pub fn left(map: &DisplaySnapshot, mut point: DisplayPoint) -> DisplayPoint {
    if point.column() > 0 {
        *point.column_mut() -= 1;
    } else if point.row().0 > 0 {
        *point.row_mut() -= 1;
        *point.column_mut() = map.line_len(point.row());
    }
    map.clip_point(point, Bias::Left)
}

/// Returns a column to the left of the current point, doing nothing if
/// that point is already at the start of line.
pub fn saturating_left(map: &DisplaySnapshot, mut point: DisplayPoint) -> DisplayPoint {
    if point.column() > 0 {
        *point.column_mut() -= 1;
    } else if point.column() == 0 {
        // If the current sofr_wrap mode is used, the column corresponding to the display is 0,
        //  which does not necessarily mean that the actual beginning of a paragraph
        if map.display_point_to_fold_point(point, Bias::Left).column() > 0 {
            return left(map, point);
        }
    }
    map.clip_point(point, Bias::Left)
}

/// Returns a column to the right of the current point, doing nothing
// if that point is at the end of the line.
pub fn right(map: &DisplaySnapshot, mut point: DisplayPoint) -> DisplayPoint {
    if point.column() < map.line_len(point.row()) {
        *point.column_mut() += 1;
    } else if point.row() < map.max_point().row() {
        *point.row_mut() += 1;
        *point.column_mut() = 0;
    }
    map.clip_point(point, Bias::Right)
}

/// Returns a column to the right of the current point, not performing any wrapping
/// if that point is already at the end of line.
pub fn saturating_right(map: &DisplaySnapshot, mut point: DisplayPoint) -> DisplayPoint {
    *point.column_mut() += 1;
    map.clip_point(point, Bias::Right)
}

/// Returns a display point for the preceding displayed line (which might be a soft-wrapped line).
pub fn up(
    map: &DisplaySnapshot,
    start: DisplayPoint,
    goal: SelectionGoal,
    preserve_column_at_start: bool,
    text_layout_details: &TextLayoutDetails,
) -> (DisplayPoint, SelectionGoal) {
    up_by_rows(
        map,
        start,
        1,
        goal,
        preserve_column_at_start,
        text_layout_details,
    )
}

/// Returns a display point for the next displayed line (which might be a soft-wrapped line).
pub fn down(
    map: &DisplaySnapshot,
    start: DisplayPoint,
    goal: SelectionGoal,
    preserve_column_at_end: bool,
    text_layout_details: &TextLayoutDetails,
) -> (DisplayPoint, SelectionGoal) {
    down_by_rows(
        map,
        start,
        1,
        goal,
        preserve_column_at_end,
        text_layout_details,
    )
}

pub(crate) fn up_by_rows(
    map: &DisplaySnapshot,
    start: DisplayPoint,
    row_count: u32,
    goal: SelectionGoal,
    preserve_column_at_start: bool,
    text_layout_details: &TextLayoutDetails,
) -> (DisplayPoint, SelectionGoal) {
    let mut goal_x = match goal {
        SelectionGoal::HorizontalPosition(x) => x.into(),
        SelectionGoal::WrappedHorizontalPosition((_, x)) => x.into(),
        SelectionGoal::HorizontalRange { end, .. } => end.into(),
        _ => map.x_for_display_point(start, text_layout_details),
    };

    let prev_row = DisplayRow(start.row().0.saturating_sub(row_count));
    let mut point = map.clip_point(
        DisplayPoint::new(prev_row, map.line_len(prev_row)),
        Bias::Left,
    );
    if point.row() < start.row() {
        *point.column_mut() = map.display_column_for_x(point.row(), goal_x, text_layout_details)
    } else if preserve_column_at_start {
        return (start, goal);
    } else {
        point = DisplayPoint::new(DisplayRow(0), 0);
        goal_x = px(0.);
    }

    let mut clipped_point = map.clip_point(point, Bias::Left);
    if clipped_point.row() < point.row() {
        clipped_point = map.clip_point(point, Bias::Right);
    }
    (
        clipped_point,
        SelectionGoal::HorizontalPosition(goal_x.into()),
    )
}

pub(crate) fn down_by_rows(
    map: &DisplaySnapshot,
    start: DisplayPoint,
    row_count: u32,
    goal: SelectionGoal,
    preserve_column_at_end: bool,
    text_layout_details: &TextLayoutDetails,
) -> (DisplayPoint, SelectionGoal) {
    let mut goal_x = match goal {
        SelectionGoal::HorizontalPosition(x) => x.into(),
        SelectionGoal::WrappedHorizontalPosition((_, x)) => x.into(),
        SelectionGoal::HorizontalRange { end, .. } => end.into(),
        _ => map.x_for_display_point(start, text_layout_details),
    };

    let new_row = DisplayRow(start.row().0 + row_count);
    let mut point = map.clip_point(DisplayPoint::new(new_row, 0), Bias::Right);
    if point.row() > start.row() {
        *point.column_mut() = map.display_column_for_x(point.row(), goal_x, text_layout_details)
    } else if preserve_column_at_end {
        return (start, goal);
    } else {
        point = map.max_point();
        goal_x = map.x_for_display_point(point, text_layout_details)
    }

    let mut clipped_point = map.clip_point(point, Bias::Right);
    if clipped_point.row() > point.row() {
        clipped_point = map.clip_point(point, Bias::Left);
    }
    (
        clipped_point,
        SelectionGoal::HorizontalPosition(goal_x.into()),
    )
}

/// Returns a position of the start of line.
/// If `stop_at_soft_boundaries` is true, the returned position is that of the
/// displayed line (e.g. it could actually be in the middle of a text line if that line is soft-wrapped).
/// Otherwise it's always going to be the start of a logical line.
pub fn line_beginning(
    map: &DisplaySnapshot,
    display_point: DisplayPoint,
    stop_at_soft_boundaries: bool,
) -> DisplayPoint {
    let point = display_point.to_point(map);
    let soft_line_start = map.clip_point(DisplayPoint::new(display_point.row(), 0), Bias::Right);
    let line_start = map.prev_line_boundary(point).1;

    if stop_at_soft_boundaries && display_point != soft_line_start {
        soft_line_start
    } else {
        line_start
    }
}

/// Returns the last indented position on a given line.
/// If `stop_at_soft_boundaries` is true, the returned [`DisplayPoint`] is that of a
/// displayed line (e.g. if there's soft wrap it's gonna be returned),
/// otherwise it's always going to be a start of a logical line.
pub fn indented_line_beginning(
    map: &DisplaySnapshot,
    display_point: DisplayPoint,
    stop_at_soft_boundaries: bool,
) -> DisplayPoint {
    let point = display_point.to_point(map);
    let soft_line_start = map.clip_point(DisplayPoint::new(display_point.row(), 0), Bias::Right);
    let indent_start = Point::new(
        point.row,
        map.buffer_snapshot
            .indent_size_for_line(MultiBufferRow(point.row))
            .len,
    )
    .to_display_point(map);
    let line_start = map.prev_line_boundary(point).1;

    if stop_at_soft_boundaries && soft_line_start > indent_start && display_point != soft_line_start
    {
        soft_line_start
    } else if stop_at_soft_boundaries && display_point != indent_start {
        indent_start
    } else {
        line_start
    }
}

/// Returns a position of the end of line.

/// If `stop_at_soft_boundaries` is true, the returned position is that of the
/// displayed line (e.g. it could actually be in the middle of a text line if that line is soft-wrapped).
/// Otherwise it's always going to be the end of a logical line.
pub fn line_end(
    map: &DisplaySnapshot,
    display_point: DisplayPoint,
    stop_at_soft_boundaries: bool,
) -> DisplayPoint {
    let soft_line_end = map.clip_point(
        DisplayPoint::new(display_point.row(), map.line_len(display_point.row())),
        Bias::Left,
    );
    if stop_at_soft_boundaries && display_point != soft_line_end {
        soft_line_end
    } else {
        map.next_line_boundary(display_point.to_point(map)).1
    }
}

/// Returns a position of the previous word boundary, where a word character is defined as either
/// uppercase letter, lowercase letter, '_' character or language-specific word character (like '-' in CSS).
pub fn previous_word_start(map: &DisplaySnapshot, point: DisplayPoint) -> DisplayPoint {
    let raw_point = point.to_point(map);
    let classifier = map.buffer_snapshot.char_classifier_at(raw_point);

    find_preceding_boundary_display_point(map, point, FindRange::MultiLine, |left, right| {
        (classifier.kind(left) != classifier.kind(right) && !classifier.is_whitespace(right))
            || left == '\n'
    })
}

/// Returns a position of the previous word boundary, where a word character is defined as either
/// uppercase letter, lowercase letter, '_' character, language-specific word character (like '-' in CSS) or newline.
pub fn previous_word_start_or_newline(map: &DisplaySnapshot, point: DisplayPoint) -> DisplayPoint {
    let raw_point = point.to_point(map);
    let classifier = map.buffer_snapshot.char_classifier_at(raw_point);

    find_preceding_boundary_display_point(map, point, FindRange::MultiLine, |left, right| {
        (classifier.kind(left) != classifier.kind(right) && !right.is_whitespace())
            || left == '\n'
            || right == '\n'
    })
}

/// Returns a position of the previous subword boundary, where a subword is defined as a run of
/// word characters of the same "subkind" - where subcharacter kinds are '_' character,
/// lowerspace characters and uppercase characters.
pub fn previous_subword_start(map: &DisplaySnapshot, point: DisplayPoint) -> DisplayPoint {
    let raw_point = point.to_point(map);
    let classifier = map.buffer_snapshot.char_classifier_at(raw_point);

    find_preceding_boundary_display_point(map, point, FindRange::MultiLine, |left, right| {
        let is_word_start =
            classifier.kind(left) != classifier.kind(right) && !right.is_whitespace();
        let is_subword_start = classifier.is_word('-') && left == '-' && right != '-'
            || left == '_' && right != '_'
            || left.is_lowercase() && right.is_uppercase();
        is_word_start || is_subword_start || left == '\n'
    })
}

/// Returns a position of the next word boundary, where a word character is defined as either
/// uppercase letter, lowercase letter, '_' character or language-specific word character (like '-' in CSS).
pub fn next_word_end(map: &DisplaySnapshot, point: DisplayPoint) -> DisplayPoint {
    let raw_point = point.to_point(map);
    let classifier = map.buffer_snapshot.char_classifier_at(raw_point);

    find_boundary(map, point, FindRange::MultiLine, |left, right| {
        (classifier.kind(left) != classifier.kind(right) && !classifier.is_whitespace(left))
            || right == '\n'
    })
}

/// Returns a position of the next word boundary, where a word character is defined as either
/// uppercase letter, lowercase letter, '_' character, language-specific word character (like '-' in CSS) or newline.
pub fn next_word_end_or_newline(map: &DisplaySnapshot, point: DisplayPoint) -> DisplayPoint {
    let raw_point = point.to_point(map);
    let classifier = map.buffer_snapshot.char_classifier_at(raw_point);

    let mut on_starting_row = true;
    find_boundary(map, point, FindRange::MultiLine, |left, right| {
        if left == '\n' {
            on_starting_row = false;
        }
        (classifier.kind(left) != classifier.kind(right)
            && ((on_starting_row && !left.is_whitespace())
                || (!on_starting_row && !right.is_whitespace())))
            || right == '\n'
    })
}

/// Returns a position of the next subword boundary, where a subword is defined as a run of
/// word characters of the same "subkind" - where subcharacter kinds are '_' character,
/// lowerspace characters and uppercase characters.
pub fn next_subword_end(map: &DisplaySnapshot, point: DisplayPoint) -> DisplayPoint {
    let raw_point = point.to_point(map);
    let classifier = map.buffer_snapshot.char_classifier_at(raw_point);

    find_boundary(map, point, FindRange::MultiLine, |left, right| {
        let is_word_end =
            (classifier.kind(left) != classifier.kind(right)) && !classifier.is_whitespace(left);
        let is_subword_end = classifier.is_word('-') && left != '-' && right == '-'
            || left != '_' && right == '_'
            || left.is_lowercase() && right.is_uppercase();
        is_word_end || is_subword_end || right == '\n'
    })
}

/// Returns a position of the start of the current paragraph, where a paragraph
/// is defined as a run of non-blank lines.
pub fn start_of_paragraph(
    map: &DisplaySnapshot,
    display_point: DisplayPoint,
    mut count: usize,
) -> DisplayPoint {
    let point = display_point.to_point(map);
    if point.row == 0 {
        return DisplayPoint::zero();
    }

    let mut found_non_blank_line = false;
    for row in (0..point.row + 1).rev() {
        let blank = map.buffer_snapshot.is_line_blank(MultiBufferRow(row));
        if found_non_blank_line && blank {
            if count <= 1 {
                return Point::new(row, 0).to_display_point(map);
            }
            count -= 1;
            found_non_blank_line = false;
        }

        found_non_blank_line |= !blank;
    }

    DisplayPoint::zero()
}

/// Returns a position of the end of the current paragraph, where a paragraph
/// is defined as a run of non-blank lines.
pub fn end_of_paragraph(
    map: &DisplaySnapshot,
    display_point: DisplayPoint,
    mut count: usize,
) -> DisplayPoint {
    let point = display_point.to_point(map);
    if point.row == map.max_buffer_row().0 {
        return map.max_point();
    }

    let mut found_non_blank_line = false;
    for row in point.row..map.max_buffer_row().next_row().0 {
        let blank = map.buffer_snapshot.is_line_blank(MultiBufferRow(row));
        if found_non_blank_line && blank {
            if count <= 1 {
                return Point::new(row, 0).to_display_point(map);
            }
            count -= 1;
            found_non_blank_line = false;
        }

        found_non_blank_line |= !blank;
    }

    map.max_point()
}

/// Scans for a boundary preceding the given start point `from` until a boundary is found,
/// indicated by the given predicate returning true.
/// The predicate is called with the character to the left and right of the candidate boundary location.
/// If FindRange::SingleLine is specified and no boundary is found before the start of the current line, the start of the current line will be returned.
pub fn find_preceding_boundary_point(
    buffer_snapshot: &MultiBufferSnapshot,
    from: Point,
    find_range: FindRange,
    mut is_boundary: impl FnMut(char, char) -> bool,
) -> Point {
    let mut prev_ch = None;
    let mut offset = from.to_offset(buffer_snapshot);

    for ch in buffer_snapshot.reversed_chars_at(offset) {
        if find_range == FindRange::SingleLine && ch == '\n' {
            break;
        }
        if let Some(prev_ch) = prev_ch {
            if is_boundary(ch, prev_ch) {
                break;
            }
        }

        offset -= ch.len_utf8();
        prev_ch = Some(ch);
    }

    offset.to_point(buffer_snapshot)
}

/// Scans for a boundary preceding the given start point `from` until a boundary is found,
/// indicated by the given predicate returning true.
/// The predicate is called with the character to the left and right of the candidate boundary location.
/// If FindRange::SingleLine is specified and no boundary is found before the start of the current line, the start of the current line will be returned.
pub fn find_preceding_boundary_display_point(
    map: &DisplaySnapshot,
    from: DisplayPoint,
    find_range: FindRange,
    is_boundary: impl FnMut(char, char) -> bool,
) -> DisplayPoint {
    let result = find_preceding_boundary_point(
        &map.buffer_snapshot,
        from.to_point(map),
        find_range,
        is_boundary,
    );
    map.clip_point(result.to_display_point(map), Bias::Left)
}

/// Scans for a boundary following the given start point until a boundary is found, indicated by the
/// given predicate returning true. The predicate is called with the character to the left and right
/// of the candidate boundary location, and will be called with `\n` characters indicating the start
/// or end of a line. The function supports optionally returning the point just before the boundary
/// is found via return_point_before_boundary.
pub fn find_boundary_point(
    map: &DisplaySnapshot,
    from: DisplayPoint,
    find_range: FindRange,
    mut is_boundary: impl FnMut(char, char) -> bool,
    return_point_before_boundary: bool,
) -> DisplayPoint {
    let mut offset = from.to_offset(map, Bias::Right);
    let mut prev_offset = offset;
    let mut prev_ch = None;

    for ch in map.buffer_snapshot.chars_at(offset) {
        if find_range == FindRange::SingleLine && ch == '\n' {
            break;
        }
        if let Some(prev_ch) = prev_ch {
            if is_boundary(prev_ch, ch) {
                if return_point_before_boundary {
                    return map.clip_point(prev_offset.to_display_point(map), Bias::Right);
                } else {
                    break;
                }
            }
        }
        prev_offset = offset;
        offset += ch.len_utf8();
        prev_ch = Some(ch);
    }
    map.clip_point(offset.to_display_point(map), Bias::Right)
}

pub fn find_boundary_point_in_range_fold(
    map: &FoldSnapshot,
    from: FoldPoint,
    to: FoldPoint,
    mut is_boundary: impl FnMut(char, char) -> bool,
    return_point_before_boundary: bool,
) -> Option<FoldPoint> {
    let mut offset = from.to_offset(&map);
    let to_offset = to.to_offset(&map);
    let mut prev_offset = offset;

    let mut iter = map.chars_for_range(offset, to_offset);
    let mut prev_ch = iter.next()?;
    offset += FoldOffset(1);
    for ch in iter {
        if is_boundary(prev_ch, ch) {
            if return_point_before_boundary {
                return Some(map.clip_point(prev_offset.to_point(map), Bias::Right));
            } else {
                return Some(map.clip_point(offset.to_point(map), Bias::Right));
            }
        }

        prev_offset = offset;
        // not really sure why this is necessary but this fixes the bug with a match
        // appearing at the end of a folded block
        offset += if ch == '⋯' {
            FoldOffset(3)
        } else {
            FoldOffset(1)
        };
        prev_ch = ch;
    }
    None
}

pub fn find_boundary(
    map: &DisplaySnapshot,
    from: DisplayPoint,
    find_range: FindRange,
    is_boundary: impl FnMut(char, char) -> bool,
) -> DisplayPoint {
    find_boundary_point(map, from, find_range, is_boundary, false)
}

pub fn find_boundary_range_fold(
    map: &FoldSnapshot,
    from: FoldPoint,
    to: FoldPoint,
    is_boundary: impl FnMut(char, char) -> bool,
) -> Option<FoldPoint> {
    find_boundary_point_in_range_fold(map, from, to, is_boundary, false)
}

pub fn find_boundary_exclusive(
    map: &DisplaySnapshot,
    from: DisplayPoint,
    find_range: FindRange,
    is_boundary: impl FnMut(char, char) -> bool,
) -> DisplayPoint {
    find_boundary_point(map, from, find_range, is_boundary, true)
}

/// Returns an iterator over the characters following a given offset in the [`DisplaySnapshot`].
/// The returned value also contains a range of the start/end of a returned character in
/// the [`DisplaySnapshot`]. The offsets are relative to the start of a buffer.
pub fn chars_after(
    map: &DisplaySnapshot,
    mut offset: usize,
) -> impl Iterator<Item = (char, Range<usize>)> + '_ {
    map.buffer_snapshot.chars_at(offset).map(move |ch| {
        let before = offset;
        offset += ch.len_utf8();
        (ch, before..offset)
    })
}

/// Returns a reverse iterator over the characters following a given offset in the [`DisplaySnapshot`].
/// The returned value also contains a range of the start/end of a returned character in
/// the [`DisplaySnapshot`]. The offsets are relative to the start of a buffer.
pub fn chars_before(
    map: &DisplaySnapshot,
    mut offset: usize,
) -> impl Iterator<Item = (char, Range<usize>)> + '_ {
    map.buffer_snapshot
        .reversed_chars_at(offset)
        .map(move |ch| {
            let after = offset;
            offset -= ch.len_utf8();
            (ch, offset..after)
        })
}

pub(crate) fn is_inside_word(map: &DisplaySnapshot, point: DisplayPoint) -> bool {
    let raw_point = point.to_point(map);
    let classifier = map.buffer_snapshot.char_classifier_at(raw_point);
    let ix = map.clip_point(point, Bias::Left).to_offset(map, Bias::Left);
    let text = &map.buffer_snapshot;
    let next_char_kind = text.chars_at(ix).next().map(|c| classifier.kind(c));
    let prev_char_kind = text
        .reversed_chars_at(ix)
        .next()
        .map(|c| classifier.kind(c));
    prev_char_kind.zip(next_char_kind) == Some((CharKind::Word, CharKind::Word))
}

pub(crate) fn surrounding_word(
    map: &DisplaySnapshot,
    position: DisplayPoint,
) -> Range<DisplayPoint> {
    let position = map
        .clip_point(position, Bias::Left)
        .to_offset(map, Bias::Left);
    let (range, _) = map.buffer_snapshot.surrounding_word(position, false);
    let start = range
        .start
        .to_point(&map.buffer_snapshot)
        .to_display_point(map);
    let end = range
        .end
        .to_point(&map.buffer_snapshot)
        .to_display_point(map);
    start..end
}

/// Returns a list of lines (represented as a [`DisplayPoint`] range) contained
/// within a passed range.
///
/// The line ranges are **always* going to be in bounds of a requested range, which means that
/// the first and the last lines might not necessarily represent the
/// full range of a logical line (as their `.start`/`.end` values are clipped to those of a passed in range).
pub fn split_display_range_by_lines(
    map: &DisplaySnapshot,
    range: Range<DisplayPoint>,
) -> Vec<Range<DisplayPoint>> {
    let mut result = Vec::new();

    let mut start = range.start;
    // Loop over all the covered rows until the one containing the range end
    for row in range.start.row().0..range.end.row().0 {
        let row_end_column = map.line_len(DisplayRow(row));
        let end = map.clip_point(
            DisplayPoint::new(DisplayRow(row), row_end_column),
            Bias::Left,
        );
        if start != end {
            result.push(start..end);
        }
        start = map.clip_point(DisplayPoint::new(DisplayRow(row + 1), 0), Bias::Left);
    }

    // Add the final range from the start of the last end to the original range end.
    result.push(start..range.end);

    result
}

#[cfg(test)]
mod tests {
    use super::*;
    use crate::{
        display_map::Inlay,
        test::{editor_test_context::EditorTestContext, marked_display_snapshot},
        Buffer, DisplayMap, DisplayRow, ExcerptRange, FoldPlaceholder, InlayId, MultiBuffer,
    };
    use gpui::{font, Context as _};
    use language::Capability;
    use project::Project;
    use settings::SettingsStore;
    use util::post_inc;

    #[gpui::test]
    fn test_previous_word_start(cx: &mut gpui::AppContext) {
        init_test(cx);

        fn assert(marked_text: &str, cx: &mut gpui::AppContext) {
            let (snapshot, display_points) = marked_display_snapshot(marked_text, cx);
            assert_eq!(
                previous_word_start(&snapshot, display_points[1]),
                display_points[0]
            );
        }

        assert("\nˇ   ˇlorem", cx);
        assert("ˇ\nˇ   lorem", cx);
        assert("    ˇloremˇ", cx);
        assert("ˇ    ˇlorem", cx);
        assert("    ˇlorˇem", cx);
        assert("\nlorem\nˇ   ˇipsum", cx);
        assert("\n\nˇ\nˇ", cx);
        assert("    ˇlorem  ˇipsum", cx);
        assert("loremˇ-ˇipsum", cx);
        assert("loremˇ-#$@ˇipsum", cx);
        assert("ˇlorem_ˇipsum", cx);
        assert(" ˇdefγˇ", cx);
        assert(" ˇbcΔˇ", cx);
        assert(" abˇ——ˇcd", cx);
    }

    #[gpui::test]
    fn test_previous_subword_start(cx: &mut gpui::AppContext) {
        init_test(cx);

        fn assert(marked_text: &str, cx: &mut gpui::AppContext) {
            let (snapshot, display_points) = marked_display_snapshot(marked_text, cx);
            assert_eq!(
                previous_subword_start(&snapshot, display_points[1]),
                display_points[0]
            );
        }

        // Subword boundaries are respected
        assert("lorem_ˇipˇsum", cx);
        assert("lorem_ˇipsumˇ", cx);
        assert("ˇlorem_ˇipsum", cx);
        assert("lorem_ˇipsum_ˇdolor", cx);
        assert("loremˇIpˇsum", cx);
        assert("loremˇIpsumˇ", cx);

        // Word boundaries are still respected
        assert("\nˇ   ˇlorem", cx);
        assert("    ˇloremˇ", cx);
        assert("    ˇlorˇem", cx);
        assert("\nlorem\nˇ   ˇipsum", cx);
        assert("\n\nˇ\nˇ", cx);
        assert("    ˇlorem  ˇipsum", cx);
        assert("loremˇ-ˇipsum", cx);
        assert("loremˇ-#$@ˇipsum", cx);
        assert(" ˇdefγˇ", cx);
        assert(" bcˇΔˇ", cx);
        assert(" ˇbcδˇ", cx);
        assert(" abˇ——ˇcd", cx);
    }

    #[gpui::test]
    fn test_find_preceding_boundary(cx: &mut gpui::AppContext) {
        init_test(cx);

        fn assert(
            marked_text: &str,
            cx: &mut gpui::AppContext,
            is_boundary: impl FnMut(char, char) -> bool,
        ) {
            let (snapshot, display_points) = marked_display_snapshot(marked_text, cx);
            assert_eq!(
                find_preceding_boundary_display_point(
                    &snapshot,
                    display_points[1],
                    FindRange::MultiLine,
                    is_boundary
                ),
                display_points[0]
            );
        }

        assert("abcˇdef\ngh\nijˇk", cx, |left, right| {
            left == 'c' && right == 'd'
        });
        assert("abcdef\nˇgh\nijˇk", cx, |left, right| {
            left == '\n' && right == 'g'
        });
        let mut line_count = 0;
        assert("abcdef\nˇgh\nijˇk", cx, |left, _| {
            if left == '\n' {
                line_count += 1;
                line_count == 2
            } else {
                false
            }
        });
    }

    #[gpui::test]
    fn test_find_preceding_boundary_with_inlays(cx: &mut gpui::AppContext) {
        init_test(cx);

        let input_text = "abcdefghijklmnopqrstuvwxys";
        let font = font("Helvetica");
        let font_size = px(14.0);
        let buffer = MultiBuffer::build_simple(input_text, cx);
        let buffer_snapshot = buffer.read(cx).snapshot(cx);

        let display_map = cx.new_model(|cx| {
            DisplayMap::new(
                buffer,
                font,
                font_size,
                None,
                true,
                1,
                1,
                1,
                FoldPlaceholder::test(),
                cx,
            )
        });

        // add all kinds of inlays between two word boundaries: we should be able to cross them all, when looking for another boundary
        let mut id = 0;
        let inlays = (0..buffer_snapshot.len())
            .flat_map(|offset| {
                [
                    Inlay {
                        id: InlayId::Suggestion(post_inc(&mut id)),
                        position: buffer_snapshot.anchor_at(offset, Bias::Left),
                        text: "test".into(),
                    },
                    Inlay {
                        id: InlayId::Suggestion(post_inc(&mut id)),
                        position: buffer_snapshot.anchor_at(offset, Bias::Right),
                        text: "test".into(),
                    },
                    Inlay {
                        id: InlayId::Hint(post_inc(&mut id)),
                        position: buffer_snapshot.anchor_at(offset, Bias::Left),
                        text: "test".into(),
                    },
                    Inlay {
                        id: InlayId::Hint(post_inc(&mut id)),
                        position: buffer_snapshot.anchor_at(offset, Bias::Right),
                        text: "test".into(),
                    },
                ]
            })
            .collect();
        let snapshot = display_map.update(cx, |map, cx| {
            map.splice_inlays(Vec::new(), inlays, cx);
            map.snapshot(cx)
        });

        assert_eq!(
            find_preceding_boundary_display_point(
                &snapshot,
                buffer_snapshot.len().to_display_point(&snapshot),
                FindRange::MultiLine,
                |left, _| left == 'e',
            ),
            snapshot
                .buffer_snapshot
                .offset_to_point(5)
                .to_display_point(&snapshot),
            "Should not stop at inlays when looking for boundaries"
        );
    }

    #[gpui::test]
    fn test_next_word_end(cx: &mut gpui::AppContext) {
        init_test(cx);

        fn assert(marked_text: &str, cx: &mut gpui::AppContext) {
            let (snapshot, display_points) = marked_display_snapshot(marked_text, cx);
            assert_eq!(
                next_word_end(&snapshot, display_points[0]),
                display_points[1]
            );
        }

        assert("\nˇ   loremˇ", cx);
        assert("    ˇloremˇ", cx);
        assert("    lorˇemˇ", cx);
        assert("    loremˇ    ˇ\nipsum\n", cx);
        assert("\nˇ\nˇ\n\n", cx);
        assert("loremˇ    ipsumˇ   ", cx);
        assert("loremˇ-ˇipsum", cx);
        assert("loremˇ#$@-ˇipsum", cx);
        assert("loremˇ_ipsumˇ", cx);
        assert(" ˇbcΔˇ", cx);
        assert(" abˇ——ˇcd", cx);
    }

    #[gpui::test]
    fn test_next_subword_end(cx: &mut gpui::AppContext) {
        init_test(cx);

        fn assert(marked_text: &str, cx: &mut gpui::AppContext) {
            let (snapshot, display_points) = marked_display_snapshot(marked_text, cx);
            assert_eq!(
                next_subword_end(&snapshot, display_points[0]),
                display_points[1]
            );
        }

        // Subword boundaries are respected
        assert("loˇremˇ_ipsum", cx);
        assert("ˇloremˇ_ipsum", cx);
        assert("loremˇ_ipsumˇ", cx);
        assert("loremˇ_ipsumˇ_dolor", cx);
        assert("loˇremˇIpsum", cx);
        assert("loremˇIpsumˇDolor", cx);

        // Word boundaries are still respected
        assert("\nˇ   loremˇ", cx);
        assert("    ˇloremˇ", cx);
        assert("    lorˇemˇ", cx);
        assert("    loremˇ    ˇ\nipsum\n", cx);
        assert("\nˇ\nˇ\n\n", cx);
        assert("loremˇ    ipsumˇ   ", cx);
        assert("loremˇ-ˇipsum", cx);
        assert("loremˇ#$@-ˇipsum", cx);
        assert("loremˇ_ipsumˇ", cx);
        assert(" ˇbcˇΔ", cx);
        assert(" abˇ——ˇcd", cx);
    }

    #[gpui::test]
    fn test_find_boundary(cx: &mut gpui::AppContext) {
        init_test(cx);

        fn assert(
            marked_text: &str,
            cx: &mut gpui::AppContext,
            is_boundary: impl FnMut(char, char) -> bool,
        ) {
            let (snapshot, display_points) = marked_display_snapshot(marked_text, cx);
            assert_eq!(
                find_boundary(
                    &snapshot,
                    display_points[0],
                    FindRange::MultiLine,
                    is_boundary,
                ),
                display_points[1]
            );
        }

        assert("abcˇdef\ngh\nijˇk", cx, |left, right| {
            left == 'j' && right == 'k'
        });
        assert("abˇcdef\ngh\nˇijk", cx, |left, right| {
            left == '\n' && right == 'i'
        });
        let mut line_count = 0;
        assert("abcˇdef\ngh\nˇijk", cx, |left, _| {
            if left == '\n' {
                line_count += 1;
                line_count == 2
            } else {
                false
            }
        });
    }

    #[gpui::test]
    fn test_surrounding_word(cx: &mut gpui::AppContext) {
        init_test(cx);

        fn assert(marked_text: &str, cx: &mut gpui::AppContext) {
            let (snapshot, display_points) = marked_display_snapshot(marked_text, cx);
            assert_eq!(
                surrounding_word(&snapshot, display_points[1]),
                display_points[0]..display_points[2],
                "{}",
                marked_text
            );
        }

        assert("ˇˇloremˇ  ipsum", cx);
        assert("ˇloˇremˇ  ipsum", cx);
        assert("ˇloremˇˇ  ipsum", cx);
        assert("loremˇ ˇ  ˇipsum", cx);
        assert("lorem\nˇˇˇ\nipsum", cx);
        assert("lorem\nˇˇipsumˇ", cx);
        assert("loremˇ,ˇˇ ipsum", cx);
        assert("ˇloremˇˇ, ipsum", cx);
    }

    #[gpui::test]
    async fn test_move_up_and_down_with_excerpts(cx: &mut gpui::TestAppContext) {
        cx.update(|cx| {
            init_test(cx);
        });

        let mut cx = EditorTestContext::new(cx).await;
        let editor = cx.editor.clone();
        let window = cx.window;
        _ = cx.update_window(window, |_, cx| {
            let text_layout_details =
                editor.update(cx, |editor, cx| editor.text_layout_details(cx));

            let font = font("Helvetica");

            let buffer = cx.new_model(|cx| Buffer::local("abc\ndefg\nhijkl\nmn", cx));
            let multibuffer = cx.new_model(|cx| {
                let mut multibuffer = MultiBuffer::new(0, Capability::ReadWrite);
                multibuffer.push_excerpts(
                    buffer.clone(),
                    [
                        ExcerptRange {
                            context: Point::new(0, 0)..Point::new(1, 4),
                            primary: None,
                        },
                        ExcerptRange {
                            context: Point::new(2, 0)..Point::new(3, 2),
                            primary: None,
                        },
                    ],
                    cx,
                );
                multibuffer
            });
            let display_map = cx.new_model(|cx| {
                DisplayMap::new(
                    multibuffer,
                    font,
                    px(14.0),
                    None,
                    true,
                    2,
                    2,
                    0,
                    FoldPlaceholder::test(),
                    cx,
                )
            });
            let snapshot = display_map.update(cx, |map, cx| map.snapshot(cx));

            assert_eq!(snapshot.text(), "\n\nabc\ndefg\n\n\nhijkl\nmn");

            let col_2_x = snapshot
                .x_for_display_point(DisplayPoint::new(DisplayRow(2), 2), &text_layout_details);

            // Can't move up into the first excerpt's header
            assert_eq!(
                up(
                    &snapshot,
                    DisplayPoint::new(DisplayRow(2), 2),
                    SelectionGoal::HorizontalPosition(col_2_x.0),
                    false,
                    &text_layout_details
                ),
                (
                    DisplayPoint::new(DisplayRow(2), 0),
                    SelectionGoal::HorizontalPosition(0.0)
                ),
            );
            assert_eq!(
                up(
                    &snapshot,
                    DisplayPoint::new(DisplayRow(2), 0),
                    SelectionGoal::None,
                    false,
                    &text_layout_details
                ),
                (
                    DisplayPoint::new(DisplayRow(2), 0),
                    SelectionGoal::HorizontalPosition(0.0)
                ),
            );

            let col_4_x = snapshot
                .x_for_display_point(DisplayPoint::new(DisplayRow(3), 4), &text_layout_details);

            // Move up and down within first excerpt
            assert_eq!(
                up(
                    &snapshot,
                    DisplayPoint::new(DisplayRow(3), 4),
                    SelectionGoal::HorizontalPosition(col_4_x.0),
                    false,
                    &text_layout_details
                ),
                (
                    DisplayPoint::new(DisplayRow(2), 3),
                    SelectionGoal::HorizontalPosition(col_4_x.0)
                ),
            );
            assert_eq!(
                down(
                    &snapshot,
                    DisplayPoint::new(DisplayRow(2), 3),
                    SelectionGoal::HorizontalPosition(col_4_x.0),
                    false,
                    &text_layout_details
                ),
                (
                    DisplayPoint::new(DisplayRow(3), 4),
                    SelectionGoal::HorizontalPosition(col_4_x.0)
                ),
            );

            let col_5_x = snapshot
                .x_for_display_point(DisplayPoint::new(DisplayRow(6), 5), &text_layout_details);

            // Move up and down across second excerpt's header
            assert_eq!(
                up(
                    &snapshot,
                    DisplayPoint::new(DisplayRow(6), 5),
                    SelectionGoal::HorizontalPosition(col_5_x.0),
                    false,
                    &text_layout_details
                ),
                (
                    DisplayPoint::new(DisplayRow(3), 4),
                    SelectionGoal::HorizontalPosition(col_5_x.0)
                ),
            );
            assert_eq!(
                down(
                    &snapshot,
                    DisplayPoint::new(DisplayRow(3), 4),
                    SelectionGoal::HorizontalPosition(col_5_x.0),
                    false,
                    &text_layout_details
                ),
                (
                    DisplayPoint::new(DisplayRow(6), 5),
                    SelectionGoal::HorizontalPosition(col_5_x.0)
                ),
            );

            let max_point_x = snapshot
                .x_for_display_point(DisplayPoint::new(DisplayRow(7), 2), &text_layout_details);

            // Can't move down off the end
            assert_eq!(
                down(
                    &snapshot,
                    DisplayPoint::new(DisplayRow(7), 0),
                    SelectionGoal::HorizontalPosition(0.0),
                    false,
                    &text_layout_details
                ),
                (
                    DisplayPoint::new(DisplayRow(7), 2),
                    SelectionGoal::HorizontalPosition(max_point_x.0)
                ),
            );
            assert_eq!(
                down(
                    &snapshot,
                    DisplayPoint::new(DisplayRow(7), 2),
                    SelectionGoal::HorizontalPosition(max_point_x.0),
                    false,
                    &text_layout_details
                ),
                (
                    DisplayPoint::new(DisplayRow(7), 2),
                    SelectionGoal::HorizontalPosition(max_point_x.0)
                ),
            );
        });
    }

    fn init_test(cx: &mut gpui::AppContext) {
        let settings_store = SettingsStore::test(cx);
        cx.set_global(settings_store);
        theme::init(theme::LoadThemes::JustBase, cx);
        language::init(cx);
        crate::init(cx);
        Project::init_settings(cx);
    }
}<|MERGE_RESOLUTION|>--- conflicted
+++ resolved
@@ -2,14 +2,10 @@
 //! in editor given a given motion (e.g. it handles converting a "move left" command into coordinates in editor). It is exposed mostly for use by vim crate.
 
 use super::{Bias, DisplayPoint, DisplaySnapshot, SelectionGoal, ToDisplayPoint};
-<<<<<<< HEAD
 use crate::{
     char_kind, display_map::FoldSnapshot, scroll::ScrollAnchor, CharKind, DisplayRow, EditorStyle,
     FoldOffset, FoldPoint, RowExt, ToOffset, ToPoint,
 };
-=======
-use crate::{scroll::ScrollAnchor, CharKind, DisplayRow, EditorStyle, RowExt, ToOffset, ToPoint};
->>>>>>> 66ef3188
 use gpui::{px, Pixels, WindowTextSystem};
 use language::Point;
 use multi_buffer::{MultiBufferRow, MultiBufferSnapshot};
