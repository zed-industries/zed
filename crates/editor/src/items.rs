use crate::{
    Anchor, Autoscroll, Editor, EditorEvent, EditorSettings, ExcerptId, ExcerptRange, FormatTarget,
    MultiBuffer, MultiBufferSnapshot, NavigationData, ReportEditorEvent, SearchWithinRange,
    SelectionEffects, ToPoint as _,
    display_map::HighlightKey,
    editor_settings::SeedQuerySetting,
    persistence::{DB, SerializedEditor},
    scroll::{ScrollAnchor, ScrollOffset},
};
use anyhow::{Context as _, Result, anyhow};
use collections::{HashMap, HashSet};
use file_icons::FileIcons;
use futures::future::try_join_all;
use git::status::GitSummary;
use gpui::{
    AnyElement, App, AsyncWindowContext, Context, Entity, EntityId, EventEmitter, IntoElement,
    ParentElement, Pixels, SharedString, Styled, Task, WeakEntity, Window, point,
};
use language::{
    Bias, Buffer, BufferRow, CharKind, CharScopeContext, DiskState, LocalFile, Point,
    SelectionGoal, proto::serialize_anchor as serialize_text_anchor,
};
use lsp::DiagnosticSeverity;
use project::{
    Project, ProjectItem as _, ProjectPath, lsp_store::FormatTrigger,
    project_settings::ProjectSettings, search::SearchQuery,
};
use rpc::proto::{self, update_view};
use settings::Settings;
use std::{
    any::TypeId,
    borrow::Cow,
    cmp::{self, Ordering},
    iter,
    ops::Range,
    path::{Path, PathBuf},
    sync::Arc,
};
use text::{BufferId, BufferSnapshot, Selection};
use theme::{Theme, ThemeSettings};
use ui::{IconDecorationKind, prelude::*};
use util::{ResultExt, TryFutureExt, paths::PathExt};
use workspace::{
    CollaboratorId, ItemId, ItemNavHistory, ToolbarItemLocation, ViewId, Workspace, WorkspaceId,
    invalid_buffer_view::InvalidBufferView,
    item::{FollowableItem, Item, ItemBufferKind, ItemEvent, ProjectItem, SaveOptions},
    searchable::{
        Direction, FilteredSearchRange, SearchEvent, SearchableItem, SearchableItemHandle,
    },
};
use workspace::{
    OpenOptions,
    item::{Dedup, ItemSettings, SerializableItem, TabContentParams},
};
use workspace::{
    OpenVisible, Pane, WorkspaceSettings,
    item::{BreadcrumbText, FollowEvent, ProjectItemKind},
    searchable::SearchOptions,
};

pub const MAX_TAB_TITLE_LEN: usize = 24;

impl FollowableItem for Editor {
    fn remote_id(&self) -> Option<ViewId> {
        self.remote_id
    }

    fn from_state_proto(
        workspace: Entity<Workspace>,
        remote_id: ViewId,
        state: &mut Option<proto::view::Variant>,
        window: &mut Window,
        cx: &mut App,
    ) -> Option<Task<Result<Entity<Self>>>> {
        let project = workspace.read(cx).project().to_owned();
        let Some(proto::view::Variant::Editor(_)) = state else {
            return None;
        };
        let Some(proto::view::Variant::Editor(state)) = state.take() else {
            unreachable!()
        };

        let buffer_ids = state
            .excerpts
            .iter()
            .map(|excerpt| excerpt.buffer_id)
            .collect::<HashSet<_>>();
        let buffers = project.update(cx, |project, cx| {
            buffer_ids
                .iter()
                .map(|id| BufferId::new(*id).map(|id| project.open_buffer_by_id(id, cx)))
                .collect::<Result<Vec<_>>>()
        });

        Some(window.spawn(cx, async move |cx| {
            let mut buffers = futures::future::try_join_all(buffers?)
                .await
                .debug_assert_ok("leaders don't share views for unshared buffers")?;

            let editor = cx.update(|window, cx| {
                let multibuffer = cx.new(|cx| {
                    let mut multibuffer;
                    if state.singleton && buffers.len() == 1 {
                        multibuffer = MultiBuffer::singleton(buffers.pop().unwrap(), cx)
                    } else {
                        multibuffer = MultiBuffer::new(project.read(cx).capability());
                        let mut sorted_excerpts = state.excerpts.clone();
                        sorted_excerpts.sort_by_key(|e| e.id);
                        let sorted_excerpts = sorted_excerpts.into_iter().peekable();

                        for excerpt in sorted_excerpts {
                            let Ok(buffer_id) = BufferId::new(excerpt.buffer_id) else {
                                continue;
                            };

                            let mut insert_position = ExcerptId::min();
                            for e in &state.excerpts {
                                if e.id == excerpt.id {
                                    break;
                                }
                                if e.id < excerpt.id {
                                    insert_position = ExcerptId::from_proto(e.id);
                                }
                            }

                            let buffer =
                                buffers.iter().find(|b| b.read(cx).remote_id() == buffer_id);

                            let Some(excerpt) = deserialize_excerpt_range(excerpt) else {
                                continue;
                            };

                            let Some(buffer) = buffer else { continue };

                            multibuffer.insert_excerpts_with_ids_after(
                                insert_position,
                                buffer.clone(),
                                [excerpt],
                                cx,
                            );
                        }
                    };

                    if let Some(title) = &state.title {
                        multibuffer = multibuffer.with_title(title.clone())
                    }

                    multibuffer
                });

                cx.new(|cx| {
                    let mut editor =
                        Editor::for_multibuffer(multibuffer, Some(project.clone()), window, cx);
                    editor.remote_id = Some(remote_id);
                    editor
                })
            })?;

            update_editor_from_message(
                editor.downgrade(),
                project,
                proto::update_view::Editor {
                    selections: state.selections,
                    pending_selection: state.pending_selection,
                    scroll_top_anchor: state.scroll_top_anchor,
                    scroll_x: state.scroll_x,
                    scroll_y: state.scroll_y,
                    ..Default::default()
                },
                cx,
            )
            .await?;

            Ok(editor)
        }))
    }

    fn set_leader_id(
        &mut self,
        leader_id: Option<CollaboratorId>,
        window: &mut Window,
        cx: &mut Context<Self>,
    ) {
        self.leader_id = leader_id;
        if self.leader_id.is_some() {
            self.buffer.update(cx, |buffer, cx| {
                buffer.remove_active_selections(cx);
            });
        } else if self.focus_handle.is_focused(window) {
            self.buffer.update(cx, |buffer, cx| {
                buffer.set_active_selections(
                    &self.selections.disjoint_anchors_arc(),
                    self.selections.line_mode(),
                    self.cursor_shape,
                    cx,
                );
            });
        }
        cx.notify();
    }

    fn to_state_proto(&self, _: &Window, cx: &App) -> Option<proto::view::Variant> {
        let buffer = self.buffer.read(cx);
        if buffer
            .as_singleton()
            .and_then(|buffer| buffer.read(cx).file())
            .is_some_and(|file| file.is_private())
        {
            return None;
        }

        let scroll_anchor = self.scroll_manager.anchor();
        let excerpts = buffer
            .read(cx)
            .excerpts()
            .map(|(id, buffer, range)| proto::Excerpt {
                id: id.to_proto(),
                buffer_id: buffer.remote_id().into(),
                context_start: Some(serialize_text_anchor(&range.context.start)),
                context_end: Some(serialize_text_anchor(&range.context.end)),
                primary_start: Some(serialize_text_anchor(&range.primary.start)),
                primary_end: Some(serialize_text_anchor(&range.primary.end)),
            })
            .collect();
        let snapshot = buffer.snapshot(cx);

        Some(proto::view::Variant::Editor(proto::view::Editor {
            singleton: buffer.is_singleton(),
            title: (!buffer.is_singleton()).then(|| buffer.title(cx).into()),
            excerpts,
            scroll_top_anchor: Some(serialize_anchor(&scroll_anchor.anchor, &snapshot)),
            scroll_x: scroll_anchor.offset.x,
            scroll_y: scroll_anchor.offset.y,
            selections: self
                .selections
                .disjoint_anchors_arc()
                .iter()
                .map(|s| serialize_selection(s, &snapshot))
                .collect(),
            pending_selection: self
                .selections
                .pending_anchor()
                .as_ref()
                .map(|s| serialize_selection(s, &snapshot)),
        }))
    }

    fn to_follow_event(event: &EditorEvent) -> Option<workspace::item::FollowEvent> {
        match event {
            EditorEvent::Edited { .. } => Some(FollowEvent::Unfollow),
            EditorEvent::SelectionsChanged { local }
            | EditorEvent::ScrollPositionChanged { local, .. } => {
                if *local {
                    Some(FollowEvent::Unfollow)
                } else {
                    None
                }
            }
            _ => None,
        }
    }

    fn add_event_to_update_proto(
        &self,
        event: &EditorEvent,
        update: &mut Option<proto::update_view::Variant>,
        _: &Window,
        cx: &App,
    ) -> bool {
        let update =
            update.get_or_insert_with(|| proto::update_view::Variant::Editor(Default::default()));

        match update {
            proto::update_view::Variant::Editor(update) => match event {
                EditorEvent::ExcerptsAdded {
                    buffer,
                    predecessor,
                    excerpts,
                } => {
                    let buffer_id = buffer.read(cx).remote_id();
                    let mut excerpts = excerpts.iter();
                    if let Some((id, range)) = excerpts.next() {
                        update.inserted_excerpts.push(proto::ExcerptInsertion {
                            previous_excerpt_id: Some(predecessor.to_proto()),
                            excerpt: serialize_excerpt(buffer_id, id, range),
                        });
                        update.inserted_excerpts.extend(excerpts.map(|(id, range)| {
                            proto::ExcerptInsertion {
                                previous_excerpt_id: None,
                                excerpt: serialize_excerpt(buffer_id, id, range),
                            }
                        }))
                    }
                    true
                }
                EditorEvent::ExcerptsRemoved { ids, .. } => {
                    update
                        .deleted_excerpts
                        .extend(ids.iter().copied().map(ExcerptId::to_proto));
                    true
                }
                EditorEvent::ScrollPositionChanged { autoscroll, .. } if !autoscroll => {
                    let snapshot = self.buffer.read(cx).snapshot(cx);
                    let scroll_anchor = self.scroll_manager.anchor();
                    update.scroll_top_anchor =
                        Some(serialize_anchor(&scroll_anchor.anchor, &snapshot));
                    update.scroll_x = scroll_anchor.offset.x;
                    update.scroll_y = scroll_anchor.offset.y;
                    true
                }
                EditorEvent::SelectionsChanged { .. } => {
                    let snapshot = self.buffer.read(cx).snapshot(cx);
                    update.selections = self
                        .selections
                        .disjoint_anchors_arc()
                        .iter()
                        .map(|s| serialize_selection(s, &snapshot))
                        .collect();
                    update.pending_selection = self
                        .selections
                        .pending_anchor()
                        .as_ref()
                        .map(|s| serialize_selection(s, &snapshot));
                    true
                }
                _ => false,
            },
        }
    }

    fn apply_update_proto(
        &mut self,
        project: &Entity<Project>,
        message: update_view::Variant,
        window: &mut Window,
        cx: &mut Context<Self>,
    ) -> Task<Result<()>> {
        let update_view::Variant::Editor(message) = message;
        let project = project.clone();
        cx.spawn_in(window, async move |this, cx| {
            update_editor_from_message(this, project, message, cx).await
        })
    }

    fn is_project_item(&self, _window: &Window, _cx: &App) -> bool {
        true
    }

    fn dedup(&self, existing: &Self, _: &Window, cx: &App) -> Option<Dedup> {
        let self_singleton = self.buffer.read(cx).as_singleton()?;
        let other_singleton = existing.buffer.read(cx).as_singleton()?;
        if self_singleton == other_singleton {
            Some(Dedup::KeepExisting)
        } else {
            None
        }
    }

    fn update_agent_location(
        &mut self,
        location: language::Anchor,
        window: &mut Window,
        cx: &mut Context<Self>,
    ) {
        let buffer = self.buffer.read(cx);
        let buffer = buffer.read(cx);
        let Some((excerpt_id, _, _)) = buffer.as_singleton() else {
            return;
        };
        let position = buffer.anchor_in_excerpt(*excerpt_id, location).unwrap();
        let selection = Selection {
            id: 0,
            reversed: false,
            start: position,
            end: position,
            goal: SelectionGoal::None,
        };
        drop(buffer);
        self.set_selections_from_remote(vec![selection], None, window, cx);
        self.request_autoscroll_remotely(Autoscroll::fit(), cx);
    }
}

async fn update_editor_from_message(
    this: WeakEntity<Editor>,
    project: Entity<Project>,
    message: proto::update_view::Editor,
    cx: &mut AsyncWindowContext,
) -> Result<()> {
    // Open all of the buffers of which excerpts were added to the editor.
    let inserted_excerpt_buffer_ids = message
        .inserted_excerpts
        .iter()
        .filter_map(|insertion| Some(insertion.excerpt.as_ref()?.buffer_id))
        .collect::<HashSet<_>>();
    let inserted_excerpt_buffers = project.update(cx, |project, cx| {
        inserted_excerpt_buffer_ids
            .into_iter()
            .map(|id| BufferId::new(id).map(|id| project.open_buffer_by_id(id, cx)))
            .collect::<Result<Vec<_>>>()
    })??;
    let _inserted_excerpt_buffers = try_join_all(inserted_excerpt_buffers).await?;

    // Update the editor's excerpts.
    this.update(cx, |editor, cx| {
        editor.buffer.update(cx, |multibuffer, cx| {
            let mut removed_excerpt_ids = message
                .deleted_excerpts
                .into_iter()
                .map(ExcerptId::from_proto)
                .collect::<Vec<_>>();
            removed_excerpt_ids.sort_by({
                let multibuffer = multibuffer.read(cx);
                move |a, b| a.cmp(b, &multibuffer)
            });

            let mut insertions = message.inserted_excerpts.into_iter().peekable();
            while let Some(insertion) = insertions.next() {
                let Some(excerpt) = insertion.excerpt else {
                    continue;
                };
                let Some(previous_excerpt_id) = insertion.previous_excerpt_id else {
                    continue;
                };
                let buffer_id = BufferId::new(excerpt.buffer_id)?;
                let Some(buffer) = project.read(cx).buffer_for_id(buffer_id, cx) else {
                    continue;
                };

                let adjacent_excerpts = iter::from_fn(|| {
                    let insertion = insertions.peek()?;
                    if insertion.previous_excerpt_id.is_none()
                        && insertion.excerpt.as_ref()?.buffer_id == u64::from(buffer_id)
                    {
                        insertions.next()?.excerpt
                    } else {
                        None
                    }
                });

                multibuffer.insert_excerpts_with_ids_after(
                    ExcerptId::from_proto(previous_excerpt_id),
                    buffer,
                    [excerpt]
                        .into_iter()
                        .chain(adjacent_excerpts)
                        .filter_map(deserialize_excerpt_range),
                    cx,
                );
            }

            multibuffer.remove_excerpts(removed_excerpt_ids, cx);
            anyhow::Ok(())
        })
    })??;

    // Deserialize the editor state.
    let (selections, pending_selection, scroll_top_anchor) = this.update(cx, |editor, cx| {
        let buffer = editor.buffer.read(cx).read(cx);
        let selections = message
            .selections
            .into_iter()
            .filter_map(|selection| deserialize_selection(&buffer, selection))
            .collect::<Vec<_>>();
        let pending_selection = message
            .pending_selection
            .and_then(|selection| deserialize_selection(&buffer, selection));
        let scroll_top_anchor = message
            .scroll_top_anchor
            .and_then(|anchor| deserialize_anchor(&buffer, anchor));
        anyhow::Ok((selections, pending_selection, scroll_top_anchor))
    })??;

    // Wait until the buffer has received all of the operations referenced by
    // the editor's new state.
    this.update(cx, |editor, cx| {
        editor.buffer.update(cx, |buffer, cx| {
            buffer.wait_for_anchors(
                selections
                    .iter()
                    .chain(pending_selection.as_ref())
                    .flat_map(|selection| [selection.start, selection.end])
                    .chain(scroll_top_anchor),
                cx,
            )
        })
    })?
    .await?;

    // Update the editor's state.
    this.update_in(cx, |editor, window, cx| {
        if !selections.is_empty() || pending_selection.is_some() {
            editor.set_selections_from_remote(selections, pending_selection, window, cx);
            editor.request_autoscroll_remotely(Autoscroll::newest(), cx);
        } else if let Some(scroll_top_anchor) = scroll_top_anchor {
            editor.set_scroll_anchor_remote(
                ScrollAnchor {
                    anchor: scroll_top_anchor,
                    offset: point(message.scroll_x, message.scroll_y),
                },
                window,
                cx,
            );
        }
    })?;
    Ok(())
}

fn serialize_excerpt(
    buffer_id: BufferId,
    id: &ExcerptId,
    range: &ExcerptRange<language::Anchor>,
) -> Option<proto::Excerpt> {
    Some(proto::Excerpt {
        id: id.to_proto(),
        buffer_id: buffer_id.into(),
        context_start: Some(serialize_text_anchor(&range.context.start)),
        context_end: Some(serialize_text_anchor(&range.context.end)),
        primary_start: Some(serialize_text_anchor(&range.primary.start)),
        primary_end: Some(serialize_text_anchor(&range.primary.end)),
    })
}

fn serialize_selection(
    selection: &Selection<Anchor>,
    buffer: &MultiBufferSnapshot,
) -> proto::Selection {
    proto::Selection {
        id: selection.id as u64,
        start: Some(serialize_anchor(&selection.start, buffer)),
        end: Some(serialize_anchor(&selection.end, buffer)),
        reversed: selection.reversed,
    }
}

fn serialize_anchor(anchor: &Anchor, buffer: &MultiBufferSnapshot) -> proto::EditorAnchor {
    proto::EditorAnchor {
        excerpt_id: buffer.latest_excerpt_id(anchor.excerpt_id).to_proto(),
        anchor: Some(serialize_text_anchor(&anchor.text_anchor)),
    }
}

fn deserialize_excerpt_range(
    excerpt: proto::Excerpt,
) -> Option<(ExcerptId, ExcerptRange<language::Anchor>)> {
    let context = {
        let start = language::proto::deserialize_anchor(excerpt.context_start?)?;
        let end = language::proto::deserialize_anchor(excerpt.context_end?)?;
        start..end
    };
    let primary = excerpt
        .primary_start
        .zip(excerpt.primary_end)
        .and_then(|(start, end)| {
            let start = language::proto::deserialize_anchor(start)?;
            let end = language::proto::deserialize_anchor(end)?;
            Some(start..end)
        })
        .unwrap_or_else(|| context.clone());
    Some((
        ExcerptId::from_proto(excerpt.id),
        ExcerptRange { context, primary },
    ))
}

fn deserialize_selection(
    buffer: &MultiBufferSnapshot,
    selection: proto::Selection,
) -> Option<Selection<Anchor>> {
    Some(Selection {
        id: selection.id as usize,
        start: deserialize_anchor(buffer, selection.start?)?,
        end: deserialize_anchor(buffer, selection.end?)?,
        reversed: selection.reversed,
        goal: SelectionGoal::None,
    })
}

fn deserialize_anchor(buffer: &MultiBufferSnapshot, anchor: proto::EditorAnchor) -> Option<Anchor> {
    let excerpt_id = ExcerptId::from_proto(anchor.excerpt_id);
    Some(Anchor::in_buffer(
        excerpt_id,
        buffer.buffer_id_for_excerpt(excerpt_id)?,
        language::proto::deserialize_anchor(anchor.anchor?)?,
    ))
}

impl Item for Editor {
    type Event = EditorEvent;

    fn navigate(
        &mut self,
        data: Box<dyn std::any::Any>,
        window: &mut Window,
        cx: &mut Context<Self>,
    ) -> bool {
        if let Ok(data) = data.downcast::<NavigationData>() {
            let newest_selection = self.selections.newest::<Point>(&self.display_snapshot(cx));
            let buffer = self.buffer.read(cx).read(cx);
            let offset = if buffer.can_resolve(&data.cursor_anchor) {
                data.cursor_anchor.to_point(&buffer)
            } else {
                buffer.clip_point(data.cursor_position, Bias::Left)
            };

            let mut scroll_anchor = data.scroll_anchor;
            if !buffer.can_resolve(&scroll_anchor.anchor) {
                scroll_anchor.anchor = buffer.anchor_before(
                    buffer.clip_point(Point::new(data.scroll_top_row, 0), Bias::Left),
                );
            }

            drop(buffer);

            if newest_selection.head() == offset {
                false
            } else {
                self.set_scroll_anchor(scroll_anchor, window, cx);
                self.change_selections(
                    SelectionEffects::default().nav_history(false),
                    window,
                    cx,
                    |s| s.select_ranges([offset..offset]),
                );
                true
            }
        } else {
            false
        }
    }

    fn tab_tooltip_text(&self, cx: &App) -> Option<SharedString> {
        let file_path = self
            .buffer()
            .read(cx)
            .as_singleton()?
            .read(cx)
            .file()
            .and_then(|f| f.as_local())?
            .abs_path(cx);

        let file_path = file_path.compact().to_string_lossy().into_owned();

        Some(file_path.into())
    }

    fn telemetry_event_text(&self) -> Option<&'static str> {
        None
    }

    fn tab_content_text(&self, detail: usize, cx: &App) -> SharedString {
        if let Some(path) = path_for_buffer(&self.buffer, detail, true, cx) {
            path.to_string().into()
        } else {
            // Use the same logic as the displayed title for consistency
            self.buffer.read(cx).title(cx).to_string().into()
        }
    }

    fn suggested_filename(&self, cx: &App) -> SharedString {
        self.buffer.read(cx).title(cx).to_string().into()
    }

    fn tab_icon(&self, _: &Window, cx: &App) -> Option<Icon> {
        ItemSettings::get_global(cx)
            .file_icons
            .then(|| {
                path_for_buffer(&self.buffer, 0, true, cx)
                    .and_then(|path| FileIcons::get_icon(Path::new(&*path), cx))
            })
            .flatten()
            .map(Icon::from_path)
    }

    fn tab_content(&self, params: TabContentParams, _: &Window, cx: &App) -> AnyElement {
        let label_color = if ItemSettings::get_global(cx).git_status {
            self.buffer()
                .read(cx)
                .as_singleton()
                .and_then(|buffer| {
                    let buffer = buffer.read(cx);
                    let path = buffer.project_path(cx)?;
                    let buffer_id = buffer.remote_id();
                    let project = self.project()?.read(cx);
                    let entry = project.entry_for_path(&path, cx)?;
                    let (repo, repo_path) = project
                        .git_store()
                        .read(cx)
                        .repository_and_path_for_buffer_id(buffer_id, cx)?;
                    let status = repo.read(cx).status_for_path(&repo_path)?.status;

                    Some(entry_git_aware_label_color(
                        status.summary(),
                        entry.is_ignored,
                        params.selected,
                    ))
                })
                .unwrap_or_else(|| entry_label_color(params.selected))
        } else {
            entry_label_color(params.selected)
        };

        let description = params.detail.and_then(|detail| {
            let path = path_for_buffer(&self.buffer, detail, false, cx)?;
            let description = path.trim();

            if description.is_empty() {
                return None;
            }

            Some(util::truncate_and_trailoff(description, MAX_TAB_TITLE_LEN))
        });

        // Whether the file was saved in the past but is now deleted.
        let was_deleted: bool = self
            .buffer()
            .read(cx)
            .as_singleton()
            .and_then(|buffer| buffer.read(cx).file())
            .is_some_and(|file| file.disk_state() == DiskState::Deleted);

        h_flex()
            .gap_2()
            .child(
                Label::new(self.title(cx).to_string())
                    .color(label_color)
                    .when(params.preview, |this| this.italic())
                    .when(was_deleted, |this| this.strikethrough()),
            )
            .when_some(description, |this, description| {
                this.child(
                    Label::new(description)
                        .size(LabelSize::XSmall)
                        .color(Color::Muted),
                )
            })
            .into_any_element()
    }

    fn for_each_project_item(
        &self,
        cx: &App,
        f: &mut dyn FnMut(EntityId, &dyn project::ProjectItem),
    ) {
        self.buffer
            .read(cx)
            .for_each_buffer(|buffer| f(buffer.entity_id(), buffer.read(cx)));
    }

    fn buffer_kind(&self, cx: &App) -> ItemBufferKind {
        match self.buffer.read(cx).is_singleton() {
            true => ItemBufferKind::Singleton,
            false => ItemBufferKind::Multibuffer,
        }
    }

    fn can_save_as(&self, cx: &App) -> bool {
        self.buffer.read(cx).is_singleton()
    }

    fn clone_on_split(
        &self,
        _workspace_id: Option<WorkspaceId>,
        window: &mut Window,
        cx: &mut Context<Self>,
    ) -> Option<Entity<Editor>>
    where
        Self: Sized,
    {
        Some(cx.new(|cx| self.clone(window, cx)))
    }

    fn set_nav_history(
        &mut self,
        history: ItemNavHistory,
        _window: &mut Window,
        _: &mut Context<Self>,
    ) {
        self.nav_history = Some(history);
    }

    fn on_removed(&self, cx: &App) {
        self.report_editor_event(ReportEditorEvent::Closed, None, cx);
    }

    fn deactivated(&mut self, _: &mut Window, cx: &mut Context<Self>) {
        let selection = self.selections.newest_anchor();
        self.push_to_nav_history(selection.head(), None, true, false, cx);
    }

    fn workspace_deactivated(&mut self, _: &mut Window, cx: &mut Context<Self>) {
        self.hide_hovered_link(cx);
    }

    fn is_dirty(&self, cx: &App) -> bool {
        self.buffer().read(cx).read(cx).is_dirty()
    }

    fn has_deleted_file(&self, cx: &App) -> bool {
        self.buffer().read(cx).read(cx).has_deleted_file()
    }

    fn has_conflict(&self, cx: &App) -> bool {
        self.buffer().read(cx).read(cx).has_conflict()
    }

    fn can_save(&self, cx: &App) -> bool {
        let buffer = &self.buffer().read(cx);
        if let Some(buffer) = buffer.as_singleton() {
            buffer.read(cx).project_path(cx).is_some()
        } else {
            true
        }
    }

    fn save(
        &mut self,
        options: SaveOptions,
        project: Entity<Project>,
        window: &mut Window,
        cx: &mut Context<Self>,
    ) -> Task<Result<()>> {
        // Add meta data tracking # of auto saves
        if options.autosave {
            self.report_editor_event(ReportEditorEvent::Saved { auto_saved: true }, None, cx);
        } else {
            self.report_editor_event(ReportEditorEvent::Saved { auto_saved: false }, None, cx);
        }

        let buffers = self.buffer().clone().read(cx).all_buffers();
        let buffers = buffers
            .into_iter()
            .map(|handle| handle.read(cx).base_buffer().unwrap_or(handle.clone()))
            .collect::<HashSet<_>>();

        // let mut buffers_to_save =
        let buffers_to_save = if self.buffer.read(cx).is_singleton() && !options.autosave {
            buffers
        } else {
            buffers
                .into_iter()
                .filter(|buffer| buffer.read(cx).is_dirty())
                .collect()
        };

        cx.spawn_in(window, async move |this, cx| {
            if options.format {
                this.update_in(cx, |editor, window, cx| {
                    editor.perform_format(
                        project.clone(),
                        FormatTrigger::Save,
                        FormatTarget::Buffers(buffers_to_save.clone()),
                        window,
                        cx,
                    )
                })?
                .await?;
            }

            if !buffers_to_save.is_empty() {
                project
                    .update(cx, |project, cx| {
                        project.save_buffers(buffers_to_save.clone(), cx)
                    })?
                    .await?;
            }

            Ok(())
        })
    }

    fn save_as(
        &mut self,
        project: Entity<Project>,
        path: ProjectPath,
        _: &mut Window,
        cx: &mut Context<Self>,
    ) -> Task<Result<()>> {
        let buffer = self
            .buffer()
            .read(cx)
            .as_singleton()
            .expect("cannot call save_as on an excerpt list");

        let file_extension = path.path.extension().map(|a| a.to_string());
        self.report_editor_event(
            ReportEditorEvent::Saved { auto_saved: false },
            file_extension,
            cx,
        );

        project.update(cx, |project, cx| project.save_buffer_as(buffer, path, cx))
    }

    fn reload(
        &mut self,
        project: Entity<Project>,
        window: &mut Window,
        cx: &mut Context<Self>,
    ) -> Task<Result<()>> {
        let buffer = self.buffer().clone();
        let buffers = self.buffer.read(cx).all_buffers();
        let reload_buffers =
            project.update(cx, |project, cx| project.reload_buffers(buffers, true, cx));
        cx.spawn_in(window, async move |this, cx| {
            let transaction = reload_buffers.log_err().await;
            this.update(cx, |editor, cx| {
                editor.request_autoscroll(Autoscroll::fit(), cx)
            })?;
            buffer
                .update(cx, |buffer, cx| {
                    if let Some(transaction) = transaction
                        && !buffer.is_singleton()
                    {
                        buffer.push_transaction(&transaction.0, cx);
                    }
                })
                .ok();
            Ok(())
        })
    }

    fn as_searchable(&self, handle: &Entity<Self>) -> Option<Box<dyn SearchableItemHandle>> {
        Some(Box::new(handle.clone()))
    }

    fn pixel_position_of_cursor(&self, _: &App) -> Option<gpui::Point<Pixels>> {
        self.pixel_position_of_newest_cursor
    }

    fn breadcrumb_location(&self, _: &App) -> ToolbarItemLocation {
        if self.show_breadcrumbs {
            ToolbarItemLocation::PrimaryLeft
        } else {
            ToolbarItemLocation::Hidden
        }
    }

    fn breadcrumbs(&self, variant: &Theme, cx: &App) -> Option<Vec<BreadcrumbText>> {
        let cursor = self.selections.newest_anchor().head();
        let multibuffer = &self.buffer().read(cx);
        let (buffer_id, symbols) =
            multibuffer.symbols_containing(cursor, Some(variant.syntax()), cx)?;
        let buffer = multibuffer.buffer(buffer_id)?;

        let buffer = buffer.read(cx);
        let text = self.breadcrumb_header.clone().unwrap_or_else(|| {
            buffer
                .snapshot()
                .resolve_file_path(
                    self.project
                        .as_ref()
                        .map(|project| project.read(cx).visible_worktrees(cx).count() > 1)
                        .unwrap_or_default(),
                    cx,
                )
                .unwrap_or_else(|| {
                    if multibuffer.is_singleton() {
                        multibuffer.title(cx).to_string()
                    } else {
                        "untitled".to_string()
                    }
                })
        });

        let settings = ThemeSettings::get_global(cx);

        let mut breadcrumbs = vec![BreadcrumbText {
            text,
            highlights: None,
            font: Some(settings.buffer_font.clone()),
        }];

        breadcrumbs.extend(symbols.into_iter().map(|symbol| BreadcrumbText {
            text: symbol.text,
            highlights: Some(symbol.highlight_ranges),
            font: Some(settings.buffer_font.clone()),
        }));
        Some(breadcrumbs)
    }

    fn added_to_workspace(
        &mut self,
        workspace: &mut Workspace,
        _window: &mut Window,
        cx: &mut Context<Self>,
    ) {
        self.workspace = Some((workspace.weak_handle(), workspace.database_id()));
        if let Some(workspace) = &workspace.weak_handle().upgrade() {
            cx.subscribe(workspace, |editor, _, event: &workspace::Event, _cx| {
                if let workspace::Event::ModalOpened = event {
                    editor.mouse_context_menu.take();
                    editor.inline_blame_popover.take();
                }
            })
            .detach();
        }
    }

    fn to_item_events(event: &EditorEvent, mut f: impl FnMut(ItemEvent)) {
        match event {
            EditorEvent::Saved | EditorEvent::TitleChanged => {
                f(ItemEvent::UpdateTab);
                f(ItemEvent::UpdateBreadcrumbs);
            }

            EditorEvent::Reparsed(_) => {
                f(ItemEvent::UpdateBreadcrumbs);
            }

            EditorEvent::SelectionsChanged { local } if *local => {
                f(ItemEvent::UpdateBreadcrumbs);
            }

            EditorEvent::BreadcrumbsChanged => {
                f(ItemEvent::UpdateBreadcrumbs);
            }

            EditorEvent::DirtyChanged => {
                f(ItemEvent::UpdateTab);
            }

            EditorEvent::BufferEdited => {
                f(ItemEvent::Edit);
                f(ItemEvent::UpdateBreadcrumbs);
            }

            EditorEvent::ExcerptsAdded { .. } | EditorEvent::ExcerptsRemoved { .. } => {
                f(ItemEvent::Edit);
            }

            _ => {}
        }
    }

    fn preserve_preview(&self, cx: &App) -> bool {
        self.buffer.read(cx).preserve_preview(cx)
    }
}

impl SerializableItem for Editor {
    fn serialized_item_kind() -> &'static str {
        "Editor"
    }

    fn cleanup(
        workspace_id: WorkspaceId,
        alive_items: Vec<ItemId>,
        _window: &mut Window,
        cx: &mut App,
    ) -> Task<Result<()>> {
        workspace::delete_unloaded_items(alive_items, workspace_id, "editors", &DB, cx)
    }

    fn deserialize(
        project: Entity<Project>,
        workspace: WeakEntity<Workspace>,
        workspace_id: workspace::WorkspaceId,
        item_id: ItemId,
        window: &mut Window,
        cx: &mut App,
    ) -> Task<Result<Entity<Self>>> {
        let serialized_editor = match DB
            .get_serialized_editor(item_id, workspace_id)
            .context("Failed to query editor state")
        {
            Ok(Some(serialized_editor)) => {
                if ProjectSettings::get_global(cx)
                    .session
                    .restore_unsaved_buffers
                {
                    serialized_editor
                } else {
                    SerializedEditor {
                        abs_path: serialized_editor.abs_path,
                        contents: None,
                        language: None,
                        mtime: None,
                    }
                }
            }
            Ok(None) => {
                return Task::ready(Err(anyhow!("No path or contents found for buffer")));
            }
            Err(error) => {
                return Task::ready(Err(error));
            }
        };

        match serialized_editor {
            SerializedEditor {
                abs_path: None,
                contents: Some(contents),
                language,
                ..
            } => window.spawn(cx, {
                let project = project.clone();
                async move |cx| {
                    let language_registry =
                        project.read_with(cx, |project, _| project.languages().clone())?;

                    let language = if let Some(language_name) = language {
                        // We don't fail here, because we'd rather not set the language if the name changed
                        // than fail to restore the buffer.
                        language_registry
                            .language_for_name(&language_name)
                            .await
                            .ok()
                    } else {
                        None
                    };

                    // First create the empty buffer
                    let buffer = project
                        .update(cx, |project, cx| project.create_buffer(true, cx))?
                        .await?;

                    // Then set the text so that the dirty bit is set correctly
                    buffer.update(cx, |buffer, cx| {
                        buffer.set_language_registry(language_registry);
                        if let Some(language) = language {
                            buffer.set_language(Some(language), cx);
                        }
                        buffer.set_text(contents, cx);
                        if let Some(entry) = buffer.peek_undo_stack() {
                            buffer.forget_transaction(entry.transaction_id());
                        }
                    })?;

                    cx.update(|window, cx| {
                        cx.new(|cx| {
                            let mut editor = Editor::for_buffer(buffer, Some(project), window, cx);

                            editor.read_metadata_from_db(item_id, workspace_id, window, cx);
                            editor
                        })
                    })
                }
            }),
            SerializedEditor {
                abs_path: Some(abs_path),
                contents,
                mtime,
                ..
            } => {
                let opened_buffer = project.update(cx, |project, cx| {
                    let (worktree, path) = project.find_worktree(&abs_path, cx)?;
                    let project_path = ProjectPath {
                        worktree_id: worktree.read(cx).id(),
                        path: path,
                    };
                    Some(project.open_path(project_path, cx))
                });

                match opened_buffer {
                    Some(opened_buffer) => {
                        window.spawn(cx, async move |cx| {
                            let (_, buffer) = opened_buffer.await?;

                            // This is a bit wasteful: we're loading the whole buffer from
                            // disk and then overwrite the content.
                            // But for now, it keeps the implementation of the content serialization
                            // simple, because we don't have to persist all of the metadata that we get
                            // by loading the file (git diff base, ...).
                            if let Some(buffer_text) = contents {
                                buffer.update(cx, |buffer, cx| {
                                    // If we did restore an mtime, we want to store it on the buffer
                                    // so that the next edit will mark the buffer as dirty/conflicted.
                                    if mtime.is_some() {
                                        buffer.did_reload(
                                            buffer.version(),
                                            buffer.line_ending(),
                                            mtime,
                                            cx,
                                        );
                                    }
                                    buffer.set_text(buffer_text, cx);
                                    if let Some(entry) = buffer.peek_undo_stack() {
                                        buffer.forget_transaction(entry.transaction_id());
                                    }
                                })?;
                            }

                            cx.update(|window, cx| {
                                cx.new(|cx| {
                                    let mut editor =
                                        Editor::for_buffer(buffer, Some(project), window, cx);

                                    editor.read_metadata_from_db(item_id, workspace_id, window, cx);
                                    editor
                                })
                            })
                        })
                    }
                    None => {
                        let open_by_abs_path = workspace.update(cx, |workspace, cx| {
                            workspace.open_abs_path(
                                abs_path.clone(),
                                OpenOptions {
                                    visible: Some(OpenVisible::None),
                                    ..Default::default()
                                },
                                window,
                                cx,
                            )
                        });
                        window.spawn(cx, async move |cx| {
                            let editor = open_by_abs_path?.await?.downcast::<Editor>().with_context(|| format!("Failed to downcast to Editor after opening abs path {abs_path:?}"))?;
                            editor.update_in(cx, |editor, window, cx| {
                                editor.read_metadata_from_db(item_id, workspace_id, window, cx);
                            })?;
                            Ok(editor)
                        })
                    }
                }
            }
            SerializedEditor {
                abs_path: None,
                contents: None,
                ..
            } => window.spawn(cx, async move |cx| {
                let buffer = project
                    .update(cx, |project, cx| project.create_buffer(true, cx))?
                    .await?;

                cx.update(|window, cx| {
                    cx.new(|cx| {
                        let mut editor = Editor::for_buffer(buffer, Some(project), window, cx);

                        editor.read_metadata_from_db(item_id, workspace_id, window, cx);
                        editor
                    })
                })
            }),
        }
    }

    fn serialize(
        &mut self,
        workspace: &mut Workspace,
        item_id: ItemId,
        closing: bool,
        window: &mut Window,
        cx: &mut Context<Self>,
    ) -> Option<Task<Result<()>>> {
        if self.mode.is_minimap() {
            return None;
        }
        let mut serialize_dirty_buffers = self.serialize_dirty_buffers;

        let project = self.project.clone()?;
        if project.read(cx).visible_worktrees(cx).next().is_none() {
            // If we don't have a worktree, we don't serialize, because
            // projects without worktrees aren't deserialized.
            serialize_dirty_buffers = false;
        }

        if closing && !serialize_dirty_buffers {
            return None;
        }

        let workspace_id = workspace.database_id()?;

        let buffer = self.buffer().read(cx).as_singleton()?;

        let abs_path = buffer.read(cx).file().and_then(|file| {
            let worktree_id = file.worktree_id(cx);
            project
                .read(cx)
                .worktree_for_id(worktree_id, cx)
                .map(|worktree| worktree.read(cx).absolutize(file.path()))
                .or_else(|| {
                    let full_path = file.full_path(cx);
                    let project_path = project.read(cx).find_project_path(&full_path, cx)?;
                    project.read(cx).absolute_path(&project_path, cx)
                })
        });

        let is_dirty = buffer.read(cx).is_dirty();
        let mtime = buffer.read(cx).saved_mtime();

        let snapshot = buffer.read(cx).snapshot();

        Some(cx.spawn_in(window, async move |_this, cx| {
            cx.background_spawn(async move {
                let (contents, language) = if serialize_dirty_buffers && is_dirty {
                    let contents = snapshot.text();
                    let language = snapshot.language().map(|lang| lang.name().to_string());
                    (Some(contents), language)
                } else {
                    (None, None)
                };

                let editor = SerializedEditor {
                    abs_path,
                    contents,
                    language,
                    mtime,
                };
                log::debug!("Serializing editor {item_id:?} in workspace {workspace_id:?}");
                DB.save_serialized_editor(item_id, workspace_id, editor)
                    .await
                    .context("failed to save serialized editor")
            })
            .await
            .context("failed to save contents of buffer")?;

            Ok(())
        }))
    }

    fn should_serialize(&self, event: &Self::Event) -> bool {
        matches!(
            event,
            EditorEvent::Saved | EditorEvent::DirtyChanged | EditorEvent::BufferEdited
        )
    }
}

#[derive(Debug, Default)]
struct EditorRestorationData {
    entries: HashMap<PathBuf, RestorationData>,
}

#[derive(Default, Debug)]
pub struct RestorationData {
    pub scroll_position: (BufferRow, gpui::Point<ScrollOffset>),
    pub folds: Vec<Range<Point>>,
    pub selections: Vec<Range<Point>>,
}

impl ProjectItem for Editor {
    type Item = Buffer;

    fn project_item_kind() -> Option<ProjectItemKind> {
        Some(ProjectItemKind("Editor"))
    }

    fn for_project_item(
        project: Entity<Project>,
        pane: Option<&Pane>,
        buffer: Entity<Buffer>,
        window: &mut Window,
        cx: &mut Context<Self>,
    ) -> Self {
        let mut editor = Self::for_buffer(buffer.clone(), Some(project), window, cx);
        if let Some((excerpt_id, buffer_id, snapshot)) =
            editor.buffer().read(cx).snapshot(cx).as_singleton()
            && WorkspaceSettings::get(None, cx).restore_on_file_reopen
            && let Some(restoration_data) = Self::project_item_kind()
                .and_then(|kind| pane.as_ref()?.project_item_restoration_data.get(&kind))
                .and_then(|data| data.downcast_ref::<EditorRestorationData>())
                .and_then(|data| {
                    let file = project::File::from_dyn(buffer.read(cx).file())?;
                    data.entries.get(&file.abs_path(cx))
                })
        {
            editor.fold_ranges(
                clip_ranges(&restoration_data.folds, snapshot),
                false,
                window,
                cx,
            );
            if !restoration_data.selections.is_empty() {
                editor.change_selections(SelectionEffects::no_scroll(), window, cx, |s| {
                    s.select_ranges(clip_ranges(&restoration_data.selections, snapshot));
                });
            }
            let (top_row, offset) = restoration_data.scroll_position;
            let anchor = Anchor::in_buffer(
                *excerpt_id,
                buffer_id,
                snapshot.anchor_before(Point::new(top_row, 0)),
            );
            editor.set_scroll_anchor(ScrollAnchor { anchor, offset }, window, cx);
        }

        editor
    }

    fn for_broken_project_item(
        abs_path: &Path,
        is_local: bool,
        e: &anyhow::Error,
        window: &mut Window,
        cx: &mut App,
    ) -> Option<InvalidBufferView> {
        Some(InvalidBufferView::new(abs_path, is_local, e, window, cx))
    }
}

fn clip_ranges<'a>(
    original: impl IntoIterator<Item = &'a Range<Point>> + 'a,
    snapshot: &'a BufferSnapshot,
) -> Vec<Range<Point>> {
    original
        .into_iter()
        .map(|range| {
            snapshot.clip_point(range.start, Bias::Left)
                ..snapshot.clip_point(range.end, Bias::Right)
        })
        .collect()
}

impl EventEmitter<SearchEvent> for Editor {}

impl Editor {
    pub fn update_restoration_data(
        &self,
        cx: &mut Context<Self>,
        write: impl for<'a> FnOnce(&'a mut RestorationData) + 'static,
    ) {
        if self.mode.is_minimap() || !WorkspaceSettings::get(None, cx).restore_on_file_reopen {
            return;
        }

        let editor = cx.entity();
        cx.defer(move |cx| {
            editor.update(cx, |editor, cx| {
                let kind = Editor::project_item_kind()?;
                let pane = editor.workspace()?.read(cx).pane_for(&cx.entity())?;
                let buffer = editor.buffer().read(cx).as_singleton()?;
                let file_abs_path = project::File::from_dyn(buffer.read(cx).file())?.abs_path(cx);
                pane.update(cx, |pane, _| {
                    let data = pane
                        .project_item_restoration_data
                        .entry(kind)
                        .or_insert_with(|| Box::new(EditorRestorationData::default()) as Box<_>);
                    let data = match data.downcast_mut::<EditorRestorationData>() {
                        Some(data) => data,
                        None => {
                            *data = Box::new(EditorRestorationData::default());
                            data.downcast_mut::<EditorRestorationData>()
                                .expect("just written the type downcasted to")
                        }
                    };

                    let data = data.entries.entry(file_abs_path).or_default();
                    write(data);
                    Some(())
                })
            });
        });
    }
}

pub(crate) enum BufferSearchHighlights {}
impl SearchableItem for Editor {
    type Match = Range<Anchor>;

    fn get_matches(&self, _window: &mut Window, _: &mut App) -> Vec<Range<Anchor>> {
        self.background_highlights
            .get(&HighlightKey::Type(TypeId::of::<BufferSearchHighlights>()))
            .map_or(Vec::new(), |(_color, ranges)| {
                ranges.iter().cloned().collect()
            })
    }

    fn clear_matches(&mut self, _: &mut Window, cx: &mut Context<Self>) {
        if self
            .clear_background_highlights::<BufferSearchHighlights>(cx)
            .is_some()
        {
            cx.emit(SearchEvent::MatchesInvalidated);
        }
    }

    fn update_matches(
        &mut self,
        matches: &[Range<Anchor>],
        _: &mut Window,
        cx: &mut Context<Self>,
    ) {
        let existing_range = self
            .background_highlights
            .get(&HighlightKey::Type(TypeId::of::<BufferSearchHighlights>()))
            .map(|(_, range)| range.as_ref());
        let updated = existing_range != Some(matches);
        self.highlight_background::<BufferSearchHighlights>(
            matches,
            |theme| theme.colors().search_match_background,
            cx,
        );
        if updated {
            cx.emit(SearchEvent::MatchesInvalidated);
        }
    }

    fn has_filtered_search_ranges(&mut self) -> bool {
        self.has_background_highlights::<SearchWithinRange>()
    }

    fn toggle_filtered_search_ranges(
        &mut self,
        enabled: Option<FilteredSearchRange>,
        _: &mut Window,
        cx: &mut Context<Self>,
    ) {
        if self.has_filtered_search_ranges() {
            self.previous_search_ranges = self
                .clear_background_highlights::<SearchWithinRange>(cx)
                .map(|(_, ranges)| ranges)
        }

        if let Some(range) = enabled {
            let ranges = self.selections.disjoint_anchor_ranges().collect::<Vec<_>>();

            if ranges.iter().any(|s| s.start != s.end) {
                self.set_search_within_ranges(&ranges, cx);
            } else if let Some(previous_search_ranges) = self.previous_search_ranges.take()
                && range != FilteredSearchRange::Selection
            {
                self.set_search_within_ranges(&previous_search_ranges, cx);
            }
        }
    }

    fn supported_options(&self) -> SearchOptions {
        if self.in_project_search {
            SearchOptions {
                case: true,
                word: true,
                regex: true,
                replacement: false,
                selection: false,
                find_in_results: true,
            }
        } else {
            SearchOptions {
                case: true,
                word: true,
                regex: true,
                replacement: true,
                selection: true,
                find_in_results: false,
            }
        }
    }

    fn query_suggestion(&mut self, window: &mut Window, cx: &mut Context<Self>) -> String {
        let setting = EditorSettings::get_global(cx).seed_search_query_from_cursor;
<<<<<<< HEAD
        let snapshot = &self.snapshot(window, cx);
        let selection = self.selections.newest_adjusted(&snapshot.display_snapshot);
=======
        let snapshot = self.snapshot(window, cx);
        let snapshot = snapshot.buffer_snapshot();
        let selection = self.selections.newest_adjusted(cx);
>>>>>>> 5698636c

        match setting {
            SeedQuerySetting::Never => String::new(),
            SeedQuerySetting::Selection | SeedQuerySetting::Always if !selection.is_empty() => {
                let text: String = snapshot
                    .buffer_snapshot
                    .text_for_range(selection.start..selection.end)
                    .collect();
                if text.contains('\n') {
                    String::new()
                } else {
                    text
                }
            }
            SeedQuerySetting::Selection => String::new(),
            SeedQuerySetting::Always => {
                let (range, kind) = snapshot
                    .buffer_snapshot
                    .surrounding_word(selection.start, Some(CharScopeContext::Completion));
                if kind == Some(CharKind::Word) {
                    let text: String = snapshot.buffer_snapshot.text_for_range(range).collect();
                    if !text.trim().is_empty() {
                        return text;
                    }
                }
                String::new()
            }
        }
    }

    fn activate_match(
        &mut self,
        index: usize,
        matches: &[Range<Anchor>],
        window: &mut Window,
        cx: &mut Context<Self>,
    ) {
        self.unfold_ranges(&[matches[index].clone()], false, true, cx);
        let range = self.range_for_match(&matches[index]);
        self.change_selections(Default::default(), window, cx, |s| {
            s.select_ranges([range]);
        })
    }

    fn select_matches(
        &mut self,
        matches: &[Self::Match],
        window: &mut Window,
        cx: &mut Context<Self>,
    ) {
        self.unfold_ranges(matches, false, false, cx);
        self.change_selections(SelectionEffects::no_scroll(), window, cx, |s| {
            s.select_ranges(matches.iter().cloned())
        });
    }
    fn replace(
        &mut self,
        identifier: &Self::Match,
        query: &SearchQuery,
        window: &mut Window,
        cx: &mut Context<Self>,
    ) {
        let text = self.buffer.read(cx);
        let text = text.snapshot(cx);
        let text = text.text_for_range(identifier.clone()).collect::<Vec<_>>();
        let text: Cow<_> = if text.len() == 1 {
            text.first().cloned().unwrap().into()
        } else {
            let joined_chunks = text.join("");
            joined_chunks.into()
        };

        if let Some(replacement) = query.replacement_for(&text) {
            self.transact(window, cx, |this, _, cx| {
                this.edit([(identifier.clone(), Arc::from(&*replacement))], cx);
            });
        }
    }
    fn replace_all(
        &mut self,
        matches: &mut dyn Iterator<Item = &Self::Match>,
        query: &SearchQuery,
        window: &mut Window,
        cx: &mut Context<Self>,
    ) {
        let text = self.buffer.read(cx);
        let text = text.snapshot(cx);
        let mut edits = vec![];

        for m in matches {
            let text = text.text_for_range(m.clone()).collect::<Vec<_>>();

            let text: Cow<_> = if text.len() == 1 {
                text.first().cloned().unwrap().into()
            } else {
                let joined_chunks = text.join("");
                joined_chunks.into()
            };

            if let Some(replacement) = query.replacement_for(&text) {
                edits.push((m.clone(), Arc::from(&*replacement)));
            }
        }

        if !edits.is_empty() {
            self.transact(window, cx, |this, _, cx| {
                this.edit(edits, cx);
            });
        }
    }
    fn match_index_for_direction(
        &mut self,
        matches: &[Range<Anchor>],
        current_index: usize,
        direction: Direction,
        count: usize,
        _: &mut Window,
        cx: &mut Context<Self>,
    ) -> usize {
        let buffer = self.buffer().read(cx).snapshot(cx);
        let current_index_position = if self.selections.disjoint_anchors_arc().len() == 1 {
            self.selections.newest_anchor().head()
        } else {
            matches[current_index].start
        };

        let mut count = count % matches.len();
        if count == 0 {
            return current_index;
        }
        match direction {
            Direction::Next => {
                if matches[current_index]
                    .start
                    .cmp(&current_index_position, &buffer)
                    .is_gt()
                {
                    count -= 1
                }

                (current_index + count) % matches.len()
            }
            Direction::Prev => {
                if matches[current_index]
                    .end
                    .cmp(&current_index_position, &buffer)
                    .is_lt()
                {
                    count -= 1;
                }

                if current_index >= count {
                    current_index - count
                } else {
                    matches.len() - (count - current_index)
                }
            }
        }
    }

    fn find_matches(
        &mut self,
        query: Arc<project::search::SearchQuery>,
        _: &mut Window,
        cx: &mut Context<Self>,
    ) -> Task<Vec<Range<Anchor>>> {
        let buffer = self.buffer().read(cx).snapshot(cx);
        let search_within_ranges = self
            .background_highlights
            .get(&HighlightKey::Type(TypeId::of::<SearchWithinRange>()))
            .map_or(vec![], |(_color, ranges)| {
                ranges.iter().cloned().collect::<Vec<_>>()
            });

        cx.background_spawn(async move {
            let mut ranges = Vec::new();

            let search_within_ranges = if search_within_ranges.is_empty() {
                vec![buffer.anchor_before(0)..buffer.anchor_after(buffer.len())]
            } else {
                search_within_ranges
            };

            for range in search_within_ranges {
                for (search_buffer, search_range, excerpt_id, deleted_hunk_anchor) in
                    buffer.range_to_buffer_ranges_with_deleted_hunks(range)
                {
                    ranges.extend(
                        query
                            .search(search_buffer, Some(search_range.clone()))
                            .await
                            .into_iter()
                            .map(|match_range| {
                                if let Some(deleted_hunk_anchor) = deleted_hunk_anchor {
                                    let start = search_buffer
                                        .anchor_after(search_range.start + match_range.start);
                                    let end = search_buffer
                                        .anchor_before(search_range.start + match_range.end);
                                    deleted_hunk_anchor.with_diff_base_anchor(start)
                                        ..deleted_hunk_anchor.with_diff_base_anchor(end)
                                } else {
                                    let start = search_buffer
                                        .anchor_after(search_range.start + match_range.start);
                                    let end = search_buffer
                                        .anchor_before(search_range.start + match_range.end);
                                    Anchor::range_in_buffer(
                                        excerpt_id,
                                        search_buffer.remote_id(),
                                        start..end,
                                    )
                                }
                            }),
                    );
                }
            }

            ranges
        })
    }

    fn active_match_index(
        &mut self,
        direction: Direction,
        matches: &[Range<Anchor>],
        _: &mut Window,
        cx: &mut Context<Self>,
    ) -> Option<usize> {
        active_match_index(
            direction,
            matches,
            &self.selections.newest_anchor().head(),
            &self.buffer().read(cx).snapshot(cx),
        )
    }

    fn search_bar_visibility_changed(&mut self, _: bool, _: &mut Window, _: &mut Context<Self>) {
        self.expect_bounds_change = self.last_bounds;
    }
}

pub fn active_match_index(
    direction: Direction,
    ranges: &[Range<Anchor>],
    cursor: &Anchor,
    buffer: &MultiBufferSnapshot,
) -> Option<usize> {
    if ranges.is_empty() {
        None
    } else {
        let r = ranges.binary_search_by(|probe| {
            if probe.end.cmp(cursor, buffer).is_lt() {
                Ordering::Less
            } else if probe.start.cmp(cursor, buffer).is_gt() {
                Ordering::Greater
            } else {
                Ordering::Equal
            }
        });
        match direction {
            Direction::Prev => match r {
                Ok(i) => Some(i),
                Err(i) => Some(i.saturating_sub(1)),
            },
            Direction::Next => match r {
                Ok(i) | Err(i) => Some(cmp::min(i, ranges.len() - 1)),
            },
        }
    }
}

pub fn entry_label_color(selected: bool) -> Color {
    if selected {
        Color::Default
    } else {
        Color::Muted
    }
}

pub fn entry_diagnostic_aware_icon_name_and_color(
    diagnostic_severity: Option<DiagnosticSeverity>,
) -> Option<(IconName, Color)> {
    match diagnostic_severity {
        Some(DiagnosticSeverity::ERROR) => Some((IconName::Close, Color::Error)),
        Some(DiagnosticSeverity::WARNING) => Some((IconName::Triangle, Color::Warning)),
        _ => None,
    }
}

pub fn entry_diagnostic_aware_icon_decoration_and_color(
    diagnostic_severity: Option<DiagnosticSeverity>,
) -> Option<(IconDecorationKind, Color)> {
    match diagnostic_severity {
        Some(DiagnosticSeverity::ERROR) => Some((IconDecorationKind::X, Color::Error)),
        Some(DiagnosticSeverity::WARNING) => Some((IconDecorationKind::Triangle, Color::Warning)),
        _ => None,
    }
}

pub fn entry_git_aware_label_color(git_status: GitSummary, ignored: bool, selected: bool) -> Color {
    let tracked = git_status.index + git_status.worktree;
    if ignored {
        Color::Ignored
    } else if git_status.conflict > 0 {
        Color::Conflict
    } else if tracked.modified > 0 {
        Color::Modified
    } else if tracked.added > 0 || git_status.untracked > 0 {
        Color::Created
    } else {
        entry_label_color(selected)
    }
}

fn path_for_buffer<'a>(
    buffer: &Entity<MultiBuffer>,
    height: usize,
    include_filename: bool,
    cx: &'a App,
) -> Option<Cow<'a, str>> {
    let file = buffer.read(cx).as_singleton()?.read(cx).file()?;
    path_for_file(file.as_ref(), height, include_filename, cx)
}

fn path_for_file<'a>(
    file: &'a dyn language::File,
    mut height: usize,
    include_filename: bool,
    cx: &'a App,
) -> Option<Cow<'a, str>> {
    // Ensure we always render at least the filename.
    height += 1;

    let mut prefix = file.path().as_ref();
    while height > 0 {
        if let Some(parent) = prefix.parent() {
            prefix = parent;
            height -= 1;
        } else {
            break;
        }
    }

    // The full_path method allocates, so avoid calling it if height is zero.
    if height > 0 {
        let mut full_path = file.full_path(cx);
        if !include_filename {
            if !full_path.pop() {
                return None;
            }
        }
        Some(full_path.to_string_lossy().into_owned().into())
    } else {
        let mut path = file.path().strip_prefix(prefix).ok()?;
        if !include_filename {
            path = path.parent()?;
        }
        Some(path.display(file.path_style(cx)))
    }
}

#[cfg(test)]
mod tests {
    use crate::editor_tests::init_test;
    use fs::Fs;

    use super::*;
    use fs::MTime;
    use gpui::{App, VisualTestContext};
    use language::{LanguageMatcher, TestFile};
    use project::FakeFs;
    use std::path::{Path, PathBuf};
    use util::{path, rel_path::RelPath};

    #[gpui::test]
    fn test_path_for_file(cx: &mut App) {
        let file = TestFile {
            path: RelPath::empty().into(),
            root_name: String::new(),
            local_root: None,
        };
        assert_eq!(path_for_file(&file, 0, false, cx), None);
    }

    async fn deserialize_editor(
        item_id: ItemId,
        workspace_id: WorkspaceId,
        workspace: Entity<Workspace>,
        project: Entity<Project>,
        cx: &mut VisualTestContext,
    ) -> Entity<Editor> {
        workspace
            .update_in(cx, |workspace, window, cx| {
                let pane = workspace.active_pane();
                pane.update(cx, |_, cx| {
                    Editor::deserialize(
                        project.clone(),
                        workspace.weak_handle(),
                        workspace_id,
                        item_id,
                        window,
                        cx,
                    )
                })
            })
            .await
            .unwrap()
    }

    fn rust_language() -> Arc<language::Language> {
        Arc::new(language::Language::new(
            language::LanguageConfig {
                name: "Rust".into(),
                matcher: LanguageMatcher {
                    path_suffixes: vec!["rs".to_string()],
                    ..Default::default()
                },
                ..Default::default()
            },
            Some(tree_sitter_rust::LANGUAGE.into()),
        ))
    }

    #[gpui::test]
    async fn test_deserialize(cx: &mut gpui::TestAppContext) {
        init_test(cx, |_| {});

        let fs = FakeFs::new(cx.executor());
        fs.insert_file(path!("/file.rs"), Default::default()).await;

        // Test case 1: Deserialize with path and contents
        {
            let project = Project::test(fs.clone(), [path!("/file.rs").as_ref()], cx).await;
            let (workspace, cx) =
                cx.add_window_view(|window, cx| Workspace::test_new(project.clone(), window, cx));
            let workspace_id = workspace::WORKSPACE_DB.next_id().await.unwrap();
            let item_id = 1234 as ItemId;
            let mtime = fs
                .metadata(Path::new(path!("/file.rs")))
                .await
                .unwrap()
                .unwrap()
                .mtime;

            let serialized_editor = SerializedEditor {
                abs_path: Some(PathBuf::from(path!("/file.rs"))),
                contents: Some("fn main() {}".to_string()),
                language: Some("Rust".to_string()),
                mtime: Some(mtime),
            };

            DB.save_serialized_editor(item_id, workspace_id, serialized_editor.clone())
                .await
                .unwrap();

            let deserialized =
                deserialize_editor(item_id, workspace_id, workspace, project, cx).await;

            deserialized.update(cx, |editor, cx| {
                assert_eq!(editor.text(cx), "fn main() {}");
                assert!(editor.is_dirty(cx));
                assert!(!editor.has_conflict(cx));
                let buffer = editor.buffer().read(cx).as_singleton().unwrap().read(cx);
                assert!(buffer.file().is_some());
            });
        }

        // Test case 2: Deserialize with only path
        {
            let project = Project::test(fs.clone(), [path!("/file.rs").as_ref()], cx).await;
            let (workspace, cx) =
                cx.add_window_view(|window, cx| Workspace::test_new(project.clone(), window, cx));

            let workspace_id = workspace::WORKSPACE_DB.next_id().await.unwrap();

            let item_id = 5678 as ItemId;
            let serialized_editor = SerializedEditor {
                abs_path: Some(PathBuf::from(path!("/file.rs"))),
                contents: None,
                language: None,
                mtime: None,
            };

            DB.save_serialized_editor(item_id, workspace_id, serialized_editor)
                .await
                .unwrap();

            let deserialized =
                deserialize_editor(item_id, workspace_id, workspace, project, cx).await;

            deserialized.update(cx, |editor, cx| {
                assert_eq!(editor.text(cx), ""); // The file should be empty as per our initial setup
                assert!(!editor.is_dirty(cx));
                assert!(!editor.has_conflict(cx));

                let buffer = editor.buffer().read(cx).as_singleton().unwrap().read(cx);
                assert!(buffer.file().is_some());
            });
        }

        // Test case 3: Deserialize with no path (untitled buffer, with content and language)
        {
            let project = Project::test(fs.clone(), [path!("/file.rs").as_ref()], cx).await;
            // Add Rust to the language, so that we can restore the language of the buffer
            project.read_with(cx, |project, _| project.languages().add(rust_language()));

            let (workspace, cx) =
                cx.add_window_view(|window, cx| Workspace::test_new(project.clone(), window, cx));

            let workspace_id = workspace::WORKSPACE_DB.next_id().await.unwrap();

            let item_id = 9012 as ItemId;
            let serialized_editor = SerializedEditor {
                abs_path: None,
                contents: Some("hello".to_string()),
                language: Some("Rust".to_string()),
                mtime: None,
            };

            DB.save_serialized_editor(item_id, workspace_id, serialized_editor)
                .await
                .unwrap();

            let deserialized =
                deserialize_editor(item_id, workspace_id, workspace, project, cx).await;

            deserialized.update(cx, |editor, cx| {
                assert_eq!(editor.text(cx), "hello");
                assert!(editor.is_dirty(cx)); // The editor should be dirty for an untitled buffer

                let buffer = editor.buffer().read(cx).as_singleton().unwrap().read(cx);
                assert_eq!(
                    buffer.language().map(|lang| lang.name()),
                    Some("Rust".into())
                ); // Language should be set to Rust
                assert!(buffer.file().is_none()); // The buffer should not have an associated file
            });
        }

        // Test case 4: Deserialize with path, content, and old mtime
        {
            let project = Project::test(fs.clone(), [path!("/file.rs").as_ref()], cx).await;
            let (workspace, cx) =
                cx.add_window_view(|window, cx| Workspace::test_new(project.clone(), window, cx));

            let workspace_id = workspace::WORKSPACE_DB.next_id().await.unwrap();

            let item_id = 9345 as ItemId;
            let old_mtime = MTime::from_seconds_and_nanos(0, 50);
            let serialized_editor = SerializedEditor {
                abs_path: Some(PathBuf::from(path!("/file.rs"))),
                contents: Some("fn main() {}".to_string()),
                language: Some("Rust".to_string()),
                mtime: Some(old_mtime),
            };

            DB.save_serialized_editor(item_id, workspace_id, serialized_editor)
                .await
                .unwrap();

            let deserialized =
                deserialize_editor(item_id, workspace_id, workspace, project, cx).await;

            deserialized.update(cx, |editor, cx| {
                assert_eq!(editor.text(cx), "fn main() {}");
                assert!(editor.has_conflict(cx)); // The editor should have a conflict
            });
        }

        // Test case 5: Deserialize with no path, no content, no language, and no old mtime (new, empty, unsaved buffer)
        {
            let project = Project::test(fs.clone(), [path!("/file.rs").as_ref()], cx).await;
            let (workspace, cx) =
                cx.add_window_view(|window, cx| Workspace::test_new(project.clone(), window, cx));

            let workspace_id = workspace::WORKSPACE_DB.next_id().await.unwrap();

            let item_id = 10000 as ItemId;
            let serialized_editor = SerializedEditor {
                abs_path: None,
                contents: None,
                language: None,
                mtime: None,
            };

            DB.save_serialized_editor(item_id, workspace_id, serialized_editor)
                .await
                .unwrap();

            let deserialized =
                deserialize_editor(item_id, workspace_id, workspace, project, cx).await;

            deserialized.update(cx, |editor, cx| {
                assert_eq!(editor.text(cx), "");
                assert!(!editor.is_dirty(cx));
                assert!(!editor.has_conflict(cx));

                let buffer = editor.buffer().read(cx).as_singleton().unwrap().read(cx);
                assert!(buffer.file().is_none());
            });
        }
    }
}<|MERGE_RESOLUTION|>--- conflicted
+++ resolved
@@ -1539,20 +1539,14 @@
 
     fn query_suggestion(&mut self, window: &mut Window, cx: &mut Context<Self>) -> String {
         let setting = EditorSettings::get_global(cx).seed_search_query_from_cursor;
-<<<<<<< HEAD
-        let snapshot = &self.snapshot(window, cx);
+        let snapshot = self.snapshot(window, cx);
         let selection = self.selections.newest_adjusted(&snapshot.display_snapshot);
-=======
-        let snapshot = self.snapshot(window, cx);
-        let snapshot = snapshot.buffer_snapshot();
-        let selection = self.selections.newest_adjusted(cx);
->>>>>>> 5698636c
+        let buffer_snapshot = snapshot.buffer_snapshot();
 
         match setting {
             SeedQuerySetting::Never => String::new(),
             SeedQuerySetting::Selection | SeedQuerySetting::Always if !selection.is_empty() => {
-                let text: String = snapshot
-                    .buffer_snapshot
+                let text: String = buffer_snapshot
                     .text_for_range(selection.start..selection.end)
                     .collect();
                 if text.contains('\n') {
@@ -1563,11 +1557,10 @@
             }
             SeedQuerySetting::Selection => String::new(),
             SeedQuerySetting::Always => {
-                let (range, kind) = snapshot
-                    .buffer_snapshot
+                let (range, kind) = buffer_snapshot
                     .surrounding_word(selection.start, Some(CharScopeContext::Completion));
                 if kind == Some(CharKind::Word) {
-                    let text: String = snapshot.buffer_snapshot.text_for_range(range).collect();
+                    let text: String = buffer_snapshot.text_for_range(range).collect();
                     if !text.trim().is_empty() {
                         return text;
                     }
