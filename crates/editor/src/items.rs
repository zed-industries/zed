use crate::{
    editor_settings::SeedQuerySetting, persistence::DB, scroll::ScrollAnchor, Anchor, Autoscroll,
    Editor, EditorEvent, EditorSettings, ExcerptId, ExcerptRange, MultiBuffer, MultiBufferSnapshot,
    NavigationData, ToPoint as _,
};
use anyhow::{anyhow, Context as _, Result};
use collections::HashSet;
use futures::future::try_join_all;
use gpui::{
    point, AnyElement, AppContext, AsyncWindowContext, Context, Entity, EntityId, EventEmitter,
    IntoElement, Model, ParentElement, Pixels, SharedString, Styled, Task, View, ViewContext,
    VisualContext, WeakView, WindowContext,
};
use language::{
    proto::serialize_anchor as serialize_text_anchor, Bias, Buffer, CharKind, OffsetRangeExt,
    Point, SelectionGoal,
};
use project::repository::GitFileStatus;
use project::{search::SearchQuery, FormatTrigger, Item as _, Project, ProjectPath};
use rpc::proto::{self, update_view, PeerId};
use settings::Settings;
use workspace::item::{ItemSettings, TabContentParams};

use std::{
    borrow::Cow,
    cmp::{self, Ordering},
    iter,
    ops::Range,
    path::{Path, PathBuf},
    sync::Arc,
};
use text::{BufferId, Selection};
use theme::Theme;
use ui::{h_flex, prelude::*, Label};
use util::{paths::PathExt, ResultExt, TryFutureExt};
use workspace::item::{BreadcrumbText, FollowEvent, FollowableItemHandle};
use workspace::{
    item::{FollowableItem, Item, ItemEvent, ItemHandle, ProjectItem},
    searchable::{Direction, SearchEvent, SearchableItem, SearchableItemHandle},
    ItemId, ItemNavHistory, Pane, ToolbarItemLocation, ViewId, Workspace, WorkspaceId,
};

pub const MAX_TAB_TITLE_LEN: usize = 24;

impl FollowableItem for Editor {
    fn remote_id(&self) -> Option<ViewId> {
        self.remote_id
    }

    fn from_state_proto(
        pane: View<workspace::Pane>,
        workspace: View<Workspace>,
        remote_id: ViewId,
        state: &mut Option<proto::view::Variant>,
        cx: &mut WindowContext,
    ) -> Option<Task<Result<View<Self>>>> {
        let project = workspace.read(cx).project().to_owned();
        let Some(proto::view::Variant::Editor(_)) = state else {
            return None;
        };
        let Some(proto::view::Variant::Editor(state)) = state.take() else {
            unreachable!()
        };

        let client = project.read(cx).client();
        let replica_id = project.read(cx).replica_id();
        let buffer_ids = state
            .excerpts
            .iter()
            .map(|excerpt| excerpt.buffer_id)
            .collect::<HashSet<_>>();
        let buffers = project.update(cx, |project, cx| {
            buffer_ids
                .iter()
                .map(|id| BufferId::new(*id).map(|id| project.open_buffer_by_id(id, cx)))
                .collect::<Result<Vec<_>>>()
        });

        let pane = pane.downgrade();
        Some(cx.spawn(|mut cx| async move {
            let mut buffers = futures::future::try_join_all(buffers?)
                .await
                .debug_assert_ok("leaders don't share views for unshared buffers")?;
            let editor = pane.update(&mut cx, |pane, cx| {
                let mut editors = pane.items_of_type::<Self>();
                editors.find(|editor| {
                    let ids_match = editor.remote_id(&client, cx) == Some(remote_id);
                    let singleton_buffer_matches = state.singleton
                        && buffers.first()
                            == editor.read(cx).buffer.read(cx).as_singleton().as_ref();
                    ids_match || singleton_buffer_matches
                })
            })?;

            let editor = if let Some(editor) = editor {
                editor
            } else {
                pane.update(&mut cx, |_, cx| {
                    let multibuffer = cx.new_model(|cx| {
                        let mut multibuffer;
                        if state.singleton && buffers.len() == 1 {
                            multibuffer = MultiBuffer::singleton(buffers.pop().unwrap(), cx)
                        } else {
                            multibuffer =
                                MultiBuffer::new(replica_id, project.read(cx).capability());
                            let mut excerpts = state.excerpts.into_iter().peekable();
                            while let Some(excerpt) = excerpts.peek() {
                                let Ok(buffer_id) = BufferId::new(excerpt.buffer_id) else {
                                    continue;
                                };
                                let buffer_excerpts = iter::from_fn(|| {
                                    let excerpt = excerpts.peek()?;
                                    (excerpt.buffer_id == u64::from(buffer_id))
                                        .then(|| excerpts.next().unwrap())
                                });
                                let buffer =
                                    buffers.iter().find(|b| b.read(cx).remote_id() == buffer_id);
                                if let Some(buffer) = buffer {
                                    multibuffer.push_excerpts(
                                        buffer.clone(),
                                        buffer_excerpts.filter_map(deserialize_excerpt_range),
                                        cx,
                                    );
                                }
                            }
                        };

                        if let Some(title) = &state.title {
                            multibuffer = multibuffer.with_title(title.clone())
                        }

                        multibuffer
                    });

                    cx.new_view(|cx| {
                        let mut editor =
                            Editor::for_multibuffer(multibuffer, Some(project.clone()), cx);
                        editor.remote_id = Some(remote_id);
                        editor
                    })
                })?
            };

            update_editor_from_message(
                editor.downgrade(),
                project,
                proto::update_view::Editor {
                    selections: state.selections,
                    pending_selection: state.pending_selection,
                    scroll_top_anchor: state.scroll_top_anchor,
                    scroll_x: state.scroll_x,
                    scroll_y: state.scroll_y,
                    ..Default::default()
                },
                &mut cx,
            )
            .await?;

            Ok(editor)
        }))
    }

    fn set_leader_peer_id(&mut self, leader_peer_id: Option<PeerId>, cx: &mut ViewContext<Self>) {
        self.leader_peer_id = leader_peer_id;
        if self.leader_peer_id.is_some() {
            self.buffer.update(cx, |buffer, cx| {
                buffer.remove_active_selections(cx);
            });
        } else if self.focus_handle.is_focused(cx) {
            self.buffer.update(cx, |buffer, cx| {
                buffer.set_active_selections(
                    &self.selections.disjoint_anchors(),
                    self.selections.line_mode,
                    self.cursor_shape,
                    cx,
                );
            });
        }
        cx.notify();
    }

    fn to_state_proto(&self, cx: &WindowContext) -> Option<proto::view::Variant> {
        let buffer = self.buffer.read(cx);
        if buffer
            .as_singleton()
            .and_then(|buffer| buffer.read(cx).file())
            .map_or(false, |file| file.is_private())
        {
            return None;
        }

        let scroll_anchor = self.scroll_manager.anchor();
        let excerpts = buffer
            .read(cx)
            .excerpts()
            .map(|(id, buffer, range)| proto::Excerpt {
                id: id.to_proto(),
                buffer_id: buffer.remote_id().into(),
                context_start: Some(serialize_text_anchor(&range.context.start)),
                context_end: Some(serialize_text_anchor(&range.context.end)),
                primary_start: range
                    .primary
                    .as_ref()
                    .map(|range| serialize_text_anchor(&range.start)),
                primary_end: range
                    .primary
                    .as_ref()
                    .map(|range| serialize_text_anchor(&range.end)),
            })
            .collect();

        Some(proto::view::Variant::Editor(proto::view::Editor {
            singleton: buffer.is_singleton(),
            title: (!buffer.is_singleton()).then(|| buffer.title(cx).into()),
            excerpts,
            scroll_top_anchor: Some(serialize_anchor(&scroll_anchor.anchor)),
            scroll_x: scroll_anchor.offset.x,
            scroll_y: scroll_anchor.offset.y,
            selections: self
                .selections
                .disjoint_anchors()
                .iter()
                .map(serialize_selection)
                .collect(),
            pending_selection: self
                .selections
                .pending_anchor()
                .as_ref()
                .map(serialize_selection),
        }))
    }

    fn to_follow_event(event: &EditorEvent) -> Option<workspace::item::FollowEvent> {
        match event {
            EditorEvent::Edited => Some(FollowEvent::Unfollow),
            EditorEvent::SelectionsChanged { local }
            | EditorEvent::ScrollPositionChanged { local, .. } => {
                if *local {
                    Some(FollowEvent::Unfollow)
                } else {
                    None
                }
            }
            _ => None,
        }
    }

    fn add_event_to_update_proto(
        &self,
        event: &EditorEvent,
        update: &mut Option<proto::update_view::Variant>,
        cx: &WindowContext,
    ) -> bool {
        let update =
            update.get_or_insert_with(|| proto::update_view::Variant::Editor(Default::default()));

        match update {
            proto::update_view::Variant::Editor(update) => match event {
                EditorEvent::ExcerptsAdded {
                    buffer,
                    predecessor,
                    excerpts,
                } => {
                    let buffer_id = buffer.read(cx).remote_id();
                    let mut excerpts = excerpts.iter();
                    if let Some((id, range)) = excerpts.next() {
                        update.inserted_excerpts.push(proto::ExcerptInsertion {
                            previous_excerpt_id: Some(predecessor.to_proto()),
                            excerpt: serialize_excerpt(buffer_id, id, range),
                        });
                        update.inserted_excerpts.extend(excerpts.map(|(id, range)| {
                            proto::ExcerptInsertion {
                                previous_excerpt_id: None,
                                excerpt: serialize_excerpt(buffer_id, id, range),
                            }
                        }))
                    }
                    true
                }
                EditorEvent::ExcerptsRemoved { ids } => {
                    update
                        .deleted_excerpts
                        .extend(ids.iter().map(ExcerptId::to_proto));
                    true
                }
                EditorEvent::ScrollPositionChanged { autoscroll, .. } if !autoscroll => {
                    let scroll_anchor = self.scroll_manager.anchor();
                    update.scroll_top_anchor = Some(serialize_anchor(&scroll_anchor.anchor));
                    update.scroll_x = scroll_anchor.offset.x;
                    update.scroll_y = scroll_anchor.offset.y;
                    true
                }
                EditorEvent::SelectionsChanged { .. } => {
                    update.selections = self
                        .selections
                        .disjoint_anchors()
                        .iter()
                        .map(serialize_selection)
                        .collect();
                    update.pending_selection = self
                        .selections
                        .pending_anchor()
                        .as_ref()
                        .map(serialize_selection);
                    true
                }
                _ => false,
            },
        }
    }

    fn apply_update_proto(
        &mut self,
        project: &Model<Project>,
        message: update_view::Variant,
        cx: &mut ViewContext<Self>,
    ) -> Task<Result<()>> {
        let update_view::Variant::Editor(message) = message;
        let project = project.clone();
        cx.spawn(|this, mut cx| async move {
            update_editor_from_message(this, project, message, &mut cx).await
        })
    }

    fn is_project_item(&self, _cx: &WindowContext) -> bool {
        true
    }
}

async fn update_editor_from_message(
    this: WeakView<Editor>,
    project: Model<Project>,
    message: proto::update_view::Editor,
    cx: &mut AsyncWindowContext,
) -> Result<()> {
    // Open all of the buffers of which excerpts were added to the editor.
    let inserted_excerpt_buffer_ids = message
        .inserted_excerpts
        .iter()
        .filter_map(|insertion| Some(insertion.excerpt.as_ref()?.buffer_id))
        .collect::<HashSet<_>>();
    let inserted_excerpt_buffers = project.update(cx, |project, cx| {
        inserted_excerpt_buffer_ids
            .into_iter()
            .map(|id| BufferId::new(id).map(|id| project.open_buffer_by_id(id, cx)))
            .collect::<Result<Vec<_>>>()
    })??;
    let _inserted_excerpt_buffers = try_join_all(inserted_excerpt_buffers).await?;

    // Update the editor's excerpts.
    this.update(cx, |editor, cx| {
        editor.buffer.update(cx, |multibuffer, cx| {
            let mut removed_excerpt_ids = message
                .deleted_excerpts
                .into_iter()
                .map(ExcerptId::from_proto)
                .collect::<Vec<_>>();
            removed_excerpt_ids.sort_by({
                let multibuffer = multibuffer.read(cx);
                move |a, b| a.cmp(&b, &multibuffer)
            });

            let mut insertions = message.inserted_excerpts.into_iter().peekable();
            while let Some(insertion) = insertions.next() {
                let Some(excerpt) = insertion.excerpt else {
                    continue;
                };
                let Some(previous_excerpt_id) = insertion.previous_excerpt_id else {
                    continue;
                };
                let buffer_id = BufferId::new(excerpt.buffer_id)?;
                let Some(buffer) = project.read(cx).buffer_for_id(buffer_id) else {
                    continue;
                };

                let adjacent_excerpts = iter::from_fn(|| {
                    let insertion = insertions.peek()?;
                    if insertion.previous_excerpt_id.is_none()
                        && insertion.excerpt.as_ref()?.buffer_id == u64::from(buffer_id)
                    {
                        insertions.next()?.excerpt
                    } else {
                        None
                    }
                });

                multibuffer.insert_excerpts_with_ids_after(
                    ExcerptId::from_proto(previous_excerpt_id),
                    buffer,
                    [excerpt]
                        .into_iter()
                        .chain(adjacent_excerpts)
                        .filter_map(|excerpt| {
                            Some((
                                ExcerptId::from_proto(excerpt.id),
                                deserialize_excerpt_range(excerpt)?,
                            ))
                        }),
                    cx,
                );
            }

            multibuffer.remove_excerpts(removed_excerpt_ids, cx);
            Result::<(), anyhow::Error>::Ok(())
        })
    })??;

    // Deserialize the editor state.
    let (selections, pending_selection, scroll_top_anchor) = this.update(cx, |editor, cx| {
        let buffer = editor.buffer.read(cx).read(cx);
        let selections = message
            .selections
            .into_iter()
            .filter_map(|selection| deserialize_selection(&buffer, selection))
            .collect::<Vec<_>>();
        let pending_selection = message
            .pending_selection
            .and_then(|selection| deserialize_selection(&buffer, selection));
        let scroll_top_anchor = message
            .scroll_top_anchor
            .and_then(|anchor| deserialize_anchor(&buffer, anchor));
        anyhow::Ok((selections, pending_selection, scroll_top_anchor))
    })??;

    // Wait until the buffer has received all of the operations referenced by
    // the editor's new state.
    this.update(cx, |editor, cx| {
        editor.buffer.update(cx, |buffer, cx| {
            buffer.wait_for_anchors(
                selections
                    .iter()
                    .chain(pending_selection.as_ref())
                    .flat_map(|selection| [selection.start, selection.end])
                    .chain(scroll_top_anchor),
                cx,
            )
        })
    })?
    .await?;

    // Update the editor's state.
    this.update(cx, |editor, cx| {
        if !selections.is_empty() || pending_selection.is_some() {
            editor.set_selections_from_remote(selections, pending_selection, cx);
            editor.request_autoscroll_remotely(Autoscroll::newest(), cx);
        } else if let Some(scroll_top_anchor) = scroll_top_anchor {
            editor.set_scroll_anchor_remote(
                ScrollAnchor {
                    anchor: scroll_top_anchor,
                    offset: point(message.scroll_x, message.scroll_y),
                },
                cx,
            );
        }
    })?;
    Ok(())
}

fn serialize_excerpt(
    buffer_id: BufferId,
    id: &ExcerptId,
    range: &ExcerptRange<language::Anchor>,
) -> Option<proto::Excerpt> {
    Some(proto::Excerpt {
        id: id.to_proto(),
        buffer_id: buffer_id.into(),
        context_start: Some(serialize_text_anchor(&range.context.start)),
        context_end: Some(serialize_text_anchor(&range.context.end)),
        primary_start: range
            .primary
            .as_ref()
            .map(|r| serialize_text_anchor(&r.start)),
        primary_end: range
            .primary
            .as_ref()
            .map(|r| serialize_text_anchor(&r.end)),
    })
}

fn serialize_selection(selection: &Selection<Anchor>) -> proto::Selection {
    proto::Selection {
        id: selection.id as u64,
        start: Some(serialize_anchor(&selection.start)),
        end: Some(serialize_anchor(&selection.end)),
        reversed: selection.reversed,
    }
}

fn serialize_anchor(anchor: &Anchor) -> proto::EditorAnchor {
    proto::EditorAnchor {
        excerpt_id: anchor.excerpt_id.to_proto(),
        anchor: Some(serialize_text_anchor(&anchor.text_anchor)),
    }
}

fn deserialize_excerpt_range(excerpt: proto::Excerpt) -> Option<ExcerptRange<language::Anchor>> {
    let context = {
        let start = language::proto::deserialize_anchor(excerpt.context_start?)?;
        let end = language::proto::deserialize_anchor(excerpt.context_end?)?;
        start..end
    };
    let primary = excerpt
        .primary_start
        .zip(excerpt.primary_end)
        .and_then(|(start, end)| {
            let start = language::proto::deserialize_anchor(start)?;
            let end = language::proto::deserialize_anchor(end)?;
            Some(start..end)
        });
    Some(ExcerptRange { context, primary })
}

fn deserialize_selection(
    buffer: &MultiBufferSnapshot,
    selection: proto::Selection,
) -> Option<Selection<Anchor>> {
    Some(Selection {
        id: selection.id as usize,
        start: deserialize_anchor(buffer, selection.start?)?,
        end: deserialize_anchor(buffer, selection.end?)?,
        reversed: selection.reversed,
        goal: SelectionGoal::None,
    })
}

fn deserialize_anchor(buffer: &MultiBufferSnapshot, anchor: proto::EditorAnchor) -> Option<Anchor> {
    let excerpt_id = ExcerptId::from_proto(anchor.excerpt_id);
    Some(Anchor {
        excerpt_id,
        text_anchor: language::proto::deserialize_anchor(anchor.anchor?)?,
        buffer_id: buffer.buffer_id_for_excerpt(excerpt_id),
    })
}

impl Item for Editor {
    type Event = EditorEvent;

    fn navigate(&mut self, data: Box<dyn std::any::Any>, cx: &mut ViewContext<Self>) -> bool {
        if let Ok(data) = data.downcast::<NavigationData>() {
            let newest_selection = self.selections.newest::<Point>(cx);
            let buffer = self.buffer.read(cx).read(cx);
            let offset = if buffer.can_resolve(&data.cursor_anchor) {
                data.cursor_anchor.to_point(&buffer)
            } else {
                buffer.clip_point(data.cursor_position, Bias::Left)
            };

            let mut scroll_anchor = data.scroll_anchor;
            if !buffer.can_resolve(&scroll_anchor.anchor) {
                scroll_anchor.anchor = buffer.anchor_before(
                    buffer.clip_point(Point::new(data.scroll_top_row, 0), Bias::Left),
                );
            }

            drop(buffer);

            if newest_selection.head() == offset {
                false
            } else {
                let nav_history = self.nav_history.take();
                self.set_scroll_anchor(scroll_anchor, cx);
                self.change_selections(Some(Autoscroll::fit()), cx, |s| {
                    s.select_ranges([offset..offset])
                });
                self.nav_history = nav_history;
                true
            }
        } else {
            false
        }
    }

    fn tab_tooltip_text(&self, cx: &AppContext) -> Option<SharedString> {
        let file_path = self
            .buffer()
            .read(cx)
            .as_singleton()?
            .read(cx)
            .file()
            .and_then(|f| f.as_local())?
            .abs_path(cx);

        let file_path = file_path.compact().to_string_lossy().to_string();

        Some(file_path.into())
    }

    fn telemetry_event_text(&self) -> Option<&'static str> {
        None
    }

    fn tab_description(&self, detail: usize, cx: &AppContext) -> Option<SharedString> {
        let path = path_for_buffer(&self.buffer, detail, true, cx)?;
        Some(path.to_string_lossy().to_string().into())
    }

<<<<<<< HEAD
    fn tab_content(&self, params: TabContentParams, cx: &WindowContext) -> AnyElement {
        let git_status = if ItemSettings::get_global(cx).git_status {
=======
    fn tab_content(&self, detail: Option<usize>, selected: bool, cx: &WindowContext) -> AnyElement {
        let label_color = if ItemSettings::get_global(cx).git_status {
>>>>>>> 3c8b3767
            self.buffer()
                .read(cx)
                .as_singleton()
                .and_then(|buffer| buffer.read(cx).project_path(cx))
                .and_then(|path| self.project.as_ref()?.read(cx).entry_for_path(&path, cx))
                .map(|entry| {
                    entry_git_aware_label_color(entry.git_status, entry.is_ignored, selected)
                })
                .unwrap_or_else(|| entry_label_color(selected))
        } else {
<<<<<<< HEAD
            None
        };
        let label_color = match git_status {
            Some(GitFileStatus::Added) => Color::Created,
            Some(GitFileStatus::Modified) => Color::Modified,
            Some(GitFileStatus::Conflict) => Color::Conflict,
            None => {
                if params.selected {
                    Color::Default
                } else {
                    Color::Muted
                }
            }
=======
            entry_label_color(selected)
>>>>>>> 3c8b3767
        };

        let description = params.detail.and_then(|detail| {
            let path = path_for_buffer(&self.buffer, detail, false, cx)?;
            let description = path.to_string_lossy();
            let description = description.trim();

            if description.is_empty() {
                return None;
            }

            Some(util::truncate_and_trailoff(&description, MAX_TAB_TITLE_LEN))
        });

        h_flex()
            .gap_2()
            .child(
                Label::new(self.title(cx).to_string())
                    .color(label_color)
                    .italic(params.preview),
            )
            .when_some(description, |this, description| {
                this.child(
                    Label::new(description)
                        .size(LabelSize::XSmall)
                        .color(Color::Muted),
                )
            })
            .into_any_element()
    }

    fn for_each_project_item(
        &self,
        cx: &AppContext,
        f: &mut dyn FnMut(EntityId, &dyn project::Item),
    ) {
        self.buffer
            .read(cx)
            .for_each_buffer(|buffer| f(buffer.entity_id(), buffer.read(cx)));
    }

    fn is_singleton(&self, cx: &AppContext) -> bool {
        self.buffer.read(cx).is_singleton()
    }

    fn clone_on_split(
        &self,
        _workspace_id: WorkspaceId,
        cx: &mut ViewContext<Self>,
    ) -> Option<View<Editor>>
    where
        Self: Sized,
    {
        Some(cx.new_view(|cx| self.clone(cx)))
    }

    fn set_nav_history(&mut self, history: ItemNavHistory, _: &mut ViewContext<Self>) {
        self.nav_history = Some(history);
    }

    fn deactivated(&mut self, cx: &mut ViewContext<Self>) {
        let selection = self.selections.newest_anchor();
        self.push_to_nav_history(selection.head(), None, cx);
    }

    fn workspace_deactivated(&mut self, cx: &mut ViewContext<Self>) {
        self.hide_hovered_link(cx);
    }

    fn is_dirty(&self, cx: &AppContext) -> bool {
        self.buffer().read(cx).read(cx).is_dirty()
    }

    fn has_conflict(&self, cx: &AppContext) -> bool {
        self.buffer().read(cx).read(cx).has_conflict()
    }

    fn can_save(&self, cx: &AppContext) -> bool {
        let buffer = &self.buffer().read(cx);
        if let Some(buffer) = buffer.as_singleton() {
            buffer.read(cx).project_path(cx).is_some()
        } else {
            true
        }
    }

    fn save(
        &mut self,
        format: bool,
        project: Model<Project>,
        cx: &mut ViewContext<Self>,
    ) -> Task<Result<()>> {
        self.report_editor_event("save", None, cx);
        let buffers = self.buffer().clone().read(cx).all_buffers();
        cx.spawn(|this, mut cx| async move {
            if format {
                this.update(&mut cx, |editor, cx| {
                    editor.perform_format(project.clone(), FormatTrigger::Save, cx)
                })?
                .await?;
            }

            // Only format and save the buffers with changes. For clean buffers,
            // we simulate saving by calling `Buffer::did_save`, so that language servers or
            // other downstream listeners of save events get notified.
            let (dirty_buffers, clean_buffers) = buffers.into_iter().partition(|buffer| {
                buffer
                    .update(&mut cx, |buffer, _| {
                        buffer.is_dirty() || buffer.has_conflict()
                    })
                    .unwrap_or(false)
            });

            project
                .update(&mut cx, |project, cx| {
                    project.save_buffers(dirty_buffers, cx)
                })?
                .await?;
            for buffer in clean_buffers {
                buffer
                    .update(&mut cx, |buffer, cx| {
                        let version = buffer.saved_version().clone();
                        let fingerprint = buffer.saved_version_fingerprint();
                        let mtime = buffer.saved_mtime();
                        buffer.did_save(version, fingerprint, mtime, cx);
                    })
                    .ok();
            }

            Ok(())
        })
    }

    fn save_as(
        &mut self,
        project: Model<Project>,
        abs_path: PathBuf,
        cx: &mut ViewContext<Self>,
    ) -> Task<Result<()>> {
        let buffer = self
            .buffer()
            .read(cx)
            .as_singleton()
            .expect("cannot call save_as on an excerpt list");

        let file_extension = abs_path
            .extension()
            .map(|a| a.to_string_lossy().to_string());
        self.report_editor_event("save", file_extension, cx);

        project.update(cx, |project, cx| {
            project.save_buffer_as(buffer, abs_path, cx)
        })
    }

    fn reload(&mut self, project: Model<Project>, cx: &mut ViewContext<Self>) -> Task<Result<()>> {
        let buffer = self.buffer().clone();
        let buffers = self.buffer.read(cx).all_buffers();
        let reload_buffers =
            project.update(cx, |project, cx| project.reload_buffers(buffers, true, cx));
        cx.spawn(|this, mut cx| async move {
            let transaction = reload_buffers.log_err().await;
            this.update(&mut cx, |editor, cx| {
                editor.request_autoscroll(Autoscroll::fit(), cx)
            })?;
            buffer
                .update(&mut cx, |buffer, cx| {
                    if let Some(transaction) = transaction {
                        if !buffer.is_singleton() {
                            buffer.push_transaction(&transaction.0, cx);
                        }
                    }
                })
                .ok();
            Ok(())
        })
    }

    fn as_searchable(&self, handle: &View<Self>) -> Option<Box<dyn SearchableItemHandle>> {
        Some(Box::new(handle.clone()))
    }

    fn pixel_position_of_cursor(&self, _: &AppContext) -> Option<gpui::Point<Pixels>> {
        self.pixel_position_of_newest_cursor
    }

    fn breadcrumb_location(&self) -> ToolbarItemLocation {
        if self.show_breadcrumbs {
            ToolbarItemLocation::PrimaryLeft
        } else {
            ToolbarItemLocation::Hidden
        }
    }

    fn breadcrumbs(&self, variant: &Theme, cx: &AppContext) -> Option<Vec<BreadcrumbText>> {
        let cursor = self.selections.newest_anchor().head();
        let multibuffer = &self.buffer().read(cx);
        let (buffer_id, symbols) =
            multibuffer.symbols_containing(cursor, Some(&variant.syntax()), cx)?;
        let buffer = multibuffer.buffer(buffer_id)?;

        let buffer = buffer.read(cx);
        let filename = buffer
            .snapshot()
            .resolve_file_path(
                cx,
                self.project
                    .as_ref()
                    .map(|project| project.read(cx).visible_worktrees(cx).count() > 1)
                    .unwrap_or_default(),
            )
            .map(|path| path.to_string_lossy().to_string())
            .unwrap_or_else(|| "untitled".to_string());

        let mut breadcrumbs = vec![BreadcrumbText {
            text: filename,
            highlights: None,
        }];
        breadcrumbs.extend(symbols.into_iter().map(|symbol| BreadcrumbText {
            text: symbol.text,
            highlights: Some(symbol.highlight_ranges),
        }));
        Some(breadcrumbs)
    }

    fn added_to_workspace(&mut self, workspace: &mut Workspace, cx: &mut ViewContext<Self>) {
        let workspace_id = workspace.database_id();
        let item_id = cx.view().item_id().as_u64() as ItemId;
        self.workspace = Some((workspace.weak_handle(), workspace.database_id()));

        fn serialize(
            buffer: Model<Buffer>,
            workspace_id: WorkspaceId,
            item_id: ItemId,
            cx: &mut AppContext,
        ) {
            if let Some(file) = buffer.read(cx).file().and_then(|file| file.as_local()) {
                let path = file.abs_path(cx);

                cx.background_executor()
                    .spawn(async move {
                        DB.save_path(item_id, workspace_id, path.clone())
                            .await
                            .log_err()
                    })
                    .detach();
            }
        }

        if let Some(buffer) = self.buffer().read(cx).as_singleton() {
            serialize(buffer.clone(), workspace_id, item_id, cx);

            cx.subscribe(&buffer, |this, buffer, event, cx| {
                if let Some((_, workspace_id)) = this.workspace.as_ref() {
                    if let language::Event::FileHandleChanged = event {
                        serialize(
                            buffer,
                            *workspace_id,
                            cx.view().item_id().as_u64() as ItemId,
                            cx,
                        );
                    }
                }
            })
            .detach();
        }
    }

    fn serialized_item_kind() -> Option<&'static str> {
        Some("Editor")
    }

    fn to_item_events(event: &EditorEvent, mut f: impl FnMut(ItemEvent)) {
        match event {
            EditorEvent::Closed => f(ItemEvent::CloseItem),

            EditorEvent::Saved | EditorEvent::TitleChanged => {
                f(ItemEvent::UpdateTab);
                f(ItemEvent::UpdateBreadcrumbs);
            }

            EditorEvent::Reparsed => {
                f(ItemEvent::UpdateBreadcrumbs);
            }

            EditorEvent::SelectionsChanged { local } if *local => {
                f(ItemEvent::UpdateBreadcrumbs);
            }

            EditorEvent::DirtyChanged => {
                f(ItemEvent::UpdateTab);
            }

            EditorEvent::BufferEdited => {
                f(ItemEvent::Edit);
                f(ItemEvent::UpdateBreadcrumbs);
            }

            EditorEvent::ExcerptsAdded { .. } | EditorEvent::ExcerptsRemoved { .. } => {
                f(ItemEvent::Edit);
            }

            _ => {}
        }
    }

    fn deserialize(
        project: Model<Project>,
        _workspace: WeakView<Workspace>,
        workspace_id: workspace::WorkspaceId,
        item_id: ItemId,
        cx: &mut ViewContext<Pane>,
    ) -> Task<Result<View<Self>>> {
        let project_item: Result<_> = project.update(cx, |project, cx| {
            // Look up the path with this key associated, create a self with that path
            let path = DB
                .get_path(item_id, workspace_id)?
                .context("No path stored for this editor")?;

            let (worktree, path) = project
                .find_local_worktree(&path, cx)
                .with_context(|| format!("No worktree for path: {path:?}"))?;
            let project_path = ProjectPath {
                worktree_id: worktree.read(cx).id(),
                path: path.into(),
            };

            Ok(project.open_path(project_path, cx))
        });

        project_item
            .map(|project_item| {
                cx.spawn(|pane, mut cx| async move {
                    let (_, project_item) = project_item.await?;
                    let buffer = project_item
                        .downcast::<Buffer>()
                        .map_err(|_| anyhow!("Project item at stored path was not a buffer"))?;
                    pane.update(&mut cx, |_, cx| {
                        cx.new_view(|cx| {
                            let mut editor = Editor::for_buffer(buffer, Some(project), cx);

                            editor.read_scroll_position_from_db(item_id, workspace_id, cx);
                            editor
                        })
                    })
                })
            })
            .unwrap_or_else(|error| Task::ready(Err(error)))
    }
}

impl ProjectItem for Editor {
    type Item = Buffer;

    fn for_project_item(
        project: Model<Project>,
        buffer: Model<Buffer>,
        cx: &mut ViewContext<Self>,
    ) -> Self {
        Self::for_buffer(buffer, Some(project), cx)
    }
}

impl EventEmitter<SearchEvent> for Editor {}

pub(crate) enum BufferSearchHighlights {}
impl SearchableItem for Editor {
    type Match = Range<Anchor>;

    fn clear_matches(&mut self, cx: &mut ViewContext<Self>) {
        self.clear_background_highlights::<BufferSearchHighlights>(cx);
    }

    fn update_matches(&mut self, matches: Vec<Range<Anchor>>, cx: &mut ViewContext<Self>) {
        self.highlight_background::<BufferSearchHighlights>(
            matches,
            |theme| theme.search_match_background,
            cx,
        );
    }

    fn query_suggestion(&mut self, cx: &mut ViewContext<Self>) -> String {
        let setting = EditorSettings::get_global(cx).seed_search_query_from_cursor;
        let snapshot = &self.snapshot(cx).buffer_snapshot;
        let selection = self.selections.newest::<usize>(cx);

        match setting {
            SeedQuerySetting::Never => String::new(),
            SeedQuerySetting::Selection | SeedQuerySetting::Always if !selection.is_empty() => {
                snapshot
                    .text_for_range(selection.start..selection.end)
                    .collect()
            }
            SeedQuerySetting::Selection => String::new(),
            SeedQuerySetting::Always => {
                let (range, kind) = snapshot.surrounding_word(selection.start);
                if kind == Some(CharKind::Word) {
                    let text: String = snapshot.text_for_range(range).collect();
                    if !text.trim().is_empty() {
                        return text;
                    }
                }
                String::new()
            }
        }
    }

    fn activate_match(
        &mut self,
        index: usize,
        matches: Vec<Range<Anchor>>,
        cx: &mut ViewContext<Self>,
    ) {
        self.unfold_ranges([matches[index].clone()], false, true, cx);
        let range = self.range_for_match(&matches[index]);
        self.change_selections(Some(Autoscroll::fit()), cx, |s| {
            s.select_ranges([range]);
        })
    }

    fn select_matches(&mut self, matches: Vec<Self::Match>, cx: &mut ViewContext<Self>) {
        self.unfold_ranges(matches.clone(), false, false, cx);
        let mut ranges = Vec::new();
        for m in &matches {
            ranges.push(self.range_for_match(&m))
        }
        self.change_selections(None, cx, |s| s.select_ranges(ranges));
    }
    fn replace(
        &mut self,
        identifier: &Self::Match,
        query: &SearchQuery,
        cx: &mut ViewContext<Self>,
    ) {
        let text = self.buffer.read(cx);
        let text = text.snapshot(cx);
        let text = text.text_for_range(identifier.clone()).collect::<Vec<_>>();
        let text: Cow<_> = if text.len() == 1 {
            text.first().cloned().unwrap().into()
        } else {
            let joined_chunks = text.join("");
            joined_chunks.into()
        };

        if let Some(replacement) = query.replacement_for(&text) {
            self.transact(cx, |this, cx| {
                this.edit([(identifier.clone(), Arc::from(&*replacement))], cx);
            });
        }
    }
    fn match_index_for_direction(
        &mut self,
        matches: &Vec<Range<Anchor>>,
        current_index: usize,
        direction: Direction,
        count: usize,
        cx: &mut ViewContext<Self>,
    ) -> usize {
        let buffer = self.buffer().read(cx).snapshot(cx);
        let current_index_position = if self.selections.disjoint_anchors().len() == 1 {
            self.selections.newest_anchor().head()
        } else {
            matches[current_index].start
        };

        let mut count = count % matches.len();
        if count == 0 {
            return current_index;
        }
        match direction {
            Direction::Next => {
                if matches[current_index]
                    .start
                    .cmp(&current_index_position, &buffer)
                    .is_gt()
                {
                    count = count - 1
                }

                (current_index + count) % matches.len()
            }
            Direction::Prev => {
                if matches[current_index]
                    .end
                    .cmp(&current_index_position, &buffer)
                    .is_lt()
                {
                    count = count - 1;
                }

                if current_index >= count {
                    current_index - count
                } else {
                    matches.len() - (count - current_index)
                }
            }
        }
    }

    fn find_matches(
        &mut self,
        query: Arc<project::search::SearchQuery>,
        cx: &mut ViewContext<Self>,
    ) -> Task<Vec<Range<Anchor>>> {
        let buffer = self.buffer().read(cx).snapshot(cx);
        cx.background_executor().spawn(async move {
            let mut ranges = Vec::new();
            if let Some((_, _, excerpt_buffer)) = buffer.as_singleton() {
                ranges.extend(
                    query
                        .search(excerpt_buffer, None)
                        .await
                        .into_iter()
                        .map(|range| {
                            buffer.anchor_after(range.start)..buffer.anchor_before(range.end)
                        }),
                );
            } else {
                for excerpt in buffer.excerpt_boundaries_in_range(0..buffer.len()) {
                    let excerpt_range = excerpt.range.context.to_offset(&excerpt.buffer);
                    ranges.extend(
                        query
                            .search(&excerpt.buffer, Some(excerpt_range.clone()))
                            .await
                            .into_iter()
                            .map(|range| {
                                let start = excerpt
                                    .buffer
                                    .anchor_after(excerpt_range.start + range.start);
                                let end = excerpt
                                    .buffer
                                    .anchor_before(excerpt_range.start + range.end);
                                buffer.anchor_in_excerpt(excerpt.id, start).unwrap()
                                    ..buffer.anchor_in_excerpt(excerpt.id, end).unwrap()
                            }),
                    );
                }
            }
            ranges
        })
    }

    fn active_match_index(
        &mut self,
        matches: Vec<Range<Anchor>>,
        cx: &mut ViewContext<Self>,
    ) -> Option<usize> {
        active_match_index(
            &matches,
            &self.selections.newest_anchor().head(),
            &self.buffer().read(cx).snapshot(cx),
        )
    }
}

pub fn active_match_index(
    ranges: &[Range<Anchor>],
    cursor: &Anchor,
    buffer: &MultiBufferSnapshot,
) -> Option<usize> {
    if ranges.is_empty() {
        None
    } else {
        match ranges.binary_search_by(|probe| {
            if probe.end.cmp(cursor, buffer).is_lt() {
                Ordering::Less
            } else if probe.start.cmp(cursor, buffer).is_gt() {
                Ordering::Greater
            } else {
                Ordering::Equal
            }
        }) {
            Ok(i) | Err(i) => Some(cmp::min(i, ranges.len() - 1)),
        }
    }
}

pub fn entry_label_color(selected: bool) -> Color {
    if selected {
        Color::Default
    } else {
        Color::Muted
    }
}

pub fn entry_git_aware_label_color(
    git_status: Option<GitFileStatus>,
    ignored: bool,
    selected: bool,
) -> Color {
    if ignored {
        Color::Disabled
    } else {
        match git_status {
            Some(GitFileStatus::Added) => Color::Created,
            Some(GitFileStatus::Modified) => Color::Modified,
            Some(GitFileStatus::Conflict) => Color::Conflict,
            None => entry_label_color(selected),
        }
    }
}

fn path_for_buffer<'a>(
    buffer: &Model<MultiBuffer>,
    height: usize,
    include_filename: bool,
    cx: &'a AppContext,
) -> Option<Cow<'a, Path>> {
    let file = buffer.read(cx).as_singleton()?.read(cx).file()?;
    path_for_file(file.as_ref(), height, include_filename, cx)
}

fn path_for_file<'a>(
    file: &'a dyn language::File,
    mut height: usize,
    include_filename: bool,
    cx: &'a AppContext,
) -> Option<Cow<'a, Path>> {
    // Ensure we always render at least the filename.
    height += 1;

    let mut prefix = file.path().as_ref();
    while height > 0 {
        if let Some(parent) = prefix.parent() {
            prefix = parent;
            height -= 1;
        } else {
            break;
        }
    }

    // Here we could have just always used `full_path`, but that is very
    // allocation-heavy and so we try to use a `Cow<Path>` if we haven't
    // traversed all the way up to the worktree's root.
    if height > 0 {
        let full_path = file.full_path(cx);
        if include_filename {
            Some(full_path.into())
        } else {
            Some(full_path.parent()?.to_path_buf().into())
        }
    } else {
        let mut path = file.path().strip_prefix(prefix).ok()?;
        if !include_filename {
            path = path.parent()?;
        }
        Some(path.into())
    }
}

#[cfg(test)]
mod tests {
    use super::*;
    use gpui::AppContext;
    use language::TestFile;
    use std::path::Path;

    #[gpui::test]
    fn test_path_for_file(cx: &mut AppContext) {
        let file = TestFile {
            path: Path::new("").into(),
            root_name: String::new(),
        };
        assert_eq!(path_for_file(&file, 0, false, cx), None);
    }
}<|MERGE_RESOLUTION|>--- conflicted
+++ resolved
@@ -594,40 +594,19 @@
         Some(path.to_string_lossy().to_string().into())
     }
 
-<<<<<<< HEAD
     fn tab_content(&self, params: TabContentParams, cx: &WindowContext) -> AnyElement {
-        let git_status = if ItemSettings::get_global(cx).git_status {
-=======
-    fn tab_content(&self, detail: Option<usize>, selected: bool, cx: &WindowContext) -> AnyElement {
         let label_color = if ItemSettings::get_global(cx).git_status {
->>>>>>> 3c8b3767
             self.buffer()
                 .read(cx)
                 .as_singleton()
                 .and_then(|buffer| buffer.read(cx).project_path(cx))
                 .and_then(|path| self.project.as_ref()?.read(cx).entry_for_path(&path, cx))
                 .map(|entry| {
-                    entry_git_aware_label_color(entry.git_status, entry.is_ignored, selected)
+                    entry_git_aware_label_color(entry.git_status, entry.is_ignored, params.selected)
                 })
-                .unwrap_or_else(|| entry_label_color(selected))
+                .unwrap_or_else(|| entry_label_color(params.selected))
         } else {
-<<<<<<< HEAD
-            None
-        };
-        let label_color = match git_status {
-            Some(GitFileStatus::Added) => Color::Created,
-            Some(GitFileStatus::Modified) => Color::Modified,
-            Some(GitFileStatus::Conflict) => Color::Conflict,
-            None => {
-                if params.selected {
-                    Color::Default
-                } else {
-                    Color::Muted
-                }
-            }
-=======
-            entry_label_color(selected)
->>>>>>> 3c8b3767
+            entry_label_color(params.selected)
         };
 
         let description = params.detail.and_then(|detail| {
