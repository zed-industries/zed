use std::ops::Range;

use crate::{
<<<<<<< HEAD
    selections_collection::SelectionsCollection, Copy, CopyPermalinkToLine, Cut, DisplayPoint,
    DisplaySnapshot, Editor, EditorMode, FindAllReferences, GoToDefinition, GoToImplementation,
    GoToTypeDefinition, Paste, Rename, RevealInFileManager, SelectMode, ToDisplayPoint,
    ToggleCodeActions, actions::Format, GoToDeclaration
=======
    actions::Format, selections_collection::SelectionsCollection, Copy, CopyPermalinkToLine, Cut,
    DisplayPoint, DisplaySnapshot, Editor, EditorMode, FindAllReferences, GoToDeclaration,
    GoToDefinition, GoToImplementation, GoToTypeDefinition, Paste, Rename, RevealInFileManager,
    SelectMode, ToDisplayPoint, ToggleCodeActions,
>>>>>>> 14f8d3a3
};
use gpui::prelude::FluentBuilder;
use gpui::{DismissEvent, Pixels, Point, Subscription, View, ViewContext};
use workspace::OpenInTerminal;

#[derive(Debug)]
pub enum MenuPosition {
    /// When the editor is scrolled, the context menu stays on the exact
    /// same position on the screen, never disappearing.
    PinnedToScreen(Point<Pixels>),
    /// When the editor is scrolled, the context menu follows the position it is associated with.
    /// Disappears when the position is no longer visible.
    PinnedToEditor {
        source: multi_buffer::Anchor,
        offset_x: Pixels,
        offset_y: Pixels,
    },
}

pub struct MouseContextMenu {
    pub(crate) position: MenuPosition,
    pub(crate) context_menu: View<ui::ContextMenu>,
    _subscription: Subscription,
}

impl std::fmt::Debug for MouseContextMenu {
    fn fmt(&self, f: &mut std::fmt::Formatter<'_>) -> std::fmt::Result {
        f.debug_struct("MouseContextMenu")
            .field("position", &self.position)
            .field("context_menu", &self.context_menu)
            .finish()
    }
}

impl MouseContextMenu {
    pub(crate) fn pinned_to_editor(
        editor: &mut Editor,
        source: multi_buffer::Anchor,
        position: Point<Pixels>,
        context_menu: View<ui::ContextMenu>,
        cx: &mut ViewContext<Editor>,
    ) -> Option<Self> {
        let context_menu_focus = context_menu.focus_handle(cx);
        cx.focus(&context_menu_focus);

        let _subscription = cx.subscribe(
            &context_menu,
            move |editor, _, _event: &DismissEvent, cx| {
                editor.mouse_context_menu.take();
                if context_menu_focus.contains_focused(cx) {
                    editor.focus(cx);
                }
            },
        );

        let editor_snapshot = editor.snapshot(cx);
        let source_point = editor.to_pixel_point(source, &editor_snapshot, cx)?;
        let offset = position - source_point;

        Some(Self {
            position: MenuPosition::PinnedToEditor {
                source,
                offset_x: offset.x,
                offset_y: offset.y,
            },
            context_menu,
            _subscription,
        })
    }

    pub(crate) fn pinned_to_screen(
        position: Point<Pixels>,
        context_menu: View<ui::ContextMenu>,
        cx: &mut ViewContext<Editor>,
    ) -> Self {
        let context_menu_focus = context_menu.focus_handle(cx);
        cx.focus(&context_menu_focus);

        let _subscription = cx.subscribe(
            &context_menu,
            move |editor, _, _event: &DismissEvent, cx| {
                editor.mouse_context_menu.take();
                if context_menu_focus.contains_focused(cx) {
                    editor.focus(cx);
                }
            },
        );

        Self {
            position: MenuPosition::PinnedToScreen(position),
            context_menu,
            _subscription,
        }
    }
}

fn display_ranges<'a>(
    display_map: &'a DisplaySnapshot,
    selections: &'a SelectionsCollection,
) -> impl Iterator<Item = Range<DisplayPoint>> + 'a {
    let pending = selections
        .pending
        .as_ref()
        .map(|pending| &pending.selection);
    selections
        .disjoint
        .iter()
        .chain(pending)
        .map(move |s| s.start.to_display_point(&display_map)..s.end.to_display_point(&display_map))
}

pub fn deploy_context_menu(
    editor: &mut Editor,
    position: Point<Pixels>,
    point: DisplayPoint,
    cx: &mut ViewContext<Editor>,
) {
    if !editor.is_focused(cx) {
        editor.focus(cx);
    }

    // Don't show context menu for inline editors
    if editor.mode() != EditorMode::Full {
        return;
    }

    let display_map = editor.selections.display_map(cx);
    let source_anchor = display_map.display_point_to_anchor(point, text::Bias::Right);
    let context_menu = if let Some(custom) = editor.custom_context_menu.take() {
        let menu = custom(editor, point, cx);
        editor.custom_context_menu = Some(custom);
        let Some(menu) = menu else {
            return;
        };
        menu
    } else {
        // Don't show the context menu if there isn't a project associated with this editor
        if editor.project.is_none() {
            return;
        }

        let display_map = editor.selections.display_map(cx);
        let buffer = &editor.snapshot(cx).buffer_snapshot;
        let anchor = buffer.anchor_before(point.to_point(&display_map));
        if !display_ranges(&display_map, &editor.selections).any(|r| r.contains(&point)) {
            // Move the cursor to the clicked location so that dispatched actions make sense
            editor.change_selections(None, cx, |s| {
                s.clear_disjoint();
                s.set_pending_anchor_range(anchor..anchor, SelectMode::Character);
            });
        }

        let focus = cx.focused();
        ui::ContextMenu::build(cx, |menu, _cx| {
            let builder = menu
                .on_blur_subscription(Subscription::new(|| {}))
                .action("Rename Symbol", Box::new(Rename))
                .action("Go to Definition", Box::new(GoToDefinition))
                .action("Go to Declaration", Box::new(GoToDeclaration))
                .action("Go to Type Definition", Box::new(GoToTypeDefinition))
                .action("Go to Implementation", Box::new(GoToImplementation))
                .action("Find All References", Box::new(FindAllReferences))
                .action(
                    "Code Actions",
                    Box::new(ToggleCodeActions {
                        deployed_from_indicator: None,
                    }),
                )
<<<<<<< HEAD
                .action("Reformat code", Box::new(Format))
=======
                .action("Format Buffer", Box::new(Format))
>>>>>>> 14f8d3a3
                .separator()
                .action("Cut", Box::new(Cut))
                .action("Copy", Box::new(Copy))
                .action("Paste", Box::new(Paste))
                .separator()
                .when(cfg!(target_os = "macos"), |builder| {
                    builder.action("Reveal in Finder", Box::new(RevealInFileManager))
                })
                .when(cfg!(not(target_os = "macos")), |builder| {
                    builder.action("Reveal in File Manager", Box::new(RevealInFileManager))
                })
                .action("Open in Terminal", Box::new(OpenInTerminal))
                .action("Copy Permalink", Box::new(CopyPermalinkToLine));
            match focus {
                Some(focus) => builder.context(focus),
                None => builder,
            }
        })
    };

    editor.mouse_context_menu =
        MouseContextMenu::pinned_to_editor(editor, source_anchor, position, context_menu, cx);
    cx.notify();
}

#[cfg(test)]
mod tests {
    use super::*;
    use crate::{editor_tests::init_test, test::editor_lsp_test_context::EditorLspTestContext};
    use indoc::indoc;

    #[gpui::test]
    async fn test_mouse_context_menu(cx: &mut gpui::TestAppContext) {
        init_test(cx, |_| {});

        let mut cx = EditorLspTestContext::new_rust(
            lsp::ServerCapabilities {
                hover_provider: Some(lsp::HoverProviderCapability::Simple(true)),
                ..Default::default()
            },
            cx,
        )
        .await;

        cx.set_state(indoc! {"
            fn teˇst() {
                do_work();
            }
        "});
        let point = cx.display_point(indoc! {"
            fn test() {
                do_wˇork();
            }
        "});
        cx.editor(|editor, _app| assert!(editor.mouse_context_menu.is_none()));
        cx.update_editor(|editor, cx| deploy_context_menu(editor, Default::default(), point, cx));

        cx.assert_editor_state(indoc! {"
            fn test() {
                do_wˇork();
            }
        "});
        cx.editor(|editor, _app| assert!(editor.mouse_context_menu.is_some()));
    }
}<|MERGE_RESOLUTION|>--- conflicted
+++ resolved
@@ -1,17 +1,11 @@
 use std::ops::Range;
 
+
 use crate::{
-<<<<<<< HEAD
-    selections_collection::SelectionsCollection, Copy, CopyPermalinkToLine, Cut, DisplayPoint,
-    DisplaySnapshot, Editor, EditorMode, FindAllReferences, GoToDefinition, GoToImplementation,
-    GoToTypeDefinition, Paste, Rename, RevealInFileManager, SelectMode, ToDisplayPoint,
-    ToggleCodeActions, actions::Format, GoToDeclaration
-=======
     actions::Format, selections_collection::SelectionsCollection, Copy, CopyPermalinkToLine, Cut,
     DisplayPoint, DisplaySnapshot, Editor, EditorMode, FindAllReferences, GoToDeclaration,
     GoToDefinition, GoToImplementation, GoToTypeDefinition, Paste, Rename, RevealInFileManager,
     SelectMode, ToDisplayPoint, ToggleCodeActions,
->>>>>>> 14f8d3a3
 };
 use gpui::prelude::FluentBuilder;
 use gpui::{DismissEvent, Pixels, Point, Subscription, View, ViewContext};
@@ -180,11 +174,7 @@
                         deployed_from_indicator: None,
                     }),
                 )
-<<<<<<< HEAD
-                .action("Reformat code", Box::new(Format))
-=======
                 .action("Format Buffer", Box::new(Format))
->>>>>>> 14f8d3a3
                 .separator()
                 .action("Cut", Box::new(Cut))
                 .action("Copy", Box::new(Copy))
