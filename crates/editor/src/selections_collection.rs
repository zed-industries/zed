use std::{
    cell::Ref,
    cmp, fmt, iter, mem,
    ops::{Deref, DerefMut, Range, Sub},
    sync::Arc,
};

use collections::HashMap;
use gpui::{App, Entity, Pixels};
use itertools::Itertools;
use language::{Bias, Point, Selection, SelectionGoal, TextDimension};
use util::post_inc;

use crate::{
    Anchor, DisplayPoint, DisplayRow, ExcerptId, MultiBuffer, MultiBufferSnapshot, SelectMode,
    ToOffset, ToPoint,
    display_map::{DisplayMap, DisplaySnapshot, ToDisplayPoint},
    movement::TextLayoutDetails,
};

#[derive(Debug, Clone)]
pub struct PendingSelection {
    pub selection: Selection<Anchor>,
    pub mode: SelectMode,
}

#[derive(Debug, Clone)]
pub struct SelectionsCollection {
    display_map: Entity<DisplayMap>,
    buffer: Entity<MultiBuffer>,
    next_selection_id: usize,
    line_mode: bool,
    /// The non-pending, non-overlapping selections.
    /// The [SelectionsCollection::pending] selection could possibly overlap these
    disjoint: Arc<[Selection<Anchor>]>,
    /// A pending selection, such as when the mouse is being dragged
    pending: Option<PendingSelection>,
}

impl SelectionsCollection {
    pub fn new(display_map: Entity<DisplayMap>, buffer: Entity<MultiBuffer>) -> Self {
        Self {
            display_map,
            buffer,
            next_selection_id: 1,
            line_mode: false,
            disjoint: Arc::default(),
            pending: Some(PendingSelection {
                selection: Selection {
                    id: 0,
                    start: Anchor::min(),
                    end: Anchor::min(),
                    reversed: false,
                    goal: SelectionGoal::None,
                },
                mode: SelectMode::Character,
            }),
        }
    }

    pub fn display_map(&self, cx: &mut App) -> DisplaySnapshot {
        self.display_map.update(cx, |map, cx| map.snapshot(cx))
    }

    fn buffer<'a>(&self, cx: &'a App) -> Ref<'a, MultiBufferSnapshot> {
        self.buffer.read(cx).read(cx)
    }

    pub fn clone_state(&mut self, other: &SelectionsCollection) {
        self.next_selection_id = other.next_selection_id;
        self.line_mode = other.line_mode;
        self.disjoint = other.disjoint.clone();
        self.pending.clone_from(&other.pending);
    }

    pub fn count(&self) -> usize {
        let mut count = self.disjoint.len();
        if self.pending.is_some() {
            count += 1;
        }
        count
    }

    /// The non-pending, non-overlapping selections. There could be a pending selection that
    /// overlaps these if the mouse is being dragged, etc. This could also be empty if there is a
    /// pending selection. Returned as selections over Anchors.
    pub fn disjoint_anchors_arc(&self) -> Arc<[Selection<Anchor>]> {
        self.disjoint.clone()
    }

    /// The non-pending, non-overlapping selections. There could be a pending selection that
    /// overlaps these if the mouse is being dragged, etc. This could also be empty if there is a
    /// pending selection. Returned as selections over Anchors.
    pub fn disjoint_anchors(&self) -> &[Selection<Anchor>] {
        &self.disjoint
    }

    pub fn disjoint_anchor_ranges(&self) -> impl Iterator<Item = Range<Anchor>> {
        // Mapping the Arc slice would borrow it, whereas indexing captures it.
        let disjoint = self.disjoint_anchors_arc();
        (0..disjoint.len()).map(move |ix| disjoint[ix].range())
    }

    /// Non-overlapping selections using anchors, including the pending selection.
    pub fn all_anchors(&self, cx: &mut App) -> Arc<[Selection<Anchor>]> {
        if self.pending.is_none() {
            self.disjoint_anchors_arc()
        } else {
            let all_offset_selections = self.all::<usize>(&self.display_map(cx));
            let buffer = self.buffer(cx);
            all_offset_selections
                .into_iter()
                .map(|selection| selection_to_anchor_selection(selection, &buffer))
                .collect()
        }
    }

    pub fn pending_anchor(&self) -> Option<&Selection<Anchor>> {
        self.pending.as_ref().map(|pending| &pending.selection)
    }

    pub fn pending_anchor_mut(&mut self) -> Option<&mut Selection<Anchor>> {
        self.pending.as_mut().map(|pending| &mut pending.selection)
    }

    pub fn pending<D: TextDimension + Ord + Sub<D, Output = D>>(
        &self,
        snapshot: &DisplaySnapshot,
    ) -> Option<Selection<D>> {
        resolve_selections(self.pending_anchor(), &snapshot).next()
    }

    pub(crate) fn pending_mode(&self) -> Option<SelectMode> {
        self.pending.as_ref().map(|pending| pending.mode.clone())
    }

    pub fn all<'a, D>(&self, snapshot: &DisplaySnapshot) -> Vec<Selection<D>>
    where
        D: 'a + TextDimension + Ord + Sub<D, Output = D>,
    {
        let disjoint_anchors = &self.disjoint;
        let mut disjoint =
            resolve_selections::<D, _>(disjoint_anchors.iter(), &snapshot).peekable();
        let mut pending_opt = self.pending::<D>(&snapshot);
        iter::from_fn(move || {
            if let Some(pending) = pending_opt.as_mut() {
                while let Some(next_selection) = disjoint.peek() {
                    if pending.start <= next_selection.end && pending.end >= next_selection.start {
                        let next_selection = disjoint.next().unwrap();
                        if next_selection.start < pending.start {
                            pending.start = next_selection.start;
                        }
                        if next_selection.end > pending.end {
                            pending.end = next_selection.end;
                        }
                    } else if next_selection.end < pending.start {
                        return disjoint.next();
                    } else {
                        break;
                    }
                }

                pending_opt.take()
            } else {
                disjoint.next()
            }
        })
        .collect()
    }

    /// Returns all of the selections, adjusted to take into account the selection line_mode
    pub fn all_adjusted(&self, snapshot: &DisplaySnapshot) -> Vec<Selection<Point>> {
        let mut selections = self.all::<Point>(&snapshot);
        if self.line_mode {
            for selection in &mut selections {
                let new_range = snapshot.expand_to_line(selection.range());
                selection.start = new_range.start;
                selection.end = new_range.end;
            }
        }
        selections
    }

    /// Returns all of the selections, adjusted to take into account the selection line_mode. Uses a provided snapshot to resolve selections.
    pub fn all_adjusted_with_snapshot(
        &self,
        snapshot: &MultiBufferSnapshot,
    ) -> Vec<Selection<Point>> {
        let mut selections = self
            .disjoint
            .iter()
            .chain(self.pending_anchor())
            .map(|anchor| anchor.map(|anchor| anchor.to_point(&snapshot)))
            .collect::<Vec<_>>();
        if self.line_mode {
            for selection in &mut selections {
                let new_range = snapshot.expand_to_line(selection.range());
                selection.start = new_range.start;
                selection.end = new_range.end;
            }
        }
        selections
    }

    /// Returns the newest selection, adjusted to take into account the selection line_mode
    pub fn newest_adjusted(&self, snapshot: &DisplaySnapshot) -> Selection<Point> {
        let mut selection = self.newest::<Point>(&snapshot);
        if self.line_mode {
            let new_range = snapshot.expand_to_line(selection.range());
            selection.start = new_range.start;
            selection.end = new_range.end;
        }
        selection
    }

    pub fn all_adjusted_display(
        &self,
        display_map: &DisplaySnapshot,
    ) -> Vec<Selection<DisplayPoint>> {
        if self.line_mode {
            let selections = self.all::<Point>(&display_map);
            let result = selections
                .into_iter()
                .map(|mut selection| {
                    let new_range = display_map.expand_to_line(selection.range());
                    selection.start = new_range.start;
                    selection.end = new_range.end;
                    selection.map(|point| point.to_display_point(&display_map))
                })
                .collect();
            result
        } else {
            self.all_display(display_map)
        }
    }

    pub fn disjoint_in_range<'a, D>(
        &self,
        range: Range<Anchor>,
        snapshot: &DisplaySnapshot,
    ) -> Vec<Selection<D>>
    where
        D: 'a + TextDimension + Ord + Sub<D, Output = D> + std::fmt::Debug,
    {
        let start_ix = match self
            .disjoint
<<<<<<< HEAD
            .binary_search_by(|probe| probe.end.cmp(&range.start, &snapshot.buffer_snapshot))
=======
            .binary_search_by(|probe| probe.end.cmp(&range.start, map.buffer_snapshot()))
>>>>>>> 5698636c
        {
            Ok(ix) | Err(ix) => ix,
        };
        let end_ix = match self
            .disjoint
<<<<<<< HEAD
            .binary_search_by(|probe| probe.start.cmp(&range.end, &snapshot.buffer_snapshot))
=======
            .binary_search_by(|probe| probe.start.cmp(&range.end, map.buffer_snapshot()))
>>>>>>> 5698636c
        {
            Ok(ix) => ix + 1,
            Err(ix) => ix,
        };
        resolve_selections(&self.disjoint[start_ix..end_ix], snapshot).collect()
    }

    pub fn all_display(&self, snapshot: &DisplaySnapshot) -> Vec<Selection<DisplayPoint>> {
        let disjoint_anchors = &self.disjoint;
        let mut disjoint =
            resolve_selections_display(disjoint_anchors.iter(), &snapshot).peekable();
        let mut pending_opt = resolve_selections_display(self.pending_anchor(), &snapshot).next();
        iter::from_fn(move || {
            if let Some(pending) = pending_opt.as_mut() {
                while let Some(next_selection) = disjoint.peek() {
                    if pending.start <= next_selection.end && pending.end >= next_selection.start {
                        let next_selection = disjoint.next().unwrap();
                        if next_selection.start < pending.start {
                            pending.start = next_selection.start;
                        }
                        if next_selection.end > pending.end {
                            pending.end = next_selection.end;
                        }
                    } else if next_selection.end < pending.start {
                        return disjoint.next();
                    } else {
                        break;
                    }
                }

                pending_opt.take()
            } else {
                disjoint.next()
            }
        })
        .collect()
    }

    pub fn newest_anchor(&self) -> &Selection<Anchor> {
        self.pending
            .as_ref()
            .map(|s| &s.selection)
            .or_else(|| self.disjoint.iter().max_by_key(|s| s.id))
            .unwrap()
    }

    pub fn newest<D: TextDimension + Ord + Sub<D, Output = D>>(
        &self,
        snapshot: &DisplaySnapshot,
    ) -> Selection<D> {
        resolve_selections([self.newest_anchor()], &snapshot)
            .next()
            .unwrap()
    }

    pub fn newest_display(&self, snapshot: &DisplaySnapshot) -> Selection<DisplayPoint> {
        resolve_selections_display([self.newest_anchor()], &snapshot)
            .next()
            .unwrap()
    }

    pub fn oldest_anchor(&self) -> &Selection<Anchor> {
        self.disjoint
            .iter()
            .min_by_key(|s| s.id)
            .or_else(|| self.pending.as_ref().map(|p| &p.selection))
            .unwrap()
    }

    pub fn oldest<D: TextDimension + Ord + Sub<D, Output = D>>(
        &self,
        snapshot: &DisplaySnapshot,
    ) -> Selection<D> {
        resolve_selections([self.oldest_anchor()], &snapshot)
            .next()
            .unwrap()
    }

    pub fn first_anchor(&self) -> Selection<Anchor> {
        self.pending
            .as_ref()
            .map(|pending| pending.selection.clone())
            .unwrap_or_else(|| self.disjoint.first().cloned().unwrap())
    }

    pub fn first<D: TextDimension + Ord + Sub<D, Output = D>>(
        &self,
        snapshot: &DisplaySnapshot,
    ) -> Selection<D> {
        self.all(snapshot).first().unwrap().clone()
    }

    pub fn last<D: TextDimension + Ord + Sub<D, Output = D>>(
        &self,
        snapshot: &DisplaySnapshot,
    ) -> Selection<D> {
        self.all(snapshot).last().unwrap().clone()
    }

    /// Returns a list of (potentially backwards!) ranges representing the selections.
    /// Useful for test assertions, but prefer `.all()` instead.
    #[cfg(any(test, feature = "test-support"))]
    pub fn ranges<D: TextDimension + Ord + Sub<D, Output = D>>(
        &self,
        snapshot: &DisplaySnapshot,
    ) -> Vec<Range<D>> {
        self.all::<D>(snapshot)
            .iter()
            .map(|s| {
                if s.reversed {
                    s.end..s.start
                } else {
                    s.start..s.end
                }
            })
            .collect()
    }

    #[cfg(any(test, feature = "test-support"))]
    pub fn display_ranges(&self, cx: &mut App) -> Vec<Range<DisplayPoint>> {
        let display_map = self.display_map(cx);
        self.disjoint_anchors_arc()
            .iter()
            .chain(self.pending_anchor())
            .map(|s| {
                if s.reversed {
                    s.end.to_display_point(&display_map)..s.start.to_display_point(&display_map)
                } else {
                    s.start.to_display_point(&display_map)..s.end.to_display_point(&display_map)
                }
            })
            .collect()
    }

    pub fn build_columnar_selection(
        &mut self,
        display_map: &DisplaySnapshot,
        row: DisplayRow,
        positions: &Range<Pixels>,
        reversed: bool,
        text_layout_details: &TextLayoutDetails,
    ) -> Option<Selection<Point>> {
        let is_empty = positions.start == positions.end;
        let line_len = display_map.line_len(row);
        let line = display_map.layout_row(row, text_layout_details);
        let start_col = line.closest_index_for_x(positions.start) as u32;

        let (start, end) = if is_empty {
            let point = DisplayPoint::new(row, std::cmp::min(start_col, line_len));
            (point, point)
        } else {
            if start_col >= line_len {
                return None;
            }
            let start = DisplayPoint::new(row, start_col);
            let end_col = line.closest_index_for_x(positions.end) as u32;
            let end = DisplayPoint::new(row, end_col);
            (start, end)
        };

        Some(Selection {
            id: post_inc(&mut self.next_selection_id),
            start: start.to_point(display_map),
            end: end.to_point(display_map),
            reversed,
            goal: SelectionGoal::HorizontalRange {
                start: positions.start.into(),
                end: positions.end.into(),
            },
        })
    }

    pub fn change_with<R>(
        &mut self,
        cx: &mut App,
        change: impl FnOnce(&mut MutableSelectionsCollection) -> R,
    ) -> (bool, R) {
        let mut mutable_collection = MutableSelectionsCollection {
            collection: self,
            selections_changed: false,
            cx,
        };

        let result = change(&mut mutable_collection);
        assert!(
            !mutable_collection.disjoint.is_empty() || mutable_collection.pending.is_some(),
            "There must be at least one selection"
        );
        (mutable_collection.selections_changed, result)
    }

    pub fn next_selection_id(&self) -> usize {
        self.next_selection_id
    }

    pub fn line_mode(&self) -> bool {
        self.line_mode
    }

    pub fn set_line_mode(&mut self, line_mode: bool) {
        self.line_mode = line_mode;
    }
}

pub struct MutableSelectionsCollection<'a> {
    collection: &'a mut SelectionsCollection,
    selections_changed: bool,
    cx: &'a mut App,
}

impl<'a> fmt::Debug for MutableSelectionsCollection<'a> {
    fn fmt(&self, f: &mut fmt::Formatter<'_>) -> fmt::Result {
        f.debug_struct("MutableSelectionsCollection")
            .field("collection", &self.collection)
            .field("selections_changed", &self.selections_changed)
            .finish()
    }
}

impl<'a> MutableSelectionsCollection<'a> {
    pub fn display_map(&mut self) -> DisplaySnapshot {
        self.collection.display_map(self.cx)
    }

    pub fn buffer(&self) -> Ref<'_, MultiBufferSnapshot> {
        self.collection.buffer(self.cx)
    }

    pub fn clear_disjoint(&mut self) {
        self.collection.disjoint = Arc::default();
    }

    pub fn delete(&mut self, selection_id: usize) {
        let mut changed = false;
        self.collection.disjoint = self
            .disjoint
            .iter()
            .filter(|selection| {
                let found = selection.id == selection_id;
                changed |= found;
                !found
            })
            .cloned()
            .collect();

        self.selections_changed |= changed;
    }

    pub fn clear_pending(&mut self) {
        if self.collection.pending.is_some() {
            self.collection.pending = None;
            self.selections_changed = true;
        }
    }

    pub(crate) fn set_pending_anchor_range(&mut self, range: Range<Anchor>, mode: SelectMode) {
        let buffer = self.buffer.read(self.cx).snapshot(self.cx);
        self.collection.pending = Some(PendingSelection {
            selection: {
                let mut start = range.start;
                let mut end = range.end;
                let reversed = if start.cmp(&end, &buffer).is_gt() {
                    mem::swap(&mut start, &mut end);
                    true
                } else {
                    false
                };
                Selection {
                    id: post_inc(&mut self.collection.next_selection_id),
                    start,
                    end,
                    reversed,
                    goal: SelectionGoal::None,
                }
            },
            mode,
        });
        self.selections_changed = true;
    }

    pub(crate) fn set_pending(&mut self, selection: Selection<Anchor>, mode: SelectMode) {
        self.collection.pending = Some(PendingSelection { selection, mode });
        self.selections_changed = true;
    }

    pub fn try_cancel(&mut self) -> bool {
        if let Some(pending) = self.collection.pending.take() {
            if self.disjoint.is_empty() {
                self.collection.disjoint = Arc::from([pending.selection]);
            }
            self.selections_changed = true;
            return true;
        }

        let mut oldest = self.oldest_anchor().clone();
        if self.count() > 1 {
            self.collection.disjoint = Arc::from([oldest]);
            self.selections_changed = true;
            return true;
        }

        if !oldest.start.cmp(&oldest.end, &self.buffer()).is_eq() {
            let head = oldest.head();
            oldest.start = head;
            oldest.end = head;
            self.collection.disjoint = Arc::from([oldest]);
            self.selections_changed = true;
            return true;
        }

        false
    }

    pub fn insert_range<T>(&mut self, range: Range<T>)
    where
        T: 'a + ToOffset + ToPoint + TextDimension + Ord + Sub<T, Output = T> + std::marker::Copy,
    {
        let display_map = self.display_map();
        let mut selections = self.collection.all(&display_map);
        let mut start = range.start.to_offset(&self.buffer());
        let mut end = range.end.to_offset(&self.buffer());
        let reversed = if start > end {
            mem::swap(&mut start, &mut end);
            true
        } else {
            false
        };
        selections.push(Selection {
            id: post_inc(&mut self.collection.next_selection_id),
            start,
            end,
            reversed,
            goal: SelectionGoal::None,
        });
        self.select(selections);
    }

    pub fn select<T>(&mut self, mut selections: Vec<Selection<T>>)
    where
        T: ToOffset + ToPoint + Ord + std::marker::Copy + std::fmt::Debug,
    {
        let buffer = self.buffer.read(self.cx).snapshot(self.cx);
        selections.sort_unstable_by_key(|s| s.start);
        // Merge overlapping selections.
        let mut i = 1;
        while i < selections.len() {
            if selections[i - 1].end >= selections[i].start {
                let removed = selections.remove(i);
                if removed.start < selections[i - 1].start {
                    selections[i - 1].start = removed.start;
                }
                if removed.end > selections[i - 1].end {
                    selections[i - 1].end = removed.end;
                }
            } else {
                i += 1;
            }
        }

        self.collection.disjoint = Arc::from_iter(
            selections
                .into_iter()
                .map(|selection| selection_to_anchor_selection(selection, &buffer)),
        );
        self.collection.pending = None;
        self.selections_changed = true;
    }

    pub fn select_anchors(&mut self, selections: Vec<Selection<Anchor>>) {
        let map = self.display_map();
        let resolved_selections =
            resolve_selections::<usize, _>(&selections, &map).collect::<Vec<_>>();
        self.select(resolved_selections);
    }

    pub fn select_ranges<I, T>(&mut self, ranges: I)
    where
        I: IntoIterator<Item = Range<T>>,
        T: ToOffset,
    {
        let buffer = self.buffer.read(self.cx).snapshot(self.cx);
        let ranges = ranges
            .into_iter()
            .map(|range| range.start.to_offset(&buffer)..range.end.to_offset(&buffer));
        self.select_offset_ranges(ranges);
    }

    fn select_offset_ranges<I>(&mut self, ranges: I)
    where
        I: IntoIterator<Item = Range<usize>>,
    {
        let selections = ranges
            .into_iter()
            .map(|range| {
                let mut start = range.start;
                let mut end = range.end;
                let reversed = if start > end {
                    mem::swap(&mut start, &mut end);
                    true
                } else {
                    false
                };
                Selection {
                    id: post_inc(&mut self.collection.next_selection_id),
                    start,
                    end,
                    reversed,
                    goal: SelectionGoal::None,
                }
            })
            .collect::<Vec<_>>();

        self.select(selections)
    }

    pub fn select_anchor_ranges<I>(&mut self, ranges: I)
    where
        I: IntoIterator<Item = Range<Anchor>>,
    {
        let buffer = self.buffer.read(self.cx).snapshot(self.cx);
        let selections = ranges
            .into_iter()
            .map(|range| {
                let mut start = range.start;
                let mut end = range.end;
                let reversed = if start.cmp(&end, &buffer).is_gt() {
                    mem::swap(&mut start, &mut end);
                    true
                } else {
                    false
                };
                Selection {
                    id: post_inc(&mut self.collection.next_selection_id),
                    start,
                    end,
                    reversed,
                    goal: SelectionGoal::None,
                }
            })
            .collect::<Vec<_>>();
        self.select_anchors(selections)
    }

    pub fn new_selection_id(&mut self) -> usize {
        post_inc(&mut self.next_selection_id)
    }

    pub fn select_display_ranges<T>(&mut self, ranges: T)
    where
        T: IntoIterator<Item = Range<DisplayPoint>>,
    {
        let display_map = self.display_map();
        let selections = ranges
            .into_iter()
            .map(|range| {
                let mut start = range.start;
                let mut end = range.end;
                let reversed = if start > end {
                    mem::swap(&mut start, &mut end);
                    true
                } else {
                    false
                };
                Selection {
                    id: post_inc(&mut self.collection.next_selection_id),
                    start: start.to_point(&display_map),
                    end: end.to_point(&display_map),
                    reversed,
                    goal: SelectionGoal::None,
                }
            })
            .collect();
        self.select(selections);
    }

    pub fn reverse_selections(&mut self) {
        let map = &self.display_map();
        let mut new_selections: Vec<Selection<Point>> = Vec::new();
        let disjoint = self.disjoint.clone();
        for selection in disjoint
            .iter()
            .sorted_by(|first, second| Ord::cmp(&second.id, &first.id))
            .collect::<Vec<&Selection<Anchor>>>()
        {
            new_selections.push(Selection {
                id: self.new_selection_id(),
                start: selection.start.to_display_point(map).to_point(map),
                end: selection.end.to_display_point(map).to_point(map),
                reversed: selection.reversed,
                goal: selection.goal,
            });
        }
        self.select(new_selections);
    }

    pub fn move_with(
        &mut self,
        mut move_selection: impl FnMut(&DisplaySnapshot, &mut Selection<DisplayPoint>),
    ) {
        let mut changed = false;
        let display_map = self.display_map();
        let selections = self.collection.all_display(&display_map);
        let selections = selections
            .into_iter()
            .map(|selection| {
                let mut moved_selection = selection.clone();
                move_selection(&display_map, &mut moved_selection);
                if selection != moved_selection {
                    changed = true;
                }
                moved_selection.map(|display_point| display_point.to_point(&display_map))
            })
            .collect();

        if changed {
            self.select(selections)
        }
    }

    pub fn move_offsets_with(
        &mut self,
        mut move_selection: impl FnMut(&MultiBufferSnapshot, &mut Selection<usize>),
    ) {
        let mut changed = false;
        let snapshot = self.buffer().clone();
        let display_map = self.display_map();
        let selections = self
            .collection
            .all::<usize>(&display_map)
            .into_iter()
            .map(|selection| {
                let mut moved_selection = selection.clone();
                move_selection(&snapshot, &mut moved_selection);
                if selection != moved_selection {
                    changed = true;
                }
                moved_selection
            })
            .collect();
        drop(snapshot);

        if changed {
            self.select(selections)
        }
    }

    pub fn move_heads_with(
        &mut self,
        mut update_head: impl FnMut(
            &DisplaySnapshot,
            DisplayPoint,
            SelectionGoal,
        ) -> (DisplayPoint, SelectionGoal),
    ) {
        self.move_with(|map, selection| {
            let (new_head, new_goal) = update_head(map, selection.head(), selection.goal);
            selection.set_head(new_head, new_goal);
        });
    }

    pub fn move_cursors_with(
        &mut self,
        mut update_cursor_position: impl FnMut(
            &DisplaySnapshot,
            DisplayPoint,
            SelectionGoal,
        ) -> (DisplayPoint, SelectionGoal),
    ) {
        self.move_with(|map, selection| {
            let (cursor, new_goal) = update_cursor_position(map, selection.head(), selection.goal);
            selection.collapse_to(cursor, new_goal)
        });
    }

    pub fn maybe_move_cursors_with(
        &mut self,
        mut update_cursor_position: impl FnMut(
            &DisplaySnapshot,
            DisplayPoint,
            SelectionGoal,
        ) -> Option<(DisplayPoint, SelectionGoal)>,
    ) {
        self.move_cursors_with(|map, point, goal| {
            update_cursor_position(map, point, goal).unwrap_or((point, goal))
        })
    }

    pub fn replace_cursors_with(
        &mut self,
        find_replacement_cursors: impl FnOnce(&DisplaySnapshot) -> Vec<DisplayPoint>,
    ) {
        let display_map = self.display_map();
        let new_selections = find_replacement_cursors(&display_map)
            .into_iter()
            .map(|cursor| {
                let cursor_point = cursor.to_point(&display_map);
                Selection {
                    id: post_inc(&mut self.collection.next_selection_id),
                    start: cursor_point,
                    end: cursor_point,
                    reversed: false,
                    goal: SelectionGoal::None,
                }
            })
            .collect();
        self.select(new_selections);
    }

    /// Compute new ranges for any selections that were located in excerpts that have
    /// since been removed.
    ///
    /// Returns a `HashMap` indicating which selections whose former head position
    /// was no longer present. The keys of the map are selection ids. The values are
    /// the id of the new excerpt where the head of the selection has been moved.
    pub fn refresh(&mut self) -> HashMap<usize, ExcerptId> {
        let mut pending = self.collection.pending.take();
        let mut selections_with_lost_position = HashMap::default();

        let anchors_with_status = {
            let buffer = self.buffer();
            let disjoint_anchors = self
                .disjoint
                .iter()
                .flat_map(|selection| [&selection.start, &selection.end]);
            buffer.refresh_anchors(disjoint_anchors)
        };
        let adjusted_disjoint: Vec<_> = anchors_with_status
            .chunks(2)
            .map(|selection_anchors| {
                let (anchor_ix, start, kept_start) = selection_anchors[0];
                let (_, end, kept_end) = selection_anchors[1];
                let selection = &self.disjoint[anchor_ix / 2];
                let kept_head = if selection.reversed {
                    kept_start
                } else {
                    kept_end
                };
                if !kept_head {
                    selections_with_lost_position.insert(selection.id, selection.head().excerpt_id);
                }

                Selection {
                    id: selection.id,
                    start,
                    end,
                    reversed: selection.reversed,
                    goal: selection.goal,
                }
            })
            .collect();

        if !adjusted_disjoint.is_empty() {
            let map = self.display_map();
            let resolved_selections = resolve_selections(adjusted_disjoint.iter(), &map).collect();
            self.select::<usize>(resolved_selections);
        }

        if let Some(pending) = pending.as_mut() {
            let buffer = self.buffer();
            let anchors =
                buffer.refresh_anchors([&pending.selection.start, &pending.selection.end]);
            let (_, start, kept_start) = anchors[0];
            let (_, end, kept_end) = anchors[1];
            let kept_head = if pending.selection.reversed {
                kept_start
            } else {
                kept_end
            };
            if !kept_head {
                selections_with_lost_position
                    .insert(pending.selection.id, pending.selection.head().excerpt_id);
            }

            pending.selection.start = start;
            pending.selection.end = end;
        }
        self.collection.pending = pending;
        self.selections_changed = true;

        selections_with_lost_position
    }
}

impl Deref for MutableSelectionsCollection<'_> {
    type Target = SelectionsCollection;
    fn deref(&self) -> &Self::Target {
        self.collection
    }
}

impl DerefMut for MutableSelectionsCollection<'_> {
    fn deref_mut(&mut self) -> &mut Self::Target {
        self.collection
    }
}

fn selection_to_anchor_selection<T>(
    selection: Selection<T>,
    buffer: &MultiBufferSnapshot,
) -> Selection<Anchor>
where
    T: ToOffset + Ord,
{
    let end_bias = if selection.start == selection.end {
        Bias::Right
    } else {
        Bias::Left
    };
    Selection {
        id: selection.id,
        start: buffer.anchor_after(selection.start),
        end: buffer.anchor_at(selection.end, end_bias),
        reversed: selection.reversed,
        goal: selection.goal,
    }
}

fn resolve_selections_point<'a>(
    selections: impl 'a + IntoIterator<Item = &'a Selection<Anchor>>,
    map: &'a DisplaySnapshot,
) -> impl 'a + Iterator<Item = Selection<Point>> {
    let (to_summarize, selections) = selections.into_iter().tee();
    let mut summaries = map
        .buffer_snapshot()
        .summaries_for_anchors::<Point, _>(to_summarize.flat_map(|s| [&s.start, &s.end]))
        .into_iter();
    selections.map(move |s| {
        let start = summaries.next().unwrap();
        let end = summaries.next().unwrap();
        assert!(start <= end, "start: {:?}, end: {:?}", start, end);
        Selection {
            id: s.id,
            start,
            end,
            reversed: s.reversed,
            goal: s.goal,
        }
    })
}

// Panics if passed selections are not in order
fn resolve_selections_display<'a>(
    selections: impl 'a + IntoIterator<Item = &'a Selection<Anchor>>,
    map: &'a DisplaySnapshot,
) -> impl 'a + Iterator<Item = Selection<DisplayPoint>> {
    let selections = resolve_selections_point(selections, map).map(move |s| {
        let display_start = map.point_to_display_point(s.start, Bias::Left);
        let display_end = map.point_to_display_point(
            s.end,
            if s.start == s.end {
                Bias::Right
            } else {
                Bias::Left
            },
        );
        assert!(
            display_start <= display_end,
            "display_start: {:?}, display_end: {:?}",
            display_start,
            display_end
        );
        Selection {
            id: s.id,
            start: display_start,
            end: display_end,
            reversed: s.reversed,
            goal: s.goal,
        }
    });
    coalesce_selections(selections)
}

// Panics if passed selections are not in order
pub(crate) fn resolve_selections<'a, D, I>(
    selections: I,
    map: &'a DisplaySnapshot,
) -> impl 'a + Iterator<Item = Selection<D>>
where
    D: TextDimension + Ord + Sub<D, Output = D>,
    I: 'a + IntoIterator<Item = &'a Selection<Anchor>>,
{
    let (to_convert, selections) = resolve_selections_display(selections, map).tee();
    let mut converted_endpoints =
        map.buffer_snapshot()
            .dimensions_from_points::<D>(to_convert.flat_map(|s| {
                let start = map.display_point_to_point(s.start, Bias::Left);
                let end = map.display_point_to_point(s.end, Bias::Right);
                assert!(start <= end, "start: {:?}, end: {:?}", start, end);
                [start, end]
            }));
    selections.map(move |s| {
        let start = converted_endpoints.next().unwrap();
        let end = converted_endpoints.next().unwrap();
        assert!(start <= end, "start: {:?}, end: {:?}", start, end);
        Selection {
            id: s.id,
            start,
            end,
            reversed: s.reversed,
            goal: s.goal,
        }
    })
}

fn coalesce_selections<D: Ord + fmt::Debug + Copy>(
    selections: impl Iterator<Item = Selection<D>>,
) -> impl Iterator<Item = Selection<D>> {
    let mut selections = selections.peekable();
    iter::from_fn(move || {
        let mut selection = selections.next()?;
        while let Some(next_selection) = selections.peek() {
            if selection.end >= next_selection.start {
                if selection.reversed == next_selection.reversed {
                    selection.end = cmp::max(selection.end, next_selection.end);
                    selections.next();
                } else {
                    selection.end = cmp::max(selection.start, next_selection.start);
                    break;
                }
            } else {
                break;
            }
        }
        assert!(
            selection.start <= selection.end,
            "selection.start: {:?}, selection.end: {:?}, selection.reversed: {:?}",
            selection.start,
            selection.end,
            selection.reversed
        );
        Some(selection)
    })
}<|MERGE_RESOLUTION|>--- conflicted
+++ resolved
@@ -244,21 +244,13 @@
     {
         let start_ix = match self
             .disjoint
-<<<<<<< HEAD
-            .binary_search_by(|probe| probe.end.cmp(&range.start, &snapshot.buffer_snapshot))
-=======
-            .binary_search_by(|probe| probe.end.cmp(&range.start, map.buffer_snapshot()))
->>>>>>> 5698636c
+            .binary_search_by(|probe| probe.end.cmp(&range.start, snapshot.buffer_snapshot()))
         {
             Ok(ix) | Err(ix) => ix,
         };
         let end_ix = match self
             .disjoint
-<<<<<<< HEAD
-            .binary_search_by(|probe| probe.start.cmp(&range.end, &snapshot.buffer_snapshot))
-=======
-            .binary_search_by(|probe| probe.start.cmp(&range.end, map.buffer_snapshot()))
->>>>>>> 5698636c
+            .binary_search_by(|probe| probe.start.cmp(&range.end, snapshot.buffer_snapshot()))
         {
             Ok(ix) => ix + 1,
             Err(ix) => ix,
