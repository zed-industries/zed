pub mod editor_lsp_test_context;
pub mod editor_test_context;

use crate::{
    display_map::{DisplayMap, DisplaySnapshot, ToDisplayPoint},
    DisplayPoint, Editor, EditorMode, FoldPlaceholder, MultiBuffer,
};
use gpui::{Context, Font, FontFeatures, FontStyle, FontWeight, Model, Pixels, ViewContext};
use project::Project;
use util::test::{marked_text_offsets, marked_text_ranges};

#[cfg(test)]
#[ctor::ctor]
fn init_logger() {
    if std::env::var("RUST_LOG").is_ok() {
        env_logger::init();
    }
}

// Returns a snapshot from text containing '|' character markers with the markers removed, and DisplayPoints for each one.
pub fn marked_display_snapshot(
    text: &str,
    cx: &mut gpui::AppContext,
) -> (DisplaySnapshot, Vec<DisplayPoint>) {
    let (unmarked_text, markers) = marked_text_offsets(text);

    let font = Font {
        family: "Courier".into(),
        features: FontFeatures::default(),
        weight: FontWeight::default(),
        style: FontStyle::default(),
    };
    let font_size: Pixels = 14usize.into();

    let buffer = MultiBuffer::build_simple(&unmarked_text, cx);
<<<<<<< HEAD
    let display_map =
        cx.new_model(|cx| DisplayMap::new(buffer, font, font_size, None, true, 1, 1, 1, cx));
=======
    let display_map = cx.new_model(|cx| {
        DisplayMap::new(
            buffer,
            font,
            font_size,
            None,
            1,
            1,
            FoldPlaceholder::test(),
            cx,
        )
    });
>>>>>>> d5fe2c85
    let snapshot = display_map.update(cx, |map, cx| map.snapshot(cx));
    let markers = markers
        .into_iter()
        .map(|offset| offset.to_display_point(&snapshot))
        .collect();

    (snapshot, markers)
}

pub fn select_ranges(editor: &mut Editor, marked_text: &str, cx: &mut ViewContext<Editor>) {
    let (unmarked_text, text_ranges) = marked_text_ranges(marked_text, true);
    assert_eq!(editor.text(cx), unmarked_text);
    editor.change_selections(None, cx, |s| s.select_ranges(text_ranges));
}

pub fn assert_text_with_selections(
    editor: &mut Editor,
    marked_text: &str,
    cx: &mut ViewContext<Editor>,
) {
    let (unmarked_text, text_ranges) = marked_text_ranges(marked_text, true);
    assert_eq!(editor.text(cx), unmarked_text);
    assert_eq!(editor.selections.ranges(cx), text_ranges);
}

// RA thinks this is dead code even though it is used in a whole lot of tests
#[allow(dead_code)]
#[cfg(any(test, feature = "test-support"))]
pub(crate) fn build_editor(buffer: Model<MultiBuffer>, cx: &mut ViewContext<Editor>) -> Editor {
    Editor::new(EditorMode::Full, buffer, None, true, cx)
}

pub(crate) fn build_editor_with_project(
    project: Model<Project>,
    buffer: Model<MultiBuffer>,
    cx: &mut ViewContext<Editor>,
) -> Editor {
    Editor::new(EditorMode::Full, buffer, Some(project), true, cx)
}

#[cfg(any(test, feature = "test-support"))]
pub fn editor_hunks(
    editor: &Editor,
    snapshot: &DisplaySnapshot,
    cx: &mut ViewContext<'_, Editor>,
) -> Vec<(
    String,
    git::diff::DiffHunkStatus,
    std::ops::Range<crate::DisplayRow>,
)> {
    use multi_buffer::MultiBufferRow;
    use text::Point;

    use crate::hunk_status;

    snapshot
        .buffer_snapshot
        .git_diff_hunks_in_range(MultiBufferRow::MIN..MultiBufferRow::MAX)
        .map(|hunk| {
            let display_range = Point::new(hunk.associated_range.start.0, 0)
                .to_display_point(snapshot)
                .row()
                ..Point::new(hunk.associated_range.end.0, 0)
                    .to_display_point(snapshot)
                    .row();
            let (_, buffer, _) = editor
                .buffer()
                .read(cx)
                .excerpt_containing(Point::new(hunk.associated_range.start.0, 0), cx)
                .expect("no excerpt for expanded buffer's hunk start");
            let diff_base = buffer
                .read(cx)
                .diff_base()
                .expect("should have a diff base for expanded hunk")
                .slice(hunk.diff_base_byte_range.clone())
                .to_string();
            (diff_base, hunk_status(&hunk), display_range)
        })
        .collect()
}

#[cfg(any(test, feature = "test-support"))]
pub fn expanded_hunks(
    editor: &Editor,
    snapshot: &DisplaySnapshot,
    cx: &mut ViewContext<'_, Editor>,
) -> Vec<(
    String,
    git::diff::DiffHunkStatus,
    std::ops::Range<crate::DisplayRow>,
)> {
    editor
        .expanded_hunks
        .hunks(false)
        .map(|expanded_hunk| {
            let hunk_display_range = expanded_hunk
                .hunk_range
                .start
                .to_display_point(snapshot)
                .row()
                ..expanded_hunk
                    .hunk_range
                    .end
                    .to_display_point(snapshot)
                    .row();
            let (_, buffer, _) = editor
                .buffer()
                .read(cx)
                .excerpt_containing(expanded_hunk.hunk_range.start, cx)
                .expect("no excerpt for expanded buffer's hunk start");
            let diff_base = buffer
                .read(cx)
                .diff_base()
                .expect("should have a diff base for expanded hunk")
                .slice(expanded_hunk.diff_base_byte_range.clone())
                .to_string();
            (diff_base, expanded_hunk.status, hunk_display_range)
        })
        .collect()
}

#[cfg(any(test, feature = "test-support"))]
pub fn expanded_hunks_background_highlights(
    editor: &mut Editor,
    cx: &mut gpui::WindowContext,
) -> Vec<std::ops::RangeInclusive<crate::DisplayRow>> {
    use crate::DisplayRow;

    let mut highlights = Vec::new();

    let mut range_start = 0;
    let mut previous_highlighted_row = None;
    for (highlighted_row, _) in editor.highlighted_display_rows(cx) {
        match previous_highlighted_row {
            Some(previous_row) => {
                if previous_row + 1 != highlighted_row.0 {
                    highlights.push(DisplayRow(range_start)..=DisplayRow(previous_row));
                    range_start = highlighted_row.0;
                }
            }
            None => {
                range_start = highlighted_row.0;
            }
        }
        previous_highlighted_row = Some(highlighted_row.0);
    }
    if let Some(previous_row) = previous_highlighted_row {
        highlights.push(DisplayRow(range_start)..=DisplayRow(previous_row));
    }

    highlights
}<|MERGE_RESOLUTION|>--- conflicted
+++ resolved
@@ -33,23 +33,20 @@
     let font_size: Pixels = 14usize.into();
 
     let buffer = MultiBuffer::build_simple(&unmarked_text, cx);
-<<<<<<< HEAD
-    let display_map =
-        cx.new_model(|cx| DisplayMap::new(buffer, font, font_size, None, true, 1, 1, 1, cx));
-=======
     let display_map = cx.new_model(|cx| {
         DisplayMap::new(
             buffer,
             font,
             font_size,
             None,
+            true,
+            1,
             1,
             1,
             FoldPlaceholder::test(),
             cx,
         )
     });
->>>>>>> d5fe2c85
     let snapshot = display_map.update(cx, |map, cx| map.snapshot(cx));
     let markers = markers
         .into_iter()
