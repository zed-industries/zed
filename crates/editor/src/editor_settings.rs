use gpui::AppContext;
use schemars::JsonSchema;
use serde::{Deserialize, Serialize};
use settings::{Settings, SettingsSources};

#[derive(Clone, Serialize, Deserialize, JsonSchema)]
#[serde(default)]
pub struct EditorSettings {
    /// Whether the cursor blinks in the editor.
    pub cursor_blink: bool,
    /// How to highlight the current line in the editor.
    pub current_line_highlight: CurrentLineHighlight,
    /// Whether to show the informational hover box when moving the mouse
    /// over symbols in the editor.
    pub hover_popover_enabled: bool,
    /// Whether to pop the completions menu while typing in an editor without
    /// explicitly requesting it.
    pub show_completions_on_input: bool,
    /// Whether to display inline and alongside documentation for items in the
    /// completions menu.
    pub show_completion_documentation: bool,
    /// The debounce delay before re-querying the language server for completion
    /// documentation when not included in original completion list.
    pub completion_documentation_secondary_query_debounce: u64,
    /// Whether to use additional LSP queries to format (and amend) the code after
    /// every "trigger" symbol input, defined by LSP server capabilities.
    pub use_on_type_format: bool,
    /// Toolbar related settings
    pub toolbar: Toolbar,
    /// Scrollbar related settings
    pub scrollbar: Scrollbar,
    /// Gutter related settings
    pub gutter: Gutter,
    /// Whether the editor will scroll beyond the last line.
    pub scroll_beyond_last_line: ScrollBeyondLastLine,
    /// The number of lines to keep above/below the cursor when auto-scrolling.
    pub vertical_scroll_margin: f32,
    /// Scroll sensitivity multiplier. This multiplier is applied
    /// to both the horizontal and vertical delta values while scrolling.
    pub scroll_sensitivity: f32,
    /// Whether the line numbers on editors gutter are relative or not.
    pub relative_line_numbers: bool,
    /// When to populate a new search's query based on the text under the cursor.
    pub seed_search_query_from_cursor: SeedQuerySetting,
<<<<<<< HEAD
    /// The key to use for adding multiple cursors
=======
    pub use_smartcase_search: bool,
>>>>>>> 929eff81
    pub multi_cursor_modifier: MultiCursorModifier,
    /// Hide the values of variables in `private` files, as defined by the
    /// private_files setting. This only changes the visual representation,
    /// the values are still present in the file and can be selected / copied / pasted
    pub redact_private_values: bool,

    /// How many lines to expand the multibuffer excerpts by default
    pub expand_excerpt_lines: u32,
<<<<<<< HEAD
    /// What to do when multibuffer is double clicked in some of its excerpts
    /// (parts of singleton buffers).
=======
    pub middle_click_paste: bool,
>>>>>>> 929eff81
    #[serde(default)]
    pub double_click_in_multibuffer: DoubleClickInMultibuffer,
    /// Whether the editor search results will loop
    pub search_wrap: bool,
<<<<<<< HEAD
    /// Show method signatures in the editor, when inside parentheses.
=======
    #[serde(default)]
    pub search: SearchSettings,
>>>>>>> 929eff81
    pub auto_signature_help: bool,
    /// Whether to show the signature help after completion or a bracket pair inserted.
    /// If `auto_signature_help` is enabled, this setting will be treated as enabled also.
    pub show_signature_help_after_edits: bool,
    /// Jupyter REPL settings.
    pub jupyter: Jupyter,
}

impl Default for EditorSettings {
    fn default() -> Self {
        Self {
            cursor_blink: true,
            current_line_highlight: CurrentLineHighlight::All,
            hover_popover_enabled: true,
            show_completions_on_input: true,
            show_completion_documentation: true,
            completion_documentation_secondary_query_debounce: 300,
            use_on_type_format: true,
            toolbar: Default::default(),
            scrollbar: Default::default(),
            gutter: Default::default(),
            scroll_beyond_last_line: ScrollBeyondLastLine::OnePage,
            vertical_scroll_margin: 3.,
            scroll_sensitivity: 1.0,
            relative_line_numbers: false,
            seed_search_query_from_cursor: SeedQuerySetting::Always,
            multi_cursor_modifier: MultiCursorModifier::Alt,
            redact_private_values: false,
            expand_excerpt_lines: 3,
            double_click_in_multibuffer: DoubleClickInMultibuffer::Select,
            search_wrap: true,
            auto_signature_help: false,
            show_signature_help_after_edits: true,
            jupyter: Default::default(),
        }
    }
}
#[derive(Copy, Clone, Debug, Serialize, Deserialize, PartialEq, Eq, JsonSchema)]
#[serde(rename_all = "snake_case")]
pub enum CurrentLineHighlight {
    // Don't highlight the current line.
    None,
    // Highlight the gutter area.
    Gutter,
    // Highlight the editor area.
    Line,
    // Highlight the full line.
    All,
}

/// When to populate a new search's query based on the text under the cursor.
#[derive(Copy, Clone, Debug, Serialize, Deserialize, PartialEq, Eq, JsonSchema)]
#[serde(rename_all = "snake_case")]
pub enum SeedQuerySetting {
    /// Always populate the search query with the word under the cursor.
    Always,
    /// Only populate the search query when there is text selected.
    Selection,
    /// Never populate the search query
    Never,
}

/// What to do when multibuffer is double clicked in some of its excerpts (parts of singleton buffers).
#[derive(Default, Copy, Clone, Debug, Serialize, Deserialize, PartialEq, Eq, JsonSchema)]
#[serde(rename_all = "snake_case")]
pub enum DoubleClickInMultibuffer {
    /// Behave as a regular buffer and select the whole word.
    #[default]
    Select,
    /// Open the excerpt clicked as a new buffer in the new tab, if no `alt` modifier was pressed during double click.
    /// Otherwise, behave as a regular buffer and select the whole word.
    Open,
}

#[derive(Copy, Clone, Debug, Serialize, Deserialize, PartialEq, Eq, JsonSchema)]
pub struct Jupyter {
    /// Whether the Jupyter feature is enabled.
    pub enabled: bool,
}

impl Default for Jupyter {
    fn default() -> Self {
        Self { enabled: true }
    }
}

#[derive(Copy, Clone, Debug, Serialize, Deserialize, JsonSchema, PartialEq, Eq)]
#[serde(default)]
pub struct Toolbar {
    /// Whether to display breadcrumbs in the editor toolbar.
    pub breadcrumbs: bool,
    /// Whether to display quick action buttons in the editor toolbar.
    pub quick_actions: bool,
    /// Whether to show the selections menu in the editor toolbar
    pub selections_menu: bool,
}

impl Default for Toolbar {
    fn default() -> Self {
        Self {
            breadcrumbs: true,
            quick_actions: true,
            selections_menu: true,
        }
    }
}

#[derive(Copy, Clone, Debug, Serialize, Deserialize, JsonSchema, PartialEq, Eq)]
pub struct Scrollbar {
    /// When to show the scrollbar in the editor.
    pub show: ShowScrollbar,
    /// Whether to show git diff indicators in the scrollbar.
    pub git_diff: bool,
    /// Whether to show buffer search result indicators in the scrollbar.
    pub selected_symbol: bool,
    /// Whether to show selected symbol occurrences in the scrollbar.
    pub search_results: bool,
    /// Whether to show diagnostic indicators in the scrollbar.
    pub diagnostics: bool,
    /// Whether to show cursor positions in the scrollbar.
    pub cursors: bool,
}

impl Default for Scrollbar {
    fn default() -> Self {
        Self {
            show: ShowScrollbar::Auto,
            git_diff: true,
            selected_symbol: true,
            search_results: true,
            diagnostics: true,
            cursors: true,
        }
    }
}

/// Gutter-related settings.
#[derive(Copy, Clone, Debug, Serialize, Deserialize, JsonSchema, PartialEq, Eq)]
#[serde(default)]
pub struct Gutter {
    /// Whether to show line numbers in the gutter.
    pub line_numbers: bool,
    /// Whether to show code action buttons in the gutter.
    pub code_actions: bool,
    /// Whether to show runnable buttons in the gutter.
    pub runnables: bool,
    /// Whether to show fold buttons in the gutter.
    pub folds: bool,
}

impl Default for Gutter {
    fn default() -> Self {
        Self {
            line_numbers: true,
            code_actions: true,
            runnables: true,
            folds: true,
        }
    }
}

/// When to show the scrollbar in the editor.
///
/// Default: auto
#[derive(Copy, Clone, Debug, Serialize, Deserialize, JsonSchema, PartialEq, Eq)]
#[serde(rename_all = "snake_case")]
pub enum ShowScrollbar {
    /// Show the scrollbar if there's important information or
    /// follow the system's configured behavior.
    Auto,
    /// Match the system's configured behavior.
    System,
    /// Always show the scrollbar.
    Always,
    /// Never show the scrollbar.
    Never,
}

/// The key to use for adding multiple cursors
///
/// Default: alt
#[derive(Copy, Clone, Debug, Serialize, Deserialize, JsonSchema, PartialEq, Eq)]
#[serde(rename_all = "snake_case")]
pub enum MultiCursorModifier {
    Alt,
    #[serde(alias = "cmd", alias = "ctrl")]
    CmdOrCtrl,
}

/// Whether the editor will scroll beyond the last line.
///
/// Default: one_page
#[derive(Copy, Clone, Debug, Serialize, Deserialize, JsonSchema, PartialEq, Eq)]
#[serde(rename_all = "snake_case")]
pub enum ScrollBeyondLastLine {
    /// The editor will not scroll beyond the last line.
    Off,

    /// The editor will scroll beyond the last line by one page.
    OnePage,

    /// The editor will scroll beyond the last line by the same number of lines as vertical_scroll_margin.
    VerticalScrollMargin,
}

<<<<<<< HEAD
=======
/// Default options for buffer and project search items.
#[derive(Copy, Clone, Default, Debug, Serialize, Deserialize, JsonSchema, PartialEq, Eq)]
pub struct SearchSettings {
    #[serde(default)]
    pub whole_word: bool,
    #[serde(default)]
    pub case_sensitive: bool,
    #[serde(default)]
    pub include_ignored: bool,
    #[serde(default)]
    pub regex: bool,
}

#[derive(Clone, Default, Serialize, Deserialize, JsonSchema)]
pub struct EditorSettingsContent {
    /// Whether the cursor blinks in the editor.
    ///
    /// Default: true
    pub cursor_blink: Option<bool>,
    /// How to highlight the current line in the editor.
    ///
    /// Default: all
    pub current_line_highlight: Option<CurrentLineHighlight>,
    /// Whether to show the informational hover box when moving the mouse
    /// over symbols in the editor.
    ///
    /// Default: true
    pub hover_popover_enabled: Option<bool>,

    /// Whether to pop the completions menu while typing in an editor without
    /// explicitly requesting it.
    ///
    /// Default: true
    pub show_completions_on_input: Option<bool>,
    /// Whether to display inline and alongside documentation for items in the
    /// completions menu.
    ///
    /// Default: true
    pub show_completion_documentation: Option<bool>,
    /// The debounce delay before re-querying the language server for completion
    /// documentation when not included in original completion list.
    ///
    /// Default: 300 ms
    pub completion_documentation_secondary_query_debounce: Option<u64>,
    /// Whether to use additional LSP queries to format (and amend) the code after
    /// every "trigger" symbol input, defined by LSP server capabilities.
    ///
    /// Default: true
    pub use_on_type_format: Option<bool>,
    /// Toolbar related settings
    pub toolbar: Option<ToolbarContent>,
    /// Scrollbar related settings
    pub scrollbar: Option<ScrollbarContent>,
    /// Gutter related settings
    pub gutter: Option<GutterContent>,
    /// Whether the editor will scroll beyond the last line.
    ///
    /// Default: one_page
    pub scroll_beyond_last_line: Option<ScrollBeyondLastLine>,
    /// The number of lines to keep above/below the cursor when auto-scrolling.
    ///
    /// Default: 3.
    pub vertical_scroll_margin: Option<f32>,
    /// Scroll sensitivity multiplier. This multiplier is applied
    /// to both the horizontal and vertical delta values while scrolling.
    ///
    /// Default: 1.0
    pub scroll_sensitivity: Option<f32>,
    /// Whether the line numbers on editors gutter are relative or not.
    ///
    /// Default: false
    pub relative_line_numbers: Option<bool>,
    /// When to populate a new search's query based on the text under the cursor.
    ///
    /// Default: always
    pub seed_search_query_from_cursor: Option<SeedQuerySetting>,
    pub use_smartcase_search: Option<bool>,
    /// The key to use for adding multiple cursors
    ///
    /// Default: alt
    pub multi_cursor_modifier: Option<MultiCursorModifier>,
    /// Hide the values of variables in `private` files, as defined by the
    /// private_files setting. This only changes the visual representation,
    /// the values are still present in the file and can be selected / copied / pasted
    ///
    /// Default: false
    pub redact_private_values: Option<bool>,

    /// How many lines to expand the multibuffer excerpts by default
    ///
    /// Default: 3
    pub expand_excerpt_lines: Option<u32>,

    /// Whether to enable middle-click paste on Linux
    ///
    /// Default: true
    pub middle_click_paste: Option<bool>,

    /// What to do when multibuffer is double clicked in some of its excerpts
    /// (parts of singleton buffers).
    ///
    /// Default: select
    pub double_click_in_multibuffer: Option<DoubleClickInMultibuffer>,
    /// Whether the editor search results will loop
    ///
    /// Default: true
    pub search_wrap: Option<bool>,

    /// Defaults to use when opening a new buffer and project search items.
    ///
    /// Default: nothing is enabled
    pub search: Option<SearchSettings>,

    /// Whether to automatically show a signature help pop-up or not.
    ///
    /// Default: false
    pub auto_signature_help: Option<bool>,

    /// Whether to show the signature help pop-up after completions or bracket pairs inserted.
    ///
    /// Default: true
    pub show_signature_help_after_edits: Option<bool>,

    /// Jupyter REPL settings.
    pub jupyter: Option<JupyterContent>,
}

// Toolbar related settings
#[derive(Clone, Default, Serialize, Deserialize, JsonSchema, PartialEq, Eq)]
pub struct ToolbarContent {
    /// Whether to display breadcrumbs in the editor toolbar.
    ///
    /// Default: true
    pub breadcrumbs: Option<bool>,
    /// Whether to display quick action buttons in the editor toolbar.
    ///
    /// Default: true
    pub quick_actions: Option<bool>,

    /// Whether to show the selections menu in the editor toolbar
    ///
    /// Default: true
    pub selections_menu: Option<bool>,
}

/// Scrollbar related settings
#[derive(Copy, Clone, Debug, Serialize, Deserialize, JsonSchema, PartialEq)]
pub struct ScrollbarContent {
    /// When to show the scrollbar in the editor.
    ///
    /// Default: auto
    pub show: Option<ShowScrollbar>,
    /// Whether to show git diff indicators in the scrollbar.
    ///
    /// Default: true
    pub git_diff: Option<bool>,
    /// Whether to show buffer search result indicators in the scrollbar.
    ///
    /// Default: true
    pub search_results: Option<bool>,
    /// Whether to show selected symbol occurrences in the scrollbar.
    ///
    /// Default: true
    pub selected_symbol: Option<bool>,
    /// Whether to show diagnostic indicators in the scrollbar.
    ///
    /// Default: true
    pub diagnostics: Option<bool>,
    /// Whether to show cursor positions in the scrollbar.
    ///
    /// Default: true
    pub cursors: Option<bool>,
}

/// Gutter related settings
#[derive(Copy, Clone, Debug, Default, Serialize, Deserialize, JsonSchema, PartialEq, Eq)]
pub struct GutterContent {
    /// Whether to show line numbers in the gutter.
    ///
    /// Default: true
    pub line_numbers: Option<bool>,
    /// Whether to show code action buttons in the gutter.
    ///
    /// Default: true
    pub code_actions: Option<bool>,
    /// Whether to show runnable buttons in the gutter.
    ///
    /// Default: true
    pub runnables: Option<bool>,
    /// Whether to show fold buttons in the gutter.
    ///
    /// Default: true
    pub folds: Option<bool>,
}

>>>>>>> 929eff81
impl EditorSettings {
    pub fn jupyter_enabled(cx: &AppContext) -> bool {
        EditorSettings::get_global(cx).jupyter.enabled
    }
}

impl Settings for EditorSettings {
    const KEY: Option<&'static str> = None;

    type FileContent = Self;

    fn load(
        sources: SettingsSources<Self::FileContent>,
        _: &mut AppContext,
    ) -> anyhow::Result<Self> {
        sources.json_merge()
    }
}<|MERGE_RESOLUTION|>--- conflicted
+++ resolved
@@ -42,11 +42,8 @@
     pub relative_line_numbers: bool,
     /// When to populate a new search's query based on the text under the cursor.
     pub seed_search_query_from_cursor: SeedQuerySetting,
-<<<<<<< HEAD
+    pub use_smartcase_search: bool,
     /// The key to use for adding multiple cursors
-=======
-    pub use_smartcase_search: bool,
->>>>>>> 929eff81
     pub multi_cursor_modifier: MultiCursorModifier,
     /// Hide the values of variables in `private` files, as defined by the
     /// private_files setting. This only changes the visual representation,
@@ -55,22 +52,16 @@
 
     /// How many lines to expand the multibuffer excerpts by default
     pub expand_excerpt_lines: u32,
-<<<<<<< HEAD
+    pub middle_click_paste: bool,
     /// What to do when multibuffer is double clicked in some of its excerpts
     /// (parts of singleton buffers).
-=======
-    pub middle_click_paste: bool,
->>>>>>> 929eff81
     #[serde(default)]
     pub double_click_in_multibuffer: DoubleClickInMultibuffer,
     /// Whether the editor search results will loop
     pub search_wrap: bool,
-<<<<<<< HEAD
-    /// Show method signatures in the editor, when inside parentheses.
-=======
     #[serde(default)]
     pub search: SearchSettings,
->>>>>>> 929eff81
+    /// Show method signatures in the editor, when inside parentheses.
     pub auto_signature_help: bool,
     /// Whether to show the signature help after completion or a bracket pair inserted.
     /// If `auto_signature_help` is enabled, this setting will be treated as enabled also.
@@ -276,204 +267,6 @@
     VerticalScrollMargin,
 }
 
-<<<<<<< HEAD
-=======
-/// Default options for buffer and project search items.
-#[derive(Copy, Clone, Default, Debug, Serialize, Deserialize, JsonSchema, PartialEq, Eq)]
-pub struct SearchSettings {
-    #[serde(default)]
-    pub whole_word: bool,
-    #[serde(default)]
-    pub case_sensitive: bool,
-    #[serde(default)]
-    pub include_ignored: bool,
-    #[serde(default)]
-    pub regex: bool,
-}
-
-#[derive(Clone, Default, Serialize, Deserialize, JsonSchema)]
-pub struct EditorSettingsContent {
-    /// Whether the cursor blinks in the editor.
-    ///
-    /// Default: true
-    pub cursor_blink: Option<bool>,
-    /// How to highlight the current line in the editor.
-    ///
-    /// Default: all
-    pub current_line_highlight: Option<CurrentLineHighlight>,
-    /// Whether to show the informational hover box when moving the mouse
-    /// over symbols in the editor.
-    ///
-    /// Default: true
-    pub hover_popover_enabled: Option<bool>,
-
-    /// Whether to pop the completions menu while typing in an editor without
-    /// explicitly requesting it.
-    ///
-    /// Default: true
-    pub show_completions_on_input: Option<bool>,
-    /// Whether to display inline and alongside documentation for items in the
-    /// completions menu.
-    ///
-    /// Default: true
-    pub show_completion_documentation: Option<bool>,
-    /// The debounce delay before re-querying the language server for completion
-    /// documentation when not included in original completion list.
-    ///
-    /// Default: 300 ms
-    pub completion_documentation_secondary_query_debounce: Option<u64>,
-    /// Whether to use additional LSP queries to format (and amend) the code after
-    /// every "trigger" symbol input, defined by LSP server capabilities.
-    ///
-    /// Default: true
-    pub use_on_type_format: Option<bool>,
-    /// Toolbar related settings
-    pub toolbar: Option<ToolbarContent>,
-    /// Scrollbar related settings
-    pub scrollbar: Option<ScrollbarContent>,
-    /// Gutter related settings
-    pub gutter: Option<GutterContent>,
-    /// Whether the editor will scroll beyond the last line.
-    ///
-    /// Default: one_page
-    pub scroll_beyond_last_line: Option<ScrollBeyondLastLine>,
-    /// The number of lines to keep above/below the cursor when auto-scrolling.
-    ///
-    /// Default: 3.
-    pub vertical_scroll_margin: Option<f32>,
-    /// Scroll sensitivity multiplier. This multiplier is applied
-    /// to both the horizontal and vertical delta values while scrolling.
-    ///
-    /// Default: 1.0
-    pub scroll_sensitivity: Option<f32>,
-    /// Whether the line numbers on editors gutter are relative or not.
-    ///
-    /// Default: false
-    pub relative_line_numbers: Option<bool>,
-    /// When to populate a new search's query based on the text under the cursor.
-    ///
-    /// Default: always
-    pub seed_search_query_from_cursor: Option<SeedQuerySetting>,
-    pub use_smartcase_search: Option<bool>,
-    /// The key to use for adding multiple cursors
-    ///
-    /// Default: alt
-    pub multi_cursor_modifier: Option<MultiCursorModifier>,
-    /// Hide the values of variables in `private` files, as defined by the
-    /// private_files setting. This only changes the visual representation,
-    /// the values are still present in the file and can be selected / copied / pasted
-    ///
-    /// Default: false
-    pub redact_private_values: Option<bool>,
-
-    /// How many lines to expand the multibuffer excerpts by default
-    ///
-    /// Default: 3
-    pub expand_excerpt_lines: Option<u32>,
-
-    /// Whether to enable middle-click paste on Linux
-    ///
-    /// Default: true
-    pub middle_click_paste: Option<bool>,
-
-    /// What to do when multibuffer is double clicked in some of its excerpts
-    /// (parts of singleton buffers).
-    ///
-    /// Default: select
-    pub double_click_in_multibuffer: Option<DoubleClickInMultibuffer>,
-    /// Whether the editor search results will loop
-    ///
-    /// Default: true
-    pub search_wrap: Option<bool>,
-
-    /// Defaults to use when opening a new buffer and project search items.
-    ///
-    /// Default: nothing is enabled
-    pub search: Option<SearchSettings>,
-
-    /// Whether to automatically show a signature help pop-up or not.
-    ///
-    /// Default: false
-    pub auto_signature_help: Option<bool>,
-
-    /// Whether to show the signature help pop-up after completions or bracket pairs inserted.
-    ///
-    /// Default: true
-    pub show_signature_help_after_edits: Option<bool>,
-
-    /// Jupyter REPL settings.
-    pub jupyter: Option<JupyterContent>,
-}
-
-// Toolbar related settings
-#[derive(Clone, Default, Serialize, Deserialize, JsonSchema, PartialEq, Eq)]
-pub struct ToolbarContent {
-    /// Whether to display breadcrumbs in the editor toolbar.
-    ///
-    /// Default: true
-    pub breadcrumbs: Option<bool>,
-    /// Whether to display quick action buttons in the editor toolbar.
-    ///
-    /// Default: true
-    pub quick_actions: Option<bool>,
-
-    /// Whether to show the selections menu in the editor toolbar
-    ///
-    /// Default: true
-    pub selections_menu: Option<bool>,
-}
-
-/// Scrollbar related settings
-#[derive(Copy, Clone, Debug, Serialize, Deserialize, JsonSchema, PartialEq)]
-pub struct ScrollbarContent {
-    /// When to show the scrollbar in the editor.
-    ///
-    /// Default: auto
-    pub show: Option<ShowScrollbar>,
-    /// Whether to show git diff indicators in the scrollbar.
-    ///
-    /// Default: true
-    pub git_diff: Option<bool>,
-    /// Whether to show buffer search result indicators in the scrollbar.
-    ///
-    /// Default: true
-    pub search_results: Option<bool>,
-    /// Whether to show selected symbol occurrences in the scrollbar.
-    ///
-    /// Default: true
-    pub selected_symbol: Option<bool>,
-    /// Whether to show diagnostic indicators in the scrollbar.
-    ///
-    /// Default: true
-    pub diagnostics: Option<bool>,
-    /// Whether to show cursor positions in the scrollbar.
-    ///
-    /// Default: true
-    pub cursors: Option<bool>,
-}
-
-/// Gutter related settings
-#[derive(Copy, Clone, Debug, Default, Serialize, Deserialize, JsonSchema, PartialEq, Eq)]
-pub struct GutterContent {
-    /// Whether to show line numbers in the gutter.
-    ///
-    /// Default: true
-    pub line_numbers: Option<bool>,
-    /// Whether to show code action buttons in the gutter.
-    ///
-    /// Default: true
-    pub code_actions: Option<bool>,
-    /// Whether to show runnable buttons in the gutter.
-    ///
-    /// Default: true
-    pub runnables: Option<bool>,
-    /// Whether to show fold buttons in the gutter.
-    ///
-    /// Default: true
-    pub folds: Option<bool>,
-}
-
->>>>>>> 929eff81
 impl EditorSettings {
     pub fn jupyter_enabled(cx: &AppContext) -> bool {
         EditorSettings::get_global(cx).jupyter.enabled
