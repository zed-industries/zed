--- conflicted
+++ resolved
@@ -25,12 +25,9 @@
     pub expand_excerpt_lines: u32,
     #[serde(default)]
     pub double_click_in_multibuffer: DoubleClickInMultibuffer,
-<<<<<<< HEAD
+    pub search_wrap: bool,
     pub auto_signature_help: bool,
     pub show_signature_help_after_edits: bool,
-=======
-    pub search_wrap: bool,
->>>>>>> 6a11184e
     #[serde(default)]
     pub jupyter: Jupyter,
 }
