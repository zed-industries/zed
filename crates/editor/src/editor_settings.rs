use gpui::AppContext;
use language::CursorShape;
use schemars::JsonSchema;
use serde::{Deserialize, Serialize};
use settings::{Settings, SettingsSources};

#[derive(Deserialize, Clone)]
pub struct EditorSettings {
    pub cursor_blink: bool,
    pub cursor_shape: Option<CursorShape>,
    pub current_line_highlight: CurrentLineHighlight,
    pub hover_popover_enabled: bool,
    pub show_completions_on_input: bool,
    pub show_completion_documentation: bool,
    pub completion_documentation_secondary_query_debounce: u64,
    pub toolbar: Toolbar,
    pub scrollbar: Scrollbar,
    pub gutter: Gutter,
    pub scroll_beyond_last_line: ScrollBeyondLastLine,
    pub vertical_scroll_margin: f32,
<<<<<<< HEAD
    pub horizontal_scroll_margin: f32,
=======
    pub autoscroll_on_clicks: bool,
>>>>>>> aea6fa0c
    pub scroll_sensitivity: f32,
    pub relative_line_numbers: bool,
    pub seed_search_query_from_cursor: SeedQuerySetting,
    pub use_smartcase_search: bool,
    pub multi_cursor_modifier: MultiCursorModifier,
    pub redact_private_values: bool,
    pub expand_excerpt_lines: u32,
    pub middle_click_paste: bool,
    #[serde(default)]
    pub double_click_in_multibuffer: DoubleClickInMultibuffer,
    pub search_wrap: bool,
    #[serde(default)]
    pub search: SearchSettings,
    pub auto_signature_help: bool,
    pub show_signature_help_after_edits: bool,
    pub jupyter: Jupyter,
}

#[derive(Copy, Clone, Debug, Serialize, Deserialize, PartialEq, Eq, JsonSchema)]
#[serde(rename_all = "snake_case")]
pub enum CurrentLineHighlight {
    // Don't highlight the current line.
    None,
    // Highlight the gutter area.
    Gutter,
    // Highlight the editor area.
    Line,
    // Highlight the full line.
    All,
}

/// When to populate a new search's query based on the text under the cursor.
#[derive(Copy, Clone, Debug, Serialize, Deserialize, PartialEq, Eq, JsonSchema)]
#[serde(rename_all = "snake_case")]
pub enum SeedQuerySetting {
    /// Always populate the search query with the word under the cursor.
    Always,
    /// Only populate the search query when there is text selected.
    Selection,
    /// Never populate the search query
    Never,
}

/// What to do when multibuffer is double clicked in some of its excerpts (parts of singleton buffers).
#[derive(Default, Copy, Clone, Debug, Serialize, Deserialize, PartialEq, Eq, JsonSchema)]
#[serde(rename_all = "snake_case")]
pub enum DoubleClickInMultibuffer {
    /// Behave as a regular buffer and select the whole word.
    #[default]
    Select,
    /// Open the excerpt clicked as a new buffer in the new tab, if no `alt` modifier was pressed during double click.
    /// Otherwise, behave as a regular buffer and select the whole word.
    Open,
}

#[derive(Debug, Clone, Deserialize)]
pub struct Jupyter {
    /// Whether the Jupyter feature is enabled.
    ///
    /// Default: true
    pub enabled: bool,
}

#[derive(Default, Copy, Clone, Debug, Serialize, Deserialize, PartialEq, Eq, JsonSchema)]
#[serde(rename_all = "snake_case")]
pub struct JupyterContent {
    /// Whether the Jupyter feature is enabled.
    ///
    /// Default: true
    pub enabled: Option<bool>,
}

#[derive(Copy, Clone, Debug, Serialize, Deserialize, JsonSchema, PartialEq, Eq)]
pub struct Toolbar {
    pub breadcrumbs: bool,
    pub quick_actions: bool,
    pub selections_menu: bool,
}

#[derive(Copy, Clone, Debug, Serialize, Deserialize, JsonSchema, PartialEq, Eq)]
pub struct Scrollbar {
    pub show: ShowScrollbar,
    pub git_diff: bool,
    pub selected_symbol: bool,
    pub search_results: bool,
    pub diagnostics: bool,
    pub cursors: bool,
    pub axis: ScrollbarAxis,
}

#[derive(Copy, Clone, Debug, Serialize, Deserialize, JsonSchema, PartialEq, Eq)]
pub struct Gutter {
    pub line_numbers: bool,
    pub code_actions: bool,
    pub runnables: bool,
    pub folds: bool,
}

/// When to show the scrollbar in the editor.
///
/// Default: auto
#[derive(Copy, Clone, Debug, Serialize, Deserialize, JsonSchema, PartialEq, Eq)]
#[serde(rename_all = "snake_case")]
pub enum ShowScrollbar {
    /// Show the scrollbar if there's important information or
    /// follow the system's configured behavior.
    Auto,
    /// Match the system's configured behavior.
    System,
    /// Always show the scrollbar.
    Always,
    /// Never show the scrollbar.
    Never,
}

/// When the show option permits it, which axes should show scrollbars.
///
/// Default: xy
#[derive(Copy, Clone, Debug, Serialize, Deserialize, JsonSchema, PartialEq, Eq)]
#[serde(rename_all = "lowercase")]
pub enum ScrollbarAxis {
    /// Show both/either axes when applicable
    XY,
    /// Only show the horizotal scrollbar.
    X,
    /// Only show the vertical scrollbar.
    Y,
}

/// The key to use for adding multiple cursors
///
/// Default: alt
#[derive(Copy, Clone, Debug, Serialize, Deserialize, JsonSchema, PartialEq, Eq)]
#[serde(rename_all = "snake_case")]
pub enum MultiCursorModifier {
    Alt,
    #[serde(alias = "cmd", alias = "ctrl")]
    CmdOrCtrl,
}

/// Whether the editor will scroll beyond the last line.
///
/// Default: one_page
#[derive(Copy, Clone, Debug, Serialize, Deserialize, JsonSchema, PartialEq, Eq)]
#[serde(rename_all = "snake_case")]
pub enum ScrollBeyondLastLine {
    /// The editor will not scroll beyond the last line.
    Off,

    /// The editor will scroll beyond the last line by one page.
    OnePage,

    /// The editor will scroll beyond the last line by the same number of lines as vertical_scroll_margin.
    VerticalScrollMargin,
}

/// Default options for buffer and project search items.
#[derive(Copy, Clone, Default, Debug, Serialize, Deserialize, JsonSchema, PartialEq, Eq)]
pub struct SearchSettings {
    #[serde(default)]
    pub whole_word: bool,
    #[serde(default)]
    pub case_sensitive: bool,
    #[serde(default)]
    pub include_ignored: bool,
    #[serde(default)]
    pub regex: bool,
}

#[derive(Clone, Default, Serialize, Deserialize, JsonSchema)]
pub struct EditorSettingsContent {
    /// Whether the cursor blinks in the editor.
    ///
    /// Default: true
    pub cursor_blink: Option<bool>,
    /// Cursor shape for the default editor.
    /// Can be "bar", "block", "underline", or "hollow".
    ///
    /// Default: None
    pub cursor_shape: Option<CursorShape>,
    /// How to highlight the current line in the editor.
    ///
    /// Default: all
    pub current_line_highlight: Option<CurrentLineHighlight>,
    /// Whether to show the informational hover box when moving the mouse
    /// over symbols in the editor.
    ///
    /// Default: true
    pub hover_popover_enabled: Option<bool>,

    /// Whether to pop the completions menu while typing in an editor without
    /// explicitly requesting it.
    ///
    /// Default: true
    pub show_completions_on_input: Option<bool>,
    /// Whether to display inline and alongside documentation for items in the
    /// completions menu.
    ///
    /// Default: true
    pub show_completion_documentation: Option<bool>,
    /// The debounce delay before re-querying the language server for completion
    /// documentation when not included in original completion list.
    ///
    /// Default: 300 ms
    pub completion_documentation_secondary_query_debounce: Option<u64>,
    /// Toolbar related settings
    pub toolbar: Option<ToolbarContent>,
    /// Scrollbar related settings
    pub scrollbar: Option<ScrollbarContent>,
    /// Gutter related settings
    pub gutter: Option<GutterContent>,
    /// Whether the editor will scroll beyond the last line.
    ///
    /// Default: one_page
    pub scroll_beyond_last_line: Option<ScrollBeyondLastLine>,
    /// The number of lines to keep above/below the cursor when auto-scrolling.
    ///
    /// Default: 3.
    pub vertical_scroll_margin: Option<f32>,
<<<<<<< HEAD
    /// The number of characters to keep on either side when scrolling with the mouse.
    ///
    /// Default: 5.
    pub horizontal_scroll_margin: Option<f32>,
=======
    /// Whether to scroll when clicking near the edge of the visible text area.
    ///
    /// Default: false
    pub autoscroll_on_clicks: Option<bool>,
>>>>>>> aea6fa0c
    /// Scroll sensitivity multiplier. This multiplier is applied
    /// to both the horizontal and vertical delta values while scrolling.
    ///
    /// Default: 1.0
    pub scroll_sensitivity: Option<f32>,
    /// Whether the line numbers on editors gutter are relative or not.
    ///
    /// Default: false
    pub relative_line_numbers: Option<bool>,
    /// When to populate a new search's query based on the text under the cursor.
    ///
    /// Default: always
    pub seed_search_query_from_cursor: Option<SeedQuerySetting>,
    pub use_smartcase_search: Option<bool>,
    /// The key to use for adding multiple cursors
    ///
    /// Default: alt
    pub multi_cursor_modifier: Option<MultiCursorModifier>,
    /// Hide the values of variables in `private` files, as defined by the
    /// private_files setting. This only changes the visual representation,
    /// the values are still present in the file and can be selected / copied / pasted
    ///
    /// Default: false
    pub redact_private_values: Option<bool>,

    /// How many lines to expand the multibuffer excerpts by default
    ///
    /// Default: 3
    pub expand_excerpt_lines: Option<u32>,

    /// Whether to enable middle-click paste on Linux
    ///
    /// Default: true
    pub middle_click_paste: Option<bool>,

    /// What to do when multibuffer is double clicked in some of its excerpts
    /// (parts of singleton buffers).
    ///
    /// Default: select
    pub double_click_in_multibuffer: Option<DoubleClickInMultibuffer>,
    /// Whether the editor search results will loop
    ///
    /// Default: true
    pub search_wrap: Option<bool>,

    /// Defaults to use when opening a new buffer and project search items.
    ///
    /// Default: nothing is enabled
    pub search: Option<SearchSettings>,

    /// Whether to automatically show a signature help pop-up or not.
    ///
    /// Default: false
    pub auto_signature_help: Option<bool>,

    /// Whether to show the signature help pop-up after completions or bracket pairs inserted.
    ///
    /// Default: false
    pub show_signature_help_after_edits: Option<bool>,

    /// Jupyter REPL settings.
    pub jupyter: Option<JupyterContent>,
}

// Toolbar related settings
#[derive(Clone, Default, Serialize, Deserialize, JsonSchema, PartialEq, Eq)]
pub struct ToolbarContent {
    /// Whether to display breadcrumbs in the editor toolbar.
    ///
    /// Default: true
    pub breadcrumbs: Option<bool>,
    /// Whether to display quick action buttons in the editor toolbar.
    ///
    /// Default: true
    pub quick_actions: Option<bool>,

    /// Whether to show the selections menu in the editor toolbar
    ///
    /// Default: true
    pub selections_menu: Option<bool>,
}

/// Scrollbar related settings
#[derive(Copy, Clone, Debug, Serialize, Deserialize, JsonSchema, PartialEq)]
pub struct ScrollbarContent {
    /// When to show the scrollbar in the editor.
    ///
    /// Default: auto
    pub show: Option<ShowScrollbar>,
    /// Whether to show git diff indicators in the scrollbar.
    ///
    /// Default: true
    pub git_diff: Option<bool>,
    /// Whether to show buffer search result indicators in the scrollbar.
    ///
    /// Default: true
    pub search_results: Option<bool>,
    /// Whether to show selected symbol occurrences in the scrollbar.
    ///
    /// Default: true
    pub selected_symbol: Option<bool>,
    /// Whether to show diagnostic indicators in the scrollbar.
    ///
    /// Default: true
    pub diagnostics: Option<bool>,
    /// Whether to show cursor positions in the scrollbar.
    ///
    /// Default: true
    pub cursors: Option<bool>,
    /// When the show option permits it, which axes should show scrollbars.
    ///
    /// Default: xy
    pub axis: Option<ScrollbarAxis>,
}

/// Gutter related settings
#[derive(Copy, Clone, Debug, Default, Serialize, Deserialize, JsonSchema, PartialEq, Eq)]
pub struct GutterContent {
    /// Whether to show line numbers in the gutter.
    ///
    /// Default: true
    pub line_numbers: Option<bool>,
    /// Whether to show code action buttons in the gutter.
    ///
    /// Default: true
    pub code_actions: Option<bool>,
    /// Whether to show runnable buttons in the gutter.
    ///
    /// Default: true
    pub runnables: Option<bool>,
    /// Whether to show fold buttons in the gutter.
    ///
    /// Default: true
    pub folds: Option<bool>,
}

impl EditorSettings {
    pub fn jupyter_enabled(cx: &AppContext) -> bool {
        EditorSettings::get_global(cx).jupyter.enabled
    }
}

impl Settings for EditorSettings {
    const KEY: Option<&'static str> = None;

    type FileContent = EditorSettingsContent;

    fn load(
        sources: SettingsSources<Self::FileContent>,
        _: &mut AppContext,
    ) -> anyhow::Result<Self> {
        sources.json_merge()
    }
}<|MERGE_RESOLUTION|>--- conflicted
+++ resolved
@@ -18,11 +18,8 @@
     pub gutter: Gutter,
     pub scroll_beyond_last_line: ScrollBeyondLastLine,
     pub vertical_scroll_margin: f32,
-<<<<<<< HEAD
+    pub autoscroll_on_clicks: bool,
     pub horizontal_scroll_margin: f32,
-=======
-    pub autoscroll_on_clicks: bool,
->>>>>>> aea6fa0c
     pub scroll_sensitivity: f32,
     pub relative_line_numbers: bool,
     pub seed_search_query_from_cursor: SeedQuerySetting,
@@ -242,17 +239,14 @@
     ///
     /// Default: 3.
     pub vertical_scroll_margin: Option<f32>,
-<<<<<<< HEAD
+    /// Whether to scroll when clicking near the edge of the visible text area.
+    ///
+    /// Default: false
+    pub autoscroll_on_clicks: Option<bool>,
     /// The number of characters to keep on either side when scrolling with the mouse.
     ///
     /// Default: 5.
     pub horizontal_scroll_margin: Option<f32>,
-=======
-    /// Whether to scroll when clicking near the edge of the visible text area.
-    ///
-    /// Default: false
-    pub autoscroll_on_clicks: Option<bool>,
->>>>>>> aea6fa0c
     /// Scroll sensitivity multiplier. This multiplier is applied
     /// to both the horizontal and vertical delta values while scrolling.
     ///
