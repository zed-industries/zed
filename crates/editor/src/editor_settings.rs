use core::num;

use gpui::App;
use language::CursorShape;
use project::project_settings::DiagnosticSeverity;
pub use settings::{
    CurrentLineHighlight, DelayMs, DisplayIn, DocumentColorsRenderMode, DoubleClickInMultibuffer,
    GoToDefinitionFallback, HideMouseMode, MinimapThumb, MinimapThumbBorder, MultiCursorModifier,
    ScrollBeyondLastLine, ScrollbarDiagnostics, SeedQuerySetting, ShowMinimap, SnippetSortOrder,
};
use settings::{RelativeLineNumbers, Settings};
use ui::scrollbars::{ScrollbarVisibility, ShowScrollbar};

/// Imports from the VSCode settings at
/// https://code.visualstudio.com/docs/reference/default-settings
#[derive(Clone)]
pub struct EditorSettings {
    pub cursor_blink: bool,
    pub cursor_shape: Option<CursorShape>,
    pub current_line_highlight: CurrentLineHighlight,
    pub selection_highlight: bool,
    pub rounded_selection: bool,
    pub lsp_highlight_debounce: DelayMs,
    pub hover_popover_enabled: bool,
    pub hover_popover_delay: DelayMs,
    pub toolbar: Toolbar,
    pub scrollbar: Scrollbar,
    pub minimap: Minimap,
    pub gutter: Gutter,
    pub scroll_beyond_last_line: ScrollBeyondLastLine,
    pub vertical_scroll_margin: f64,
    pub autoscroll_on_clicks: bool,
    pub horizontal_scroll_margin: f32,
    pub scroll_sensitivity: f32,
    pub fast_scroll_sensitivity: f32,
    pub relative_line_numbers: RelativeLineNumbers,
    pub seed_search_query_from_cursor: SeedQuerySetting,
    pub use_smartcase_search: bool,
    pub multi_cursor_modifier: MultiCursorModifier,
    pub redact_private_values: bool,
    pub expand_excerpt_lines: u32,
    pub excerpt_context_lines: u32,
    pub middle_click_paste: bool,
    pub double_click_in_multibuffer: DoubleClickInMultibuffer,
    pub search_wrap: bool,
    pub search: SearchSettings,
    pub auto_signature_help: bool,
    pub show_signature_help_after_edits: bool,
    pub go_to_definition_fallback: GoToDefinitionFallback,
    pub jupyter: Jupyter,
    pub hide_mouse: Option<HideMouseMode>,
    pub snippet_sort_order: SnippetSortOrder,
    pub diagnostics_max_severity: Option<DiagnosticSeverity>,
    pub inline_code_actions: bool,
    pub drag_and_drop_selection: DragAndDropSelection,
    pub lsp_document_colors: DocumentColorsRenderMode,
    pub minimum_contrast_for_highlights: f32,
<<<<<<< HEAD
    pub smart_tab: SmartTabSettings,
=======
    pub completion_menu_scrollbar: ShowScrollbar,
>>>>>>> 982f2418
}
#[derive(Debug, Clone)]
pub struct Jupyter {
    /// Whether the Jupyter feature is enabled.
    ///
    /// Default: true
    pub enabled: bool,
}

#[derive(Clone, Debug, PartialEq, Eq)]
pub struct Toolbar {
    pub breadcrumbs: bool,
    pub quick_actions: bool,
    pub selections_menu: bool,
    pub agent_review: bool,
    pub code_actions: bool,
}

#[derive(Copy, Clone, Debug, PartialEq, Eq)]
pub struct Scrollbar {
    pub show: ShowScrollbar,
    pub git_diff: bool,
    pub selected_text: bool,
    pub selected_symbol: bool,
    pub search_results: bool,
    pub diagnostics: ScrollbarDiagnostics,
    pub cursors: bool,
    pub axes: ScrollbarAxes,
}

#[derive(Copy, Clone, Debug, PartialEq)]
pub struct Minimap {
    pub show: ShowMinimap,
    pub display_in: DisplayIn,
    pub thumb: MinimapThumb,
    pub thumb_border: MinimapThumbBorder,
    pub current_line_highlight: Option<CurrentLineHighlight>,
    pub max_width_columns: num::NonZeroU32,
}

impl Minimap {
    pub fn minimap_enabled(&self) -> bool {
        self.show != ShowMinimap::Never
    }

    #[inline]
    pub fn on_active_editor(&self) -> bool {
        self.display_in == DisplayIn::ActiveEditor
    }

    pub fn with_show_override(self) -> Self {
        Self {
            show: ShowMinimap::Always,
            ..self
        }
    }
}

#[derive(Copy, Clone, Debug, PartialEq, Eq)]
pub struct Gutter {
    pub min_line_number_digits: usize,
    pub line_numbers: bool,
    pub runnables: bool,
    pub breakpoints: bool,
    pub folds: bool,
}

/// Forcefully enable or disable the scrollbar for each axis
#[derive(Copy, Clone, Debug, PartialEq, Eq)]
pub struct ScrollbarAxes {
    /// When false, forcefully disables the horizontal scrollbar. Otherwise, obey other settings.
    ///
    /// Default: true
    pub horizontal: bool,

    /// When false, forcefully disables the vertical scrollbar. Otherwise, obey other settings.
    ///
    /// Default: true
    pub vertical: bool,
}

/// Whether to allow drag and drop text selection in buffer.
#[derive(Copy, Clone, Default, Debug, PartialEq, Eq)]
pub struct DragAndDropSelection {
    /// When true, enables drag and drop text selection in buffer.
    ///
    /// Default: true
    pub enabled: bool,

    /// The delay in milliseconds that must elapse before drag and drop is allowed. Otherwise, a new text selection is created.
    ///
    /// Default: 300
    pub delay: DelayMs,
}

/// Default options for buffer and project search items.
#[derive(Copy, Clone, Default, Debug, PartialEq, Eq)]
pub struct SearchSettings {
    /// Whether to show the project search button in the status bar.
    pub button: bool,
    pub whole_word: bool,
    pub case_sensitive: bool,
    pub include_ignored: bool,
    pub regex: bool,
    pub center_on_match: bool,
}

/// Default options for smart tab settings.
#[derive(Copy, Clone, Default, Debug, PartialEq, Eq)]
pub struct SmartTabSettings {
    /// Enable smart tab feature
    pub enabled: bool,
    /// When true, smart tab takes precedence over autocomplete menu
    pub supersede_completions: bool,
    /// When true, smart tab takes precedence over edit predictions
    pub supersede_edit_predictions: bool,
}

impl EditorSettings {
    pub fn jupyter_enabled(cx: &App) -> bool {
        EditorSettings::get_global(cx).jupyter.enabled
    }
}

impl ScrollbarVisibility for EditorSettings {
    fn visibility(&self, _cx: &App) -> ShowScrollbar {
        self.scrollbar.show
    }
}

impl Settings for EditorSettings {
    fn from_settings(content: &settings::SettingsContent) -> Self {
        let editor = content.editor.clone();
        let scrollbar = editor.scrollbar.unwrap();
        let minimap = editor.minimap.unwrap();
        let gutter = editor.gutter.unwrap();
        let axes = scrollbar.axes.unwrap();
        let toolbar = editor.toolbar.unwrap();
        let search = editor.search.unwrap();
        let drag_and_drop_selection = editor.drag_and_drop_selection.unwrap();
        let smart_tab = editor.smart_tab.unwrap();
        Self {
            cursor_blink: editor.cursor_blink.unwrap(),
            cursor_shape: editor.cursor_shape.map(Into::into),
            current_line_highlight: editor.current_line_highlight.unwrap(),
            selection_highlight: editor.selection_highlight.unwrap(),
            rounded_selection: editor.rounded_selection.unwrap(),
            lsp_highlight_debounce: editor.lsp_highlight_debounce.unwrap(),
            hover_popover_enabled: editor.hover_popover_enabled.unwrap(),
            hover_popover_delay: editor.hover_popover_delay.unwrap(),
            toolbar: Toolbar {
                breadcrumbs: toolbar.breadcrumbs.unwrap(),
                quick_actions: toolbar.quick_actions.unwrap(),
                selections_menu: toolbar.selections_menu.unwrap(),
                agent_review: toolbar.agent_review.unwrap(),
                code_actions: toolbar.code_actions.unwrap(),
            },
            scrollbar: Scrollbar {
                show: scrollbar.show.map(Into::into).unwrap(),
                git_diff: scrollbar.git_diff.unwrap(),
                selected_text: scrollbar.selected_text.unwrap(),
                selected_symbol: scrollbar.selected_symbol.unwrap(),
                search_results: scrollbar.search_results.unwrap(),
                diagnostics: scrollbar.diagnostics.unwrap(),
                cursors: scrollbar.cursors.unwrap(),
                axes: ScrollbarAxes {
                    horizontal: axes.horizontal.unwrap(),
                    vertical: axes.vertical.unwrap(),
                },
            },
            minimap: Minimap {
                show: minimap.show.unwrap(),
                display_in: minimap.display_in.unwrap(),
                thumb: minimap.thumb.unwrap(),
                thumb_border: minimap.thumb_border.unwrap(),
                current_line_highlight: minimap.current_line_highlight,
                max_width_columns: minimap.max_width_columns.unwrap(),
            },
            gutter: Gutter {
                min_line_number_digits: gutter.min_line_number_digits.unwrap(),
                line_numbers: gutter.line_numbers.unwrap(),
                runnables: gutter.runnables.unwrap(),
                breakpoints: gutter.breakpoints.unwrap(),
                folds: gutter.folds.unwrap(),
            },
            scroll_beyond_last_line: editor.scroll_beyond_last_line.unwrap(),
            vertical_scroll_margin: editor.vertical_scroll_margin.unwrap() as f64,
            autoscroll_on_clicks: editor.autoscroll_on_clicks.unwrap(),
            horizontal_scroll_margin: editor.horizontal_scroll_margin.unwrap(),
            scroll_sensitivity: editor.scroll_sensitivity.unwrap(),
            fast_scroll_sensitivity: editor.fast_scroll_sensitivity.unwrap(),
            relative_line_numbers: editor.relative_line_numbers.unwrap(),
            seed_search_query_from_cursor: editor.seed_search_query_from_cursor.unwrap(),
            use_smartcase_search: editor.use_smartcase_search.unwrap(),
            multi_cursor_modifier: editor.multi_cursor_modifier.unwrap(),
            redact_private_values: editor.redact_private_values.unwrap(),
            expand_excerpt_lines: editor.expand_excerpt_lines.unwrap(),
            excerpt_context_lines: editor.excerpt_context_lines.unwrap(),
            middle_click_paste: editor.middle_click_paste.unwrap(),
            double_click_in_multibuffer: editor.double_click_in_multibuffer.unwrap(),
            search_wrap: editor.search_wrap.unwrap(),
            search: SearchSettings {
                button: search.button.unwrap(),
                whole_word: search.whole_word.unwrap(),
                case_sensitive: search.case_sensitive.unwrap(),
                include_ignored: search.include_ignored.unwrap(),
                regex: search.regex.unwrap(),
                center_on_match: search.center_on_match.unwrap(),
            },
            auto_signature_help: editor.auto_signature_help.unwrap(),
            show_signature_help_after_edits: editor.show_signature_help_after_edits.unwrap(),
            go_to_definition_fallback: editor.go_to_definition_fallback.unwrap(),
            jupyter: Jupyter {
                enabled: editor.jupyter.unwrap().enabled.unwrap(),
            },
            hide_mouse: editor.hide_mouse,
            snippet_sort_order: editor.snippet_sort_order.unwrap(),
            diagnostics_max_severity: editor.diagnostics_max_severity.map(Into::into),
            inline_code_actions: editor.inline_code_actions.unwrap(),
            drag_and_drop_selection: DragAndDropSelection {
                enabled: drag_and_drop_selection.enabled.unwrap(),
                delay: drag_and_drop_selection.delay.unwrap(),
            },
            lsp_document_colors: editor.lsp_document_colors.unwrap(),
            minimum_contrast_for_highlights: editor.minimum_contrast_for_highlights.unwrap().0,
<<<<<<< HEAD
            smart_tab: SmartTabSettings {
                enabled: smart_tab.enabled.unwrap(),
                supersede_completions: smart_tab.supersede_completions.unwrap(),
                supersede_edit_predictions: smart_tab.supersede_edit_predictions.unwrap(),
            },
=======
            completion_menu_scrollbar: editor.completion_menu_scrollbar.map(Into::into).unwrap(),
>>>>>>> 982f2418
        }
    }
}<|MERGE_RESOLUTION|>--- conflicted
+++ resolved
@@ -55,11 +55,8 @@
     pub drag_and_drop_selection: DragAndDropSelection,
     pub lsp_document_colors: DocumentColorsRenderMode,
     pub minimum_contrast_for_highlights: f32,
-<<<<<<< HEAD
+    pub completion_menu_scrollbar: ShowScrollbar,
     pub smart_tab: SmartTabSettings,
-=======
-    pub completion_menu_scrollbar: ShowScrollbar,
->>>>>>> 982f2418
 }
 #[derive(Debug, Clone)]
 pub struct Jupyter {
@@ -285,15 +282,12 @@
             },
             lsp_document_colors: editor.lsp_document_colors.unwrap(),
             minimum_contrast_for_highlights: editor.minimum_contrast_for_highlights.unwrap().0,
-<<<<<<< HEAD
+            completion_menu_scrollbar: editor.completion_menu_scrollbar.map(Into::into).unwrap(),
             smart_tab: SmartTabSettings {
                 enabled: smart_tab.enabled.unwrap(),
                 supersede_completions: smart_tab.supersede_completions.unwrap(),
                 supersede_edit_predictions: smart_tab.supersede_edit_predictions.unwrap(),
             },
-=======
-            completion_menu_scrollbar: editor.completion_menu_scrollbar.map(Into::into).unwrap(),
->>>>>>> 982f2418
         }
     }
 }