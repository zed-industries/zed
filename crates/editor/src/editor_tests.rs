use super::*;
use crate::{
    scroll::scroll_amount::ScrollAmount,
    test::{
        assert_text_with_selections, build_editor, editor_lsp_test_context::EditorLspTestContext,
        editor_test_context::EditorTestContext, select_ranges,
    },
    JoinLines,
};
use futures::StreamExt;
use gpui::{
    div, BackgroundExecutor, SemanticVersion, TestAppContext, UpdateGlobal, VisualTestContext,
    WindowBounds, WindowOptions,
};
use indoc::indoc;
use language::{
    language_settings::{
        AllLanguageSettings, AllLanguageSettingsContent, LanguageSettingsContent, PrettierSettings,
    },
    BracketPairConfig,
    Capability::ReadWrite,
    FakeLspAdapter, IndentGuide, LanguageConfig, LanguageConfigOverride, LanguageMatcher,
    LanguageName, Override, ParsedMarkdown, Point,
};
use language_settings::{Formatter, FormatterList, IndentGuideSettings};
use multi_buffer::MultiBufferIndentGuide;
use parking_lot::Mutex;
use project::{buffer_store::BufferChangeSet, FakeFs};
use project::{
    lsp_command::SIGNATURE_HELP_HIGHLIGHT_CURRENT,
    project_settings::{LspSettings, ProjectSettings},
};
use serde_json::{self, json};
use std::sync::atomic::{self, AtomicBool, AtomicUsize};
use std::{cell::RefCell, future::Future, rc::Rc, time::Instant};
use test::{build_editor_with_project, editor_lsp_test_context::rust_lang};
use unindent::Unindent;
use util::{
    assert_set_eq,
    test::{marked_text_ranges, marked_text_ranges_by, sample_text, TextRangeMarker},
};
use workspace::{
    item::{FollowEvent, FollowableItem, Item, ItemHandle},
    NavigationEntry, ViewId,
};

#[gpui::test]
fn test_edit_events(cx: &mut TestAppContext) {
    init_test(cx, |_| {});

    let buffer = cx.new_model(|cx| {
        let mut buffer = language::Buffer::local("123456", cx);
        buffer.set_group_interval(Duration::from_secs(1));
        buffer
    });

    let events = Rc::new(RefCell::new(Vec::new()));
    let editor1 = cx.add_window({
        let events = events.clone();
        |cx| {
            let view = cx.view().clone();
            cx.subscribe(&view, move |_, _, event: &EditorEvent, _| match event {
                EditorEvent::Edited { .. } => events.borrow_mut().push(("editor1", "edited")),
                EditorEvent::BufferEdited => events.borrow_mut().push(("editor1", "buffer edited")),
                _ => {}
            })
            .detach();
            Editor::for_buffer(buffer.clone(), None, cx)
        }
    });

    let editor2 = cx.add_window({
        let events = events.clone();
        |cx| {
            cx.subscribe(
                &cx.view().clone(),
                move |_, _, event: &EditorEvent, _| match event {
                    EditorEvent::Edited { .. } => events.borrow_mut().push(("editor2", "edited")),
                    EditorEvent::BufferEdited => {
                        events.borrow_mut().push(("editor2", "buffer edited"))
                    }
                    _ => {}
                },
            )
            .detach();
            Editor::for_buffer(buffer.clone(), None, cx)
        }
    });

    assert_eq!(mem::take(&mut *events.borrow_mut()), []);

    // Mutating editor 1 will emit an `Edited` event only for that editor.
    _ = editor1.update(cx, |editor, cx| editor.insert("X", cx));
    assert_eq!(
        mem::take(&mut *events.borrow_mut()),
        [
            ("editor1", "edited"),
            ("editor1", "buffer edited"),
            ("editor2", "buffer edited"),
        ]
    );

    // Mutating editor 2 will emit an `Edited` event only for that editor.
    _ = editor2.update(cx, |editor, cx| editor.delete(&Delete, cx));
    assert_eq!(
        mem::take(&mut *events.borrow_mut()),
        [
            ("editor2", "edited"),
            ("editor1", "buffer edited"),
            ("editor2", "buffer edited"),
        ]
    );

    // Undoing on editor 1 will emit an `Edited` event only for that editor.
    _ = editor1.update(cx, |editor, cx| editor.undo(&Undo, cx));
    assert_eq!(
        mem::take(&mut *events.borrow_mut()),
        [
            ("editor1", "edited"),
            ("editor1", "buffer edited"),
            ("editor2", "buffer edited"),
        ]
    );

    // Redoing on editor 1 will emit an `Edited` event only for that editor.
    _ = editor1.update(cx, |editor, cx| editor.redo(&Redo, cx));
    assert_eq!(
        mem::take(&mut *events.borrow_mut()),
        [
            ("editor1", "edited"),
            ("editor1", "buffer edited"),
            ("editor2", "buffer edited"),
        ]
    );

    // Undoing on editor 2 will emit an `Edited` event only for that editor.
    _ = editor2.update(cx, |editor, cx| editor.undo(&Undo, cx));
    assert_eq!(
        mem::take(&mut *events.borrow_mut()),
        [
            ("editor2", "edited"),
            ("editor1", "buffer edited"),
            ("editor2", "buffer edited"),
        ]
    );

    // Redoing on editor 2 will emit an `Edited` event only for that editor.
    _ = editor2.update(cx, |editor, cx| editor.redo(&Redo, cx));
    assert_eq!(
        mem::take(&mut *events.borrow_mut()),
        [
            ("editor2", "edited"),
            ("editor1", "buffer edited"),
            ("editor2", "buffer edited"),
        ]
    );

    // No event is emitted when the mutation is a no-op.
    _ = editor2.update(cx, |editor, cx| {
        editor.change_selections(None, cx, |s| s.select_ranges([0..0]));

        editor.backspace(&Backspace, cx);
    });
    assert_eq!(mem::take(&mut *events.borrow_mut()), []);
}

#[gpui::test]
fn test_undo_redo_with_selection_restoration(cx: &mut TestAppContext) {
    init_test(cx, |_| {});

    let mut now = Instant::now();
    let group_interval = Duration::from_millis(1);
    let buffer = cx.new_model(|cx| {
        let mut buf = language::Buffer::local("123456", cx);
        buf.set_group_interval(group_interval);
        buf
    });
    let buffer = cx.new_model(|cx| MultiBuffer::singleton(buffer, cx));
    let editor = cx.add_window(|cx| build_editor(buffer.clone(), cx));

    _ = editor.update(cx, |editor, cx| {
        editor.start_transaction_at(now, cx);
        editor.change_selections(None, cx, |s| s.select_ranges([2..4]));

        editor.insert("cd", cx);
        editor.end_transaction_at(now, cx);
        assert_eq!(editor.text(cx), "12cd56");
        assert_eq!(editor.selections.ranges(cx), vec![4..4]);

        editor.start_transaction_at(now, cx);
        editor.change_selections(None, cx, |s| s.select_ranges([4..5]));
        editor.insert("e", cx);
        editor.end_transaction_at(now, cx);
        assert_eq!(editor.text(cx), "12cde6");
        assert_eq!(editor.selections.ranges(cx), vec![5..5]);

        now += group_interval + Duration::from_millis(1);
        editor.change_selections(None, cx, |s| s.select_ranges([2..2]));

        // Simulate an edit in another editor
        buffer.update(cx, |buffer, cx| {
            buffer.start_transaction_at(now, cx);
            buffer.edit([(0..1, "a")], None, cx);
            buffer.edit([(1..1, "b")], None, cx);
            buffer.end_transaction_at(now, cx);
        });

        assert_eq!(editor.text(cx), "ab2cde6");
        assert_eq!(editor.selections.ranges(cx), vec![3..3]);

        // Last transaction happened past the group interval in a different editor.
        // Undo it individually and don't restore selections.
        editor.undo(&Undo, cx);
        assert_eq!(editor.text(cx), "12cde6");
        assert_eq!(editor.selections.ranges(cx), vec![2..2]);

        // First two transactions happened within the group interval in this editor.
        // Undo them together and restore selections.
        editor.undo(&Undo, cx);
        editor.undo(&Undo, cx); // Undo stack is empty here, so this is a no-op.
        assert_eq!(editor.text(cx), "123456");
        assert_eq!(editor.selections.ranges(cx), vec![0..0]);

        // Redo the first two transactions together.
        editor.redo(&Redo, cx);
        assert_eq!(editor.text(cx), "12cde6");
        assert_eq!(editor.selections.ranges(cx), vec![5..5]);

        // Redo the last transaction on its own.
        editor.redo(&Redo, cx);
        assert_eq!(editor.text(cx), "ab2cde6");
        assert_eq!(editor.selections.ranges(cx), vec![6..6]);

        // Test empty transactions.
        editor.start_transaction_at(now, cx);
        editor.end_transaction_at(now, cx);
        editor.undo(&Undo, cx);
        assert_eq!(editor.text(cx), "12cde6");
    });
}

#[gpui::test]
fn test_ime_composition(cx: &mut TestAppContext) {
    init_test(cx, |_| {});

    let buffer = cx.new_model(|cx| {
        let mut buffer = language::Buffer::local("abcde", cx);
        // Ensure automatic grouping doesn't occur.
        buffer.set_group_interval(Duration::ZERO);
        buffer
    });

    let buffer = cx.new_model(|cx| MultiBuffer::singleton(buffer, cx));
    cx.add_window(|cx| {
        let mut editor = build_editor(buffer.clone(), cx);

        // Start a new IME composition.
        editor.replace_and_mark_text_in_range(Some(0..1), "à", None, cx);
        editor.replace_and_mark_text_in_range(Some(0..1), "á", None, cx);
        editor.replace_and_mark_text_in_range(Some(0..1), "ä", None, cx);
        assert_eq!(editor.text(cx), "äbcde");
        assert_eq!(
            editor.marked_text_ranges(cx),
            Some(vec![OffsetUtf16(0)..OffsetUtf16(1)])
        );

        // Finalize IME composition.
        editor.replace_text_in_range(None, "ā", cx);
        assert_eq!(editor.text(cx), "ābcde");
        assert_eq!(editor.marked_text_ranges(cx), None);

        // IME composition edits are grouped and are undone/redone at once.
        editor.undo(&Default::default(), cx);
        assert_eq!(editor.text(cx), "abcde");
        assert_eq!(editor.marked_text_ranges(cx), None);
        editor.redo(&Default::default(), cx);
        assert_eq!(editor.text(cx), "ābcde");
        assert_eq!(editor.marked_text_ranges(cx), None);

        // Start a new IME composition.
        editor.replace_and_mark_text_in_range(Some(0..1), "à", None, cx);
        assert_eq!(
            editor.marked_text_ranges(cx),
            Some(vec![OffsetUtf16(0)..OffsetUtf16(1)])
        );

        // Undoing during an IME composition cancels it.
        editor.undo(&Default::default(), cx);
        assert_eq!(editor.text(cx), "ābcde");
        assert_eq!(editor.marked_text_ranges(cx), None);

        // Start a new IME composition with an invalid marked range, ensuring it gets clipped.
        editor.replace_and_mark_text_in_range(Some(4..999), "è", None, cx);
        assert_eq!(editor.text(cx), "ābcdè");
        assert_eq!(
            editor.marked_text_ranges(cx),
            Some(vec![OffsetUtf16(4)..OffsetUtf16(5)])
        );

        // Finalize IME composition with an invalid replacement range, ensuring it gets clipped.
        editor.replace_text_in_range(Some(4..999), "ę", cx);
        assert_eq!(editor.text(cx), "ābcdę");
        assert_eq!(editor.marked_text_ranges(cx), None);

        // Start a new IME composition with multiple cursors.
        editor.change_selections(None, cx, |s| {
            s.select_ranges([
                OffsetUtf16(1)..OffsetUtf16(1),
                OffsetUtf16(3)..OffsetUtf16(3),
                OffsetUtf16(5)..OffsetUtf16(5),
            ])
        });
        editor.replace_and_mark_text_in_range(Some(4..5), "XYZ", None, cx);
        assert_eq!(editor.text(cx), "XYZbXYZdXYZ");
        assert_eq!(
            editor.marked_text_ranges(cx),
            Some(vec![
                OffsetUtf16(0)..OffsetUtf16(3),
                OffsetUtf16(4)..OffsetUtf16(7),
                OffsetUtf16(8)..OffsetUtf16(11)
            ])
        );

        // Ensure the newly-marked range gets treated as relative to the previously-marked ranges.
        editor.replace_and_mark_text_in_range(Some(1..2), "1", None, cx);
        assert_eq!(editor.text(cx), "X1ZbX1ZdX1Z");
        assert_eq!(
            editor.marked_text_ranges(cx),
            Some(vec![
                OffsetUtf16(1)..OffsetUtf16(2),
                OffsetUtf16(5)..OffsetUtf16(6),
                OffsetUtf16(9)..OffsetUtf16(10)
            ])
        );

        // Finalize IME composition with multiple cursors.
        editor.replace_text_in_range(Some(9..10), "2", cx);
        assert_eq!(editor.text(cx), "X2ZbX2ZdX2Z");
        assert_eq!(editor.marked_text_ranges(cx), None);

        editor
    });
}

#[gpui::test]
fn test_selection_with_mouse(cx: &mut TestAppContext) {
    init_test(cx, |_| {});

    let editor = cx.add_window(|cx| {
        let buffer = MultiBuffer::build_simple("aaaaaa\nbbbbbb\ncccccc\nddddddd\n", cx);
        build_editor(buffer, cx)
    });

    _ = editor.update(cx, |view, cx| {
        view.begin_selection(DisplayPoint::new(DisplayRow(2), 2), false, 1, cx);
    });
    assert_eq!(
        editor
            .update(cx, |view, cx| view.selections.display_ranges(cx))
            .unwrap(),
        [DisplayPoint::new(DisplayRow(2), 2)..DisplayPoint::new(DisplayRow(2), 2)]
    );

    _ = editor.update(cx, |view, cx| {
        view.update_selection(
            DisplayPoint::new(DisplayRow(3), 3),
            0,
            gpui::Point::<f32>::default(),
            cx,
        );
    });

    assert_eq!(
        editor
            .update(cx, |view, cx| view.selections.display_ranges(cx))
            .unwrap(),
        [DisplayPoint::new(DisplayRow(2), 2)..DisplayPoint::new(DisplayRow(3), 3)]
    );

    _ = editor.update(cx, |view, cx| {
        view.update_selection(
            DisplayPoint::new(DisplayRow(1), 1),
            0,
            gpui::Point::<f32>::default(),
            cx,
        );
    });

    assert_eq!(
        editor
            .update(cx, |view, cx| view.selections.display_ranges(cx))
            .unwrap(),
        [DisplayPoint::new(DisplayRow(2), 2)..DisplayPoint::new(DisplayRow(1), 1)]
    );

    _ = editor.update(cx, |view, cx| {
        view.end_selection(cx);
        view.update_selection(
            DisplayPoint::new(DisplayRow(3), 3),
            0,
            gpui::Point::<f32>::default(),
            cx,
        );
    });

    assert_eq!(
        editor
            .update(cx, |view, cx| view.selections.display_ranges(cx))
            .unwrap(),
        [DisplayPoint::new(DisplayRow(2), 2)..DisplayPoint::new(DisplayRow(1), 1)]
    );

    _ = editor.update(cx, |view, cx| {
        view.begin_selection(DisplayPoint::new(DisplayRow(3), 3), true, 1, cx);
        view.update_selection(
            DisplayPoint::new(DisplayRow(0), 0),
            0,
            gpui::Point::<f32>::default(),
            cx,
        );
    });

    assert_eq!(
        editor
            .update(cx, |view, cx| view.selections.display_ranges(cx))
            .unwrap(),
        [
            DisplayPoint::new(DisplayRow(2), 2)..DisplayPoint::new(DisplayRow(1), 1),
            DisplayPoint::new(DisplayRow(3), 3)..DisplayPoint::new(DisplayRow(0), 0)
        ]
    );

    _ = editor.update(cx, |view, cx| {
        view.end_selection(cx);
    });

    assert_eq!(
        editor
            .update(cx, |view, cx| view.selections.display_ranges(cx))
            .unwrap(),
        [DisplayPoint::new(DisplayRow(3), 3)..DisplayPoint::new(DisplayRow(0), 0)]
    );
}

#[gpui::test]
fn test_multiple_cursor_removal(cx: &mut TestAppContext) {
    init_test(cx, |_| {});

    let editor = cx.add_window(|cx| {
        let buffer = MultiBuffer::build_simple("aaaaaa\nbbbbbb\ncccccc\nddddddd\n", cx);
        build_editor(buffer, cx)
    });

    _ = editor.update(cx, |view, cx| {
        view.begin_selection(DisplayPoint::new(DisplayRow(2), 1), false, 1, cx);
    });

    _ = editor.update(cx, |view, cx| {
        view.end_selection(cx);
    });

    _ = editor.update(cx, |view, cx| {
        view.begin_selection(DisplayPoint::new(DisplayRow(3), 2), true, 1, cx);
    });

    _ = editor.update(cx, |view, cx| {
        view.end_selection(cx);
    });

    assert_eq!(
        editor
            .update(cx, |view, cx| view.selections.display_ranges(cx))
            .unwrap(),
        [
            DisplayPoint::new(DisplayRow(2), 1)..DisplayPoint::new(DisplayRow(2), 1),
            DisplayPoint::new(DisplayRow(3), 2)..DisplayPoint::new(DisplayRow(3), 2)
        ]
    );

    _ = editor.update(cx, |view, cx| {
        view.begin_selection(DisplayPoint::new(DisplayRow(2), 1), true, 1, cx);
    });

    _ = editor.update(cx, |view, cx| {
        view.end_selection(cx);
    });

    assert_eq!(
        editor
            .update(cx, |view, cx| view.selections.display_ranges(cx))
            .unwrap(),
        [DisplayPoint::new(DisplayRow(3), 2)..DisplayPoint::new(DisplayRow(3), 2)]
    );
}

#[gpui::test]
fn test_canceling_pending_selection(cx: &mut TestAppContext) {
    init_test(cx, |_| {});

    let view = cx.add_window(|cx| {
        let buffer = MultiBuffer::build_simple("aaaaaa\nbbbbbb\ncccccc\ndddddd\n", cx);
        build_editor(buffer, cx)
    });

    _ = view.update(cx, |view, cx| {
        view.begin_selection(DisplayPoint::new(DisplayRow(2), 2), false, 1, cx);
        assert_eq!(
            view.selections.display_ranges(cx),
            [DisplayPoint::new(DisplayRow(2), 2)..DisplayPoint::new(DisplayRow(2), 2)]
        );
    });

    _ = view.update(cx, |view, cx| {
        view.update_selection(
            DisplayPoint::new(DisplayRow(3), 3),
            0,
            gpui::Point::<f32>::default(),
            cx,
        );
        assert_eq!(
            view.selections.display_ranges(cx),
            [DisplayPoint::new(DisplayRow(2), 2)..DisplayPoint::new(DisplayRow(3), 3)]
        );
    });

    _ = view.update(cx, |view, cx| {
        view.cancel(&Cancel, cx);
        view.update_selection(
            DisplayPoint::new(DisplayRow(1), 1),
            0,
            gpui::Point::<f32>::default(),
            cx,
        );
        assert_eq!(
            view.selections.display_ranges(cx),
            [DisplayPoint::new(DisplayRow(2), 2)..DisplayPoint::new(DisplayRow(3), 3)]
        );
    });
}

#[gpui::test]
fn test_movement_actions_with_pending_selection(cx: &mut TestAppContext) {
    init_test(cx, |_| {});

    let view = cx.add_window(|cx| {
        let buffer = MultiBuffer::build_simple("aaaaaa\nbbbbbb\ncccccc\ndddddd\n", cx);
        build_editor(buffer, cx)
    });

    _ = view.update(cx, |view, cx| {
        view.begin_selection(DisplayPoint::new(DisplayRow(2), 2), false, 1, cx);
        assert_eq!(
            view.selections.display_ranges(cx),
            [DisplayPoint::new(DisplayRow(2), 2)..DisplayPoint::new(DisplayRow(2), 2)]
        );

        view.move_down(&Default::default(), cx);
        assert_eq!(
            view.selections.display_ranges(cx),
            [DisplayPoint::new(DisplayRow(3), 2)..DisplayPoint::new(DisplayRow(3), 2)]
        );

        view.begin_selection(DisplayPoint::new(DisplayRow(2), 2), false, 1, cx);
        assert_eq!(
            view.selections.display_ranges(cx),
            [DisplayPoint::new(DisplayRow(2), 2)..DisplayPoint::new(DisplayRow(2), 2)]
        );

        view.move_up(&Default::default(), cx);
        assert_eq!(
            view.selections.display_ranges(cx),
            [DisplayPoint::new(DisplayRow(1), 2)..DisplayPoint::new(DisplayRow(1), 2)]
        );
    });
}

#[gpui::test]
fn test_clone(cx: &mut TestAppContext) {
    init_test(cx, |_| {});

    let (text, selection_ranges) = marked_text_ranges(
        indoc! {"
            one
            two
            threeˇ
            four
            fiveˇ
        "},
        true,
    );

    let editor = cx.add_window(|cx| {
        let buffer = MultiBuffer::build_simple(&text, cx);
        build_editor(buffer, cx)
    });

    _ = editor.update(cx, |editor, cx| {
        editor.change_selections(None, cx, |s| s.select_ranges(selection_ranges.clone()));
        editor.fold_creases(
            vec![
                Crease::simple(Point::new(1, 0)..Point::new(2, 0), FoldPlaceholder::test()),
                Crease::simple(Point::new(3, 0)..Point::new(4, 0), FoldPlaceholder::test()),
            ],
            true,
            cx,
        );
    });

    let cloned_editor = editor
        .update(cx, |editor, cx| {
            cx.open_window(Default::default(), |cx| cx.new_view(|cx| editor.clone(cx)))
        })
        .unwrap()
        .unwrap();

    let snapshot = editor.update(cx, |e, cx| e.snapshot(cx)).unwrap();
    let cloned_snapshot = cloned_editor.update(cx, |e, cx| e.snapshot(cx)).unwrap();

    assert_eq!(
        cloned_editor
            .update(cx, |e, cx| e.display_text(cx))
            .unwrap(),
        editor.update(cx, |e, cx| e.display_text(cx)).unwrap()
    );
    assert_eq!(
        cloned_snapshot
            .folds_in_range(0..text.len())
            .collect::<Vec<_>>(),
        snapshot.folds_in_range(0..text.len()).collect::<Vec<_>>(),
    );
    assert_set_eq!(
        cloned_editor
            .update(cx, |editor, cx| editor.selections.ranges::<Point>(cx))
            .unwrap(),
        editor
            .update(cx, |editor, cx| editor.selections.ranges(cx))
            .unwrap()
    );
    assert_set_eq!(
        cloned_editor
            .update(cx, |e, cx| e.selections.display_ranges(cx))
            .unwrap(),
        editor
            .update(cx, |e, cx| e.selections.display_ranges(cx))
            .unwrap()
    );
}

#[gpui::test]
async fn test_navigation_history(cx: &mut TestAppContext) {
    init_test(cx, |_| {});

    use workspace::item::Item;

    let fs = FakeFs::new(cx.executor());
    let project = Project::test(fs, [], cx).await;
    let workspace = cx.add_window(|cx| Workspace::test_new(project, cx));
    let pane = workspace
        .update(cx, |workspace, _| workspace.active_pane().clone())
        .unwrap();

    _ = workspace.update(cx, |_v, cx| {
        cx.new_view(|cx| {
            let buffer = MultiBuffer::build_simple(&sample_text(300, 5, 'a'), cx);
            let mut editor = build_editor(buffer.clone(), cx);
            let handle = cx.view();
            editor.set_nav_history(Some(pane.read(cx).nav_history_for_item(handle)));

            fn pop_history(editor: &mut Editor, cx: &mut WindowContext) -> Option<NavigationEntry> {
                editor.nav_history.as_mut().unwrap().pop_backward(cx)
            }

            // Move the cursor a small distance.
            // Nothing is added to the navigation history.
            editor.change_selections(None, cx, |s| {
                s.select_display_ranges([
                    DisplayPoint::new(DisplayRow(1), 0)..DisplayPoint::new(DisplayRow(1), 0)
                ])
            });
            editor.change_selections(None, cx, |s| {
                s.select_display_ranges([
                    DisplayPoint::new(DisplayRow(3), 0)..DisplayPoint::new(DisplayRow(3), 0)
                ])
            });
            assert!(pop_history(&mut editor, cx).is_none());

            // Move the cursor a large distance.
            // The history can jump back to the previous position.
            editor.change_selections(None, cx, |s| {
                s.select_display_ranges([
                    DisplayPoint::new(DisplayRow(13), 0)..DisplayPoint::new(DisplayRow(13), 3)
                ])
            });
            let nav_entry = pop_history(&mut editor, cx).unwrap();
            editor.navigate(nav_entry.data.unwrap(), cx);
            assert_eq!(nav_entry.item.id(), cx.entity_id());
            assert_eq!(
                editor.selections.display_ranges(cx),
                &[DisplayPoint::new(DisplayRow(3), 0)..DisplayPoint::new(DisplayRow(3), 0)]
            );
            assert!(pop_history(&mut editor, cx).is_none());

            // Move the cursor a small distance via the mouse.
            // Nothing is added to the navigation history.
            editor.begin_selection(DisplayPoint::new(DisplayRow(5), 0), false, 1, cx);
            editor.end_selection(cx);
            assert_eq!(
                editor.selections.display_ranges(cx),
                &[DisplayPoint::new(DisplayRow(5), 0)..DisplayPoint::new(DisplayRow(5), 0)]
            );
            assert!(pop_history(&mut editor, cx).is_none());

            // Move the cursor a large distance via the mouse.
            // The history can jump back to the previous position.
            editor.begin_selection(DisplayPoint::new(DisplayRow(15), 0), false, 1, cx);
            editor.end_selection(cx);
            assert_eq!(
                editor.selections.display_ranges(cx),
                &[DisplayPoint::new(DisplayRow(15), 0)..DisplayPoint::new(DisplayRow(15), 0)]
            );
            let nav_entry = pop_history(&mut editor, cx).unwrap();
            editor.navigate(nav_entry.data.unwrap(), cx);
            assert_eq!(nav_entry.item.id(), cx.entity_id());
            assert_eq!(
                editor.selections.display_ranges(cx),
                &[DisplayPoint::new(DisplayRow(5), 0)..DisplayPoint::new(DisplayRow(5), 0)]
            );
            assert!(pop_history(&mut editor, cx).is_none());

            // Set scroll position to check later
            editor.set_scroll_position(gpui::Point::<f32>::new(5.5, 5.5), cx);
            let original_scroll_position = editor.scroll_manager.anchor();

            // Jump to the end of the document and adjust scroll
            editor.move_to_end(&MoveToEnd, cx);
            editor.set_scroll_position(gpui::Point::<f32>::new(-2.5, -0.5), cx);
            assert_ne!(editor.scroll_manager.anchor(), original_scroll_position);

            let nav_entry = pop_history(&mut editor, cx).unwrap();
            editor.navigate(nav_entry.data.unwrap(), cx);
            assert_eq!(editor.scroll_manager.anchor(), original_scroll_position);

            // Ensure we don't panic when navigation data contains invalid anchors *and* points.
            let mut invalid_anchor = editor.scroll_manager.anchor().anchor;
            invalid_anchor.text_anchor.buffer_id = BufferId::new(999).ok();
            let invalid_point = Point::new(9999, 0);
            editor.navigate(
                Box::new(NavigationData {
                    cursor_anchor: invalid_anchor,
                    cursor_position: invalid_point,
                    scroll_anchor: ScrollAnchor {
                        anchor: invalid_anchor,
                        offset: Default::default(),
                    },
                    scroll_top_row: invalid_point.row,
                }),
                cx,
            );
            assert_eq!(
                editor.selections.display_ranges(cx),
                &[editor.max_point(cx)..editor.max_point(cx)]
            );
            assert_eq!(
                editor.scroll_position(cx),
                gpui::Point::new(0., editor.max_point(cx).row().as_f32())
            );

            editor
        })
    });
}

#[gpui::test]
fn test_cancel(cx: &mut TestAppContext) {
    init_test(cx, |_| {});

    let view = cx.add_window(|cx| {
        let buffer = MultiBuffer::build_simple("aaaaaa\nbbbbbb\ncccccc\ndddddd\n", cx);
        build_editor(buffer, cx)
    });

    _ = view.update(cx, |view, cx| {
        view.begin_selection(DisplayPoint::new(DisplayRow(3), 4), false, 1, cx);
        view.update_selection(
            DisplayPoint::new(DisplayRow(1), 1),
            0,
            gpui::Point::<f32>::default(),
            cx,
        );
        view.end_selection(cx);

        view.begin_selection(DisplayPoint::new(DisplayRow(0), 1), true, 1, cx);
        view.update_selection(
            DisplayPoint::new(DisplayRow(0), 3),
            0,
            gpui::Point::<f32>::default(),
            cx,
        );
        view.end_selection(cx);
        assert_eq!(
            view.selections.display_ranges(cx),
            [
                DisplayPoint::new(DisplayRow(0), 1)..DisplayPoint::new(DisplayRow(0), 3),
                DisplayPoint::new(DisplayRow(3), 4)..DisplayPoint::new(DisplayRow(1), 1),
            ]
        );
    });

    _ = view.update(cx, |view, cx| {
        view.cancel(&Cancel, cx);
        assert_eq!(
            view.selections.display_ranges(cx),
            [DisplayPoint::new(DisplayRow(3), 4)..DisplayPoint::new(DisplayRow(1), 1)]
        );
    });

    _ = view.update(cx, |view, cx| {
        view.cancel(&Cancel, cx);
        assert_eq!(
            view.selections.display_ranges(cx),
            [DisplayPoint::new(DisplayRow(1), 1)..DisplayPoint::new(DisplayRow(1), 1)]
        );
    });
}

#[gpui::test]
fn test_fold_action(cx: &mut TestAppContext) {
    init_test(cx, |_| {});

    let view = cx.add_window(|cx| {
        let buffer = MultiBuffer::build_simple(
            &"
                impl Foo {
                    // Hello!

                    fn a() {
                        1
                    }

                    fn b() {
                        2
                    }

                    fn c() {
                        3
                    }
                }
            "
            .unindent(),
            cx,
        );
        build_editor(buffer.clone(), cx)
    });

    _ = view.update(cx, |view, cx| {
        view.change_selections(None, cx, |s| {
            s.select_display_ranges([
                DisplayPoint::new(DisplayRow(7), 0)..DisplayPoint::new(DisplayRow(12), 0)
            ]);
        });
        view.fold(&Fold, cx);
        assert_eq!(
            view.display_text(cx),
            "
                impl Foo {
                    // Hello!

                    fn a() {
                        1
                    }

                    fn b() {⋯
                    }

                    fn c() {⋯
                    }
                }
            "
            .unindent(),
        );

        view.fold(&Fold, cx);
        assert_eq!(
            view.display_text(cx),
            "
                impl Foo {⋯
                }
            "
            .unindent(),
        );

        view.unfold_lines(&UnfoldLines, cx);
        assert_eq!(
            view.display_text(cx),
            "
                impl Foo {
                    // Hello!

                    fn a() {
                        1
                    }

                    fn b() {⋯
                    }

                    fn c() {⋯
                    }
                }
            "
            .unindent(),
        );

        view.unfold_lines(&UnfoldLines, cx);
        assert_eq!(view.display_text(cx), view.buffer.read(cx).read(cx).text());
    });
}

#[gpui::test]
fn test_fold_action_whitespace_sensitive_language(cx: &mut TestAppContext) {
    init_test(cx, |_| {});

    let view = cx.add_window(|cx| {
        let buffer = MultiBuffer::build_simple(
            &"
                class Foo:
                    # Hello!

                    def a():
                        print(1)

                    def b():
                        print(2)

                    def c():
                        print(3)
            "
            .unindent(),
            cx,
        );
        build_editor(buffer.clone(), cx)
    });

    _ = view.update(cx, |view, cx| {
        view.change_selections(None, cx, |s| {
            s.select_display_ranges([
                DisplayPoint::new(DisplayRow(6), 0)..DisplayPoint::new(DisplayRow(10), 0)
            ]);
        });
        view.fold(&Fold, cx);
        assert_eq!(
            view.display_text(cx),
            "
                class Foo:
                    # Hello!

                    def a():
                        print(1)

                    def b():⋯

                    def c():⋯
            "
            .unindent(),
        );

        view.fold(&Fold, cx);
        assert_eq!(
            view.display_text(cx),
            "
                class Foo:⋯
            "
            .unindent(),
        );

        view.unfold_lines(&UnfoldLines, cx);
        assert_eq!(
            view.display_text(cx),
            "
                class Foo:
                    # Hello!

                    def a():
                        print(1)

                    def b():⋯

                    def c():⋯
            "
            .unindent(),
        );

        view.unfold_lines(&UnfoldLines, cx);
        assert_eq!(view.display_text(cx), view.buffer.read(cx).read(cx).text());
    });
}

#[gpui::test]
fn test_fold_action_multiple_line_breaks(cx: &mut TestAppContext) {
    init_test(cx, |_| {});

    let view = cx.add_window(|cx| {
        let buffer = MultiBuffer::build_simple(
            &"
                class Foo:
                    # Hello!

                    def a():
                        print(1)

                    def b():
                        print(2)


                    def c():
                        print(3)


            "
            .unindent(),
            cx,
        );
        build_editor(buffer.clone(), cx)
    });

    _ = view.update(cx, |view, cx| {
        view.change_selections(None, cx, |s| {
            s.select_display_ranges([
                DisplayPoint::new(DisplayRow(6), 0)..DisplayPoint::new(DisplayRow(11), 0)
            ]);
        });
        view.fold(&Fold, cx);
        assert_eq!(
            view.display_text(cx),
            "
                class Foo:
                    # Hello!

                    def a():
                        print(1)

                    def b():⋯


                    def c():⋯


            "
            .unindent(),
        );

        view.fold(&Fold, cx);
        assert_eq!(
            view.display_text(cx),
            "
                class Foo:⋯


            "
            .unindent(),
        );

        view.unfold_lines(&UnfoldLines, cx);
        assert_eq!(
            view.display_text(cx),
            "
                class Foo:
                    # Hello!

                    def a():
                        print(1)

                    def b():⋯


                    def c():⋯


            "
            .unindent(),
        );

        view.unfold_lines(&UnfoldLines, cx);
        assert_eq!(view.display_text(cx), view.buffer.read(cx).read(cx).text());
    });
}

#[gpui::test]
fn test_fold_at_level(cx: &mut TestAppContext) {
    init_test(cx, |_| {});

    let view = cx.add_window(|cx| {
        let buffer = MultiBuffer::build_simple(
            &"
                class Foo:
                    # Hello!

                    def a():
                        print(1)

                    def b():
                        print(2)


                class Bar:
                    # World!

                    def a():
                        print(1)

                    def b():
                        print(2)


            "
            .unindent(),
            cx,
        );
        build_editor(buffer.clone(), cx)
    });

    _ = view.update(cx, |view, cx| {
        view.fold_at_level(&FoldAtLevel { level: 2 }, cx);
        assert_eq!(
            view.display_text(cx),
            "
                class Foo:
                    # Hello!

                    def a():⋯

                    def b():⋯


                class Bar:
                    # World!

                    def a():⋯

                    def b():⋯


            "
            .unindent(),
        );

        view.fold_at_level(&FoldAtLevel { level: 1 }, cx);
        assert_eq!(
            view.display_text(cx),
            "
                class Foo:⋯


                class Bar:⋯


            "
            .unindent(),
        );

        view.unfold_all(&UnfoldAll, cx);
        view.fold_at_level(&FoldAtLevel { level: 0 }, cx);
        assert_eq!(
            view.display_text(cx),
            "
                class Foo:
                    # Hello!

                    def a():
                        print(1)

                    def b():
                        print(2)


                class Bar:
                    # World!

                    def a():
                        print(1)

                    def b():
                        print(2)


            "
            .unindent(),
        );

        assert_eq!(view.display_text(cx), view.buffer.read(cx).read(cx).text());
    });
}

#[gpui::test]
fn test_move_cursor(cx: &mut TestAppContext) {
    init_test(cx, |_| {});

    let buffer = cx.update(|cx| MultiBuffer::build_simple(&sample_text(6, 6, 'a'), cx));
    let view = cx.add_window(|cx| build_editor(buffer.clone(), cx));

    buffer.update(cx, |buffer, cx| {
        buffer.edit(
            vec![
                (Point::new(1, 0)..Point::new(1, 0), "\t"),
                (Point::new(1, 1)..Point::new(1, 1), "\t"),
            ],
            None,
            cx,
        );
    });
    _ = view.update(cx, |view, cx| {
        assert_eq!(
            view.selections.display_ranges(cx),
            &[DisplayPoint::new(DisplayRow(0), 0)..DisplayPoint::new(DisplayRow(0), 0)]
        );

        view.move_down(&MoveDown, cx);
        assert_eq!(
            view.selections.display_ranges(cx),
            &[DisplayPoint::new(DisplayRow(1), 0)..DisplayPoint::new(DisplayRow(1), 0)]
        );

        view.move_right(&MoveRight, cx);
        assert_eq!(
            view.selections.display_ranges(cx),
            &[DisplayPoint::new(DisplayRow(1), 4)..DisplayPoint::new(DisplayRow(1), 4)]
        );

        view.move_left(&MoveLeft, cx);
        assert_eq!(
            view.selections.display_ranges(cx),
            &[DisplayPoint::new(DisplayRow(1), 0)..DisplayPoint::new(DisplayRow(1), 0)]
        );

        view.move_up(&MoveUp, cx);
        assert_eq!(
            view.selections.display_ranges(cx),
            &[DisplayPoint::new(DisplayRow(0), 0)..DisplayPoint::new(DisplayRow(0), 0)]
        );

        view.move_to_end(&MoveToEnd, cx);
        assert_eq!(
            view.selections.display_ranges(cx),
            &[DisplayPoint::new(DisplayRow(5), 6)..DisplayPoint::new(DisplayRow(5), 6)]
        );

        view.move_to_beginning(&MoveToBeginning, cx);
        assert_eq!(
            view.selections.display_ranges(cx),
            &[DisplayPoint::new(DisplayRow(0), 0)..DisplayPoint::new(DisplayRow(0), 0)]
        );

        view.change_selections(None, cx, |s| {
            s.select_display_ranges([
                DisplayPoint::new(DisplayRow(0), 1)..DisplayPoint::new(DisplayRow(0), 2)
            ]);
        });
        view.select_to_beginning(&SelectToBeginning, cx);
        assert_eq!(
            view.selections.display_ranges(cx),
            &[DisplayPoint::new(DisplayRow(0), 1)..DisplayPoint::new(DisplayRow(0), 0)]
        );

        view.select_to_end(&SelectToEnd, cx);
        assert_eq!(
            view.selections.display_ranges(cx),
            &[DisplayPoint::new(DisplayRow(0), 1)..DisplayPoint::new(DisplayRow(5), 6)]
        );
    });
}

// TODO: Re-enable this test
#[cfg(target_os = "macos")]
#[gpui::test]
fn test_move_cursor_multibyte(cx: &mut TestAppContext) {
    init_test(cx, |_| {});

    let view = cx.add_window(|cx| {
        let buffer = MultiBuffer::build_simple("ⓐⓑⓒⓓⓔ\nabcde\nαβγδε", cx);
        build_editor(buffer.clone(), cx)
    });

    assert_eq!('ⓐ'.len_utf8(), 3);
    assert_eq!('α'.len_utf8(), 2);

    _ = view.update(cx, |view, cx| {
        view.fold_creases(
            vec![
                Crease::simple(Point::new(0, 6)..Point::new(0, 12), FoldPlaceholder::test()),
                Crease::simple(Point::new(1, 2)..Point::new(1, 4), FoldPlaceholder::test()),
                Crease::simple(Point::new(2, 4)..Point::new(2, 8), FoldPlaceholder::test()),
            ],
            true,
            cx,
        );
        assert_eq!(view.display_text(cx), "ⓐⓑ⋯ⓔ\nab⋯e\nαβ⋯ε");

        view.move_right(&MoveRight, cx);
        assert_eq!(
            view.selections.display_ranges(cx),
            &[empty_range(0, "ⓐ".len())]
        );
        view.move_right(&MoveRight, cx);
        assert_eq!(
            view.selections.display_ranges(cx),
            &[empty_range(0, "ⓐⓑ".len())]
        );
        view.move_right(&MoveRight, cx);
        assert_eq!(
            view.selections.display_ranges(cx),
            &[empty_range(0, "ⓐⓑ⋯".len())]
        );

        view.move_down(&MoveDown, cx);
        assert_eq!(
            view.selections.display_ranges(cx),
            &[empty_range(1, "ab⋯e".len())]
        );
        view.move_left(&MoveLeft, cx);
        assert_eq!(
            view.selections.display_ranges(cx),
            &[empty_range(1, "ab⋯".len())]
        );
        view.move_left(&MoveLeft, cx);
        assert_eq!(
            view.selections.display_ranges(cx),
            &[empty_range(1, "ab".len())]
        );
        view.move_left(&MoveLeft, cx);
        assert_eq!(
            view.selections.display_ranges(cx),
            &[empty_range(1, "a".len())]
        );

        view.move_down(&MoveDown, cx);
        assert_eq!(
            view.selections.display_ranges(cx),
            &[empty_range(2, "α".len())]
        );
        view.move_right(&MoveRight, cx);
        assert_eq!(
            view.selections.display_ranges(cx),
            &[empty_range(2, "αβ".len())]
        );
        view.move_right(&MoveRight, cx);
        assert_eq!(
            view.selections.display_ranges(cx),
            &[empty_range(2, "αβ⋯".len())]
        );
        view.move_right(&MoveRight, cx);
        assert_eq!(
            view.selections.display_ranges(cx),
            &[empty_range(2, "αβ⋯ε".len())]
        );

        view.move_up(&MoveUp, cx);
        assert_eq!(
            view.selections.display_ranges(cx),
            &[empty_range(1, "ab⋯e".len())]
        );
        view.move_down(&MoveDown, cx);
        assert_eq!(
            view.selections.display_ranges(cx),
            &[empty_range(2, "αβ⋯ε".len())]
        );
        view.move_up(&MoveUp, cx);
        assert_eq!(
            view.selections.display_ranges(cx),
            &[empty_range(1, "ab⋯e".len())]
        );

        view.move_up(&MoveUp, cx);
        assert_eq!(
            view.selections.display_ranges(cx),
            &[empty_range(0, "ⓐⓑ".len())]
        );
        view.move_left(&MoveLeft, cx);
        assert_eq!(
            view.selections.display_ranges(cx),
            &[empty_range(0, "ⓐ".len())]
        );
        view.move_left(&MoveLeft, cx);
        assert_eq!(
            view.selections.display_ranges(cx),
            &[empty_range(0, "".len())]
        );
    });
}

#[gpui::test]
fn test_move_cursor_different_line_lengths(cx: &mut TestAppContext) {
    init_test(cx, |_| {});

    let view = cx.add_window(|cx| {
        let buffer = MultiBuffer::build_simple("ⓐⓑⓒⓓⓔ\nabcd\nαβγ\nabcd\nⓐⓑⓒⓓⓔ\n", cx);
        build_editor(buffer.clone(), cx)
    });
    _ = view.update(cx, |view, cx| {
        view.change_selections(None, cx, |s| {
            s.select_display_ranges([empty_range(0, "ⓐⓑⓒⓓⓔ".len())]);
        });

        // moving above start of document should move selection to start of document,
        // but the next move down should still be at the original goal_x
        view.move_up(&MoveUp, cx);
        assert_eq!(
            view.selections.display_ranges(cx),
            &[empty_range(0, "".len())]
        );

        view.move_down(&MoveDown, cx);
        assert_eq!(
            view.selections.display_ranges(cx),
            &[empty_range(1, "abcd".len())]
        );

        view.move_down(&MoveDown, cx);
        assert_eq!(
            view.selections.display_ranges(cx),
            &[empty_range(2, "αβγ".len())]
        );

        view.move_down(&MoveDown, cx);
        assert_eq!(
            view.selections.display_ranges(cx),
            &[empty_range(3, "abcd".len())]
        );

        view.move_down(&MoveDown, cx);
        assert_eq!(
            view.selections.display_ranges(cx),
            &[empty_range(4, "ⓐⓑⓒⓓⓔ".len())]
        );

        // moving past end of document should not change goal_x
        view.move_down(&MoveDown, cx);
        assert_eq!(
            view.selections.display_ranges(cx),
            &[empty_range(5, "".len())]
        );

        view.move_down(&MoveDown, cx);
        assert_eq!(
            view.selections.display_ranges(cx),
            &[empty_range(5, "".len())]
        );

        view.move_up(&MoveUp, cx);
        assert_eq!(
            view.selections.display_ranges(cx),
            &[empty_range(4, "ⓐⓑⓒⓓⓔ".len())]
        );

        view.move_up(&MoveUp, cx);
        assert_eq!(
            view.selections.display_ranges(cx),
            &[empty_range(3, "abcd".len())]
        );

        view.move_up(&MoveUp, cx);
        assert_eq!(
            view.selections.display_ranges(cx),
            &[empty_range(2, "αβγ".len())]
        );
    });
}

#[gpui::test]
fn test_beginning_end_of_line(cx: &mut TestAppContext) {
    init_test(cx, |_| {});
    let move_to_beg = MoveToBeginningOfLine {
        stop_at_soft_wraps: true,
    };

    let move_to_end = MoveToEndOfLine {
        stop_at_soft_wraps: true,
    };

    let view = cx.add_window(|cx| {
        let buffer = MultiBuffer::build_simple("abc\n  def", cx);
        build_editor(buffer, cx)
    });
    _ = view.update(cx, |view, cx| {
        view.change_selections(None, cx, |s| {
            s.select_display_ranges([
                DisplayPoint::new(DisplayRow(0), 1)..DisplayPoint::new(DisplayRow(0), 1),
                DisplayPoint::new(DisplayRow(1), 4)..DisplayPoint::new(DisplayRow(1), 4),
            ]);
        });
    });

    _ = view.update(cx, |view, cx| {
        view.move_to_beginning_of_line(&move_to_beg, cx);
        assert_eq!(
            view.selections.display_ranges(cx),
            &[
                DisplayPoint::new(DisplayRow(0), 0)..DisplayPoint::new(DisplayRow(0), 0),
                DisplayPoint::new(DisplayRow(1), 2)..DisplayPoint::new(DisplayRow(1), 2),
            ]
        );
    });

    _ = view.update(cx, |view, cx| {
        view.move_to_beginning_of_line(&move_to_beg, cx);
        assert_eq!(
            view.selections.display_ranges(cx),
            &[
                DisplayPoint::new(DisplayRow(0), 0)..DisplayPoint::new(DisplayRow(0), 0),
                DisplayPoint::new(DisplayRow(1), 0)..DisplayPoint::new(DisplayRow(1), 0),
            ]
        );
    });

    _ = view.update(cx, |view, cx| {
        view.move_to_beginning_of_line(&move_to_beg, cx);
        assert_eq!(
            view.selections.display_ranges(cx),
            &[
                DisplayPoint::new(DisplayRow(0), 0)..DisplayPoint::new(DisplayRow(0), 0),
                DisplayPoint::new(DisplayRow(1), 2)..DisplayPoint::new(DisplayRow(1), 2),
            ]
        );
    });

    _ = view.update(cx, |view, cx| {
        view.move_to_end_of_line(&move_to_end, cx);
        assert_eq!(
            view.selections.display_ranges(cx),
            &[
                DisplayPoint::new(DisplayRow(0), 3)..DisplayPoint::new(DisplayRow(0), 3),
                DisplayPoint::new(DisplayRow(1), 5)..DisplayPoint::new(DisplayRow(1), 5),
            ]
        );
    });

    // Moving to the end of line again is a no-op.
    _ = view.update(cx, |view, cx| {
        view.move_to_end_of_line(&move_to_end, cx);
        assert_eq!(
            view.selections.display_ranges(cx),
            &[
                DisplayPoint::new(DisplayRow(0), 3)..DisplayPoint::new(DisplayRow(0), 3),
                DisplayPoint::new(DisplayRow(1), 5)..DisplayPoint::new(DisplayRow(1), 5),
            ]
        );
    });

    _ = view.update(cx, |view, cx| {
        view.move_left(&MoveLeft, cx);
        view.select_to_beginning_of_line(
            &SelectToBeginningOfLine {
                stop_at_soft_wraps: true,
            },
            cx,
        );
        assert_eq!(
            view.selections.display_ranges(cx),
            &[
                DisplayPoint::new(DisplayRow(0), 2)..DisplayPoint::new(DisplayRow(0), 0),
                DisplayPoint::new(DisplayRow(1), 4)..DisplayPoint::new(DisplayRow(1), 2),
            ]
        );
    });

    _ = view.update(cx, |view, cx| {
        view.select_to_beginning_of_line(
            &SelectToBeginningOfLine {
                stop_at_soft_wraps: true,
            },
            cx,
        );
        assert_eq!(
            view.selections.display_ranges(cx),
            &[
                DisplayPoint::new(DisplayRow(0), 2)..DisplayPoint::new(DisplayRow(0), 0),
                DisplayPoint::new(DisplayRow(1), 4)..DisplayPoint::new(DisplayRow(1), 0),
            ]
        );
    });

    _ = view.update(cx, |view, cx| {
        view.select_to_beginning_of_line(
            &SelectToBeginningOfLine {
                stop_at_soft_wraps: true,
            },
            cx,
        );
        assert_eq!(
            view.selections.display_ranges(cx),
            &[
                DisplayPoint::new(DisplayRow(0), 2)..DisplayPoint::new(DisplayRow(0), 0),
                DisplayPoint::new(DisplayRow(1), 4)..DisplayPoint::new(DisplayRow(1), 2),
            ]
        );
    });

    _ = view.update(cx, |view, cx| {
        view.select_to_end_of_line(
            &SelectToEndOfLine {
                stop_at_soft_wraps: true,
            },
            cx,
        );
        assert_eq!(
            view.selections.display_ranges(cx),
            &[
                DisplayPoint::new(DisplayRow(0), 2)..DisplayPoint::new(DisplayRow(0), 3),
                DisplayPoint::new(DisplayRow(1), 4)..DisplayPoint::new(DisplayRow(1), 5),
            ]
        );
    });

    _ = view.update(cx, |view, cx| {
        view.delete_to_end_of_line(&DeleteToEndOfLine, cx);
        assert_eq!(view.display_text(cx), "ab\n  de");
        assert_eq!(
            view.selections.display_ranges(cx),
            &[
                DisplayPoint::new(DisplayRow(0), 2)..DisplayPoint::new(DisplayRow(0), 2),
                DisplayPoint::new(DisplayRow(1), 4)..DisplayPoint::new(DisplayRow(1), 4),
            ]
        );
    });

    _ = view.update(cx, |view, cx| {
        view.delete_to_beginning_of_line(&DeleteToBeginningOfLine, cx);
        assert_eq!(view.display_text(cx), "\n");
        assert_eq!(
            view.selections.display_ranges(cx),
            &[
                DisplayPoint::new(DisplayRow(0), 0)..DisplayPoint::new(DisplayRow(0), 0),
                DisplayPoint::new(DisplayRow(1), 0)..DisplayPoint::new(DisplayRow(1), 0),
            ]
        );
    });
}

#[gpui::test]
fn test_beginning_end_of_line_ignore_soft_wrap(cx: &mut TestAppContext) {
    init_test(cx, |_| {});
    let move_to_beg = MoveToBeginningOfLine {
        stop_at_soft_wraps: false,
    };

    let move_to_end = MoveToEndOfLine {
        stop_at_soft_wraps: false,
    };

    let view = cx.add_window(|cx| {
        let buffer = MultiBuffer::build_simple("thequickbrownfox\njumpedoverthelazydogs", cx);
        build_editor(buffer, cx)
    });

    _ = view.update(cx, |view, cx| {
        view.set_wrap_width(Some(140.0.into()), cx);

        // We expect the following lines after wrapping
        // ```
        // thequickbrownfox
        // jumpedoverthelazydo
        // gs
        // ```
        // The final `gs` was soft-wrapped onto a new line.
        assert_eq!(
            "thequickbrownfox\njumpedoverthelaz\nydogs",
            view.display_text(cx),
        );

        // First, let's assert behavior on the first line, that was not soft-wrapped.
        // Start the cursor at the `k` on the first line
        view.change_selections(None, cx, |s| {
            s.select_display_ranges([
                DisplayPoint::new(DisplayRow(0), 7)..DisplayPoint::new(DisplayRow(0), 7)
            ]);
        });

        // Moving to the beginning of the line should put us at the beginning of the line.
        view.move_to_beginning_of_line(&move_to_beg, cx);
        assert_eq!(
            vec![DisplayPoint::new(DisplayRow(0), 0)..DisplayPoint::new(DisplayRow(0), 0),],
            view.selections.display_ranges(cx)
        );

        // Moving to the end of the line should put us at the end of the line.
        view.move_to_end_of_line(&move_to_end, cx);
        assert_eq!(
            vec![DisplayPoint::new(DisplayRow(0), 16)..DisplayPoint::new(DisplayRow(0), 16),],
            view.selections.display_ranges(cx)
        );

        // Now, let's assert behavior on the second line, that ended up being soft-wrapped.
        // Start the cursor at the last line (`y` that was wrapped to a new line)
        view.change_selections(None, cx, |s| {
            s.select_display_ranges([
                DisplayPoint::new(DisplayRow(2), 0)..DisplayPoint::new(DisplayRow(2), 0)
            ]);
        });

        // Moving to the beginning of the line should put us at the start of the second line of
        // display text, i.e., the `j`.
        view.move_to_beginning_of_line(&move_to_beg, cx);
        assert_eq!(
            vec![DisplayPoint::new(DisplayRow(1), 0)..DisplayPoint::new(DisplayRow(1), 0),],
            view.selections.display_ranges(cx)
        );

        // Moving to the beginning of the line again should be a no-op.
        view.move_to_beginning_of_line(&move_to_beg, cx);
        assert_eq!(
            vec![DisplayPoint::new(DisplayRow(1), 0)..DisplayPoint::new(DisplayRow(1), 0),],
            view.selections.display_ranges(cx)
        );

        // Moving to the end of the line should put us right after the `s` that was soft-wrapped to the
        // next display line.
        view.move_to_end_of_line(&move_to_end, cx);
        assert_eq!(
            vec![DisplayPoint::new(DisplayRow(2), 5)..DisplayPoint::new(DisplayRow(2), 5),],
            view.selections.display_ranges(cx)
        );

        // Moving to the end of the line again should be a no-op.
        view.move_to_end_of_line(&move_to_end, cx);
        assert_eq!(
            vec![DisplayPoint::new(DisplayRow(2), 5)..DisplayPoint::new(DisplayRow(2), 5),],
            view.selections.display_ranges(cx)
        );
    });
}

#[gpui::test]
fn test_prev_next_word_boundary(cx: &mut TestAppContext) {
    init_test(cx, |_| {});

    let view = cx.add_window(|cx| {
        let buffer = MultiBuffer::build_simple("use std::str::{foo, bar}\n\n  {baz.qux()}", cx);
        build_editor(buffer, cx)
    });
    _ = view.update(cx, |view, cx| {
        view.change_selections(None, cx, |s| {
            s.select_display_ranges([
                DisplayPoint::new(DisplayRow(0), 11)..DisplayPoint::new(DisplayRow(0), 11),
                DisplayPoint::new(DisplayRow(2), 4)..DisplayPoint::new(DisplayRow(2), 4),
            ])
        });

        view.move_to_previous_word_start(&MoveToPreviousWordStart, cx);
        assert_selection_ranges("use std::ˇstr::{foo, bar}\n\n  {ˇbaz.qux()}", view, cx);

        view.move_to_previous_word_start(&MoveToPreviousWordStart, cx);
        assert_selection_ranges("use stdˇ::str::{foo, bar}\n\n  ˇ{baz.qux()}", view, cx);

        view.move_to_previous_word_start(&MoveToPreviousWordStart, cx);
        assert_selection_ranges("use ˇstd::str::{foo, bar}\n\nˇ  {baz.qux()}", view, cx);

        view.move_to_previous_word_start(&MoveToPreviousWordStart, cx);
        assert_selection_ranges("ˇuse std::str::{foo, bar}\nˇ\n  {baz.qux()}", view, cx);

        view.move_to_previous_word_start(&MoveToPreviousWordStart, cx);
        assert_selection_ranges("ˇuse std::str::{foo, barˇ}\n\n  {baz.qux()}", view, cx);

        view.move_to_next_word_end(&MoveToNextWordEnd, cx);
        assert_selection_ranges("useˇ std::str::{foo, bar}ˇ\n\n  {baz.qux()}", view, cx);

        view.move_to_next_word_end(&MoveToNextWordEnd, cx);
        assert_selection_ranges("use stdˇ::str::{foo, bar}\nˇ\n  {baz.qux()}", view, cx);

        view.move_to_next_word_end(&MoveToNextWordEnd, cx);
        assert_selection_ranges("use std::ˇstr::{foo, bar}\n\n  {ˇbaz.qux()}", view, cx);

        view.move_right(&MoveRight, cx);
        view.select_to_previous_word_start(&SelectToPreviousWordStart, cx);
        assert_selection_ranges("use std::«ˇs»tr::{foo, bar}\n\n  {«ˇb»az.qux()}", view, cx);

        view.select_to_previous_word_start(&SelectToPreviousWordStart, cx);
        assert_selection_ranges("use std«ˇ::s»tr::{foo, bar}\n\n  «ˇ{b»az.qux()}", view, cx);

        view.select_to_next_word_end(&SelectToNextWordEnd, cx);
        assert_selection_ranges("use std::«ˇs»tr::{foo, bar}\n\n  {«ˇb»az.qux()}", view, cx);
    });
}

#[gpui::test]
fn test_prev_next_word_bounds_with_soft_wrap(cx: &mut TestAppContext) {
    init_test(cx, |_| {});

    let view = cx.add_window(|cx| {
        let buffer = MultiBuffer::build_simple("use one::{\n    two::three::four::five\n};", cx);
        build_editor(buffer, cx)
    });

    _ = view.update(cx, |view, cx| {
        view.set_wrap_width(Some(140.0.into()), cx);
        assert_eq!(
            view.display_text(cx),
            "use one::{\n    two::three::\n    four::five\n};"
        );

        view.change_selections(None, cx, |s| {
            s.select_display_ranges([
                DisplayPoint::new(DisplayRow(1), 7)..DisplayPoint::new(DisplayRow(1), 7)
            ]);
        });

        view.move_to_next_word_end(&MoveToNextWordEnd, cx);
        assert_eq!(
            view.selections.display_ranges(cx),
            &[DisplayPoint::new(DisplayRow(1), 9)..DisplayPoint::new(DisplayRow(1), 9)]
        );

        view.move_to_next_word_end(&MoveToNextWordEnd, cx);
        assert_eq!(
            view.selections.display_ranges(cx),
            &[DisplayPoint::new(DisplayRow(1), 14)..DisplayPoint::new(DisplayRow(1), 14)]
        );

        view.move_to_next_word_end(&MoveToNextWordEnd, cx);
        assert_eq!(
            view.selections.display_ranges(cx),
            &[DisplayPoint::new(DisplayRow(2), 4)..DisplayPoint::new(DisplayRow(2), 4)]
        );

        view.move_to_next_word_end(&MoveToNextWordEnd, cx);
        assert_eq!(
            view.selections.display_ranges(cx),
            &[DisplayPoint::new(DisplayRow(2), 8)..DisplayPoint::new(DisplayRow(2), 8)]
        );

        view.move_to_previous_word_start(&MoveToPreviousWordStart, cx);
        assert_eq!(
            view.selections.display_ranges(cx),
            &[DisplayPoint::new(DisplayRow(2), 4)..DisplayPoint::new(DisplayRow(2), 4)]
        );

        view.move_to_previous_word_start(&MoveToPreviousWordStart, cx);
        assert_eq!(
            view.selections.display_ranges(cx),
            &[DisplayPoint::new(DisplayRow(1), 14)..DisplayPoint::new(DisplayRow(1), 14)]
        );
    });
}

#[gpui::test]
async fn test_move_start_of_paragraph_end_of_paragraph(cx: &mut gpui::TestAppContext) {
    init_test(cx, |_| {});
    let mut cx = EditorTestContext::new(cx).await;

    let line_height = cx.editor(|editor, cx| {
        editor
            .style()
            .unwrap()
            .text
            .line_height_in_pixels(cx.rem_size())
    });
    cx.simulate_window_resize(cx.window, size(px(100.), 4. * line_height));

    cx.set_state(
        &r#"ˇone
        two

        three
        fourˇ
        five

        six"#
            .unindent(),
    );

    cx.update_editor(|editor, cx| editor.move_to_end_of_paragraph(&MoveToEndOfParagraph, cx));
    cx.assert_editor_state(
        &r#"one
        two
        ˇ
        three
        four
        five
        ˇ
        six"#
            .unindent(),
    );

    cx.update_editor(|editor, cx| editor.move_to_end_of_paragraph(&MoveToEndOfParagraph, cx));
    cx.assert_editor_state(
        &r#"one
        two

        three
        four
        five
        ˇ
        sixˇ"#
            .unindent(),
    );

    cx.update_editor(|editor, cx| editor.move_to_end_of_paragraph(&MoveToEndOfParagraph, cx));
    cx.assert_editor_state(
        &r#"one
        two

        three
        four
        five

        sixˇ"#
            .unindent(),
    );

    cx.update_editor(|editor, cx| editor.move_to_start_of_paragraph(&MoveToStartOfParagraph, cx));
    cx.assert_editor_state(
        &r#"one
        two

        three
        four
        five
        ˇ
        six"#
            .unindent(),
    );

    cx.update_editor(|editor, cx| editor.move_to_start_of_paragraph(&MoveToStartOfParagraph, cx));
    cx.assert_editor_state(
        &r#"one
        two
        ˇ
        three
        four
        five

        six"#
            .unindent(),
    );

    cx.update_editor(|editor, cx| editor.move_to_start_of_paragraph(&MoveToStartOfParagraph, cx));
    cx.assert_editor_state(
        &r#"ˇone
        two

        three
        four
        five

        six"#
            .unindent(),
    );
}

#[gpui::test]
async fn test_scroll_page_up_page_down(cx: &mut gpui::TestAppContext) {
    init_test(cx, |_| {});
    let mut cx = EditorTestContext::new(cx).await;
    let line_height = cx.editor(|editor, cx| {
        editor
            .style()
            .unwrap()
            .text
            .line_height_in_pixels(cx.rem_size())
    });
    let window = cx.window;
    cx.simulate_window_resize(window, size(px(1000.), 4. * line_height + px(0.5)));

    cx.set_state(
        r#"ˇone
        two
        three
        four
        five
        six
        seven
        eight
        nine
        ten
        "#,
    );

    cx.update_editor(|editor, cx| {
        assert_eq!(
            editor.snapshot(cx).scroll_position(),
            gpui::Point::new(0., 0.)
        );
        editor.scroll_screen(&ScrollAmount::Page(1.), cx);
        assert_eq!(
            editor.snapshot(cx).scroll_position(),
            gpui::Point::new(0., 3.)
        );
        editor.scroll_screen(&ScrollAmount::Page(1.), cx);
        assert_eq!(
            editor.snapshot(cx).scroll_position(),
            gpui::Point::new(0., 6.)
        );
        editor.scroll_screen(&ScrollAmount::Page(-1.), cx);
        assert_eq!(
            editor.snapshot(cx).scroll_position(),
            gpui::Point::new(0., 3.)
        );

        editor.scroll_screen(&ScrollAmount::Page(-0.5), cx);
        assert_eq!(
            editor.snapshot(cx).scroll_position(),
            gpui::Point::new(0., 1.)
        );
        editor.scroll_screen(&ScrollAmount::Page(0.5), cx);
        assert_eq!(
            editor.snapshot(cx).scroll_position(),
            gpui::Point::new(0., 3.)
        );
    });
}

#[gpui::test]
async fn test_autoscroll(cx: &mut gpui::TestAppContext) {
    init_test(cx, |_| {});
    let mut cx = EditorTestContext::new(cx).await;

    let line_height = cx.update_editor(|editor, cx| {
        editor.set_vertical_scroll_margin(2, cx);
        editor
            .style()
            .unwrap()
            .text
            .line_height_in_pixels(cx.rem_size())
    });
    let window = cx.window;
    cx.simulate_window_resize(window, size(px(1000.), 6. * line_height));

    cx.set_state(
        r#"ˇone
            two
            three
            four
            five
            six
            seven
            eight
            nine
            ten
        "#,
    );
    cx.update_editor(|editor, cx| {
        assert_eq!(
            editor.snapshot(cx).scroll_position(),
            gpui::Point::new(0., 0.0)
        );
    });

    // Add a cursor below the visible area. Since both cursors cannot fit
    // on screen, the editor autoscrolls to reveal the newest cursor, and
    // allows the vertical scroll margin below that cursor.
    cx.update_editor(|editor, cx| {
        editor.change_selections(Some(Autoscroll::fit()), cx, |selections| {
            selections.select_ranges([
                Point::new(0, 0)..Point::new(0, 0),
                Point::new(6, 0)..Point::new(6, 0),
            ]);
        })
    });
    cx.update_editor(|editor, cx| {
        assert_eq!(
            editor.snapshot(cx).scroll_position(),
            gpui::Point::new(0., 3.0)
        );
    });

    // Move down. The editor cursor scrolls down to track the newest cursor.
    cx.update_editor(|editor, cx| {
        editor.move_down(&Default::default(), cx);
    });
    cx.update_editor(|editor, cx| {
        assert_eq!(
            editor.snapshot(cx).scroll_position(),
            gpui::Point::new(0., 4.0)
        );
    });

    // Add a cursor above the visible area. Since both cursors fit on screen,
    // the editor scrolls to show both.
    cx.update_editor(|editor, cx| {
        editor.change_selections(Some(Autoscroll::fit()), cx, |selections| {
            selections.select_ranges([
                Point::new(1, 0)..Point::new(1, 0),
                Point::new(6, 0)..Point::new(6, 0),
            ]);
        })
    });
    cx.update_editor(|editor, cx| {
        assert_eq!(
            editor.snapshot(cx).scroll_position(),
            gpui::Point::new(0., 1.0)
        );
    });
}

#[gpui::test]
async fn test_move_page_up_page_down(cx: &mut gpui::TestAppContext) {
    init_test(cx, |_| {});
    let mut cx = EditorTestContext::new(cx).await;

    let line_height = cx.editor(|editor, cx| {
        editor
            .style()
            .unwrap()
            .text
            .line_height_in_pixels(cx.rem_size())
    });
    let window = cx.window;
    cx.simulate_window_resize(window, size(px(100.), 4. * line_height));
    cx.set_state(
        &r#"
        ˇone
        two
        threeˇ
        four
        five
        six
        seven
        eight
        nine
        ten
        "#
        .unindent(),
    );

    cx.update_editor(|editor, cx| editor.move_page_down(&MovePageDown::default(), cx));
    cx.assert_editor_state(
        &r#"
        one
        two
        three
        ˇfour
        five
        sixˇ
        seven
        eight
        nine
        ten
        "#
        .unindent(),
    );

    cx.update_editor(|editor, cx| editor.move_page_down(&MovePageDown::default(), cx));
    cx.assert_editor_state(
        &r#"
        one
        two
        three
        four
        five
        six
        ˇseven
        eight
        nineˇ
        ten
        "#
        .unindent(),
    );

    cx.update_editor(|editor, cx| editor.move_page_up(&MovePageUp::default(), cx));
    cx.assert_editor_state(
        &r#"
        one
        two
        three
        ˇfour
        five
        sixˇ
        seven
        eight
        nine
        ten
        "#
        .unindent(),
    );

    cx.update_editor(|editor, cx| editor.move_page_up(&MovePageUp::default(), cx));
    cx.assert_editor_state(
        &r#"
        ˇone
        two
        threeˇ
        four
        five
        six
        seven
        eight
        nine
        ten
        "#
        .unindent(),
    );

    // Test select collapsing
    cx.update_editor(|editor, cx| {
        editor.move_page_down(&MovePageDown::default(), cx);
        editor.move_page_down(&MovePageDown::default(), cx);
        editor.move_page_down(&MovePageDown::default(), cx);
    });
    cx.assert_editor_state(
        &r#"
        one
        two
        three
        four
        five
        six
        seven
        eight
        nine
        ˇten
        ˇ"#
        .unindent(),
    );
}

#[gpui::test]
async fn test_delete_to_beginning_of_line(cx: &mut gpui::TestAppContext) {
    init_test(cx, |_| {});
    let mut cx = EditorTestContext::new(cx).await;
    cx.set_state("one «two threeˇ» four");
    cx.update_editor(|editor, cx| {
        editor.delete_to_beginning_of_line(&DeleteToBeginningOfLine, cx);
        assert_eq!(editor.text(cx), " four");
    });
}

#[gpui::test]
fn test_delete_to_word_boundary(cx: &mut TestAppContext) {
    init_test(cx, |_| {});

    let view = cx.add_window(|cx| {
        let buffer = MultiBuffer::build_simple("one two three four", cx);
        build_editor(buffer.clone(), cx)
    });

    _ = view.update(cx, |view, cx| {
        view.change_selections(None, cx, |s| {
            s.select_display_ranges([
                // an empty selection - the preceding word fragment is deleted
                DisplayPoint::new(DisplayRow(0), 2)..DisplayPoint::new(DisplayRow(0), 2),
                // characters selected - they are deleted
                DisplayPoint::new(DisplayRow(0), 9)..DisplayPoint::new(DisplayRow(0), 12),
            ])
        });
        view.delete_to_previous_word_start(
            &DeleteToPreviousWordStart {
                ignore_newlines: false,
            },
            cx,
        );
        assert_eq!(view.buffer.read(cx).read(cx).text(), "e two te four");
    });

    _ = view.update(cx, |view, cx| {
        view.change_selections(None, cx, |s| {
            s.select_display_ranges([
                // an empty selection - the following word fragment is deleted
                DisplayPoint::new(DisplayRow(0), 3)..DisplayPoint::new(DisplayRow(0), 3),
                // characters selected - they are deleted
                DisplayPoint::new(DisplayRow(0), 9)..DisplayPoint::new(DisplayRow(0), 10),
            ])
        });
        view.delete_to_next_word_end(
            &DeleteToNextWordEnd {
                ignore_newlines: false,
            },
            cx,
        );
        assert_eq!(view.buffer.read(cx).read(cx).text(), "e t te our");
    });
}

#[gpui::test]
fn test_delete_to_previous_word_start_or_newline(cx: &mut TestAppContext) {
    init_test(cx, |_| {});

    let view = cx.add_window(|cx| {
        let buffer = MultiBuffer::build_simple("one\n2\nthree\n4", cx);
        build_editor(buffer.clone(), cx)
    });
    let del_to_prev_word_start = DeleteToPreviousWordStart {
        ignore_newlines: false,
    };
    let del_to_prev_word_start_ignore_newlines = DeleteToPreviousWordStart {
        ignore_newlines: true,
    };

    _ = view.update(cx, |view, cx| {
        view.change_selections(None, cx, |s| {
            s.select_display_ranges([
                DisplayPoint::new(DisplayRow(3), 1)..DisplayPoint::new(DisplayRow(3), 1)
            ])
        });
        view.delete_to_previous_word_start(&del_to_prev_word_start, cx);
        assert_eq!(view.buffer.read(cx).read(cx).text(), "one\n2\nthree\n");
        view.delete_to_previous_word_start(&del_to_prev_word_start, cx);
        assert_eq!(view.buffer.read(cx).read(cx).text(), "one\n2\nthree");
        view.delete_to_previous_word_start(&del_to_prev_word_start, cx);
        assert_eq!(view.buffer.read(cx).read(cx).text(), "one\n2\n");
        view.delete_to_previous_word_start(&del_to_prev_word_start, cx);
        assert_eq!(view.buffer.read(cx).read(cx).text(), "one\n2");
        view.delete_to_previous_word_start(&del_to_prev_word_start_ignore_newlines, cx);
        assert_eq!(view.buffer.read(cx).read(cx).text(), "one\n");
        view.delete_to_previous_word_start(&del_to_prev_word_start_ignore_newlines, cx);
        assert_eq!(view.buffer.read(cx).read(cx).text(), "");
    });
}

#[gpui::test]
fn test_delete_to_next_word_end_or_newline(cx: &mut TestAppContext) {
    init_test(cx, |_| {});

    let view = cx.add_window(|cx| {
        let buffer = MultiBuffer::build_simple("\none\n   two\nthree\n   four", cx);
        build_editor(buffer.clone(), cx)
    });
    let del_to_next_word_end = DeleteToNextWordEnd {
        ignore_newlines: false,
    };
    let del_to_next_word_end_ignore_newlines = DeleteToNextWordEnd {
        ignore_newlines: true,
    };

    _ = view.update(cx, |view, cx| {
        view.change_selections(None, cx, |s| {
            s.select_display_ranges([
                DisplayPoint::new(DisplayRow(0), 0)..DisplayPoint::new(DisplayRow(0), 0)
            ])
        });
        view.delete_to_next_word_end(&del_to_next_word_end, cx);
        assert_eq!(
            view.buffer.read(cx).read(cx).text(),
            "one\n   two\nthree\n   four"
        );
        view.delete_to_next_word_end(&del_to_next_word_end, cx);
        assert_eq!(
            view.buffer.read(cx).read(cx).text(),
            "\n   two\nthree\n   four"
        );
        view.delete_to_next_word_end(&del_to_next_word_end, cx);
        assert_eq!(view.buffer.read(cx).read(cx).text(), "two\nthree\n   four");
        view.delete_to_next_word_end(&del_to_next_word_end, cx);
        assert_eq!(view.buffer.read(cx).read(cx).text(), "\nthree\n   four");
        view.delete_to_next_word_end(&del_to_next_word_end_ignore_newlines, cx);
        assert_eq!(view.buffer.read(cx).read(cx).text(), "\n   four");
        view.delete_to_next_word_end(&del_to_next_word_end_ignore_newlines, cx);
        assert_eq!(view.buffer.read(cx).read(cx).text(), "");
    });
}

#[gpui::test]
fn test_newline(cx: &mut TestAppContext) {
    init_test(cx, |_| {});

    let view = cx.add_window(|cx| {
        let buffer = MultiBuffer::build_simple("aaaa\n    bbbb\n", cx);
        build_editor(buffer.clone(), cx)
    });

    _ = view.update(cx, |view, cx| {
        view.change_selections(None, cx, |s| {
            s.select_display_ranges([
                DisplayPoint::new(DisplayRow(0), 2)..DisplayPoint::new(DisplayRow(0), 2),
                DisplayPoint::new(DisplayRow(1), 2)..DisplayPoint::new(DisplayRow(1), 2),
                DisplayPoint::new(DisplayRow(1), 6)..DisplayPoint::new(DisplayRow(1), 6),
            ])
        });

        view.newline(&Newline, cx);
        assert_eq!(view.text(cx), "aa\naa\n  \n    bb\n    bb\n");
    });
}

#[gpui::test]
fn test_newline_with_old_selections(cx: &mut TestAppContext) {
    init_test(cx, |_| {});

    let editor = cx.add_window(|cx| {
        let buffer = MultiBuffer::build_simple(
            "
                a
                b(
                    X
                )
                c(
                    X
                )
            "
            .unindent()
            .as_str(),
            cx,
        );
        let mut editor = build_editor(buffer.clone(), cx);
        editor.change_selections(None, cx, |s| {
            s.select_ranges([
                Point::new(2, 4)..Point::new(2, 5),
                Point::new(5, 4)..Point::new(5, 5),
            ])
        });
        editor
    });

    _ = editor.update(cx, |editor, cx| {
        // Edit the buffer directly, deleting ranges surrounding the editor's selections
        editor.buffer.update(cx, |buffer, cx| {
            buffer.edit(
                [
                    (Point::new(1, 2)..Point::new(3, 0), ""),
                    (Point::new(4, 2)..Point::new(6, 0), ""),
                ],
                None,
                cx,
            );
            assert_eq!(
                buffer.read(cx).text(),
                "
                    a
                    b()
                    c()
                "
                .unindent()
            );
        });
        assert_eq!(
            editor.selections.ranges(cx),
            &[
                Point::new(1, 2)..Point::new(1, 2),
                Point::new(2, 2)..Point::new(2, 2),
            ],
        );

        editor.newline(&Newline, cx);
        assert_eq!(
            editor.text(cx),
            "
                a
                b(
                )
                c(
                )
            "
            .unindent()
        );

        // The selections are moved after the inserted newlines
        assert_eq!(
            editor.selections.ranges(cx),
            &[
                Point::new(2, 0)..Point::new(2, 0),
                Point::new(4, 0)..Point::new(4, 0),
            ],
        );
    });
}

#[gpui::test]
async fn test_newline_above(cx: &mut gpui::TestAppContext) {
    init_test(cx, |settings| {
        settings.defaults.tab_size = NonZeroU32::new(4)
    });

    let language = Arc::new(
        Language::new(
            LanguageConfig::default(),
            Some(tree_sitter_rust::LANGUAGE.into()),
        )
        .with_indents_query(r#"(_ "(" ")" @end) @indent"#)
        .unwrap(),
    );

    let mut cx = EditorTestContext::new(cx).await;
    cx.update_buffer(|buffer, cx| buffer.set_language(Some(language), cx));
    cx.set_state(indoc! {"
        const a: ˇA = (
            (ˇ
                «const_functionˇ»(ˇ),
                so«mˇ»et«hˇ»ing_ˇelse,ˇ
            )ˇ
        ˇ);ˇ
    "});

    cx.update_editor(|e, cx| e.newline_above(&NewlineAbove, cx));
    cx.assert_editor_state(indoc! {"
        ˇ
        const a: A = (
            ˇ
            (
                ˇ
                ˇ
                const_function(),
                ˇ
                ˇ
                ˇ
                ˇ
                something_else,
                ˇ
            )
            ˇ
            ˇ
        );
    "});
}

#[gpui::test]
async fn test_newline_below(cx: &mut gpui::TestAppContext) {
    init_test(cx, |settings| {
        settings.defaults.tab_size = NonZeroU32::new(4)
    });

    let language = Arc::new(
        Language::new(
            LanguageConfig::default(),
            Some(tree_sitter_rust::LANGUAGE.into()),
        )
        .with_indents_query(r#"(_ "(" ")" @end) @indent"#)
        .unwrap(),
    );

    let mut cx = EditorTestContext::new(cx).await;
    cx.update_buffer(|buffer, cx| buffer.set_language(Some(language), cx));
    cx.set_state(indoc! {"
        const a: ˇA = (
            (ˇ
                «const_functionˇ»(ˇ),
                so«mˇ»et«hˇ»ing_ˇelse,ˇ
            )ˇ
        ˇ);ˇ
    "});

    cx.update_editor(|e, cx| e.newline_below(&NewlineBelow, cx));
    cx.assert_editor_state(indoc! {"
        const a: A = (
            ˇ
            (
                ˇ
                const_function(),
                ˇ
                ˇ
                something_else,
                ˇ
                ˇ
                ˇ
                ˇ
            )
            ˇ
        );
        ˇ
        ˇ
    "});
}

#[gpui::test]
async fn test_newline_comments(cx: &mut gpui::TestAppContext) {
    init_test(cx, |settings| {
        settings.defaults.tab_size = NonZeroU32::new(4)
    });

    let language = Arc::new(Language::new(
        LanguageConfig {
            line_comments: vec!["//".into()],
            ..LanguageConfig::default()
        },
        None,
    ));
    {
        let mut cx = EditorTestContext::new(cx).await;
        cx.update_buffer(|buffer, cx| buffer.set_language(Some(language), cx));
        cx.set_state(indoc! {"
        // Fooˇ
    "});

        cx.update_editor(|e, cx| e.newline(&Newline, cx));
        cx.assert_editor_state(indoc! {"
        // Foo
        //ˇ
    "});
        // Ensure that if cursor is before the comment start, we do not actually insert a comment prefix.
        cx.set_state(indoc! {"
        ˇ// Foo
    "});
        cx.update_editor(|e, cx| e.newline(&Newline, cx));
        cx.assert_editor_state(indoc! {"

        ˇ// Foo
    "});
    }
    // Ensure that comment continuations can be disabled.
    update_test_language_settings(cx, |settings| {
        settings.defaults.extend_comment_on_newline = Some(false);
    });
    let mut cx = EditorTestContext::new(cx).await;
    cx.set_state(indoc! {"
        // Fooˇ
    "});
    cx.update_editor(|e, cx| e.newline(&Newline, cx));
    cx.assert_editor_state(indoc! {"
        // Foo
        ˇ
    "});
}

#[gpui::test]
fn test_insert_with_old_selections(cx: &mut TestAppContext) {
    init_test(cx, |_| {});

    let editor = cx.add_window(|cx| {
        let buffer = MultiBuffer::build_simple("a( X ), b( Y ), c( Z )", cx);
        let mut editor = build_editor(buffer.clone(), cx);
        editor.change_selections(None, cx, |s| s.select_ranges([3..4, 11..12, 19..20]));
        editor
    });

    _ = editor.update(cx, |editor, cx| {
        // Edit the buffer directly, deleting ranges surrounding the editor's selections
        editor.buffer.update(cx, |buffer, cx| {
            buffer.edit([(2..5, ""), (10..13, ""), (18..21, "")], None, cx);
            assert_eq!(buffer.read(cx).text(), "a(), b(), c()".unindent());
        });
        assert_eq!(editor.selections.ranges(cx), &[2..2, 7..7, 12..12],);

        editor.insert("Z", cx);
        assert_eq!(editor.text(cx), "a(Z), b(Z), c(Z)");

        // The selections are moved after the inserted characters
        assert_eq!(editor.selections.ranges(cx), &[3..3, 9..9, 15..15],);
    });
}

#[gpui::test]
async fn test_tab(cx: &mut gpui::TestAppContext) {
    init_test(cx, |settings| {
        settings.defaults.tab_size = NonZeroU32::new(3)
    });

    let mut cx = EditorTestContext::new(cx).await;
    cx.set_state(indoc! {"
        ˇabˇc
        ˇ🏀ˇ🏀ˇefg
        dˇ
    "});
    cx.update_editor(|e, cx| e.tab(&Tab, cx));
    cx.assert_editor_state(indoc! {"
           ˇab ˇc
           ˇ🏀  ˇ🏀  ˇefg
        d  ˇ
    "});

    cx.set_state(indoc! {"
        a
        «🏀ˇ»🏀«🏀ˇ»🏀«🏀ˇ»
    "});
    cx.update_editor(|e, cx| e.tab(&Tab, cx));
    cx.assert_editor_state(indoc! {"
        a
           «🏀ˇ»🏀«🏀ˇ»🏀«🏀ˇ»
    "});
}

#[gpui::test]
async fn test_tab_in_leading_whitespace_auto_indents_lines(cx: &mut gpui::TestAppContext) {
    init_test(cx, |_| {});

    let mut cx = EditorTestContext::new(cx).await;
    let language = Arc::new(
        Language::new(
            LanguageConfig::default(),
            Some(tree_sitter_rust::LANGUAGE.into()),
        )
        .with_indents_query(r#"(_ "(" ")" @end) @indent"#)
        .unwrap(),
    );
    cx.update_buffer(|buffer, cx| buffer.set_language(Some(language), cx));

    // cursors that are already at the suggested indent level insert
    // a soft tab. cursors that are to the left of the suggested indent
    // auto-indent their line.
    cx.set_state(indoc! {"
        ˇ
        const a: B = (
            c(
                d(
        ˇ
                )
        ˇ
        ˇ    )
        );
    "});
    cx.update_editor(|e, cx| e.tab(&Tab, cx));
    cx.assert_editor_state(indoc! {"
            ˇ
        const a: B = (
            c(
                d(
                    ˇ
                )
                ˇ
            ˇ)
        );
    "});

    // handle auto-indent when there are multiple cursors on the same line
    cx.set_state(indoc! {"
        const a: B = (
            c(
        ˇ    ˇ
        ˇ    )
        );
    "});
    cx.update_editor(|e, cx| e.tab(&Tab, cx));
    cx.assert_editor_state(indoc! {"
        const a: B = (
            c(
                ˇ
            ˇ)
        );
    "});
}

#[gpui::test]
async fn test_tab_with_mixed_whitespace(cx: &mut gpui::TestAppContext) {
    init_test(cx, |settings| {
        settings.defaults.tab_size = NonZeroU32::new(4)
    });

    let language = Arc::new(
        Language::new(
            LanguageConfig::default(),
            Some(tree_sitter_rust::LANGUAGE.into()),
        )
        .with_indents_query(r#"(_ "{" "}" @end) @indent"#)
        .unwrap(),
    );

    let mut cx = EditorTestContext::new(cx).await;
    cx.update_buffer(|buffer, cx| buffer.set_language(Some(language), cx));
    cx.set_state(indoc! {"
        fn a() {
            if b {
        \t ˇc
            }
        }
    "});

    cx.update_editor(|e, cx| e.tab(&Tab, cx));
    cx.assert_editor_state(indoc! {"
        fn a() {
            if b {
                ˇc
            }
        }
    "});
}

#[gpui::test]
async fn test_indent_outdent(cx: &mut gpui::TestAppContext) {
    init_test(cx, |settings| {
        settings.defaults.tab_size = NonZeroU32::new(4);
    });

    let mut cx = EditorTestContext::new(cx).await;

    cx.set_state(indoc! {"
          «oneˇ» «twoˇ»
        three
         four
    "});
    cx.update_editor(|e, cx| e.tab(&Tab, cx));
    cx.assert_editor_state(indoc! {"
            «oneˇ» «twoˇ»
        three
         four
    "});

    cx.update_editor(|e, cx| e.tab_prev(&TabPrev, cx));
    cx.assert_editor_state(indoc! {"
        «oneˇ» «twoˇ»
        three
         four
    "});

    // select across line ending
    cx.set_state(indoc! {"
        one two
        t«hree
        ˇ» four
    "});
    cx.update_editor(|e, cx| e.tab(&Tab, cx));
    cx.assert_editor_state(indoc! {"
        one two
            t«hree
        ˇ» four
    "});

    cx.update_editor(|e, cx| e.tab_prev(&TabPrev, cx));
    cx.assert_editor_state(indoc! {"
        one two
        t«hree
        ˇ» four
    "});

    // Ensure that indenting/outdenting works when the cursor is at column 0.
    cx.set_state(indoc! {"
        one two
        ˇthree
            four
    "});
    cx.update_editor(|e, cx| e.tab(&Tab, cx));
    cx.assert_editor_state(indoc! {"
        one two
            ˇthree
            four
    "});

    cx.set_state(indoc! {"
        one two
        ˇ    three
            four
    "});
    cx.update_editor(|e, cx| e.tab_prev(&TabPrev, cx));
    cx.assert_editor_state(indoc! {"
        one two
        ˇthree
            four
    "});
}

#[gpui::test]
async fn test_indent_outdent_with_hard_tabs(cx: &mut gpui::TestAppContext) {
    init_test(cx, |settings| {
        settings.defaults.hard_tabs = Some(true);
    });

    let mut cx = EditorTestContext::new(cx).await;

    // select two ranges on one line
    cx.set_state(indoc! {"
        «oneˇ» «twoˇ»
        three
        four
    "});
    cx.update_editor(|e, cx| e.tab(&Tab, cx));
    cx.assert_editor_state(indoc! {"
        \t«oneˇ» «twoˇ»
        three
        four
    "});
    cx.update_editor(|e, cx| e.tab(&Tab, cx));
    cx.assert_editor_state(indoc! {"
        \t\t«oneˇ» «twoˇ»
        three
        four
    "});
    cx.update_editor(|e, cx| e.tab_prev(&TabPrev, cx));
    cx.assert_editor_state(indoc! {"
        \t«oneˇ» «twoˇ»
        three
        four
    "});
    cx.update_editor(|e, cx| e.tab_prev(&TabPrev, cx));
    cx.assert_editor_state(indoc! {"
        «oneˇ» «twoˇ»
        three
        four
    "});

    // select across a line ending
    cx.set_state(indoc! {"
        one two
        t«hree
        ˇ»four
    "});
    cx.update_editor(|e, cx| e.tab(&Tab, cx));
    cx.assert_editor_state(indoc! {"
        one two
        \tt«hree
        ˇ»four
    "});
    cx.update_editor(|e, cx| e.tab(&Tab, cx));
    cx.assert_editor_state(indoc! {"
        one two
        \t\tt«hree
        ˇ»four
    "});
    cx.update_editor(|e, cx| e.tab_prev(&TabPrev, cx));
    cx.assert_editor_state(indoc! {"
        one two
        \tt«hree
        ˇ»four
    "});
    cx.update_editor(|e, cx| e.tab_prev(&TabPrev, cx));
    cx.assert_editor_state(indoc! {"
        one two
        t«hree
        ˇ»four
    "});

    // Ensure that indenting/outdenting works when the cursor is at column 0.
    cx.set_state(indoc! {"
        one two
        ˇthree
        four
    "});
    cx.update_editor(|e, cx| e.tab_prev(&TabPrev, cx));
    cx.assert_editor_state(indoc! {"
        one two
        ˇthree
        four
    "});
    cx.update_editor(|e, cx| e.tab(&Tab, cx));
    cx.assert_editor_state(indoc! {"
        one two
        \tˇthree
        four
    "});
    cx.update_editor(|e, cx| e.tab_prev(&TabPrev, cx));
    cx.assert_editor_state(indoc! {"
        one two
        ˇthree
        four
    "});
}

#[gpui::test]
fn test_indent_outdent_with_excerpts(cx: &mut TestAppContext) {
    init_test(cx, |settings| {
        settings.languages.extend([
            (
                "TOML".into(),
                LanguageSettingsContent {
                    tab_size: NonZeroU32::new(2),
                    ..Default::default()
                },
            ),
            (
                "Rust".into(),
                LanguageSettingsContent {
                    tab_size: NonZeroU32::new(4),
                    ..Default::default()
                },
            ),
        ]);
    });

    let toml_language = Arc::new(Language::new(
        LanguageConfig {
            name: "TOML".into(),
            ..Default::default()
        },
        None,
    ));
    let rust_language = Arc::new(Language::new(
        LanguageConfig {
            name: "Rust".into(),
            ..Default::default()
        },
        None,
    ));

    let toml_buffer =
        cx.new_model(|cx| Buffer::local("a = 1\nb = 2\n", cx).with_language(toml_language, cx));
    let rust_buffer = cx.new_model(|cx| {
        Buffer::local("const c: usize = 3;\n", cx).with_language(rust_language, cx)
    });
    let multibuffer = cx.new_model(|cx| {
        let mut multibuffer = MultiBuffer::new(ReadWrite);
        multibuffer.push_excerpts(
            toml_buffer.clone(),
            [ExcerptRange {
                context: Point::new(0, 0)..Point::new(2, 0),
                primary: None,
            }],
            cx,
        );
        multibuffer.push_excerpts(
            rust_buffer.clone(),
            [ExcerptRange {
                context: Point::new(0, 0)..Point::new(1, 0),
                primary: None,
            }],
            cx,
        );
        multibuffer
    });

    cx.add_window(|cx| {
        let mut editor = build_editor(multibuffer, cx);

        assert_eq!(
            editor.text(cx),
            indoc! {"
                a = 1
                b = 2

                const c: usize = 3;
            "}
        );

        select_ranges(
            &mut editor,
            indoc! {"
                «aˇ» = 1
                b = 2

                «const c:ˇ» usize = 3;
            "},
            cx,
        );

        editor.tab(&Tab, cx);
        assert_text_with_selections(
            &mut editor,
            indoc! {"
                  «aˇ» = 1
                b = 2

                    «const c:ˇ» usize = 3;
            "},
            cx,
        );
        editor.tab_prev(&TabPrev, cx);
        assert_text_with_selections(
            &mut editor,
            indoc! {"
                «aˇ» = 1
                b = 2

                «const c:ˇ» usize = 3;
            "},
            cx,
        );

        editor
    });
}

#[gpui::test]
async fn test_backspace(cx: &mut gpui::TestAppContext) {
    init_test(cx, |_| {});

    let mut cx = EditorTestContext::new(cx).await;

    // Basic backspace
    cx.set_state(indoc! {"
        onˇe two three
        fou«rˇ» five six
        seven «ˇeight nine
        »ten
    "});
    cx.update_editor(|e, cx| e.backspace(&Backspace, cx));
    cx.assert_editor_state(indoc! {"
        oˇe two three
        fouˇ five six
        seven ˇten
    "});

    // Test backspace inside and around indents
    cx.set_state(indoc! {"
        zero
            ˇone
                ˇtwo
            ˇ ˇ ˇ  three
        ˇ  ˇ  four
    "});
    cx.update_editor(|e, cx| e.backspace(&Backspace, cx));
    cx.assert_editor_state(indoc! {"
        zero
        ˇone
            ˇtwo
        ˇ  threeˇ  four
    "});

    // Test backspace with line_mode set to true
    cx.update_editor(|e, _| e.selections.line_mode = true);
    cx.set_state(indoc! {"
        The ˇquick ˇbrown
        fox jumps over
        the lazy dog
        ˇThe qu«ick bˇ»rown"});
    cx.update_editor(|e, cx| e.backspace(&Backspace, cx));
    cx.assert_editor_state(indoc! {"
        ˇfox jumps over
        the lazy dogˇ"});
}

#[gpui::test]
async fn test_delete(cx: &mut gpui::TestAppContext) {
    init_test(cx, |_| {});

    let mut cx = EditorTestContext::new(cx).await;
    cx.set_state(indoc! {"
        onˇe two three
        fou«rˇ» five six
        seven «ˇeight nine
        »ten
    "});
    cx.update_editor(|e, cx| e.delete(&Delete, cx));
    cx.assert_editor_state(indoc! {"
        onˇ two three
        fouˇ five six
        seven ˇten
    "});

    // Test backspace with line_mode set to true
    cx.update_editor(|e, _| e.selections.line_mode = true);
    cx.set_state(indoc! {"
        The ˇquick ˇbrown
        fox «ˇjum»ps over
        the lazy dog
        ˇThe qu«ick bˇ»rown"});
    cx.update_editor(|e, cx| e.backspace(&Backspace, cx));
    cx.assert_editor_state("ˇthe lazy dogˇ");
}

#[gpui::test]
fn test_delete_line(cx: &mut TestAppContext) {
    init_test(cx, |_| {});

    let view = cx.add_window(|cx| {
        let buffer = MultiBuffer::build_simple("abc\ndef\nghi\n", cx);
        build_editor(buffer, cx)
    });
    _ = view.update(cx, |view, cx| {
        view.change_selections(None, cx, |s| {
            s.select_display_ranges([
                DisplayPoint::new(DisplayRow(0), 1)..DisplayPoint::new(DisplayRow(0), 1),
                DisplayPoint::new(DisplayRow(1), 0)..DisplayPoint::new(DisplayRow(1), 1),
                DisplayPoint::new(DisplayRow(3), 0)..DisplayPoint::new(DisplayRow(3), 0),
            ])
        });
        view.delete_line(&DeleteLine, cx);
        assert_eq!(view.display_text(cx), "ghi");
        assert_eq!(
            view.selections.display_ranges(cx),
            vec![
                DisplayPoint::new(DisplayRow(0), 0)..DisplayPoint::new(DisplayRow(0), 0),
                DisplayPoint::new(DisplayRow(0), 1)..DisplayPoint::new(DisplayRow(0), 1)
            ]
        );
    });

    let view = cx.add_window(|cx| {
        let buffer = MultiBuffer::build_simple("abc\ndef\nghi\n", cx);
        build_editor(buffer, cx)
    });
    _ = view.update(cx, |view, cx| {
        view.change_selections(None, cx, |s| {
            s.select_display_ranges([
                DisplayPoint::new(DisplayRow(2), 0)..DisplayPoint::new(DisplayRow(0), 1)
            ])
        });
        view.delete_line(&DeleteLine, cx);
        assert_eq!(view.display_text(cx), "ghi\n");
        assert_eq!(
            view.selections.display_ranges(cx),
            vec![DisplayPoint::new(DisplayRow(0), 1)..DisplayPoint::new(DisplayRow(0), 1)]
        );
    });
}

#[gpui::test]
fn test_join_lines_with_single_selection(cx: &mut TestAppContext) {
    init_test(cx, |_| {});

    cx.add_window(|cx| {
        let buffer = MultiBuffer::build_simple("aaa\nbbb\nccc\nddd\n\n", cx);
        let mut editor = build_editor(buffer.clone(), cx);
        let buffer = buffer.read(cx).as_singleton().unwrap();

        assert_eq!(
            editor.selections.ranges::<Point>(cx),
            &[Point::new(0, 0)..Point::new(0, 0)]
        );

        // When on single line, replace newline at end by space
        editor.join_lines(&JoinLines, cx);
        assert_eq!(buffer.read(cx).text(), "aaa bbb\nccc\nddd\n\n");
        assert_eq!(
            editor.selections.ranges::<Point>(cx),
            &[Point::new(0, 3)..Point::new(0, 3)]
        );

        // When multiple lines are selected, remove newlines that are spanned by the selection
        editor.change_selections(None, cx, |s| {
            s.select_ranges([Point::new(0, 5)..Point::new(2, 2)])
        });
        editor.join_lines(&JoinLines, cx);
        assert_eq!(buffer.read(cx).text(), "aaa bbb ccc ddd\n\n");
        assert_eq!(
            editor.selections.ranges::<Point>(cx),
            &[Point::new(0, 11)..Point::new(0, 11)]
        );

        // Undo should be transactional
        editor.undo(&Undo, cx);
        assert_eq!(buffer.read(cx).text(), "aaa bbb\nccc\nddd\n\n");
        assert_eq!(
            editor.selections.ranges::<Point>(cx),
            &[Point::new(0, 5)..Point::new(2, 2)]
        );

        // When joining an empty line don't insert a space
        editor.change_selections(None, cx, |s| {
            s.select_ranges([Point::new(2, 1)..Point::new(2, 2)])
        });
        editor.join_lines(&JoinLines, cx);
        assert_eq!(buffer.read(cx).text(), "aaa bbb\nccc\nddd\n");
        assert_eq!(
            editor.selections.ranges::<Point>(cx),
            [Point::new(2, 3)..Point::new(2, 3)]
        );

        // We can remove trailing newlines
        editor.join_lines(&JoinLines, cx);
        assert_eq!(buffer.read(cx).text(), "aaa bbb\nccc\nddd");
        assert_eq!(
            editor.selections.ranges::<Point>(cx),
            [Point::new(2, 3)..Point::new(2, 3)]
        );

        // We don't blow up on the last line
        editor.join_lines(&JoinLines, cx);
        assert_eq!(buffer.read(cx).text(), "aaa bbb\nccc\nddd");
        assert_eq!(
            editor.selections.ranges::<Point>(cx),
            [Point::new(2, 3)..Point::new(2, 3)]
        );

        // reset to test indentation
        editor.buffer.update(cx, |buffer, cx| {
            buffer.edit(
                [
                    (Point::new(1, 0)..Point::new(1, 2), "  "),
                    (Point::new(2, 0)..Point::new(2, 3), "  \n\td"),
                ],
                None,
                cx,
            )
        });

        // We remove any leading spaces
        assert_eq!(buffer.read(cx).text(), "aaa bbb\n  c\n  \n\td");
        editor.change_selections(None, cx, |s| {
            s.select_ranges([Point::new(0, 1)..Point::new(0, 1)])
        });
        editor.join_lines(&JoinLines, cx);
        assert_eq!(buffer.read(cx).text(), "aaa bbb c\n  \n\td");

        // We don't insert a space for a line containing only spaces
        editor.join_lines(&JoinLines, cx);
        assert_eq!(buffer.read(cx).text(), "aaa bbb c\n\td");

        // We ignore any leading tabs
        editor.join_lines(&JoinLines, cx);
        assert_eq!(buffer.read(cx).text(), "aaa bbb c d");

        editor
    });
}

#[gpui::test]
fn test_join_lines_with_multi_selection(cx: &mut TestAppContext) {
    init_test(cx, |_| {});

    cx.add_window(|cx| {
        let buffer = MultiBuffer::build_simple("aaa\nbbb\nccc\nddd\n\n", cx);
        let mut editor = build_editor(buffer.clone(), cx);
        let buffer = buffer.read(cx).as_singleton().unwrap();

        editor.change_selections(None, cx, |s| {
            s.select_ranges([
                Point::new(0, 2)..Point::new(1, 1),
                Point::new(1, 2)..Point::new(1, 2),
                Point::new(3, 1)..Point::new(3, 2),
            ])
        });

        editor.join_lines(&JoinLines, cx);
        assert_eq!(buffer.read(cx).text(), "aaa bbb ccc\nddd\n");

        assert_eq!(
            editor.selections.ranges::<Point>(cx),
            [
                Point::new(0, 7)..Point::new(0, 7),
                Point::new(1, 3)..Point::new(1, 3)
            ]
        );
        editor
    });
}

#[gpui::test]
async fn test_join_lines_with_git_diff_base(
    executor: BackgroundExecutor,
    cx: &mut gpui::TestAppContext,
) {
    init_test(cx, |_| {});

    let mut cx = EditorTestContext::new(cx).await;

    let diff_base = r#"
        Line 0
        Line 1
        Line 2
        Line 3
        "#
    .unindent();

    cx.set_state(
        &r#"
        ˇLine 0
        Line 1
        Line 2
        Line 3
        "#
        .unindent(),
    );

    cx.set_diff_base(&diff_base);
    executor.run_until_parked();

    // Join lines
    cx.update_editor(|editor, cx| {
        editor.join_lines(&JoinLines, cx);
    });
    executor.run_until_parked();

    cx.assert_editor_state(
        &r#"
        Line 0ˇ Line 1
        Line 2
        Line 3
        "#
        .unindent(),
    );
    // Join again
    cx.update_editor(|editor, cx| {
        editor.join_lines(&JoinLines, cx);
    });
    executor.run_until_parked();

    cx.assert_editor_state(
        &r#"
        Line 0 Line 1ˇ Line 2
        Line 3
        "#
        .unindent(),
    );
}

#[gpui::test]
async fn test_custom_newlines_cause_no_false_positive_diffs(
    executor: BackgroundExecutor,
    cx: &mut gpui::TestAppContext,
) {
    init_test(cx, |_| {});
    let mut cx = EditorTestContext::new(cx).await;
    cx.set_state("Line 0\r\nLine 1\rˇ\nLine 2\r\nLine 3");
    cx.set_diff_base("Line 0\r\nLine 1\r\nLine 2\r\nLine 3");
    executor.run_until_parked();

    cx.update_editor(|editor, cx| {
        let snapshot = editor.snapshot(cx);
        assert_eq!(
            snapshot
                .diff_map
                .diff_hunks_in_range(0..snapshot.buffer_snapshot.len(), &snapshot.buffer_snapshot)
                .collect::<Vec<_>>(),
            Vec::new(),
            "Should not have any diffs for files with custom newlines"
        );
    });
}

#[gpui::test]
async fn test_manipulate_lines_with_single_selection(cx: &mut TestAppContext) {
    init_test(cx, |_| {});

    let mut cx = EditorTestContext::new(cx).await;

    // Test sort_lines_case_insensitive()
    cx.set_state(indoc! {"
        «z
        y
        x
        Z
        Y
        Xˇ»
    "});
    cx.update_editor(|e, cx| e.sort_lines_case_insensitive(&SortLinesCaseInsensitive, cx));
    cx.assert_editor_state(indoc! {"
        «x
        X
        y
        Y
        z
        Zˇ»
    "});

    // Test reverse_lines()
    cx.set_state(indoc! {"
        «5
        4
        3
        2
        1ˇ»
    "});
    cx.update_editor(|e, cx| e.reverse_lines(&ReverseLines, cx));
    cx.assert_editor_state(indoc! {"
        «1
        2
        3
        4
        5ˇ»
    "});

    // Skip testing shuffle_line()

    // From here on out, test more complex cases of manipulate_lines() with a single driver method: sort_lines_case_sensitive()
    // Since all methods calling manipulate_lines() are doing the exact same general thing (reordering lines)

    // Don't manipulate when cursor is on single line, but expand the selection
    cx.set_state(indoc! {"
        ddˇdd
        ccc
        bb
        a
    "});
    cx.update_editor(|e, cx| e.sort_lines_case_sensitive(&SortLinesCaseSensitive, cx));
    cx.assert_editor_state(indoc! {"
        «ddddˇ»
        ccc
        bb
        a
    "});

    // Basic manipulate case
    // Start selection moves to column 0
    // End of selection shrinks to fit shorter line
    cx.set_state(indoc! {"
        dd«d
        ccc
        bb
        aaaaaˇ»
    "});
    cx.update_editor(|e, cx| e.sort_lines_case_sensitive(&SortLinesCaseSensitive, cx));
    cx.assert_editor_state(indoc! {"
        «aaaaa
        bb
        ccc
        dddˇ»
    "});

    // Manipulate case with newlines
    cx.set_state(indoc! {"
        dd«d
        ccc

        bb
        aaaaa

        ˇ»
    "});
    cx.update_editor(|e, cx| e.sort_lines_case_sensitive(&SortLinesCaseSensitive, cx));
    cx.assert_editor_state(indoc! {"
        «

        aaaaa
        bb
        ccc
        dddˇ»

    "});

    // Adding new line
    cx.set_state(indoc! {"
        aa«a
        bbˇ»b
    "});
    cx.update_editor(|e, cx| e.manipulate_lines(cx, |lines| lines.push("added_line")));
    cx.assert_editor_state(indoc! {"
        «aaa
        bbb
        added_lineˇ»
    "});

    // Removing line
    cx.set_state(indoc! {"
        aa«a
        bbbˇ»
    "});
    cx.update_editor(|e, cx| {
        e.manipulate_lines(cx, |lines| {
            lines.pop();
        })
    });
    cx.assert_editor_state(indoc! {"
        «aaaˇ»
    "});

    // Removing all lines
    cx.set_state(indoc! {"
        aa«a
        bbbˇ»
    "});
    cx.update_editor(|e, cx| {
        e.manipulate_lines(cx, |lines| {
            lines.drain(..);
        })
    });
    cx.assert_editor_state(indoc! {"
        ˇ
    "});
}

#[gpui::test]
async fn test_unique_lines_multi_selection(cx: &mut TestAppContext) {
    init_test(cx, |_| {});

    let mut cx = EditorTestContext::new(cx).await;

    // Consider continuous selection as single selection
    cx.set_state(indoc! {"
        Aaa«aa
        cˇ»c«c
        bb
        aaaˇ»aa
    "});
    cx.update_editor(|e, cx| e.unique_lines_case_sensitive(&UniqueLinesCaseSensitive, cx));
    cx.assert_editor_state(indoc! {"
        «Aaaaa
        ccc
        bb
        aaaaaˇ»
    "});

    cx.set_state(indoc! {"
        Aaa«aa
        cˇ»c«c
        bb
        aaaˇ»aa
    "});
    cx.update_editor(|e, cx| e.unique_lines_case_insensitive(&UniqueLinesCaseInsensitive, cx));
    cx.assert_editor_state(indoc! {"
        «Aaaaa
        ccc
        bbˇ»
    "});

    // Consider non continuous selection as distinct dedup operations
    cx.set_state(indoc! {"
        «aaaaa
        bb
        aaaaa
        aaaaaˇ»

        aaa«aaˇ»
    "});
    cx.update_editor(|e, cx| e.unique_lines_case_sensitive(&UniqueLinesCaseSensitive, cx));
    cx.assert_editor_state(indoc! {"
        «aaaaa
        bbˇ»

        «aaaaaˇ»
    "});
}

#[gpui::test]
async fn test_unique_lines_single_selection(cx: &mut TestAppContext) {
    init_test(cx, |_| {});

    let mut cx = EditorTestContext::new(cx).await;

    cx.set_state(indoc! {"
        «Aaa
        aAa
        Aaaˇ»
    "});
    cx.update_editor(|e, cx| e.unique_lines_case_sensitive(&UniqueLinesCaseSensitive, cx));
    cx.assert_editor_state(indoc! {"
        «Aaa
        aAaˇ»
    "});

    cx.set_state(indoc! {"
        «Aaa
        aAa
        aaAˇ»
    "});
    cx.update_editor(|e, cx| e.unique_lines_case_insensitive(&UniqueLinesCaseInsensitive, cx));
    cx.assert_editor_state(indoc! {"
        «Aaaˇ»
    "});
}

#[gpui::test]
async fn test_manipulate_lines_with_multi_selection(cx: &mut TestAppContext) {
    init_test(cx, |_| {});

    let mut cx = EditorTestContext::new(cx).await;

    // Manipulate with multiple selections on a single line
    cx.set_state(indoc! {"
        dd«dd
        cˇ»c«c
        bb
        aaaˇ»aa
    "});
    cx.update_editor(|e, cx| e.sort_lines_case_sensitive(&SortLinesCaseSensitive, cx));
    cx.assert_editor_state(indoc! {"
        «aaaaa
        bb
        ccc
        ddddˇ»
    "});

    // Manipulate with multiple disjoin selections
    cx.set_state(indoc! {"
        5«
        4
        3
        2
        1ˇ»

        dd«dd
        ccc
        bb
        aaaˇ»aa
    "});
    cx.update_editor(|e, cx| e.sort_lines_case_sensitive(&SortLinesCaseSensitive, cx));
    cx.assert_editor_state(indoc! {"
        «1
        2
        3
        4
        5ˇ»

        «aaaaa
        bb
        ccc
        ddddˇ»
    "});

    // Adding lines on each selection
    cx.set_state(indoc! {"
        2«
        1ˇ»

        bb«bb
        aaaˇ»aa
    "});
    cx.update_editor(|e, cx| e.manipulate_lines(cx, |lines| lines.push("added line")));
    cx.assert_editor_state(indoc! {"
        «2
        1
        added lineˇ»

        «bbbb
        aaaaa
        added lineˇ»
    "});

    // Removing lines on each selection
    cx.set_state(indoc! {"
        2«
        1ˇ»

        bb«bb
        aaaˇ»aa
    "});
    cx.update_editor(|e, cx| {
        e.manipulate_lines(cx, |lines| {
            lines.pop();
        })
    });
    cx.assert_editor_state(indoc! {"
        «2ˇ»

        «bbbbˇ»
    "});
}

#[gpui::test]
async fn test_manipulate_text(cx: &mut TestAppContext) {
    init_test(cx, |_| {});

    let mut cx = EditorTestContext::new(cx).await;

    // Test convert_to_upper_case()
    cx.set_state(indoc! {"
        «hello worldˇ»
    "});
    cx.update_editor(|e, cx| e.convert_to_upper_case(&ConvertToUpperCase, cx));
    cx.assert_editor_state(indoc! {"
        «HELLO WORLDˇ»
    "});

    // Test convert_to_lower_case()
    cx.set_state(indoc! {"
        «HELLO WORLDˇ»
    "});
    cx.update_editor(|e, cx| e.convert_to_lower_case(&ConvertToLowerCase, cx));
    cx.assert_editor_state(indoc! {"
        «hello worldˇ»
    "});

    // Test multiple line, single selection case
    // Test code hack that covers the fact that to_case crate doesn't support '\n' as a word boundary
    cx.set_state(indoc! {"
        «The quick brown
        fox jumps over
        the lazy dogˇ»
    "});
    cx.update_editor(|e, cx| e.convert_to_title_case(&ConvertToTitleCase, cx));
    cx.assert_editor_state(indoc! {"
        «The Quick Brown
        Fox Jumps Over
        The Lazy Dogˇ»
    "});

    // Test multiple line, single selection case
    // Test code hack that covers the fact that to_case crate doesn't support '\n' as a word boundary
    cx.set_state(indoc! {"
        «The quick brown
        fox jumps over
        the lazy dogˇ»
    "});
    cx.update_editor(|e, cx| e.convert_to_upper_camel_case(&ConvertToUpperCamelCase, cx));
    cx.assert_editor_state(indoc! {"
        «TheQuickBrown
        FoxJumpsOver
        TheLazyDogˇ»
    "});

    // From here on out, test more complex cases of manipulate_text()

    // Test no selection case - should affect words cursors are in
    // Cursor at beginning, middle, and end of word
    cx.set_state(indoc! {"
        ˇhello big beauˇtiful worldˇ
    "});
    cx.update_editor(|e, cx| e.convert_to_upper_case(&ConvertToUpperCase, cx));
    cx.assert_editor_state(indoc! {"
        «HELLOˇ» big «BEAUTIFULˇ» «WORLDˇ»
    "});

    // Test multiple selections on a single line and across multiple lines
    cx.set_state(indoc! {"
        «Theˇ» quick «brown
        foxˇ» jumps «overˇ»
        the «lazyˇ» dog
    "});
    cx.update_editor(|e, cx| e.convert_to_upper_case(&ConvertToUpperCase, cx));
    cx.assert_editor_state(indoc! {"
        «THEˇ» quick «BROWN
        FOXˇ» jumps «OVERˇ»
        the «LAZYˇ» dog
    "});

    // Test case where text length grows
    cx.set_state(indoc! {"
        «tschüßˇ»
    "});
    cx.update_editor(|e, cx| e.convert_to_upper_case(&ConvertToUpperCase, cx));
    cx.assert_editor_state(indoc! {"
        «TSCHÜSSˇ»
    "});

    // Test to make sure we don't crash when text shrinks
    cx.set_state(indoc! {"
        aaa_bbbˇ
    "});
    cx.update_editor(|e, cx| e.convert_to_lower_camel_case(&ConvertToLowerCamelCase, cx));
    cx.assert_editor_state(indoc! {"
        «aaaBbbˇ»
    "});

    // Test to make sure we all aware of the fact that each word can grow and shrink
    // Final selections should be aware of this fact
    cx.set_state(indoc! {"
        aaa_bˇbb bbˇb_ccc ˇccc_ddd
    "});
    cx.update_editor(|e, cx| e.convert_to_lower_camel_case(&ConvertToLowerCamelCase, cx));
    cx.assert_editor_state(indoc! {"
        «aaaBbbˇ» «bbbCccˇ» «cccDddˇ»
    "});

    cx.set_state(indoc! {"
        «hElLo, WoRld!ˇ»
    "});
    cx.update_editor(|e, cx| e.convert_to_opposite_case(&ConvertToOppositeCase, cx));
    cx.assert_editor_state(indoc! {"
        «HeLlO, wOrLD!ˇ»
    "});
}

#[gpui::test]
fn test_duplicate_line(cx: &mut TestAppContext) {
    init_test(cx, |_| {});

    let view = cx.add_window(|cx| {
        let buffer = MultiBuffer::build_simple("abc\ndef\nghi\n", cx);
        build_editor(buffer, cx)
    });
    _ = view.update(cx, |view, cx| {
        view.change_selections(None, cx, |s| {
            s.select_display_ranges([
                DisplayPoint::new(DisplayRow(0), 0)..DisplayPoint::new(DisplayRow(0), 1),
                DisplayPoint::new(DisplayRow(0), 2)..DisplayPoint::new(DisplayRow(0), 2),
                DisplayPoint::new(DisplayRow(1), 0)..DisplayPoint::new(DisplayRow(1), 0),
                DisplayPoint::new(DisplayRow(3), 0)..DisplayPoint::new(DisplayRow(3), 0),
            ])
        });
        view.duplicate_line_down(&DuplicateLineDown, cx);
        assert_eq!(view.display_text(cx), "abc\nabc\ndef\ndef\nghi\n\n");
        assert_eq!(
            view.selections.display_ranges(cx),
            vec![
                DisplayPoint::new(DisplayRow(1), 0)..DisplayPoint::new(DisplayRow(1), 1),
                DisplayPoint::new(DisplayRow(1), 2)..DisplayPoint::new(DisplayRow(1), 2),
                DisplayPoint::new(DisplayRow(3), 0)..DisplayPoint::new(DisplayRow(3), 0),
                DisplayPoint::new(DisplayRow(6), 0)..DisplayPoint::new(DisplayRow(6), 0),
            ]
        );
    });

    let view = cx.add_window(|cx| {
        let buffer = MultiBuffer::build_simple("abc\ndef\nghi\n", cx);
        build_editor(buffer, cx)
    });
    _ = view.update(cx, |view, cx| {
        view.change_selections(None, cx, |s| {
            s.select_display_ranges([
                DisplayPoint::new(DisplayRow(0), 1)..DisplayPoint::new(DisplayRow(1), 1),
                DisplayPoint::new(DisplayRow(1), 2)..DisplayPoint::new(DisplayRow(2), 1),
            ])
        });
        view.duplicate_line_down(&DuplicateLineDown, cx);
        assert_eq!(view.display_text(cx), "abc\ndef\nghi\nabc\ndef\nghi\n");
        assert_eq!(
            view.selections.display_ranges(cx),
            vec![
                DisplayPoint::new(DisplayRow(3), 1)..DisplayPoint::new(DisplayRow(4), 1),
                DisplayPoint::new(DisplayRow(4), 2)..DisplayPoint::new(DisplayRow(5), 1),
            ]
        );
    });

    // With `move_upwards` the selections stay in place, except for
    // the lines inserted above them
    let view = cx.add_window(|cx| {
        let buffer = MultiBuffer::build_simple("abc\ndef\nghi\n", cx);
        build_editor(buffer, cx)
    });
    _ = view.update(cx, |view, cx| {
        view.change_selections(None, cx, |s| {
            s.select_display_ranges([
                DisplayPoint::new(DisplayRow(0), 0)..DisplayPoint::new(DisplayRow(0), 1),
                DisplayPoint::new(DisplayRow(0), 2)..DisplayPoint::new(DisplayRow(0), 2),
                DisplayPoint::new(DisplayRow(1), 0)..DisplayPoint::new(DisplayRow(1), 0),
                DisplayPoint::new(DisplayRow(3), 0)..DisplayPoint::new(DisplayRow(3), 0),
            ])
        });
        view.duplicate_line_up(&DuplicateLineUp, cx);
        assert_eq!(view.display_text(cx), "abc\nabc\ndef\ndef\nghi\n\n");
        assert_eq!(
            view.selections.display_ranges(cx),
            vec![
                DisplayPoint::new(DisplayRow(0), 0)..DisplayPoint::new(DisplayRow(0), 1),
                DisplayPoint::new(DisplayRow(0), 2)..DisplayPoint::new(DisplayRow(0), 2),
                DisplayPoint::new(DisplayRow(2), 0)..DisplayPoint::new(DisplayRow(2), 0),
                DisplayPoint::new(DisplayRow(6), 0)..DisplayPoint::new(DisplayRow(6), 0),
            ]
        );
    });

    let view = cx.add_window(|cx| {
        let buffer = MultiBuffer::build_simple("abc\ndef\nghi\n", cx);
        build_editor(buffer, cx)
    });
    _ = view.update(cx, |view, cx| {
        view.change_selections(None, cx, |s| {
            s.select_display_ranges([
                DisplayPoint::new(DisplayRow(0), 1)..DisplayPoint::new(DisplayRow(1), 1),
                DisplayPoint::new(DisplayRow(1), 2)..DisplayPoint::new(DisplayRow(2), 1),
            ])
        });
        view.duplicate_line_up(&DuplicateLineUp, cx);
        assert_eq!(view.display_text(cx), "abc\ndef\nghi\nabc\ndef\nghi\n");
        assert_eq!(
            view.selections.display_ranges(cx),
            vec![
                DisplayPoint::new(DisplayRow(0), 1)..DisplayPoint::new(DisplayRow(1), 1),
                DisplayPoint::new(DisplayRow(1), 2)..DisplayPoint::new(DisplayRow(2), 1),
            ]
        );
    });

    let view = cx.add_window(|cx| {
        let buffer = MultiBuffer::build_simple("abc\ndef\nghi\n", cx);
        build_editor(buffer, cx)
    });
    _ = view.update(cx, |view, cx| {
        view.change_selections(None, cx, |s| {
            s.select_display_ranges([
                DisplayPoint::new(DisplayRow(0), 1)..DisplayPoint::new(DisplayRow(1), 1),
                DisplayPoint::new(DisplayRow(1), 2)..DisplayPoint::new(DisplayRow(2), 1),
            ])
        });
        view.duplicate_selection(&DuplicateSelection, cx);
        assert_eq!(view.display_text(cx), "abc\ndbc\ndef\ngf\nghi\n");
        assert_eq!(
            view.selections.display_ranges(cx),
            vec![
                DisplayPoint::new(DisplayRow(0), 1)..DisplayPoint::new(DisplayRow(1), 1),
                DisplayPoint::new(DisplayRow(2), 2)..DisplayPoint::new(DisplayRow(3), 1),
            ]
        );
    });
}

#[gpui::test]
fn test_move_line_up_down(cx: &mut TestAppContext) {
    init_test(cx, |_| {});

    let view = cx.add_window(|cx| {
        let buffer = MultiBuffer::build_simple(&sample_text(10, 5, 'a'), cx);
        build_editor(buffer, cx)
    });
    _ = view.update(cx, |view, cx| {
        view.fold_creases(
            vec![
                Crease::simple(Point::new(0, 2)..Point::new(1, 2), FoldPlaceholder::test()),
                Crease::simple(Point::new(2, 3)..Point::new(4, 1), FoldPlaceholder::test()),
                Crease::simple(Point::new(7, 0)..Point::new(8, 4), FoldPlaceholder::test()),
            ],
            true,
            cx,
        );
        view.change_selections(None, cx, |s| {
            s.select_display_ranges([
                DisplayPoint::new(DisplayRow(0), 1)..DisplayPoint::new(DisplayRow(0), 1),
                DisplayPoint::new(DisplayRow(3), 1)..DisplayPoint::new(DisplayRow(3), 1),
                DisplayPoint::new(DisplayRow(3), 2)..DisplayPoint::new(DisplayRow(4), 3),
                DisplayPoint::new(DisplayRow(5), 0)..DisplayPoint::new(DisplayRow(5), 2),
            ])
        });
        assert_eq!(
            view.display_text(cx),
            "aa⋯bbb\nccc⋯eeee\nfffff\nggggg\n⋯i\njjjjj"
        );

        view.move_line_up(&MoveLineUp, cx);
        assert_eq!(
            view.display_text(cx),
            "aa⋯bbb\nccc⋯eeee\nggggg\n⋯i\njjjjj\nfffff"
        );
        assert_eq!(
            view.selections.display_ranges(cx),
            vec![
                DisplayPoint::new(DisplayRow(0), 1)..DisplayPoint::new(DisplayRow(0), 1),
                DisplayPoint::new(DisplayRow(2), 1)..DisplayPoint::new(DisplayRow(2), 1),
                DisplayPoint::new(DisplayRow(2), 2)..DisplayPoint::new(DisplayRow(3), 3),
                DisplayPoint::new(DisplayRow(4), 0)..DisplayPoint::new(DisplayRow(4), 2)
            ]
        );
    });

    _ = view.update(cx, |view, cx| {
        view.move_line_down(&MoveLineDown, cx);
        assert_eq!(
            view.display_text(cx),
            "ccc⋯eeee\naa⋯bbb\nfffff\nggggg\n⋯i\njjjjj"
        );
        assert_eq!(
            view.selections.display_ranges(cx),
            vec![
                DisplayPoint::new(DisplayRow(1), 1)..DisplayPoint::new(DisplayRow(1), 1),
                DisplayPoint::new(DisplayRow(3), 1)..DisplayPoint::new(DisplayRow(3), 1),
                DisplayPoint::new(DisplayRow(3), 2)..DisplayPoint::new(DisplayRow(4), 3),
                DisplayPoint::new(DisplayRow(5), 0)..DisplayPoint::new(DisplayRow(5), 2)
            ]
        );
    });

    _ = view.update(cx, |view, cx| {
        view.move_line_down(&MoveLineDown, cx);
        assert_eq!(
            view.display_text(cx),
            "ccc⋯eeee\nfffff\naa⋯bbb\nggggg\n⋯i\njjjjj"
        );
        assert_eq!(
            view.selections.display_ranges(cx),
            vec![
                DisplayPoint::new(DisplayRow(2), 1)..DisplayPoint::new(DisplayRow(2), 1),
                DisplayPoint::new(DisplayRow(3), 1)..DisplayPoint::new(DisplayRow(3), 1),
                DisplayPoint::new(DisplayRow(3), 2)..DisplayPoint::new(DisplayRow(4), 3),
                DisplayPoint::new(DisplayRow(5), 0)..DisplayPoint::new(DisplayRow(5), 2)
            ]
        );
    });

    _ = view.update(cx, |view, cx| {
        view.move_line_up(&MoveLineUp, cx);
        assert_eq!(
            view.display_text(cx),
            "ccc⋯eeee\naa⋯bbb\nggggg\n⋯i\njjjjj\nfffff"
        );
        assert_eq!(
            view.selections.display_ranges(cx),
            vec![
                DisplayPoint::new(DisplayRow(1), 1)..DisplayPoint::new(DisplayRow(1), 1),
                DisplayPoint::new(DisplayRow(2), 1)..DisplayPoint::new(DisplayRow(2), 1),
                DisplayPoint::new(DisplayRow(2), 2)..DisplayPoint::new(DisplayRow(3), 3),
                DisplayPoint::new(DisplayRow(4), 0)..DisplayPoint::new(DisplayRow(4), 2)
            ]
        );
    });
}

#[gpui::test]
fn test_move_line_up_down_with_blocks(cx: &mut TestAppContext) {
    init_test(cx, |_| {});

    let editor = cx.add_window(|cx| {
        let buffer = MultiBuffer::build_simple(&sample_text(10, 5, 'a'), cx);
        build_editor(buffer, cx)
    });
    _ = editor.update(cx, |editor, cx| {
        let snapshot = editor.buffer.read(cx).snapshot(cx);
        editor.insert_blocks(
            [BlockProperties {
                style: BlockStyle::Fixed,
                placement: BlockPlacement::Below(snapshot.anchor_after(Point::new(2, 0))),
                height: 1,
                render: Arc::new(|_| div().into_any()),
                priority: 0,
            }],
            Some(Autoscroll::fit()),
            cx,
        );
        editor.change_selections(None, cx, |s| {
            s.select_ranges([Point::new(2, 0)..Point::new(2, 0)])
        });
        editor.move_line_down(&MoveLineDown, cx);
    });
}

#[gpui::test]
async fn test_selections_and_replace_blocks(cx: &mut TestAppContext) {
    init_test(cx, |_| {});

    let mut cx = EditorTestContext::new(cx).await;
    cx.set_state(
        &"
            ˇzero
            one
            two
            three
            four
            five
        "
        .unindent(),
    );

    // Create a four-line block that replaces three lines of text.
    cx.update_editor(|editor, cx| {
        let snapshot = editor.snapshot(cx);
        let snapshot = &snapshot.buffer_snapshot;
        let placement = BlockPlacement::Replace(
            snapshot.anchor_after(Point::new(1, 0))..=snapshot.anchor_after(Point::new(3, 0)),
        );
        editor.insert_blocks(
            [BlockProperties {
                placement,
                height: 4,
                style: BlockStyle::Sticky,
                render: Arc::new(|_| gpui::div().into_any_element()),
                priority: 0,
            }],
            None,
            cx,
        );
    });

    // Move down so that the cursor touches the block.
    cx.update_editor(|editor, cx| {
        editor.move_down(&Default::default(), cx);
    });
    cx.assert_editor_state(
        &"
            zero
            «one
            two
            threeˇ»
            four
            five
        "
        .unindent(),
    );

    // Move down past the block.
    cx.update_editor(|editor, cx| {
        editor.move_down(&Default::default(), cx);
    });
    cx.assert_editor_state(
        &"
            zero
            one
            two
            three
            ˇfour
            five
        "
        .unindent(),
    );
}

#[gpui::test]
fn test_transpose(cx: &mut TestAppContext) {
    init_test(cx, |_| {});

    _ = cx.add_window(|cx| {
        let mut editor = build_editor(MultiBuffer::build_simple("abc", cx), cx);
        editor.set_style(EditorStyle::default(), cx);
        editor.change_selections(None, cx, |s| s.select_ranges([1..1]));
        editor.transpose(&Default::default(), cx);
        assert_eq!(editor.text(cx), "bac");
        assert_eq!(editor.selections.ranges(cx), [2..2]);

        editor.transpose(&Default::default(), cx);
        assert_eq!(editor.text(cx), "bca");
        assert_eq!(editor.selections.ranges(cx), [3..3]);

        editor.transpose(&Default::default(), cx);
        assert_eq!(editor.text(cx), "bac");
        assert_eq!(editor.selections.ranges(cx), [3..3]);

        editor
    });

    _ = cx.add_window(|cx| {
        let mut editor = build_editor(MultiBuffer::build_simple("abc\nde", cx), cx);
        editor.set_style(EditorStyle::default(), cx);
        editor.change_selections(None, cx, |s| s.select_ranges([3..3]));
        editor.transpose(&Default::default(), cx);
        assert_eq!(editor.text(cx), "acb\nde");
        assert_eq!(editor.selections.ranges(cx), [3..3]);

        editor.change_selections(None, cx, |s| s.select_ranges([4..4]));
        editor.transpose(&Default::default(), cx);
        assert_eq!(editor.text(cx), "acbd\ne");
        assert_eq!(editor.selections.ranges(cx), [5..5]);

        editor.transpose(&Default::default(), cx);
        assert_eq!(editor.text(cx), "acbde\n");
        assert_eq!(editor.selections.ranges(cx), [6..6]);

        editor.transpose(&Default::default(), cx);
        assert_eq!(editor.text(cx), "acbd\ne");
        assert_eq!(editor.selections.ranges(cx), [6..6]);

        editor
    });

    _ = cx.add_window(|cx| {
        let mut editor = build_editor(MultiBuffer::build_simple("abc\nde", cx), cx);
        editor.set_style(EditorStyle::default(), cx);
        editor.change_selections(None, cx, |s| s.select_ranges([1..1, 2..2, 4..4]));
        editor.transpose(&Default::default(), cx);
        assert_eq!(editor.text(cx), "bacd\ne");
        assert_eq!(editor.selections.ranges(cx), [2..2, 3..3, 5..5]);

        editor.transpose(&Default::default(), cx);
        assert_eq!(editor.text(cx), "bcade\n");
        assert_eq!(editor.selections.ranges(cx), [3..3, 4..4, 6..6]);

        editor.transpose(&Default::default(), cx);
        assert_eq!(editor.text(cx), "bcda\ne");
        assert_eq!(editor.selections.ranges(cx), [4..4, 6..6]);

        editor.transpose(&Default::default(), cx);
        assert_eq!(editor.text(cx), "bcade\n");
        assert_eq!(editor.selections.ranges(cx), [4..4, 6..6]);

        editor.transpose(&Default::default(), cx);
        assert_eq!(editor.text(cx), "bcaed\n");
        assert_eq!(editor.selections.ranges(cx), [5..5, 6..6]);

        editor
    });

    _ = cx.add_window(|cx| {
        let mut editor = build_editor(MultiBuffer::build_simple("🍐🏀✋", cx), cx);
        editor.set_style(EditorStyle::default(), cx);
        editor.change_selections(None, cx, |s| s.select_ranges([4..4]));
        editor.transpose(&Default::default(), cx);
        assert_eq!(editor.text(cx), "🏀🍐✋");
        assert_eq!(editor.selections.ranges(cx), [8..8]);

        editor.transpose(&Default::default(), cx);
        assert_eq!(editor.text(cx), "🏀✋🍐");
        assert_eq!(editor.selections.ranges(cx), [11..11]);

        editor.transpose(&Default::default(), cx);
        assert_eq!(editor.text(cx), "🏀🍐✋");
        assert_eq!(editor.selections.ranges(cx), [11..11]);

        editor
    });
}

#[gpui::test]
async fn test_rewrap(cx: &mut TestAppContext) {
    init_test(cx, |_| {});

    let mut cx = EditorTestContext::new(cx).await;

    let language_with_c_comments = Arc::new(Language::new(
        LanguageConfig {
            line_comments: vec!["// ".into()],
            ..LanguageConfig::default()
        },
        None,
    ));
    let language_with_pound_comments = Arc::new(Language::new(
        LanguageConfig {
            line_comments: vec!["# ".into()],
            ..LanguageConfig::default()
        },
        None,
    ));
    let markdown_language = Arc::new(Language::new(
        LanguageConfig {
            name: "Markdown".into(),
            ..LanguageConfig::default()
        },
        None,
    ));
    let language_with_doc_comments = Arc::new(Language::new(
        LanguageConfig {
            line_comments: vec!["// ".into(), "/// ".into()],
            ..LanguageConfig::default()
        },
        Some(tree_sitter_rust::LANGUAGE.into()),
    ));

    let plaintext_language = Arc::new(Language::new(
        LanguageConfig {
            name: "Plain Text".into(),
            ..LanguageConfig::default()
        },
        None,
    ));

    assert_rewrap(
        indoc! {"
            // ˇLorem ipsum dolor sit amet, consectetur adipiscing elit. Vivamus mollis elit purus, a ornare lacus gravida vitae. Proin consectetur felis vel purus auctor, eu lacinia sapien scelerisque. Vivamus sit amet neque et quam tincidunt hendrerit. Praesent semper egestas tellus id dignissim. Pellentesque odio lectus, iaculis ac volutpat et, blandit quis urna. Sed vestibulum nisi sit amet nisl venenatis tempus. Donec molestie blandit quam, et porta nunc laoreet in. Integer sit amet scelerisque nisi. Lorem ipsum dolor sit amet, consectetur adipiscing elit. Cras egestas porta metus, eu viverra ipsum efficitur quis. Donec luctus eros turpis, id vulputate turpis porttitor id. Aliquam id accumsan eros.
        "},
        indoc! {"
            // ˇLorem ipsum dolor sit amet, consectetur adipiscing elit. Vivamus mollis elit
            // purus, a ornare lacus gravida vitae. Proin consectetur felis vel purus
            // auctor, eu lacinia sapien scelerisque. Vivamus sit amet neque et quam
            // tincidunt hendrerit. Praesent semper egestas tellus id dignissim.
            // Pellentesque odio lectus, iaculis ac volutpat et, blandit quis urna. Sed
            // vestibulum nisi sit amet nisl venenatis tempus. Donec molestie blandit quam,
            // et porta nunc laoreet in. Integer sit amet scelerisque nisi. Lorem ipsum
            // dolor sit amet, consectetur adipiscing elit. Cras egestas porta metus, eu
            // viverra ipsum efficitur quis. Donec luctus eros turpis, id vulputate turpis
            // porttitor id. Aliquam id accumsan eros.
        "},
        language_with_c_comments.clone(),
        &mut cx,
    );

    // Test that rewrapping works inside of a selection
    assert_rewrap(
        indoc! {"
            «// Lorem ipsum dolor sit amet, consectetur adipiscing elit. Vivamus mollis elit purus, a ornare lacus gravida vitae. Proin consectetur felis vel purus auctor, eu lacinia sapien scelerisque. Vivamus sit amet neque et quam tincidunt hendrerit. Praesent semper egestas tellus id dignissim. Pellentesque odio lectus, iaculis ac volutpat et, blandit quis urna. Sed vestibulum nisi sit amet nisl venenatis tempus. Donec molestie blandit quam, et porta nunc laoreet in. Integer sit amet scelerisque nisi. Lorem ipsum dolor sit amet, consectetur adipiscing elit. Cras egestas porta metus, eu viverra ipsum efficitur quis. Donec luctus eros turpis, id vulputate turpis porttitor id. Aliquam id accumsan eros.ˇ»
        "},
        indoc! {"
            «// Lorem ipsum dolor sit amet, consectetur adipiscing elit. Vivamus mollis elit
            // purus, a ornare lacus gravida vitae. Proin consectetur felis vel purus
            // auctor, eu lacinia sapien scelerisque. Vivamus sit amet neque et quam
            // tincidunt hendrerit. Praesent semper egestas tellus id dignissim.
            // Pellentesque odio lectus, iaculis ac volutpat et, blandit quis urna. Sed
            // vestibulum nisi sit amet nisl venenatis tempus. Donec molestie blandit quam,
            // et porta nunc laoreet in. Integer sit amet scelerisque nisi. Lorem ipsum
            // dolor sit amet, consectetur adipiscing elit. Cras egestas porta metus, eu
            // viverra ipsum efficitur quis. Donec luctus eros turpis, id vulputate turpis
            // porttitor id. Aliquam id accumsan eros.ˇ»
        "},
        language_with_c_comments.clone(),
        &mut cx,
    );

    // Test that cursors that expand to the same region are collapsed.
    assert_rewrap(
        indoc! {"
            // ˇLorem ipsum dolor sit amet, consectetur adipiscing elit.
            // ˇVivamus mollis elit purus, a ornare lacus gravida vitae. Proin consectetur felis vel purus auctor, eu lacinia sapien scelerisque.
            // ˇVivamus sit amet neque et quam tincidunt hendrerit. Praesent semper egestas tellus id dignissim. Pellentesque odio lectus, iaculis ac volutpat et,
            // ˇblandit quis urna. Sed vestibulum nisi sit amet nisl venenatis tempus. Donec molestie blandit quam, et porta nunc laoreet in. Integer sit amet scelerisque nisi. Lorem ipsum dolor sit amet, consectetur adipiscing elit. Cras egestas porta metus, eu viverra ipsum efficitur quis. Donec luctus eros turpis, id vulputate turpis porttitor id. Aliquam id accumsan eros.
        "},
        indoc! {"
            // ˇLorem ipsum dolor sit amet, consectetur adipiscing elit. ˇVivamus mollis elit
            // purus, a ornare lacus gravida vitae. Proin consectetur felis vel purus
            // auctor, eu lacinia sapien scelerisque. ˇVivamus sit amet neque et quam
            // tincidunt hendrerit. Praesent semper egestas tellus id dignissim.
            // Pellentesque odio lectus, iaculis ac volutpat et, ˇblandit quis urna. Sed
            // vestibulum nisi sit amet nisl venenatis tempus. Donec molestie blandit quam,
            // et porta nunc laoreet in. Integer sit amet scelerisque nisi. Lorem ipsum
            // dolor sit amet, consectetur adipiscing elit. Cras egestas porta metus, eu
            // viverra ipsum efficitur quis. Donec luctus eros turpis, id vulputate turpis
            // porttitor id. Aliquam id accumsan eros.
        "},
        language_with_c_comments.clone(),
        &mut cx,
    );

    // Test that non-contiguous selections are treated separately.
    assert_rewrap(
        indoc! {"
            // ˇLorem ipsum dolor sit amet, consectetur adipiscing elit.
            // ˇVivamus mollis elit purus, a ornare lacus gravida vitae. Proin consectetur felis vel purus auctor, eu lacinia sapien scelerisque.
            //
            // ˇVivamus sit amet neque et quam tincidunt hendrerit. Praesent semper egestas tellus id dignissim. Pellentesque odio lectus, iaculis ac volutpat et,
            // ˇblandit quis urna. Sed vestibulum nisi sit amet nisl venenatis tempus. Donec molestie blandit quam, et porta nunc laoreet in. Integer sit amet scelerisque nisi. Lorem ipsum dolor sit amet, consectetur adipiscing elit. Cras egestas porta metus, eu viverra ipsum efficitur quis. Donec luctus eros turpis, id vulputate turpis porttitor id. Aliquam id accumsan eros.
        "},
        indoc! {"
            // ˇLorem ipsum dolor sit amet, consectetur adipiscing elit. ˇVivamus mollis elit
            // purus, a ornare lacus gravida vitae. Proin consectetur felis vel purus
            // auctor, eu lacinia sapien scelerisque.
            //
            // ˇVivamus sit amet neque et quam tincidunt hendrerit. Praesent semper egestas
            // tellus id dignissim. Pellentesque odio lectus, iaculis ac volutpat et,
            // ˇblandit quis urna. Sed vestibulum nisi sit amet nisl venenatis tempus. Donec
            // molestie blandit quam, et porta nunc laoreet in. Integer sit amet scelerisque
            // nisi. Lorem ipsum dolor sit amet, consectetur adipiscing elit. Cras egestas
            // porta metus, eu viverra ipsum efficitur quis. Donec luctus eros turpis, id
            // vulputate turpis porttitor id. Aliquam id accumsan eros.
        "},
        language_with_c_comments.clone(),
        &mut cx,
    );

    // Test that different comment prefixes are supported.
    assert_rewrap(
        indoc! {"
            # ˇLorem ipsum dolor sit amet, consectetur adipiscing elit. Vivamus mollis elit purus, a ornare lacus gravida vitae. Proin consectetur felis vel purus auctor, eu lacinia sapien scelerisque. Vivamus sit amet neque et quam tincidunt hendrerit. Praesent semper egestas tellus id dignissim. Pellentesque odio lectus, iaculis ac volutpat et, blandit quis urna. Sed vestibulum nisi sit amet nisl venenatis tempus. Donec molestie blandit quam, et porta nunc laoreet in. Integer sit amet scelerisque nisi. Lorem ipsum dolor sit amet, consectetur adipiscing elit. Cras egestas porta metus, eu viverra ipsum efficitur quis. Donec luctus eros turpis, id vulputate turpis porttitor id. Aliquam id accumsan eros.
        "},
        indoc! {"
            # ˇLorem ipsum dolor sit amet, consectetur adipiscing elit. Vivamus mollis elit
            # purus, a ornare lacus gravida vitae. Proin consectetur felis vel purus auctor,
            # eu lacinia sapien scelerisque. Vivamus sit amet neque et quam tincidunt
            # hendrerit. Praesent semper egestas tellus id dignissim. Pellentesque odio
            # lectus, iaculis ac volutpat et, blandit quis urna. Sed vestibulum nisi sit
            # amet nisl venenatis tempus. Donec molestie blandit quam, et porta nunc laoreet
            # in. Integer sit amet scelerisque nisi. Lorem ipsum dolor sit amet, consectetur
            # adipiscing elit. Cras egestas porta metus, eu viverra ipsum efficitur quis.
            # Donec luctus eros turpis, id vulputate turpis porttitor id. Aliquam id
            # accumsan eros.
        "},
        language_with_pound_comments.clone(),
        &mut cx,
    );

    // Test that rewrapping is ignored outside of comments in most languages.
    assert_rewrap(
        indoc! {"
            /// Adds two numbers.
            /// Lorem ipsum dolor sit amet, consectetur adipiscing elit. Vivamus mollis elit purus, a ornare lacus gravida vitae.ˇ
            fn add(a: u32, b: u32) -> u32 {
                a + b + a + b + a + b + a + b + a + b + a + b + a + b + a + b + a + b + a + b + a + b + a + b + a + b + a + b + a + b + a + bˇ
            }
        "},
        indoc! {"
            /// Adds two numbers. Lorem ipsum dolor sit amet, consectetur adipiscing elit.
            /// Vivamus mollis elit purus, a ornare lacus gravida vitae.ˇ
            fn add(a: u32, b: u32) -> u32 {
                a + b + a + b + a + b + a + b + a + b + a + b + a + b + a + b + a + b + a + b + a + b + a + b + a + b + a + b + a + b + a + bˇ
            }
        "},
        language_with_doc_comments.clone(),
        &mut cx,
    );

    // Test that rewrapping works in Markdown and Plain Text languages.
    assert_rewrap(
        indoc! {"
            # Hello

            Lorem ipsum dolor sit amet, ˇconsectetur adipiscing elit. Vivamus mollis elit purus, a ornare lacus gravida vitae. Proin consectetur felis vel purus auctor, eu lacinia sapien scelerisque. Vivamus sit amet neque et quam tincidunt hendrerit. Praesent semper egestas tellus id dignissim. Pellentesque odio lectus, iaculis ac volutpat et, blandit quis urna. Sed vestibulum nisi sit amet nisl venenatis tempus. Donec molestie blandit quam, et porta nunc laoreet in. Integer sit amet scelerisque nisi.
        "},
        indoc! {"
            # Hello

            Lorem ipsum dolor sit amet, ˇconsectetur adipiscing elit. Vivamus mollis elit
            purus, a ornare lacus gravida vitae. Proin consectetur felis vel purus auctor,
            eu lacinia sapien scelerisque. Vivamus sit amet neque et quam tincidunt
            hendrerit. Praesent semper egestas tellus id dignissim. Pellentesque odio
            lectus, iaculis ac volutpat et, blandit quis urna. Sed vestibulum nisi sit amet
            nisl venenatis tempus. Donec molestie blandit quam, et porta nunc laoreet in.
            Integer sit amet scelerisque nisi.
        "},
        markdown_language,
        &mut cx,
    );

    assert_rewrap(
        indoc! {"
            Lorem ipsum dolor sit amet, ˇconsectetur adipiscing elit. Vivamus mollis elit purus, a ornare lacus gravida vitae. Proin consectetur felis vel purus auctor, eu lacinia sapien scelerisque. Vivamus sit amet neque et quam tincidunt hendrerit. Praesent semper egestas tellus id dignissim. Pellentesque odio lectus, iaculis ac volutpat et, blandit quis urna. Sed vestibulum nisi sit amet nisl venenatis tempus. Donec molestie blandit quam, et porta nunc laoreet in. Integer sit amet scelerisque nisi.
        "},
        indoc! {"
            Lorem ipsum dolor sit amet, ˇconsectetur adipiscing elit. Vivamus mollis elit
            purus, a ornare lacus gravida vitae. Proin consectetur felis vel purus auctor,
            eu lacinia sapien scelerisque. Vivamus sit amet neque et quam tincidunt
            hendrerit. Praesent semper egestas tellus id dignissim. Pellentesque odio
            lectus, iaculis ac volutpat et, blandit quis urna. Sed vestibulum nisi sit amet
            nisl venenatis tempus. Donec molestie blandit quam, et porta nunc laoreet in.
            Integer sit amet scelerisque nisi.
        "},
        plaintext_language,
        &mut cx,
    );

    // Test rewrapping unaligned comments in a selection.
    assert_rewrap(
        indoc! {"
            fn foo() {
                if true {
            «        // Lorem ipsum dolor sit amet, consectetur adipiscing elit. Vivamus mollis elit purus, a ornare lacus gravida vitae.
            // Praesent semper egestas tellus id dignissim.ˇ»
                    do_something();
                } else {
                    //
                }
            }
        "},
        indoc! {"
            fn foo() {
                if true {
            «        // Lorem ipsum dolor sit amet, consectetur adipiscing elit. Vivamus
                    // mollis elit purus, a ornare lacus gravida vitae. Praesent semper
                    // egestas tellus id dignissim.ˇ»
                    do_something();
                } else {
                    //
                }
            }
        "},
        language_with_doc_comments.clone(),
        &mut cx,
    );

    assert_rewrap(
        indoc! {"
            fn foo() {
                if true {
            «ˇ        // Lorem ipsum dolor sit amet, consectetur adipiscing elit. Vivamus mollis elit purus, a ornare lacus gravida vitae.
            // Praesent semper egestas tellus id dignissim.»
                    do_something();
                } else {
                    //
                }

            }
        "},
        indoc! {"
            fn foo() {
                if true {
            «ˇ        // Lorem ipsum dolor sit amet, consectetur adipiscing elit. Vivamus
                    // mollis elit purus, a ornare lacus gravida vitae. Praesent semper
                    // egestas tellus id dignissim.»
                    do_something();
                } else {
                    //
                }

            }
        "},
        language_with_doc_comments.clone(),
        &mut cx,
    );

    #[track_caller]
    fn assert_rewrap(
        unwrapped_text: &str,
        wrapped_text: &str,
        language: Arc<Language>,
        cx: &mut EditorTestContext,
    ) {
        cx.update_buffer(|buffer, cx| buffer.set_language(Some(language), cx));
        cx.set_state(unwrapped_text);
        cx.update_editor(|e, cx| e.rewrap(&Rewrap, cx));
        cx.assert_editor_state(wrapped_text);
    }
}

#[gpui::test]
async fn test_clipboard(cx: &mut gpui::TestAppContext) {
    init_test(cx, |_| {});

    let mut cx = EditorTestContext::new(cx).await;

    cx.set_state("«one✅ ˇ»two «three ˇ»four «five ˇ»six ");
    cx.update_editor(|e, cx| e.cut(&Cut, cx));
    cx.assert_editor_state("ˇtwo ˇfour ˇsix ");

    // Paste with three cursors. Each cursor pastes one slice of the clipboard text.
    cx.set_state("two ˇfour ˇsix ˇ");
    cx.update_editor(|e, cx| e.paste(&Paste, cx));
    cx.assert_editor_state("two one✅ ˇfour three ˇsix five ˇ");

    // Paste again but with only two cursors. Since the number of cursors doesn't
    // match the number of slices in the clipboard, the entire clipboard text
    // is pasted at each cursor.
    cx.set_state("ˇtwo one✅ four three six five ˇ");
    cx.update_editor(|e, cx| {
        e.handle_input("( ", cx);
        e.paste(&Paste, cx);
        e.handle_input(") ", cx);
    });
    cx.assert_editor_state(
        &([
            "( one✅ ",
            "three ",
            "five ) ˇtwo one✅ four three six five ( one✅ ",
            "three ",
            "five ) ˇ",
        ]
        .join("\n")),
    );

    // Cut with three selections, one of which is full-line.
    cx.set_state(indoc! {"
        1«2ˇ»3
        4ˇ567
        «8ˇ»9"});
    cx.update_editor(|e, cx| e.cut(&Cut, cx));
    cx.assert_editor_state(indoc! {"
        1ˇ3
        ˇ9"});

    // Paste with three selections, noticing how the copied selection that was full-line
    // gets inserted before the second cursor.
    cx.set_state(indoc! {"
        1ˇ3
        9ˇ
        «oˇ»ne"});
    cx.update_editor(|e, cx| e.paste(&Paste, cx));
    cx.assert_editor_state(indoc! {"
        12ˇ3
        4567
        9ˇ
        8ˇne"});

    // Copy with a single cursor only, which writes the whole line into the clipboard.
    cx.set_state(indoc! {"
        The quick brown
        fox juˇmps over
        the lazy dog"});
    cx.update_editor(|e, cx| e.copy(&Copy, cx));
    assert_eq!(
        cx.read_from_clipboard()
            .and_then(|item| item.text().as_deref().map(str::to_string)),
        Some("fox jumps over\n".to_string())
    );

    // Paste with three selections, noticing how the copied full-line selection is inserted
    // before the empty selections but replaces the selection that is non-empty.
    cx.set_state(indoc! {"
        Tˇhe quick brown
        «foˇ»x jumps over
        tˇhe lazy dog"});
    cx.update_editor(|e, cx| e.paste(&Paste, cx));
    cx.assert_editor_state(indoc! {"
        fox jumps over
        Tˇhe quick brown
        fox jumps over
        ˇx jumps over
        fox jumps over
        tˇhe lazy dog"});
}

#[gpui::test]
async fn test_paste_multiline(cx: &mut gpui::TestAppContext) {
    init_test(cx, |_| {});

    let mut cx = EditorTestContext::new(cx).await;
    let language = Arc::new(Language::new(
        LanguageConfig::default(),
        Some(tree_sitter_rust::LANGUAGE.into()),
    ));
    cx.update_buffer(|buffer, cx| buffer.set_language(Some(language), cx));

    // Cut an indented block, without the leading whitespace.
    cx.set_state(indoc! {"
        const a: B = (
            c(),
            «d(
                e,
                f
            )ˇ»
        );
    "});
    cx.update_editor(|e, cx| e.cut(&Cut, cx));
    cx.assert_editor_state(indoc! {"
        const a: B = (
            c(),
            ˇ
        );
    "});

    // Paste it at the same position.
    cx.update_editor(|e, cx| e.paste(&Paste, cx));
    cx.assert_editor_state(indoc! {"
        const a: B = (
            c(),
            d(
                e,
                f
            )ˇ
        );
    "});

    // Paste it at a line with a lower indent level.
    cx.set_state(indoc! {"
        ˇ
        const a: B = (
            c(),
        );
    "});
    cx.update_editor(|e, cx| e.paste(&Paste, cx));
    cx.assert_editor_state(indoc! {"
        d(
            e,
            f
        )ˇ
        const a: B = (
            c(),
        );
    "});

    // Cut an indented block, with the leading whitespace.
    cx.set_state(indoc! {"
        const a: B = (
            c(),
        «    d(
                e,
                f
            )
        ˇ»);
    "});
    cx.update_editor(|e, cx| e.cut(&Cut, cx));
    cx.assert_editor_state(indoc! {"
        const a: B = (
            c(),
        ˇ);
    "});

    // Paste it at the same position.
    cx.update_editor(|e, cx| e.paste(&Paste, cx));
    cx.assert_editor_state(indoc! {"
        const a: B = (
            c(),
            d(
                e,
                f
            )
        ˇ);
    "});

    // Paste it at a line with a higher indent level.
    cx.set_state(indoc! {"
        const a: B = (
            c(),
            d(
                e,
                fˇ
            )
        );
    "});
    cx.update_editor(|e, cx| e.paste(&Paste, cx));
    cx.assert_editor_state(indoc! {"
        const a: B = (
            c(),
            d(
                e,
                f    d(
                    e,
                    f
                )
        ˇ
            )
        );
    "});
}

#[gpui::test]
fn test_select_all(cx: &mut TestAppContext) {
    init_test(cx, |_| {});

    let view = cx.add_window(|cx| {
        let buffer = MultiBuffer::build_simple("abc\nde\nfgh", cx);
        build_editor(buffer, cx)
    });
    _ = view.update(cx, |view, cx| {
        view.select_all(&SelectAll, cx);
        assert_eq!(
            view.selections.display_ranges(cx),
            &[DisplayPoint::new(DisplayRow(0), 0)..DisplayPoint::new(DisplayRow(2), 3)]
        );
    });
}

#[gpui::test]
fn test_select_line(cx: &mut TestAppContext) {
    init_test(cx, |_| {});

    let view = cx.add_window(|cx| {
        let buffer = MultiBuffer::build_simple(&sample_text(6, 5, 'a'), cx);
        build_editor(buffer, cx)
    });
    _ = view.update(cx, |view, cx| {
        view.change_selections(None, cx, |s| {
            s.select_display_ranges([
                DisplayPoint::new(DisplayRow(0), 0)..DisplayPoint::new(DisplayRow(0), 1),
                DisplayPoint::new(DisplayRow(0), 2)..DisplayPoint::new(DisplayRow(0), 2),
                DisplayPoint::new(DisplayRow(1), 0)..DisplayPoint::new(DisplayRow(1), 0),
                DisplayPoint::new(DisplayRow(4), 2)..DisplayPoint::new(DisplayRow(4), 2),
            ])
        });
        view.select_line(&SelectLine, cx);
        assert_eq!(
            view.selections.display_ranges(cx),
            vec![
                DisplayPoint::new(DisplayRow(0), 0)..DisplayPoint::new(DisplayRow(2), 0),
                DisplayPoint::new(DisplayRow(4), 0)..DisplayPoint::new(DisplayRow(5), 0),
            ]
        );
    });

    _ = view.update(cx, |view, cx| {
        view.select_line(&SelectLine, cx);
        assert_eq!(
            view.selections.display_ranges(cx),
            vec![
                DisplayPoint::new(DisplayRow(0), 0)..DisplayPoint::new(DisplayRow(3), 0),
                DisplayPoint::new(DisplayRow(4), 0)..DisplayPoint::new(DisplayRow(5), 5),
            ]
        );
    });

    _ = view.update(cx, |view, cx| {
        view.select_line(&SelectLine, cx);
        assert_eq!(
            view.selections.display_ranges(cx),
            vec![DisplayPoint::new(DisplayRow(0), 0)..DisplayPoint::new(DisplayRow(5), 5)]
        );
    });
}

#[gpui::test]
fn test_split_selection_into_lines(cx: &mut TestAppContext) {
    init_test(cx, |_| {});

    let view = cx.add_window(|cx| {
        let buffer = MultiBuffer::build_simple(&sample_text(9, 5, 'a'), cx);
        build_editor(buffer, cx)
    });
    _ = view.update(cx, |view, cx| {
        view.fold_creases(
            vec![
                Crease::simple(Point::new(0, 2)..Point::new(1, 2), FoldPlaceholder::test()),
                Crease::simple(Point::new(2, 3)..Point::new(4, 1), FoldPlaceholder::test()),
                Crease::simple(Point::new(7, 0)..Point::new(8, 4), FoldPlaceholder::test()),
            ],
            true,
            cx,
        );
        view.change_selections(None, cx, |s| {
            s.select_display_ranges([
                DisplayPoint::new(DisplayRow(0), 0)..DisplayPoint::new(DisplayRow(0), 1),
                DisplayPoint::new(DisplayRow(0), 2)..DisplayPoint::new(DisplayRow(0), 2),
                DisplayPoint::new(DisplayRow(1), 0)..DisplayPoint::new(DisplayRow(1), 0),
                DisplayPoint::new(DisplayRow(4), 4)..DisplayPoint::new(DisplayRow(4), 4),
            ])
        });
        assert_eq!(view.display_text(cx), "aa⋯bbb\nccc⋯eeee\nfffff\nggggg\n⋯i");
    });

    _ = view.update(cx, |view, cx| {
        view.split_selection_into_lines(&SplitSelectionIntoLines, cx);
        assert_eq!(
            view.display_text(cx),
            "aaaaa\nbbbbb\nccc⋯eeee\nfffff\nggggg\n⋯i"
        );
        assert_eq!(
            view.selections.display_ranges(cx),
            [
                DisplayPoint::new(DisplayRow(0), 1)..DisplayPoint::new(DisplayRow(0), 1),
                DisplayPoint::new(DisplayRow(0), 2)..DisplayPoint::new(DisplayRow(0), 2),
                DisplayPoint::new(DisplayRow(2), 0)..DisplayPoint::new(DisplayRow(2), 0),
                DisplayPoint::new(DisplayRow(5), 4)..DisplayPoint::new(DisplayRow(5), 4)
            ]
        );
    });

    _ = view.update(cx, |view, cx| {
        view.change_selections(None, cx, |s| {
            s.select_display_ranges([
                DisplayPoint::new(DisplayRow(5), 0)..DisplayPoint::new(DisplayRow(0), 1)
            ])
        });
        view.split_selection_into_lines(&SplitSelectionIntoLines, cx);
        assert_eq!(
            view.display_text(cx),
            "aaaaa\nbbbbb\nccccc\nddddd\neeeee\nfffff\nggggg\nhhhhh\niiiii"
        );
        assert_eq!(
            view.selections.display_ranges(cx),
            [
                DisplayPoint::new(DisplayRow(0), 5)..DisplayPoint::new(DisplayRow(0), 5),
                DisplayPoint::new(DisplayRow(1), 5)..DisplayPoint::new(DisplayRow(1), 5),
                DisplayPoint::new(DisplayRow(2), 5)..DisplayPoint::new(DisplayRow(2), 5),
                DisplayPoint::new(DisplayRow(3), 5)..DisplayPoint::new(DisplayRow(3), 5),
                DisplayPoint::new(DisplayRow(4), 5)..DisplayPoint::new(DisplayRow(4), 5),
                DisplayPoint::new(DisplayRow(5), 5)..DisplayPoint::new(DisplayRow(5), 5),
                DisplayPoint::new(DisplayRow(6), 5)..DisplayPoint::new(DisplayRow(6), 5),
                DisplayPoint::new(DisplayRow(7), 0)..DisplayPoint::new(DisplayRow(7), 0)
            ]
        );
    });
}

#[gpui::test]
async fn test_add_selection_above_below(cx: &mut TestAppContext) {
    init_test(cx, |_| {});

    let mut cx = EditorTestContext::new(cx).await;

    // let buffer = MultiBuffer::build_simple("abc\ndefghi\n\njk\nlmno\n", cx);
    cx.set_state(indoc!(
        r#"abc
           defˇghi

           jk
           nlmo
           "#
    ));

    cx.update_editor(|editor, cx| {
        editor.add_selection_above(&Default::default(), cx);
    });

    cx.assert_editor_state(indoc!(
        r#"abcˇ
           defˇghi

           jk
           nlmo
           "#
    ));

    cx.update_editor(|editor, cx| {
        editor.add_selection_above(&Default::default(), cx);
    });

    cx.assert_editor_state(indoc!(
        r#"abcˇ
            defˇghi

            jk
            nlmo
            "#
    ));

    cx.update_editor(|view, cx| {
        view.add_selection_below(&Default::default(), cx);
    });

    cx.assert_editor_state(indoc!(
        r#"abc
           defˇghi

           jk
           nlmo
           "#
    ));

    cx.update_editor(|view, cx| {
        view.undo_selection(&Default::default(), cx);
    });

    cx.assert_editor_state(indoc!(
        r#"abcˇ
           defˇghi

           jk
           nlmo
           "#
    ));

    cx.update_editor(|view, cx| {
        view.redo_selection(&Default::default(), cx);
    });

    cx.assert_editor_state(indoc!(
        r#"abc
           defˇghi

           jk
           nlmo
           "#
    ));

    cx.update_editor(|view, cx| {
        view.add_selection_below(&Default::default(), cx);
    });

    cx.assert_editor_state(indoc!(
        r#"abc
           defˇghi

           jk
           nlmˇo
           "#
    ));

    cx.update_editor(|view, cx| {
        view.add_selection_below(&Default::default(), cx);
    });

    cx.assert_editor_state(indoc!(
        r#"abc
           defˇghi

           jk
           nlmˇo
           "#
    ));

    // change selections
    cx.set_state(indoc!(
        r#"abc
           def«ˇg»hi

           jk
           nlmo
           "#
    ));

    cx.update_editor(|view, cx| {
        view.add_selection_below(&Default::default(), cx);
    });

    cx.assert_editor_state(indoc!(
        r#"abc
           def«ˇg»hi

           jk
           nlm«ˇo»
           "#
    ));

    cx.update_editor(|view, cx| {
        view.add_selection_below(&Default::default(), cx);
    });

    cx.assert_editor_state(indoc!(
        r#"abc
           def«ˇg»hi

           jk
           nlm«ˇo»
           "#
    ));

    cx.update_editor(|view, cx| {
        view.add_selection_above(&Default::default(), cx);
    });

    cx.assert_editor_state(indoc!(
        r#"abc
           def«ˇg»hi

           jk
           nlmo
           "#
    ));

    cx.update_editor(|view, cx| {
        view.add_selection_above(&Default::default(), cx);
    });

    cx.assert_editor_state(indoc!(
        r#"abc
           def«ˇg»hi

           jk
           nlmo
           "#
    ));

    // Change selections again
    cx.set_state(indoc!(
        r#"a«bc
           defgˇ»hi

           jk
           nlmo
           "#
    ));

    cx.update_editor(|view, cx| {
        view.add_selection_below(&Default::default(), cx);
    });

    cx.assert_editor_state(indoc!(
        r#"a«bcˇ»
           d«efgˇ»hi

           j«kˇ»
           nlmo
           "#
    ));

    cx.update_editor(|view, cx| {
        view.add_selection_below(&Default::default(), cx);
    });
    cx.assert_editor_state(indoc!(
        r#"a«bcˇ»
           d«efgˇ»hi

           j«kˇ»
           n«lmoˇ»
           "#
    ));
    cx.update_editor(|view, cx| {
        view.add_selection_above(&Default::default(), cx);
    });

    cx.assert_editor_state(indoc!(
        r#"a«bcˇ»
           d«efgˇ»hi

           j«kˇ»
           nlmo
           "#
    ));

    // Change selections again
    cx.set_state(indoc!(
        r#"abc
           d«ˇefghi

           jk
           nlm»o
           "#
    ));

    cx.update_editor(|view, cx| {
        view.add_selection_above(&Default::default(), cx);
    });

    cx.assert_editor_state(indoc!(
        r#"a«ˇbc»
           d«ˇef»ghi

           j«ˇk»
           n«ˇlm»o
           "#
    ));

    cx.update_editor(|view, cx| {
        view.add_selection_below(&Default::default(), cx);
    });

    cx.assert_editor_state(indoc!(
        r#"abc
           d«ˇef»ghi

           j«ˇk»
           n«ˇlm»o
           "#
    ));
}

#[gpui::test]
async fn test_select_next(cx: &mut gpui::TestAppContext) {
    init_test(cx, |_| {});

    let mut cx = EditorTestContext::new(cx).await;
    cx.set_state("abc\nˇabc abc\ndefabc\nabc");

    cx.update_editor(|e, cx| e.select_next(&SelectNext::default(), cx))
        .unwrap();
    cx.assert_editor_state("abc\n«abcˇ» abc\ndefabc\nabc");

    cx.update_editor(|e, cx| e.select_next(&SelectNext::default(), cx))
        .unwrap();
    cx.assert_editor_state("abc\n«abcˇ» «abcˇ»\ndefabc\nabc");

    cx.update_editor(|view, cx| view.undo_selection(&UndoSelection, cx));
    cx.assert_editor_state("abc\n«abcˇ» abc\ndefabc\nabc");

    cx.update_editor(|view, cx| view.redo_selection(&RedoSelection, cx));
    cx.assert_editor_state("abc\n«abcˇ» «abcˇ»\ndefabc\nabc");

    cx.update_editor(|e, cx| e.select_next(&SelectNext::default(), cx))
        .unwrap();
    cx.assert_editor_state("abc\n«abcˇ» «abcˇ»\ndefabc\n«abcˇ»");

    cx.update_editor(|e, cx| e.select_next(&SelectNext::default(), cx))
        .unwrap();
    cx.assert_editor_state("«abcˇ»\n«abcˇ» «abcˇ»\ndefabc\n«abcˇ»");
}

#[gpui::test]
async fn test_select_all_matches(cx: &mut gpui::TestAppContext) {
    init_test(cx, |_| {});

    let mut cx = EditorTestContext::new(cx).await;
    cx.set_state("abc\nˇabc abc\ndefabc\nabc");

    cx.update_editor(|e, cx| e.select_all_matches(&SelectAllMatches, cx))
        .unwrap();
    cx.assert_editor_state("«abcˇ»\n«abcˇ» «abcˇ»\ndefabc\n«abcˇ»");
}

#[gpui::test]
async fn test_select_next_with_multiple_carets(cx: &mut gpui::TestAppContext) {
    init_test(cx, |_| {});

    let mut cx = EditorTestContext::new(cx).await;
    cx.set_state(
        r#"let foo = 2;
lˇet foo = 2;
let fooˇ = 2;
let foo = 2;
let foo = ˇ2;"#,
    );

    cx.update_editor(|e, cx| e.select_next(&SelectNext::default(), cx))
        .unwrap();
    cx.assert_editor_state(
        r#"let foo = 2;
«letˇ» foo = 2;
let «fooˇ» = 2;
let foo = 2;
let foo = «2ˇ»;"#,
    );

    // noop for multiple selections with different contents
    cx.update_editor(|e, cx| e.select_next(&SelectNext::default(), cx))
        .unwrap();
    cx.assert_editor_state(
        r#"let foo = 2;
«letˇ» foo = 2;
let «fooˇ» = 2;
let foo = 2;
let foo = «2ˇ»;"#,
    );
}

#[gpui::test]
async fn test_select_previous_multibuffer(cx: &mut gpui::TestAppContext) {
    init_test(cx, |_| {});

    let mut cx =
        EditorTestContext::new_multibuffer(cx, ["aaa\n«bbb\nccc\n»ddd", "aaa\n«bbb\nccc\n»ddd"]);

    cx.assert_editor_state(indoc! {"
        ˇbbb
        ccc

        bbb
        ccc
        "});
    cx.dispatch_action(SelectPrevious::default());
    cx.assert_editor_state(indoc! {"
                «bbbˇ»
                ccc

                bbb
                ccc
                "});
    cx.dispatch_action(SelectPrevious::default());
    cx.assert_editor_state(indoc! {"
                «bbbˇ»
                ccc

                «bbbˇ»
                ccc
                "});
}

#[gpui::test]
async fn test_select_previous_with_single_caret(cx: &mut gpui::TestAppContext) {
    init_test(cx, |_| {});

    let mut cx = EditorTestContext::new(cx).await;
    cx.set_state("abc\nˇabc abc\ndefabc\nabc");

    cx.update_editor(|e, cx| e.select_previous(&SelectPrevious::default(), cx))
        .unwrap();
    cx.assert_editor_state("abc\n«abcˇ» abc\ndefabc\nabc");

    cx.update_editor(|e, cx| e.select_previous(&SelectPrevious::default(), cx))
        .unwrap();
    cx.assert_editor_state("«abcˇ»\n«abcˇ» abc\ndefabc\nabc");

    cx.update_editor(|view, cx| view.undo_selection(&UndoSelection, cx));
    cx.assert_editor_state("abc\n«abcˇ» abc\ndefabc\nabc");

    cx.update_editor(|view, cx| view.redo_selection(&RedoSelection, cx));
    cx.assert_editor_state("«abcˇ»\n«abcˇ» abc\ndefabc\nabc");

    cx.update_editor(|e, cx| e.select_previous(&SelectPrevious::default(), cx))
        .unwrap();
    cx.assert_editor_state("«abcˇ»\n«abcˇ» abc\ndefabc\n«abcˇ»");

    cx.update_editor(|e, cx| e.select_previous(&SelectPrevious::default(), cx))
        .unwrap();
    cx.assert_editor_state("«abcˇ»\n«abcˇ» abc\ndef«abcˇ»\n«abcˇ»");

    cx.update_editor(|e, cx| e.select_previous(&SelectPrevious::default(), cx))
        .unwrap();
    cx.assert_editor_state("«abcˇ»\n«abcˇ» «abcˇ»\ndef«abcˇ»\n«abcˇ»");
}

#[gpui::test]
async fn test_select_previous_with_multiple_carets(cx: &mut gpui::TestAppContext) {
    init_test(cx, |_| {});

    let mut cx = EditorTestContext::new(cx).await;
    cx.set_state(
        r#"let foo = 2;
lˇet foo = 2;
let fooˇ = 2;
let foo = 2;
let foo = ˇ2;"#,
    );

    cx.update_editor(|e, cx| e.select_previous(&SelectPrevious::default(), cx))
        .unwrap();
    cx.assert_editor_state(
        r#"let foo = 2;
«letˇ» foo = 2;
let «fooˇ» = 2;
let foo = 2;
let foo = «2ˇ»;"#,
    );

    // noop for multiple selections with different contents
    cx.update_editor(|e, cx| e.select_previous(&SelectPrevious::default(), cx))
        .unwrap();
    cx.assert_editor_state(
        r#"let foo = 2;
«letˇ» foo = 2;
let «fooˇ» = 2;
let foo = 2;
let foo = «2ˇ»;"#,
    );
}

#[gpui::test]
async fn test_select_previous_with_single_selection(cx: &mut gpui::TestAppContext) {
    init_test(cx, |_| {});

    let mut cx = EditorTestContext::new(cx).await;
    cx.set_state("abc\n«ˇabc» abc\ndefabc\nabc");

    cx.update_editor(|e, cx| e.select_previous(&SelectPrevious::default(), cx))
        .unwrap();
    cx.assert_editor_state("«abcˇ»\n«ˇabc» abc\ndefabc\nabc");

    cx.update_editor(|e, cx| e.select_previous(&SelectPrevious::default(), cx))
        .unwrap();
    cx.assert_editor_state("«abcˇ»\n«ˇabc» abc\ndefabc\n«abcˇ»");

    cx.update_editor(|view, cx| view.undo_selection(&UndoSelection, cx));
    cx.assert_editor_state("«abcˇ»\n«ˇabc» abc\ndefabc\nabc");

    cx.update_editor(|view, cx| view.redo_selection(&RedoSelection, cx));
    cx.assert_editor_state("«abcˇ»\n«ˇabc» abc\ndefabc\n«abcˇ»");

    cx.update_editor(|e, cx| e.select_previous(&SelectPrevious::default(), cx))
        .unwrap();
    cx.assert_editor_state("«abcˇ»\n«ˇabc» abc\ndef«abcˇ»\n«abcˇ»");

    cx.update_editor(|e, cx| e.select_previous(&SelectPrevious::default(), cx))
        .unwrap();
    cx.assert_editor_state("«abcˇ»\n«ˇabc» «abcˇ»\ndef«abcˇ»\n«abcˇ»");
}

#[gpui::test]
async fn test_select_larger_smaller_syntax_node(cx: &mut gpui::TestAppContext) {
    init_test(cx, |_| {});

    let language = Arc::new(Language::new(
        LanguageConfig::default(),
        Some(tree_sitter_rust::LANGUAGE.into()),
    ));

    let text = r#"
        use mod1::mod2::{mod3, mod4};

        fn fn_1(param1: bool, param2: &str) {
            let var1 = "text";
        }
    "#
    .unindent();

    let buffer = cx.new_model(|cx| Buffer::local(text, cx).with_language(language, cx));
    let buffer = cx.new_model(|cx| MultiBuffer::singleton(buffer, cx));
    let (editor, cx) = cx.add_window_view(|cx| build_editor(buffer, cx));

    editor
        .condition::<crate::EditorEvent>(cx, |view, cx| !view.buffer.read(cx).is_parsing(cx))
        .await;

    editor.update(cx, |view, cx| {
        view.change_selections(None, cx, |s| {
            s.select_display_ranges([
                DisplayPoint::new(DisplayRow(0), 25)..DisplayPoint::new(DisplayRow(0), 25),
                DisplayPoint::new(DisplayRow(2), 24)..DisplayPoint::new(DisplayRow(2), 12),
                DisplayPoint::new(DisplayRow(3), 18)..DisplayPoint::new(DisplayRow(3), 18),
            ]);
        });
        view.select_larger_syntax_node(&SelectLargerSyntaxNode, cx);
    });
    editor.update(cx, |editor, cx| {
        assert_text_with_selections(
            editor,
            indoc! {r#"
                use mod1::mod2::{mod3, «mod4ˇ»};

                fn fn_1«ˇ(param1: bool, param2: &str)» {
                    let var1 = "«textˇ»";
                }
            "#},
            cx,
        );
    });

    editor.update(cx, |view, cx| {
        view.select_larger_syntax_node(&SelectLargerSyntaxNode, cx);
    });
    editor.update(cx, |editor, cx| {
        assert_text_with_selections(
            editor,
            indoc! {r#"
                use mod1::mod2::«{mod3, mod4}ˇ»;

                «ˇfn fn_1(param1: bool, param2: &str) {
                    let var1 = "text";
                }»
            "#},
            cx,
        );
    });

    editor.update(cx, |view, cx| {
        view.select_larger_syntax_node(&SelectLargerSyntaxNode, cx);
    });
    assert_eq!(
        editor.update(cx, |view, cx| view.selections.display_ranges(cx)),
        &[DisplayPoint::new(DisplayRow(5), 0)..DisplayPoint::new(DisplayRow(0), 0)]
    );

    // Trying to expand the selected syntax node one more time has no effect.
    editor.update(cx, |view, cx| {
        view.select_larger_syntax_node(&SelectLargerSyntaxNode, cx);
    });
    assert_eq!(
        editor.update(cx, |view, cx| view.selections.display_ranges(cx)),
        &[DisplayPoint::new(DisplayRow(5), 0)..DisplayPoint::new(DisplayRow(0), 0)]
    );

    editor.update(cx, |view, cx| {
        view.select_smaller_syntax_node(&SelectSmallerSyntaxNode, cx);
    });
    editor.update(cx, |editor, cx| {
        assert_text_with_selections(
            editor,
            indoc! {r#"
                use mod1::mod2::«{mod3, mod4}ˇ»;

                «ˇfn fn_1(param1: bool, param2: &str) {
                    let var1 = "text";
                }»
            "#},
            cx,
        );
    });

    editor.update(cx, |view, cx| {
        view.select_smaller_syntax_node(&SelectSmallerSyntaxNode, cx);
    });
    editor.update(cx, |editor, cx| {
        assert_text_with_selections(
            editor,
            indoc! {r#"
                use mod1::mod2::{mod3, «mod4ˇ»};

                fn fn_1«ˇ(param1: bool, param2: &str)» {
                    let var1 = "«textˇ»";
                }
            "#},
            cx,
        );
    });

    editor.update(cx, |view, cx| {
        view.select_smaller_syntax_node(&SelectSmallerSyntaxNode, cx);
    });
    editor.update(cx, |editor, cx| {
        assert_text_with_selections(
            editor,
            indoc! {r#"
                use mod1::mod2::{mod3, mo«ˇ»d4};

                fn fn_1(para«ˇm1: bool, pa»ram2: &str) {
                    let var1 = "te«ˇ»xt";
                }
            "#},
            cx,
        );
    });

    // Trying to shrink the selected syntax node one more time has no effect.
    editor.update(cx, |view, cx| {
        view.select_smaller_syntax_node(&SelectSmallerSyntaxNode, cx);
    });
    editor.update(cx, |editor, cx| {
        assert_text_with_selections(
            editor,
            indoc! {r#"
                use mod1::mod2::{mod3, mo«ˇ»d4};

                fn fn_1(para«ˇm1: bool, pa»ram2: &str) {
                    let var1 = "te«ˇ»xt";
                }
            "#},
            cx,
        );
    });

    // Ensure that we keep expanding the selection if the larger selection starts or ends within
    // a fold.
    editor.update(cx, |view, cx| {
        view.fold_creases(
            vec![
                Crease::simple(
                    Point::new(0, 21)..Point::new(0, 24),
                    FoldPlaceholder::test(),
                ),
                Crease::simple(
                    Point::new(3, 20)..Point::new(3, 22),
                    FoldPlaceholder::test(),
                ),
            ],
            true,
            cx,
        );
        view.select_larger_syntax_node(&SelectLargerSyntaxNode, cx);
    });
    editor.update(cx, |editor, cx| {
        assert_text_with_selections(
            editor,
            indoc! {r#"
                use mod1::mod2::«{mod3, mod4}ˇ»;

                fn fn_1«ˇ(param1: bool, param2: &str)» {
                    «let var1 = "text";ˇ»
                }
            "#},
            cx,
        );
    });
}

#[gpui::test]
async fn test_autoindent(cx: &mut gpui::TestAppContext) {
    init_test(cx, |_| {});

    let language = Arc::new(
        Language::new(
            LanguageConfig {
                brackets: BracketPairConfig {
                    pairs: vec![
                        BracketPair {
                            start: "{".to_string(),
                            end: "}".to_string(),
                            close: false,
                            surround: false,
                            newline: true,
                        },
                        BracketPair {
                            start: "(".to_string(),
                            end: ")".to_string(),
                            close: false,
                            surround: false,
                            newline: true,
                        },
                    ],
                    ..Default::default()
                },
                ..Default::default()
            },
            Some(tree_sitter_rust::LANGUAGE.into()),
        )
        .with_indents_query(
            r#"
                (_ "(" ")" @end) @indent
                (_ "{" "}" @end) @indent
            "#,
        )
        .unwrap(),
    );

    let text = "fn a() {}";

    let buffer = cx.new_model(|cx| Buffer::local(text, cx).with_language(language, cx));
    let buffer = cx.new_model(|cx| MultiBuffer::singleton(buffer, cx));
    let (editor, cx) = cx.add_window_view(|cx| build_editor(buffer, cx));
    editor
        .condition::<crate::EditorEvent>(cx, |editor, cx| !editor.buffer.read(cx).is_parsing(cx))
        .await;

    editor.update(cx, |editor, cx| {
        editor.change_selections(None, cx, |s| s.select_ranges([5..5, 8..8, 9..9]));
        editor.newline(&Newline, cx);
        assert_eq!(editor.text(cx), "fn a(\n    \n) {\n    \n}\n");
        assert_eq!(
            editor.selections.ranges(cx),
            &[
                Point::new(1, 4)..Point::new(1, 4),
                Point::new(3, 4)..Point::new(3, 4),
                Point::new(5, 0)..Point::new(5, 0)
            ]
        );
    });
}

#[gpui::test]
async fn test_autoindent_selections(cx: &mut gpui::TestAppContext) {
    init_test(cx, |_| {});

    {
        let mut cx = EditorLspTestContext::new_rust(Default::default(), cx).await;
        cx.set_state(indoc! {"
            impl A {

                fn b() {}

            «fn c() {

            }ˇ»
            }
        "});

        cx.update_editor(|editor, cx| {
            editor.autoindent(&Default::default(), cx);
        });

        cx.assert_editor_state(indoc! {"
            impl A {

                fn b() {}

                «fn c() {

                }ˇ»
            }
        "});
    }

    {
        let mut cx = EditorTestContext::new_multibuffer(
            cx,
            [indoc! { "
                impl A {
                «
                // a
                fn b(){}
                »
                «
                    }
                    fn c(){}
                »
            "}],
        );

        let buffer = cx.update_editor(|editor, cx| {
            let buffer = editor.buffer().update(cx, |buffer, _| {
                buffer.all_buffers().iter().next().unwrap().clone()
            });
            buffer.update(cx, |buffer, cx| buffer.set_language(Some(rust_lang()), cx));
            buffer
        });

        cx.run_until_parked();
        cx.update_editor(|editor, cx| {
            editor.select_all(&Default::default(), cx);
            editor.autoindent(&Default::default(), cx)
        });
        cx.run_until_parked();

        cx.update(|cx| {
            pretty_assertions::assert_eq!(
                buffer.read(cx).text(),
                indoc! { "
                    impl A {

                        // a
                        fn b(){}


                    }
                    fn c(){}

                " }
            )
        });
    }
}

#[gpui::test]
async fn test_autoclose_and_auto_surround_pairs(cx: &mut gpui::TestAppContext) {
    init_test(cx, |_| {});

    let mut cx = EditorTestContext::new(cx).await;

    let language = Arc::new(Language::new(
        LanguageConfig {
            brackets: BracketPairConfig {
                pairs: vec![
                    BracketPair {
                        start: "{".to_string(),
                        end: "}".to_string(),
                        close: true,
                        surround: true,
                        newline: true,
                    },
                    BracketPair {
                        start: "(".to_string(),
                        end: ")".to_string(),
                        close: true,
                        surround: true,
                        newline: true,
                    },
                    BracketPair {
                        start: "/*".to_string(),
                        end: " */".to_string(),
                        close: true,
                        surround: true,
                        newline: true,
                    },
                    BracketPair {
                        start: "[".to_string(),
                        end: "]".to_string(),
                        close: false,
                        surround: false,
                        newline: true,
                    },
                    BracketPair {
                        start: "\"".to_string(),
                        end: "\"".to_string(),
                        close: true,
                        surround: true,
                        newline: false,
                    },
                    BracketPair {
                        start: "<".to_string(),
                        end: ">".to_string(),
                        close: false,
                        surround: true,
                        newline: true,
                    },
                ],
                ..Default::default()
            },
            autoclose_before: "})]".to_string(),
            ..Default::default()
        },
        Some(tree_sitter_rust::LANGUAGE.into()),
    ));

    cx.language_registry().add(language.clone());
    cx.update_buffer(|buffer, cx| {
        buffer.set_language(Some(language), cx);
    });

    cx.set_state(
        &r#"
            🏀ˇ
            εˇ
            ❤️ˇ
        "#
        .unindent(),
    );

    // autoclose multiple nested brackets at multiple cursors
    cx.update_editor(|view, cx| {
        view.handle_input("{", cx);
        view.handle_input("{", cx);
        view.handle_input("{", cx);
    });
    cx.assert_editor_state(
        &"
            🏀{{{ˇ}}}
            ε{{{ˇ}}}
            ❤️{{{ˇ}}}
        "
        .unindent(),
    );

    // insert a different closing bracket
    cx.update_editor(|view, cx| {
        view.handle_input(")", cx);
    });
    cx.assert_editor_state(
        &"
            🏀{{{)ˇ}}}
            ε{{{)ˇ}}}
            ❤️{{{)ˇ}}}
        "
        .unindent(),
    );

    // skip over the auto-closed brackets when typing a closing bracket
    cx.update_editor(|view, cx| {
        view.move_right(&MoveRight, cx);
        view.handle_input("}", cx);
        view.handle_input("}", cx);
        view.handle_input("}", cx);
    });
    cx.assert_editor_state(
        &"
            🏀{{{)}}}}ˇ
            ε{{{)}}}}ˇ
            ❤️{{{)}}}}ˇ
        "
        .unindent(),
    );

    // autoclose multi-character pairs
    cx.set_state(
        &"
            ˇ
            ˇ
        "
        .unindent(),
    );
    cx.update_editor(|view, cx| {
        view.handle_input("/", cx);
        view.handle_input("*", cx);
    });
    cx.assert_editor_state(
        &"
            /*ˇ */
            /*ˇ */
        "
        .unindent(),
    );

    // one cursor autocloses a multi-character pair, one cursor
    // does not autoclose.
    cx.set_state(
        &"
            /ˇ
            ˇ
        "
        .unindent(),
    );
    cx.update_editor(|view, cx| view.handle_input("*", cx));
    cx.assert_editor_state(
        &"
            /*ˇ */
            *ˇ
        "
        .unindent(),
    );

    // Don't autoclose if the next character isn't whitespace and isn't
    // listed in the language's "autoclose_before" section.
    cx.set_state("ˇa b");
    cx.update_editor(|view, cx| view.handle_input("{", cx));
    cx.assert_editor_state("{ˇa b");

    // Don't autoclose if `close` is false for the bracket pair
    cx.set_state("ˇ");
    cx.update_editor(|view, cx| view.handle_input("[", cx));
    cx.assert_editor_state("[ˇ");

    // Surround with brackets if text is selected
    cx.set_state("«aˇ» b");
    cx.update_editor(|view, cx| view.handle_input("{", cx));
    cx.assert_editor_state("{«aˇ»} b");

    // Autclose pair where the start and end characters are the same
    cx.set_state("aˇ");
    cx.update_editor(|view, cx| view.handle_input("\"", cx));
    cx.assert_editor_state("a\"ˇ\"");
    cx.update_editor(|view, cx| view.handle_input("\"", cx));
    cx.assert_editor_state("a\"\"ˇ");

    // Don't autoclose pair if autoclose is disabled
    cx.set_state("ˇ");
    cx.update_editor(|view, cx| view.handle_input("<", cx));
    cx.assert_editor_state("<ˇ");

    // Surround with brackets if text is selected and auto_surround is enabled, even if autoclose is disabled
    cx.set_state("«aˇ» b");
    cx.update_editor(|view, cx| view.handle_input("<", cx));
    cx.assert_editor_state("<«aˇ»> b");
}

#[gpui::test]
async fn test_always_treat_brackets_as_autoclosed_skip_over(cx: &mut gpui::TestAppContext) {
    init_test(cx, |settings| {
        settings.defaults.always_treat_brackets_as_autoclosed = Some(true);
    });

    let mut cx = EditorTestContext::new(cx).await;

    let language = Arc::new(Language::new(
        LanguageConfig {
            brackets: BracketPairConfig {
                pairs: vec![
                    BracketPair {
                        start: "{".to_string(),
                        end: "}".to_string(),
                        close: true,
                        surround: true,
                        newline: true,
                    },
                    BracketPair {
                        start: "(".to_string(),
                        end: ")".to_string(),
                        close: true,
                        surround: true,
                        newline: true,
                    },
                    BracketPair {
                        start: "[".to_string(),
                        end: "]".to_string(),
                        close: false,
                        surround: false,
                        newline: true,
                    },
                ],
                ..Default::default()
            },
            autoclose_before: "})]".to_string(),
            ..Default::default()
        },
        Some(tree_sitter_rust::LANGUAGE.into()),
    ));

    cx.language_registry().add(language.clone());
    cx.update_buffer(|buffer, cx| {
        buffer.set_language(Some(language), cx);
    });

    cx.set_state(
        &"
            ˇ
            ˇ
            ˇ
        "
        .unindent(),
    );

    // ensure only matching closing brackets are skipped over
    cx.update_editor(|view, cx| {
        view.handle_input("}", cx);
        view.move_left(&MoveLeft, cx);
        view.handle_input(")", cx);
        view.move_left(&MoveLeft, cx);
    });
    cx.assert_editor_state(
        &"
            ˇ)}
            ˇ)}
            ˇ)}
        "
        .unindent(),
    );

    // skip-over closing brackets at multiple cursors
    cx.update_editor(|view, cx| {
        view.handle_input(")", cx);
        view.handle_input("}", cx);
    });
    cx.assert_editor_state(
        &"
            )}ˇ
            )}ˇ
            )}ˇ
        "
        .unindent(),
    );

    // ignore non-close brackets
    cx.update_editor(|view, cx| {
        view.handle_input("]", cx);
        view.move_left(&MoveLeft, cx);
        view.handle_input("]", cx);
    });
    cx.assert_editor_state(
        &"
            )}]ˇ]
            )}]ˇ]
            )}]ˇ]
        "
        .unindent(),
    );
}

#[gpui::test]
async fn test_autoclose_with_embedded_language(cx: &mut gpui::TestAppContext) {
    init_test(cx, |_| {});

    let mut cx = EditorTestContext::new(cx).await;

    let html_language = Arc::new(
        Language::new(
            LanguageConfig {
                name: "HTML".into(),
                brackets: BracketPairConfig {
                    pairs: vec![
                        BracketPair {
                            start: "<".into(),
                            end: ">".into(),
                            close: true,
                            ..Default::default()
                        },
                        BracketPair {
                            start: "{".into(),
                            end: "}".into(),
                            close: true,
                            ..Default::default()
                        },
                        BracketPair {
                            start: "(".into(),
                            end: ")".into(),
                            close: true,
                            ..Default::default()
                        },
                    ],
                    ..Default::default()
                },
                autoclose_before: "})]>".into(),
                ..Default::default()
            },
            Some(tree_sitter_html::language()),
        )
        .with_injection_query(
            r#"
            (script_element
                (raw_text) @content
                (#set! "language" "javascript"))
            "#,
        )
        .unwrap(),
    );

    let javascript_language = Arc::new(Language::new(
        LanguageConfig {
            name: "JavaScript".into(),
            brackets: BracketPairConfig {
                pairs: vec![
                    BracketPair {
                        start: "/*".into(),
                        end: " */".into(),
                        close: true,
                        ..Default::default()
                    },
                    BracketPair {
                        start: "{".into(),
                        end: "}".into(),
                        close: true,
                        ..Default::default()
                    },
                    BracketPair {
                        start: "(".into(),
                        end: ")".into(),
                        close: true,
                        ..Default::default()
                    },
                ],
                ..Default::default()
            },
            autoclose_before: "})]>".into(),
            ..Default::default()
        },
        Some(tree_sitter_typescript::LANGUAGE_TSX.into()),
    ));

    cx.language_registry().add(html_language.clone());
    cx.language_registry().add(javascript_language.clone());

    cx.update_buffer(|buffer, cx| {
        buffer.set_language(Some(html_language), cx);
    });

    cx.set_state(
        &r#"
            <body>ˇ
                <script>
                    var x = 1;ˇ
                </script>
            </body>ˇ
        "#
        .unindent(),
    );

    // Precondition: different languages are active at different locations.
    cx.update_editor(|editor, cx| {
        let snapshot = editor.snapshot(cx);
        let cursors = editor.selections.ranges::<usize>(cx);
        let languages = cursors
            .iter()
            .map(|c| snapshot.language_at(c.start).unwrap().name())
            .collect::<Vec<_>>();
        assert_eq!(
            languages,
            &["HTML".into(), "JavaScript".into(), "HTML".into()]
        );
    });

    // Angle brackets autoclose in HTML, but not JavaScript.
    cx.update_editor(|editor, cx| {
        editor.handle_input("<", cx);
        editor.handle_input("a", cx);
    });
    cx.assert_editor_state(
        &r#"
            <body><aˇ>
                <script>
                    var x = 1;<aˇ
                </script>
            </body><aˇ>
        "#
        .unindent(),
    );

    // Curly braces and parens autoclose in both HTML and JavaScript.
    cx.update_editor(|editor, cx| {
        editor.handle_input(" b=", cx);
        editor.handle_input("{", cx);
        editor.handle_input("c", cx);
        editor.handle_input("(", cx);
    });
    cx.assert_editor_state(
        &r#"
            <body><a b={c(ˇ)}>
                <script>
                    var x = 1;<a b={c(ˇ)}
                </script>
            </body><a b={c(ˇ)}>
        "#
        .unindent(),
    );

    // Brackets that were already autoclosed are skipped.
    cx.update_editor(|editor, cx| {
        editor.handle_input(")", cx);
        editor.handle_input("d", cx);
        editor.handle_input("}", cx);
    });
    cx.assert_editor_state(
        &r#"
            <body><a b={c()d}ˇ>
                <script>
                    var x = 1;<a b={c()d}ˇ
                </script>
            </body><a b={c()d}ˇ>
        "#
        .unindent(),
    );
    cx.update_editor(|editor, cx| {
        editor.handle_input(">", cx);
    });
    cx.assert_editor_state(
        &r#"
            <body><a b={c()d}>ˇ
                <script>
                    var x = 1;<a b={c()d}>ˇ
                </script>
            </body><a b={c()d}>ˇ
        "#
        .unindent(),
    );

    // Reset
    cx.set_state(
        &r#"
            <body>ˇ
                <script>
                    var x = 1;ˇ
                </script>
            </body>ˇ
        "#
        .unindent(),
    );

    cx.update_editor(|editor, cx| {
        editor.handle_input("<", cx);
    });
    cx.assert_editor_state(
        &r#"
            <body><ˇ>
                <script>
                    var x = 1;<ˇ
                </script>
            </body><ˇ>
        "#
        .unindent(),
    );

    // When backspacing, the closing angle brackets are removed.
    cx.update_editor(|editor, cx| {
        editor.backspace(&Backspace, cx);
    });
    cx.assert_editor_state(
        &r#"
            <body>ˇ
                <script>
                    var x = 1;ˇ
                </script>
            </body>ˇ
        "#
        .unindent(),
    );

    // Block comments autoclose in JavaScript, but not HTML.
    cx.update_editor(|editor, cx| {
        editor.handle_input("/", cx);
        editor.handle_input("*", cx);
    });
    cx.assert_editor_state(
        &r#"
            <body>/*ˇ
                <script>
                    var x = 1;/*ˇ */
                </script>
            </body>/*ˇ
        "#
        .unindent(),
    );
}

#[gpui::test]
async fn test_autoclose_with_overrides(cx: &mut gpui::TestAppContext) {
    init_test(cx, |_| {});

    let mut cx = EditorTestContext::new(cx).await;

    let rust_language = Arc::new(
        Language::new(
            LanguageConfig {
                name: "Rust".into(),
                brackets: serde_json::from_value(json!([
                    { "start": "{", "end": "}", "close": true, "newline": true },
                    { "start": "\"", "end": "\"", "close": true, "newline": false, "not_in": ["string"] },
                ]))
                .unwrap(),
                autoclose_before: "})]>".into(),
                ..Default::default()
            },
            Some(tree_sitter_rust::LANGUAGE.into()),
        )
        .with_override_query("(string_literal) @string")
        .unwrap(),
    );

    cx.language_registry().add(rust_language.clone());
    cx.update_buffer(|buffer, cx| {
        buffer.set_language(Some(rust_language), cx);
    });

    cx.set_state(
        &r#"
            let x = ˇ
        "#
        .unindent(),
    );

    // Inserting a quotation mark. A closing quotation mark is automatically inserted.
    cx.update_editor(|editor, cx| {
        editor.handle_input("\"", cx);
    });
    cx.assert_editor_state(
        &r#"
            let x = "ˇ"
        "#
        .unindent(),
    );

    // Inserting another quotation mark. The cursor moves across the existing
    // automatically-inserted quotation mark.
    cx.update_editor(|editor, cx| {
        editor.handle_input("\"", cx);
    });
    cx.assert_editor_state(
        &r#"
            let x = ""ˇ
        "#
        .unindent(),
    );

    // Reset
    cx.set_state(
        &r#"
            let x = ˇ
        "#
        .unindent(),
    );

    // Inserting a quotation mark inside of a string. A second quotation mark is not inserted.
    cx.update_editor(|editor, cx| {
        editor.handle_input("\"", cx);
        editor.handle_input(" ", cx);
        editor.move_left(&Default::default(), cx);
        editor.handle_input("\\", cx);
        editor.handle_input("\"", cx);
    });
    cx.assert_editor_state(
        &r#"
            let x = "\"ˇ "
        "#
        .unindent(),
    );

    // Inserting a closing quotation mark at the position of an automatically-inserted quotation
    // mark. Nothing is inserted.
    cx.update_editor(|editor, cx| {
        editor.move_right(&Default::default(), cx);
        editor.handle_input("\"", cx);
    });
    cx.assert_editor_state(
        &r#"
            let x = "\" "ˇ
        "#
        .unindent(),
    );
}

#[gpui::test]
async fn test_surround_with_pair(cx: &mut gpui::TestAppContext) {
    init_test(cx, |_| {});

    let language = Arc::new(Language::new(
        LanguageConfig {
            brackets: BracketPairConfig {
                pairs: vec![
                    BracketPair {
                        start: "{".to_string(),
                        end: "}".to_string(),
                        close: true,
                        surround: true,
                        newline: true,
                    },
                    BracketPair {
                        start: "/* ".to_string(),
                        end: "*/".to_string(),
                        close: true,
                        surround: true,
                        ..Default::default()
                    },
                ],
                ..Default::default()
            },
            ..Default::default()
        },
        Some(tree_sitter_rust::LANGUAGE.into()),
    ));

    let text = r#"
        a
        b
        c
    "#
    .unindent();

    let buffer = cx.new_model(|cx| Buffer::local(text, cx).with_language(language, cx));
    let buffer = cx.new_model(|cx| MultiBuffer::singleton(buffer, cx));
    let (view, cx) = cx.add_window_view(|cx| build_editor(buffer, cx));
    view.condition::<crate::EditorEvent>(cx, |view, cx| !view.buffer.read(cx).is_parsing(cx))
        .await;

    view.update(cx, |view, cx| {
        view.change_selections(None, cx, |s| {
            s.select_display_ranges([
                DisplayPoint::new(DisplayRow(0), 0)..DisplayPoint::new(DisplayRow(0), 1),
                DisplayPoint::new(DisplayRow(1), 0)..DisplayPoint::new(DisplayRow(1), 1),
                DisplayPoint::new(DisplayRow(2), 0)..DisplayPoint::new(DisplayRow(2), 1),
            ])
        });

        view.handle_input("{", cx);
        view.handle_input("{", cx);
        view.handle_input("{", cx);
        assert_eq!(
            view.text(cx),
            "
                {{{a}}}
                {{{b}}}
                {{{c}}}
            "
            .unindent()
        );
        assert_eq!(
            view.selections.display_ranges(cx),
            [
                DisplayPoint::new(DisplayRow(0), 3)..DisplayPoint::new(DisplayRow(0), 4),
                DisplayPoint::new(DisplayRow(1), 3)..DisplayPoint::new(DisplayRow(1), 4),
                DisplayPoint::new(DisplayRow(2), 3)..DisplayPoint::new(DisplayRow(2), 4)
            ]
        );

        view.undo(&Undo, cx);
        view.undo(&Undo, cx);
        view.undo(&Undo, cx);
        assert_eq!(
            view.text(cx),
            "
                a
                b
                c
            "
            .unindent()
        );
        assert_eq!(
            view.selections.display_ranges(cx),
            [
                DisplayPoint::new(DisplayRow(0), 0)..DisplayPoint::new(DisplayRow(0), 1),
                DisplayPoint::new(DisplayRow(1), 0)..DisplayPoint::new(DisplayRow(1), 1),
                DisplayPoint::new(DisplayRow(2), 0)..DisplayPoint::new(DisplayRow(2), 1)
            ]
        );

        // Ensure inserting the first character of a multi-byte bracket pair
        // doesn't surround the selections with the bracket.
        view.handle_input("/", cx);
        assert_eq!(
            view.text(cx),
            "
                /
                /
                /
            "
            .unindent()
        );
        assert_eq!(
            view.selections.display_ranges(cx),
            [
                DisplayPoint::new(DisplayRow(0), 1)..DisplayPoint::new(DisplayRow(0), 1),
                DisplayPoint::new(DisplayRow(1), 1)..DisplayPoint::new(DisplayRow(1), 1),
                DisplayPoint::new(DisplayRow(2), 1)..DisplayPoint::new(DisplayRow(2), 1)
            ]
        );

        view.undo(&Undo, cx);
        assert_eq!(
            view.text(cx),
            "
                a
                b
                c
            "
            .unindent()
        );
        assert_eq!(
            view.selections.display_ranges(cx),
            [
                DisplayPoint::new(DisplayRow(0), 0)..DisplayPoint::new(DisplayRow(0), 1),
                DisplayPoint::new(DisplayRow(1), 0)..DisplayPoint::new(DisplayRow(1), 1),
                DisplayPoint::new(DisplayRow(2), 0)..DisplayPoint::new(DisplayRow(2), 1)
            ]
        );

        // Ensure inserting the last character of a multi-byte bracket pair
        // doesn't surround the selections with the bracket.
        view.handle_input("*", cx);
        assert_eq!(
            view.text(cx),
            "
                *
                *
                *
            "
            .unindent()
        );
        assert_eq!(
            view.selections.display_ranges(cx),
            [
                DisplayPoint::new(DisplayRow(0), 1)..DisplayPoint::new(DisplayRow(0), 1),
                DisplayPoint::new(DisplayRow(1), 1)..DisplayPoint::new(DisplayRow(1), 1),
                DisplayPoint::new(DisplayRow(2), 1)..DisplayPoint::new(DisplayRow(2), 1)
            ]
        );
    });
}

#[gpui::test]
async fn test_delete_autoclose_pair(cx: &mut gpui::TestAppContext) {
    init_test(cx, |_| {});

    let language = Arc::new(Language::new(
        LanguageConfig {
            brackets: BracketPairConfig {
                pairs: vec![BracketPair {
                    start: "{".to_string(),
                    end: "}".to_string(),
                    close: true,
                    surround: true,
                    newline: true,
                }],
                ..Default::default()
            },
            autoclose_before: "}".to_string(),
            ..Default::default()
        },
        Some(tree_sitter_rust::LANGUAGE.into()),
    ));

    let text = r#"
        a
        b
        c
    "#
    .unindent();

    let buffer = cx.new_model(|cx| Buffer::local(text, cx).with_language(language, cx));
    let buffer = cx.new_model(|cx| MultiBuffer::singleton(buffer, cx));
    let (editor, cx) = cx.add_window_view(|cx| build_editor(buffer, cx));
    editor
        .condition::<crate::EditorEvent>(cx, |view, cx| !view.buffer.read(cx).is_parsing(cx))
        .await;

    editor.update(cx, |editor, cx| {
        editor.change_selections(None, cx, |s| {
            s.select_ranges([
                Point::new(0, 1)..Point::new(0, 1),
                Point::new(1, 1)..Point::new(1, 1),
                Point::new(2, 1)..Point::new(2, 1),
            ])
        });

        editor.handle_input("{", cx);
        editor.handle_input("{", cx);
        editor.handle_input("_", cx);
        assert_eq!(
            editor.text(cx),
            "
                a{{_}}
                b{{_}}
                c{{_}}
            "
            .unindent()
        );
        assert_eq!(
            editor.selections.ranges::<Point>(cx),
            [
                Point::new(0, 4)..Point::new(0, 4),
                Point::new(1, 4)..Point::new(1, 4),
                Point::new(2, 4)..Point::new(2, 4)
            ]
        );

        editor.backspace(&Default::default(), cx);
        editor.backspace(&Default::default(), cx);
        assert_eq!(
            editor.text(cx),
            "
                a{}
                b{}
                c{}
            "
            .unindent()
        );
        assert_eq!(
            editor.selections.ranges::<Point>(cx),
            [
                Point::new(0, 2)..Point::new(0, 2),
                Point::new(1, 2)..Point::new(1, 2),
                Point::new(2, 2)..Point::new(2, 2)
            ]
        );

        editor.delete_to_previous_word_start(&Default::default(), cx);
        assert_eq!(
            editor.text(cx),
            "
                a
                b
                c
            "
            .unindent()
        );
        assert_eq!(
            editor.selections.ranges::<Point>(cx),
            [
                Point::new(0, 1)..Point::new(0, 1),
                Point::new(1, 1)..Point::new(1, 1),
                Point::new(2, 1)..Point::new(2, 1)
            ]
        );
    });
}

#[gpui::test]
async fn test_always_treat_brackets_as_autoclosed_delete(cx: &mut gpui::TestAppContext) {
    init_test(cx, |settings| {
        settings.defaults.always_treat_brackets_as_autoclosed = Some(true);
    });

    let mut cx = EditorTestContext::new(cx).await;

    let language = Arc::new(Language::new(
        LanguageConfig {
            brackets: BracketPairConfig {
                pairs: vec![
                    BracketPair {
                        start: "{".to_string(),
                        end: "}".to_string(),
                        close: true,
                        surround: true,
                        newline: true,
                    },
                    BracketPair {
                        start: "(".to_string(),
                        end: ")".to_string(),
                        close: true,
                        surround: true,
                        newline: true,
                    },
                    BracketPair {
                        start: "[".to_string(),
                        end: "]".to_string(),
                        close: false,
                        surround: true,
                        newline: true,
                    },
                ],
                ..Default::default()
            },
            autoclose_before: "})]".to_string(),
            ..Default::default()
        },
        Some(tree_sitter_rust::LANGUAGE.into()),
    ));

    cx.language_registry().add(language.clone());
    cx.update_buffer(|buffer, cx| {
        buffer.set_language(Some(language), cx);
    });

    cx.set_state(
        &"
            {(ˇ)}
            [[ˇ]]
            {(ˇ)}
        "
        .unindent(),
    );

    cx.update_editor(|view, cx| {
        view.backspace(&Default::default(), cx);
        view.backspace(&Default::default(), cx);
    });

    cx.assert_editor_state(
        &"
            ˇ
            ˇ]]
            ˇ
        "
        .unindent(),
    );

    cx.update_editor(|view, cx| {
        view.handle_input("{", cx);
        view.handle_input("{", cx);
        view.move_right(&MoveRight, cx);
        view.move_right(&MoveRight, cx);
        view.move_left(&MoveLeft, cx);
        view.move_left(&MoveLeft, cx);
        view.backspace(&Default::default(), cx);
    });

    cx.assert_editor_state(
        &"
            {ˇ}
            {ˇ}]]
            {ˇ}
        "
        .unindent(),
    );

    cx.update_editor(|view, cx| {
        view.backspace(&Default::default(), cx);
    });

    cx.assert_editor_state(
        &"
            ˇ
            ˇ]]
            ˇ
        "
        .unindent(),
    );
}

#[gpui::test]
async fn test_auto_replace_emoji_shortcode(cx: &mut gpui::TestAppContext) {
    init_test(cx, |_| {});

    let language = Arc::new(Language::new(
        LanguageConfig::default(),
        Some(tree_sitter_rust::LANGUAGE.into()),
    ));

    let buffer = cx.new_model(|cx| Buffer::local("", cx).with_language(language, cx));
    let buffer = cx.new_model(|cx| MultiBuffer::singleton(buffer, cx));
    let (editor, cx) = cx.add_window_view(|cx| build_editor(buffer, cx));
    editor
        .condition::<crate::EditorEvent>(cx, |view, cx| !view.buffer.read(cx).is_parsing(cx))
        .await;

    editor.update(cx, |editor, cx| {
        editor.set_auto_replace_emoji_shortcode(true);

        editor.handle_input("Hello ", cx);
        editor.handle_input(":wave", cx);
        assert_eq!(editor.text(cx), "Hello :wave".unindent());

        editor.handle_input(":", cx);
        assert_eq!(editor.text(cx), "Hello 👋".unindent());

        editor.handle_input(" :smile", cx);
        assert_eq!(editor.text(cx), "Hello 👋 :smile".unindent());

        editor.handle_input(":", cx);
        assert_eq!(editor.text(cx), "Hello 👋 😄".unindent());

        // Ensure shortcode gets replaced when it is part of a word that only consists of emojis
        editor.handle_input(":wave", cx);
        assert_eq!(editor.text(cx), "Hello 👋 😄:wave".unindent());

        editor.handle_input(":", cx);
        assert_eq!(editor.text(cx), "Hello 👋 😄👋".unindent());

        editor.handle_input(":1", cx);
        assert_eq!(editor.text(cx), "Hello 👋 😄👋:1".unindent());

        editor.handle_input(":", cx);
        assert_eq!(editor.text(cx), "Hello 👋 😄👋:1:".unindent());

        // Ensure shortcode does not get replaced when it is part of a word
        editor.handle_input(" Test:wave", cx);
        assert_eq!(editor.text(cx), "Hello 👋 😄👋:1: Test:wave".unindent());

        editor.handle_input(":", cx);
        assert_eq!(editor.text(cx), "Hello 👋 😄👋:1: Test:wave:".unindent());

        editor.set_auto_replace_emoji_shortcode(false);

        // Ensure shortcode does not get replaced when auto replace is off
        editor.handle_input(" :wave", cx);
        assert_eq!(
            editor.text(cx),
            "Hello 👋 😄👋:1: Test:wave: :wave".unindent()
        );

        editor.handle_input(":", cx);
        assert_eq!(
            editor.text(cx),
            "Hello 👋 😄👋:1: Test:wave: :wave:".unindent()
        );
    });
}

#[gpui::test]
async fn test_snippet_placeholder_choices(cx: &mut gpui::TestAppContext) {
    init_test(cx, |_| {});

    let (text, insertion_ranges) = marked_text_ranges(
        indoc! {"
            ˇ
        "},
        false,
    );

    let buffer = cx.update(|cx| MultiBuffer::build_simple(&text, cx));
    let (editor, cx) = cx.add_window_view(|cx| build_editor(buffer, cx));

    _ = editor.update(cx, |editor, cx| {
        let snippet = Snippet::parse("type ${1|,i32,u32|} = $2").unwrap();

        editor
            .insert_snippet(&insertion_ranges, snippet, cx)
            .unwrap();

        fn assert(editor: &mut Editor, cx: &mut ViewContext<Editor>, marked_text: &str) {
            let (expected_text, selection_ranges) = marked_text_ranges(marked_text, false);
            assert_eq!(editor.text(cx), expected_text);
            assert_eq!(editor.selections.ranges::<usize>(cx), selection_ranges);
        }

        assert(
            editor,
            cx,
            indoc! {"
            type «» =•
            "},
        );

        assert!(editor.context_menu_visible(), "There should be a matches");
    });
}

#[gpui::test]
async fn test_snippets(cx: &mut gpui::TestAppContext) {
    init_test(cx, |_| {});

    let (text, insertion_ranges) = marked_text_ranges(
        indoc! {"
            a.ˇ b
            a.ˇ b
            a.ˇ b
        "},
        false,
    );

    let buffer = cx.update(|cx| MultiBuffer::build_simple(&text, cx));
    let (editor, cx) = cx.add_window_view(|cx| build_editor(buffer, cx));

    editor.update(cx, |editor, cx| {
        let snippet = Snippet::parse("f(${1:one}, ${2:two}, ${1:three})$0").unwrap();

        editor
            .insert_snippet(&insertion_ranges, snippet, cx)
            .unwrap();

        fn assert(editor: &mut Editor, cx: &mut ViewContext<Editor>, marked_text: &str) {
            let (expected_text, selection_ranges) = marked_text_ranges(marked_text, false);
            assert_eq!(editor.text(cx), expected_text);
            assert_eq!(editor.selections.ranges::<usize>(cx), selection_ranges);
        }

        assert(
            editor,
            cx,
            indoc! {"
                a.f(«one», two, «three») b
                a.f(«one», two, «three») b
                a.f(«one», two, «three») b
            "},
        );

        // Can't move earlier than the first tab stop
        assert!(!editor.move_to_prev_snippet_tabstop(cx));
        assert(
            editor,
            cx,
            indoc! {"
                a.f(«one», two, «three») b
                a.f(«one», two, «three») b
                a.f(«one», two, «three») b
            "},
        );

        assert!(editor.move_to_next_snippet_tabstop(cx));
        assert(
            editor,
            cx,
            indoc! {"
                a.f(one, «two», three) b
                a.f(one, «two», three) b
                a.f(one, «two», three) b
            "},
        );

        editor.move_to_prev_snippet_tabstop(cx);
        assert(
            editor,
            cx,
            indoc! {"
                a.f(«one», two, «three») b
                a.f(«one», two, «three») b
                a.f(«one», two, «three») b
            "},
        );

        assert!(editor.move_to_next_snippet_tabstop(cx));
        assert(
            editor,
            cx,
            indoc! {"
                a.f(one, «two», three) b
                a.f(one, «two», three) b
                a.f(one, «two», three) b
            "},
        );
        assert!(editor.move_to_next_snippet_tabstop(cx));
        assert(
            editor,
            cx,
            indoc! {"
                a.f(one, two, three)ˇ b
                a.f(one, two, three)ˇ b
                a.f(one, two, three)ˇ b
            "},
        );

        // As soon as the last tab stop is reached, snippet state is gone
        editor.move_to_prev_snippet_tabstop(cx);
        assert(
            editor,
            cx,
            indoc! {"
                a.f(one, two, three)ˇ b
                a.f(one, two, three)ˇ b
                a.f(one, two, three)ˇ b
            "},
        );
    });
}

#[gpui::test]
async fn test_document_format_during_save(cx: &mut gpui::TestAppContext) {
    init_test(cx, |_| {});

    let fs = FakeFs::new(cx.executor());
    fs.insert_file("/file.rs", Default::default()).await;

    let project = Project::test(fs, ["/file.rs".as_ref()], cx).await;

    let language_registry = project.read_with(cx, |project, _| project.languages().clone());
    language_registry.add(rust_lang());
    let mut fake_servers = language_registry.register_fake_lsp(
        "Rust",
        FakeLspAdapter {
            capabilities: lsp::ServerCapabilities {
                document_formatting_provider: Some(lsp::OneOf::Left(true)),
                ..Default::default()
            },
            ..Default::default()
        },
    );

    let buffer = project
        .update(cx, |project, cx| project.open_local_buffer("/file.rs", cx))
        .await
        .unwrap();

    let buffer = cx.new_model(|cx| MultiBuffer::singleton(buffer, cx));
    let (editor, cx) =
        cx.add_window_view(|cx| build_editor_with_project(project.clone(), buffer, cx));
    editor.update(cx, |editor, cx| editor.set_text("one\ntwo\nthree\n", cx));
    assert!(cx.read(|cx| editor.is_dirty(cx)));

    cx.executor().start_waiting();
    let fake_server = fake_servers.next().await.unwrap();

    let save = editor
        .update(cx, |editor, cx| editor.save(true, project.clone(), cx))
        .unwrap();
    fake_server
        .handle_request::<lsp::request::Formatting, _, _>(move |params, _| async move {
            assert_eq!(
                params.text_document.uri,
                lsp::Url::from_file_path("/file.rs").unwrap()
            );
            assert_eq!(params.options.tab_size, 4);
            Ok(Some(vec![lsp::TextEdit::new(
                lsp::Range::new(lsp::Position::new(0, 3), lsp::Position::new(1, 0)),
                ", ".to_string(),
            )]))
        })
        .next()
        .await;
    cx.executor().start_waiting();
    save.await;

    assert_eq!(
        editor.update(cx, |editor, cx| editor.text(cx)),
        "one, two\nthree\n"
    );
    assert!(!cx.read(|cx| editor.is_dirty(cx)));

    editor.update(cx, |editor, cx| editor.set_text("one\ntwo\nthree\n", cx));
    assert!(cx.read(|cx| editor.is_dirty(cx)));

    // Ensure we can still save even if formatting hangs.
    fake_server.handle_request::<lsp::request::Formatting, _, _>(move |params, _| async move {
        assert_eq!(
            params.text_document.uri,
            lsp::Url::from_file_path("/file.rs").unwrap()
        );
        futures::future::pending::<()>().await;
        unreachable!()
    });
    let save = editor
        .update(cx, |editor, cx| editor.save(true, project.clone(), cx))
        .unwrap();
    cx.executor().advance_clock(super::FORMAT_TIMEOUT);
    cx.executor().start_waiting();
    save.await;
    assert_eq!(
        editor.update(cx, |editor, cx| editor.text(cx)),
        "one\ntwo\nthree\n"
    );
    assert!(!cx.read(|cx| editor.is_dirty(cx)));

    // For non-dirty buffer, no formatting request should be sent
    let save = editor
        .update(cx, |editor, cx| editor.save(true, project.clone(), cx))
        .unwrap();
    let _pending_format_request = fake_server
        .handle_request::<lsp::request::RangeFormatting, _, _>(move |_, _| async move {
            panic!("Should not be invoked on non-dirty buffer");
        })
        .next();
    cx.executor().start_waiting();
    save.await;

    // Set rust language override and assert overridden tabsize is sent to language server
    update_test_language_settings(cx, |settings| {
        settings.languages.insert(
            "Rust".into(),
            LanguageSettingsContent {
                tab_size: NonZeroU32::new(8),
                ..Default::default()
            },
        );
    });

    editor.update(cx, |editor, cx| editor.set_text("somehting_new\n", cx));
    assert!(cx.read(|cx| editor.is_dirty(cx)));
    let save = editor
        .update(cx, |editor, cx| editor.save(true, project.clone(), cx))
        .unwrap();
    fake_server
        .handle_request::<lsp::request::Formatting, _, _>(move |params, _| async move {
            assert_eq!(
                params.text_document.uri,
                lsp::Url::from_file_path("/file.rs").unwrap()
            );
            assert_eq!(params.options.tab_size, 8);
            Ok(Some(vec![]))
        })
        .next()
        .await;
    cx.executor().start_waiting();
    save.await;
}

#[gpui::test]
async fn test_multibuffer_format_during_save(cx: &mut gpui::TestAppContext) {
    init_test(cx, |_| {});

    let cols = 4;
    let rows = 10;
    let sample_text_1 = sample_text(rows, cols, 'a');
    assert_eq!(
        sample_text_1,
        "aaaa\nbbbb\ncccc\ndddd\neeee\nffff\ngggg\nhhhh\niiii\njjjj"
    );
    let sample_text_2 = sample_text(rows, cols, 'l');
    assert_eq!(
        sample_text_2,
        "llll\nmmmm\nnnnn\noooo\npppp\nqqqq\nrrrr\nssss\ntttt\nuuuu"
    );
    let sample_text_3 = sample_text(rows, cols, 'v');
    assert_eq!(
        sample_text_3,
        "vvvv\nwwww\nxxxx\nyyyy\nzzzz\n{{{{\n||||\n}}}}\n~~~~\n\u{7f}\u{7f}\u{7f}\u{7f}"
    );

    let fs = FakeFs::new(cx.executor());
    fs.insert_tree(
        "/a",
        json!({
            "main.rs": sample_text_1,
            "other.rs": sample_text_2,
            "lib.rs": sample_text_3,
        }),
    )
    .await;

    let project = Project::test(fs, ["/a".as_ref()], cx).await;
    let workspace = cx.add_window(|cx| Workspace::test_new(project.clone(), cx));
    let cx = &mut VisualTestContext::from_window(*workspace.deref(), cx);

    let language_registry = project.read_with(cx, |project, _| project.languages().clone());
    language_registry.add(rust_lang());
    let mut fake_servers = language_registry.register_fake_lsp(
        "Rust",
        FakeLspAdapter {
            capabilities: lsp::ServerCapabilities {
                document_formatting_provider: Some(lsp::OneOf::Left(true)),
                ..Default::default()
            },
            ..Default::default()
        },
    );

    let worktree = project.update(cx, |project, cx| {
        let mut worktrees = project.worktrees(cx).collect::<Vec<_>>();
        assert_eq!(worktrees.len(), 1);
        worktrees.pop().unwrap()
    });
    let worktree_id = worktree.update(cx, |worktree, _| worktree.id());

    let buffer_1 = project
        .update(cx, |project, cx| {
            project.open_buffer((worktree_id, "main.rs"), cx)
        })
        .await
        .unwrap();
    let buffer_2 = project
        .update(cx, |project, cx| {
            project.open_buffer((worktree_id, "other.rs"), cx)
        })
        .await
        .unwrap();
    let buffer_3 = project
        .update(cx, |project, cx| {
            project.open_buffer((worktree_id, "lib.rs"), cx)
        })
        .await
        .unwrap();

    let multi_buffer = cx.new_model(|cx| {
        let mut multi_buffer = MultiBuffer::new(ReadWrite);
        multi_buffer.push_excerpts(
            buffer_1.clone(),
            [
                ExcerptRange {
                    context: Point::new(0, 0)..Point::new(3, 0),
                    primary: None,
                },
                ExcerptRange {
                    context: Point::new(5, 0)..Point::new(7, 0),
                    primary: None,
                },
                ExcerptRange {
                    context: Point::new(9, 0)..Point::new(10, 4),
                    primary: None,
                },
            ],
            cx,
        );
        multi_buffer.push_excerpts(
            buffer_2.clone(),
            [
                ExcerptRange {
                    context: Point::new(0, 0)..Point::new(3, 0),
                    primary: None,
                },
                ExcerptRange {
                    context: Point::new(5, 0)..Point::new(7, 0),
                    primary: None,
                },
                ExcerptRange {
                    context: Point::new(9, 0)..Point::new(10, 4),
                    primary: None,
                },
            ],
            cx,
        );
        multi_buffer.push_excerpts(
            buffer_3.clone(),
            [
                ExcerptRange {
                    context: Point::new(0, 0)..Point::new(3, 0),
                    primary: None,
                },
                ExcerptRange {
                    context: Point::new(5, 0)..Point::new(7, 0),
                    primary: None,
                },
                ExcerptRange {
                    context: Point::new(9, 0)..Point::new(10, 4),
                    primary: None,
                },
            ],
            cx,
        );
        multi_buffer
    });
    let multi_buffer_editor = cx.new_view(|cx| {
        Editor::new(
            EditorMode::Full,
            multi_buffer,
            Some(project.clone()),
            true,
            cx,
        )
    });

    multi_buffer_editor.update(cx, |editor, cx| {
        editor.change_selections(Some(Autoscroll::Next), cx, |s| s.select_ranges(Some(1..2)));
        editor.insert("|one|two|three|", cx);
    });
    assert!(cx.read(|cx| multi_buffer_editor.is_dirty(cx)));
    multi_buffer_editor.update(cx, |editor, cx| {
        editor.change_selections(Some(Autoscroll::Next), cx, |s| {
            s.select_ranges(Some(60..70))
        });
        editor.insert("|four|five|six|", cx);
    });
    assert!(cx.read(|cx| multi_buffer_editor.is_dirty(cx)));

    // First two buffers should be edited, but not the third one.
    assert_eq!(
        multi_buffer_editor.update(cx, |editor, cx| editor.text(cx)),
        "a|one|two|three|aa\nbbbb\ncccc\n\nffff\ngggg\n\njjjj\nllll\nmmmm\nnnnn|four|five|six|\nr\n\nuuuu\nvvvv\nwwww\nxxxx\n\n{{{{\n||||\n\n\u{7f}\u{7f}\u{7f}\u{7f}",
    );
    buffer_1.update(cx, |buffer, _| {
        assert!(buffer.is_dirty());
        assert_eq!(
            buffer.text(),
            "a|one|two|three|aa\nbbbb\ncccc\ndddd\neeee\nffff\ngggg\nhhhh\niiii\njjjj",
        )
    });
    buffer_2.update(cx, |buffer, _| {
        assert!(buffer.is_dirty());
        assert_eq!(
            buffer.text(),
            "llll\nmmmm\nnnnn|four|five|six|oooo\npppp\nr\nssss\ntttt\nuuuu",
        )
    });
    buffer_3.update(cx, |buffer, _| {
        assert!(!buffer.is_dirty());
        assert_eq!(buffer.text(), sample_text_3,)
    });
    cx.executor().run_until_parked();

    cx.executor().start_waiting();
    let save = multi_buffer_editor
        .update(cx, |editor, cx| editor.save(true, project.clone(), cx))
        .unwrap();

    let fake_server = fake_servers.next().await.unwrap();
    fake_server
        .server
        .on_request::<lsp::request::Formatting, _, _>(move |params, _| async move {
            Ok(Some(vec![lsp::TextEdit::new(
                lsp::Range::new(lsp::Position::new(0, 3), lsp::Position::new(1, 0)),
                format!("[{} formatted]", params.text_document.uri),
            )]))
        })
        .detach();
    save.await;

    // After multibuffer saving, only first two buffers should be reformatted, but not the third one (as it was not dirty).
    assert!(cx.read(|cx| !multi_buffer_editor.is_dirty(cx)));
    assert_eq!(
        multi_buffer_editor.update(cx, |editor, cx| editor.text(cx)),
        "a|o[file:///a/main.rs formatted]bbbb\ncccc\n\nffff\ngggg\n\njjjj\n\nlll[file:///a/other.rs formatted]mmmm\nnnnn|four|five|six|\nr\n\nuuuu\n\nvvvv\nwwww\nxxxx\n\n{{{{\n||||\n\n\u{7f}\u{7f}\u{7f}\u{7f}",
    );
    buffer_1.update(cx, |buffer, _| {
        assert!(!buffer.is_dirty());
        assert_eq!(
            buffer.text(),
            "a|o[file:///a/main.rs formatted]bbbb\ncccc\ndddd\neeee\nffff\ngggg\nhhhh\niiii\njjjj\n",
        )
    });
    buffer_2.update(cx, |buffer, _| {
        assert!(!buffer.is_dirty());
        assert_eq!(
            buffer.text(),
            "lll[file:///a/other.rs formatted]mmmm\nnnnn|four|five|six|oooo\npppp\nr\nssss\ntttt\nuuuu\n",
        )
    });
    buffer_3.update(cx, |buffer, _| {
        assert!(!buffer.is_dirty());
        assert_eq!(buffer.text(), sample_text_3,)
    });
}

#[gpui::test]
async fn test_range_format_during_save(cx: &mut gpui::TestAppContext) {
    init_test(cx, |_| {});

    let fs = FakeFs::new(cx.executor());
    fs.insert_file("/file.rs", Default::default()).await;

    let project = Project::test(fs, ["/file.rs".as_ref()], cx).await;

    let language_registry = project.read_with(cx, |project, _| project.languages().clone());
    language_registry.add(rust_lang());
    let mut fake_servers = language_registry.register_fake_lsp(
        "Rust",
        FakeLspAdapter {
            capabilities: lsp::ServerCapabilities {
                document_range_formatting_provider: Some(lsp::OneOf::Left(true)),
                ..Default::default()
            },
            ..Default::default()
        },
    );

    let buffer = project
        .update(cx, |project, cx| project.open_local_buffer("/file.rs", cx))
        .await
        .unwrap();

    let buffer = cx.new_model(|cx| MultiBuffer::singleton(buffer, cx));
    let (editor, cx) =
        cx.add_window_view(|cx| build_editor_with_project(project.clone(), buffer, cx));
    editor.update(cx, |editor, cx| editor.set_text("one\ntwo\nthree\n", cx));
    assert!(cx.read(|cx| editor.is_dirty(cx)));

    cx.executor().start_waiting();
    let fake_server = fake_servers.next().await.unwrap();

    let save = editor
        .update(cx, |editor, cx| editor.save(true, project.clone(), cx))
        .unwrap();
    fake_server
        .handle_request::<lsp::request::RangeFormatting, _, _>(move |params, _| async move {
            assert_eq!(
                params.text_document.uri,
                lsp::Url::from_file_path("/file.rs").unwrap()
            );
            assert_eq!(params.options.tab_size, 4);
            Ok(Some(vec![lsp::TextEdit::new(
                lsp::Range::new(lsp::Position::new(0, 3), lsp::Position::new(1, 0)),
                ", ".to_string(),
            )]))
        })
        .next()
        .await;
    cx.executor().start_waiting();
    save.await;
    assert_eq!(
        editor.update(cx, |editor, cx| editor.text(cx)),
        "one, two\nthree\n"
    );
    assert!(!cx.read(|cx| editor.is_dirty(cx)));

    editor.update(cx, |editor, cx| editor.set_text("one\ntwo\nthree\n", cx));
    assert!(cx.read(|cx| editor.is_dirty(cx)));

    // Ensure we can still save even if formatting hangs.
    fake_server.handle_request::<lsp::request::RangeFormatting, _, _>(
        move |params, _| async move {
            assert_eq!(
                params.text_document.uri,
                lsp::Url::from_file_path("/file.rs").unwrap()
            );
            futures::future::pending::<()>().await;
            unreachable!()
        },
    );
    let save = editor
        .update(cx, |editor, cx| editor.save(true, project.clone(), cx))
        .unwrap();
    cx.executor().advance_clock(super::FORMAT_TIMEOUT);
    cx.executor().start_waiting();
    save.await;
    assert_eq!(
        editor.update(cx, |editor, cx| editor.text(cx)),
        "one\ntwo\nthree\n"
    );
    assert!(!cx.read(|cx| editor.is_dirty(cx)));

    // For non-dirty buffer, no formatting request should be sent
    let save = editor
        .update(cx, |editor, cx| editor.save(true, project.clone(), cx))
        .unwrap();
    let _pending_format_request = fake_server
        .handle_request::<lsp::request::RangeFormatting, _, _>(move |_, _| async move {
            panic!("Should not be invoked on non-dirty buffer");
        })
        .next();
    cx.executor().start_waiting();
    save.await;

    // Set Rust language override and assert overridden tabsize is sent to language server
    update_test_language_settings(cx, |settings| {
        settings.languages.insert(
            "Rust".into(),
            LanguageSettingsContent {
                tab_size: NonZeroU32::new(8),
                ..Default::default()
            },
        );
    });

    editor.update(cx, |editor, cx| editor.set_text("somehting_new\n", cx));
    assert!(cx.read(|cx| editor.is_dirty(cx)));
    let save = editor
        .update(cx, |editor, cx| editor.save(true, project.clone(), cx))
        .unwrap();
    fake_server
        .handle_request::<lsp::request::RangeFormatting, _, _>(move |params, _| async move {
            assert_eq!(
                params.text_document.uri,
                lsp::Url::from_file_path("/file.rs").unwrap()
            );
            assert_eq!(params.options.tab_size, 8);
            Ok(Some(vec![]))
        })
        .next()
        .await;
    cx.executor().start_waiting();
    save.await;
}

#[gpui::test]
async fn test_document_format_manual_trigger(cx: &mut gpui::TestAppContext) {
    init_test(cx, |settings| {
        settings.defaults.formatter = Some(language_settings::SelectedFormatter::List(
            FormatterList(vec![Formatter::LanguageServer { name: None }].into()),
        ))
    });

    let fs = FakeFs::new(cx.executor());
    fs.insert_file("/file.rs", Default::default()).await;

    let project = Project::test(fs, ["/file.rs".as_ref()], cx).await;

    let language_registry = project.read_with(cx, |project, _| project.languages().clone());
    language_registry.add(Arc::new(Language::new(
        LanguageConfig {
            name: "Rust".into(),
            matcher: LanguageMatcher {
                path_suffixes: vec!["rs".to_string()],
                ..Default::default()
            },
            ..LanguageConfig::default()
        },
        Some(tree_sitter_rust::LANGUAGE.into()),
    )));
    update_test_language_settings(cx, |settings| {
        // Enable Prettier formatting for the same buffer, and ensure
        // LSP is called instead of Prettier.
        settings.defaults.prettier = Some(PrettierSettings {
            allowed: true,
            ..PrettierSettings::default()
        });
    });
    let mut fake_servers = language_registry.register_fake_lsp(
        "Rust",
        FakeLspAdapter {
            capabilities: lsp::ServerCapabilities {
                document_formatting_provider: Some(lsp::OneOf::Left(true)),
                ..Default::default()
            },
            ..Default::default()
        },
    );

    let buffer = project
        .update(cx, |project, cx| project.open_local_buffer("/file.rs", cx))
        .await
        .unwrap();

    let buffer = cx.new_model(|cx| MultiBuffer::singleton(buffer, cx));
    let (editor, cx) =
        cx.add_window_view(|cx| build_editor_with_project(project.clone(), buffer, cx));
    editor.update(cx, |editor, cx| editor.set_text("one\ntwo\nthree\n", cx));

    cx.executor().start_waiting();
    let fake_server = fake_servers.next().await.unwrap();

    let format = editor
        .update(cx, |editor, cx| {
            editor.perform_format(
                project.clone(),
                FormatTrigger::Manual,
                FormatTarget::Buffer,
                cx,
            )
        })
        .unwrap();
    fake_server
        .handle_request::<lsp::request::Formatting, _, _>(move |params, _| async move {
            assert_eq!(
                params.text_document.uri,
                lsp::Url::from_file_path("/file.rs").unwrap()
            );
            assert_eq!(params.options.tab_size, 4);
            Ok(Some(vec![lsp::TextEdit::new(
                lsp::Range::new(lsp::Position::new(0, 3), lsp::Position::new(1, 0)),
                ", ".to_string(),
            )]))
        })
        .next()
        .await;
    cx.executor().start_waiting();
    format.await;
    assert_eq!(
        editor.update(cx, |editor, cx| editor.text(cx)),
        "one, two\nthree\n"
    );

    editor.update(cx, |editor, cx| editor.set_text("one\ntwo\nthree\n", cx));
    // Ensure we don't lock if formatting hangs.
    fake_server.handle_request::<lsp::request::Formatting, _, _>(move |params, _| async move {
        assert_eq!(
            params.text_document.uri,
            lsp::Url::from_file_path("/file.rs").unwrap()
        );
        futures::future::pending::<()>().await;
        unreachable!()
    });
    let format = editor
        .update(cx, |editor, cx| {
            editor.perform_format(project, FormatTrigger::Manual, FormatTarget::Buffer, cx)
        })
        .unwrap();
    cx.executor().advance_clock(super::FORMAT_TIMEOUT);
    cx.executor().start_waiting();
    format.await;
    assert_eq!(
        editor.update(cx, |editor, cx| editor.text(cx)),
        "one\ntwo\nthree\n"
    );
}

#[gpui::test]
async fn test_concurrent_format_requests(cx: &mut gpui::TestAppContext) {
    init_test(cx, |_| {});

    let mut cx = EditorLspTestContext::new_rust(
        lsp::ServerCapabilities {
            document_formatting_provider: Some(lsp::OneOf::Left(true)),
            ..Default::default()
        },
        cx,
    )
    .await;

    cx.set_state(indoc! {"
        one.twoˇ
    "});

    // The format request takes a long time. When it completes, it inserts
    // a newline and an indent before the `.`
    cx.lsp
        .handle_request::<lsp::request::Formatting, _, _>(move |_, cx| {
            let executor = cx.background_executor().clone();
            async move {
                executor.timer(Duration::from_millis(100)).await;
                Ok(Some(vec![lsp::TextEdit {
                    range: lsp::Range::new(lsp::Position::new(0, 3), lsp::Position::new(0, 3)),
                    new_text: "\n    ".into(),
                }]))
            }
        });

    // Submit a format request.
    let format_1 = cx
        .update_editor(|editor, cx| editor.format(&Format, cx))
        .unwrap();
    cx.executor().run_until_parked();

    // Submit a second format request.
    let format_2 = cx
        .update_editor(|editor, cx| editor.format(&Format, cx))
        .unwrap();
    cx.executor().run_until_parked();

    // Wait for both format requests to complete
    cx.executor().advance_clock(Duration::from_millis(200));
    cx.executor().start_waiting();
    format_1.await.unwrap();
    cx.executor().start_waiting();
    format_2.await.unwrap();

    // The formatting edits only happens once.
    cx.assert_editor_state(indoc! {"
        one
            .twoˇ
    "});
}

#[gpui::test]
async fn test_strip_whitespace_and_format_via_lsp(cx: &mut gpui::TestAppContext) {
    init_test(cx, |settings| {
        settings.defaults.formatter = Some(language_settings::SelectedFormatter::Auto)
    });

    let mut cx = EditorLspTestContext::new_rust(
        lsp::ServerCapabilities {
            document_formatting_provider: Some(lsp::OneOf::Left(true)),
            ..Default::default()
        },
        cx,
    )
    .await;

    // Set up a buffer white some trailing whitespace and no trailing newline.
    cx.set_state(
        &[
            "one ",   //
            "twoˇ",   //
            "three ", //
            "four",   //
        ]
        .join("\n"),
    );

    // Submit a format request.
    let format = cx
        .update_editor(|editor, cx| editor.format(&Format, cx))
        .unwrap();

    // Record which buffer changes have been sent to the language server
    let buffer_changes = Arc::new(Mutex::new(Vec::new()));
    cx.lsp
        .handle_notification::<lsp::notification::DidChangeTextDocument, _>({
            let buffer_changes = buffer_changes.clone();
            move |params, _| {
                buffer_changes.lock().extend(
                    params
                        .content_changes
                        .into_iter()
                        .map(|e| (e.range.unwrap(), e.text)),
                );
            }
        });

    // Handle formatting requests to the language server.
    cx.lsp.handle_request::<lsp::request::Formatting, _, _>({
        let buffer_changes = buffer_changes.clone();
        move |_, _| {
            // When formatting is requested, trailing whitespace has already been stripped,
            // and the trailing newline has already been added.
            assert_eq!(
                &buffer_changes.lock()[1..],
                &[
                    (
                        lsp::Range::new(lsp::Position::new(0, 3), lsp::Position::new(0, 4)),
                        "".into()
                    ),
                    (
                        lsp::Range::new(lsp::Position::new(2, 5), lsp::Position::new(2, 6)),
                        "".into()
                    ),
                    (
                        lsp::Range::new(lsp::Position::new(3, 4), lsp::Position::new(3, 4)),
                        "\n".into()
                    ),
                ]
            );

            // Insert blank lines between each line of the buffer.
            async move {
                Ok(Some(vec![
                    lsp::TextEdit {
                        range: lsp::Range::new(lsp::Position::new(1, 0), lsp::Position::new(1, 0)),
                        new_text: "\n".into(),
                    },
                    lsp::TextEdit {
                        range: lsp::Range::new(lsp::Position::new(2, 0), lsp::Position::new(2, 0)),
                        new_text: "\n".into(),
                    },
                ]))
            }
        }
    });

    // After formatting the buffer, the trailing whitespace is stripped,
    // a newline is appended, and the edits provided by the language server
    // have been applied.
    format.await.unwrap();
    cx.assert_editor_state(
        &[
            "one",   //
            "",      //
            "twoˇ",  //
            "",      //
            "three", //
            "four",  //
            "",      //
        ]
        .join("\n"),
    );

    // Undoing the formatting undoes the trailing whitespace removal, the
    // trailing newline, and the LSP edits.
    cx.update_buffer(|buffer, cx| buffer.undo(cx));
    cx.assert_editor_state(
        &[
            "one ",   //
            "twoˇ",   //
            "three ", //
            "four",   //
        ]
        .join("\n"),
    );
}

#[gpui::test]
async fn test_handle_input_for_show_signature_help_auto_signature_help_true(
    cx: &mut gpui::TestAppContext,
) {
    init_test(cx, |_| {});

    cx.update(|cx| {
        cx.update_global::<SettingsStore, _>(|settings, cx| {
            settings.update_user_settings::<EditorSettings>(cx, |settings| {
                settings.auto_signature_help = Some(true);
            });
        });
    });

    let mut cx = EditorLspTestContext::new_rust(
        lsp::ServerCapabilities {
            signature_help_provider: Some(lsp::SignatureHelpOptions {
                ..Default::default()
            }),
            ..Default::default()
        },
        cx,
    )
    .await;

    let language = Language::new(
        LanguageConfig {
            name: "Rust".into(),
            brackets: BracketPairConfig {
                pairs: vec![
                    BracketPair {
                        start: "{".to_string(),
                        end: "}".to_string(),
                        close: true,
                        surround: true,
                        newline: true,
                    },
                    BracketPair {
                        start: "(".to_string(),
                        end: ")".to_string(),
                        close: true,
                        surround: true,
                        newline: true,
                    },
                    BracketPair {
                        start: "/*".to_string(),
                        end: " */".to_string(),
                        close: true,
                        surround: true,
                        newline: true,
                    },
                    BracketPair {
                        start: "[".to_string(),
                        end: "]".to_string(),
                        close: false,
                        surround: false,
                        newline: true,
                    },
                    BracketPair {
                        start: "\"".to_string(),
                        end: "\"".to_string(),
                        close: true,
                        surround: true,
                        newline: false,
                    },
                    BracketPair {
                        start: "<".to_string(),
                        end: ">".to_string(),
                        close: false,
                        surround: true,
                        newline: true,
                    },
                ],
                ..Default::default()
            },
            autoclose_before: "})]".to_string(),
            ..Default::default()
        },
        Some(tree_sitter_rust::LANGUAGE.into()),
    );
    let language = Arc::new(language);

    cx.language_registry().add(language.clone());
    cx.update_buffer(|buffer, cx| {
        buffer.set_language(Some(language), cx);
    });

    cx.set_state(
        &r#"
            fn main() {
                sampleˇ
            }
        "#
        .unindent(),
    );

    cx.update_editor(|view, cx| {
        view.handle_input("(", cx);
    });
    cx.assert_editor_state(
        &"
            fn main() {
                sample(ˇ)
            }
        "
        .unindent(),
    );

    let mocked_response = lsp::SignatureHelp {
        signatures: vec![lsp::SignatureInformation {
            label: "fn sample(param1: u8, param2: u8)".to_string(),
            documentation: None,
            parameters: Some(vec![
                lsp::ParameterInformation {
                    label: lsp::ParameterLabel::Simple("param1: u8".to_string()),
                    documentation: None,
                },
                lsp::ParameterInformation {
                    label: lsp::ParameterLabel::Simple("param2: u8".to_string()),
                    documentation: None,
                },
            ]),
            active_parameter: None,
        }],
        active_signature: Some(0),
        active_parameter: Some(0),
    };
    handle_signature_help_request(&mut cx, mocked_response).await;

    cx.condition(|editor, _| editor.signature_help_state.is_shown())
        .await;

    cx.editor(|editor, _| {
        let signature_help_state = editor.signature_help_state.popover().cloned();
        assert!(signature_help_state.is_some());
        let ParsedMarkdown {
            text, highlights, ..
        } = signature_help_state.unwrap().parsed_content;
        assert_eq!(text, "param1: u8, param2: u8");
        assert_eq!(highlights, vec![(0..10, SIGNATURE_HELP_HIGHLIGHT_CURRENT)]);
    });
}

#[gpui::test]
async fn test_handle_input_with_different_show_signature_settings(cx: &mut gpui::TestAppContext) {
    init_test(cx, |_| {});

    cx.update(|cx| {
        cx.update_global::<SettingsStore, _>(|settings, cx| {
            settings.update_user_settings::<EditorSettings>(cx, |settings| {
                settings.auto_signature_help = Some(false);
                settings.show_signature_help_after_edits = Some(false);
            });
        });
    });

    let mut cx = EditorLspTestContext::new_rust(
        lsp::ServerCapabilities {
            signature_help_provider: Some(lsp::SignatureHelpOptions {
                ..Default::default()
            }),
            ..Default::default()
        },
        cx,
    )
    .await;

    let language = Language::new(
        LanguageConfig {
            name: "Rust".into(),
            brackets: BracketPairConfig {
                pairs: vec![
                    BracketPair {
                        start: "{".to_string(),
                        end: "}".to_string(),
                        close: true,
                        surround: true,
                        newline: true,
                    },
                    BracketPair {
                        start: "(".to_string(),
                        end: ")".to_string(),
                        close: true,
                        surround: true,
                        newline: true,
                    },
                    BracketPair {
                        start: "/*".to_string(),
                        end: " */".to_string(),
                        close: true,
                        surround: true,
                        newline: true,
                    },
                    BracketPair {
                        start: "[".to_string(),
                        end: "]".to_string(),
                        close: false,
                        surround: false,
                        newline: true,
                    },
                    BracketPair {
                        start: "\"".to_string(),
                        end: "\"".to_string(),
                        close: true,
                        surround: true,
                        newline: false,
                    },
                    BracketPair {
                        start: "<".to_string(),
                        end: ">".to_string(),
                        close: false,
                        surround: true,
                        newline: true,
                    },
                ],
                ..Default::default()
            },
            autoclose_before: "})]".to_string(),
            ..Default::default()
        },
        Some(tree_sitter_rust::LANGUAGE.into()),
    );
    let language = Arc::new(language);

    cx.language_registry().add(language.clone());
    cx.update_buffer(|buffer, cx| {
        buffer.set_language(Some(language), cx);
    });

    // Ensure that signature_help is not called when no signature help is enabled.
    cx.set_state(
        &r#"
            fn main() {
                sampleˇ
            }
        "#
        .unindent(),
    );
    cx.update_editor(|view, cx| {
        view.handle_input("(", cx);
    });
    cx.assert_editor_state(
        &"
            fn main() {
                sample(ˇ)
            }
        "
        .unindent(),
    );
    cx.editor(|editor, _| {
        assert!(editor.signature_help_state.task().is_none());
    });

    let mocked_response = lsp::SignatureHelp {
        signatures: vec![lsp::SignatureInformation {
            label: "fn sample(param1: u8, param2: u8)".to_string(),
            documentation: None,
            parameters: Some(vec![
                lsp::ParameterInformation {
                    label: lsp::ParameterLabel::Simple("param1: u8".to_string()),
                    documentation: None,
                },
                lsp::ParameterInformation {
                    label: lsp::ParameterLabel::Simple("param2: u8".to_string()),
                    documentation: None,
                },
            ]),
            active_parameter: None,
        }],
        active_signature: Some(0),
        active_parameter: Some(0),
    };

    // Ensure that signature_help is called when enabled afte edits
    cx.update(|cx| {
        cx.update_global::<SettingsStore, _>(|settings, cx| {
            settings.update_user_settings::<EditorSettings>(cx, |settings| {
                settings.auto_signature_help = Some(false);
                settings.show_signature_help_after_edits = Some(true);
            });
        });
    });
    cx.set_state(
        &r#"
            fn main() {
                sampleˇ
            }
        "#
        .unindent(),
    );
    cx.update_editor(|view, cx| {
        view.handle_input("(", cx);
    });
    cx.assert_editor_state(
        &"
            fn main() {
                sample(ˇ)
            }
        "
        .unindent(),
    );
    handle_signature_help_request(&mut cx, mocked_response.clone()).await;
    cx.condition(|editor, _| editor.signature_help_state.is_shown())
        .await;
    cx.update_editor(|editor, _| {
        let signature_help_state = editor.signature_help_state.popover().cloned();
        assert!(signature_help_state.is_some());
        let ParsedMarkdown {
            text, highlights, ..
        } = signature_help_state.unwrap().parsed_content;
        assert_eq!(text, "param1: u8, param2: u8");
        assert_eq!(highlights, vec![(0..10, SIGNATURE_HELP_HIGHLIGHT_CURRENT)]);
        editor.signature_help_state = SignatureHelpState::default();
    });

    // Ensure that signature_help is called when auto signature help override is enabled
    cx.update(|cx| {
        cx.update_global::<SettingsStore, _>(|settings, cx| {
            settings.update_user_settings::<EditorSettings>(cx, |settings| {
                settings.auto_signature_help = Some(true);
                settings.show_signature_help_after_edits = Some(false);
            });
        });
    });
    cx.set_state(
        &r#"
            fn main() {
                sampleˇ
            }
        "#
        .unindent(),
    );
    cx.update_editor(|view, cx| {
        view.handle_input("(", cx);
    });
    cx.assert_editor_state(
        &"
            fn main() {
                sample(ˇ)
            }
        "
        .unindent(),
    );
    handle_signature_help_request(&mut cx, mocked_response).await;
    cx.condition(|editor, _| editor.signature_help_state.is_shown())
        .await;
    cx.editor(|editor, _| {
        let signature_help_state = editor.signature_help_state.popover().cloned();
        assert!(signature_help_state.is_some());
        let ParsedMarkdown {
            text, highlights, ..
        } = signature_help_state.unwrap().parsed_content;
        assert_eq!(text, "param1: u8, param2: u8");
        assert_eq!(highlights, vec![(0..10, SIGNATURE_HELP_HIGHLIGHT_CURRENT)]);
    });
}

#[gpui::test]
async fn test_signature_help(cx: &mut gpui::TestAppContext) {
    init_test(cx, |_| {});
    cx.update(|cx| {
        cx.update_global::<SettingsStore, _>(|settings, cx| {
            settings.update_user_settings::<EditorSettings>(cx, |settings| {
                settings.auto_signature_help = Some(true);
            });
        });
    });

    let mut cx = EditorLspTestContext::new_rust(
        lsp::ServerCapabilities {
            signature_help_provider: Some(lsp::SignatureHelpOptions {
                ..Default::default()
            }),
            ..Default::default()
        },
        cx,
    )
    .await;

    // A test that directly calls `show_signature_help`
    cx.update_editor(|editor, cx| {
        editor.show_signature_help(&ShowSignatureHelp, cx);
    });

    let mocked_response = lsp::SignatureHelp {
        signatures: vec![lsp::SignatureInformation {
            label: "fn sample(param1: u8, param2: u8)".to_string(),
            documentation: None,
            parameters: Some(vec![
                lsp::ParameterInformation {
                    label: lsp::ParameterLabel::Simple("param1: u8".to_string()),
                    documentation: None,
                },
                lsp::ParameterInformation {
                    label: lsp::ParameterLabel::Simple("param2: u8".to_string()),
                    documentation: None,
                },
            ]),
            active_parameter: None,
        }],
        active_signature: Some(0),
        active_parameter: Some(0),
    };
    handle_signature_help_request(&mut cx, mocked_response).await;

    cx.condition(|editor, _| editor.signature_help_state.is_shown())
        .await;

    cx.editor(|editor, _| {
        let signature_help_state = editor.signature_help_state.popover().cloned();
        assert!(signature_help_state.is_some());
        let ParsedMarkdown {
            text, highlights, ..
        } = signature_help_state.unwrap().parsed_content;
        assert_eq!(text, "param1: u8, param2: u8");
        assert_eq!(highlights, vec![(0..10, SIGNATURE_HELP_HIGHLIGHT_CURRENT)]);
    });

    // When exiting outside from inside the brackets, `signature_help` is closed.
    cx.set_state(indoc! {"
        fn main() {
            sample(ˇ);
        }

        fn sample(param1: u8, param2: u8) {}
    "});

    cx.update_editor(|editor, cx| {
        editor.change_selections(None, cx, |s| s.select_ranges([0..0]));
    });

    let mocked_response = lsp::SignatureHelp {
        signatures: Vec::new(),
        active_signature: None,
        active_parameter: None,
    };
    handle_signature_help_request(&mut cx, mocked_response).await;

    cx.condition(|editor, _| !editor.signature_help_state.is_shown())
        .await;

    cx.editor(|editor, _| {
        assert!(!editor.signature_help_state.is_shown());
    });

    // When entering inside the brackets from outside, `show_signature_help` is automatically called.
    cx.set_state(indoc! {"
        fn main() {
            sample(ˇ);
        }

        fn sample(param1: u8, param2: u8) {}
    "});

    let mocked_response = lsp::SignatureHelp {
        signatures: vec![lsp::SignatureInformation {
            label: "fn sample(param1: u8, param2: u8)".to_string(),
            documentation: None,
            parameters: Some(vec![
                lsp::ParameterInformation {
                    label: lsp::ParameterLabel::Simple("param1: u8".to_string()),
                    documentation: None,
                },
                lsp::ParameterInformation {
                    label: lsp::ParameterLabel::Simple("param2: u8".to_string()),
                    documentation: None,
                },
            ]),
            active_parameter: None,
        }],
        active_signature: Some(0),
        active_parameter: Some(0),
    };
    handle_signature_help_request(&mut cx, mocked_response.clone()).await;
    cx.condition(|editor, _| editor.signature_help_state.is_shown())
        .await;
    cx.editor(|editor, _| {
        assert!(editor.signature_help_state.is_shown());
    });

    // Restore the popover with more parameter input
    cx.set_state(indoc! {"
        fn main() {
            sample(param1, param2ˇ);
        }

        fn sample(param1: u8, param2: u8) {}
    "});

    let mocked_response = lsp::SignatureHelp {
        signatures: vec![lsp::SignatureInformation {
            label: "fn sample(param1: u8, param2: u8)".to_string(),
            documentation: None,
            parameters: Some(vec![
                lsp::ParameterInformation {
                    label: lsp::ParameterLabel::Simple("param1: u8".to_string()),
                    documentation: None,
                },
                lsp::ParameterInformation {
                    label: lsp::ParameterLabel::Simple("param2: u8".to_string()),
                    documentation: None,
                },
            ]),
            active_parameter: None,
        }],
        active_signature: Some(0),
        active_parameter: Some(1),
    };
    handle_signature_help_request(&mut cx, mocked_response.clone()).await;
    cx.condition(|editor, _| editor.signature_help_state.is_shown())
        .await;

    // When selecting a range, the popover is gone.
    // Avoid using `cx.set_state` to not actually edit the document, just change its selections.
    cx.update_editor(|editor, cx| {
        editor.change_selections(None, cx, |s| {
            s.select_ranges(Some(Point::new(1, 25)..Point::new(1, 19)));
        })
    });
    cx.assert_editor_state(indoc! {"
        fn main() {
            sample(param1, «ˇparam2»);
        }

        fn sample(param1: u8, param2: u8) {}
    "});
    cx.editor(|editor, _| {
        assert!(!editor.signature_help_state.is_shown());
    });

    // When unselecting again, the popover is back if within the brackets.
    cx.update_editor(|editor, cx| {
        editor.change_selections(None, cx, |s| {
            s.select_ranges(Some(Point::new(1, 19)..Point::new(1, 19)));
        })
    });
    cx.assert_editor_state(indoc! {"
        fn main() {
            sample(param1, ˇparam2);
        }

        fn sample(param1: u8, param2: u8) {}
    "});
    handle_signature_help_request(&mut cx, mocked_response).await;
    cx.condition(|editor, _| editor.signature_help_state.is_shown())
        .await;
    cx.editor(|editor, _| {
        assert!(editor.signature_help_state.is_shown());
    });

    // Test to confirm that SignatureHelp does not appear after deselecting multiple ranges when it was hidden by pressing Escape.
    cx.update_editor(|editor, cx| {
        editor.change_selections(None, cx, |s| {
            s.select_ranges(Some(Point::new(0, 0)..Point::new(0, 0)));
            s.select_ranges(Some(Point::new(1, 19)..Point::new(1, 19)));
        })
    });
    cx.assert_editor_state(indoc! {"
        fn main() {
            sample(param1, ˇparam2);
        }

        fn sample(param1: u8, param2: u8) {}
    "});

    let mocked_response = lsp::SignatureHelp {
        signatures: vec![lsp::SignatureInformation {
            label: "fn sample(param1: u8, param2: u8)".to_string(),
            documentation: None,
            parameters: Some(vec![
                lsp::ParameterInformation {
                    label: lsp::ParameterLabel::Simple("param1: u8".to_string()),
                    documentation: None,
                },
                lsp::ParameterInformation {
                    label: lsp::ParameterLabel::Simple("param2: u8".to_string()),
                    documentation: None,
                },
            ]),
            active_parameter: None,
        }],
        active_signature: Some(0),
        active_parameter: Some(1),
    };
    handle_signature_help_request(&mut cx, mocked_response.clone()).await;
    cx.condition(|editor, _| editor.signature_help_state.is_shown())
        .await;
    cx.update_editor(|editor, cx| {
        editor.hide_signature_help(cx, SignatureHelpHiddenBy::Escape);
    });
    cx.condition(|editor, _| !editor.signature_help_state.is_shown())
        .await;
    cx.update_editor(|editor, cx| {
        editor.change_selections(None, cx, |s| {
            s.select_ranges(Some(Point::new(1, 25)..Point::new(1, 19)));
        })
    });
    cx.assert_editor_state(indoc! {"
        fn main() {
            sample(param1, «ˇparam2»);
        }

        fn sample(param1: u8, param2: u8) {}
    "});
    cx.update_editor(|editor, cx| {
        editor.change_selections(None, cx, |s| {
            s.select_ranges(Some(Point::new(1, 19)..Point::new(1, 19)));
        })
    });
    cx.assert_editor_state(indoc! {"
        fn main() {
            sample(param1, ˇparam2);
        }

        fn sample(param1: u8, param2: u8) {}
    "});
    cx.condition(|editor, _| !editor.signature_help_state.is_shown()) // because hidden by escape
        .await;
}

#[gpui::test]
async fn test_completion(cx: &mut gpui::TestAppContext) {
    init_test(cx, |_| {});

    let mut cx = EditorLspTestContext::new_rust(
        lsp::ServerCapabilities {
            completion_provider: Some(lsp::CompletionOptions {
                trigger_characters: Some(vec![".".to_string(), ":".to_string()]),
                resolve_provider: Some(true),
                ..Default::default()
            }),
            signature_help_provider: Some(lsp::SignatureHelpOptions::default()),
            ..Default::default()
        },
        cx,
    )
    .await;
    let counter = Arc::new(AtomicUsize::new(0));

    cx.set_state(indoc! {"
        oneˇ
        two
        three
    "});
    cx.simulate_keystroke(".");
    handle_completion_request(
        &mut cx,
        indoc! {"
            one.|<>
            two
            three
        "},
        vec!["first_completion", "second_completion"],
        counter.clone(),
    )
    .await;
    cx.condition(|editor, _| editor.context_menu_visible())
        .await;
    assert_eq!(counter.load(atomic::Ordering::Acquire), 1);

    let _handler = handle_signature_help_request(
        &mut cx,
        lsp::SignatureHelp {
            signatures: vec![lsp::SignatureInformation {
                label: "test signature".to_string(),
                documentation: None,
                parameters: Some(vec![lsp::ParameterInformation {
                    label: lsp::ParameterLabel::Simple("foo: u8".to_string()),
                    documentation: None,
                }]),
                active_parameter: None,
            }],
            active_signature: None,
            active_parameter: None,
        },
    );
    cx.update_editor(|editor, cx| {
        assert!(
            !editor.signature_help_state.is_shown(),
            "No signature help was called for"
        );
        editor.show_signature_help(&ShowSignatureHelp, cx);
    });
    cx.run_until_parked();
    cx.update_editor(|editor, _| {
        assert!(
            !editor.signature_help_state.is_shown(),
            "No signature help should be shown when completions menu is open"
        );
    });

    let apply_additional_edits = cx.update_editor(|editor, cx| {
        editor.context_menu_next(&Default::default(), cx);
        editor
            .confirm_completion(&ConfirmCompletion::default(), cx)
            .unwrap()
    });
    cx.assert_editor_state(indoc! {"
        one.second_completionˇ
        two
        three
    "});

    handle_resolve_completion_request(
        &mut cx,
        Some(vec![
            (
                //This overlaps with the primary completion edit which is
                //misbehavior from the LSP spec, test that we filter it out
                indoc! {"
                    one.second_ˇcompletion
                    two
                    threeˇ
                "},
                "overlapping additional edit",
            ),
            (
                indoc! {"
                    one.second_completion
                    two
                    threeˇ
                "},
                "\nadditional edit",
            ),
        ]),
    )
    .await;
    apply_additional_edits.await.unwrap();
    cx.assert_editor_state(indoc! {"
        one.second_completionˇ
        two
        three
        additional edit
    "});

    cx.set_state(indoc! {"
        one.second_completion
        twoˇ
        threeˇ
        additional edit
    "});
    cx.simulate_keystroke(" ");
    assert!(cx.editor(|e, _| e.context_menu.borrow_mut().is_none()));
    cx.simulate_keystroke("s");
    assert!(cx.editor(|e, _| e.context_menu.borrow_mut().is_none()));

    cx.assert_editor_state(indoc! {"
        one.second_completion
        two sˇ
        three sˇ
        additional edit
    "});
    handle_completion_request(
        &mut cx,
        indoc! {"
            one.second_completion
            two s
            three <s|>
            additional edit
        "},
        vec!["fourth_completion", "fifth_completion", "sixth_completion"],
        counter.clone(),
    )
    .await;
    cx.condition(|editor, _| editor.context_menu_visible())
        .await;
    assert_eq!(counter.load(atomic::Ordering::Acquire), 2);

    cx.simulate_keystroke("i");

    handle_completion_request(
        &mut cx,
        indoc! {"
            one.second_completion
            two si
            three <si|>
            additional edit
        "},
        vec!["fourth_completion", "fifth_completion", "sixth_completion"],
        counter.clone(),
    )
    .await;
    cx.condition(|editor, _| editor.context_menu_visible())
        .await;
    assert_eq!(counter.load(atomic::Ordering::Acquire), 3);

    let apply_additional_edits = cx.update_editor(|editor, cx| {
        editor
            .confirm_completion(&ConfirmCompletion::default(), cx)
            .unwrap()
    });
    cx.assert_editor_state(indoc! {"
        one.second_completion
        two sixth_completionˇ
        three sixth_completionˇ
        additional edit
    "});

    handle_resolve_completion_request(&mut cx, None).await;
    apply_additional_edits.await.unwrap();

    update_test_language_settings(&mut cx, |settings| {
        settings.defaults.show_completions_on_input = Some(false);
    });
    cx.set_state("editorˇ");
    cx.simulate_keystroke(".");
    assert!(cx.editor(|e, _| e.context_menu.borrow_mut().is_none()));
    cx.simulate_keystroke("c");
    cx.simulate_keystroke("l");
    cx.simulate_keystroke("o");
    cx.assert_editor_state("editor.cloˇ");
    assert!(cx.editor(|e, _| e.context_menu.borrow_mut().is_none()));
    cx.update_editor(|editor, cx| {
        editor.show_completions(&ShowCompletions { trigger: None }, cx);
    });
    handle_completion_request(
        &mut cx,
        "editor.<clo|>",
        vec!["close", "clobber"],
        counter.clone(),
    )
    .await;
    cx.condition(|editor, _| editor.context_menu_visible())
        .await;
    assert_eq!(counter.load(atomic::Ordering::Acquire), 4);

    let apply_additional_edits = cx.update_editor(|editor, cx| {
        editor
            .confirm_completion(&ConfirmCompletion::default(), cx)
            .unwrap()
    });
    cx.assert_editor_state("editor.closeˇ");
    handle_resolve_completion_request(&mut cx, None).await;
    apply_additional_edits.await.unwrap();
}

#[gpui::test]
async fn test_completion_page_up_down_keys(cx: &mut gpui::TestAppContext) {
    init_test(cx, |_| {});
    let mut cx = EditorLspTestContext::new_rust(
        lsp::ServerCapabilities {
            completion_provider: Some(lsp::CompletionOptions {
                trigger_characters: Some(vec![".".to_string()]),
                ..Default::default()
            }),
            ..Default::default()
        },
        cx,
    )
    .await;
    cx.lsp
        .handle_request::<lsp::request::Completion, _, _>(move |_, _| async move {
            Ok(Some(lsp::CompletionResponse::Array(vec![
                lsp::CompletionItem {
                    label: "first".into(),
                    ..Default::default()
                },
                lsp::CompletionItem {
                    label: "last".into(),
                    ..Default::default()
                },
            ])))
        });
    cx.set_state("variableˇ");
    cx.simulate_keystroke(".");
    cx.executor().run_until_parked();

    cx.update_editor(|editor, _| {
        if let Some(CodeContextMenu::Completions(menu)) = editor.context_menu.borrow_mut().as_ref()
        {
            assert_eq!(
                menu.matches.iter().map(|m| &m.string).collect::<Vec<_>>(),
                &["first", "last"]
            );
        } else {
            panic!("expected completion menu to be open");
        }
    });

    cx.update_editor(|editor, cx| {
        editor.move_page_down(&MovePageDown::default(), cx);
        if let Some(CodeContextMenu::Completions(menu)) = editor.context_menu.borrow_mut().as_ref()
        {
            assert!(
                menu.selected_item == 1,
                "expected PageDown to select the last item from the context menu"
            );
        } else {
            panic!("expected completion menu to stay open after PageDown");
        }
    });

    cx.update_editor(|editor, cx| {
        editor.move_page_up(&MovePageUp::default(), cx);
        if let Some(CodeContextMenu::Completions(menu)) = editor.context_menu.borrow_mut().as_ref()
        {
            assert!(
                menu.selected_item == 0,
                "expected PageUp to select the first item from the context menu"
            );
        } else {
            panic!("expected completion menu to stay open after PageUp");
        }
    });
}

#[gpui::test]
async fn test_completion_sort(cx: &mut gpui::TestAppContext) {
    init_test(cx, |_| {});
    let mut cx = EditorLspTestContext::new_rust(
        lsp::ServerCapabilities {
            completion_provider: Some(lsp::CompletionOptions {
                trigger_characters: Some(vec![".".to_string()]),
                ..Default::default()
            }),
            ..Default::default()
        },
        cx,
    )
    .await;
    cx.lsp
        .handle_request::<lsp::request::Completion, _, _>(move |_, _| async move {
            Ok(Some(lsp::CompletionResponse::Array(vec![
                lsp::CompletionItem {
                    label: "Range".into(),
                    sort_text: Some("a".into()),
                    ..Default::default()
                },
                lsp::CompletionItem {
                    label: "r".into(),
                    sort_text: Some("b".into()),
                    ..Default::default()
                },
                lsp::CompletionItem {
                    label: "ret".into(),
                    sort_text: Some("c".into()),
                    ..Default::default()
                },
                lsp::CompletionItem {
                    label: "return".into(),
                    sort_text: Some("d".into()),
                    ..Default::default()
                },
                lsp::CompletionItem {
                    label: "slice".into(),
                    sort_text: Some("d".into()),
                    ..Default::default()
                },
            ])))
        });
    cx.set_state("rˇ");
    cx.executor().run_until_parked();
    cx.update_editor(|editor, cx| {
        editor.show_completions(
            &ShowCompletions {
                trigger: Some("r".into()),
            },
            cx,
        );
    });
    cx.executor().run_until_parked();

    cx.update_editor(|editor, _| {
        if let Some(CodeContextMenu::Completions(menu)) = editor.context_menu.borrow_mut().as_ref()
        {
            assert_eq!(
                menu.matches.iter().map(|m| &m.string).collect::<Vec<_>>(),
                &["r", "ret", "Range", "return"]
            );
        } else {
            panic!("expected completion menu to be open");
        }
    });
}

#[gpui::test]
async fn test_no_duplicated_completion_requests(cx: &mut gpui::TestAppContext) {
    init_test(cx, |_| {});

    let mut cx = EditorLspTestContext::new_rust(
        lsp::ServerCapabilities {
            completion_provider: Some(lsp::CompletionOptions {
                trigger_characters: Some(vec![".".to_string()]),
                resolve_provider: Some(true),
                ..Default::default()
            }),
            ..Default::default()
        },
        cx,
    )
    .await;

    cx.set_state(indoc! {"fn main() { let a = 2ˇ; }"});
    cx.simulate_keystroke(".");
    let completion_item = lsp::CompletionItem {
        label: "Some".into(),
        kind: Some(lsp::CompletionItemKind::SNIPPET),
        detail: Some("Wrap the expression in an `Option::Some`".to_string()),
        documentation: Some(lsp::Documentation::MarkupContent(lsp::MarkupContent {
            kind: lsp::MarkupKind::Markdown,
            value: "```rust\nSome(2)\n```".to_string(),
        })),
        deprecated: Some(false),
        sort_text: Some("Some".to_string()),
        filter_text: Some("Some".to_string()),
        insert_text_format: Some(lsp::InsertTextFormat::SNIPPET),
        text_edit: Some(lsp::CompletionTextEdit::Edit(lsp::TextEdit {
            range: lsp::Range {
                start: lsp::Position {
                    line: 0,
                    character: 22,
                },
                end: lsp::Position {
                    line: 0,
                    character: 22,
                },
            },
            new_text: "Some(2)".to_string(),
        })),
        additional_text_edits: Some(vec![lsp::TextEdit {
            range: lsp::Range {
                start: lsp::Position {
                    line: 0,
                    character: 20,
                },
                end: lsp::Position {
                    line: 0,
                    character: 22,
                },
            },
            new_text: "".to_string(),
        }]),
        ..Default::default()
    };

    let closure_completion_item = completion_item.clone();
    let counter = Arc::new(AtomicUsize::new(0));
    let counter_clone = counter.clone();
    let mut request = cx.handle_request::<lsp::request::Completion, _, _>(move |_, _, _| {
        let task_completion_item = closure_completion_item.clone();
        counter_clone.fetch_add(1, atomic::Ordering::Release);
        async move {
            Ok(Some(lsp::CompletionResponse::Array(vec![
                task_completion_item,
            ])))
        }
    });

    cx.condition(|editor, _| editor.context_menu_visible())
        .await;
    cx.assert_editor_state(indoc! {"fn main() { let a = 2.ˇ; }"});
    assert!(request.next().await.is_some());
    assert_eq!(counter.load(atomic::Ordering::Acquire), 1);

    cx.simulate_keystroke("S");
    cx.simulate_keystroke("o");
    cx.simulate_keystroke("m");
    cx.condition(|editor, _| editor.context_menu_visible())
        .await;
    cx.assert_editor_state(indoc! {"fn main() { let a = 2.Somˇ; }"});
    assert!(request.next().await.is_some());
    assert!(request.next().await.is_some());
    assert!(request.next().await.is_some());
    request.close();
    assert!(request.next().await.is_none());
    assert_eq!(
        counter.load(atomic::Ordering::Acquire),
        4,
        "With the completions menu open, only one LSP request should happen per input"
    );
}

#[gpui::test]
async fn test_toggle_comment(cx: &mut gpui::TestAppContext) {
    init_test(cx, |_| {});
    let mut cx = EditorTestContext::new(cx).await;
    let language = Arc::new(Language::new(
        LanguageConfig {
            line_comments: vec!["// ".into(), "//! ".into(), "/// ".into()],
            ..Default::default()
        },
        Some(tree_sitter_rust::LANGUAGE.into()),
    ));
    cx.update_buffer(|buffer, cx| buffer.set_language(Some(language), cx));

    // If multiple selections intersect a line, the line is only toggled once.
    cx.set_state(indoc! {"
        fn a() {
            «//b();
            ˇ»// «c();
            //ˇ»  d();
        }
    "});

    cx.update_editor(|e, cx| e.toggle_comments(&ToggleComments::default(), cx));

    cx.assert_editor_state(indoc! {"
        fn a() {
            «b();
            c();
            ˇ» d();
        }
    "});

    // The comment prefix is inserted at the same column for every line in a
    // selection.
    cx.update_editor(|e, cx| e.toggle_comments(&ToggleComments::default(), cx));

    cx.assert_editor_state(indoc! {"
        fn a() {
            // «b();
            // c();
            ˇ»//  d();
        }
    "});

    // If a selection ends at the beginning of a line, that line is not toggled.
    cx.set_selections_state(indoc! {"
        fn a() {
            // b();
            «// c();
        ˇ»    //  d();
        }
    "});

    cx.update_editor(|e, cx| e.toggle_comments(&ToggleComments::default(), cx));

    cx.assert_editor_state(indoc! {"
        fn a() {
            // b();
            «c();
        ˇ»    //  d();
        }
    "});

    // If a selection span a single line and is empty, the line is toggled.
    cx.set_state(indoc! {"
        fn a() {
            a();
            b();
        ˇ
        }
    "});

    cx.update_editor(|e, cx| e.toggle_comments(&ToggleComments::default(), cx));

    cx.assert_editor_state(indoc! {"
        fn a() {
            a();
            b();
        //•ˇ
        }
    "});

    // If a selection span multiple lines, empty lines are not toggled.
    cx.set_state(indoc! {"
        fn a() {
            «a();

            c();ˇ»
        }
    "});

    cx.update_editor(|e, cx| e.toggle_comments(&ToggleComments::default(), cx));

    cx.assert_editor_state(indoc! {"
        fn a() {
            // «a();

            // c();ˇ»
        }
    "});

    // If a selection includes multiple comment prefixes, all lines are uncommented.
    cx.set_state(indoc! {"
        fn a() {
            «// a();
            /// b();
            //! c();ˇ»
        }
    "});

    cx.update_editor(|e, cx| e.toggle_comments(&ToggleComments::default(), cx));

    cx.assert_editor_state(indoc! {"
        fn a() {
            «a();
            b();
            c();ˇ»
        }
    "});
}

#[gpui::test]
async fn test_toggle_comment_ignore_indent(cx: &mut gpui::TestAppContext) {
    init_test(cx, |_| {});
    let mut cx = EditorTestContext::new(cx).await;
    let language = Arc::new(Language::new(
        LanguageConfig {
            line_comments: vec!["// ".into(), "//! ".into(), "/// ".into()],
            ..Default::default()
        },
        Some(tree_sitter_rust::LANGUAGE.into()),
    ));
    cx.update_buffer(|buffer, cx| buffer.set_language(Some(language), cx));

    let toggle_comments = &ToggleComments {
        advance_downwards: false,
        ignore_indent: true,
    };

    // If multiple selections intersect a line, the line is only toggled once.
    cx.set_state(indoc! {"
        fn a() {
        //    «b();
        //    c();
        //    ˇ» d();
        }
    "});

    cx.update_editor(|e, cx| e.toggle_comments(toggle_comments, cx));

    cx.assert_editor_state(indoc! {"
        fn a() {
            «b();
            c();
            ˇ» d();
        }
    "});

    // The comment prefix is inserted at the beginning of each line
    cx.update_editor(|e, cx| e.toggle_comments(toggle_comments, cx));

    cx.assert_editor_state(indoc! {"
        fn a() {
        //    «b();
        //    c();
        //    ˇ» d();
        }
    "});

    // If a selection ends at the beginning of a line, that line is not toggled.
    cx.set_selections_state(indoc! {"
        fn a() {
        //    b();
        //    «c();
        ˇ»//     d();
        }
    "});

    cx.update_editor(|e, cx| e.toggle_comments(toggle_comments, cx));

    cx.assert_editor_state(indoc! {"
        fn a() {
        //    b();
            «c();
        ˇ»//     d();
        }
    "});

    // If a selection span a single line and is empty, the line is toggled.
    cx.set_state(indoc! {"
        fn a() {
            a();
            b();
        ˇ
        }
    "});

    cx.update_editor(|e, cx| e.toggle_comments(toggle_comments, cx));

    cx.assert_editor_state(indoc! {"
        fn a() {
            a();
            b();
        //ˇ
        }
    "});

    // If a selection span multiple lines, empty lines are not toggled.
    cx.set_state(indoc! {"
        fn a() {
            «a();

            c();ˇ»
        }
    "});

    cx.update_editor(|e, cx| e.toggle_comments(toggle_comments, cx));

    cx.assert_editor_state(indoc! {"
        fn a() {
        //    «a();

        //    c();ˇ»
        }
    "});

    // If a selection includes multiple comment prefixes, all lines are uncommented.
    cx.set_state(indoc! {"
        fn a() {
        //    «a();
        ///    b();
        //!    c();ˇ»
        }
    "});

    cx.update_editor(|e, cx| e.toggle_comments(toggle_comments, cx));

    cx.assert_editor_state(indoc! {"
        fn a() {
            «a();
            b();
            c();ˇ»
        }
    "});
}

#[gpui::test]
async fn test_advance_downward_on_toggle_comment(cx: &mut gpui::TestAppContext) {
    init_test(cx, |_| {});

    let language = Arc::new(Language::new(
        LanguageConfig {
            line_comments: vec!["// ".into()],
            ..Default::default()
        },
        Some(tree_sitter_rust::LANGUAGE.into()),
    ));

    let mut cx = EditorTestContext::new(cx).await;

    cx.language_registry().add(language.clone());
    cx.update_buffer(|buffer, cx| {
        buffer.set_language(Some(language), cx);
    });

    let toggle_comments = &ToggleComments {
        advance_downwards: true,
        ignore_indent: false,
    };

    // Single cursor on one line -> advance
    // Cursor moves horizontally 3 characters as well on non-blank line
    cx.set_state(indoc!(
        "fn a() {
             ˇdog();
             cat();
        }"
    ));
    cx.update_editor(|editor, cx| {
        editor.toggle_comments(toggle_comments, cx);
    });
    cx.assert_editor_state(indoc!(
        "fn a() {
             // dog();
             catˇ();
        }"
    ));

    // Single selection on one line -> don't advance
    cx.set_state(indoc!(
        "fn a() {
             «dog()ˇ»;
             cat();
        }"
    ));
    cx.update_editor(|editor, cx| {
        editor.toggle_comments(toggle_comments, cx);
    });
    cx.assert_editor_state(indoc!(
        "fn a() {
             // «dog()ˇ»;
             cat();
        }"
    ));

    // Multiple cursors on one line -> advance
    cx.set_state(indoc!(
        "fn a() {
             ˇdˇog();
             cat();
        }"
    ));
    cx.update_editor(|editor, cx| {
        editor.toggle_comments(toggle_comments, cx);
    });
    cx.assert_editor_state(indoc!(
        "fn a() {
             // dog();
             catˇ(ˇ);
        }"
    ));

    // Multiple cursors on one line, with selection -> don't advance
    cx.set_state(indoc!(
        "fn a() {
             ˇdˇog«()ˇ»;
             cat();
        }"
    ));
    cx.update_editor(|editor, cx| {
        editor.toggle_comments(toggle_comments, cx);
    });
    cx.assert_editor_state(indoc!(
        "fn a() {
             // ˇdˇog«()ˇ»;
             cat();
        }"
    ));

    // Single cursor on one line -> advance
    // Cursor moves to column 0 on blank line
    cx.set_state(indoc!(
        "fn a() {
             ˇdog();

             cat();
        }"
    ));
    cx.update_editor(|editor, cx| {
        editor.toggle_comments(toggle_comments, cx);
    });
    cx.assert_editor_state(indoc!(
        "fn a() {
             // dog();
        ˇ
             cat();
        }"
    ));

    // Single cursor on one line -> advance
    // Cursor starts and ends at column 0
    cx.set_state(indoc!(
        "fn a() {
         ˇ    dog();
             cat();
        }"
    ));
    cx.update_editor(|editor, cx| {
        editor.toggle_comments(toggle_comments, cx);
    });
    cx.assert_editor_state(indoc!(
        "fn a() {
             // dog();
         ˇ    cat();
        }"
    ));
}

#[gpui::test]
async fn test_toggle_block_comment(cx: &mut gpui::TestAppContext) {
    init_test(cx, |_| {});

    let mut cx = EditorTestContext::new(cx).await;

    let html_language = Arc::new(
        Language::new(
            LanguageConfig {
                name: "HTML".into(),
                block_comment: Some(("<!-- ".into(), " -->".into())),
                ..Default::default()
            },
            Some(tree_sitter_html::language()),
        )
        .with_injection_query(
            r#"
            (script_element
                (raw_text) @content
                (#set! "language" "javascript"))
            "#,
        )
        .unwrap(),
    );

    let javascript_language = Arc::new(Language::new(
        LanguageConfig {
            name: "JavaScript".into(),
            line_comments: vec!["// ".into()],
            ..Default::default()
        },
        Some(tree_sitter_typescript::LANGUAGE_TSX.into()),
    ));

    cx.language_registry().add(html_language.clone());
    cx.language_registry().add(javascript_language.clone());
    cx.update_buffer(|buffer, cx| {
        buffer.set_language(Some(html_language), cx);
    });

    // Toggle comments for empty selections
    cx.set_state(
        &r#"
            <p>A</p>ˇ
            <p>B</p>ˇ
            <p>C</p>ˇ
        "#
        .unindent(),
    );
    cx.update_editor(|editor, cx| editor.toggle_comments(&ToggleComments::default(), cx));
    cx.assert_editor_state(
        &r#"
            <!-- <p>A</p>ˇ -->
            <!-- <p>B</p>ˇ -->
            <!-- <p>C</p>ˇ -->
        "#
        .unindent(),
    );
    cx.update_editor(|editor, cx| editor.toggle_comments(&ToggleComments::default(), cx));
    cx.assert_editor_state(
        &r#"
            <p>A</p>ˇ
            <p>B</p>ˇ
            <p>C</p>ˇ
        "#
        .unindent(),
    );

    // Toggle comments for mixture of empty and non-empty selections, where
    // multiple selections occupy a given line.
    cx.set_state(
        &r#"
            <p>A«</p>
            <p>ˇ»B</p>ˇ
            <p>C«</p>
            <p>ˇ»D</p>ˇ
        "#
        .unindent(),
    );

    cx.update_editor(|editor, cx| editor.toggle_comments(&ToggleComments::default(), cx));
    cx.assert_editor_state(
        &r#"
            <!-- <p>A«</p>
            <p>ˇ»B</p>ˇ -->
            <!-- <p>C«</p>
            <p>ˇ»D</p>ˇ -->
        "#
        .unindent(),
    );
    cx.update_editor(|editor, cx| editor.toggle_comments(&ToggleComments::default(), cx));
    cx.assert_editor_state(
        &r#"
            <p>A«</p>
            <p>ˇ»B</p>ˇ
            <p>C«</p>
            <p>ˇ»D</p>ˇ
        "#
        .unindent(),
    );

    // Toggle comments when different languages are active for different
    // selections.
    cx.set_state(
        &r#"
            ˇ<script>
                ˇvar x = new Y();
            ˇ</script>
        "#
        .unindent(),
    );
    cx.executor().run_until_parked();
    cx.update_editor(|editor, cx| editor.toggle_comments(&ToggleComments::default(), cx));
    // TODO this is how it actually worked in Zed Stable, which is not very ergonomic.
    // Uncommenting and commenting from this position brings in even more wrong artifacts.
    cx.assert_editor_state(
        &r#"
            <!-- ˇ<script> -->
                // ˇvar x = new Y();
            // ˇ</script>
        "#
        .unindent(),
    );
}

#[gpui::test]
fn test_editing_disjoint_excerpts(cx: &mut TestAppContext) {
    init_test(cx, |_| {});

    let buffer = cx.new_model(|cx| Buffer::local(sample_text(3, 4, 'a'), cx));
    let multibuffer = cx.new_model(|cx| {
        let mut multibuffer = MultiBuffer::new(ReadWrite);
        multibuffer.push_excerpts(
            buffer.clone(),
            [
                ExcerptRange {
                    context: Point::new(0, 0)..Point::new(0, 4),
                    primary: None,
                },
                ExcerptRange {
                    context: Point::new(1, 0)..Point::new(1, 4),
                    primary: None,
                },
            ],
            cx,
        );
        assert_eq!(multibuffer.read(cx).text(), "aaaa\nbbbb");
        multibuffer
    });

    let (view, cx) = cx.add_window_view(|cx| build_editor(multibuffer, cx));
    view.update(cx, |view, cx| {
        assert_eq!(view.text(cx), "aaaa\nbbbb");
        view.change_selections(None, cx, |s| {
            s.select_ranges([
                Point::new(0, 0)..Point::new(0, 0),
                Point::new(1, 0)..Point::new(1, 0),
            ])
        });

        view.handle_input("X", cx);
        assert_eq!(view.text(cx), "Xaaaa\nXbbbb");
        assert_eq!(
            view.selections.ranges(cx),
            [
                Point::new(0, 1)..Point::new(0, 1),
                Point::new(1, 1)..Point::new(1, 1),
            ]
        );

        // Ensure the cursor's head is respected when deleting across an excerpt boundary.
        view.change_selections(None, cx, |s| {
            s.select_ranges([Point::new(0, 2)..Point::new(1, 2)])
        });
        view.backspace(&Default::default(), cx);
        assert_eq!(view.text(cx), "Xa\nbbb");
        assert_eq!(
            view.selections.ranges(cx),
            [Point::new(1, 0)..Point::new(1, 0)]
        );

        view.change_selections(None, cx, |s| {
            s.select_ranges([Point::new(1, 1)..Point::new(0, 1)])
        });
        view.backspace(&Default::default(), cx);
        assert_eq!(view.text(cx), "X\nbb");
        assert_eq!(
            view.selections.ranges(cx),
            [Point::new(0, 1)..Point::new(0, 1)]
        );
    });
}

#[gpui::test]
fn test_editing_overlapping_excerpts(cx: &mut TestAppContext) {
    init_test(cx, |_| {});

    let markers = vec![('[', ']').into(), ('(', ')').into()];
    let (initial_text, mut excerpt_ranges) = marked_text_ranges_by(
        indoc! {"
            [aaaa
            (bbbb]
            cccc)",
        },
        markers.clone(),
    );
    let excerpt_ranges = markers.into_iter().map(|marker| {
        let context = excerpt_ranges.remove(&marker).unwrap()[0].clone();
        ExcerptRange {
            context,
            primary: None,
        }
    });
    let buffer = cx.new_model(|cx| Buffer::local(initial_text, cx));
    let multibuffer = cx.new_model(|cx| {
        let mut multibuffer = MultiBuffer::new(ReadWrite);
        multibuffer.push_excerpts(buffer, excerpt_ranges, cx);
        multibuffer
    });

    let (view, cx) = cx.add_window_view(|cx| build_editor(multibuffer, cx));
    view.update(cx, |view, cx| {
        let (expected_text, selection_ranges) = marked_text_ranges(
            indoc! {"
                aaaa
                bˇbbb
                bˇbbˇb
                cccc"
            },
            true,
        );
        assert_eq!(view.text(cx), expected_text);
        view.change_selections(None, cx, |s| s.select_ranges(selection_ranges));

        view.handle_input("X", cx);

        let (expected_text, expected_selections) = marked_text_ranges(
            indoc! {"
                aaaa
                bXˇbbXb
                bXˇbbXˇb
                cccc"
            },
            false,
        );
        assert_eq!(view.text(cx), expected_text);
        assert_eq!(view.selections.ranges(cx), expected_selections);

        view.newline(&Newline, cx);
        let (expected_text, expected_selections) = marked_text_ranges(
            indoc! {"
                aaaa
                bX
                ˇbbX
                b
                bX
                ˇbbX
                ˇb
                cccc"
            },
            false,
        );
        assert_eq!(view.text(cx), expected_text);
        assert_eq!(view.selections.ranges(cx), expected_selections);
    });
}

#[gpui::test]
fn test_refresh_selections(cx: &mut TestAppContext) {
    init_test(cx, |_| {});

    let buffer = cx.new_model(|cx| Buffer::local(sample_text(3, 4, 'a'), cx));
    let mut excerpt1_id = None;
    let multibuffer = cx.new_model(|cx| {
        let mut multibuffer = MultiBuffer::new(ReadWrite);
        excerpt1_id = multibuffer
            .push_excerpts(
                buffer.clone(),
                [
                    ExcerptRange {
                        context: Point::new(0, 0)..Point::new(1, 4),
                        primary: None,
                    },
                    ExcerptRange {
                        context: Point::new(1, 0)..Point::new(2, 4),
                        primary: None,
                    },
                ],
                cx,
            )
            .into_iter()
            .next();
        assert_eq!(multibuffer.read(cx).text(), "aaaa\nbbbb\nbbbb\ncccc");
        multibuffer
    });

    let editor = cx.add_window(|cx| {
        let mut editor = build_editor(multibuffer.clone(), cx);
        let snapshot = editor.snapshot(cx);
        editor.change_selections(None, cx, |s| {
            s.select_ranges([Point::new(1, 3)..Point::new(1, 3)])
        });
        editor.begin_selection(Point::new(2, 1).to_display_point(&snapshot), true, 1, cx);
        assert_eq!(
            editor.selections.ranges(cx),
            [
                Point::new(1, 3)..Point::new(1, 3),
                Point::new(2, 1)..Point::new(2, 1),
            ]
        );
        editor
    });

    // Refreshing selections is a no-op when excerpts haven't changed.
    _ = editor.update(cx, |editor, cx| {
        editor.change_selections(None, cx, |s| s.refresh());
        assert_eq!(
            editor.selections.ranges(cx),
            [
                Point::new(1, 3)..Point::new(1, 3),
                Point::new(2, 1)..Point::new(2, 1),
            ]
        );
    });

    multibuffer.update(cx, |multibuffer, cx| {
        multibuffer.remove_excerpts([excerpt1_id.unwrap()], cx);
    });
    _ = editor.update(cx, |editor, cx| {
        // Removing an excerpt causes the first selection to become degenerate.
        assert_eq!(
            editor.selections.ranges(cx),
            [
                Point::new(0, 0)..Point::new(0, 0),
                Point::new(0, 1)..Point::new(0, 1)
            ]
        );

        // Refreshing selections will relocate the first selection to the original buffer
        // location.
        editor.change_selections(None, cx, |s| s.refresh());
        assert_eq!(
            editor.selections.ranges(cx),
            [
                Point::new(0, 1)..Point::new(0, 1),
                Point::new(0, 3)..Point::new(0, 3)
            ]
        );
        assert!(editor.selections.pending_anchor().is_some());
    });
}

#[gpui::test]
fn test_refresh_selections_while_selecting_with_mouse(cx: &mut TestAppContext) {
    init_test(cx, |_| {});

    let buffer = cx.new_model(|cx| Buffer::local(sample_text(3, 4, 'a'), cx));
    let mut excerpt1_id = None;
    let multibuffer = cx.new_model(|cx| {
        let mut multibuffer = MultiBuffer::new(ReadWrite);
        excerpt1_id = multibuffer
            .push_excerpts(
                buffer.clone(),
                [
                    ExcerptRange {
                        context: Point::new(0, 0)..Point::new(1, 4),
                        primary: None,
                    },
                    ExcerptRange {
                        context: Point::new(1, 0)..Point::new(2, 4),
                        primary: None,
                    },
                ],
                cx,
            )
            .into_iter()
            .next();
        assert_eq!(multibuffer.read(cx).text(), "aaaa\nbbbb\nbbbb\ncccc");
        multibuffer
    });

    let editor = cx.add_window(|cx| {
        let mut editor = build_editor(multibuffer.clone(), cx);
        let snapshot = editor.snapshot(cx);
        editor.begin_selection(Point::new(1, 3).to_display_point(&snapshot), false, 1, cx);
        assert_eq!(
            editor.selections.ranges(cx),
            [Point::new(1, 3)..Point::new(1, 3)]
        );
        editor
    });

    multibuffer.update(cx, |multibuffer, cx| {
        multibuffer.remove_excerpts([excerpt1_id.unwrap()], cx);
    });
    _ = editor.update(cx, |editor, cx| {
        assert_eq!(
            editor.selections.ranges(cx),
            [Point::new(0, 0)..Point::new(0, 0)]
        );

        // Ensure we don't panic when selections are refreshed and that the pending selection is finalized.
        editor.change_selections(None, cx, |s| s.refresh());
        assert_eq!(
            editor.selections.ranges(cx),
            [Point::new(0, 3)..Point::new(0, 3)]
        );
        assert!(editor.selections.pending_anchor().is_some());
    });
}

#[gpui::test]
async fn test_extra_newline_insertion(cx: &mut gpui::TestAppContext) {
    init_test(cx, |_| {});

    let language = Arc::new(
        Language::new(
            LanguageConfig {
                brackets: BracketPairConfig {
                    pairs: vec![
                        BracketPair {
                            start: "{".to_string(),
                            end: "}".to_string(),
                            close: true,
                            surround: true,
                            newline: true,
                        },
                        BracketPair {
                            start: "/* ".to_string(),
                            end: " */".to_string(),
                            close: true,
                            surround: true,
                            newline: true,
                        },
                    ],
                    ..Default::default()
                },
                ..Default::default()
            },
            Some(tree_sitter_rust::LANGUAGE.into()),
        )
        .with_indents_query("")
        .unwrap(),
    );

    let text = concat!(
        "{   }\n",     //
        "  x\n",       //
        "  /*   */\n", //
        "x\n",         //
        "{{} }\n",     //
    );

    let buffer = cx.new_model(|cx| Buffer::local(text, cx).with_language(language, cx));
    let buffer = cx.new_model(|cx| MultiBuffer::singleton(buffer, cx));
    let (view, cx) = cx.add_window_view(|cx| build_editor(buffer, cx));
    view.condition::<crate::EditorEvent>(cx, |view, cx| !view.buffer.read(cx).is_parsing(cx))
        .await;

    view.update(cx, |view, cx| {
        view.change_selections(None, cx, |s| {
            s.select_display_ranges([
                DisplayPoint::new(DisplayRow(0), 2)..DisplayPoint::new(DisplayRow(0), 3),
                DisplayPoint::new(DisplayRow(2), 5)..DisplayPoint::new(DisplayRow(2), 5),
                DisplayPoint::new(DisplayRow(4), 4)..DisplayPoint::new(DisplayRow(4), 4),
            ])
        });
        view.newline(&Newline, cx);

        assert_eq!(
            view.buffer().read(cx).read(cx).text(),
            concat!(
                "{ \n",    // Suppress rustfmt
                "\n",      //
                "}\n",     //
                "  x\n",   //
                "  /* \n", //
                "  \n",    //
                "  */\n",  //
                "x\n",     //
                "{{} \n",  //
                "}\n",     //
            )
        );
    });
}

#[gpui::test]
fn test_highlighted_ranges(cx: &mut TestAppContext) {
    init_test(cx, |_| {});

    let editor = cx.add_window(|cx| {
        let buffer = MultiBuffer::build_simple(&sample_text(16, 8, 'a'), cx);
        build_editor(buffer.clone(), cx)
    });

    _ = editor.update(cx, |editor, cx| {
        struct Type1;
        struct Type2;

        let buffer = editor.buffer.read(cx).snapshot(cx);

        let anchor_range =
            |range: Range<Point>| buffer.anchor_after(range.start)..buffer.anchor_after(range.end);

        editor.highlight_background::<Type1>(
            &[
                anchor_range(Point::new(2, 1)..Point::new(2, 3)),
                anchor_range(Point::new(4, 2)..Point::new(4, 4)),
                anchor_range(Point::new(6, 3)..Point::new(6, 5)),
                anchor_range(Point::new(8, 4)..Point::new(8, 6)),
            ],
            |_| Hsla::red(),
            cx,
        );
        editor.highlight_background::<Type2>(
            &[
                anchor_range(Point::new(3, 2)..Point::new(3, 5)),
                anchor_range(Point::new(5, 3)..Point::new(5, 6)),
                anchor_range(Point::new(7, 4)..Point::new(7, 7)),
                anchor_range(Point::new(9, 5)..Point::new(9, 8)),
            ],
            |_| Hsla::green(),
            cx,
        );

        let snapshot = editor.snapshot(cx);
        let mut highlighted_ranges = editor.background_highlights_in_range(
            anchor_range(Point::new(3, 4)..Point::new(7, 4)),
            &snapshot,
            cx.theme().colors(),
        );
        // Enforce a consistent ordering based on color without relying on the ordering of the
        // highlight's `TypeId` which is non-executor.
        highlighted_ranges.sort_unstable_by_key(|(_, color)| *color);
        assert_eq!(
            highlighted_ranges,
            &[
                (
                    DisplayPoint::new(DisplayRow(4), 2)..DisplayPoint::new(DisplayRow(4), 4),
                    Hsla::red(),
                ),
                (
                    DisplayPoint::new(DisplayRow(6), 3)..DisplayPoint::new(DisplayRow(6), 5),
                    Hsla::red(),
                ),
                (
                    DisplayPoint::new(DisplayRow(3), 2)..DisplayPoint::new(DisplayRow(3), 5),
                    Hsla::green(),
                ),
                (
                    DisplayPoint::new(DisplayRow(5), 3)..DisplayPoint::new(DisplayRow(5), 6),
                    Hsla::green(),
                ),
            ]
        );
        assert_eq!(
            editor.background_highlights_in_range(
                anchor_range(Point::new(5, 6)..Point::new(6, 4)),
                &snapshot,
                cx.theme().colors(),
            ),
            &[(
                DisplayPoint::new(DisplayRow(6), 3)..DisplayPoint::new(DisplayRow(6), 5),
                Hsla::red(),
            )]
        );
    });
}

#[gpui::test]
async fn test_following(cx: &mut gpui::TestAppContext) {
    init_test(cx, |_| {});

    let fs = FakeFs::new(cx.executor());
    let project = Project::test(fs, ["/file.rs".as_ref()], cx).await;

    let buffer = project.update(cx, |project, cx| {
        let buffer = project.create_local_buffer(&sample_text(16, 8, 'a'), None, cx);
        cx.new_model(|cx| MultiBuffer::singleton(buffer, cx))
    });
    let leader = cx.add_window(|cx| build_editor(buffer.clone(), cx));
    let follower = cx.update(|cx| {
        cx.open_window(
            WindowOptions {
                window_bounds: Some(WindowBounds::Windowed(Bounds::from_corners(
                    gpui::Point::new(px(0.), px(0.)),
                    gpui::Point::new(px(10.), px(80.)),
                ))),
                ..Default::default()
            },
            |cx| cx.new_view(|cx| build_editor(buffer.clone(), cx)),
        )
        .unwrap()
    });

    let is_still_following = Rc::new(RefCell::new(true));
    let follower_edit_event_count = Rc::new(RefCell::new(0));
    let pending_update = Rc::new(RefCell::new(None));
    _ = follower.update(cx, {
        let update = pending_update.clone();
        let is_still_following = is_still_following.clone();
        let follower_edit_event_count = follower_edit_event_count.clone();
        |_, cx| {
            cx.subscribe(
                &leader.root_view(cx).unwrap(),
                move |_, leader, event, cx| {
                    leader
                        .read(cx)
                        .add_event_to_update_proto(event, &mut update.borrow_mut(), cx);
                },
            )
            .detach();

            cx.subscribe(
                &follower.root_view(cx).unwrap(),
                move |_, _, event: &EditorEvent, _cx| {
                    if matches!(Editor::to_follow_event(event), Some(FollowEvent::Unfollow)) {
                        *is_still_following.borrow_mut() = false;
                    }

                    if let EditorEvent::BufferEdited = event {
                        *follower_edit_event_count.borrow_mut() += 1;
                    }
                },
            )
            .detach();
        }
    });

    // Update the selections only
    _ = leader.update(cx, |leader, cx| {
        leader.change_selections(None, cx, |s| s.select_ranges([1..1]));
    });
    follower
        .update(cx, |follower, cx| {
            follower.apply_update_proto(&project, pending_update.borrow_mut().take().unwrap(), cx)
        })
        .unwrap()
        .await
        .unwrap();
    _ = follower.update(cx, |follower, cx| {
        assert_eq!(follower.selections.ranges(cx), vec![1..1]);
    });
    assert!(*is_still_following.borrow());
    assert_eq!(*follower_edit_event_count.borrow(), 0);

    // Update the scroll position only
    _ = leader.update(cx, |leader, cx| {
        leader.set_scroll_position(gpui::Point::new(1.5, 3.5), cx);
    });
    follower
        .update(cx, |follower, cx| {
            follower.apply_update_proto(&project, pending_update.borrow_mut().take().unwrap(), cx)
        })
        .unwrap()
        .await
        .unwrap();
    assert_eq!(
        follower
            .update(cx, |follower, cx| follower.scroll_position(cx))
            .unwrap(),
        gpui::Point::new(1.5, 3.5)
    );
    assert!(*is_still_following.borrow());
    assert_eq!(*follower_edit_event_count.borrow(), 0);

    // Update the selections and scroll position. The follower's scroll position is updated
    // via autoscroll, not via the leader's exact scroll position.
    _ = leader.update(cx, |leader, cx| {
        leader.change_selections(None, cx, |s| s.select_ranges([0..0]));
        leader.request_autoscroll(Autoscroll::newest(), cx);
        leader.set_scroll_position(gpui::Point::new(1.5, 3.5), cx);
    });
    follower
        .update(cx, |follower, cx| {
            follower.apply_update_proto(&project, pending_update.borrow_mut().take().unwrap(), cx)
        })
        .unwrap()
        .await
        .unwrap();
    _ = follower.update(cx, |follower, cx| {
        assert_eq!(follower.scroll_position(cx), gpui::Point::new(1.5, 0.0));
        assert_eq!(follower.selections.ranges(cx), vec![0..0]);
    });
    assert!(*is_still_following.borrow());

    // Creating a pending selection that precedes another selection
    _ = leader.update(cx, |leader, cx| {
        leader.change_selections(None, cx, |s| s.select_ranges([1..1]));
        leader.begin_selection(DisplayPoint::new(DisplayRow(0), 0), true, 1, cx);
    });
    follower
        .update(cx, |follower, cx| {
            follower.apply_update_proto(&project, pending_update.borrow_mut().take().unwrap(), cx)
        })
        .unwrap()
        .await
        .unwrap();
    _ = follower.update(cx, |follower, cx| {
        assert_eq!(follower.selections.ranges(cx), vec![0..0, 1..1]);
    });
    assert!(*is_still_following.borrow());

    // Extend the pending selection so that it surrounds another selection
    _ = leader.update(cx, |leader, cx| {
        leader.extend_selection(DisplayPoint::new(DisplayRow(0), 2), 1, cx);
    });
    follower
        .update(cx, |follower, cx| {
            follower.apply_update_proto(&project, pending_update.borrow_mut().take().unwrap(), cx)
        })
        .unwrap()
        .await
        .unwrap();
    _ = follower.update(cx, |follower, cx| {
        assert_eq!(follower.selections.ranges(cx), vec![0..2]);
    });

    // Scrolling locally breaks the follow
    _ = follower.update(cx, |follower, cx| {
        let top_anchor = follower.buffer().read(cx).read(cx).anchor_after(0);
        follower.set_scroll_anchor(
            ScrollAnchor {
                anchor: top_anchor,
                offset: gpui::Point::new(0.0, 0.5),
            },
            cx,
        );
    });
    assert!(!(*is_still_following.borrow()));
}

#[gpui::test]
async fn test_following_with_multiple_excerpts(cx: &mut gpui::TestAppContext) {
    init_test(cx, |_| {});

    let fs = FakeFs::new(cx.executor());
    let project = Project::test(fs, ["/file.rs".as_ref()], cx).await;
    let workspace = cx.add_window(|cx| Workspace::test_new(project.clone(), cx));
    let pane = workspace
        .update(cx, |workspace, _| workspace.active_pane().clone())
        .unwrap();

    let cx = &mut VisualTestContext::from_window(*workspace.deref(), cx);

    let leader = pane.update(cx, |_, cx| {
        let multibuffer = cx.new_model(|_| MultiBuffer::new(ReadWrite));
        cx.new_view(|cx| build_editor(multibuffer.clone(), cx))
    });

    // Start following the editor when it has no excerpts.
    let mut state_message = leader.update(cx, |leader, cx| leader.to_state_proto(cx));
    let follower_1 = cx
        .update_window(*workspace.deref(), |_, cx| {
            Editor::from_state_proto(
                workspace.root_view(cx).unwrap(),
                ViewId {
                    creator: Default::default(),
                    id: 0,
                },
                &mut state_message,
                cx,
            )
        })
        .unwrap()
        .unwrap()
        .await
        .unwrap();

    let update_message = Rc::new(RefCell::new(None));
    follower_1.update(cx, {
        let update = update_message.clone();
        |_, cx| {
            cx.subscribe(&leader, move |_, leader, event, cx| {
                leader
                    .read(cx)
                    .add_event_to_update_proto(event, &mut update.borrow_mut(), cx);
            })
            .detach();
        }
    });

    let (buffer_1, buffer_2) = project.update(cx, |project, cx| {
        (
            project.create_local_buffer("abc\ndef\nghi\njkl\n", None, cx),
            project.create_local_buffer("mno\npqr\nstu\nvwx\n", None, cx),
        )
    });

    // Insert some excerpts.
    leader.update(cx, |leader, cx| {
        leader.buffer.update(cx, |multibuffer, cx| {
            let excerpt_ids = multibuffer.push_excerpts(
                buffer_1.clone(),
                [
                    ExcerptRange {
                        context: 1..6,
                        primary: None,
                    },
                    ExcerptRange {
                        context: 12..15,
                        primary: None,
                    },
                    ExcerptRange {
                        context: 0..3,
                        primary: None,
                    },
                ],
                cx,
            );
            multibuffer.insert_excerpts_after(
                excerpt_ids[0],
                buffer_2.clone(),
                [
                    ExcerptRange {
                        context: 8..12,
                        primary: None,
                    },
                    ExcerptRange {
                        context: 0..6,
                        primary: None,
                    },
                ],
                cx,
            );
        });
    });

    // Apply the update of adding the excerpts.
    follower_1
        .update(cx, |follower, cx| {
            follower.apply_update_proto(&project, update_message.borrow().clone().unwrap(), cx)
        })
        .await
        .unwrap();
    assert_eq!(
        follower_1.update(cx, |editor, cx| editor.text(cx)),
        leader.update(cx, |editor, cx| editor.text(cx))
    );
    update_message.borrow_mut().take();

    // Start following separately after it already has excerpts.
    let mut state_message = leader.update(cx, |leader, cx| leader.to_state_proto(cx));
    let follower_2 = cx
        .update_window(*workspace.deref(), |_, cx| {
            Editor::from_state_proto(
                workspace.root_view(cx).unwrap().clone(),
                ViewId {
                    creator: Default::default(),
                    id: 0,
                },
                &mut state_message,
                cx,
            )
        })
        .unwrap()
        .unwrap()
        .await
        .unwrap();
    assert_eq!(
        follower_2.update(cx, |editor, cx| editor.text(cx)),
        leader.update(cx, |editor, cx| editor.text(cx))
    );

    // Remove some excerpts.
    leader.update(cx, |leader, cx| {
        leader.buffer.update(cx, |multibuffer, cx| {
            let excerpt_ids = multibuffer.excerpt_ids();
            multibuffer.remove_excerpts([excerpt_ids[1], excerpt_ids[2]], cx);
            multibuffer.remove_excerpts([excerpt_ids[0]], cx);
        });
    });

    // Apply the update of removing the excerpts.
    follower_1
        .update(cx, |follower, cx| {
            follower.apply_update_proto(&project, update_message.borrow().clone().unwrap(), cx)
        })
        .await
        .unwrap();
    follower_2
        .update(cx, |follower, cx| {
            follower.apply_update_proto(&project, update_message.borrow().clone().unwrap(), cx)
        })
        .await
        .unwrap();
    update_message.borrow_mut().take();
    assert_eq!(
        follower_1.update(cx, |editor, cx| editor.text(cx)),
        leader.update(cx, |editor, cx| editor.text(cx))
    );
}

#[gpui::test]
async fn go_to_prev_overlapping_diagnostic(
    executor: BackgroundExecutor,
    cx: &mut gpui::TestAppContext,
) {
    init_test(cx, |_| {});

    let mut cx = EditorTestContext::new(cx).await;
    let lsp_store =
        cx.update_editor(|editor, cx| editor.project.as_ref().unwrap().read(cx).lsp_store());

    cx.set_state(indoc! {"
        ˇfn func(abc def: i32) -> u32 {
        }
    "});

    cx.update(|cx| {
        lsp_store.update(cx, |lsp_store, cx| {
            lsp_store
                .update_diagnostics(
                    LanguageServerId(0),
                    lsp::PublishDiagnosticsParams {
                        uri: lsp::Url::from_file_path("/root/file").unwrap(),
                        version: None,
                        diagnostics: vec![
                            lsp::Diagnostic {
                                range: lsp::Range::new(
                                    lsp::Position::new(0, 11),
                                    lsp::Position::new(0, 12),
                                ),
                                severity: Some(lsp::DiagnosticSeverity::ERROR),
                                ..Default::default()
                            },
                            lsp::Diagnostic {
                                range: lsp::Range::new(
                                    lsp::Position::new(0, 12),
                                    lsp::Position::new(0, 15),
                                ),
                                severity: Some(lsp::DiagnosticSeverity::ERROR),
                                ..Default::default()
                            },
                            lsp::Diagnostic {
                                range: lsp::Range::new(
                                    lsp::Position::new(0, 25),
                                    lsp::Position::new(0, 28),
                                ),
                                severity: Some(lsp::DiagnosticSeverity::ERROR),
                                ..Default::default()
                            },
                        ],
                    },
                    &[],
                    cx,
                )
                .unwrap()
        });
    });

    executor.run_until_parked();

    cx.update_editor(|editor, cx| {
        editor.go_to_prev_diagnostic(&GoToPrevDiagnostic, cx);
    });

    cx.assert_editor_state(indoc! {"
        fn func(abc def: i32) -> ˇu32 {
        }
    "});

    cx.update_editor(|editor, cx| {
        editor.go_to_prev_diagnostic(&GoToPrevDiagnostic, cx);
    });

    cx.assert_editor_state(indoc! {"
        fn func(abc ˇdef: i32) -> u32 {
        }
    "});

    cx.update_editor(|editor, cx| {
        editor.go_to_prev_diagnostic(&GoToPrevDiagnostic, cx);
    });

    cx.assert_editor_state(indoc! {"
        fn func(abcˇ def: i32) -> u32 {
        }
    "});

    cx.update_editor(|editor, cx| {
        editor.go_to_prev_diagnostic(&GoToPrevDiagnostic, cx);
    });

    cx.assert_editor_state(indoc! {"
        fn func(abc def: i32) -> ˇu32 {
        }
    "});
}

#[gpui::test]
async fn test_diagnostics_with_links(cx: &mut TestAppContext) {
    init_test(cx, |_| {});

    let mut cx = EditorTestContext::new(cx).await;

    cx.set_state(indoc! {"
        fn func(abˇc def: i32) -> u32 {
        }
    "});
    let lsp_store =
        cx.update_editor(|editor, cx| editor.project.as_ref().unwrap().read(cx).lsp_store());

    cx.update(|cx| {
        lsp_store.update(cx, |lsp_store, cx| {
            lsp_store.update_diagnostics(
                LanguageServerId(0),
                lsp::PublishDiagnosticsParams {
                    uri: lsp::Url::from_file_path("/root/file").unwrap(),
                    version: None,
                    diagnostics: vec![lsp::Diagnostic {
                        range: lsp::Range::new(lsp::Position::new(0, 8), lsp::Position::new(0, 12)),
                        severity: Some(lsp::DiagnosticSeverity::ERROR),
                        message: "we've had problems with <https://link.one>, and <https://link.two> is broken".to_string(),
                        ..Default::default()
                    }],
                },
                &[],
                cx,
            )
        })
    }).unwrap();
    cx.run_until_parked();
    cx.update_editor(|editor, cx| hover_popover::hover(editor, &Default::default(), cx));
    cx.run_until_parked();
    cx.update_editor(|editor, _| assert!(editor.hover_state.diagnostic_popover.is_some()))
}

#[gpui::test]
async fn go_to_hunk(executor: BackgroundExecutor, cx: &mut gpui::TestAppContext) {
    init_test(cx, |_| {});

    let mut cx = EditorTestContext::new(cx).await;

    let diff_base = r#"
        use some::mod;

        const A: u32 = 42;

        fn main() {
            println!("hello");

            println!("world");
        }
        "#
    .unindent();

    // Edits are modified, removed, modified, added
    cx.set_state(
        &r#"
        use some::modified;

        ˇ
        fn main() {
            println!("hello there");

            println!("around the");
            println!("world");
        }
        "#
        .unindent(),
    );

    cx.set_diff_base(&diff_base);
    executor.run_until_parked();

    cx.update_editor(|editor, cx| {
        //Wrap around the bottom of the buffer
        for _ in 0..3 {
            editor.go_to_next_hunk(&GoToHunk, cx);
        }
    });

    cx.assert_editor_state(
        &r#"
        ˇuse some::modified;


        fn main() {
            println!("hello there");

            println!("around the");
            println!("world");
        }
        "#
        .unindent(),
    );

    cx.update_editor(|editor, cx| {
        //Wrap around the top of the buffer
        for _ in 0..2 {
            editor.go_to_prev_hunk(&GoToPrevHunk, cx);
        }
    });

    cx.assert_editor_state(
        &r#"
        use some::modified;


        fn main() {
        ˇ    println!("hello there");

            println!("around the");
            println!("world");
        }
        "#
        .unindent(),
    );

    cx.update_editor(|editor, cx| {
        editor.go_to_prev_hunk(&GoToPrevHunk, cx);
    });

    cx.assert_editor_state(
        &r#"
        use some::modified;

        ˇ
        fn main() {
            println!("hello there");

            println!("around the");
            println!("world");
        }
        "#
        .unindent(),
    );

    cx.update_editor(|editor, cx| {
        for _ in 0..3 {
            editor.go_to_prev_hunk(&GoToPrevHunk, cx);
        }
    });

    cx.assert_editor_state(
        &r#"
        use some::modified;


        fn main() {
        ˇ    println!("hello there");

            println!("around the");
            println!("world");
        }
        "#
        .unindent(),
    );

    cx.update_editor(|editor, cx| {
        editor.fold(&Fold, cx);

        //Make sure that the fold only gets one hunk
        for _ in 0..4 {
            editor.go_to_next_hunk(&GoToHunk, cx);
        }
    });

    cx.assert_editor_state(
        &r#"
        ˇuse some::modified;


        fn main() {
            println!("hello there");

            println!("around the");
            println!("world");
        }
        "#
        .unindent(),
    );
}

#[test]
fn test_split_words() {
    fn split(text: &str) -> Vec<&str> {
        split_words(text).collect()
    }

    assert_eq!(split("HelloWorld"), &["Hello", "World"]);
    assert_eq!(split("hello_world"), &["hello_", "world"]);
    assert_eq!(split("_hello_world_"), &["_", "hello_", "world_"]);
    assert_eq!(split("Hello_World"), &["Hello_", "World"]);
    assert_eq!(split("helloWOrld"), &["hello", "WOrld"]);
    assert_eq!(split("helloworld"), &["helloworld"]);

    assert_eq!(split(":do_the_thing"), &[":", "do_", "the_", "thing"]);
}

#[gpui::test]
async fn test_move_to_enclosing_bracket(cx: &mut gpui::TestAppContext) {
    init_test(cx, |_| {});

    let mut cx = EditorLspTestContext::new_typescript(Default::default(), cx).await;
    let mut assert = |before, after| {
        let _state_context = cx.set_state(before);
        cx.update_editor(|editor, cx| {
            editor.move_to_enclosing_bracket(&MoveToEnclosingBracket, cx)
        });
        cx.assert_editor_state(after);
    };

    // Outside bracket jumps to outside of matching bracket
    assert("console.logˇ(var);", "console.log(var)ˇ;");
    assert("console.log(var)ˇ;", "console.logˇ(var);");

    // Inside bracket jumps to inside of matching bracket
    assert("console.log(ˇvar);", "console.log(varˇ);");
    assert("console.log(varˇ);", "console.log(ˇvar);");

    // When outside a bracket and inside, favor jumping to the inside bracket
    assert(
        "console.log('foo', [1, 2, 3]ˇ);",
        "console.log(ˇ'foo', [1, 2, 3]);",
    );
    assert(
        "console.log(ˇ'foo', [1, 2, 3]);",
        "console.log('foo', [1, 2, 3]ˇ);",
    );

    // Bias forward if two options are equally likely
    assert(
        "let result = curried_fun()ˇ();",
        "let result = curried_fun()()ˇ;",
    );

    // If directly adjacent to a smaller pair but inside a larger (not adjacent), pick the smaller
    assert(
        indoc! {"
            function test() {
                console.log('test')ˇ
            }"},
        indoc! {"
            function test() {
                console.logˇ('test')
            }"},
    );
}

#[gpui::test]
async fn test_on_type_formatting_not_triggered(cx: &mut gpui::TestAppContext) {
    init_test(cx, |_| {});

    let fs = FakeFs::new(cx.executor());
    fs.insert_tree(
        "/a",
        json!({
            "main.rs": "fn main() { let a = 5; }",
            "other.rs": "// Test file",
        }),
    )
    .await;
    let project = Project::test(fs, ["/a".as_ref()], cx).await;

    let language_registry = project.read_with(cx, |project, _| project.languages().clone());
    language_registry.add(Arc::new(Language::new(
        LanguageConfig {
            name: "Rust".into(),
            matcher: LanguageMatcher {
                path_suffixes: vec!["rs".to_string()],
                ..Default::default()
            },
            brackets: BracketPairConfig {
                pairs: vec![BracketPair {
                    start: "{".to_string(),
                    end: "}".to_string(),
                    close: true,
                    surround: true,
                    newline: true,
                }],
                disabled_scopes_by_bracket_ix: Vec::new(),
            },
            ..Default::default()
        },
        Some(tree_sitter_rust::LANGUAGE.into()),
    )));
    let mut fake_servers = language_registry.register_fake_lsp(
        "Rust",
        FakeLspAdapter {
            capabilities: lsp::ServerCapabilities {
                document_on_type_formatting_provider: Some(lsp::DocumentOnTypeFormattingOptions {
                    first_trigger_character: "{".to_string(),
                    more_trigger_character: None,
                }),
                ..Default::default()
            },
            ..Default::default()
        },
    );

    let workspace = cx.add_window(|cx| Workspace::test_new(project.clone(), cx));

    let cx = &mut VisualTestContext::from_window(*workspace, cx);

    let worktree_id = workspace
        .update(cx, |workspace, cx| {
            workspace.project().update(cx, |project, cx| {
                project.worktrees(cx).next().unwrap().read(cx).id()
            })
        })
        .unwrap();

    let buffer = project
        .update(cx, |project, cx| {
            project.open_local_buffer("/a/main.rs", cx)
        })
        .await
        .unwrap();
    let editor_handle = workspace
        .update(cx, |workspace, cx| {
            workspace.open_path((worktree_id, "main.rs"), None, true, cx)
        })
        .unwrap()
        .await
        .unwrap()
        .downcast::<Editor>()
        .unwrap();

    cx.executor().start_waiting();
    let fake_server = fake_servers.next().await.unwrap();

    fake_server.handle_request::<lsp::request::OnTypeFormatting, _, _>(|params, _| async move {
        assert_eq!(
            params.text_document_position.text_document.uri,
            lsp::Url::from_file_path("/a/main.rs").unwrap(),
        );
        assert_eq!(
            params.text_document_position.position,
            lsp::Position::new(0, 21),
        );

        Ok(Some(vec![lsp::TextEdit {
            new_text: "]".to_string(),
            range: lsp::Range::new(lsp::Position::new(0, 22), lsp::Position::new(0, 22)),
        }]))
    });

    editor_handle.update(cx, |editor, cx| {
        editor.focus(cx);
        editor.change_selections(None, cx, |s| {
            s.select_ranges([Point::new(0, 21)..Point::new(0, 20)])
        });
        editor.handle_input("{", cx);
    });

    cx.executor().run_until_parked();

    buffer.update(cx, |buffer, _| {
        assert_eq!(
            buffer.text(),
            "fn main() { let a = {5}; }",
            "No extra braces from on type formatting should appear in the buffer"
        )
    });
}

#[gpui::test]
async fn test_language_server_restart_due_to_settings_change(cx: &mut gpui::TestAppContext) {
    init_test(cx, |_| {});

    let fs = FakeFs::new(cx.executor());
    fs.insert_tree(
        "/a",
        json!({
            "main.rs": "fn main() { let a = 5; }",
            "other.rs": "// Test file",
        }),
    )
    .await;

    let project = Project::test(fs, ["/a".as_ref()], cx).await;

    let server_restarts = Arc::new(AtomicUsize::new(0));
    let closure_restarts = Arc::clone(&server_restarts);
    let language_server_name = "test language server";
    let language_name: LanguageName = "Rust".into();

    let language_registry = project.read_with(cx, |project, _| project.languages().clone());
    language_registry.add(Arc::new(Language::new(
        LanguageConfig {
            name: language_name.clone(),
            matcher: LanguageMatcher {
                path_suffixes: vec!["rs".to_string()],
                ..Default::default()
            },
            ..Default::default()
        },
        Some(tree_sitter_rust::LANGUAGE.into()),
    )));
    let mut fake_servers = language_registry.register_fake_lsp(
        "Rust",
        FakeLspAdapter {
            name: language_server_name,
            initialization_options: Some(json!({
                "testOptionValue": true
            })),
            initializer: Some(Box::new(move |fake_server| {
                let task_restarts = Arc::clone(&closure_restarts);
                fake_server.handle_request::<lsp::request::Shutdown, _, _>(move |_, _| {
                    task_restarts.fetch_add(1, atomic::Ordering::Release);
                    futures::future::ready(Ok(()))
                });
            })),
            ..Default::default()
        },
    );

    let _window = cx.add_window(|cx| Workspace::test_new(project.clone(), cx));
    let _buffer = project
        .update(cx, |project, cx| {
            project.open_local_buffer_with_lsp("/a/main.rs", cx)
        })
        .await
        .unwrap();
    let _fake_server = fake_servers.next().await.unwrap();
    update_test_language_settings(cx, |language_settings| {
        language_settings.languages.insert(
            language_name.clone(),
            LanguageSettingsContent {
                tab_size: NonZeroU32::new(8),
                ..Default::default()
            },
        );
    });
    cx.executor().run_until_parked();
    assert_eq!(
        server_restarts.load(atomic::Ordering::Acquire),
        0,
        "Should not restart LSP server on an unrelated change"
    );

    update_test_project_settings(cx, |project_settings| {
        project_settings.lsp.insert(
            "Some other server name".into(),
            LspSettings {
                binary: None,
                settings: None,
                initialization_options: Some(json!({
                    "some other init value": false
                })),
            },
        );
    });
    cx.executor().run_until_parked();
    assert_eq!(
        server_restarts.load(atomic::Ordering::Acquire),
        0,
        "Should not restart LSP server on an unrelated LSP settings change"
    );

    update_test_project_settings(cx, |project_settings| {
        project_settings.lsp.insert(
            language_server_name.into(),
            LspSettings {
                binary: None,
                settings: None,
                initialization_options: Some(json!({
                    "anotherInitValue": false
                })),
            },
        );
    });
    cx.executor().run_until_parked();
    assert_eq!(
        server_restarts.load(atomic::Ordering::Acquire),
        1,
        "Should restart LSP server on a related LSP settings change"
    );

    update_test_project_settings(cx, |project_settings| {
        project_settings.lsp.insert(
            language_server_name.into(),
            LspSettings {
                binary: None,
                settings: None,
                initialization_options: Some(json!({
                    "anotherInitValue": false
                })),
            },
        );
    });
    cx.executor().run_until_parked();
    assert_eq!(
        server_restarts.load(atomic::Ordering::Acquire),
        1,
        "Should not restart LSP server on a related LSP settings change that is the same"
    );

    update_test_project_settings(cx, |project_settings| {
        project_settings.lsp.insert(
            language_server_name.into(),
            LspSettings {
                binary: None,
                settings: None,
                initialization_options: None,
            },
        );
    });
    cx.executor().run_until_parked();
    assert_eq!(
        server_restarts.load(atomic::Ordering::Acquire),
        2,
        "Should restart LSP server on another related LSP settings change"
    );
}

#[gpui::test]
async fn test_completions_with_additional_edits(cx: &mut gpui::TestAppContext) {
    init_test(cx, |_| {});

    let mut cx = EditorLspTestContext::new_rust(
        lsp::ServerCapabilities {
            completion_provider: Some(lsp::CompletionOptions {
                trigger_characters: Some(vec![".".to_string()]),
                resolve_provider: Some(true),
                ..Default::default()
            }),
            ..Default::default()
        },
        cx,
    )
    .await;

    cx.set_state(indoc! {"fn main() { let a = 2ˇ; }"});
    cx.simulate_keystroke(".");
    let completion_item = lsp::CompletionItem {
        label: "some".into(),
        kind: Some(lsp::CompletionItemKind::SNIPPET),
        detail: Some("Wrap the expression in an `Option::Some`".to_string()),
        documentation: Some(lsp::Documentation::MarkupContent(lsp::MarkupContent {
            kind: lsp::MarkupKind::Markdown,
            value: "```rust\nSome(2)\n```".to_string(),
        })),
        deprecated: Some(false),
        sort_text: Some("fffffff2".to_string()),
        filter_text: Some("some".to_string()),
        insert_text_format: Some(lsp::InsertTextFormat::SNIPPET),
        text_edit: Some(lsp::CompletionTextEdit::Edit(lsp::TextEdit {
            range: lsp::Range {
                start: lsp::Position {
                    line: 0,
                    character: 22,
                },
                end: lsp::Position {
                    line: 0,
                    character: 22,
                },
            },
            new_text: "Some(2)".to_string(),
        })),
        additional_text_edits: Some(vec![lsp::TextEdit {
            range: lsp::Range {
                start: lsp::Position {
                    line: 0,
                    character: 20,
                },
                end: lsp::Position {
                    line: 0,
                    character: 22,
                },
            },
            new_text: "".to_string(),
        }]),
        ..Default::default()
    };

    let closure_completion_item = completion_item.clone();
    let mut request = cx.handle_request::<lsp::request::Completion, _, _>(move |_, _, _| {
        let task_completion_item = closure_completion_item.clone();
        async move {
            Ok(Some(lsp::CompletionResponse::Array(vec![
                task_completion_item,
            ])))
        }
    });

    request.next().await;

    cx.condition(|editor, _| editor.context_menu_visible())
        .await;
    let apply_additional_edits = cx.update_editor(|editor, cx| {
        editor
            .confirm_completion(&ConfirmCompletion::default(), cx)
            .unwrap()
    });
    cx.assert_editor_state(indoc! {"fn main() { let a = 2.Some(2)ˇ; }"});

    cx.handle_request::<lsp::request::ResolveCompletionItem, _, _>(move |_, _, _| {
        let task_completion_item = completion_item.clone();
        async move { Ok(task_completion_item) }
    })
    .next()
    .await
    .unwrap();
    apply_additional_edits.await.unwrap();
    cx.assert_editor_state(indoc! {"fn main() { let a = Some(2)ˇ; }"});
}

#[gpui::test]
async fn test_completions_resolve_updates_labels_if_filter_text_matches(
    cx: &mut gpui::TestAppContext,
) {
    init_test(cx, |_| {});

    let mut cx = EditorLspTestContext::new_rust(
        lsp::ServerCapabilities {
            completion_provider: Some(lsp::CompletionOptions {
                trigger_characters: Some(vec![".".to_string()]),
                resolve_provider: Some(true),
                ..Default::default()
            }),
            ..Default::default()
        },
        cx,
    )
    .await;

    cx.set_state(indoc! {"fn main() { let a = 2ˇ; }"});
    cx.simulate_keystroke(".");

    let item1 = lsp::CompletionItem {
        label: "id".to_string(),
        filter_text: Some("id".to_string()),
        detail: None,
        documentation: None,
        text_edit: Some(lsp::CompletionTextEdit::Edit(lsp::TextEdit {
            range: lsp::Range::new(lsp::Position::new(0, 22), lsp::Position::new(0, 22)),
            new_text: ".id".to_string(),
        })),
        ..lsp::CompletionItem::default()
    };

    let item2 = lsp::CompletionItem {
        label: "other".to_string(),
        filter_text: Some("other".to_string()),
        detail: None,
        documentation: None,
        text_edit: Some(lsp::CompletionTextEdit::Edit(lsp::TextEdit {
            range: lsp::Range::new(lsp::Position::new(0, 22), lsp::Position::new(0, 22)),
            new_text: ".other".to_string(),
        })),
        ..lsp::CompletionItem::default()
    };

    cx.handle_request::<lsp::request::Completion, _, _>(move |_, _, _| {
        let item1 = item1.clone();
        let item2 = item2.clone();
        async move { Ok(Some(lsp::CompletionResponse::Array(vec![item1, item2]))) }
    })
    .next()
    .await;

    cx.condition(|editor, _| editor.context_menu_visible())
        .await;
    cx.update_editor(|editor, _| {
        let context_menu = editor.context_menu.borrow_mut();
        let context_menu = context_menu
            .as_ref()
            .expect("Should have the context menu deployed");
        match context_menu {
            CodeContextMenu::Completions(completions_menu) => {
<<<<<<< HEAD
                let completions = completions_menu.completions.borrow_mut();
                assert_eq!(completions.len(), 1, "Should have one completion");
                assert_eq!(completions.get(0).unwrap().label.text, "unresolved");
=======
                let completions = completions_menu.completions.read();
                assert_eq!(
                    completions
                        .iter()
                        .map(|completion| &completion.label.text)
                        .collect::<Vec<_>>(),
                    vec!["id", "other"]
                )
>>>>>>> 7b721efe
            }
            CodeContextMenu::CodeActions(_) => panic!("Should show the completions menu"),
        }
    });

    cx.handle_request::<lsp::request::ResolveCompletionItem, _, _>(move |_, _, _| async move {
        Ok(lsp::CompletionItem {
            label: "method id()".to_string(),
            filter_text: Some("id".to_string()),
            detail: Some("Now resolved!".to_string()),
            documentation: Some(lsp::Documentation::String("Docs".to_string())),
            text_edit: Some(lsp::CompletionTextEdit::Edit(lsp::TextEdit {
                range: lsp::Range::new(lsp::Position::new(0, 22), lsp::Position::new(0, 22)),
                new_text: ".id".to_string(),
            })),
            ..lsp::CompletionItem::default()
        })
    })
    .next()
    .await;
    cx.run_until_parked();

    cx.update_editor(|editor, cx| {
        editor.context_menu_next(&Default::default(), cx);
    });

    cx.handle_request::<lsp::request::ResolveCompletionItem, _, _>(move |_, _, _| async move {
        Ok(lsp::CompletionItem {
            label: "invalid changed label".to_string(),
            detail: Some("Now resolved!".to_string()),
            documentation: Some(lsp::Documentation::String("Docs".to_string())),
            text_edit: Some(lsp::CompletionTextEdit::Edit(lsp::TextEdit {
                range: lsp::Range::new(lsp::Position::new(0, 22), lsp::Position::new(0, 22)),
                new_text: ".id".to_string(),
            })),
            ..lsp::CompletionItem::default()
        })
    })
    .next()
    .await;
    cx.run_until_parked();

    cx.update_editor(|editor, _| {
        let context_menu = editor.context_menu.borrow_mut();
        let context_menu = context_menu
            .as_ref()
            .expect("Should have the context menu deployed");
        match context_menu {
            CodeContextMenu::Completions(completions_menu) => {
<<<<<<< HEAD
                let completions = completions_menu.completions.borrow_mut();
                assert_eq!(completions.len(), 1, "Should have one completion");
=======
                let completions = completions_menu.completions.read();
>>>>>>> 7b721efe
                assert_eq!(
                    completions
                        .iter()
                        .map(|completion| &completion.label.text)
                        .collect::<Vec<_>>(),
                    vec!["method id()", "other"],
                    "Should update first completion label, but not second as the filter text did not match."
                );
            }
            CodeContextMenu::CodeActions(_) => panic!("Should show the completions menu"),
        }
    });
}

#[gpui::test]
async fn test_completions_default_resolve_data_handling(cx: &mut gpui::TestAppContext) {
    init_test(cx, |_| {});

    let mut cx = EditorLspTestContext::new_rust(
        lsp::ServerCapabilities {
            completion_provider: Some(lsp::CompletionOptions {
                trigger_characters: Some(vec![".".to_string()]),
                resolve_provider: Some(true),
                ..Default::default()
            }),
            ..Default::default()
        },
        cx,
    )
    .await;

    cx.set_state(indoc! {"fn main() { let a = 2ˇ; }"});
    cx.simulate_keystroke(".");

    let default_commit_characters = vec!["?".to_string()];
    let default_data = json!({ "very": "special"});
    let default_insert_text_format = lsp::InsertTextFormat::SNIPPET;
    let default_insert_text_mode = lsp::InsertTextMode::AS_IS;
    let default_edit_range = lsp::Range {
        start: lsp::Position {
            line: 0,
            character: 5,
        },
        end: lsp::Position {
            line: 0,
            character: 5,
        },
    };

    let resolve_requests_number = Arc::new(AtomicUsize::new(0));
    let expect_first_item = Arc::new(AtomicBool::new(true));
    cx.lsp
        .server
        .on_request::<lsp::request::ResolveCompletionItem, _, _>({
            let closure_default_data = default_data.clone();
            let closure_resolve_requests_number = resolve_requests_number.clone();
            let closure_expect_first_item = expect_first_item.clone();
            let closure_default_commit_characters = default_commit_characters.clone();
            move |item_to_resolve, _| {
                closure_resolve_requests_number.fetch_add(1, atomic::Ordering::Release);
                let default_data = closure_default_data.clone();
                let default_commit_characters = closure_default_commit_characters.clone();
                let expect_first_item = closure_expect_first_item.clone();
                async move {
                    if expect_first_item.load(atomic::Ordering::Acquire) {
                        assert_eq!(
                            item_to_resolve.label, "Some(2)",
                            "Should have selected the first item"
                        );
                        assert_eq!(
                            item_to_resolve.data,
                            Some(json!({ "very": "special"})),
                            "First item should bring its own data for resolving"
                        );
                        assert_eq!(
                            item_to_resolve.commit_characters,
                            Some(default_commit_characters),
                            "First item had no own commit characters and should inherit the default ones"
                        );
                        assert!(
                            matches!(
                                item_to_resolve.text_edit,
                                Some(lsp::CompletionTextEdit::InsertAndReplace { .. })
                            ),
                            "First item should bring its own edit range for resolving"
                        );
                        assert_eq!(
                            item_to_resolve.insert_text_format,
                            Some(default_insert_text_format),
                            "First item had no own insert text format and should inherit the default one"
                        );
                        assert_eq!(
                            item_to_resolve.insert_text_mode,
                            Some(lsp::InsertTextMode::ADJUST_INDENTATION),
                            "First item should bring its own insert text mode for resolving"
                        );
                        Ok(item_to_resolve)
                    } else {
                        assert_eq!(
                            item_to_resolve.label, "vec![2]",
                            "Should have selected the last item"
                        );
                        assert_eq!(
                            item_to_resolve.data,
                            Some(default_data),
                            "Last item has no own resolve data and should inherit the default one"
                        );
                        assert_eq!(
                            item_to_resolve.commit_characters,
                            Some(default_commit_characters),
                            "Last item had no own commit characters and should inherit the default ones"
                        );
                        assert_eq!(
                            item_to_resolve.text_edit,
                            Some(lsp::CompletionTextEdit::Edit(lsp::TextEdit {
                                range: default_edit_range,
                                new_text: "vec![2]".to_string()
                            })),
                            "Last item had no own edit range and should inherit the default one"
                        );
                        assert_eq!(
                            item_to_resolve.insert_text_format,
                            Some(lsp::InsertTextFormat::PLAIN_TEXT),
                            "Last item should bring its own insert text format for resolving"
                        );
                        assert_eq!(
                            item_to_resolve.insert_text_mode,
                            Some(default_insert_text_mode),
                            "Last item had no own insert text mode and should inherit the default one"
                        );

                        Ok(item_to_resolve)
                    }
                }
            }
        }).detach();

    let completion_data = default_data.clone();
    let completion_characters = default_commit_characters.clone();
    cx.handle_request::<lsp::request::Completion, _, _>(move |_, _, _| {
        let default_data = completion_data.clone();
        let default_commit_characters = completion_characters.clone();
        async move {
            Ok(Some(lsp::CompletionResponse::List(lsp::CompletionList {
                items: vec![
                    lsp::CompletionItem {
                        label: "Some(2)".into(),
                        insert_text: Some("Some(2)".into()),
                        data: Some(json!({ "very": "special"})),
                        insert_text_mode: Some(lsp::InsertTextMode::ADJUST_INDENTATION),
                        text_edit: Some(lsp::CompletionTextEdit::InsertAndReplace(
                            lsp::InsertReplaceEdit {
                                new_text: "Some(2)".to_string(),
                                insert: lsp::Range::default(),
                                replace: lsp::Range::default(),
                            },
                        )),
                        ..lsp::CompletionItem::default()
                    },
                    lsp::CompletionItem {
                        label: "vec![2]".into(),
                        insert_text: Some("vec![2]".into()),
                        insert_text_format: Some(lsp::InsertTextFormat::PLAIN_TEXT),
                        ..lsp::CompletionItem::default()
                    },
                ],
                item_defaults: Some(lsp::CompletionListItemDefaults {
                    data: Some(default_data.clone()),
                    commit_characters: Some(default_commit_characters.clone()),
                    edit_range: Some(lsp::CompletionListItemDefaultsEditRange::Range(
                        default_edit_range,
                    )),
                    insert_text_format: Some(default_insert_text_format),
                    insert_text_mode: Some(default_insert_text_mode),
                }),
                ..lsp::CompletionList::default()
            })))
        }
    })
    .next()
    .await;

    cx.condition(|editor, _| editor.context_menu_visible())
        .await;
    cx.run_until_parked();
    cx.update_editor(|editor, _| {
        let menu = editor.context_menu.borrow_mut();
        match menu.as_ref().expect("should have the completions menu") {
            CodeContextMenu::Completions(completions_menu) => {
                assert_eq!(
                    completions_menu
                        .matches
                        .iter()
                        .map(|c| c.string.as_str())
                        .collect::<Vec<_>>(),
                    vec!["Some(2)", "vec![2]"]
                );
            }
            CodeContextMenu::CodeActions(_) => panic!("Expected to have the completions menu"),
        }
    });
    assert_eq!(
        resolve_requests_number.load(atomic::Ordering::Acquire),
        1,
        "While there are 2 items in the completion list, only 1 resolve request should have been sent, for the selected item"
    );

    cx.update_editor(|editor, cx| {
        editor.context_menu_first(&ContextMenuFirst, cx);
    });
    cx.run_until_parked();
    assert_eq!(
        resolve_requests_number.load(atomic::Ordering::Acquire),
        2,
        "After re-selecting the first item, another resolve request should have been sent"
    );

    expect_first_item.store(false, atomic::Ordering::Release);
    cx.update_editor(|editor, cx| {
        editor.context_menu_last(&ContextMenuLast, cx);
    });
    cx.run_until_parked();
    assert_eq!(
        resolve_requests_number.load(atomic::Ordering::Acquire),
        3,
        "After selecting the other item, another resolve request should have been sent"
    );
}

#[gpui::test]
async fn test_completions_in_languages_with_extra_word_characters(cx: &mut gpui::TestAppContext) {
    init_test(cx, |_| {});

    let mut cx = EditorLspTestContext::new(
        Language::new(
            LanguageConfig {
                matcher: LanguageMatcher {
                    path_suffixes: vec!["jsx".into()],
                    ..Default::default()
                },
                overrides: [(
                    "element".into(),
                    LanguageConfigOverride {
                        word_characters: Override::Set(['-'].into_iter().collect()),
                        ..Default::default()
                    },
                )]
                .into_iter()
                .collect(),
                ..Default::default()
            },
            Some(tree_sitter_typescript::LANGUAGE_TSX.into()),
        )
        .with_override_query("(jsx_self_closing_element) @element")
        .unwrap(),
        lsp::ServerCapabilities {
            completion_provider: Some(lsp::CompletionOptions {
                trigger_characters: Some(vec![":".to_string()]),
                ..Default::default()
            }),
            ..Default::default()
        },
        cx,
    )
    .await;

    cx.lsp
        .handle_request::<lsp::request::Completion, _, _>(move |_, _| async move {
            Ok(Some(lsp::CompletionResponse::Array(vec![
                lsp::CompletionItem {
                    label: "bg-blue".into(),
                    ..Default::default()
                },
                lsp::CompletionItem {
                    label: "bg-red".into(),
                    ..Default::default()
                },
                lsp::CompletionItem {
                    label: "bg-yellow".into(),
                    ..Default::default()
                },
            ])))
        });

    cx.set_state(r#"<p class="bgˇ" />"#);

    // Trigger completion when typing a dash, because the dash is an extra
    // word character in the 'element' scope, which contains the cursor.
    cx.simulate_keystroke("-");
    cx.executor().run_until_parked();
    cx.update_editor(|editor, _| {
        if let Some(CodeContextMenu::Completions(menu)) = editor.context_menu.borrow_mut().as_ref()
        {
            assert_eq!(
                menu.matches.iter().map(|m| &m.string).collect::<Vec<_>>(),
                &["bg-red", "bg-blue", "bg-yellow"]
            );
        } else {
            panic!("expected completion menu to be open");
        }
    });

    cx.simulate_keystroke("l");
    cx.executor().run_until_parked();
    cx.update_editor(|editor, _| {
        if let Some(CodeContextMenu::Completions(menu)) = editor.context_menu.borrow_mut().as_ref()
        {
            assert_eq!(
                menu.matches.iter().map(|m| &m.string).collect::<Vec<_>>(),
                &["bg-blue", "bg-yellow"]
            );
        } else {
            panic!("expected completion menu to be open");
        }
    });

    // When filtering completions, consider the character after the '-' to
    // be the start of a subword.
    cx.set_state(r#"<p class="yelˇ" />"#);
    cx.simulate_keystroke("l");
    cx.executor().run_until_parked();
    cx.update_editor(|editor, _| {
        if let Some(CodeContextMenu::Completions(menu)) = editor.context_menu.borrow_mut().as_ref()
        {
            assert_eq!(
                menu.matches.iter().map(|m| &m.string).collect::<Vec<_>>(),
                &["bg-yellow"]
            );
        } else {
            panic!("expected completion menu to be open");
        }
    });
}

#[gpui::test]
async fn test_document_format_with_prettier(cx: &mut gpui::TestAppContext) {
    init_test(cx, |settings| {
        settings.defaults.formatter = Some(language_settings::SelectedFormatter::List(
            FormatterList(vec![Formatter::Prettier].into()),
        ))
    });

    let fs = FakeFs::new(cx.executor());
    fs.insert_file("/file.ts", Default::default()).await;

    let project = Project::test(fs, ["/file.ts".as_ref()], cx).await;
    let language_registry = project.read_with(cx, |project, _| project.languages().clone());

    language_registry.add(Arc::new(Language::new(
        LanguageConfig {
            name: "TypeScript".into(),
            matcher: LanguageMatcher {
                path_suffixes: vec!["ts".to_string()],
                ..Default::default()
            },
            ..Default::default()
        },
        Some(tree_sitter_rust::LANGUAGE.into()),
    )));
    update_test_language_settings(cx, |settings| {
        settings.defaults.prettier = Some(PrettierSettings {
            allowed: true,
            ..PrettierSettings::default()
        });
    });

    let test_plugin = "test_plugin";
    let _ = language_registry.register_fake_lsp(
        "TypeScript",
        FakeLspAdapter {
            prettier_plugins: vec![test_plugin],
            ..Default::default()
        },
    );

    let prettier_format_suffix = project::TEST_PRETTIER_FORMAT_SUFFIX;
    let buffer = project
        .update(cx, |project, cx| project.open_local_buffer("/file.ts", cx))
        .await
        .unwrap();

    let buffer_text = "one\ntwo\nthree\n";
    let buffer = cx.new_model(|cx| MultiBuffer::singleton(buffer, cx));
    let (editor, cx) = cx.add_window_view(|cx| build_editor(buffer, cx));
    editor.update(cx, |editor, cx| editor.set_text(buffer_text, cx));

    editor
        .update(cx, |editor, cx| {
            editor.perform_format(
                project.clone(),
                FormatTrigger::Manual,
                FormatTarget::Buffer,
                cx,
            )
        })
        .unwrap()
        .await;
    assert_eq!(
        editor.update(cx, |editor, cx| editor.text(cx)),
        buffer_text.to_string() + prettier_format_suffix,
        "Test prettier formatting was not applied to the original buffer text",
    );

    update_test_language_settings(cx, |settings| {
        settings.defaults.formatter = Some(language_settings::SelectedFormatter::Auto)
    });
    let format = editor.update(cx, |editor, cx| {
        editor.perform_format(
            project.clone(),
            FormatTrigger::Manual,
            FormatTarget::Buffer,
            cx,
        )
    });
    format.await.unwrap();
    assert_eq!(
        editor.update(cx, |editor, cx| editor.text(cx)),
        buffer_text.to_string() + prettier_format_suffix + "\n" + prettier_format_suffix,
        "Autoformatting (via test prettier) was not applied to the original buffer text",
    );
}

#[gpui::test]
async fn test_addition_reverts(cx: &mut gpui::TestAppContext) {
    init_test(cx, |_| {});
    let mut cx = EditorLspTestContext::new_rust(lsp::ServerCapabilities::default(), cx).await;
    let base_text = indoc! {r#"
        struct Row;
        struct Row1;
        struct Row2;

        struct Row4;
        struct Row5;
        struct Row6;

        struct Row8;
        struct Row9;
        struct Row10;"#};

    // When addition hunks are not adjacent to carets, no hunk revert is performed
    assert_hunk_revert(
        indoc! {r#"struct Row;
                   struct Row1;
                   struct Row1.1;
                   struct Row1.2;
                   struct Row2;ˇ

                   struct Row4;
                   struct Row5;
                   struct Row6;

                   struct Row8;
                   ˇstruct Row9;
                   struct Row9.1;
                   struct Row9.2;
                   struct Row9.3;
                   struct Row10;"#},
        vec![DiffHunkStatus::Added, DiffHunkStatus::Added],
        indoc! {r#"struct Row;
                   struct Row1;
                   struct Row1.1;
                   struct Row1.2;
                   struct Row2;ˇ

                   struct Row4;
                   struct Row5;
                   struct Row6;

                   struct Row8;
                   ˇstruct Row9;
                   struct Row9.1;
                   struct Row9.2;
                   struct Row9.3;
                   struct Row10;"#},
        base_text,
        &mut cx,
    );
    // Same for selections
    assert_hunk_revert(
        indoc! {r#"struct Row;
                   struct Row1;
                   struct Row2;
                   struct Row2.1;
                   struct Row2.2;
                   «ˇ
                   struct Row4;
                   struct» Row5;
                   «struct Row6;
                   ˇ»
                   struct Row9.1;
                   struct Row9.2;
                   struct Row9.3;
                   struct Row8;
                   struct Row9;
                   struct Row10;"#},
        vec![DiffHunkStatus::Added, DiffHunkStatus::Added],
        indoc! {r#"struct Row;
                   struct Row1;
                   struct Row2;
                   struct Row2.1;
                   struct Row2.2;
                   «ˇ
                   struct Row4;
                   struct» Row5;
                   «struct Row6;
                   ˇ»
                   struct Row9.1;
                   struct Row9.2;
                   struct Row9.3;
                   struct Row8;
                   struct Row9;
                   struct Row10;"#},
        base_text,
        &mut cx,
    );

    // When carets and selections intersect the addition hunks, those are reverted.
    // Adjacent carets got merged.
    assert_hunk_revert(
        indoc! {r#"struct Row;
                   ˇ// something on the top
                   struct Row1;
                   struct Row2;
                   struct Roˇw3.1;
                   struct Row2.2;
                   struct Row2.3;ˇ

                   struct Row4;
                   struct ˇRow5.1;
                   struct Row5.2;
                   struct «Rowˇ»5.3;
                   struct Row5;
                   struct Row6;
                   ˇ
                   struct Row9.1;
                   struct «Rowˇ»9.2;
                   struct «ˇRow»9.3;
                   struct Row8;
                   struct Row9;
                   «ˇ// something on bottom»
                   struct Row10;"#},
        vec![
            DiffHunkStatus::Added,
            DiffHunkStatus::Added,
            DiffHunkStatus::Added,
            DiffHunkStatus::Added,
            DiffHunkStatus::Added,
        ],
        indoc! {r#"struct Row;
                   ˇstruct Row1;
                   struct Row2;
                   ˇ
                   struct Row4;
                   ˇstruct Row5;
                   struct Row6;
                   ˇ
                   ˇstruct Row8;
                   struct Row9;
                   ˇstruct Row10;"#},
        base_text,
        &mut cx,
    );
}

#[gpui::test]
async fn test_modification_reverts(cx: &mut gpui::TestAppContext) {
    init_test(cx, |_| {});
    let mut cx = EditorLspTestContext::new_rust(lsp::ServerCapabilities::default(), cx).await;
    let base_text = indoc! {r#"
        struct Row;
        struct Row1;
        struct Row2;

        struct Row4;
        struct Row5;
        struct Row6;

        struct Row8;
        struct Row9;
        struct Row10;"#};

    // Modification hunks behave the same as the addition ones.
    assert_hunk_revert(
        indoc! {r#"struct Row;
                   struct Row1;
                   struct Row33;
                   ˇ
                   struct Row4;
                   struct Row5;
                   struct Row6;
                   ˇ
                   struct Row99;
                   struct Row9;
                   struct Row10;"#},
        vec![DiffHunkStatus::Modified, DiffHunkStatus::Modified],
        indoc! {r#"struct Row;
                   struct Row1;
                   struct Row33;
                   ˇ
                   struct Row4;
                   struct Row5;
                   struct Row6;
                   ˇ
                   struct Row99;
                   struct Row9;
                   struct Row10;"#},
        base_text,
        &mut cx,
    );
    assert_hunk_revert(
        indoc! {r#"struct Row;
                   struct Row1;
                   struct Row33;
                   «ˇ
                   struct Row4;
                   struct» Row5;
                   «struct Row6;
                   ˇ»
                   struct Row99;
                   struct Row9;
                   struct Row10;"#},
        vec![DiffHunkStatus::Modified, DiffHunkStatus::Modified],
        indoc! {r#"struct Row;
                   struct Row1;
                   struct Row33;
                   «ˇ
                   struct Row4;
                   struct» Row5;
                   «struct Row6;
                   ˇ»
                   struct Row99;
                   struct Row9;
                   struct Row10;"#},
        base_text,
        &mut cx,
    );

    assert_hunk_revert(
        indoc! {r#"ˇstruct Row1.1;
                   struct Row1;
                   «ˇstr»uct Row22;

                   struct ˇRow44;
                   struct Row5;
                   struct «Rˇ»ow66;ˇ

                   «struˇ»ct Row88;
                   struct Row9;
                   struct Row1011;ˇ"#},
        vec![
            DiffHunkStatus::Modified,
            DiffHunkStatus::Modified,
            DiffHunkStatus::Modified,
            DiffHunkStatus::Modified,
            DiffHunkStatus::Modified,
            DiffHunkStatus::Modified,
        ],
        indoc! {r#"struct Row;
                   ˇstruct Row1;
                   struct Row2;
                   ˇ
                   struct Row4;
                   ˇstruct Row5;
                   struct Row6;
                   ˇ
                   struct Row8;
                   ˇstruct Row9;
                   struct Row10;ˇ"#},
        base_text,
        &mut cx,
    );
}

#[gpui::test]
async fn test_deletion_reverts(cx: &mut gpui::TestAppContext) {
    init_test(cx, |_| {});
    let mut cx = EditorLspTestContext::new_rust(lsp::ServerCapabilities::default(), cx).await;
    let base_text = indoc! {r#"struct Row;
struct Row1;
struct Row2;

struct Row4;
struct Row5;
struct Row6;

struct Row8;
struct Row9;
struct Row10;"#};

    // Deletion hunks trigger with carets on adjacent rows, so carets and selections have to stay farther to avoid the revert
    assert_hunk_revert(
        indoc! {r#"struct Row;
                   struct Row2;

                   ˇstruct Row4;
                   struct Row5;
                   struct Row6;
                   ˇ
                   struct Row8;
                   struct Row10;"#},
        vec![DiffHunkStatus::Removed, DiffHunkStatus::Removed],
        indoc! {r#"struct Row;
                   struct Row2;

                   ˇstruct Row4;
                   struct Row5;
                   struct Row6;
                   ˇ
                   struct Row8;
                   struct Row10;"#},
        base_text,
        &mut cx,
    );
    assert_hunk_revert(
        indoc! {r#"struct Row;
                   struct Row2;

                   «ˇstruct Row4;
                   struct» Row5;
                   «struct Row6;
                   ˇ»
                   struct Row8;
                   struct Row10;"#},
        vec![DiffHunkStatus::Removed, DiffHunkStatus::Removed],
        indoc! {r#"struct Row;
                   struct Row2;

                   «ˇstruct Row4;
                   struct» Row5;
                   «struct Row6;
                   ˇ»
                   struct Row8;
                   struct Row10;"#},
        base_text,
        &mut cx,
    );

    // Deletion hunks are ephemeral, so it's impossible to place the caret into them — Zed triggers reverts for lines, adjacent to carets and selections.
    assert_hunk_revert(
        indoc! {r#"struct Row;
                   ˇstruct Row2;

                   struct Row4;
                   struct Row5;
                   struct Row6;

                   struct Row8;ˇ
                   struct Row10;"#},
        vec![DiffHunkStatus::Removed, DiffHunkStatus::Removed],
        indoc! {r#"struct Row;
                   struct Row1;
                   ˇstruct Row2;

                   struct Row4;
                   struct Row5;
                   struct Row6;

                   struct Row8;ˇ
                   struct Row9;
                   struct Row10;"#},
        base_text,
        &mut cx,
    );
    assert_hunk_revert(
        indoc! {r#"struct Row;
                   struct Row2«ˇ;
                   struct Row4;
                   struct» Row5;
                   «struct Row6;

                   struct Row8;ˇ»
                   struct Row10;"#},
        vec![
            DiffHunkStatus::Removed,
            DiffHunkStatus::Removed,
            DiffHunkStatus::Removed,
        ],
        indoc! {r#"struct Row;
                   struct Row1;
                   struct Row2«ˇ;

                   struct Row4;
                   struct» Row5;
                   «struct Row6;

                   struct Row8;ˇ»
                   struct Row9;
                   struct Row10;"#},
        base_text,
        &mut cx,
    );
}

#[gpui::test]
async fn test_multibuffer_reverts(cx: &mut gpui::TestAppContext) {
    init_test(cx, |_| {});

    let base_text_1 = "aaaa\nbbbb\ncccc\ndddd\neeee\nffff\ngggg\nhhhh\niiii\njjjj";
    let base_text_2 = "llll\nmmmm\nnnnn\noooo\npppp\nqqqq\nrrrr\nssss\ntttt\nuuuu";
    let base_text_3 =
        "vvvv\nwwww\nxxxx\nyyyy\nzzzz\n{{{{\n||||\n}}}}\n~~~~\n\u{7f}\u{7f}\u{7f}\u{7f}";

    let text_1 = edit_first_char_of_every_line(base_text_1);
    let text_2 = edit_first_char_of_every_line(base_text_2);
    let text_3 = edit_first_char_of_every_line(base_text_3);

    let buffer_1 = cx.new_model(|cx| Buffer::local(text_1.clone(), cx));
    let buffer_2 = cx.new_model(|cx| Buffer::local(text_2.clone(), cx));
    let buffer_3 = cx.new_model(|cx| Buffer::local(text_3.clone(), cx));

    let multibuffer = cx.new_model(|cx| {
        let mut multibuffer = MultiBuffer::new(ReadWrite);
        multibuffer.push_excerpts(
            buffer_1.clone(),
            [
                ExcerptRange {
                    context: Point::new(0, 0)..Point::new(3, 0),
                    primary: None,
                },
                ExcerptRange {
                    context: Point::new(5, 0)..Point::new(7, 0),
                    primary: None,
                },
                ExcerptRange {
                    context: Point::new(9, 0)..Point::new(10, 4),
                    primary: None,
                },
            ],
            cx,
        );
        multibuffer.push_excerpts(
            buffer_2.clone(),
            [
                ExcerptRange {
                    context: Point::new(0, 0)..Point::new(3, 0),
                    primary: None,
                },
                ExcerptRange {
                    context: Point::new(5, 0)..Point::new(7, 0),
                    primary: None,
                },
                ExcerptRange {
                    context: Point::new(9, 0)..Point::new(10, 4),
                    primary: None,
                },
            ],
            cx,
        );
        multibuffer.push_excerpts(
            buffer_3.clone(),
            [
                ExcerptRange {
                    context: Point::new(0, 0)..Point::new(3, 0),
                    primary: None,
                },
                ExcerptRange {
                    context: Point::new(5, 0)..Point::new(7, 0),
                    primary: None,
                },
                ExcerptRange {
                    context: Point::new(9, 0)..Point::new(10, 4),
                    primary: None,
                },
            ],
            cx,
        );
        multibuffer
    });

    let (editor, cx) = cx.add_window_view(|cx| build_editor(multibuffer, cx));
    editor.update(cx, |editor, cx| {
        for (buffer, diff_base) in [
            (buffer_1.clone(), base_text_1),
            (buffer_2.clone(), base_text_2),
            (buffer_3.clone(), base_text_3),
        ] {
            let change_set = cx.new_model(|cx| {
                BufferChangeSet::new_with_base_text(
                    diff_base.to_string(),
                    buffer.read(cx).text_snapshot(),
                    cx,
                )
            });
            editor.diff_map.add_change_set(change_set, cx)
        }
    });
    cx.executor().run_until_parked();

    editor.update(cx, |editor, cx| {
        assert_eq!(editor.text(cx), "Xaaa\nXbbb\nXccc\n\nXfff\nXggg\n\nXjjj\nXlll\nXmmm\nXnnn\n\nXqqq\nXrrr\n\nXuuu\nXvvv\nXwww\nXxxx\n\nX{{{\nX|||\n\nX\u{7f}\u{7f}\u{7f}");
        editor.select_all(&SelectAll, cx);
        editor.revert_selected_hunks(&RevertSelectedHunks, cx);
    });
    cx.executor().run_until_parked();

    // When all ranges are selected, all buffer hunks are reverted.
    editor.update(cx, |editor, cx| {
        assert_eq!(editor.text(cx), "aaaa\nbbbb\ncccc\ndddd\neeee\nffff\ngggg\nhhhh\niiii\njjjj\n\n\nllll\nmmmm\nnnnn\noooo\npppp\nqqqq\nrrrr\nssss\ntttt\nuuuu\n\n\nvvvv\nwwww\nxxxx\nyyyy\nzzzz\n{{{{\n||||\n}}}}\n~~~~\n\u{7f}\u{7f}\u{7f}\u{7f}\n\n");
    });
    buffer_1.update(cx, |buffer, _| {
        assert_eq!(buffer.text(), base_text_1);
    });
    buffer_2.update(cx, |buffer, _| {
        assert_eq!(buffer.text(), base_text_2);
    });
    buffer_3.update(cx, |buffer, _| {
        assert_eq!(buffer.text(), base_text_3);
    });

    editor.update(cx, |editor, cx| {
        editor.undo(&Default::default(), cx);
    });

    editor.update(cx, |editor, cx| {
        editor.change_selections(None, cx, |s| {
            s.select_ranges(Some(Point::new(0, 0)..Point::new(6, 0)));
        });
        editor.revert_selected_hunks(&RevertSelectedHunks, cx);
    });

    // Now, when all ranges selected belong to buffer_1, the revert should succeed,
    // but not affect buffer_2 and its related excerpts.
    editor.update(cx, |editor, cx| {
        assert_eq!(
            editor.text(cx),
            "aaaa\nbbbb\ncccc\ndddd\neeee\nffff\ngggg\nhhhh\niiii\njjjj\n\n\nXlll\nXmmm\nXnnn\n\nXqqq\nXrrr\n\nXuuu\nXvvv\nXwww\nXxxx\n\nX{{{\nX|||\n\nX\u{7f}\u{7f}\u{7f}"
        );
    });
    buffer_1.update(cx, |buffer, _| {
        assert_eq!(buffer.text(), base_text_1);
    });
    buffer_2.update(cx, |buffer, _| {
        assert_eq!(
            buffer.text(),
            "Xlll\nXmmm\nXnnn\nXooo\nXppp\nXqqq\nXrrr\nXsss\nXttt\nXuuu"
        );
    });
    buffer_3.update(cx, |buffer, _| {
        assert_eq!(
            buffer.text(),
            "Xvvv\nXwww\nXxxx\nXyyy\nXzzz\nX{{{\nX|||\nX}}}\nX~~~\nX\u{7f}\u{7f}\u{7f}"
        );
    });

    fn edit_first_char_of_every_line(text: &str) -> String {
        text.split('\n')
            .map(|line| format!("X{}", &line[1..]))
            .collect::<Vec<_>>()
            .join("\n")
    }
}

#[gpui::test]
async fn test_mutlibuffer_in_navigation_history(cx: &mut gpui::TestAppContext) {
    init_test(cx, |_| {});

    let cols = 4;
    let rows = 10;
    let sample_text_1 = sample_text(rows, cols, 'a');
    assert_eq!(
        sample_text_1,
        "aaaa\nbbbb\ncccc\ndddd\neeee\nffff\ngggg\nhhhh\niiii\njjjj"
    );
    let sample_text_2 = sample_text(rows, cols, 'l');
    assert_eq!(
        sample_text_2,
        "llll\nmmmm\nnnnn\noooo\npppp\nqqqq\nrrrr\nssss\ntttt\nuuuu"
    );
    let sample_text_3 = sample_text(rows, cols, 'v');
    assert_eq!(
        sample_text_3,
        "vvvv\nwwww\nxxxx\nyyyy\nzzzz\n{{{{\n||||\n}}}}\n~~~~\n\u{7f}\u{7f}\u{7f}\u{7f}"
    );

    let buffer_1 = cx.new_model(|cx| Buffer::local(sample_text_1.clone(), cx));
    let buffer_2 = cx.new_model(|cx| Buffer::local(sample_text_2.clone(), cx));
    let buffer_3 = cx.new_model(|cx| Buffer::local(sample_text_3.clone(), cx));

    let multi_buffer = cx.new_model(|cx| {
        let mut multibuffer = MultiBuffer::new(ReadWrite);
        multibuffer.push_excerpts(
            buffer_1.clone(),
            [
                ExcerptRange {
                    context: Point::new(0, 0)..Point::new(3, 0),
                    primary: None,
                },
                ExcerptRange {
                    context: Point::new(5, 0)..Point::new(7, 0),
                    primary: None,
                },
                ExcerptRange {
                    context: Point::new(9, 0)..Point::new(10, 4),
                    primary: None,
                },
            ],
            cx,
        );
        multibuffer.push_excerpts(
            buffer_2.clone(),
            [
                ExcerptRange {
                    context: Point::new(0, 0)..Point::new(3, 0),
                    primary: None,
                },
                ExcerptRange {
                    context: Point::new(5, 0)..Point::new(7, 0),
                    primary: None,
                },
                ExcerptRange {
                    context: Point::new(9, 0)..Point::new(10, 4),
                    primary: None,
                },
            ],
            cx,
        );
        multibuffer.push_excerpts(
            buffer_3.clone(),
            [
                ExcerptRange {
                    context: Point::new(0, 0)..Point::new(3, 0),
                    primary: None,
                },
                ExcerptRange {
                    context: Point::new(5, 0)..Point::new(7, 0),
                    primary: None,
                },
                ExcerptRange {
                    context: Point::new(9, 0)..Point::new(10, 4),
                    primary: None,
                },
            ],
            cx,
        );
        multibuffer
    });

    let fs = FakeFs::new(cx.executor());
    fs.insert_tree(
        "/a",
        json!({
            "main.rs": sample_text_1,
            "other.rs": sample_text_2,
            "lib.rs": sample_text_3,
        }),
    )
    .await;
    let project = Project::test(fs, ["/a".as_ref()], cx).await;
    let workspace = cx.add_window(|cx| Workspace::test_new(project.clone(), cx));
    let cx = &mut VisualTestContext::from_window(*workspace.deref(), cx);
    let multi_buffer_editor = cx.new_view(|cx| {
        Editor::new(
            EditorMode::Full,
            multi_buffer,
            Some(project.clone()),
            true,
            cx,
        )
    });
    let multibuffer_item_id = workspace
        .update(cx, |workspace, cx| {
            assert!(
                workspace.active_item(cx).is_none(),
                "active item should be None before the first item is added"
            );
            workspace.add_item_to_active_pane(
                Box::new(multi_buffer_editor.clone()),
                None,
                true,
                cx,
            );
            let active_item = workspace
                .active_item(cx)
                .expect("should have an active item after adding the multi buffer");
            assert!(
                !active_item.is_singleton(cx),
                "A multi buffer was expected to active after adding"
            );
            active_item.item_id()
        })
        .unwrap();
    cx.executor().run_until_parked();

    multi_buffer_editor.update(cx, |editor, cx| {
        editor.change_selections(Some(Autoscroll::Next), cx, |s| s.select_ranges(Some(1..2)));
        editor.open_excerpts(&OpenExcerpts, cx);
    });
    cx.executor().run_until_parked();
    let first_item_id = workspace
        .update(cx, |workspace, cx| {
            let active_item = workspace
                .active_item(cx)
                .expect("should have an active item after navigating into the 1st buffer");
            let first_item_id = active_item.item_id();
            assert_ne!(
                first_item_id, multibuffer_item_id,
                "Should navigate into the 1st buffer and activate it"
            );
            assert!(
                active_item.is_singleton(cx),
                "New active item should be a singleton buffer"
            );
            assert_eq!(
                active_item
                    .act_as::<Editor>(cx)
                    .expect("should have navigated into an editor for the 1st buffer")
                    .read(cx)
                    .text(cx),
                sample_text_1
            );

            workspace
                .go_back(workspace.active_pane().downgrade(), cx)
                .detach_and_log_err(cx);

            first_item_id
        })
        .unwrap();
    cx.executor().run_until_parked();
    workspace
        .update(cx, |workspace, cx| {
            let active_item = workspace
                .active_item(cx)
                .expect("should have an active item after navigating back");
            assert_eq!(
                active_item.item_id(),
                multibuffer_item_id,
                "Should navigate back to the multi buffer"
            );
            assert!(!active_item.is_singleton(cx));
        })
        .unwrap();

    multi_buffer_editor.update(cx, |editor, cx| {
        editor.change_selections(Some(Autoscroll::Next), cx, |s| {
            s.select_ranges(Some(39..40))
        });
        editor.open_excerpts(&OpenExcerpts, cx);
    });
    cx.executor().run_until_parked();
    let second_item_id = workspace
        .update(cx, |workspace, cx| {
            let active_item = workspace
                .active_item(cx)
                .expect("should have an active item after navigating into the 2nd buffer");
            let second_item_id = active_item.item_id();
            assert_ne!(
                second_item_id, multibuffer_item_id,
                "Should navigate away from the multibuffer"
            );
            assert_ne!(
                second_item_id, first_item_id,
                "Should navigate into the 2nd buffer and activate it"
            );
            assert!(
                active_item.is_singleton(cx),
                "New active item should be a singleton buffer"
            );
            assert_eq!(
                active_item
                    .act_as::<Editor>(cx)
                    .expect("should have navigated into an editor")
                    .read(cx)
                    .text(cx),
                sample_text_2
            );

            workspace
                .go_back(workspace.active_pane().downgrade(), cx)
                .detach_and_log_err(cx);

            second_item_id
        })
        .unwrap();
    cx.executor().run_until_parked();
    workspace
        .update(cx, |workspace, cx| {
            let active_item = workspace
                .active_item(cx)
                .expect("should have an active item after navigating back from the 2nd buffer");
            assert_eq!(
                active_item.item_id(),
                multibuffer_item_id,
                "Should navigate back from the 2nd buffer to the multi buffer"
            );
            assert!(!active_item.is_singleton(cx));
        })
        .unwrap();

    multi_buffer_editor.update(cx, |editor, cx| {
        editor.change_selections(Some(Autoscroll::Next), cx, |s| {
            s.select_ranges(Some(70..70))
        });
        editor.open_excerpts(&OpenExcerpts, cx);
    });
    cx.executor().run_until_parked();
    workspace
        .update(cx, |workspace, cx| {
            let active_item = workspace
                .active_item(cx)
                .expect("should have an active item after navigating into the 3rd buffer");
            let third_item_id = active_item.item_id();
            assert_ne!(
                third_item_id, multibuffer_item_id,
                "Should navigate into the 3rd buffer and activate it"
            );
            assert_ne!(third_item_id, first_item_id);
            assert_ne!(third_item_id, second_item_id);
            assert!(
                active_item.is_singleton(cx),
                "New active item should be a singleton buffer"
            );
            assert_eq!(
                active_item
                    .act_as::<Editor>(cx)
                    .expect("should have navigated into an editor")
                    .read(cx)
                    .text(cx),
                sample_text_3
            );

            workspace
                .go_back(workspace.active_pane().downgrade(), cx)
                .detach_and_log_err(cx);
        })
        .unwrap();
    cx.executor().run_until_parked();
    workspace
        .update(cx, |workspace, cx| {
            let active_item = workspace
                .active_item(cx)
                .expect("should have an active item after navigating back from the 3rd buffer");
            assert_eq!(
                active_item.item_id(),
                multibuffer_item_id,
                "Should navigate back from the 3rd buffer to the multi buffer"
            );
            assert!(!active_item.is_singleton(cx));
        })
        .unwrap();
}

#[gpui::test]
async fn test_toggle_hunk_diff(executor: BackgroundExecutor, cx: &mut gpui::TestAppContext) {
    init_test(cx, |_| {});

    let mut cx = EditorTestContext::new(cx).await;

    let diff_base = r#"
        use some::mod;

        const A: u32 = 42;

        fn main() {
            println!("hello");

            println!("world");
        }
        "#
    .unindent();

    cx.set_state(
        &r#"
        use some::modified;

        ˇ
        fn main() {
            println!("hello there");

            println!("around the");
            println!("world");
        }
        "#
        .unindent(),
    );

    cx.set_diff_base(&diff_base);
    executor.run_until_parked();

    cx.update_editor(|editor, cx| {
        editor.go_to_next_hunk(&GoToHunk, cx);
        editor.toggle_hunk_diff(&ToggleHunkDiff, cx);
    });
    executor.run_until_parked();
    cx.assert_state_with_diff(
        r#"
          use some::modified;


          fn main() {
        -     println!("hello");
        + ˇ    println!("hello there");

              println!("around the");
              println!("world");
          }
        "#
        .unindent(),
    );

    cx.update_editor(|editor, cx| {
        for _ in 0..3 {
            editor.go_to_next_hunk(&GoToHunk, cx);
            editor.toggle_hunk_diff(&ToggleHunkDiff, cx);
        }
    });
    executor.run_until_parked();
    cx.assert_state_with_diff(
        r#"
        - use some::mod;
        + use some::modified;

        - const A: u32 = 42;
          ˇ
          fn main() {
        -     println!("hello");
        +     println!("hello there");

        +     println!("around the");
              println!("world");
          }
        "#
        .unindent(),
    );

    cx.update_editor(|editor, cx| {
        editor.cancel(&Cancel, cx);
    });

    cx.assert_state_with_diff(
        r#"
          use some::modified;

          ˇ
          fn main() {
              println!("hello there");

              println!("around the");
              println!("world");
          }
        "#
        .unindent(),
    );
}

#[gpui::test]
async fn test_diff_base_change_with_expanded_diff_hunks(
    executor: BackgroundExecutor,
    cx: &mut gpui::TestAppContext,
) {
    init_test(cx, |_| {});

    let mut cx = EditorTestContext::new(cx).await;

    let diff_base = r#"
        use some::mod1;
        use some::mod2;

        const A: u32 = 42;
        const B: u32 = 42;
        const C: u32 = 42;

        fn main() {
            println!("hello");

            println!("world");
        }
        "#
    .unindent();

    cx.set_state(
        &r#"
        use some::mod2;

        const A: u32 = 42;
        const C: u32 = 42;

        fn main(ˇ) {
            //println!("hello");

            println!("world");
            //
            //
        }
        "#
        .unindent(),
    );

    cx.set_diff_base(&diff_base);
    executor.run_until_parked();

    cx.update_editor(|editor, cx| {
        editor.expand_all_hunk_diffs(&ExpandAllHunkDiffs, cx);
    });
    executor.run_until_parked();
    cx.assert_state_with_diff(
        r#"
        - use some::mod1;
          use some::mod2;

          const A: u32 = 42;
        - const B: u32 = 42;
          const C: u32 = 42;

          fn main(ˇ) {
        -     println!("hello");
        +     //println!("hello");

              println!("world");
        +     //
        +     //
          }
        "#
        .unindent(),
    );

    cx.set_diff_base("new diff base!");
    executor.run_until_parked();
    cx.assert_state_with_diff(
        r#"
          use some::mod2;

          const A: u32 = 42;
          const C: u32 = 42;

          fn main(ˇ) {
              //println!("hello");

              println!("world");
              //
              //
          }
        "#
        .unindent(),
    );

    cx.update_editor(|editor, cx| {
        editor.expand_all_hunk_diffs(&ExpandAllHunkDiffs, cx);
    });
    executor.run_until_parked();
    cx.assert_state_with_diff(
        r#"
        - new diff base!
        + use some::mod2;
        +
        + const A: u32 = 42;
        + const C: u32 = 42;
        +
        + fn main(ˇ) {
        +     //println!("hello");
        +
        +     println!("world");
        +     //
        +     //
        + }
        "#
        .unindent(),
    );
}

#[gpui::test]
async fn test_fold_unfold_diff_hunk(executor: BackgroundExecutor, cx: &mut gpui::TestAppContext) {
    init_test(cx, |_| {});

    let mut cx = EditorTestContext::new(cx).await;

    let diff_base = r#"
        use some::mod1;
        use some::mod2;

        const A: u32 = 42;
        const B: u32 = 42;
        const C: u32 = 42;

        fn main() {
            println!("hello");

            println!("world");
        }

        fn another() {
            println!("another");
        }

        fn another2() {
            println!("another2");
        }
        "#
    .unindent();

    cx.set_state(
        &r#"
        «use some::mod2;

        const A: u32 = 42;
        const C: u32 = 42;

        fn main() {
            //println!("hello");

            println!("world");
            //
            //ˇ»
        }

        fn another() {
            println!("another");
            println!("another");
        }

            println!("another2");
        }
        "#
        .unindent(),
    );

    cx.set_diff_base(&diff_base);
    executor.run_until_parked();

    cx.update_editor(|editor, cx| {
        editor.expand_all_hunk_diffs(&ExpandAllHunkDiffs, cx);
    });
    executor.run_until_parked();

    cx.assert_state_with_diff(
        r#"
        - use some::mod1;
          «use some::mod2;

          const A: u32 = 42;
        - const B: u32 = 42;
          const C: u32 = 42;

          fn main() {
        -     println!("hello");
        +     //println!("hello");

              println!("world");
        +     //
        +     //ˇ»
          }

          fn another() {
              println!("another");
        +     println!("another");
          }

        - fn another2() {
              println!("another2");
          }
        "#
        .unindent(),
    );

    // Fold across some of the diff hunks. They should no longer appear expanded.
    cx.update_editor(|editor, cx| editor.fold_selected_ranges(&FoldSelectedRanges, cx));
    cx.executor().run_until_parked();

    // Hunks are not shown if their position is within a fold
    cx.assert_state_with_diff(
        r#"
          «use some::mod2;

          const A: u32 = 42;
          const C: u32 = 42;

          fn main() {
              //println!("hello");

              println!("world");
              //
              //ˇ»
          }

          fn another() {
              println!("another");
        +     println!("another");
          }

        - fn another2() {
              println!("another2");
          }
        "#
        .unindent(),
    );

    cx.update_editor(|editor, cx| {
        editor.select_all(&SelectAll, cx);
        editor.unfold_lines(&UnfoldLines, cx);
    });
    cx.executor().run_until_parked();

    // The deletions reappear when unfolding.
    cx.assert_state_with_diff(
        r#"
        - use some::mod1;
          «use some::mod2;

          const A: u32 = 42;
        - const B: u32 = 42;
          const C: u32 = 42;

          fn main() {
        -     println!("hello");
        +     //println!("hello");

              println!("world");
        +     //
        +     //
          }

          fn another() {
              println!("another");
        +     println!("another");
          }

        - fn another2() {
              println!("another2");
          }
          ˇ»"#
        .unindent(),
    );
}

#[gpui::test]
async fn test_toggle_diff_expand_in_multi_buffer(cx: &mut gpui::TestAppContext) {
    init_test(cx, |_| {});

    let file_1_old = "aaa\nbbb\nccc\nddd\neee\nfff\nggg\nhhh\niii\njjj";
    let file_1_new = "aaa\nccc\nddd\neee\nfff\nggg\nhhh\niii\njjj";
    let file_2_old = "lll\nmmm\nnnn\nooo\nppp\nqqq\nrrr\nsss\nttt\nuuu";
    let file_2_new = "lll\nmmm\nNNN\nooo\nppp\nqqq\nrrr\nsss\nttt\nuuu";
    let file_3_old = "111\n222\n333\n444\n555\n777\n888\n999\n000\n!!!";
    let file_3_new = "111\n222\n333\n444\n555\n666\n777\n888\n999\n000\n!!!";

    let buffer_1 = cx.new_model(|cx| Buffer::local(file_1_new.to_string(), cx));
    let buffer_2 = cx.new_model(|cx| Buffer::local(file_2_new.to_string(), cx));
    let buffer_3 = cx.new_model(|cx| Buffer::local(file_3_new.to_string(), cx));

    let multi_buffer = cx.new_model(|cx| {
        let mut multibuffer = MultiBuffer::new(ReadWrite);
        multibuffer.push_excerpts(
            buffer_1.clone(),
            [
                ExcerptRange {
                    context: Point::new(0, 0)..Point::new(3, 0),
                    primary: None,
                },
                ExcerptRange {
                    context: Point::new(5, 0)..Point::new(7, 0),
                    primary: None,
                },
                ExcerptRange {
                    context: Point::new(9, 0)..Point::new(10, 3),
                    primary: None,
                },
            ],
            cx,
        );
        multibuffer.push_excerpts(
            buffer_2.clone(),
            [
                ExcerptRange {
                    context: Point::new(0, 0)..Point::new(3, 0),
                    primary: None,
                },
                ExcerptRange {
                    context: Point::new(5, 0)..Point::new(7, 0),
                    primary: None,
                },
                ExcerptRange {
                    context: Point::new(9, 0)..Point::new(10, 3),
                    primary: None,
                },
            ],
            cx,
        );
        multibuffer.push_excerpts(
            buffer_3.clone(),
            [
                ExcerptRange {
                    context: Point::new(0, 0)..Point::new(3, 0),
                    primary: None,
                },
                ExcerptRange {
                    context: Point::new(5, 0)..Point::new(7, 0),
                    primary: None,
                },
                ExcerptRange {
                    context: Point::new(9, 0)..Point::new(10, 3),
                    primary: None,
                },
            ],
            cx,
        );
        multibuffer
    });

    let editor = cx.add_window(|cx| Editor::new(EditorMode::Full, multi_buffer, None, true, cx));
    editor
        .update(cx, |editor, cx| {
            for (buffer, diff_base) in [
                (buffer_1.clone(), file_1_old),
                (buffer_2.clone(), file_2_old),
                (buffer_3.clone(), file_3_old),
            ] {
                let change_set = cx.new_model(|cx| {
                    BufferChangeSet::new_with_base_text(
                        diff_base.to_string(),
                        buffer.read(cx).text_snapshot(),
                        cx,
                    )
                });
                editor.diff_map.add_change_set(change_set, cx)
            }
        })
        .unwrap();

    let mut cx = EditorTestContext::for_editor(editor, cx).await;
    cx.run_until_parked();

    cx.assert_editor_state(
        &"
            ˇaaa
            ccc
            ddd

            ggg
            hhh


            lll
            mmm
            NNN

            qqq
            rrr

            uuu
            111
            222
            333

            666
            777

            000
            !!!"
        .unindent(),
    );

    cx.update_editor(|editor, cx| {
        editor.select_all(&SelectAll, cx);
        editor.toggle_hunk_diff(&ToggleHunkDiff, cx);
    });
    cx.executor().run_until_parked();

    cx.assert_state_with_diff(
        "
            «aaa
          - bbb
            ccc
            ddd

            ggg
            hhh


            lll
            mmm
          - nnn
          + NNN

            qqq
            rrr

            uuu
            111
            222
            333

          + 666
            777

            000
            !!!ˇ»"
            .unindent(),
    );
}

#[gpui::test]
async fn test_expand_diff_hunk_at_excerpt_boundary(cx: &mut gpui::TestAppContext) {
    init_test(cx, |_| {});

    let base = "aaa\nbbb\nccc\nddd\neee\nfff\nggg\n";
    let text = "aaa\nBBB\nBB2\nccc\nDDD\nEEE\nfff\nggg\n";

    let buffer = cx.new_model(|cx| Buffer::local(text.to_string(), cx));
    let multi_buffer = cx.new_model(|cx| {
        let mut multibuffer = MultiBuffer::new(ReadWrite);
        multibuffer.push_excerpts(
            buffer.clone(),
            [
                ExcerptRange {
                    context: Point::new(0, 0)..Point::new(2, 0),
                    primary: None,
                },
                ExcerptRange {
                    context: Point::new(5, 0)..Point::new(7, 0),
                    primary: None,
                },
            ],
            cx,
        );
        multibuffer
    });

    let editor = cx.add_window(|cx| Editor::new(EditorMode::Full, multi_buffer, None, true, cx));
    editor
        .update(cx, |editor, cx| {
            let buffer = buffer.read(cx).text_snapshot();
            let change_set = cx
                .new_model(|cx| BufferChangeSet::new_with_base_text(base.to_string(), buffer, cx));
            editor.diff_map.add_change_set(change_set, cx)
        })
        .unwrap();

    let mut cx = EditorTestContext::for_editor(editor, cx).await;
    cx.run_until_parked();

    cx.update_editor(|editor, cx| editor.expand_all_hunk_diffs(&Default::default(), cx));
    cx.executor().run_until_parked();

    cx.assert_state_with_diff(
        "
            ˇaaa
          - bbb
          + BBB

          - ddd
          - eee
          + EEE
            fff
        "
        .unindent(),
    );
}

#[gpui::test]
async fn test_edits_around_expanded_insertion_hunks(
    executor: BackgroundExecutor,
    cx: &mut gpui::TestAppContext,
) {
    init_test(cx, |_| {});

    let mut cx = EditorTestContext::new(cx).await;

    let diff_base = r#"
        use some::mod1;
        use some::mod2;

        const A: u32 = 42;

        fn main() {
            println!("hello");

            println!("world");
        }
        "#
    .unindent();
    executor.run_until_parked();
    cx.set_state(
        &r#"
        use some::mod1;
        use some::mod2;

        const A: u32 = 42;
        const B: u32 = 42;
        const C: u32 = 42;
        ˇ

        fn main() {
            println!("hello");

            println!("world");
        }
        "#
        .unindent(),
    );

    cx.set_diff_base(&diff_base);
    executor.run_until_parked();

    cx.update_editor(|editor, cx| {
        editor.expand_all_hunk_diffs(&ExpandAllHunkDiffs, cx);
    });
    executor.run_until_parked();

    cx.assert_state_with_diff(
        r#"
        use some::mod1;
        use some::mod2;

        const A: u32 = 42;
      + const B: u32 = 42;
      + const C: u32 = 42;
      + ˇ

        fn main() {
            println!("hello");

            println!("world");
        }
        "#
        .unindent(),
    );

    cx.update_editor(|editor, cx| editor.handle_input("const D: u32 = 42;\n", cx));
    executor.run_until_parked();

    cx.assert_state_with_diff(
        r#"
        use some::mod1;
        use some::mod2;

        const A: u32 = 42;
      + const B: u32 = 42;
      + const C: u32 = 42;
      + const D: u32 = 42;
      + ˇ

        fn main() {
            println!("hello");

            println!("world");
        }
        "#
        .unindent(),
    );

    cx.update_editor(|editor, cx| editor.handle_input("const E: u32 = 42;\n", cx));
    executor.run_until_parked();

    cx.assert_state_with_diff(
        r#"
        use some::mod1;
        use some::mod2;

        const A: u32 = 42;
      + const B: u32 = 42;
      + const C: u32 = 42;
      + const D: u32 = 42;
      + const E: u32 = 42;
      + ˇ

        fn main() {
            println!("hello");

            println!("world");
        }
        "#
        .unindent(),
    );

    cx.update_editor(|editor, cx| {
        editor.delete_line(&DeleteLine, cx);
    });
    executor.run_until_parked();

    cx.assert_state_with_diff(
        r#"
        use some::mod1;
        use some::mod2;

        const A: u32 = 42;
      + const B: u32 = 42;
      + const C: u32 = 42;
      + const D: u32 = 42;
      + const E: u32 = 42;
        ˇ
        fn main() {
            println!("hello");

            println!("world");
        }
        "#
        .unindent(),
    );

    cx.update_editor(|editor, cx| {
        editor.move_up(&MoveUp, cx);
        editor.delete_line(&DeleteLine, cx);
        editor.move_up(&MoveUp, cx);
        editor.delete_line(&DeleteLine, cx);
        editor.move_up(&MoveUp, cx);
        editor.delete_line(&DeleteLine, cx);
    });
    executor.run_until_parked();
    cx.assert_state_with_diff(
        r#"
        use some::mod1;
        use some::mod2;

        const A: u32 = 42;
      + const B: u32 = 42;
        ˇ
        fn main() {
            println!("hello");

            println!("world");
        }
        "#
        .unindent(),
    );

    cx.update_editor(|editor, cx| {
        editor.select_up_by_lines(&SelectUpByLines { lines: 5 }, cx);
        editor.delete_line(&DeleteLine, cx);
    });
    executor.run_until_parked();
    cx.assert_state_with_diff(
        r#"
        use some::mod1;
      - use some::mod2;
      -
      - const A: u32 = 42;
        ˇ
        fn main() {
            println!("hello");

            println!("world");
        }
        "#
        .unindent(),
    );
}

#[gpui::test]
async fn test_edits_around_expanded_deletion_hunks(
    executor: BackgroundExecutor,
    cx: &mut gpui::TestAppContext,
) {
    init_test(cx, |_| {});

    let mut cx = EditorTestContext::new(cx).await;

    let diff_base = r#"
        use some::mod1;
        use some::mod2;

        const A: u32 = 42;
        const B: u32 = 42;
        const C: u32 = 42;


        fn main() {
            println!("hello");

            println!("world");
        }
    "#
    .unindent();
    executor.run_until_parked();
    cx.set_state(
        &r#"
        use some::mod1;
        use some::mod2;

        ˇconst B: u32 = 42;
        const C: u32 = 42;


        fn main() {
            println!("hello");

            println!("world");
        }
        "#
        .unindent(),
    );

    cx.set_diff_base(&diff_base);
    executor.run_until_parked();

    cx.update_editor(|editor, cx| {
        editor.expand_all_hunk_diffs(&ExpandAllHunkDiffs, cx);
    });
    executor.run_until_parked();

    cx.assert_state_with_diff(
        r#"
        use some::mod1;
        use some::mod2;

      - const A: u32 = 42;
        ˇconst B: u32 = 42;
        const C: u32 = 42;


        fn main() {
            println!("hello");

            println!("world");
        }
        "#
        .unindent(),
    );

    cx.update_editor(|editor, cx| {
        editor.delete_line(&DeleteLine, cx);
    });
    executor.run_until_parked();
    cx.assert_state_with_diff(
        r#"
        use some::mod1;
        use some::mod2;

      - const A: u32 = 42;
      - const B: u32 = 42;
        ˇconst C: u32 = 42;


        fn main() {
            println!("hello");

            println!("world");
        }
        "#
        .unindent(),
    );

    cx.update_editor(|editor, cx| {
        editor.delete_line(&DeleteLine, cx);
    });
    executor.run_until_parked();
    cx.assert_state_with_diff(
        r#"
        use some::mod1;
        use some::mod2;

      - const A: u32 = 42;
      - const B: u32 = 42;
      - const C: u32 = 42;
        ˇ

        fn main() {
            println!("hello");

            println!("world");
        }
        "#
        .unindent(),
    );

    cx.update_editor(|editor, cx| {
        editor.handle_input("replacement", cx);
    });
    executor.run_until_parked();
    cx.assert_state_with_diff(
        r#"
        use some::mod1;
        use some::mod2;

      - const A: u32 = 42;
      - const B: u32 = 42;
      - const C: u32 = 42;
      -
      + replacementˇ

        fn main() {
            println!("hello");

            println!("world");
        }
        "#
        .unindent(),
    );
}

#[gpui::test]
async fn test_edit_after_expanded_modification_hunk(
    executor: BackgroundExecutor,
    cx: &mut gpui::TestAppContext,
) {
    init_test(cx, |_| {});

    let mut cx = EditorTestContext::new(cx).await;

    let diff_base = r#"
        use some::mod1;
        use some::mod2;

        const A: u32 = 42;
        const B: u32 = 42;
        const C: u32 = 42;
        const D: u32 = 42;


        fn main() {
            println!("hello");

            println!("world");
        }"#
    .unindent();

    cx.set_state(
        &r#"
        use some::mod1;
        use some::mod2;

        const A: u32 = 42;
        const B: u32 = 42;
        const C: u32 = 43ˇ
        const D: u32 = 42;


        fn main() {
            println!("hello");

            println!("world");
        }"#
        .unindent(),
    );

    cx.set_diff_base(&diff_base);
    executor.run_until_parked();
    cx.update_editor(|editor, cx| {
        editor.expand_all_hunk_diffs(&ExpandAllHunkDiffs, cx);
    });
    executor.run_until_parked();

    cx.assert_state_with_diff(
        r#"
        use some::mod1;
        use some::mod2;

        const A: u32 = 42;
        const B: u32 = 42;
      - const C: u32 = 42;
      + const C: u32 = 43ˇ
        const D: u32 = 42;


        fn main() {
            println!("hello");

            println!("world");
        }"#
        .unindent(),
    );

    cx.update_editor(|editor, cx| {
        editor.handle_input("\nnew_line\n", cx);
    });
    executor.run_until_parked();

    cx.assert_state_with_diff(
        r#"
        use some::mod1;
        use some::mod2;

        const A: u32 = 42;
        const B: u32 = 42;
      - const C: u32 = 42;
      + const C: u32 = 43
      + new_line
      + ˇ
        const D: u32 = 42;


        fn main() {
            println!("hello");

            println!("world");
        }"#
        .unindent(),
    );
}

async fn setup_indent_guides_editor(
    text: &str,
    cx: &mut gpui::TestAppContext,
) -> (BufferId, EditorTestContext) {
    init_test(cx, |_| {});

    let mut cx = EditorTestContext::new(cx).await;

    let buffer_id = cx.update_editor(|editor, cx| {
        editor.set_text(text, cx);
        let buffer_ids = editor.buffer().read(cx).excerpt_buffer_ids();

        buffer_ids[0]
    });

    (buffer_id, cx)
}

fn assert_indent_guides(
    range: Range<u32>,
    expected: Vec<IndentGuide>,
    active_indices: Option<Vec<usize>>,
    cx: &mut EditorTestContext,
) {
    let indent_guides = cx.update_editor(|editor, cx| {
        let snapshot = editor.snapshot(cx).display_snapshot;
        let mut indent_guides: Vec<_> = crate::indent_guides::indent_guides_in_range(
            MultiBufferRow(range.start)..MultiBufferRow(range.end),
            true,
            &snapshot,
            cx,
        );

        indent_guides.sort_by(|a, b| {
            a.depth.cmp(&b.depth).then(
                a.start_row
                    .cmp(&b.start_row)
                    .then(a.end_row.cmp(&b.end_row)),
            )
        });
        indent_guides
    });

    if let Some(expected) = active_indices {
        let active_indices = cx.update_editor(|editor, cx| {
            let snapshot = editor.snapshot(cx).display_snapshot;
            editor.find_active_indent_guide_indices(&indent_guides, &snapshot, cx)
        });

        assert_eq!(
            active_indices.unwrap().into_iter().collect::<Vec<_>>(),
            expected,
            "Active indent guide indices do not match"
        );
    }

    let expected: Vec<_> = expected
        .into_iter()
        .map(|guide| MultiBufferIndentGuide {
            multibuffer_row_range: MultiBufferRow(guide.start_row)..MultiBufferRow(guide.end_row),
            buffer: guide,
        })
        .collect();

    assert_eq!(indent_guides, expected, "Indent guides do not match");
}

fn indent_guide(buffer_id: BufferId, start_row: u32, end_row: u32, depth: u32) -> IndentGuide {
    IndentGuide {
        buffer_id,
        start_row,
        end_row,
        depth,
        tab_size: 4,
        settings: IndentGuideSettings {
            enabled: true,
            line_width: 1,
            active_line_width: 1,
            ..Default::default()
        },
    }
}

#[gpui::test]
async fn test_indent_guide_single_line(cx: &mut gpui::TestAppContext) {
    let (buffer_id, mut cx) = setup_indent_guides_editor(
        &"
    fn main() {
        let a = 1;
    }"
        .unindent(),
        cx,
    )
    .await;

    assert_indent_guides(0..3, vec![indent_guide(buffer_id, 1, 1, 0)], None, &mut cx);
}

#[gpui::test]
async fn test_indent_guide_simple_block(cx: &mut gpui::TestAppContext) {
    let (buffer_id, mut cx) = setup_indent_guides_editor(
        &"
    fn main() {
        let a = 1;
        let b = 2;
    }"
        .unindent(),
        cx,
    )
    .await;

    assert_indent_guides(0..4, vec![indent_guide(buffer_id, 1, 2, 0)], None, &mut cx);
}

#[gpui::test]
async fn test_indent_guide_nested(cx: &mut gpui::TestAppContext) {
    let (buffer_id, mut cx) = setup_indent_guides_editor(
        &"
    fn main() {
        let a = 1;
        if a == 3 {
            let b = 2;
        } else {
            let c = 3;
        }
    }"
        .unindent(),
        cx,
    )
    .await;

    assert_indent_guides(
        0..8,
        vec![
            indent_guide(buffer_id, 1, 6, 0),
            indent_guide(buffer_id, 3, 3, 1),
            indent_guide(buffer_id, 5, 5, 1),
        ],
        None,
        &mut cx,
    );
}

#[gpui::test]
async fn test_indent_guide_tab(cx: &mut gpui::TestAppContext) {
    let (buffer_id, mut cx) = setup_indent_guides_editor(
        &"
    fn main() {
        let a = 1;
            let b = 2;
        let c = 3;
    }"
        .unindent(),
        cx,
    )
    .await;

    assert_indent_guides(
        0..5,
        vec![
            indent_guide(buffer_id, 1, 3, 0),
            indent_guide(buffer_id, 2, 2, 1),
        ],
        None,
        &mut cx,
    );
}

#[gpui::test]
async fn test_indent_guide_continues_on_empty_line(cx: &mut gpui::TestAppContext) {
    let (buffer_id, mut cx) = setup_indent_guides_editor(
        &"
        fn main() {
            let a = 1;

            let c = 3;
        }"
        .unindent(),
        cx,
    )
    .await;

    assert_indent_guides(0..5, vec![indent_guide(buffer_id, 1, 3, 0)], None, &mut cx);
}

#[gpui::test]
async fn test_indent_guide_complex(cx: &mut gpui::TestAppContext) {
    let (buffer_id, mut cx) = setup_indent_guides_editor(
        &"
        fn main() {
            let a = 1;

            let c = 3;

            if a == 3 {
                let b = 2;
            } else {
                let c = 3;
            }
        }"
        .unindent(),
        cx,
    )
    .await;

    assert_indent_guides(
        0..11,
        vec![
            indent_guide(buffer_id, 1, 9, 0),
            indent_guide(buffer_id, 6, 6, 1),
            indent_guide(buffer_id, 8, 8, 1),
        ],
        None,
        &mut cx,
    );
}

#[gpui::test]
async fn test_indent_guide_starts_off_screen(cx: &mut gpui::TestAppContext) {
    let (buffer_id, mut cx) = setup_indent_guides_editor(
        &"
        fn main() {
            let a = 1;

            let c = 3;

            if a == 3 {
                let b = 2;
            } else {
                let c = 3;
            }
        }"
        .unindent(),
        cx,
    )
    .await;

    assert_indent_guides(
        1..11,
        vec![
            indent_guide(buffer_id, 1, 9, 0),
            indent_guide(buffer_id, 6, 6, 1),
            indent_guide(buffer_id, 8, 8, 1),
        ],
        None,
        &mut cx,
    );
}

#[gpui::test]
async fn test_indent_guide_ends_off_screen(cx: &mut gpui::TestAppContext) {
    let (buffer_id, mut cx) = setup_indent_guides_editor(
        &"
        fn main() {
            let a = 1;

            let c = 3;

            if a == 3 {
                let b = 2;
            } else {
                let c = 3;
            }
        }"
        .unindent(),
        cx,
    )
    .await;

    assert_indent_guides(
        1..10,
        vec![
            indent_guide(buffer_id, 1, 9, 0),
            indent_guide(buffer_id, 6, 6, 1),
            indent_guide(buffer_id, 8, 8, 1),
        ],
        None,
        &mut cx,
    );
}

#[gpui::test]
async fn test_indent_guide_without_brackets(cx: &mut gpui::TestAppContext) {
    let (buffer_id, mut cx) = setup_indent_guides_editor(
        &"
        block1
            block2
                block3
                    block4
            block2
        block1
        block1"
            .unindent(),
        cx,
    )
    .await;

    assert_indent_guides(
        1..10,
        vec![
            indent_guide(buffer_id, 1, 4, 0),
            indent_guide(buffer_id, 2, 3, 1),
            indent_guide(buffer_id, 3, 3, 2),
        ],
        None,
        &mut cx,
    );
}

#[gpui::test]
async fn test_indent_guide_ends_before_empty_line(cx: &mut gpui::TestAppContext) {
    let (buffer_id, mut cx) = setup_indent_guides_editor(
        &"
        block1
            block2
                block3

        block1
        block1"
            .unindent(),
        cx,
    )
    .await;

    assert_indent_guides(
        0..6,
        vec![
            indent_guide(buffer_id, 1, 2, 0),
            indent_guide(buffer_id, 2, 2, 1),
        ],
        None,
        &mut cx,
    );
}

#[gpui::test]
async fn test_indent_guide_continuing_off_screen(cx: &mut gpui::TestAppContext) {
    let (buffer_id, mut cx) = setup_indent_guides_editor(
        &"
        block1



            block2
        "
        .unindent(),
        cx,
    )
    .await;

    assert_indent_guides(0..1, vec![indent_guide(buffer_id, 1, 1, 0)], None, &mut cx);
}

#[gpui::test]
async fn test_indent_guide_tabs(cx: &mut gpui::TestAppContext) {
    let (buffer_id, mut cx) = setup_indent_guides_editor(
        &"
        def a:
        \tb = 3
        \tif True:
        \t\tc = 4
        \t\td = 5
        \tprint(b)
        "
        .unindent(),
        cx,
    )
    .await;

    assert_indent_guides(
        0..6,
        vec![
            indent_guide(buffer_id, 1, 6, 0),
            indent_guide(buffer_id, 3, 4, 1),
        ],
        None,
        &mut cx,
    );
}

#[gpui::test]
async fn test_active_indent_guide_single_line(cx: &mut gpui::TestAppContext) {
    let (buffer_id, mut cx) = setup_indent_guides_editor(
        &"
    fn main() {
        let a = 1;
    }"
        .unindent(),
        cx,
    )
    .await;

    cx.update_editor(|editor, cx| {
        editor.change_selections(None, cx, |s| {
            s.select_ranges([Point::new(1, 0)..Point::new(1, 0)])
        });
    });

    assert_indent_guides(
        0..3,
        vec![indent_guide(buffer_id, 1, 1, 0)],
        Some(vec![0]),
        &mut cx,
    );
}

#[gpui::test]
async fn test_active_indent_guide_respect_indented_range(cx: &mut gpui::TestAppContext) {
    let (buffer_id, mut cx) = setup_indent_guides_editor(
        &"
    fn main() {
        if 1 == 2 {
            let a = 1;
        }
    }"
        .unindent(),
        cx,
    )
    .await;

    cx.update_editor(|editor, cx| {
        editor.change_selections(None, cx, |s| {
            s.select_ranges([Point::new(1, 0)..Point::new(1, 0)])
        });
    });

    assert_indent_guides(
        0..4,
        vec![
            indent_guide(buffer_id, 1, 3, 0),
            indent_guide(buffer_id, 2, 2, 1),
        ],
        Some(vec![1]),
        &mut cx,
    );

    cx.update_editor(|editor, cx| {
        editor.change_selections(None, cx, |s| {
            s.select_ranges([Point::new(2, 0)..Point::new(2, 0)])
        });
    });

    assert_indent_guides(
        0..4,
        vec![
            indent_guide(buffer_id, 1, 3, 0),
            indent_guide(buffer_id, 2, 2, 1),
        ],
        Some(vec![1]),
        &mut cx,
    );

    cx.update_editor(|editor, cx| {
        editor.change_selections(None, cx, |s| {
            s.select_ranges([Point::new(3, 0)..Point::new(3, 0)])
        });
    });

    assert_indent_guides(
        0..4,
        vec![
            indent_guide(buffer_id, 1, 3, 0),
            indent_guide(buffer_id, 2, 2, 1),
        ],
        Some(vec![0]),
        &mut cx,
    );
}

#[gpui::test]
async fn test_active_indent_guide_empty_line(cx: &mut gpui::TestAppContext) {
    let (buffer_id, mut cx) = setup_indent_guides_editor(
        &"
    fn main() {
        let a = 1;

        let b = 2;
    }"
        .unindent(),
        cx,
    )
    .await;

    cx.update_editor(|editor, cx| {
        editor.change_selections(None, cx, |s| {
            s.select_ranges([Point::new(2, 0)..Point::new(2, 0)])
        });
    });

    assert_indent_guides(
        0..5,
        vec![indent_guide(buffer_id, 1, 3, 0)],
        Some(vec![0]),
        &mut cx,
    );
}

#[gpui::test]
async fn test_active_indent_guide_non_matching_indent(cx: &mut gpui::TestAppContext) {
    let (buffer_id, mut cx) = setup_indent_guides_editor(
        &"
    def m:
        a = 1
        pass"
            .unindent(),
        cx,
    )
    .await;

    cx.update_editor(|editor, cx| {
        editor.change_selections(None, cx, |s| {
            s.select_ranges([Point::new(1, 0)..Point::new(1, 0)])
        });
    });

    assert_indent_guides(
        0..3,
        vec![indent_guide(buffer_id, 1, 2, 0)],
        Some(vec![0]),
        &mut cx,
    );
}

#[gpui::test]
fn test_crease_insertion_and_rendering(cx: &mut TestAppContext) {
    init_test(cx, |_| {});

    let editor = cx.add_window(|cx| {
        let buffer = MultiBuffer::build_simple("aaaaaa\nbbbbbb\ncccccc\nddddddd\n", cx);
        build_editor(buffer, cx)
    });

    let render_args = Arc::new(Mutex::new(None));
    let snapshot = editor
        .update(cx, |editor, cx| {
            let snapshot = editor.buffer().read(cx).snapshot(cx);
            let range =
                snapshot.anchor_before(Point::new(1, 0))..snapshot.anchor_after(Point::new(2, 6));

            struct RenderArgs {
                row: MultiBufferRow,
                folded: bool,
                callback: Arc<dyn Fn(bool, &mut WindowContext) + Send + Sync>,
            }

            let crease = Crease::inline(
                range,
                FoldPlaceholder::test(),
                {
                    let toggle_callback = render_args.clone();
                    move |row, folded, callback, _cx| {
                        *toggle_callback.lock() = Some(RenderArgs {
                            row,
                            folded,
                            callback,
                        });
                        div()
                    }
                },
                |_row, _folded, _cx| div(),
            );

            editor.insert_creases(Some(crease), cx);
            let snapshot = editor.snapshot(cx);
            let _div =
                snapshot.render_crease_toggle(MultiBufferRow(1), false, cx.view().clone(), cx);
            snapshot
        })
        .unwrap();

    let render_args = render_args.lock().take().unwrap();
    assert_eq!(render_args.row, MultiBufferRow(1));
    assert!(!render_args.folded);
    assert!(!snapshot.is_line_folded(MultiBufferRow(1)));

    cx.update_window(*editor, |_, cx| (render_args.callback)(true, cx))
        .unwrap();
    let snapshot = editor.update(cx, |editor, cx| editor.snapshot(cx)).unwrap();
    assert!(snapshot.is_line_folded(MultiBufferRow(1)));

    cx.update_window(*editor, |_, cx| (render_args.callback)(false, cx))
        .unwrap();
    let snapshot = editor.update(cx, |editor, cx| editor.snapshot(cx)).unwrap();
    assert!(!snapshot.is_line_folded(MultiBufferRow(1)));
}

#[gpui::test]
async fn test_input_text(cx: &mut gpui::TestAppContext) {
    init_test(cx, |_| {});
    let mut cx = EditorTestContext::new(cx).await;

    cx.set_state(
        &r#"ˇone
        two

        three
        fourˇ
        five

        siˇx"#
            .unindent(),
    );

    cx.dispatch_action(HandleInput(String::new()));
    cx.assert_editor_state(
        &r#"ˇone
        two

        three
        fourˇ
        five

        siˇx"#
            .unindent(),
    );

    cx.dispatch_action(HandleInput("AAAA".to_string()));
    cx.assert_editor_state(
        &r#"AAAAˇone
        two

        three
        fourAAAAˇ
        five

        siAAAAˇx"#
            .unindent(),
    );
}

#[gpui::test]
async fn test_scroll_cursor_center_top_bottom(cx: &mut gpui::TestAppContext) {
    init_test(cx, |_| {});

    let mut cx = EditorTestContext::new(cx).await;
    cx.set_state(
        r#"let foo = 1;
let foo = 2;
let foo = 3;
let fooˇ = 4;
let foo = 5;
let foo = 6;
let foo = 7;
let foo = 8;
let foo = 9;
let foo = 10;
let foo = 11;
let foo = 12;
let foo = 13;
let foo = 14;
let foo = 15;"#,
    );

    cx.update_editor(|e, cx| {
        assert_eq!(
            e.next_scroll_position,
            NextScrollCursorCenterTopBottom::Center,
            "Default next scroll direction is center",
        );

        e.scroll_cursor_center_top_bottom(&ScrollCursorCenterTopBottom, cx);
        assert_eq!(
            e.next_scroll_position,
            NextScrollCursorCenterTopBottom::Top,
            "After center, next scroll direction should be top",
        );

        e.scroll_cursor_center_top_bottom(&ScrollCursorCenterTopBottom, cx);
        assert_eq!(
            e.next_scroll_position,
            NextScrollCursorCenterTopBottom::Bottom,
            "After top, next scroll direction should be bottom",
        );

        e.scroll_cursor_center_top_bottom(&ScrollCursorCenterTopBottom, cx);
        assert_eq!(
            e.next_scroll_position,
            NextScrollCursorCenterTopBottom::Center,
            "After bottom, scrolling should start over",
        );

        e.scroll_cursor_center_top_bottom(&ScrollCursorCenterTopBottom, cx);
        assert_eq!(
            e.next_scroll_position,
            NextScrollCursorCenterTopBottom::Top,
            "Scrolling continues if retriggered fast enough"
        );
    });

    cx.executor()
        .advance_clock(SCROLL_CENTER_TOP_BOTTOM_DEBOUNCE_TIMEOUT + Duration::from_millis(200));
    cx.executor().run_until_parked();
    cx.update_editor(|e, _| {
        assert_eq!(
            e.next_scroll_position,
            NextScrollCursorCenterTopBottom::Center,
            "If scrolling is not triggered fast enough, it should reset"
        );
    });
}

#[gpui::test]
async fn test_goto_definition_with_find_all_references_fallback(cx: &mut gpui::TestAppContext) {
    init_test(cx, |_| {});
    let mut cx = EditorLspTestContext::new_rust(
        lsp::ServerCapabilities {
            definition_provider: Some(lsp::OneOf::Left(true)),
            references_provider: Some(lsp::OneOf::Left(true)),
            ..lsp::ServerCapabilities::default()
        },
        cx,
    )
    .await;

    let set_up_lsp_handlers = |empty_go_to_definition: bool, cx: &mut EditorLspTestContext| {
        let go_to_definition = cx.lsp.handle_request::<lsp::request::GotoDefinition, _, _>(
            move |params, _| async move {
                if empty_go_to_definition {
                    Ok(None)
                } else {
                    Ok(Some(lsp::GotoDefinitionResponse::Scalar(lsp::Location {
                        uri: params.text_document_position_params.text_document.uri,
                        range: lsp::Range::new(lsp::Position::new(4, 3), lsp::Position::new(4, 6)),
                    })))
                }
            },
        );
        let references =
            cx.lsp
                .handle_request::<lsp::request::References, _, _>(move |params, _| async move {
                    Ok(Some(vec![lsp::Location {
                        uri: params.text_document_position.text_document.uri,
                        range: lsp::Range::new(lsp::Position::new(0, 8), lsp::Position::new(0, 11)),
                    }]))
                });
        (go_to_definition, references)
    };

    cx.set_state(
        &r#"fn one() {
            let mut a = ˇtwo();
        }

        fn two() {}"#
            .unindent(),
    );
    set_up_lsp_handlers(false, &mut cx);
    let navigated = cx
        .update_editor(|editor, cx| editor.go_to_definition(&GoToDefinition, cx))
        .await
        .expect("Failed to navigate to definition");
    assert_eq!(
        navigated,
        Navigated::Yes,
        "Should have navigated to definition from the GetDefinition response"
    );
    cx.assert_editor_state(
        &r#"fn one() {
            let mut a = two();
        }

        fn «twoˇ»() {}"#
            .unindent(),
    );

    let editors = cx.update_workspace(|workspace, cx| {
        workspace.items_of_type::<Editor>(cx).collect::<Vec<_>>()
    });
    cx.update_editor(|_, test_editor_cx| {
        assert_eq!(
            editors.len(),
            1,
            "Initially, only one, test, editor should be open in the workspace"
        );
        assert_eq!(
            test_editor_cx.view(),
            editors.last().expect("Asserted len is 1")
        );
    });

    set_up_lsp_handlers(true, &mut cx);
    let navigated = cx
        .update_editor(|editor, cx| editor.go_to_definition(&GoToDefinition, cx))
        .await
        .expect("Failed to navigate to lookup references");
    assert_eq!(
        navigated,
        Navigated::Yes,
        "Should have navigated to references as a fallback after empty GoToDefinition response"
    );
    // We should not change the selections in the existing file,
    // if opening another milti buffer with the references
    cx.assert_editor_state(
        &r#"fn one() {
            let mut a = two();
        }

        fn «twoˇ»() {}"#
            .unindent(),
    );
    let editors = cx.update_workspace(|workspace, cx| {
        workspace.items_of_type::<Editor>(cx).collect::<Vec<_>>()
    });
    cx.update_editor(|_, test_editor_cx| {
        assert_eq!(
            editors.len(),
            2,
            "After falling back to references search, we open a new editor with the results"
        );
        let references_fallback_text = editors
            .into_iter()
            .find(|new_editor| new_editor != test_editor_cx.view())
            .expect("Should have one non-test editor now")
            .read(test_editor_cx)
            .text(test_editor_cx);
        assert_eq!(
            references_fallback_text, "fn one() {\n    let mut a = two();\n}",
            "Should use the range from the references response and not the GoToDefinition one"
        );
    });
}

#[gpui::test]
async fn test_find_enclosing_node_with_task(cx: &mut gpui::TestAppContext) {
    init_test(cx, |_| {});

    let language = Arc::new(Language::new(
        LanguageConfig::default(),
        Some(tree_sitter_rust::LANGUAGE.into()),
    ));

    let text = r#"
        #[cfg(test)]
        mod tests() {
            #[test]
            fn runnable_1() {
                let a = 1;
            }

            #[test]
            fn runnable_2() {
                let a = 1;
                let b = 2;
            }
        }
    "#
    .unindent();

    let fs = FakeFs::new(cx.executor());
    fs.insert_file("/file.rs", Default::default()).await;

    let project = Project::test(fs, ["/a".as_ref()], cx).await;
    let workspace = cx.add_window(|cx| Workspace::test_new(project.clone(), cx));
    let cx = &mut VisualTestContext::from_window(*workspace.deref(), cx);
    let buffer = cx.new_model(|cx| Buffer::local(text, cx).with_language(language, cx));
    let multi_buffer = cx.new_model(|cx| MultiBuffer::singleton(buffer.clone(), cx));

    let editor = cx.new_view(|cx| {
        Editor::new(
            EditorMode::Full,
            multi_buffer,
            Some(project.clone()),
            true,
            cx,
        )
    });

    editor.update(cx, |editor, cx| {
        editor.tasks.insert(
            (buffer.read(cx).remote_id(), 3),
            RunnableTasks {
                templates: vec![],
                offset: MultiBufferOffset(43),
                column: 0,
                extra_variables: HashMap::default(),
                context_range: BufferOffset(43)..BufferOffset(85),
            },
        );
        editor.tasks.insert(
            (buffer.read(cx).remote_id(), 8),
            RunnableTasks {
                templates: vec![],
                offset: MultiBufferOffset(86),
                column: 0,
                extra_variables: HashMap::default(),
                context_range: BufferOffset(86)..BufferOffset(191),
            },
        );

        // Test finding task when cursor is inside function body
        editor.change_selections(None, cx, |s| {
            s.select_ranges([Point::new(4, 5)..Point::new(4, 5)])
        });
        let (_, row, _) = editor.find_enclosing_node_task(cx).unwrap();
        assert_eq!(row, 3, "Should find task for cursor inside runnable_1");

        // Test finding task when cursor is on function name
        editor.change_selections(None, cx, |s| {
            s.select_ranges([Point::new(8, 4)..Point::new(8, 4)])
        });
        let (_, row, _) = editor.find_enclosing_node_task(cx).unwrap();
        assert_eq!(row, 8, "Should find task when cursor is on function name");
    });
}

#[gpui::test]
async fn test_multi_buffer_folding(cx: &mut gpui::TestAppContext) {
    init_test(cx, |_| {});

    let sample_text_1 = "aaaa\nbbbb\ncccc\ndddd\neeee\nffff\ngggg\nhhhh\niiii\njjjj".to_string();
    let sample_text_2 = "llll\nmmmm\nnnnn\noooo\npppp\nqqqq\nrrrr\nssss\ntttt\nuuuu".to_string();
    let sample_text_3 = "vvvv\nwwww\nxxxx\nyyyy\nzzzz\n1111\n2222\n3333\n4444\n5555".to_string();

    let fs = FakeFs::new(cx.executor());
    fs.insert_tree(
        "/a",
        json!({
            "first.rs": sample_text_1,
            "second.rs": sample_text_2,
            "third.rs": sample_text_3,
        }),
    )
    .await;
    let project = Project::test(fs, ["/a".as_ref()], cx).await;
    let workspace = cx.add_window(|cx| Workspace::test_new(project.clone(), cx));
    let cx = &mut VisualTestContext::from_window(*workspace.deref(), cx);
    let worktree = project.update(cx, |project, cx| {
        let mut worktrees = project.worktrees(cx).collect::<Vec<_>>();
        assert_eq!(worktrees.len(), 1);
        worktrees.pop().unwrap()
    });
    let worktree_id = worktree.update(cx, |worktree, _| worktree.id());

    let buffer_1 = project
        .update(cx, |project, cx| {
            project.open_buffer((worktree_id, "first.rs"), cx)
        })
        .await
        .unwrap();
    let buffer_2 = project
        .update(cx, |project, cx| {
            project.open_buffer((worktree_id, "second.rs"), cx)
        })
        .await
        .unwrap();
    let buffer_3 = project
        .update(cx, |project, cx| {
            project.open_buffer((worktree_id, "third.rs"), cx)
        })
        .await
        .unwrap();

    let multi_buffer = cx.new_model(|cx| {
        let mut multi_buffer = MultiBuffer::new(ReadWrite);
        multi_buffer.push_excerpts(
            buffer_1.clone(),
            [
                ExcerptRange {
                    context: Point::new(0, 0)..Point::new(3, 0),
                    primary: None,
                },
                ExcerptRange {
                    context: Point::new(5, 0)..Point::new(7, 0),
                    primary: None,
                },
                ExcerptRange {
                    context: Point::new(9, 0)..Point::new(10, 4),
                    primary: None,
                },
            ],
            cx,
        );
        multi_buffer.push_excerpts(
            buffer_2.clone(),
            [
                ExcerptRange {
                    context: Point::new(0, 0)..Point::new(3, 0),
                    primary: None,
                },
                ExcerptRange {
                    context: Point::new(5, 0)..Point::new(7, 0),
                    primary: None,
                },
                ExcerptRange {
                    context: Point::new(9, 0)..Point::new(10, 4),
                    primary: None,
                },
            ],
            cx,
        );
        multi_buffer.push_excerpts(
            buffer_3.clone(),
            [
                ExcerptRange {
                    context: Point::new(0, 0)..Point::new(3, 0),
                    primary: None,
                },
                ExcerptRange {
                    context: Point::new(5, 0)..Point::new(7, 0),
                    primary: None,
                },
                ExcerptRange {
                    context: Point::new(9, 0)..Point::new(10, 4),
                    primary: None,
                },
            ],
            cx,
        );
        multi_buffer
    });
    let multi_buffer_editor = cx.new_view(|cx| {
        Editor::new(
            EditorMode::Full,
            multi_buffer,
            Some(project.clone()),
            true,
            cx,
        )
    });

    let full_text = "\n\n\naaaa\nbbbb\ncccc\n\n\n\nffff\ngggg\n\n\n\njjjj\n\n\n\n\nllll\nmmmm\nnnnn\n\n\n\nqqqq\nrrrr\n\n\n\nuuuu\n\n\n\n\nvvvv\nwwww\nxxxx\n\n\n\n1111\n2222\n\n\n\n5555\n";
    assert_eq!(
        multi_buffer_editor.update(cx, |editor, cx| editor.display_text(cx)),
        full_text,
    );

    multi_buffer_editor.update(cx, |editor, cx| {
        editor.fold_buffer(buffer_1.read(cx).remote_id(), cx)
    });
    assert_eq!(
        multi_buffer_editor.update(cx, |editor, cx| editor.display_text(cx)),
        "\n\n\n\n\nllll\nmmmm\nnnnn\n\n\n\nqqqq\nrrrr\n\n\n\nuuuu\n\n\n\n\nvvvv\nwwww\nxxxx\n\n\n\n1111\n2222\n\n\n\n5555\n",
        "After folding the first buffer, its text should not be displayed"
    );

    multi_buffer_editor.update(cx, |editor, cx| {
        editor.fold_buffer(buffer_2.read(cx).remote_id(), cx)
    });
    assert_eq!(
        multi_buffer_editor.update(cx, |editor, cx| editor.display_text(cx)),
        "\n\n\n\n\n\n\nvvvv\nwwww\nxxxx\n\n\n\n1111\n2222\n\n\n\n5555\n",
        "After folding the second buffer, its text should not be displayed"
    );

    multi_buffer_editor.update(cx, |editor, cx| {
        editor.fold_buffer(buffer_3.read(cx).remote_id(), cx)
    });
    assert_eq!(
        multi_buffer_editor.update(cx, |editor, cx| editor.display_text(cx)),
        "\n\n\n\n\n",
        "After folding the third buffer, its text should not be displayed"
    );

    // Emulate selection inside the fold logic, that should work
    multi_buffer_editor.update(cx, |editor, cx| {
        editor.snapshot(cx).next_line_boundary(Point::new(0, 4));
    });

    multi_buffer_editor.update(cx, |editor, cx| {
        editor.unfold_buffer(buffer_2.read(cx).remote_id(), cx)
    });
    assert_eq!(
        multi_buffer_editor.update(cx, |editor, cx| editor.display_text(cx)),
        "\n\n\n\n\nllll\nmmmm\nnnnn\n\n\n\nqqqq\nrrrr\n\n\n\nuuuu\n\n\n",
        "After unfolding the second buffer, its text should be displayed"
    );

    multi_buffer_editor.update(cx, |editor, cx| {
        editor.unfold_buffer(buffer_1.read(cx).remote_id(), cx)
    });
    assert_eq!(
        multi_buffer_editor.update(cx, |editor, cx| editor.display_text(cx)),
        "\n\n\naaaa\nbbbb\ncccc\n\n\n\nffff\ngggg\n\n\n\njjjj\n\n\n\n\nllll\nmmmm\nnnnn\n\n\n\nqqqq\nrrrr\n\n\n\nuuuu\n\n\n",
        "After unfolding the first buffer, its and 2nd buffer's text should be displayed"
    );

    multi_buffer_editor.update(cx, |editor, cx| {
        editor.unfold_buffer(buffer_3.read(cx).remote_id(), cx)
    });
    assert_eq!(
        multi_buffer_editor.update(cx, |editor, cx| editor.display_text(cx)),
        full_text,
        "After unfolding the all buffers, all original text should be displayed"
    );
}

#[gpui::test]
async fn test_multi_buffer_single_excerpts_folding(cx: &mut gpui::TestAppContext) {
    init_test(cx, |_| {});

    let sample_text_1 = "1111\n2222\n3333".to_string();
    let sample_text_2 = "4444\n5555\n6666".to_string();
    let sample_text_3 = "7777\n8888\n9999".to_string();

    let fs = FakeFs::new(cx.executor());
    fs.insert_tree(
        "/a",
        json!({
            "first.rs": sample_text_1,
            "second.rs": sample_text_2,
            "third.rs": sample_text_3,
        }),
    )
    .await;
    let project = Project::test(fs, ["/a".as_ref()], cx).await;
    let workspace = cx.add_window(|cx| Workspace::test_new(project.clone(), cx));
    let cx = &mut VisualTestContext::from_window(*workspace.deref(), cx);
    let worktree = project.update(cx, |project, cx| {
        let mut worktrees = project.worktrees(cx).collect::<Vec<_>>();
        assert_eq!(worktrees.len(), 1);
        worktrees.pop().unwrap()
    });
    let worktree_id = worktree.update(cx, |worktree, _| worktree.id());

    let buffer_1 = project
        .update(cx, |project, cx| {
            project.open_buffer((worktree_id, "first.rs"), cx)
        })
        .await
        .unwrap();
    let buffer_2 = project
        .update(cx, |project, cx| {
            project.open_buffer((worktree_id, "second.rs"), cx)
        })
        .await
        .unwrap();
    let buffer_3 = project
        .update(cx, |project, cx| {
            project.open_buffer((worktree_id, "third.rs"), cx)
        })
        .await
        .unwrap();

    let multi_buffer = cx.new_model(|cx| {
        let mut multi_buffer = MultiBuffer::new(ReadWrite);
        multi_buffer.push_excerpts(
            buffer_1.clone(),
            [ExcerptRange {
                context: Point::new(0, 0)..Point::new(3, 0),
                primary: None,
            }],
            cx,
        );
        multi_buffer.push_excerpts(
            buffer_2.clone(),
            [ExcerptRange {
                context: Point::new(0, 0)..Point::new(3, 0),
                primary: None,
            }],
            cx,
        );
        multi_buffer.push_excerpts(
            buffer_3.clone(),
            [ExcerptRange {
                context: Point::new(0, 0)..Point::new(3, 0),
                primary: None,
            }],
            cx,
        );
        multi_buffer
    });

    let multi_buffer_editor = cx.new_view(|cx| {
        Editor::new(
            EditorMode::Full,
            multi_buffer,
            Some(project.clone()),
            true,
            cx,
        )
    });

    let full_text = "\n\n\n1111\n2222\n3333\n\n\n\n\n4444\n5555\n6666\n\n\n\n\n7777\n8888\n9999\n";
    assert_eq!(
        multi_buffer_editor.update(cx, |editor, cx| editor.display_text(cx)),
        full_text,
    );

    multi_buffer_editor.update(cx, |editor, cx| {
        editor.fold_buffer(buffer_1.read(cx).remote_id(), cx)
    });
    assert_eq!(
        multi_buffer_editor.update(cx, |editor, cx| editor.display_text(cx)),
        "\n\n\n\n\n4444\n5555\n6666\n\n\n\n\n7777\n8888\n9999\n",
        "After folding the first buffer, its text should not be displayed"
    );

    multi_buffer_editor.update(cx, |editor, cx| {
        editor.fold_buffer(buffer_2.read(cx).remote_id(), cx)
    });

    assert_eq!(
        multi_buffer_editor.update(cx, |editor, cx| editor.display_text(cx)),
        "\n\n\n\n\n\n\n7777\n8888\n9999\n",
        "After folding the second buffer, its text should not be displayed"
    );

    multi_buffer_editor.update(cx, |editor, cx| {
        editor.fold_buffer(buffer_3.read(cx).remote_id(), cx)
    });
    assert_eq!(
        multi_buffer_editor.update(cx, |editor, cx| editor.display_text(cx)),
        "\n\n\n\n\n",
        "After folding the third buffer, its text should not be displayed"
    );

    multi_buffer_editor.update(cx, |editor, cx| {
        editor.unfold_buffer(buffer_2.read(cx).remote_id(), cx)
    });
    assert_eq!(
        multi_buffer_editor.update(cx, |editor, cx| editor.display_text(cx)),
        "\n\n\n\n\n4444\n5555\n6666\n\n\n",
        "After unfolding the second buffer, its text should be displayed"
    );

    multi_buffer_editor.update(cx, |editor, cx| {
        editor.unfold_buffer(buffer_1.read(cx).remote_id(), cx)
    });
    assert_eq!(
        multi_buffer_editor.update(cx, |editor, cx| editor.display_text(cx)),
        "\n\n\n1111\n2222\n3333\n\n\n\n\n4444\n5555\n6666\n\n\n",
        "After unfolding the first buffer, its text should be displayed"
    );

    multi_buffer_editor.update(cx, |editor, cx| {
        editor.unfold_buffer(buffer_3.read(cx).remote_id(), cx)
    });
    assert_eq!(
        multi_buffer_editor.update(cx, |editor, cx| editor.display_text(cx)),
        full_text,
        "After unfolding all buffers, all original text should be displayed"
    );
}

#[gpui::test]
async fn test_multi_buffer_with_single_excerpt_folding(cx: &mut gpui::TestAppContext) {
    init_test(cx, |_| {});

    let sample_text = "aaaa\nbbbb\ncccc\ndddd\neeee\nffff\ngggg\nhhhh\niiii\njjjj".to_string();

    let fs = FakeFs::new(cx.executor());
    fs.insert_tree(
        "/a",
        json!({
            "main.rs": sample_text,
        }),
    )
    .await;
    let project = Project::test(fs, ["/a".as_ref()], cx).await;
    let workspace = cx.add_window(|cx| Workspace::test_new(project.clone(), cx));
    let cx = &mut VisualTestContext::from_window(*workspace.deref(), cx);
    let worktree = project.update(cx, |project, cx| {
        let mut worktrees = project.worktrees(cx).collect::<Vec<_>>();
        assert_eq!(worktrees.len(), 1);
        worktrees.pop().unwrap()
    });
    let worktree_id = worktree.update(cx, |worktree, _| worktree.id());

    let buffer_1 = project
        .update(cx, |project, cx| {
            project.open_buffer((worktree_id, "main.rs"), cx)
        })
        .await
        .unwrap();

    let multi_buffer = cx.new_model(|cx| {
        let mut multi_buffer = MultiBuffer::new(ReadWrite);
        multi_buffer.push_excerpts(
            buffer_1.clone(),
            [ExcerptRange {
                context: Point::new(0, 0)
                    ..Point::new(
                        sample_text.chars().filter(|&c| c == '\n').count() as u32 + 1,
                        0,
                    ),
                primary: None,
            }],
            cx,
        );
        multi_buffer
    });
    let multi_buffer_editor = cx.new_view(|cx| {
        Editor::new(
            EditorMode::Full,
            multi_buffer,
            Some(project.clone()),
            true,
            cx,
        )
    });

    let selection_range = Point::new(1, 0)..Point::new(2, 0);
    multi_buffer_editor.update(cx, |editor, cx| {
        enum TestHighlight {}
        let multi_buffer_snapshot = editor.buffer().read(cx).snapshot(cx);
        let highlight_range = selection_range.clone().to_anchors(&multi_buffer_snapshot);
        editor.highlight_text::<TestHighlight>(
            vec![highlight_range.clone()],
            HighlightStyle::color(Hsla::green()),
            cx,
        );
        editor.change_selections(None, cx, |s| s.select_ranges(Some(highlight_range)));
    });

    let full_text = format!("\n\n\n{sample_text}\n");
    assert_eq!(
        multi_buffer_editor.update(cx, |editor, cx| editor.display_text(cx)),
        full_text,
    );
}

fn empty_range(row: usize, column: usize) -> Range<DisplayPoint> {
    let point = DisplayPoint::new(DisplayRow(row as u32), column as u32);
    point..point
}

fn assert_selection_ranges(marked_text: &str, view: &mut Editor, cx: &mut ViewContext<Editor>) {
    let (text, ranges) = marked_text_ranges(marked_text, true);
    assert_eq!(view.text(cx), text);
    assert_eq!(
        view.selections.ranges(cx),
        ranges,
        "Assert selections are {}",
        marked_text
    );
}

pub fn handle_signature_help_request(
    cx: &mut EditorLspTestContext,
    mocked_response: lsp::SignatureHelp,
) -> impl Future<Output = ()> {
    let mut request =
        cx.handle_request::<lsp::request::SignatureHelpRequest, _, _>(move |_, _, _| {
            let mocked_response = mocked_response.clone();
            async move { Ok(Some(mocked_response)) }
        });

    async move {
        request.next().await;
    }
}

/// Handle completion request passing a marked string specifying where the completion
/// should be triggered from using '|' character, what range should be replaced, and what completions
/// should be returned using '<' and '>' to delimit the range
pub fn handle_completion_request(
    cx: &mut EditorLspTestContext,
    marked_string: &str,
    completions: Vec<&'static str>,
    counter: Arc<AtomicUsize>,
) -> impl Future<Output = ()> {
    let complete_from_marker: TextRangeMarker = '|'.into();
    let replace_range_marker: TextRangeMarker = ('<', '>').into();
    let (_, mut marked_ranges) = marked_text_ranges_by(
        marked_string,
        vec![complete_from_marker.clone(), replace_range_marker.clone()],
    );

    let complete_from_position =
        cx.to_lsp(marked_ranges.remove(&complete_from_marker).unwrap()[0].start);
    let replace_range =
        cx.to_lsp_range(marked_ranges.remove(&replace_range_marker).unwrap()[0].clone());

    let mut request = cx.handle_request::<lsp::request::Completion, _, _>(move |url, params, _| {
        let completions = completions.clone();
        counter.fetch_add(1, atomic::Ordering::Release);
        async move {
            assert_eq!(params.text_document_position.text_document.uri, url.clone());
            assert_eq!(
                params.text_document_position.position,
                complete_from_position
            );
            Ok(Some(lsp::CompletionResponse::Array(
                completions
                    .iter()
                    .map(|completion_text| lsp::CompletionItem {
                        label: completion_text.to_string(),
                        text_edit: Some(lsp::CompletionTextEdit::Edit(lsp::TextEdit {
                            range: replace_range,
                            new_text: completion_text.to_string(),
                        })),
                        ..Default::default()
                    })
                    .collect(),
            )))
        }
    });

    async move {
        request.next().await;
    }
}

fn handle_resolve_completion_request(
    cx: &mut EditorLspTestContext,
    edits: Option<Vec<(&'static str, &'static str)>>,
) -> impl Future<Output = ()> {
    let edits = edits.map(|edits| {
        edits
            .iter()
            .map(|(marked_string, new_text)| {
                let (_, marked_ranges) = marked_text_ranges(marked_string, false);
                let replace_range = cx.to_lsp_range(marked_ranges[0].clone());
                lsp::TextEdit::new(replace_range, new_text.to_string())
            })
            .collect::<Vec<_>>()
    });

    let mut request =
        cx.handle_request::<lsp::request::ResolveCompletionItem, _, _>(move |_, _, _| {
            let edits = edits.clone();
            async move {
                Ok(lsp::CompletionItem {
                    additional_text_edits: edits,
                    ..Default::default()
                })
            }
        });

    async move {
        request.next().await;
    }
}

pub(crate) fn update_test_language_settings(
    cx: &mut TestAppContext,
    f: impl Fn(&mut AllLanguageSettingsContent),
) {
    cx.update(|cx| {
        SettingsStore::update_global(cx, |store, cx| {
            store.update_user_settings::<AllLanguageSettings>(cx, f);
        });
    });
}

pub(crate) fn update_test_project_settings(
    cx: &mut TestAppContext,
    f: impl Fn(&mut ProjectSettings),
) {
    cx.update(|cx| {
        SettingsStore::update_global(cx, |store, cx| {
            store.update_user_settings::<ProjectSettings>(cx, f);
        });
    });
}

pub(crate) fn init_test(cx: &mut TestAppContext, f: fn(&mut AllLanguageSettingsContent)) {
    cx.update(|cx| {
        assets::Assets.load_test_fonts(cx);
        let store = SettingsStore::test(cx);
        cx.set_global(store);
        theme::init(theme::LoadThemes::JustBase, cx);
        release_channel::init(SemanticVersion::default(), cx);
        client::init_settings(cx);
        language::init(cx);
        Project::init_settings(cx);
        workspace::init_settings(cx);
        crate::init(cx);
    });

    update_test_language_settings(cx, f);
}

#[track_caller]
fn assert_hunk_revert(
    not_reverted_text_with_selections: &str,
    expected_not_reverted_hunk_statuses: Vec<DiffHunkStatus>,
    expected_reverted_text_with_selections: &str,
    base_text: &str,
    cx: &mut EditorLspTestContext,
) {
    cx.set_state(not_reverted_text_with_selections);
    cx.set_diff_base(base_text);
    cx.executor().run_until_parked();

    let reverted_hunk_statuses = cx.update_editor(|editor, cx| {
        let snapshot = editor.snapshot(cx);
        let reverted_hunk_statuses = snapshot
            .diff_map
            .diff_hunks_in_range(0..snapshot.buffer_snapshot.len(), &snapshot.buffer_snapshot)
            .map(|hunk| hunk_status(&hunk))
            .collect::<Vec<_>>();

        editor.revert_selected_hunks(&RevertSelectedHunks, cx);
        reverted_hunk_statuses
    });
    cx.executor().run_until_parked();
    cx.assert_editor_state(expected_reverted_text_with_selections);
    assert_eq!(reverted_hunk_statuses, expected_not_reverted_hunk_statuses);
}<|MERGE_RESOLUTION|>--- conflicted
+++ resolved
@@ -10714,12 +10714,7 @@
             .expect("Should have the context menu deployed");
         match context_menu {
             CodeContextMenu::Completions(completions_menu) => {
-<<<<<<< HEAD
                 let completions = completions_menu.completions.borrow_mut();
-                assert_eq!(completions.len(), 1, "Should have one completion");
-                assert_eq!(completions.get(0).unwrap().label.text, "unresolved");
-=======
-                let completions = completions_menu.completions.read();
                 assert_eq!(
                     completions
                         .iter()
@@ -10727,7 +10722,6 @@
                         .collect::<Vec<_>>(),
                     vec!["id", "other"]
                 )
->>>>>>> 7b721efe
             }
             CodeContextMenu::CodeActions(_) => panic!("Should show the completions menu"),
         }
@@ -10777,12 +10771,7 @@
             .expect("Should have the context menu deployed");
         match context_menu {
             CodeContextMenu::Completions(completions_menu) => {
-<<<<<<< HEAD
                 let completions = completions_menu.completions.borrow_mut();
-                assert_eq!(completions.len(), 1, "Should have one completion");
-=======
-                let completions = completions_menu.completions.read();
->>>>>>> 7b721efe
                 assert_eq!(
                     completions
                         .iter()
