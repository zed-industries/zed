use super::*;
use crate::{
    scroll::scroll_amount::ScrollAmount,
    test::{
        assert_text_with_selections, build_editor, editor_lsp_test_context::EditorLspTestContext,
        editor_test_context::EditorTestContext, select_ranges,
    },
    JoinLines,
};
use buffer_diff::{BufferDiff, DiffHunkStatus};
use futures::StreamExt;
use gpui::{
    div, BackgroundExecutor, SemanticVersion, TestAppContext, UpdateGlobal, VisualTestContext,
    WindowBounds, WindowOptions,
};
use indoc::indoc;
use language::{
    language_settings::{
        AllLanguageSettings, AllLanguageSettingsContent, LanguageSettingsContent, PrettierSettings,
    },
    BracketPairConfig,
    Capability::ReadWrite,
    FakeLspAdapter, LanguageConfig, LanguageConfigOverride, LanguageMatcher, LanguageName,
    Override, Point,
};
use language_settings::{Formatter, FormatterList, IndentGuideSettings};
use multi_buffer::IndentGuide;
use parking_lot::Mutex;
use pretty_assertions::{assert_eq, assert_ne};
use project::project_settings::{LspSettings, ProjectSettings};
use project::FakeFs;
use serde_json::{self, json};
use std::{cell::RefCell, future::Future, rc::Rc, time::Instant};
use std::{
    iter,
    sync::atomic::{self, AtomicUsize},
};
use test::{build_editor_with_project, editor_lsp_test_context::rust_lang};
use unindent::Unindent;
use util::{
    assert_set_eq, path,
    test::{marked_text_ranges, marked_text_ranges_by, sample_text, TextRangeMarker},
    uri,
};
use workspace::{
    item::{FollowEvent, FollowableItem, Item, ItemHandle},
    NavigationEntry, ViewId,
};

#[gpui::test]
fn test_edit_events(cx: &mut TestAppContext) {
    init_test(cx, |_| {});

    let buffer = cx.new(|cx| {
        let mut buffer = language::Buffer::local("123456", cx);
        buffer.set_group_interval(Duration::from_secs(1));
        buffer
    });

    let events = Rc::new(RefCell::new(Vec::new()));
    let editor1 = cx.add_window({
        let events = events.clone();
        |window, cx| {
            let entity = cx.entity().clone();
            cx.subscribe_in(
                &entity,
                window,
                move |_, _, event: &EditorEvent, _, _| match event {
                    EditorEvent::Edited { .. } => events.borrow_mut().push(("editor1", "edited")),
                    EditorEvent::BufferEdited => {
                        events.borrow_mut().push(("editor1", "buffer edited"))
                    }
                    _ => {}
                },
            )
            .detach();
            Editor::for_buffer(buffer.clone(), None, window, cx)
        }
    });

    let editor2 = cx.add_window({
        let events = events.clone();
        |window, cx| {
            cx.subscribe_in(
                &cx.entity().clone(),
                window,
                move |_, _, event: &EditorEvent, _, _| match event {
                    EditorEvent::Edited { .. } => events.borrow_mut().push(("editor2", "edited")),
                    EditorEvent::BufferEdited => {
                        events.borrow_mut().push(("editor2", "buffer edited"))
                    }
                    _ => {}
                },
            )
            .detach();
            Editor::for_buffer(buffer.clone(), None, window, cx)
        }
    });

    assert_eq!(mem::take(&mut *events.borrow_mut()), []);

    // Mutating editor 1 will emit an `Edited` event only for that editor.
    _ = editor1.update(cx, |editor, window, cx| editor.insert("X", window, cx));
    assert_eq!(
        mem::take(&mut *events.borrow_mut()),
        [
            ("editor1", "edited"),
            ("editor1", "buffer edited"),
            ("editor2", "buffer edited"),
        ]
    );

    // Mutating editor 2 will emit an `Edited` event only for that editor.
    _ = editor2.update(cx, |editor, window, cx| editor.delete(&Delete, window, cx));
    assert_eq!(
        mem::take(&mut *events.borrow_mut()),
        [
            ("editor2", "edited"),
            ("editor1", "buffer edited"),
            ("editor2", "buffer edited"),
        ]
    );

    // Undoing on editor 1 will emit an `Edited` event only for that editor.
    _ = editor1.update(cx, |editor, window, cx| editor.undo(&Undo, window, cx));
    assert_eq!(
        mem::take(&mut *events.borrow_mut()),
        [
            ("editor1", "edited"),
            ("editor1", "buffer edited"),
            ("editor2", "buffer edited"),
        ]
    );

    // Redoing on editor 1 will emit an `Edited` event only for that editor.
    _ = editor1.update(cx, |editor, window, cx| editor.redo(&Redo, window, cx));
    assert_eq!(
        mem::take(&mut *events.borrow_mut()),
        [
            ("editor1", "edited"),
            ("editor1", "buffer edited"),
            ("editor2", "buffer edited"),
        ]
    );

    // Undoing on editor 2 will emit an `Edited` event only for that editor.
    _ = editor2.update(cx, |editor, window, cx| editor.undo(&Undo, window, cx));
    assert_eq!(
        mem::take(&mut *events.borrow_mut()),
        [
            ("editor2", "edited"),
            ("editor1", "buffer edited"),
            ("editor2", "buffer edited"),
        ]
    );

    // Redoing on editor 2 will emit an `Edited` event only for that editor.
    _ = editor2.update(cx, |editor, window, cx| editor.redo(&Redo, window, cx));
    assert_eq!(
        mem::take(&mut *events.borrow_mut()),
        [
            ("editor2", "edited"),
            ("editor1", "buffer edited"),
            ("editor2", "buffer edited"),
        ]
    );

    // No event is emitted when the mutation is a no-op.
    _ = editor2.update(cx, |editor, window, cx| {
        editor.change_selections(None, window, cx, |s| s.select_ranges([0..0]));

        editor.backspace(&Backspace, window, cx);
    });
    assert_eq!(mem::take(&mut *events.borrow_mut()), []);
}

#[gpui::test]
fn test_undo_redo_with_selection_restoration(cx: &mut TestAppContext) {
    init_test(cx, |_| {});

    let mut now = Instant::now();
    let group_interval = Duration::from_millis(1);
    let buffer = cx.new(|cx| {
        let mut buf = language::Buffer::local("123456", cx);
        buf.set_group_interval(group_interval);
        buf
    });
    let buffer = cx.new(|cx| MultiBuffer::singleton(buffer, cx));
    let editor = cx.add_window(|window, cx| build_editor(buffer.clone(), window, cx));

    _ = editor.update(cx, |editor, window, cx| {
        editor.start_transaction_at(now, window, cx);
        editor.change_selections(None, window, cx, |s| s.select_ranges([2..4]));

        editor.insert("cd", window, cx);
        editor.end_transaction_at(now, cx);
        assert_eq!(editor.text(cx), "12cd56");
        assert_eq!(editor.selections.ranges(cx), vec![4..4]);

        editor.start_transaction_at(now, window, cx);
        editor.change_selections(None, window, cx, |s| s.select_ranges([4..5]));
        editor.insert("e", window, cx);
        editor.end_transaction_at(now, cx);
        assert_eq!(editor.text(cx), "12cde6");
        assert_eq!(editor.selections.ranges(cx), vec![5..5]);

        now += group_interval + Duration::from_millis(1);
        editor.change_selections(None, window, cx, |s| s.select_ranges([2..2]));

        // Simulate an edit in another editor
        buffer.update(cx, |buffer, cx| {
            buffer.start_transaction_at(now, cx);
            buffer.edit([(0..1, "a")], None, cx);
            buffer.edit([(1..1, "b")], None, cx);
            buffer.end_transaction_at(now, cx);
        });

        assert_eq!(editor.text(cx), "ab2cde6");
        assert_eq!(editor.selections.ranges(cx), vec![3..3]);

        // Last transaction happened past the group interval in a different editor.
        // Undo it individually and don't restore selections.
        editor.undo(&Undo, window, cx);
        assert_eq!(editor.text(cx), "12cde6");
        assert_eq!(editor.selections.ranges(cx), vec![2..2]);

        // First two transactions happened within the group interval in this editor.
        // Undo them together and restore selections.
        editor.undo(&Undo, window, cx);
        editor.undo(&Undo, window, cx); // Undo stack is empty here, so this is a no-op.
        assert_eq!(editor.text(cx), "123456");
        assert_eq!(editor.selections.ranges(cx), vec![0..0]);

        // Redo the first two transactions together.
        editor.redo(&Redo, window, cx);
        assert_eq!(editor.text(cx), "12cde6");
        assert_eq!(editor.selections.ranges(cx), vec![5..5]);

        // Redo the last transaction on its own.
        editor.redo(&Redo, window, cx);
        assert_eq!(editor.text(cx), "ab2cde6");
        assert_eq!(editor.selections.ranges(cx), vec![6..6]);

        // Test empty transactions.
        editor.start_transaction_at(now, window, cx);
        editor.end_transaction_at(now, cx);
        editor.undo(&Undo, window, cx);
        assert_eq!(editor.text(cx), "12cde6");
    });
}

#[gpui::test]
fn test_ime_composition(cx: &mut TestAppContext) {
    init_test(cx, |_| {});

    let buffer = cx.new(|cx| {
        let mut buffer = language::Buffer::local("abcde", cx);
        // Ensure automatic grouping doesn't occur.
        buffer.set_group_interval(Duration::ZERO);
        buffer
    });

    let buffer = cx.new(|cx| MultiBuffer::singleton(buffer, cx));
    cx.add_window(|window, cx| {
        let mut editor = build_editor(buffer.clone(), window, cx);

        // Start a new IME composition.
        editor.replace_and_mark_text_in_range(Some(0..1), "à", None, window, cx);
        editor.replace_and_mark_text_in_range(Some(0..1), "á", None, window, cx);
        editor.replace_and_mark_text_in_range(Some(0..1), "ä", None, window, cx);
        assert_eq!(editor.text(cx), "äbcde");
        assert_eq!(
            editor.marked_text_ranges(cx),
            Some(vec![OffsetUtf16(0)..OffsetUtf16(1)])
        );

        // Finalize IME composition.
        editor.replace_text_in_range(None, "ā", window, cx);
        assert_eq!(editor.text(cx), "ābcde");
        assert_eq!(editor.marked_text_ranges(cx), None);

        // IME composition edits are grouped and are undone/redone at once.
        editor.undo(&Default::default(), window, cx);
        assert_eq!(editor.text(cx), "abcde");
        assert_eq!(editor.marked_text_ranges(cx), None);
        editor.redo(&Default::default(), window, cx);
        assert_eq!(editor.text(cx), "ābcde");
        assert_eq!(editor.marked_text_ranges(cx), None);

        // Start a new IME composition.
        editor.replace_and_mark_text_in_range(Some(0..1), "à", None, window, cx);
        assert_eq!(
            editor.marked_text_ranges(cx),
            Some(vec![OffsetUtf16(0)..OffsetUtf16(1)])
        );

        // Undoing during an IME composition cancels it.
        editor.undo(&Default::default(), window, cx);
        assert_eq!(editor.text(cx), "ābcde");
        assert_eq!(editor.marked_text_ranges(cx), None);

        // Start a new IME composition with an invalid marked range, ensuring it gets clipped.
        editor.replace_and_mark_text_in_range(Some(4..999), "è", None, window, cx);
        assert_eq!(editor.text(cx), "ābcdè");
        assert_eq!(
            editor.marked_text_ranges(cx),
            Some(vec![OffsetUtf16(4)..OffsetUtf16(5)])
        );

        // Finalize IME composition with an invalid replacement range, ensuring it gets clipped.
        editor.replace_text_in_range(Some(4..999), "ę", window, cx);
        assert_eq!(editor.text(cx), "ābcdę");
        assert_eq!(editor.marked_text_ranges(cx), None);

        // Start a new IME composition with multiple cursors.
        editor.change_selections(None, window, cx, |s| {
            s.select_ranges([
                OffsetUtf16(1)..OffsetUtf16(1),
                OffsetUtf16(3)..OffsetUtf16(3),
                OffsetUtf16(5)..OffsetUtf16(5),
            ])
        });
        editor.replace_and_mark_text_in_range(Some(4..5), "XYZ", None, window, cx);
        assert_eq!(editor.text(cx), "XYZbXYZdXYZ");
        assert_eq!(
            editor.marked_text_ranges(cx),
            Some(vec![
                OffsetUtf16(0)..OffsetUtf16(3),
                OffsetUtf16(4)..OffsetUtf16(7),
                OffsetUtf16(8)..OffsetUtf16(11)
            ])
        );

        // Ensure the newly-marked range gets treated as relative to the previously-marked ranges.
        editor.replace_and_mark_text_in_range(Some(1..2), "1", None, window, cx);
        assert_eq!(editor.text(cx), "X1ZbX1ZdX1Z");
        assert_eq!(
            editor.marked_text_ranges(cx),
            Some(vec![
                OffsetUtf16(1)..OffsetUtf16(2),
                OffsetUtf16(5)..OffsetUtf16(6),
                OffsetUtf16(9)..OffsetUtf16(10)
            ])
        );

        // Finalize IME composition with multiple cursors.
        editor.replace_text_in_range(Some(9..10), "2", window, cx);
        assert_eq!(editor.text(cx), "X2ZbX2ZdX2Z");
        assert_eq!(editor.marked_text_ranges(cx), None);

        editor
    });
}

#[gpui::test]
fn test_selection_with_mouse(cx: &mut TestAppContext) {
    init_test(cx, |_| {});

    let editor = cx.add_window(|window, cx| {
        let buffer = MultiBuffer::build_simple("aaaaaa\nbbbbbb\ncccccc\nddddddd\n", cx);
        build_editor(buffer, window, cx)
    });

    _ = editor.update(cx, |editor, window, cx| {
        editor.begin_selection(DisplayPoint::new(DisplayRow(2), 2), false, 1, window, cx);
    });
    assert_eq!(
        editor
            .update(cx, |editor, _, cx| editor.selections.display_ranges(cx))
            .unwrap(),
        [DisplayPoint::new(DisplayRow(2), 2)..DisplayPoint::new(DisplayRow(2), 2)]
    );

    _ = editor.update(cx, |editor, window, cx| {
        editor.update_selection(
            DisplayPoint::new(DisplayRow(3), 3),
            0,
            gpui::Point::<f32>::default(),
            window,
            cx,
        );
    });

    assert_eq!(
        editor
            .update(cx, |editor, _, cx| editor.selections.display_ranges(cx))
            .unwrap(),
        [DisplayPoint::new(DisplayRow(2), 2)..DisplayPoint::new(DisplayRow(3), 3)]
    );

    _ = editor.update(cx, |editor, window, cx| {
        editor.update_selection(
            DisplayPoint::new(DisplayRow(1), 1),
            0,
            gpui::Point::<f32>::default(),
            window,
            cx,
        );
    });

    assert_eq!(
        editor
            .update(cx, |editor, _, cx| editor.selections.display_ranges(cx))
            .unwrap(),
        [DisplayPoint::new(DisplayRow(2), 2)..DisplayPoint::new(DisplayRow(1), 1)]
    );

    _ = editor.update(cx, |editor, window, cx| {
        editor.end_selection(window, cx);
        editor.update_selection(
            DisplayPoint::new(DisplayRow(3), 3),
            0,
            gpui::Point::<f32>::default(),
            window,
            cx,
        );
    });

    assert_eq!(
        editor
            .update(cx, |editor, _, cx| editor.selections.display_ranges(cx))
            .unwrap(),
        [DisplayPoint::new(DisplayRow(2), 2)..DisplayPoint::new(DisplayRow(1), 1)]
    );

    _ = editor.update(cx, |editor, window, cx| {
        editor.begin_selection(DisplayPoint::new(DisplayRow(3), 3), true, 1, window, cx);
        editor.update_selection(
            DisplayPoint::new(DisplayRow(0), 0),
            0,
            gpui::Point::<f32>::default(),
            window,
            cx,
        );
    });

    assert_eq!(
        editor
            .update(cx, |editor, _, cx| editor.selections.display_ranges(cx))
            .unwrap(),
        [
            DisplayPoint::new(DisplayRow(2), 2)..DisplayPoint::new(DisplayRow(1), 1),
            DisplayPoint::new(DisplayRow(3), 3)..DisplayPoint::new(DisplayRow(0), 0)
        ]
    );

    _ = editor.update(cx, |editor, window, cx| {
        editor.end_selection(window, cx);
    });

    assert_eq!(
        editor
            .update(cx, |editor, _, cx| editor.selections.display_ranges(cx))
            .unwrap(),
        [DisplayPoint::new(DisplayRow(3), 3)..DisplayPoint::new(DisplayRow(0), 0)]
    );
}

#[gpui::test]
fn test_multiple_cursor_removal(cx: &mut TestAppContext) {
    init_test(cx, |_| {});

    let editor = cx.add_window(|window, cx| {
        let buffer = MultiBuffer::build_simple("aaaaaa\nbbbbbb\ncccccc\nddddddd\n", cx);
        build_editor(buffer, window, cx)
    });

    _ = editor.update(cx, |editor, window, cx| {
        editor.begin_selection(DisplayPoint::new(DisplayRow(2), 1), false, 1, window, cx);
    });

    _ = editor.update(cx, |editor, window, cx| {
        editor.end_selection(window, cx);
    });

    _ = editor.update(cx, |editor, window, cx| {
        editor.begin_selection(DisplayPoint::new(DisplayRow(3), 2), true, 1, window, cx);
    });

    _ = editor.update(cx, |editor, window, cx| {
        editor.end_selection(window, cx);
    });

    assert_eq!(
        editor
            .update(cx, |editor, _, cx| editor.selections.display_ranges(cx))
            .unwrap(),
        [
            DisplayPoint::new(DisplayRow(2), 1)..DisplayPoint::new(DisplayRow(2), 1),
            DisplayPoint::new(DisplayRow(3), 2)..DisplayPoint::new(DisplayRow(3), 2)
        ]
    );

    _ = editor.update(cx, |editor, window, cx| {
        editor.begin_selection(DisplayPoint::new(DisplayRow(2), 1), true, 1, window, cx);
    });

    _ = editor.update(cx, |editor, window, cx| {
        editor.end_selection(window, cx);
    });

    assert_eq!(
        editor
            .update(cx, |editor, _, cx| editor.selections.display_ranges(cx))
            .unwrap(),
        [DisplayPoint::new(DisplayRow(3), 2)..DisplayPoint::new(DisplayRow(3), 2)]
    );
}

#[gpui::test]
fn test_canceling_pending_selection(cx: &mut TestAppContext) {
    init_test(cx, |_| {});

    let editor = cx.add_window(|window, cx| {
        let buffer = MultiBuffer::build_simple("aaaaaa\nbbbbbb\ncccccc\ndddddd\n", cx);
        build_editor(buffer, window, cx)
    });

    _ = editor.update(cx, |editor, window, cx| {
        editor.begin_selection(DisplayPoint::new(DisplayRow(2), 2), false, 1, window, cx);
        assert_eq!(
            editor.selections.display_ranges(cx),
            [DisplayPoint::new(DisplayRow(2), 2)..DisplayPoint::new(DisplayRow(2), 2)]
        );
    });

    _ = editor.update(cx, |editor, window, cx| {
        editor.update_selection(
            DisplayPoint::new(DisplayRow(3), 3),
            0,
            gpui::Point::<f32>::default(),
            window,
            cx,
        );
        assert_eq!(
            editor.selections.display_ranges(cx),
            [DisplayPoint::new(DisplayRow(2), 2)..DisplayPoint::new(DisplayRow(3), 3)]
        );
    });

    _ = editor.update(cx, |editor, window, cx| {
        editor.cancel(&Cancel, window, cx);
        editor.update_selection(
            DisplayPoint::new(DisplayRow(1), 1),
            0,
            gpui::Point::<f32>::default(),
            window,
            cx,
        );
        assert_eq!(
            editor.selections.display_ranges(cx),
            [DisplayPoint::new(DisplayRow(2), 2)..DisplayPoint::new(DisplayRow(3), 3)]
        );
    });
}

#[gpui::test]
fn test_movement_actions_with_pending_selection(cx: &mut TestAppContext) {
    init_test(cx, |_| {});

    let editor = cx.add_window(|window, cx| {
        let buffer = MultiBuffer::build_simple("aaaaaa\nbbbbbb\ncccccc\ndddddd\n", cx);
        build_editor(buffer, window, cx)
    });

    _ = editor.update(cx, |editor, window, cx| {
        editor.begin_selection(DisplayPoint::new(DisplayRow(2), 2), false, 1, window, cx);
        assert_eq!(
            editor.selections.display_ranges(cx),
            [DisplayPoint::new(DisplayRow(2), 2)..DisplayPoint::new(DisplayRow(2), 2)]
        );

        editor.move_down(&Default::default(), window, cx);
        assert_eq!(
            editor.selections.display_ranges(cx),
            [DisplayPoint::new(DisplayRow(3), 2)..DisplayPoint::new(DisplayRow(3), 2)]
        );

        editor.begin_selection(DisplayPoint::new(DisplayRow(2), 2), false, 1, window, cx);
        assert_eq!(
            editor.selections.display_ranges(cx),
            [DisplayPoint::new(DisplayRow(2), 2)..DisplayPoint::new(DisplayRow(2), 2)]
        );

        editor.move_up(&Default::default(), window, cx);
        assert_eq!(
            editor.selections.display_ranges(cx),
            [DisplayPoint::new(DisplayRow(1), 2)..DisplayPoint::new(DisplayRow(1), 2)]
        );
    });
}

#[gpui::test]
fn test_clone(cx: &mut TestAppContext) {
    init_test(cx, |_| {});

    let (text, selection_ranges) = marked_text_ranges(
        indoc! {"
            one
            two
            threeˇ
            four
            fiveˇ
        "},
        true,
    );

    let editor = cx.add_window(|window, cx| {
        let buffer = MultiBuffer::build_simple(&text, cx);
        build_editor(buffer, window, cx)
    });

    _ = editor.update(cx, |editor, window, cx| {
        editor.change_selections(None, window, cx, |s| {
            s.select_ranges(selection_ranges.clone())
        });
        editor.fold_creases(
            vec![
                Crease::simple(Point::new(1, 0)..Point::new(2, 0), FoldPlaceholder::test()),
                Crease::simple(Point::new(3, 0)..Point::new(4, 0), FoldPlaceholder::test()),
            ],
            true,
            window,
            cx,
        );
    });

    let cloned_editor = editor
        .update(cx, |editor, _, cx| {
            cx.open_window(Default::default(), |window, cx| {
                cx.new(|cx| editor.clone(window, cx))
            })
        })
        .unwrap()
        .unwrap();

    let snapshot = editor
        .update(cx, |e, window, cx| e.snapshot(window, cx))
        .unwrap();
    let cloned_snapshot = cloned_editor
        .update(cx, |e, window, cx| e.snapshot(window, cx))
        .unwrap();

    assert_eq!(
        cloned_editor
            .update(cx, |e, _, cx| e.display_text(cx))
            .unwrap(),
        editor.update(cx, |e, _, cx| e.display_text(cx)).unwrap()
    );
    assert_eq!(
        cloned_snapshot
            .folds_in_range(0..text.len())
            .collect::<Vec<_>>(),
        snapshot.folds_in_range(0..text.len()).collect::<Vec<_>>(),
    );
    assert_set_eq!(
        cloned_editor
            .update(cx, |editor, _, cx| editor.selections.ranges::<Point>(cx))
            .unwrap(),
        editor
            .update(cx, |editor, _, cx| editor.selections.ranges(cx))
            .unwrap()
    );
    assert_set_eq!(
        cloned_editor
            .update(cx, |e, _window, cx| e.selections.display_ranges(cx))
            .unwrap(),
        editor
            .update(cx, |e, _, cx| e.selections.display_ranges(cx))
            .unwrap()
    );
}

#[gpui::test]
async fn test_navigation_history(cx: &mut TestAppContext) {
    init_test(cx, |_| {});

    use workspace::item::Item;

    let fs = FakeFs::new(cx.executor());
    let project = Project::test(fs, [], cx).await;
    let workspace = cx.add_window(|window, cx| Workspace::test_new(project, window, cx));
    let pane = workspace
        .update(cx, |workspace, _, _| workspace.active_pane().clone())
        .unwrap();

    _ = workspace.update(cx, |_v, window, cx| {
        cx.new(|cx| {
            let buffer = MultiBuffer::build_simple(&sample_text(300, 5, 'a'), cx);
            let mut editor = build_editor(buffer.clone(), window, cx);
            let handle = cx.entity();
            editor.set_nav_history(Some(pane.read(cx).nav_history_for_item(&handle)));

            fn pop_history(editor: &mut Editor, cx: &mut App) -> Option<NavigationEntry> {
                editor.nav_history.as_mut().unwrap().pop_backward(cx)
            }

            // Move the cursor a small distance.
            // Nothing is added to the navigation history.
            editor.change_selections(None, window, cx, |s| {
                s.select_display_ranges([
                    DisplayPoint::new(DisplayRow(1), 0)..DisplayPoint::new(DisplayRow(1), 0)
                ])
            });
            editor.change_selections(None, window, cx, |s| {
                s.select_display_ranges([
                    DisplayPoint::new(DisplayRow(3), 0)..DisplayPoint::new(DisplayRow(3), 0)
                ])
            });
            assert!(pop_history(&mut editor, cx).is_none());

            // Move the cursor a large distance.
            // The history can jump back to the previous position.
            editor.change_selections(None, window, cx, |s| {
                s.select_display_ranges([
                    DisplayPoint::new(DisplayRow(13), 0)..DisplayPoint::new(DisplayRow(13), 3)
                ])
            });
            let nav_entry = pop_history(&mut editor, cx).unwrap();
            editor.navigate(nav_entry.data.unwrap(), window, cx);
            assert_eq!(nav_entry.item.id(), cx.entity_id());
            assert_eq!(
                editor.selections.display_ranges(cx),
                &[DisplayPoint::new(DisplayRow(3), 0)..DisplayPoint::new(DisplayRow(3), 0)]
            );
            assert!(pop_history(&mut editor, cx).is_none());

            // Move the cursor a small distance via the mouse.
            // Nothing is added to the navigation history.
            editor.begin_selection(DisplayPoint::new(DisplayRow(5), 0), false, 1, window, cx);
            editor.end_selection(window, cx);
            assert_eq!(
                editor.selections.display_ranges(cx),
                &[DisplayPoint::new(DisplayRow(5), 0)..DisplayPoint::new(DisplayRow(5), 0)]
            );
            assert!(pop_history(&mut editor, cx).is_none());

            // Move the cursor a large distance via the mouse.
            // The history can jump back to the previous position.
            editor.begin_selection(DisplayPoint::new(DisplayRow(15), 0), false, 1, window, cx);
            editor.end_selection(window, cx);
            assert_eq!(
                editor.selections.display_ranges(cx),
                &[DisplayPoint::new(DisplayRow(15), 0)..DisplayPoint::new(DisplayRow(15), 0)]
            );
            let nav_entry = pop_history(&mut editor, cx).unwrap();
            editor.navigate(nav_entry.data.unwrap(), window, cx);
            assert_eq!(nav_entry.item.id(), cx.entity_id());
            assert_eq!(
                editor.selections.display_ranges(cx),
                &[DisplayPoint::new(DisplayRow(5), 0)..DisplayPoint::new(DisplayRow(5), 0)]
            );
            assert!(pop_history(&mut editor, cx).is_none());

            // Set scroll position to check later
            editor.set_scroll_position(gpui::Point::<f32>::new(5.5, 5.5), window, cx);
            let original_scroll_position = editor.scroll_manager.anchor();

            // Jump to the end of the document and adjust scroll
            editor.move_to_end(&MoveToEnd, window, cx);
            editor.set_scroll_position(gpui::Point::<f32>::new(-2.5, -0.5), window, cx);
            assert_ne!(editor.scroll_manager.anchor(), original_scroll_position);

            let nav_entry = pop_history(&mut editor, cx).unwrap();
            editor.navigate(nav_entry.data.unwrap(), window, cx);
            assert_eq!(editor.scroll_manager.anchor(), original_scroll_position);

            // Ensure we don't panic when navigation data contains invalid anchors *and* points.
            let mut invalid_anchor = editor.scroll_manager.anchor().anchor;
            invalid_anchor.text_anchor.buffer_id = BufferId::new(999).ok();
            let invalid_point = Point::new(9999, 0);
            editor.navigate(
                Box::new(NavigationData {
                    cursor_anchor: invalid_anchor,
                    cursor_position: invalid_point,
                    scroll_anchor: ScrollAnchor {
                        anchor: invalid_anchor,
                        offset: Default::default(),
                    },
                    scroll_top_row: invalid_point.row,
                }),
                window,
                cx,
            );
            assert_eq!(
                editor.selections.display_ranges(cx),
                &[editor.max_point(cx)..editor.max_point(cx)]
            );
            assert_eq!(
                editor.scroll_position(cx),
                gpui::Point::new(0., editor.max_point(cx).row().as_f32())
            );

            editor
        })
    });
}

#[gpui::test]
fn test_cancel(cx: &mut TestAppContext) {
    init_test(cx, |_| {});

    let editor = cx.add_window(|window, cx| {
        let buffer = MultiBuffer::build_simple("aaaaaa\nbbbbbb\ncccccc\ndddddd\n", cx);
        build_editor(buffer, window, cx)
    });

    _ = editor.update(cx, |editor, window, cx| {
        editor.begin_selection(DisplayPoint::new(DisplayRow(3), 4), false, 1, window, cx);
        editor.update_selection(
            DisplayPoint::new(DisplayRow(1), 1),
            0,
            gpui::Point::<f32>::default(),
            window,
            cx,
        );
        editor.end_selection(window, cx);

        editor.begin_selection(DisplayPoint::new(DisplayRow(0), 1), true, 1, window, cx);
        editor.update_selection(
            DisplayPoint::new(DisplayRow(0), 3),
            0,
            gpui::Point::<f32>::default(),
            window,
            cx,
        );
        editor.end_selection(window, cx);
        assert_eq!(
            editor.selections.display_ranges(cx),
            [
                DisplayPoint::new(DisplayRow(0), 1)..DisplayPoint::new(DisplayRow(0), 3),
                DisplayPoint::new(DisplayRow(3), 4)..DisplayPoint::new(DisplayRow(1), 1),
            ]
        );
    });

    _ = editor.update(cx, |editor, window, cx| {
        editor.cancel(&Cancel, window, cx);
        assert_eq!(
            editor.selections.display_ranges(cx),
            [DisplayPoint::new(DisplayRow(3), 4)..DisplayPoint::new(DisplayRow(1), 1)]
        );
    });

    _ = editor.update(cx, |editor, window, cx| {
        editor.cancel(&Cancel, window, cx);
        assert_eq!(
            editor.selections.display_ranges(cx),
            [DisplayPoint::new(DisplayRow(1), 1)..DisplayPoint::new(DisplayRow(1), 1)]
        );
    });
}

#[gpui::test]
fn test_fold_action(cx: &mut TestAppContext) {
    init_test(cx, |_| {});

    let editor = cx.add_window(|window, cx| {
        let buffer = MultiBuffer::build_simple(
            &"
                impl Foo {
                    // Hello!

                    fn a() {
                        1
                    }

                    fn b() {
                        2
                    }

                    fn c() {
                        3
                    }
                }
            "
            .unindent(),
            cx,
        );
        build_editor(buffer.clone(), window, cx)
    });

    _ = editor.update(cx, |editor, window, cx| {
        editor.change_selections(None, window, cx, |s| {
            s.select_display_ranges([
                DisplayPoint::new(DisplayRow(7), 0)..DisplayPoint::new(DisplayRow(12), 0)
            ]);
        });
        editor.fold(&Fold, window, cx);
        assert_eq!(
            editor.display_text(cx),
            "
                impl Foo {
                    // Hello!

                    fn a() {
                        1
                    }

                    fn b() {⋯
                    }

                    fn c() {⋯
                    }
                }
            "
            .unindent(),
        );

        editor.fold(&Fold, window, cx);
        assert_eq!(
            editor.display_text(cx),
            "
                impl Foo {⋯
                }
            "
            .unindent(),
        );

        editor.unfold_lines(&UnfoldLines, window, cx);
        assert_eq!(
            editor.display_text(cx),
            "
                impl Foo {
                    // Hello!

                    fn a() {
                        1
                    }

                    fn b() {⋯
                    }

                    fn c() {⋯
                    }
                }
            "
            .unindent(),
        );

        editor.unfold_lines(&UnfoldLines, window, cx);
        assert_eq!(
            editor.display_text(cx),
            editor.buffer.read(cx).read(cx).text()
        );
    });
}

#[gpui::test]
fn test_fold_action_whitespace_sensitive_language(cx: &mut TestAppContext) {
    init_test(cx, |_| {});

    let editor = cx.add_window(|window, cx| {
        let buffer = MultiBuffer::build_simple(
            &"
                class Foo:
                    # Hello!

                    def a():
                        print(1)

                    def b():
                        print(2)

                    def c():
                        print(3)
            "
            .unindent(),
            cx,
        );
        build_editor(buffer.clone(), window, cx)
    });

    _ = editor.update(cx, |editor, window, cx| {
        editor.change_selections(None, window, cx, |s| {
            s.select_display_ranges([
                DisplayPoint::new(DisplayRow(6), 0)..DisplayPoint::new(DisplayRow(10), 0)
            ]);
        });
        editor.fold(&Fold, window, cx);
        assert_eq!(
            editor.display_text(cx),
            "
                class Foo:
                    # Hello!

                    def a():
                        print(1)

                    def b():⋯

                    def c():⋯
            "
            .unindent(),
        );

        editor.fold(&Fold, window, cx);
        assert_eq!(
            editor.display_text(cx),
            "
                class Foo:⋯
            "
            .unindent(),
        );

        editor.unfold_lines(&UnfoldLines, window, cx);
        assert_eq!(
            editor.display_text(cx),
            "
                class Foo:
                    # Hello!

                    def a():
                        print(1)

                    def b():⋯

                    def c():⋯
            "
            .unindent(),
        );

        editor.unfold_lines(&UnfoldLines, window, cx);
        assert_eq!(
            editor.display_text(cx),
            editor.buffer.read(cx).read(cx).text()
        );
    });
}

#[gpui::test]
fn test_fold_action_multiple_line_breaks(cx: &mut TestAppContext) {
    init_test(cx, |_| {});

    let editor = cx.add_window(|window, cx| {
        let buffer = MultiBuffer::build_simple(
            &"
                class Foo:
                    # Hello!

                    def a():
                        print(1)

                    def b():
                        print(2)


                    def c():
                        print(3)


            "
            .unindent(),
            cx,
        );
        build_editor(buffer.clone(), window, cx)
    });

    _ = editor.update(cx, |editor, window, cx| {
        editor.change_selections(None, window, cx, |s| {
            s.select_display_ranges([
                DisplayPoint::new(DisplayRow(6), 0)..DisplayPoint::new(DisplayRow(11), 0)
            ]);
        });
        editor.fold(&Fold, window, cx);
        assert_eq!(
            editor.display_text(cx),
            "
                class Foo:
                    # Hello!

                    def a():
                        print(1)

                    def b():⋯


                    def c():⋯


            "
            .unindent(),
        );

        editor.fold(&Fold, window, cx);
        assert_eq!(
            editor.display_text(cx),
            "
                class Foo:⋯


            "
            .unindent(),
        );

        editor.unfold_lines(&UnfoldLines, window, cx);
        assert_eq!(
            editor.display_text(cx),
            "
                class Foo:
                    # Hello!

                    def a():
                        print(1)

                    def b():⋯


                    def c():⋯


            "
            .unindent(),
        );

        editor.unfold_lines(&UnfoldLines, window, cx);
        assert_eq!(
            editor.display_text(cx),
            editor.buffer.read(cx).read(cx).text()
        );
    });
}

#[gpui::test]
fn test_fold_at_level(cx: &mut TestAppContext) {
    init_test(cx, |_| {});

    let editor = cx.add_window(|window, cx| {
        let buffer = MultiBuffer::build_simple(
            &"
                class Foo:
                    # Hello!

                    def a():
                        print(1)

                    def b():
                        print(2)


                class Bar:
                    # World!

                    def a():
                        print(1)

                    def b():
                        print(2)


            "
            .unindent(),
            cx,
        );
        build_editor(buffer.clone(), window, cx)
    });

    _ = editor.update(cx, |editor, window, cx| {
        editor.fold_at_level(&FoldAtLevel(2), window, cx);
        assert_eq!(
            editor.display_text(cx),
            "
                class Foo:
                    # Hello!

                    def a():⋯

                    def b():⋯


                class Bar:
                    # World!

                    def a():⋯

                    def b():⋯


            "
            .unindent(),
        );

        editor.fold_at_level(&FoldAtLevel(1), window, cx);
        assert_eq!(
            editor.display_text(cx),
            "
                class Foo:⋯


                class Bar:⋯


            "
            .unindent(),
        );

        editor.unfold_all(&UnfoldAll, window, cx);
        editor.fold_at_level(&FoldAtLevel(0), window, cx);
        assert_eq!(
            editor.display_text(cx),
            "
                class Foo:
                    # Hello!

                    def a():
                        print(1)

                    def b():
                        print(2)


                class Bar:
                    # World!

                    def a():
                        print(1)

                    def b():
                        print(2)


            "
            .unindent(),
        );

        assert_eq!(
            editor.display_text(cx),
            editor.buffer.read(cx).read(cx).text()
        );
    });
}

#[gpui::test]
fn test_move_cursor(cx: &mut TestAppContext) {
    init_test(cx, |_| {});

    let buffer = cx.update(|cx| MultiBuffer::build_simple(&sample_text(6, 6, 'a'), cx));
    let editor = cx.add_window(|window, cx| build_editor(buffer.clone(), window, cx));

    buffer.update(cx, |buffer, cx| {
        buffer.edit(
            vec![
                (Point::new(1, 0)..Point::new(1, 0), "\t"),
                (Point::new(1, 1)..Point::new(1, 1), "\t"),
            ],
            None,
            cx,
        );
    });
    _ = editor.update(cx, |editor, window, cx| {
        assert_eq!(
            editor.selections.display_ranges(cx),
            &[DisplayPoint::new(DisplayRow(0), 0)..DisplayPoint::new(DisplayRow(0), 0)]
        );

        editor.move_down(&MoveDown, window, cx);
        assert_eq!(
            editor.selections.display_ranges(cx),
            &[DisplayPoint::new(DisplayRow(1), 0)..DisplayPoint::new(DisplayRow(1), 0)]
        );

        editor.move_right(&MoveRight, window, cx);
        assert_eq!(
            editor.selections.display_ranges(cx),
            &[DisplayPoint::new(DisplayRow(1), 4)..DisplayPoint::new(DisplayRow(1), 4)]
        );

        editor.move_left(&MoveLeft, window, cx);
        assert_eq!(
            editor.selections.display_ranges(cx),
            &[DisplayPoint::new(DisplayRow(1), 0)..DisplayPoint::new(DisplayRow(1), 0)]
        );

        editor.move_up(&MoveUp, window, cx);
        assert_eq!(
            editor.selections.display_ranges(cx),
            &[DisplayPoint::new(DisplayRow(0), 0)..DisplayPoint::new(DisplayRow(0), 0)]
        );

        editor.move_to_end(&MoveToEnd, window, cx);
        assert_eq!(
            editor.selections.display_ranges(cx),
            &[DisplayPoint::new(DisplayRow(5), 6)..DisplayPoint::new(DisplayRow(5), 6)]
        );

        editor.move_to_beginning(&MoveToBeginning, window, cx);
        assert_eq!(
            editor.selections.display_ranges(cx),
            &[DisplayPoint::new(DisplayRow(0), 0)..DisplayPoint::new(DisplayRow(0), 0)]
        );

        editor.change_selections(None, window, cx, |s| {
            s.select_display_ranges([
                DisplayPoint::new(DisplayRow(0), 1)..DisplayPoint::new(DisplayRow(0), 2)
            ]);
        });
        editor.select_to_beginning(&SelectToBeginning, window, cx);
        assert_eq!(
            editor.selections.display_ranges(cx),
            &[DisplayPoint::new(DisplayRow(0), 1)..DisplayPoint::new(DisplayRow(0), 0)]
        );

        editor.select_to_end(&SelectToEnd, window, cx);
        assert_eq!(
            editor.selections.display_ranges(cx),
            &[DisplayPoint::new(DisplayRow(0), 1)..DisplayPoint::new(DisplayRow(5), 6)]
        );
    });
}

// TODO: Re-enable this test
#[cfg(target_os = "macos")]
#[gpui::test]
fn test_move_cursor_multibyte(cx: &mut TestAppContext) {
    init_test(cx, |_| {});

    let editor = cx.add_window(|window, cx| {
        let buffer = MultiBuffer::build_simple("🟥🟧🟨🟩🟦🟪\nabcde\nαβγδε", cx);
        build_editor(buffer.clone(), window, cx)
    });

    assert_eq!('🟥'.len_utf8(), 4);
    assert_eq!('α'.len_utf8(), 2);

    _ = editor.update(cx, |editor, window, cx| {
        editor.fold_creases(
            vec![
                Crease::simple(Point::new(0, 8)..Point::new(0, 16), FoldPlaceholder::test()),
                Crease::simple(Point::new(1, 2)..Point::new(1, 4), FoldPlaceholder::test()),
                Crease::simple(Point::new(2, 4)..Point::new(2, 8), FoldPlaceholder::test()),
            ],
            true,
            window,
            cx,
        );
        assert_eq!(editor.display_text(cx), "🟥🟧⋯🟦🟪\nab⋯e\nαβ⋯ε");

        editor.move_right(&MoveRight, window, cx);
        assert_eq!(
            editor.selections.display_ranges(cx),
            &[empty_range(0, "🟥".len())]
        );
        editor.move_right(&MoveRight, window, cx);
        assert_eq!(
            editor.selections.display_ranges(cx),
            &[empty_range(0, "🟥🟧".len())]
        );
        editor.move_right(&MoveRight, window, cx);
        assert_eq!(
            editor.selections.display_ranges(cx),
            &[empty_range(0, "🟥🟧⋯".len())]
        );

        editor.move_down(&MoveDown, window, cx);
        assert_eq!(
            editor.selections.display_ranges(cx),
            &[empty_range(1, "ab⋯e".len())]
        );
        editor.move_left(&MoveLeft, window, cx);
        assert_eq!(
            editor.selections.display_ranges(cx),
            &[empty_range(1, "ab⋯".len())]
        );
        editor.move_left(&MoveLeft, window, cx);
        assert_eq!(
            editor.selections.display_ranges(cx),
            &[empty_range(1, "ab".len())]
        );
        editor.move_left(&MoveLeft, window, cx);
        assert_eq!(
            editor.selections.display_ranges(cx),
            &[empty_range(1, "a".len())]
        );

        editor.move_down(&MoveDown, window, cx);
        assert_eq!(
            editor.selections.display_ranges(cx),
            &[empty_range(2, "α".len())]
        );
        editor.move_right(&MoveRight, window, cx);
        assert_eq!(
            editor.selections.display_ranges(cx),
            &[empty_range(2, "αβ".len())]
        );
        editor.move_right(&MoveRight, window, cx);
        assert_eq!(
            editor.selections.display_ranges(cx),
            &[empty_range(2, "αβ⋯".len())]
        );
        editor.move_right(&MoveRight, window, cx);
        assert_eq!(
            editor.selections.display_ranges(cx),
            &[empty_range(2, "αβ⋯ε".len())]
        );

        editor.move_up(&MoveUp, window, cx);
        assert_eq!(
            editor.selections.display_ranges(cx),
            &[empty_range(1, "ab⋯e".len())]
        );
        editor.move_down(&MoveDown, window, cx);
        assert_eq!(
            editor.selections.display_ranges(cx),
            &[empty_range(2, "αβ⋯ε".len())]
        );
        editor.move_up(&MoveUp, window, cx);
        assert_eq!(
            editor.selections.display_ranges(cx),
            &[empty_range(1, "ab⋯e".len())]
        );

        editor.move_up(&MoveUp, window, cx);
        assert_eq!(
            editor.selections.display_ranges(cx),
            &[empty_range(0, "🟥🟧".len())]
        );
        editor.move_left(&MoveLeft, window, cx);
        assert_eq!(
            editor.selections.display_ranges(cx),
            &[empty_range(0, "🟥".len())]
        );
        editor.move_left(&MoveLeft, window, cx);
        assert_eq!(
            editor.selections.display_ranges(cx),
            &[empty_range(0, "".len())]
        );
    });
}

#[gpui::test]
fn test_move_cursor_different_line_lengths(cx: &mut TestAppContext) {
    init_test(cx, |_| {});

    let editor = cx.add_window(|window, cx| {
        let buffer = MultiBuffer::build_simple("ⓐⓑⓒⓓⓔ\nabcd\nαβγ\nabcd\nⓐⓑⓒⓓⓔ\n", cx);
        build_editor(buffer.clone(), window, cx)
    });
    _ = editor.update(cx, |editor, window, cx| {
        editor.change_selections(None, window, cx, |s| {
            s.select_display_ranges([empty_range(0, "ⓐⓑⓒⓓⓔ".len())]);
        });

        // moving above start of document should move selection to start of document,
        // but the next move down should still be at the original goal_x
        editor.move_up(&MoveUp, window, cx);
        assert_eq!(
            editor.selections.display_ranges(cx),
            &[empty_range(0, "".len())]
        );

        editor.move_down(&MoveDown, window, cx);
        assert_eq!(
            editor.selections.display_ranges(cx),
            &[empty_range(1, "abcd".len())]
        );

        editor.move_down(&MoveDown, window, cx);
        assert_eq!(
            editor.selections.display_ranges(cx),
            &[empty_range(2, "αβγ".len())]
        );

        editor.move_down(&MoveDown, window, cx);
        assert_eq!(
            editor.selections.display_ranges(cx),
            &[empty_range(3, "abcd".len())]
        );

        editor.move_down(&MoveDown, window, cx);
        assert_eq!(
            editor.selections.display_ranges(cx),
            &[empty_range(4, "ⓐⓑⓒⓓⓔ".len())]
        );

        // moving past end of document should not change goal_x
        editor.move_down(&MoveDown, window, cx);
        assert_eq!(
            editor.selections.display_ranges(cx),
            &[empty_range(5, "".len())]
        );

        editor.move_down(&MoveDown, window, cx);
        assert_eq!(
            editor.selections.display_ranges(cx),
            &[empty_range(5, "".len())]
        );

        editor.move_up(&MoveUp, window, cx);
        assert_eq!(
            editor.selections.display_ranges(cx),
            &[empty_range(4, "ⓐⓑⓒⓓⓔ".len())]
        );

        editor.move_up(&MoveUp, window, cx);
        assert_eq!(
            editor.selections.display_ranges(cx),
            &[empty_range(3, "abcd".len())]
        );

        editor.move_up(&MoveUp, window, cx);
        assert_eq!(
            editor.selections.display_ranges(cx),
            &[empty_range(2, "αβγ".len())]
        );
    });
}

#[gpui::test]
fn test_beginning_end_of_line(cx: &mut TestAppContext) {
    init_test(cx, |_| {});
    let move_to_beg = MoveToBeginningOfLine {
        stop_at_soft_wraps: true,
    };

    let move_to_end = MoveToEndOfLine {
        stop_at_soft_wraps: true,
    };

    let editor = cx.add_window(|window, cx| {
        let buffer = MultiBuffer::build_simple("abc\n  def", cx);
        build_editor(buffer, window, cx)
    });
    _ = editor.update(cx, |editor, window, cx| {
        editor.change_selections(None, window, cx, |s| {
            s.select_display_ranges([
                DisplayPoint::new(DisplayRow(0), 1)..DisplayPoint::new(DisplayRow(0), 1),
                DisplayPoint::new(DisplayRow(1), 4)..DisplayPoint::new(DisplayRow(1), 4),
            ]);
        });
    });

    _ = editor.update(cx, |editor, window, cx| {
        editor.move_to_beginning_of_line(&move_to_beg, window, cx);
        assert_eq!(
            editor.selections.display_ranges(cx),
            &[
                DisplayPoint::new(DisplayRow(0), 0)..DisplayPoint::new(DisplayRow(0), 0),
                DisplayPoint::new(DisplayRow(1), 2)..DisplayPoint::new(DisplayRow(1), 2),
            ]
        );
    });

    _ = editor.update(cx, |editor, window, cx| {
        editor.move_to_beginning_of_line(&move_to_beg, window, cx);
        assert_eq!(
            editor.selections.display_ranges(cx),
            &[
                DisplayPoint::new(DisplayRow(0), 0)..DisplayPoint::new(DisplayRow(0), 0),
                DisplayPoint::new(DisplayRow(1), 0)..DisplayPoint::new(DisplayRow(1), 0),
            ]
        );
    });

    _ = editor.update(cx, |editor, window, cx| {
        editor.move_to_beginning_of_line(&move_to_beg, window, cx);
        assert_eq!(
            editor.selections.display_ranges(cx),
            &[
                DisplayPoint::new(DisplayRow(0), 0)..DisplayPoint::new(DisplayRow(0), 0),
                DisplayPoint::new(DisplayRow(1), 2)..DisplayPoint::new(DisplayRow(1), 2),
            ]
        );
    });

    _ = editor.update(cx, |editor, window, cx| {
        editor.move_to_end_of_line(&move_to_end, window, cx);
        assert_eq!(
            editor.selections.display_ranges(cx),
            &[
                DisplayPoint::new(DisplayRow(0), 3)..DisplayPoint::new(DisplayRow(0), 3),
                DisplayPoint::new(DisplayRow(1), 5)..DisplayPoint::new(DisplayRow(1), 5),
            ]
        );
    });

    // Moving to the end of line again is a no-op.
    _ = editor.update(cx, |editor, window, cx| {
        editor.move_to_end_of_line(&move_to_end, window, cx);
        assert_eq!(
            editor.selections.display_ranges(cx),
            &[
                DisplayPoint::new(DisplayRow(0), 3)..DisplayPoint::new(DisplayRow(0), 3),
                DisplayPoint::new(DisplayRow(1), 5)..DisplayPoint::new(DisplayRow(1), 5),
            ]
        );
    });

    _ = editor.update(cx, |editor, window, cx| {
        editor.move_left(&MoveLeft, window, cx);
        editor.select_to_beginning_of_line(
            &SelectToBeginningOfLine {
                stop_at_soft_wraps: true,
            },
            window,
            cx,
        );
        assert_eq!(
            editor.selections.display_ranges(cx),
            &[
                DisplayPoint::new(DisplayRow(0), 2)..DisplayPoint::new(DisplayRow(0), 0),
                DisplayPoint::new(DisplayRow(1), 4)..DisplayPoint::new(DisplayRow(1), 2),
            ]
        );
    });

    _ = editor.update(cx, |editor, window, cx| {
        editor.select_to_beginning_of_line(
            &SelectToBeginningOfLine {
                stop_at_soft_wraps: true,
            },
            window,
            cx,
        );
        assert_eq!(
            editor.selections.display_ranges(cx),
            &[
                DisplayPoint::new(DisplayRow(0), 2)..DisplayPoint::new(DisplayRow(0), 0),
                DisplayPoint::new(DisplayRow(1), 4)..DisplayPoint::new(DisplayRow(1), 0),
            ]
        );
    });

    _ = editor.update(cx, |editor, window, cx| {
        editor.select_to_beginning_of_line(
            &SelectToBeginningOfLine {
                stop_at_soft_wraps: true,
            },
            window,
            cx,
        );
        assert_eq!(
            editor.selections.display_ranges(cx),
            &[
                DisplayPoint::new(DisplayRow(0), 2)..DisplayPoint::new(DisplayRow(0), 0),
                DisplayPoint::new(DisplayRow(1), 4)..DisplayPoint::new(DisplayRow(1), 2),
            ]
        );
    });

    _ = editor.update(cx, |editor, window, cx| {
        editor.select_to_end_of_line(
            &SelectToEndOfLine {
                stop_at_soft_wraps: true,
            },
            window,
            cx,
        );
        assert_eq!(
            editor.selections.display_ranges(cx),
            &[
                DisplayPoint::new(DisplayRow(0), 2)..DisplayPoint::new(DisplayRow(0), 3),
                DisplayPoint::new(DisplayRow(1), 4)..DisplayPoint::new(DisplayRow(1), 5),
            ]
        );
    });

    _ = editor.update(cx, |editor, window, cx| {
        editor.delete_to_end_of_line(&DeleteToEndOfLine, window, cx);
        assert_eq!(editor.display_text(cx), "ab\n  de");
        assert_eq!(
            editor.selections.display_ranges(cx),
            &[
                DisplayPoint::new(DisplayRow(0), 2)..DisplayPoint::new(DisplayRow(0), 2),
                DisplayPoint::new(DisplayRow(1), 4)..DisplayPoint::new(DisplayRow(1), 4),
            ]
        );
    });

    _ = editor.update(cx, |editor, window, cx| {
        editor.delete_to_beginning_of_line(&DeleteToBeginningOfLine, window, cx);
        assert_eq!(editor.display_text(cx), "\n");
        assert_eq!(
            editor.selections.display_ranges(cx),
            &[
                DisplayPoint::new(DisplayRow(0), 0)..DisplayPoint::new(DisplayRow(0), 0),
                DisplayPoint::new(DisplayRow(1), 0)..DisplayPoint::new(DisplayRow(1), 0),
            ]
        );
    });
}

#[gpui::test]
fn test_beginning_end_of_line_ignore_soft_wrap(cx: &mut TestAppContext) {
    init_test(cx, |_| {});
    let move_to_beg = MoveToBeginningOfLine {
        stop_at_soft_wraps: false,
    };

    let move_to_end = MoveToEndOfLine {
        stop_at_soft_wraps: false,
    };

    let editor = cx.add_window(|window, cx| {
        let buffer = MultiBuffer::build_simple("thequickbrownfox\njumpedoverthelazydogs", cx);
        build_editor(buffer, window, cx)
    });

    _ = editor.update(cx, |editor, window, cx| {
        editor.set_wrap_width(Some(140.0.into()), cx);

        // We expect the following lines after wrapping
        // ```
        // thequickbrownfox
        // jumpedoverthelazydo
        // gs
        // ```
        // The final `gs` was soft-wrapped onto a new line.
        assert_eq!(
            "thequickbrownfox\njumpedoverthelaz\nydogs",
            editor.display_text(cx),
        );

        // First, let's assert behavior on the first line, that was not soft-wrapped.
        // Start the cursor at the `k` on the first line
        editor.change_selections(None, window, cx, |s| {
            s.select_display_ranges([
                DisplayPoint::new(DisplayRow(0), 7)..DisplayPoint::new(DisplayRow(0), 7)
            ]);
        });

        // Moving to the beginning of the line should put us at the beginning of the line.
        editor.move_to_beginning_of_line(&move_to_beg, window, cx);
        assert_eq!(
            vec![DisplayPoint::new(DisplayRow(0), 0)..DisplayPoint::new(DisplayRow(0), 0),],
            editor.selections.display_ranges(cx)
        );

        // Moving to the end of the line should put us at the end of the line.
        editor.move_to_end_of_line(&move_to_end, window, cx);
        assert_eq!(
            vec![DisplayPoint::new(DisplayRow(0), 16)..DisplayPoint::new(DisplayRow(0), 16),],
            editor.selections.display_ranges(cx)
        );

        // Now, let's assert behavior on the second line, that ended up being soft-wrapped.
        // Start the cursor at the last line (`y` that was wrapped to a new line)
        editor.change_selections(None, window, cx, |s| {
            s.select_display_ranges([
                DisplayPoint::new(DisplayRow(2), 0)..DisplayPoint::new(DisplayRow(2), 0)
            ]);
        });

        // Moving to the beginning of the line should put us at the start of the second line of
        // display text, i.e., the `j`.
        editor.move_to_beginning_of_line(&move_to_beg, window, cx);
        assert_eq!(
            vec![DisplayPoint::new(DisplayRow(1), 0)..DisplayPoint::new(DisplayRow(1), 0),],
            editor.selections.display_ranges(cx)
        );

        // Moving to the beginning of the line again should be a no-op.
        editor.move_to_beginning_of_line(&move_to_beg, window, cx);
        assert_eq!(
            vec![DisplayPoint::new(DisplayRow(1), 0)..DisplayPoint::new(DisplayRow(1), 0),],
            editor.selections.display_ranges(cx)
        );

        // Moving to the end of the line should put us right after the `s` that was soft-wrapped to the
        // next display line.
        editor.move_to_end_of_line(&move_to_end, window, cx);
        assert_eq!(
            vec![DisplayPoint::new(DisplayRow(2), 5)..DisplayPoint::new(DisplayRow(2), 5),],
            editor.selections.display_ranges(cx)
        );

        // Moving to the end of the line again should be a no-op.
        editor.move_to_end_of_line(&move_to_end, window, cx);
        assert_eq!(
            vec![DisplayPoint::new(DisplayRow(2), 5)..DisplayPoint::new(DisplayRow(2), 5),],
            editor.selections.display_ranges(cx)
        );
    });
}

#[gpui::test]
fn test_prev_next_word_boundary(cx: &mut TestAppContext) {
    init_test(cx, |_| {});

    let editor = cx.add_window(|window, cx| {
        let buffer = MultiBuffer::build_simple("use std::str::{foo, bar}\n\n  {baz.qux()}", cx);
        build_editor(buffer, window, cx)
    });
    _ = editor.update(cx, |editor, window, cx| {
        editor.change_selections(None, window, cx, |s| {
            s.select_display_ranges([
                DisplayPoint::new(DisplayRow(0), 11)..DisplayPoint::new(DisplayRow(0), 11),
                DisplayPoint::new(DisplayRow(2), 4)..DisplayPoint::new(DisplayRow(2), 4),
            ])
        });

        editor.move_to_previous_word_start(&MoveToPreviousWordStart, window, cx);
        assert_selection_ranges("use std::ˇstr::{foo, bar}\n\n  {ˇbaz.qux()}", editor, cx);

        editor.move_to_previous_word_start(&MoveToPreviousWordStart, window, cx);
        assert_selection_ranges("use stdˇ::str::{foo, bar}\n\n  ˇ{baz.qux()}", editor, cx);

        editor.move_to_previous_word_start(&MoveToPreviousWordStart, window, cx);
        assert_selection_ranges("use ˇstd::str::{foo, bar}\n\nˇ  {baz.qux()}", editor, cx);

        editor.move_to_previous_word_start(&MoveToPreviousWordStart, window, cx);
        assert_selection_ranges("ˇuse std::str::{foo, bar}\nˇ\n  {baz.qux()}", editor, cx);

        editor.move_to_previous_word_start(&MoveToPreviousWordStart, window, cx);
        assert_selection_ranges("ˇuse std::str::{foo, barˇ}\n\n  {baz.qux()}", editor, cx);

        editor.move_to_next_word_end(&MoveToNextWordEnd, window, cx);
        assert_selection_ranges("useˇ std::str::{foo, bar}ˇ\n\n  {baz.qux()}", editor, cx);

        editor.move_to_next_word_end(&MoveToNextWordEnd, window, cx);
        assert_selection_ranges("use stdˇ::str::{foo, bar}\nˇ\n  {baz.qux()}", editor, cx);

        editor.move_to_next_word_end(&MoveToNextWordEnd, window, cx);
        assert_selection_ranges("use std::ˇstr::{foo, bar}\n\n  {ˇbaz.qux()}", editor, cx);

        editor.move_right(&MoveRight, window, cx);
        editor.select_to_previous_word_start(&SelectToPreviousWordStart, window, cx);
        assert_selection_ranges(
            "use std::«ˇs»tr::{foo, bar}\n\n  {«ˇb»az.qux()}",
            editor,
            cx,
        );

        editor.select_to_previous_word_start(&SelectToPreviousWordStart, window, cx);
        assert_selection_ranges(
            "use std«ˇ::s»tr::{foo, bar}\n\n  «ˇ{b»az.qux()}",
            editor,
            cx,
        );

        editor.select_to_next_word_end(&SelectToNextWordEnd, window, cx);
        assert_selection_ranges(
            "use std::«ˇs»tr::{foo, bar}\n\n  {«ˇb»az.qux()}",
            editor,
            cx,
        );
    });
}

#[gpui::test]
fn test_prev_next_word_bounds_with_soft_wrap(cx: &mut TestAppContext) {
    init_test(cx, |_| {});

    let editor = cx.add_window(|window, cx| {
        let buffer = MultiBuffer::build_simple("use one::{\n    two::three::four::five\n};", cx);
        build_editor(buffer, window, cx)
    });

    _ = editor.update(cx, |editor, window, cx| {
        editor.set_wrap_width(Some(140.0.into()), cx);
        assert_eq!(
            editor.display_text(cx),
            "use one::{\n    two::three::\n    four::five\n};"
        );

        editor.change_selections(None, window, cx, |s| {
            s.select_display_ranges([
                DisplayPoint::new(DisplayRow(1), 7)..DisplayPoint::new(DisplayRow(1), 7)
            ]);
        });

        editor.move_to_next_word_end(&MoveToNextWordEnd, window, cx);
        assert_eq!(
            editor.selections.display_ranges(cx),
            &[DisplayPoint::new(DisplayRow(1), 9)..DisplayPoint::new(DisplayRow(1), 9)]
        );

        editor.move_to_next_word_end(&MoveToNextWordEnd, window, cx);
        assert_eq!(
            editor.selections.display_ranges(cx),
            &[DisplayPoint::new(DisplayRow(1), 14)..DisplayPoint::new(DisplayRow(1), 14)]
        );

        editor.move_to_next_word_end(&MoveToNextWordEnd, window, cx);
        assert_eq!(
            editor.selections.display_ranges(cx),
            &[DisplayPoint::new(DisplayRow(2), 4)..DisplayPoint::new(DisplayRow(2), 4)]
        );

        editor.move_to_next_word_end(&MoveToNextWordEnd, window, cx);
        assert_eq!(
            editor.selections.display_ranges(cx),
            &[DisplayPoint::new(DisplayRow(2), 8)..DisplayPoint::new(DisplayRow(2), 8)]
        );

        editor.move_to_previous_word_start(&MoveToPreviousWordStart, window, cx);
        assert_eq!(
            editor.selections.display_ranges(cx),
            &[DisplayPoint::new(DisplayRow(2), 4)..DisplayPoint::new(DisplayRow(2), 4)]
        );

        editor.move_to_previous_word_start(&MoveToPreviousWordStart, window, cx);
        assert_eq!(
            editor.selections.display_ranges(cx),
            &[DisplayPoint::new(DisplayRow(1), 14)..DisplayPoint::new(DisplayRow(1), 14)]
        );
    });
}

#[gpui::test]
async fn test_move_start_of_paragraph_end_of_paragraph(cx: &mut TestAppContext) {
    init_test(cx, |_| {});
    let mut cx = EditorTestContext::new(cx).await;

    let line_height = cx.editor(|editor, window, _| {
        editor
            .style()
            .unwrap()
            .text
            .line_height_in_pixels(window.rem_size())
    });
    cx.simulate_window_resize(cx.window, size(px(100.), 4. * line_height));

    cx.set_state(
        &r#"ˇone
        two

        three
        fourˇ
        five

        six"#
            .unindent(),
    );

    cx.update_editor(|editor, window, cx| {
        editor.move_to_end_of_paragraph(&MoveToEndOfParagraph, window, cx)
    });
    cx.assert_editor_state(
        &r#"one
        two
        ˇ
        three
        four
        five
        ˇ
        six"#
            .unindent(),
    );

    cx.update_editor(|editor, window, cx| {
        editor.move_to_end_of_paragraph(&MoveToEndOfParagraph, window, cx)
    });
    cx.assert_editor_state(
        &r#"one
        two

        three
        four
        five
        ˇ
        sixˇ"#
            .unindent(),
    );

    cx.update_editor(|editor, window, cx| {
        editor.move_to_end_of_paragraph(&MoveToEndOfParagraph, window, cx)
    });
    cx.assert_editor_state(
        &r#"one
        two

        three
        four
        five

        sixˇ"#
            .unindent(),
    );

    cx.update_editor(|editor, window, cx| {
        editor.move_to_start_of_paragraph(&MoveToStartOfParagraph, window, cx)
    });
    cx.assert_editor_state(
        &r#"one
        two

        three
        four
        five
        ˇ
        six"#
            .unindent(),
    );

    cx.update_editor(|editor, window, cx| {
        editor.move_to_start_of_paragraph(&MoveToStartOfParagraph, window, cx)
    });
    cx.assert_editor_state(
        &r#"one
        two
        ˇ
        three
        four
        five

        six"#
            .unindent(),
    );

    cx.update_editor(|editor, window, cx| {
        editor.move_to_start_of_paragraph(&MoveToStartOfParagraph, window, cx)
    });
    cx.assert_editor_state(
        &r#"ˇone
        two

        three
        four
        five

        six"#
            .unindent(),
    );
}

#[gpui::test]
async fn test_scroll_page_up_page_down(cx: &mut TestAppContext) {
    init_test(cx, |_| {});
    let mut cx = EditorTestContext::new(cx).await;
    let line_height = cx.editor(|editor, window, _| {
        editor
            .style()
            .unwrap()
            .text
            .line_height_in_pixels(window.rem_size())
    });
    let window = cx.window;
    cx.simulate_window_resize(window, size(px(1000.), 4. * line_height + px(0.5)));

    cx.set_state(
        r#"ˇone
        two
        three
        four
        five
        six
        seven
        eight
        nine
        ten
        "#,
    );

    cx.update_editor(|editor, window, cx| {
        assert_eq!(
            editor.snapshot(window, cx).scroll_position(),
            gpui::Point::new(0., 0.)
        );
        editor.scroll_screen(&ScrollAmount::Page(1.), window, cx);
        assert_eq!(
            editor.snapshot(window, cx).scroll_position(),
            gpui::Point::new(0., 3.)
        );
        editor.scroll_screen(&ScrollAmount::Page(1.), window, cx);
        assert_eq!(
            editor.snapshot(window, cx).scroll_position(),
            gpui::Point::new(0., 6.)
        );
        editor.scroll_screen(&ScrollAmount::Page(-1.), window, cx);
        assert_eq!(
            editor.snapshot(window, cx).scroll_position(),
            gpui::Point::new(0., 3.)
        );

        editor.scroll_screen(&ScrollAmount::Page(-0.5), window, cx);
        assert_eq!(
            editor.snapshot(window, cx).scroll_position(),
            gpui::Point::new(0., 1.)
        );
        editor.scroll_screen(&ScrollAmount::Page(0.5), window, cx);
        assert_eq!(
            editor.snapshot(window, cx).scroll_position(),
            gpui::Point::new(0., 3.)
        );
    });
}

#[gpui::test]
async fn test_autoscroll(cx: &mut TestAppContext) {
    init_test(cx, |_| {});
    let mut cx = EditorTestContext::new(cx).await;

    let line_height = cx.update_editor(|editor, window, cx| {
        editor.set_vertical_scroll_margin(2, cx);
        editor
            .style()
            .unwrap()
            .text
            .line_height_in_pixels(window.rem_size())
    });
    let window = cx.window;
    cx.simulate_window_resize(window, size(px(1000.), 6. * line_height));

    cx.set_state(
        r#"ˇone
            two
            three
            four
            five
            six
            seven
            eight
            nine
            ten
        "#,
    );
    cx.update_editor(|editor, window, cx| {
        assert_eq!(
            editor.snapshot(window, cx).scroll_position(),
            gpui::Point::new(0., 0.0)
        );
    });

    // Add a cursor below the visible area. Since both cursors cannot fit
    // on screen, the editor autoscrolls to reveal the newest cursor, and
    // allows the vertical scroll margin below that cursor.
    cx.update_editor(|editor, window, cx| {
        editor.change_selections(Some(Autoscroll::fit()), window, cx, |selections| {
            selections.select_ranges([
                Point::new(0, 0)..Point::new(0, 0),
                Point::new(6, 0)..Point::new(6, 0),
            ]);
        })
    });
    cx.update_editor(|editor, window, cx| {
        assert_eq!(
            editor.snapshot(window, cx).scroll_position(),
            gpui::Point::new(0., 3.0)
        );
    });

    // Move down. The editor cursor scrolls down to track the newest cursor.
    cx.update_editor(|editor, window, cx| {
        editor.move_down(&Default::default(), window, cx);
    });
    cx.update_editor(|editor, window, cx| {
        assert_eq!(
            editor.snapshot(window, cx).scroll_position(),
            gpui::Point::new(0., 4.0)
        );
    });

    // Add a cursor above the visible area. Since both cursors fit on screen,
    // the editor scrolls to show both.
    cx.update_editor(|editor, window, cx| {
        editor.change_selections(Some(Autoscroll::fit()), window, cx, |selections| {
            selections.select_ranges([
                Point::new(1, 0)..Point::new(1, 0),
                Point::new(6, 0)..Point::new(6, 0),
            ]);
        })
    });
    cx.update_editor(|editor, window, cx| {
        assert_eq!(
            editor.snapshot(window, cx).scroll_position(),
            gpui::Point::new(0., 1.0)
        );
    });
}

#[gpui::test]
async fn test_move_page_up_page_down(cx: &mut TestAppContext) {
    init_test(cx, |_| {});
    let mut cx = EditorTestContext::new(cx).await;

    let line_height = cx.editor(|editor, window, _cx| {
        editor
            .style()
            .unwrap()
            .text
            .line_height_in_pixels(window.rem_size())
    });
    let window = cx.window;
    cx.simulate_window_resize(window, size(px(100.), 4. * line_height));
    cx.set_state(
        &r#"
        ˇone
        two
        threeˇ
        four
        five
        six
        seven
        eight
        nine
        ten
        "#
        .unindent(),
    );

    cx.update_editor(|editor, window, cx| {
        editor.move_page_down(&MovePageDown::default(), window, cx)
    });
    cx.assert_editor_state(
        &r#"
        one
        two
        three
        ˇfour
        five
        sixˇ
        seven
        eight
        nine
        ten
        "#
        .unindent(),
    );

    cx.update_editor(|editor, window, cx| {
        editor.move_page_down(&MovePageDown::default(), window, cx)
    });
    cx.assert_editor_state(
        &r#"
        one
        two
        three
        four
        five
        six
        ˇseven
        eight
        nineˇ
        ten
        "#
        .unindent(),
    );

    cx.update_editor(|editor, window, cx| editor.move_page_up(&MovePageUp::default(), window, cx));
    cx.assert_editor_state(
        &r#"
        one
        two
        three
        ˇfour
        five
        sixˇ
        seven
        eight
        nine
        ten
        "#
        .unindent(),
    );

    cx.update_editor(|editor, window, cx| editor.move_page_up(&MovePageUp::default(), window, cx));
    cx.assert_editor_state(
        &r#"
        ˇone
        two
        threeˇ
        four
        five
        six
        seven
        eight
        nine
        ten
        "#
        .unindent(),
    );

    // Test select collapsing
    cx.update_editor(|editor, window, cx| {
        editor.move_page_down(&MovePageDown::default(), window, cx);
        editor.move_page_down(&MovePageDown::default(), window, cx);
        editor.move_page_down(&MovePageDown::default(), window, cx);
    });
    cx.assert_editor_state(
        &r#"
        one
        two
        three
        four
        five
        six
        seven
        eight
        nine
        ˇten
        ˇ"#
        .unindent(),
    );
}

#[gpui::test]
async fn test_delete_to_beginning_of_line(cx: &mut TestAppContext) {
    init_test(cx, |_| {});
    let mut cx = EditorTestContext::new(cx).await;
    cx.set_state("one «two threeˇ» four");
    cx.update_editor(|editor, window, cx| {
        editor.delete_to_beginning_of_line(&DeleteToBeginningOfLine, window, cx);
        assert_eq!(editor.text(cx), " four");
    });
}

#[gpui::test]
fn test_delete_to_word_boundary(cx: &mut TestAppContext) {
    init_test(cx, |_| {});

    let editor = cx.add_window(|window, cx| {
        let buffer = MultiBuffer::build_simple("one two three four", cx);
        build_editor(buffer.clone(), window, cx)
    });

    _ = editor.update(cx, |editor, window, cx| {
        editor.change_selections(None, window, cx, |s| {
            s.select_display_ranges([
                // an empty selection - the preceding word fragment is deleted
                DisplayPoint::new(DisplayRow(0), 2)..DisplayPoint::new(DisplayRow(0), 2),
                // characters selected - they are deleted
                DisplayPoint::new(DisplayRow(0), 9)..DisplayPoint::new(DisplayRow(0), 12),
            ])
        });
        editor.delete_to_previous_word_start(
            &DeleteToPreviousWordStart {
                ignore_newlines: false,
            },
            window,
            cx,
        );
        assert_eq!(editor.buffer.read(cx).read(cx).text(), "e two te four");
    });

    _ = editor.update(cx, |editor, window, cx| {
        editor.change_selections(None, window, cx, |s| {
            s.select_display_ranges([
                // an empty selection - the following word fragment is deleted
                DisplayPoint::new(DisplayRow(0), 3)..DisplayPoint::new(DisplayRow(0), 3),
                // characters selected - they are deleted
                DisplayPoint::new(DisplayRow(0), 9)..DisplayPoint::new(DisplayRow(0), 10),
            ])
        });
        editor.delete_to_next_word_end(
            &DeleteToNextWordEnd {
                ignore_newlines: false,
            },
            window,
            cx,
        );
        assert_eq!(editor.buffer.read(cx).read(cx).text(), "e t te our");
    });
}

#[gpui::test]
fn test_delete_to_previous_word_start_or_newline(cx: &mut TestAppContext) {
    init_test(cx, |_| {});

    let editor = cx.add_window(|window, cx| {
        let buffer = MultiBuffer::build_simple("one\n2\nthree\n4", cx);
        build_editor(buffer.clone(), window, cx)
    });
    let del_to_prev_word_start = DeleteToPreviousWordStart {
        ignore_newlines: false,
    };
    let del_to_prev_word_start_ignore_newlines = DeleteToPreviousWordStart {
        ignore_newlines: true,
    };

    _ = editor.update(cx, |editor, window, cx| {
        editor.change_selections(None, window, cx, |s| {
            s.select_display_ranges([
                DisplayPoint::new(DisplayRow(3), 1)..DisplayPoint::new(DisplayRow(3), 1)
            ])
        });
        editor.delete_to_previous_word_start(&del_to_prev_word_start, window, cx);
        assert_eq!(editor.buffer.read(cx).read(cx).text(), "one\n2\nthree\n");
        editor.delete_to_previous_word_start(&del_to_prev_word_start, window, cx);
        assert_eq!(editor.buffer.read(cx).read(cx).text(), "one\n2\nthree");
        editor.delete_to_previous_word_start(&del_to_prev_word_start, window, cx);
        assert_eq!(editor.buffer.read(cx).read(cx).text(), "one\n2\n");
        editor.delete_to_previous_word_start(&del_to_prev_word_start, window, cx);
        assert_eq!(editor.buffer.read(cx).read(cx).text(), "one\n2");
        editor.delete_to_previous_word_start(&del_to_prev_word_start_ignore_newlines, window, cx);
        assert_eq!(editor.buffer.read(cx).read(cx).text(), "one\n");
        editor.delete_to_previous_word_start(&del_to_prev_word_start_ignore_newlines, window, cx);
        assert_eq!(editor.buffer.read(cx).read(cx).text(), "");
    });
}

#[gpui::test]
fn test_delete_to_next_word_end_or_newline(cx: &mut TestAppContext) {
    init_test(cx, |_| {});

    let editor = cx.add_window(|window, cx| {
        let buffer = MultiBuffer::build_simple("\none\n   two\nthree\n   four", cx);
        build_editor(buffer.clone(), window, cx)
    });
    let del_to_next_word_end = DeleteToNextWordEnd {
        ignore_newlines: false,
    };
    let del_to_next_word_end_ignore_newlines = DeleteToNextWordEnd {
        ignore_newlines: true,
    };

    _ = editor.update(cx, |editor, window, cx| {
        editor.change_selections(None, window, cx, |s| {
            s.select_display_ranges([
                DisplayPoint::new(DisplayRow(0), 0)..DisplayPoint::new(DisplayRow(0), 0)
            ])
        });
        editor.delete_to_next_word_end(&del_to_next_word_end, window, cx);
        assert_eq!(
            editor.buffer.read(cx).read(cx).text(),
            "one\n   two\nthree\n   four"
        );
        editor.delete_to_next_word_end(&del_to_next_word_end, window, cx);
        assert_eq!(
            editor.buffer.read(cx).read(cx).text(),
            "\n   two\nthree\n   four"
        );
        editor.delete_to_next_word_end(&del_to_next_word_end, window, cx);
        assert_eq!(
            editor.buffer.read(cx).read(cx).text(),
            "two\nthree\n   four"
        );
        editor.delete_to_next_word_end(&del_to_next_word_end, window, cx);
        assert_eq!(editor.buffer.read(cx).read(cx).text(), "\nthree\n   four");
        editor.delete_to_next_word_end(&del_to_next_word_end_ignore_newlines, window, cx);
        assert_eq!(editor.buffer.read(cx).read(cx).text(), "\n   four");
        editor.delete_to_next_word_end(&del_to_next_word_end_ignore_newlines, window, cx);
        assert_eq!(editor.buffer.read(cx).read(cx).text(), "");
    });
}

#[gpui::test]
fn test_newline(cx: &mut TestAppContext) {
    init_test(cx, |_| {});

    let editor = cx.add_window(|window, cx| {
        let buffer = MultiBuffer::build_simple("aaaa\n    bbbb\n", cx);
        build_editor(buffer.clone(), window, cx)
    });

    _ = editor.update(cx, |editor, window, cx| {
        editor.change_selections(None, window, cx, |s| {
            s.select_display_ranges([
                DisplayPoint::new(DisplayRow(0), 2)..DisplayPoint::new(DisplayRow(0), 2),
                DisplayPoint::new(DisplayRow(1), 2)..DisplayPoint::new(DisplayRow(1), 2),
                DisplayPoint::new(DisplayRow(1), 6)..DisplayPoint::new(DisplayRow(1), 6),
            ])
        });

        editor.newline(&Newline, window, cx);
        assert_eq!(editor.text(cx), "aa\naa\n  \n    bb\n    bb\n");
    });
}

#[gpui::test]
fn test_newline_with_old_selections(cx: &mut TestAppContext) {
    init_test(cx, |_| {});

    let editor = cx.add_window(|window, cx| {
        let buffer = MultiBuffer::build_simple(
            "
                a
                b(
                    X
                )
                c(
                    X
                )
            "
            .unindent()
            .as_str(),
            cx,
        );
        let mut editor = build_editor(buffer.clone(), window, cx);
        editor.change_selections(None, window, cx, |s| {
            s.select_ranges([
                Point::new(2, 4)..Point::new(2, 5),
                Point::new(5, 4)..Point::new(5, 5),
            ])
        });
        editor
    });

    _ = editor.update(cx, |editor, window, cx| {
        // Edit the buffer directly, deleting ranges surrounding the editor's selections
        editor.buffer.update(cx, |buffer, cx| {
            buffer.edit(
                [
                    (Point::new(1, 2)..Point::new(3, 0), ""),
                    (Point::new(4, 2)..Point::new(6, 0), ""),
                ],
                None,
                cx,
            );
            assert_eq!(
                buffer.read(cx).text(),
                "
                    a
                    b()
                    c()
                "
                .unindent()
            );
        });
        assert_eq!(
            editor.selections.ranges(cx),
            &[
                Point::new(1, 2)..Point::new(1, 2),
                Point::new(2, 2)..Point::new(2, 2),
            ],
        );

        editor.newline(&Newline, window, cx);
        assert_eq!(
            editor.text(cx),
            "
                a
                b(
                )
                c(
                )
            "
            .unindent()
        );

        // The selections are moved after the inserted newlines
        assert_eq!(
            editor.selections.ranges(cx),
            &[
                Point::new(2, 0)..Point::new(2, 0),
                Point::new(4, 0)..Point::new(4, 0),
            ],
        );
    });
}

#[gpui::test]
async fn test_newline_above(cx: &mut TestAppContext) {
    init_test(cx, |settings| {
        settings.defaults.tab_size = NonZeroU32::new(4)
    });

    let language = Arc::new(
        Language::new(
            LanguageConfig::default(),
            Some(tree_sitter_rust::LANGUAGE.into()),
        )
        .with_indents_query(r#"(_ "(" ")" @end) @indent"#)
        .unwrap(),
    );

    let mut cx = EditorTestContext::new(cx).await;
    cx.update_buffer(|buffer, cx| buffer.set_language(Some(language), cx));
    cx.set_state(indoc! {"
        const a: ˇA = (
            (ˇ
                «const_functionˇ»(ˇ),
                so«mˇ»et«hˇ»ing_ˇelse,ˇ
            )ˇ
        ˇ);ˇ
    "});

    cx.update_editor(|e, window, cx| e.newline_above(&NewlineAbove, window, cx));
    cx.assert_editor_state(indoc! {"
        ˇ
        const a: A = (
            ˇ
            (
                ˇ
                ˇ
                const_function(),
                ˇ
                ˇ
                ˇ
                ˇ
                something_else,
                ˇ
            )
            ˇ
            ˇ
        );
    "});
}

#[gpui::test]
async fn test_newline_below(cx: &mut TestAppContext) {
    init_test(cx, |settings| {
        settings.defaults.tab_size = NonZeroU32::new(4)
    });

    let language = Arc::new(
        Language::new(
            LanguageConfig::default(),
            Some(tree_sitter_rust::LANGUAGE.into()),
        )
        .with_indents_query(r#"(_ "(" ")" @end) @indent"#)
        .unwrap(),
    );

    let mut cx = EditorTestContext::new(cx).await;
    cx.update_buffer(|buffer, cx| buffer.set_language(Some(language), cx));
    cx.set_state(indoc! {"
        const a: ˇA = (
            (ˇ
                «const_functionˇ»(ˇ),
                so«mˇ»et«hˇ»ing_ˇelse,ˇ
            )ˇ
        ˇ);ˇ
    "});

    cx.update_editor(|e, window, cx| e.newline_below(&NewlineBelow, window, cx));
    cx.assert_editor_state(indoc! {"
        const a: A = (
            ˇ
            (
                ˇ
                const_function(),
                ˇ
                ˇ
                something_else,
                ˇ
                ˇ
                ˇ
                ˇ
            )
            ˇ
        );
        ˇ
        ˇ
    "});
}

#[gpui::test]
async fn test_newline_comments(cx: &mut TestAppContext) {
    init_test(cx, |settings| {
        settings.defaults.tab_size = NonZeroU32::new(4)
    });

    let language = Arc::new(Language::new(
        LanguageConfig {
            line_comments: vec!["//".into()],
            ..LanguageConfig::default()
        },
        None,
    ));
    {
        let mut cx = EditorTestContext::new(cx).await;
        cx.update_buffer(|buffer, cx| buffer.set_language(Some(language), cx));
        cx.set_state(indoc! {"
        // Fooˇ
    "});

        cx.update_editor(|e, window, cx| e.newline(&Newline, window, cx));
        cx.assert_editor_state(indoc! {"
        // Foo
        //ˇ
    "});
        // Ensure that if cursor is before the comment start, we do not actually insert a comment prefix.
        cx.set_state(indoc! {"
        ˇ// Foo
    "});
        cx.update_editor(|e, window, cx| e.newline(&Newline, window, cx));
        cx.assert_editor_state(indoc! {"

        ˇ// Foo
    "});
    }
    // Ensure that comment continuations can be disabled.
    update_test_language_settings(cx, |settings| {
        settings.defaults.extend_comment_on_newline = Some(false);
    });
    let mut cx = EditorTestContext::new(cx).await;
    cx.set_state(indoc! {"
        // Fooˇ
    "});
    cx.update_editor(|e, window, cx| e.newline(&Newline, window, cx));
    cx.assert_editor_state(indoc! {"
        // Foo
        ˇ
    "});
}

#[gpui::test]
fn test_insert_with_old_selections(cx: &mut TestAppContext) {
    init_test(cx, |_| {});

    let editor = cx.add_window(|window, cx| {
        let buffer = MultiBuffer::build_simple("a( X ), b( Y ), c( Z )", cx);
        let mut editor = build_editor(buffer.clone(), window, cx);
        editor.change_selections(None, window, cx, |s| {
            s.select_ranges([3..4, 11..12, 19..20])
        });
        editor
    });

    _ = editor.update(cx, |editor, window, cx| {
        // Edit the buffer directly, deleting ranges surrounding the editor's selections
        editor.buffer.update(cx, |buffer, cx| {
            buffer.edit([(2..5, ""), (10..13, ""), (18..21, "")], None, cx);
            assert_eq!(buffer.read(cx).text(), "a(), b(), c()".unindent());
        });
        assert_eq!(editor.selections.ranges(cx), &[2..2, 7..7, 12..12],);

        editor.insert("Z", window, cx);
        assert_eq!(editor.text(cx), "a(Z), b(Z), c(Z)");

        // The selections are moved after the inserted characters
        assert_eq!(editor.selections.ranges(cx), &[3..3, 9..9, 15..15],);
    });
}

#[gpui::test]
async fn test_tab(cx: &mut TestAppContext) {
    init_test(cx, |settings| {
        settings.defaults.tab_size = NonZeroU32::new(3)
    });

    let mut cx = EditorTestContext::new(cx).await;
    cx.set_state(indoc! {"
        ˇabˇc
        ˇ🏀ˇ🏀ˇefg
        dˇ
    "});
    cx.update_editor(|e, window, cx| e.tab(&Tab, window, cx));
    cx.assert_editor_state(indoc! {"
           ˇab ˇc
           ˇ🏀  ˇ🏀  ˇefg
        d  ˇ
    "});

    cx.set_state(indoc! {"
        a
        «🏀ˇ»🏀«🏀ˇ»🏀«🏀ˇ»
    "});
    cx.update_editor(|e, window, cx| e.tab(&Tab, window, cx));
    cx.assert_editor_state(indoc! {"
        a
           «🏀ˇ»🏀«🏀ˇ»🏀«🏀ˇ»
    "});
}

#[gpui::test]
async fn test_tab_in_leading_whitespace_auto_indents_lines(cx: &mut TestAppContext) {
    init_test(cx, |_| {});

    let mut cx = EditorTestContext::new(cx).await;
    let language = Arc::new(
        Language::new(
            LanguageConfig::default(),
            Some(tree_sitter_rust::LANGUAGE.into()),
        )
        .with_indents_query(r#"(_ "(" ")" @end) @indent"#)
        .unwrap(),
    );
    cx.update_buffer(|buffer, cx| buffer.set_language(Some(language), cx));

    // cursors that are already at the suggested indent level insert
    // a soft tab. cursors that are to the left of the suggested indent
    // auto-indent their line.
    cx.set_state(indoc! {"
        ˇ
        const a: B = (
            c(
                d(
        ˇ
                )
        ˇ
        ˇ    )
        );
    "});
    cx.update_editor(|e, window, cx| e.tab(&Tab, window, cx));
    cx.assert_editor_state(indoc! {"
            ˇ
        const a: B = (
            c(
                d(
                    ˇ
                )
                ˇ
            ˇ)
        );
    "});

    // handle auto-indent when there are multiple cursors on the same line
    cx.set_state(indoc! {"
        const a: B = (
            c(
        ˇ    ˇ
        ˇ    )
        );
    "});
    cx.update_editor(|e, window, cx| e.tab(&Tab, window, cx));
    cx.assert_editor_state(indoc! {"
        const a: B = (
            c(
                ˇ
            ˇ)
        );
    "});
}

#[gpui::test]
async fn test_tab_with_mixed_whitespace(cx: &mut TestAppContext) {
    init_test(cx, |settings| {
        settings.defaults.tab_size = NonZeroU32::new(4)
    });

    let language = Arc::new(
        Language::new(
            LanguageConfig::default(),
            Some(tree_sitter_rust::LANGUAGE.into()),
        )
        .with_indents_query(r#"(_ "{" "}" @end) @indent"#)
        .unwrap(),
    );

    let mut cx = EditorTestContext::new(cx).await;
    cx.update_buffer(|buffer, cx| buffer.set_language(Some(language), cx));
    cx.set_state(indoc! {"
        fn a() {
            if b {
        \t ˇc
            }
        }
    "});

    cx.update_editor(|e, window, cx| e.tab(&Tab, window, cx));
    cx.assert_editor_state(indoc! {"
        fn a() {
            if b {
                ˇc
            }
        }
    "});
}

#[gpui::test]
async fn test_indent_outdent(cx: &mut TestAppContext) {
    init_test(cx, |settings| {
        settings.defaults.tab_size = NonZeroU32::new(4);
    });

    let mut cx = EditorTestContext::new(cx).await;

    cx.set_state(indoc! {"
          «oneˇ» «twoˇ»
        three
         four
    "});
    cx.update_editor(|e, window, cx| e.tab(&Tab, window, cx));
    cx.assert_editor_state(indoc! {"
            «oneˇ» «twoˇ»
        three
         four
    "});

    cx.update_editor(|e, window, cx| e.tab_prev(&TabPrev, window, cx));
    cx.assert_editor_state(indoc! {"
        «oneˇ» «twoˇ»
        three
         four
    "});

    // select across line ending
    cx.set_state(indoc! {"
        one two
        t«hree
        ˇ» four
    "});
    cx.update_editor(|e, window, cx| e.tab(&Tab, window, cx));
    cx.assert_editor_state(indoc! {"
        one two
            t«hree
        ˇ» four
    "});

    cx.update_editor(|e, window, cx| e.tab_prev(&TabPrev, window, cx));
    cx.assert_editor_state(indoc! {"
        one two
        t«hree
        ˇ» four
    "});

    // Ensure that indenting/outdenting works when the cursor is at column 0.
    cx.set_state(indoc! {"
        one two
        ˇthree
            four
    "});
    cx.update_editor(|e, window, cx| e.tab(&Tab, window, cx));
    cx.assert_editor_state(indoc! {"
        one two
            ˇthree
            four
    "});

    cx.set_state(indoc! {"
        one two
        ˇ    three
            four
    "});
    cx.update_editor(|e, window, cx| e.tab_prev(&TabPrev, window, cx));
    cx.assert_editor_state(indoc! {"
        one two
        ˇthree
            four
    "});
}

#[gpui::test]
async fn test_indent_outdent_with_hard_tabs(cx: &mut TestAppContext) {
    init_test(cx, |settings| {
        settings.defaults.hard_tabs = Some(true);
    });

    let mut cx = EditorTestContext::new(cx).await;

    // select two ranges on one line
    cx.set_state(indoc! {"
        «oneˇ» «twoˇ»
        three
        four
    "});
    cx.update_editor(|e, window, cx| e.tab(&Tab, window, cx));
    cx.assert_editor_state(indoc! {"
        \t«oneˇ» «twoˇ»
        three
        four
    "});
    cx.update_editor(|e, window, cx| e.tab(&Tab, window, cx));
    cx.assert_editor_state(indoc! {"
        \t\t«oneˇ» «twoˇ»
        three
        four
    "});
    cx.update_editor(|e, window, cx| e.tab_prev(&TabPrev, window, cx));
    cx.assert_editor_state(indoc! {"
        \t«oneˇ» «twoˇ»
        three
        four
    "});
    cx.update_editor(|e, window, cx| e.tab_prev(&TabPrev, window, cx));
    cx.assert_editor_state(indoc! {"
        «oneˇ» «twoˇ»
        three
        four
    "});

    // select across a line ending
    cx.set_state(indoc! {"
        one two
        t«hree
        ˇ»four
    "});
    cx.update_editor(|e, window, cx| e.tab(&Tab, window, cx));
    cx.assert_editor_state(indoc! {"
        one two
        \tt«hree
        ˇ»four
    "});
    cx.update_editor(|e, window, cx| e.tab(&Tab, window, cx));
    cx.assert_editor_state(indoc! {"
        one two
        \t\tt«hree
        ˇ»four
    "});
    cx.update_editor(|e, window, cx| e.tab_prev(&TabPrev, window, cx));
    cx.assert_editor_state(indoc! {"
        one two
        \tt«hree
        ˇ»four
    "});
    cx.update_editor(|e, window, cx| e.tab_prev(&TabPrev, window, cx));
    cx.assert_editor_state(indoc! {"
        one two
        t«hree
        ˇ»four
    "});

    // Ensure that indenting/outdenting works when the cursor is at column 0.
    cx.set_state(indoc! {"
        one two
        ˇthree
        four
    "});
    cx.update_editor(|e, window, cx| e.tab_prev(&TabPrev, window, cx));
    cx.assert_editor_state(indoc! {"
        one two
        ˇthree
        four
    "});
    cx.update_editor(|e, window, cx| e.tab(&Tab, window, cx));
    cx.assert_editor_state(indoc! {"
        one two
        \tˇthree
        four
    "});
    cx.update_editor(|e, window, cx| e.tab_prev(&TabPrev, window, cx));
    cx.assert_editor_state(indoc! {"
        one two
        ˇthree
        four
    "});
}

#[gpui::test]
fn test_indent_outdent_with_excerpts(cx: &mut TestAppContext) {
    init_test(cx, |settings| {
        settings.languages.extend([
            (
                "TOML".into(),
                LanguageSettingsContent {
                    tab_size: NonZeroU32::new(2),
                    ..Default::default()
                },
            ),
            (
                "Rust".into(),
                LanguageSettingsContent {
                    tab_size: NonZeroU32::new(4),
                    ..Default::default()
                },
            ),
        ]);
    });

    let toml_language = Arc::new(Language::new(
        LanguageConfig {
            name: "TOML".into(),
            ..Default::default()
        },
        None,
    ));
    let rust_language = Arc::new(Language::new(
        LanguageConfig {
            name: "Rust".into(),
            ..Default::default()
        },
        None,
    ));

    let toml_buffer =
        cx.new(|cx| Buffer::local("a = 1\nb = 2\n", cx).with_language(toml_language, cx));
    let rust_buffer =
        cx.new(|cx| Buffer::local("const c: usize = 3;\n", cx).with_language(rust_language, cx));
    let multibuffer = cx.new(|cx| {
        let mut multibuffer = MultiBuffer::new(ReadWrite);
        multibuffer.push_excerpts(
            toml_buffer.clone(),
            [ExcerptRange {
                context: Point::new(0, 0)..Point::new(2, 0),
                primary: None,
            }],
            cx,
        );
        multibuffer.push_excerpts(
            rust_buffer.clone(),
            [ExcerptRange {
                context: Point::new(0, 0)..Point::new(1, 0),
                primary: None,
            }],
            cx,
        );
        multibuffer
    });

    cx.add_window(|window, cx| {
        let mut editor = build_editor(multibuffer, window, cx);

        assert_eq!(
            editor.text(cx),
            indoc! {"
                a = 1
                b = 2

                const c: usize = 3;
            "}
        );

        select_ranges(
            &mut editor,
            indoc! {"
                «aˇ» = 1
                b = 2

                «const c:ˇ» usize = 3;
            "},
            window,
            cx,
        );

        editor.tab(&Tab, window, cx);
        assert_text_with_selections(
            &mut editor,
            indoc! {"
                  «aˇ» = 1
                b = 2

                    «const c:ˇ» usize = 3;
            "},
            cx,
        );
        editor.tab_prev(&TabPrev, window, cx);
        assert_text_with_selections(
            &mut editor,
            indoc! {"
                «aˇ» = 1
                b = 2

                «const c:ˇ» usize = 3;
            "},
            cx,
        );

        editor
    });
}

#[gpui::test]
async fn test_backspace(cx: &mut TestAppContext) {
    init_test(cx, |_| {});

    let mut cx = EditorTestContext::new(cx).await;

    // Basic backspace
    cx.set_state(indoc! {"
        onˇe two three
        fou«rˇ» five six
        seven «ˇeight nine
        »ten
    "});
    cx.update_editor(|e, window, cx| e.backspace(&Backspace, window, cx));
    cx.assert_editor_state(indoc! {"
        oˇe two three
        fouˇ five six
        seven ˇten
    "});

    // Test backspace inside and around indents
    cx.set_state(indoc! {"
        zero
            ˇone
                ˇtwo
            ˇ ˇ ˇ  three
        ˇ  ˇ  four
    "});
    cx.update_editor(|e, window, cx| e.backspace(&Backspace, window, cx));
    cx.assert_editor_state(indoc! {"
        zero
        ˇone
            ˇtwo
        ˇ  threeˇ  four
    "});

    // Test backspace with line_mode set to true
    cx.update_editor(|e, _, _| e.selections.line_mode = true);
    cx.set_state(indoc! {"
        The ˇquick ˇbrown
        fox jumps over
        the lazy dog
        ˇThe qu«ick bˇ»rown"});
    cx.update_editor(|e, window, cx| e.backspace(&Backspace, window, cx));
    cx.assert_editor_state(indoc! {"
        ˇfox jumps over
        the lazy dogˇ"});
}

#[gpui::test]
async fn test_delete(cx: &mut TestAppContext) {
    init_test(cx, |_| {});

    let mut cx = EditorTestContext::new(cx).await;
    cx.set_state(indoc! {"
        onˇe two three
        fou«rˇ» five six
        seven «ˇeight nine
        »ten
    "});
    cx.update_editor(|e, window, cx| e.delete(&Delete, window, cx));
    cx.assert_editor_state(indoc! {"
        onˇ two three
        fouˇ five six
        seven ˇten
    "});

    // Test backspace with line_mode set to true
    cx.update_editor(|e, _, _| e.selections.line_mode = true);
    cx.set_state(indoc! {"
        The ˇquick ˇbrown
        fox «ˇjum»ps over
        the lazy dog
        ˇThe qu«ick bˇ»rown"});
    cx.update_editor(|e, window, cx| e.backspace(&Backspace, window, cx));
    cx.assert_editor_state("ˇthe lazy dogˇ");
}

#[gpui::test]
fn test_delete_line(cx: &mut TestAppContext) {
    init_test(cx, |_| {});

    let editor = cx.add_window(|window, cx| {
        let buffer = MultiBuffer::build_simple("abc\ndef\nghi\n", cx);
        build_editor(buffer, window, cx)
    });
    _ = editor.update(cx, |editor, window, cx| {
        editor.change_selections(None, window, cx, |s| {
            s.select_display_ranges([
                DisplayPoint::new(DisplayRow(0), 1)..DisplayPoint::new(DisplayRow(0), 1),
                DisplayPoint::new(DisplayRow(1), 0)..DisplayPoint::new(DisplayRow(1), 1),
                DisplayPoint::new(DisplayRow(3), 0)..DisplayPoint::new(DisplayRow(3), 0),
            ])
        });
        editor.delete_line(&DeleteLine, window, cx);
        assert_eq!(editor.display_text(cx), "ghi");
        assert_eq!(
            editor.selections.display_ranges(cx),
            vec![
                DisplayPoint::new(DisplayRow(0), 0)..DisplayPoint::new(DisplayRow(0), 0),
                DisplayPoint::new(DisplayRow(0), 1)..DisplayPoint::new(DisplayRow(0), 1)
            ]
        );
    });

    let editor = cx.add_window(|window, cx| {
        let buffer = MultiBuffer::build_simple("abc\ndef\nghi\n", cx);
        build_editor(buffer, window, cx)
    });
    _ = editor.update(cx, |editor, window, cx| {
        editor.change_selections(None, window, cx, |s| {
            s.select_display_ranges([
                DisplayPoint::new(DisplayRow(2), 0)..DisplayPoint::new(DisplayRow(0), 1)
            ])
        });
        editor.delete_line(&DeleteLine, window, cx);
        assert_eq!(editor.display_text(cx), "ghi\n");
        assert_eq!(
            editor.selections.display_ranges(cx),
            vec![DisplayPoint::new(DisplayRow(0), 1)..DisplayPoint::new(DisplayRow(0), 1)]
        );
    });
}

#[gpui::test]
fn test_join_lines_with_single_selection(cx: &mut TestAppContext) {
    init_test(cx, |_| {});

    cx.add_window(|window, cx| {
        let buffer = MultiBuffer::build_simple("aaa\nbbb\nccc\nddd\n\n", cx);
        let mut editor = build_editor(buffer.clone(), window, cx);
        let buffer = buffer.read(cx).as_singleton().unwrap();

        assert_eq!(
            editor.selections.ranges::<Point>(cx),
            &[Point::new(0, 0)..Point::new(0, 0)]
        );

        // When on single line, replace newline at end by space
        editor.join_lines(&JoinLines, window, cx);
        assert_eq!(buffer.read(cx).text(), "aaa bbb\nccc\nddd\n\n");
        assert_eq!(
            editor.selections.ranges::<Point>(cx),
            &[Point::new(0, 3)..Point::new(0, 3)]
        );

        // When multiple lines are selected, remove newlines that are spanned by the selection
        editor.change_selections(None, window, cx, |s| {
            s.select_ranges([Point::new(0, 5)..Point::new(2, 2)])
        });
        editor.join_lines(&JoinLines, window, cx);
        assert_eq!(buffer.read(cx).text(), "aaa bbb ccc ddd\n\n");
        assert_eq!(
            editor.selections.ranges::<Point>(cx),
            &[Point::new(0, 11)..Point::new(0, 11)]
        );

        // Undo should be transactional
        editor.undo(&Undo, window, cx);
        assert_eq!(buffer.read(cx).text(), "aaa bbb\nccc\nddd\n\n");
        assert_eq!(
            editor.selections.ranges::<Point>(cx),
            &[Point::new(0, 5)..Point::new(2, 2)]
        );

        // When joining an empty line don't insert a space
        editor.change_selections(None, window, cx, |s| {
            s.select_ranges([Point::new(2, 1)..Point::new(2, 2)])
        });
        editor.join_lines(&JoinLines, window, cx);
        assert_eq!(buffer.read(cx).text(), "aaa bbb\nccc\nddd\n");
        assert_eq!(
            editor.selections.ranges::<Point>(cx),
            [Point::new(2, 3)..Point::new(2, 3)]
        );

        // We can remove trailing newlines
        editor.join_lines(&JoinLines, window, cx);
        assert_eq!(buffer.read(cx).text(), "aaa bbb\nccc\nddd");
        assert_eq!(
            editor.selections.ranges::<Point>(cx),
            [Point::new(2, 3)..Point::new(2, 3)]
        );

        // We don't blow up on the last line
        editor.join_lines(&JoinLines, window, cx);
        assert_eq!(buffer.read(cx).text(), "aaa bbb\nccc\nddd");
        assert_eq!(
            editor.selections.ranges::<Point>(cx),
            [Point::new(2, 3)..Point::new(2, 3)]
        );

        // reset to test indentation
        editor.buffer.update(cx, |buffer, cx| {
            buffer.edit(
                [
                    (Point::new(1, 0)..Point::new(1, 2), "  "),
                    (Point::new(2, 0)..Point::new(2, 3), "  \n\td"),
                ],
                None,
                cx,
            )
        });

        // We remove any leading spaces
        assert_eq!(buffer.read(cx).text(), "aaa bbb\n  c\n  \n\td");
        editor.change_selections(None, window, cx, |s| {
            s.select_ranges([Point::new(0, 1)..Point::new(0, 1)])
        });
        editor.join_lines(&JoinLines, window, cx);
        assert_eq!(buffer.read(cx).text(), "aaa bbb c\n  \n\td");

        // We don't insert a space for a line containing only spaces
        editor.join_lines(&JoinLines, window, cx);
        assert_eq!(buffer.read(cx).text(), "aaa bbb c\n\td");

        // We ignore any leading tabs
        editor.join_lines(&JoinLines, window, cx);
        assert_eq!(buffer.read(cx).text(), "aaa bbb c d");

        editor
    });
}

#[gpui::test]
fn test_join_lines_with_multi_selection(cx: &mut TestAppContext) {
    init_test(cx, |_| {});

    cx.add_window(|window, cx| {
        let buffer = MultiBuffer::build_simple("aaa\nbbb\nccc\nddd\n\n", cx);
        let mut editor = build_editor(buffer.clone(), window, cx);
        let buffer = buffer.read(cx).as_singleton().unwrap();

        editor.change_selections(None, window, cx, |s| {
            s.select_ranges([
                Point::new(0, 2)..Point::new(1, 1),
                Point::new(1, 2)..Point::new(1, 2),
                Point::new(3, 1)..Point::new(3, 2),
            ])
        });

        editor.join_lines(&JoinLines, window, cx);
        assert_eq!(buffer.read(cx).text(), "aaa bbb ccc\nddd\n");

        assert_eq!(
            editor.selections.ranges::<Point>(cx),
            [
                Point::new(0, 7)..Point::new(0, 7),
                Point::new(1, 3)..Point::new(1, 3)
            ]
        );
        editor
    });
}

#[gpui::test]
async fn test_join_lines_with_git_diff_base(executor: BackgroundExecutor, cx: &mut TestAppContext) {
    init_test(cx, |_| {});

    let mut cx = EditorTestContext::new(cx).await;

    let diff_base = r#"
        Line 0
        Line 1
        Line 2
        Line 3
        "#
    .unindent();

    cx.set_state(
        &r#"
        ˇLine 0
        Line 1
        Line 2
        Line 3
        "#
        .unindent(),
    );

    cx.set_diff_base(&diff_base);
    executor.run_until_parked();

    // Join lines
    cx.update_editor(|editor, window, cx| {
        editor.join_lines(&JoinLines, window, cx);
    });
    executor.run_until_parked();

    cx.assert_editor_state(
        &r#"
        Line 0ˇ Line 1
        Line 2
        Line 3
        "#
        .unindent(),
    );
    // Join again
    cx.update_editor(|editor, window, cx| {
        editor.join_lines(&JoinLines, window, cx);
    });
    executor.run_until_parked();

    cx.assert_editor_state(
        &r#"
        Line 0 Line 1ˇ Line 2
        Line 3
        "#
        .unindent(),
    );
}

#[gpui::test]
async fn test_custom_newlines_cause_no_false_positive_diffs(
    executor: BackgroundExecutor,
    cx: &mut TestAppContext,
) {
    init_test(cx, |_| {});
    let mut cx = EditorTestContext::new(cx).await;
    cx.set_state("Line 0\r\nLine 1\rˇ\nLine 2\r\nLine 3");
    cx.set_diff_base("Line 0\r\nLine 1\r\nLine 2\r\nLine 3");
    executor.run_until_parked();

    cx.update_editor(|editor, window, cx| {
        let snapshot = editor.snapshot(window, cx);
        assert_eq!(
            snapshot
                .buffer_snapshot
                .diff_hunks_in_range(0..snapshot.buffer_snapshot.len())
                .collect::<Vec<_>>(),
            Vec::new(),
            "Should not have any diffs for files with custom newlines"
        );
    });
}

#[gpui::test]
async fn test_manipulate_lines_with_single_selection(cx: &mut TestAppContext) {
    init_test(cx, |_| {});

    let mut cx = EditorTestContext::new(cx).await;

    // Test sort_lines_case_insensitive()
    cx.set_state(indoc! {"
        «z
        y
        x
        Z
        Y
        Xˇ»
    "});
    cx.update_editor(|e, window, cx| {
        e.sort_lines_case_insensitive(&SortLinesCaseInsensitive, window, cx)
    });
    cx.assert_editor_state(indoc! {"
        «x
        X
        y
        Y
        z
        Zˇ»
    "});

    // Test reverse_lines()
    cx.set_state(indoc! {"
        «5
        4
        3
        2
        1ˇ»
    "});
    cx.update_editor(|e, window, cx| e.reverse_lines(&ReverseLines, window, cx));
    cx.assert_editor_state(indoc! {"
        «1
        2
        3
        4
        5ˇ»
    "});

    // Skip testing shuffle_line()

    // From here on out, test more complex cases of manipulate_lines() with a single driver method: sort_lines_case_sensitive()
    // Since all methods calling manipulate_lines() are doing the exact same general thing (reordering lines)

    // Don't manipulate when cursor is on single line, but expand the selection
    cx.set_state(indoc! {"
        ddˇdd
        ccc
        bb
        a
    "});
    cx.update_editor(|e, window, cx| {
        e.sort_lines_case_sensitive(&SortLinesCaseSensitive, window, cx)
    });
    cx.assert_editor_state(indoc! {"
        «ddddˇ»
        ccc
        bb
        a
    "});

    // Basic manipulate case
    // Start selection moves to column 0
    // End of selection shrinks to fit shorter line
    cx.set_state(indoc! {"
        dd«d
        ccc
        bb
        aaaaaˇ»
    "});
    cx.update_editor(|e, window, cx| {
        e.sort_lines_case_sensitive(&SortLinesCaseSensitive, window, cx)
    });
    cx.assert_editor_state(indoc! {"
        «aaaaa
        bb
        ccc
        dddˇ»
    "});

    // Manipulate case with newlines
    cx.set_state(indoc! {"
        dd«d
        ccc

        bb
        aaaaa

        ˇ»
    "});
    cx.update_editor(|e, window, cx| {
        e.sort_lines_case_sensitive(&SortLinesCaseSensitive, window, cx)
    });
    cx.assert_editor_state(indoc! {"
        «

        aaaaa
        bb
        ccc
        dddˇ»

    "});

    // Adding new line
    cx.set_state(indoc! {"
        aa«a
        bbˇ»b
    "});
    cx.update_editor(|e, window, cx| {
        e.manipulate_lines(window, cx, |lines| lines.push("added_line"))
    });
    cx.assert_editor_state(indoc! {"
        «aaa
        bbb
        added_lineˇ»
    "});

    // Removing line
    cx.set_state(indoc! {"
        aa«a
        bbbˇ»
    "});
    cx.update_editor(|e, window, cx| {
        e.manipulate_lines(window, cx, |lines| {
            lines.pop();
        })
    });
    cx.assert_editor_state(indoc! {"
        «aaaˇ»
    "});

    // Removing all lines
    cx.set_state(indoc! {"
        aa«a
        bbbˇ»
    "});
    cx.update_editor(|e, window, cx| {
        e.manipulate_lines(window, cx, |lines| {
            lines.drain(..);
        })
    });
    cx.assert_editor_state(indoc! {"
        ˇ
    "});
}

#[gpui::test]
async fn test_unique_lines_multi_selection(cx: &mut TestAppContext) {
    init_test(cx, |_| {});

    let mut cx = EditorTestContext::new(cx).await;

    // Consider continuous selection as single selection
    cx.set_state(indoc! {"
        Aaa«aa
        cˇ»c«c
        bb
        aaaˇ»aa
    "});
    cx.update_editor(|e, window, cx| {
        e.unique_lines_case_sensitive(&UniqueLinesCaseSensitive, window, cx)
    });
    cx.assert_editor_state(indoc! {"
        «Aaaaa
        ccc
        bb
        aaaaaˇ»
    "});

    cx.set_state(indoc! {"
        Aaa«aa
        cˇ»c«c
        bb
        aaaˇ»aa
    "});
    cx.update_editor(|e, window, cx| {
        e.unique_lines_case_insensitive(&UniqueLinesCaseInsensitive, window, cx)
    });
    cx.assert_editor_state(indoc! {"
        «Aaaaa
        ccc
        bbˇ»
    "});

    // Consider non continuous selection as distinct dedup operations
    cx.set_state(indoc! {"
        «aaaaa
        bb
        aaaaa
        aaaaaˇ»

        aaa«aaˇ»
    "});
    cx.update_editor(|e, window, cx| {
        e.unique_lines_case_sensitive(&UniqueLinesCaseSensitive, window, cx)
    });
    cx.assert_editor_state(indoc! {"
        «aaaaa
        bbˇ»

        «aaaaaˇ»
    "});
}

#[gpui::test]
async fn test_unique_lines_single_selection(cx: &mut TestAppContext) {
    init_test(cx, |_| {});

    let mut cx = EditorTestContext::new(cx).await;

    cx.set_state(indoc! {"
        «Aaa
        aAa
        Aaaˇ»
    "});
    cx.update_editor(|e, window, cx| {
        e.unique_lines_case_sensitive(&UniqueLinesCaseSensitive, window, cx)
    });
    cx.assert_editor_state(indoc! {"
        «Aaa
        aAaˇ»
    "});

    cx.set_state(indoc! {"
        «Aaa
        aAa
        aaAˇ»
    "});
    cx.update_editor(|e, window, cx| {
        e.unique_lines_case_insensitive(&UniqueLinesCaseInsensitive, window, cx)
    });
    cx.assert_editor_state(indoc! {"
        «Aaaˇ»
    "});
}

#[gpui::test]
async fn test_manipulate_lines_with_multi_selection(cx: &mut TestAppContext) {
    init_test(cx, |_| {});

    let mut cx = EditorTestContext::new(cx).await;

    // Manipulate with multiple selections on a single line
    cx.set_state(indoc! {"
        dd«dd
        cˇ»c«c
        bb
        aaaˇ»aa
    "});
    cx.update_editor(|e, window, cx| {
        e.sort_lines_case_sensitive(&SortLinesCaseSensitive, window, cx)
    });
    cx.assert_editor_state(indoc! {"
        «aaaaa
        bb
        ccc
        ddddˇ»
    "});

    // Manipulate with multiple disjoin selections
    cx.set_state(indoc! {"
        5«
        4
        3
        2
        1ˇ»

        dd«dd
        ccc
        bb
        aaaˇ»aa
    "});
    cx.update_editor(|e, window, cx| {
        e.sort_lines_case_sensitive(&SortLinesCaseSensitive, window, cx)
    });
    cx.assert_editor_state(indoc! {"
        «1
        2
        3
        4
        5ˇ»

        «aaaaa
        bb
        ccc
        ddddˇ»
    "});

    // Adding lines on each selection
    cx.set_state(indoc! {"
        2«
        1ˇ»

        bb«bb
        aaaˇ»aa
    "});
    cx.update_editor(|e, window, cx| {
        e.manipulate_lines(window, cx, |lines| lines.push("added line"))
    });
    cx.assert_editor_state(indoc! {"
        «2
        1
        added lineˇ»

        «bbbb
        aaaaa
        added lineˇ»
    "});

    // Removing lines on each selection
    cx.set_state(indoc! {"
        2«
        1ˇ»

        bb«bb
        aaaˇ»aa
    "});
    cx.update_editor(|e, window, cx| {
        e.manipulate_lines(window, cx, |lines| {
            lines.pop();
        })
    });
    cx.assert_editor_state(indoc! {"
        «2ˇ»

        «bbbbˇ»
    "});
}

#[gpui::test]
async fn test_manipulate_text(cx: &mut TestAppContext) {
    init_test(cx, |_| {});

    let mut cx = EditorTestContext::new(cx).await;

    // Test convert_to_upper_case()
    cx.set_state(indoc! {"
        «hello worldˇ»
    "});
    cx.update_editor(|e, window, cx| e.convert_to_upper_case(&ConvertToUpperCase, window, cx));
    cx.assert_editor_state(indoc! {"
        «HELLO WORLDˇ»
    "});

    // Test convert_to_lower_case()
    cx.set_state(indoc! {"
        «HELLO WORLDˇ»
    "});
    cx.update_editor(|e, window, cx| e.convert_to_lower_case(&ConvertToLowerCase, window, cx));
    cx.assert_editor_state(indoc! {"
        «hello worldˇ»
    "});

    // Test multiple line, single selection case
    cx.set_state(indoc! {"
        «The quick brown
        fox jumps over
        the lazy dogˇ»
    "});
    cx.update_editor(|e, window, cx| e.convert_to_title_case(&ConvertToTitleCase, window, cx));
    cx.assert_editor_state(indoc! {"
        «The Quick Brown
        Fox Jumps Over
        The Lazy Dogˇ»
    "});

    // Test multiple line, single selection case
    cx.set_state(indoc! {"
        «The quick brown
        fox jumps over
        the lazy dogˇ»
    "});
    cx.update_editor(|e, window, cx| {
        e.convert_to_upper_camel_case(&ConvertToUpperCamelCase, window, cx)
    });
    cx.assert_editor_state(indoc! {"
        «TheQuickBrown
        FoxJumpsOver
        TheLazyDogˇ»
    "});

    // From here on out, test more complex cases of manipulate_text()

    // Test no selection case - should affect words cursors are in
    // Cursor at beginning, middle, and end of word
    cx.set_state(indoc! {"
        ˇhello big beauˇtiful worldˇ
    "});
    cx.update_editor(|e, window, cx| e.convert_to_upper_case(&ConvertToUpperCase, window, cx));
    cx.assert_editor_state(indoc! {"
        «HELLOˇ» big «BEAUTIFULˇ» «WORLDˇ»
    "});

    // Test multiple selections on a single line and across multiple lines
    cx.set_state(indoc! {"
        «Theˇ» quick «brown
        foxˇ» jumps «overˇ»
        the «lazyˇ» dog
    "});
    cx.update_editor(|e, window, cx| e.convert_to_upper_case(&ConvertToUpperCase, window, cx));
    cx.assert_editor_state(indoc! {"
        «THEˇ» quick «BROWN
        FOXˇ» jumps «OVERˇ»
        the «LAZYˇ» dog
    "});

    // Test case where text length grows
    cx.set_state(indoc! {"
        «tschüßˇ»
    "});
    cx.update_editor(|e, window, cx| e.convert_to_upper_case(&ConvertToUpperCase, window, cx));
    cx.assert_editor_state(indoc! {"
        «TSCHÜSSˇ»
    "});

    // Test to make sure we don't crash when text shrinks
    cx.set_state(indoc! {"
        aaa_bbbˇ
    "});
    cx.update_editor(|e, window, cx| {
        e.convert_to_lower_camel_case(&ConvertToLowerCamelCase, window, cx)
    });
    cx.assert_editor_state(indoc! {"
        «aaaBbbˇ»
    "});

    // Test to make sure we all aware of the fact that each word can grow and shrink
    // Final selections should be aware of this fact
    cx.set_state(indoc! {"
        aaa_bˇbb bbˇb_ccc ˇccc_ddd
    "});
    cx.update_editor(|e, window, cx| {
        e.convert_to_lower_camel_case(&ConvertToLowerCamelCase, window, cx)
    });
    cx.assert_editor_state(indoc! {"
        «aaaBbbˇ» «bbbCccˇ» «cccDddˇ»
    "});

    cx.set_state(indoc! {"
        «hElLo, WoRld!ˇ»
    "});
    cx.update_editor(|e, window, cx| {
        e.convert_to_opposite_case(&ConvertToOppositeCase, window, cx)
    });
    cx.assert_editor_state(indoc! {"
        «HeLlO, wOrLD!ˇ»
    "});
}

#[gpui::test]
fn test_duplicate_line(cx: &mut TestAppContext) {
    init_test(cx, |_| {});

    let editor = cx.add_window(|window, cx| {
        let buffer = MultiBuffer::build_simple("abc\ndef\nghi\n", cx);
        build_editor(buffer, window, cx)
    });
    _ = editor.update(cx, |editor, window, cx| {
        editor.change_selections(None, window, cx, |s| {
            s.select_display_ranges([
                DisplayPoint::new(DisplayRow(0), 0)..DisplayPoint::new(DisplayRow(0), 1),
                DisplayPoint::new(DisplayRow(0), 2)..DisplayPoint::new(DisplayRow(0), 2),
                DisplayPoint::new(DisplayRow(1), 0)..DisplayPoint::new(DisplayRow(1), 0),
                DisplayPoint::new(DisplayRow(3), 0)..DisplayPoint::new(DisplayRow(3), 0),
            ])
        });
        editor.duplicate_line_down(&DuplicateLineDown, window, cx);
        assert_eq!(editor.display_text(cx), "abc\nabc\ndef\ndef\nghi\n\n");
        assert_eq!(
            editor.selections.display_ranges(cx),
            vec![
                DisplayPoint::new(DisplayRow(1), 0)..DisplayPoint::new(DisplayRow(1), 1),
                DisplayPoint::new(DisplayRow(1), 2)..DisplayPoint::new(DisplayRow(1), 2),
                DisplayPoint::new(DisplayRow(3), 0)..DisplayPoint::new(DisplayRow(3), 0),
                DisplayPoint::new(DisplayRow(6), 0)..DisplayPoint::new(DisplayRow(6), 0),
            ]
        );
    });

    let editor = cx.add_window(|window, cx| {
        let buffer = MultiBuffer::build_simple("abc\ndef\nghi\n", cx);
        build_editor(buffer, window, cx)
    });
    _ = editor.update(cx, |editor, window, cx| {
        editor.change_selections(None, window, cx, |s| {
            s.select_display_ranges([
                DisplayPoint::new(DisplayRow(0), 1)..DisplayPoint::new(DisplayRow(1), 1),
                DisplayPoint::new(DisplayRow(1), 2)..DisplayPoint::new(DisplayRow(2), 1),
            ])
        });
        editor.duplicate_line_down(&DuplicateLineDown, window, cx);
        assert_eq!(editor.display_text(cx), "abc\ndef\nghi\nabc\ndef\nghi\n");
        assert_eq!(
            editor.selections.display_ranges(cx),
            vec![
                DisplayPoint::new(DisplayRow(3), 1)..DisplayPoint::new(DisplayRow(4), 1),
                DisplayPoint::new(DisplayRow(4), 2)..DisplayPoint::new(DisplayRow(5), 1),
            ]
        );
    });

    // With `move_upwards` the selections stay in place, except for
    // the lines inserted above them
    let editor = cx.add_window(|window, cx| {
        let buffer = MultiBuffer::build_simple("abc\ndef\nghi\n", cx);
        build_editor(buffer, window, cx)
    });
    _ = editor.update(cx, |editor, window, cx| {
        editor.change_selections(None, window, cx, |s| {
            s.select_display_ranges([
                DisplayPoint::new(DisplayRow(0), 0)..DisplayPoint::new(DisplayRow(0), 1),
                DisplayPoint::new(DisplayRow(0), 2)..DisplayPoint::new(DisplayRow(0), 2),
                DisplayPoint::new(DisplayRow(1), 0)..DisplayPoint::new(DisplayRow(1), 0),
                DisplayPoint::new(DisplayRow(3), 0)..DisplayPoint::new(DisplayRow(3), 0),
            ])
        });
        editor.duplicate_line_up(&DuplicateLineUp, window, cx);
        assert_eq!(editor.display_text(cx), "abc\nabc\ndef\ndef\nghi\n\n");
        assert_eq!(
            editor.selections.display_ranges(cx),
            vec![
                DisplayPoint::new(DisplayRow(0), 0)..DisplayPoint::new(DisplayRow(0), 1),
                DisplayPoint::new(DisplayRow(0), 2)..DisplayPoint::new(DisplayRow(0), 2),
                DisplayPoint::new(DisplayRow(2), 0)..DisplayPoint::new(DisplayRow(2), 0),
                DisplayPoint::new(DisplayRow(6), 0)..DisplayPoint::new(DisplayRow(6), 0),
            ]
        );
    });

    let editor = cx.add_window(|window, cx| {
        let buffer = MultiBuffer::build_simple("abc\ndef\nghi\n", cx);
        build_editor(buffer, window, cx)
    });
    _ = editor.update(cx, |editor, window, cx| {
        editor.change_selections(None, window, cx, |s| {
            s.select_display_ranges([
                DisplayPoint::new(DisplayRow(0), 1)..DisplayPoint::new(DisplayRow(1), 1),
                DisplayPoint::new(DisplayRow(1), 2)..DisplayPoint::new(DisplayRow(2), 1),
            ])
        });
        editor.duplicate_line_up(&DuplicateLineUp, window, cx);
        assert_eq!(editor.display_text(cx), "abc\ndef\nghi\nabc\ndef\nghi\n");
        assert_eq!(
            editor.selections.display_ranges(cx),
            vec![
                DisplayPoint::new(DisplayRow(0), 1)..DisplayPoint::new(DisplayRow(1), 1),
                DisplayPoint::new(DisplayRow(1), 2)..DisplayPoint::new(DisplayRow(2), 1),
            ]
        );
    });

    let editor = cx.add_window(|window, cx| {
        let buffer = MultiBuffer::build_simple("abc\ndef\nghi\n", cx);
        build_editor(buffer, window, cx)
    });
    _ = editor.update(cx, |editor, window, cx| {
        editor.change_selections(None, window, cx, |s| {
            s.select_display_ranges([
                DisplayPoint::new(DisplayRow(0), 1)..DisplayPoint::new(DisplayRow(1), 1),
                DisplayPoint::new(DisplayRow(1), 2)..DisplayPoint::new(DisplayRow(2), 1),
            ])
        });
        editor.duplicate_selection(&DuplicateSelection, window, cx);
        assert_eq!(editor.display_text(cx), "abc\ndbc\ndef\ngf\nghi\n");
        assert_eq!(
            editor.selections.display_ranges(cx),
            vec![
                DisplayPoint::new(DisplayRow(0), 1)..DisplayPoint::new(DisplayRow(1), 1),
                DisplayPoint::new(DisplayRow(2), 2)..DisplayPoint::new(DisplayRow(3), 1),
            ]
        );
    });
}

#[gpui::test]
fn test_move_line_up_down(cx: &mut TestAppContext) {
    init_test(cx, |_| {});

    let editor = cx.add_window(|window, cx| {
        let buffer = MultiBuffer::build_simple(&sample_text(10, 5, 'a'), cx);
        build_editor(buffer, window, cx)
    });
    _ = editor.update(cx, |editor, window, cx| {
        editor.fold_creases(
            vec![
                Crease::simple(Point::new(0, 2)..Point::new(1, 2), FoldPlaceholder::test()),
                Crease::simple(Point::new(2, 3)..Point::new(4, 1), FoldPlaceholder::test()),
                Crease::simple(Point::new(7, 0)..Point::new(8, 4), FoldPlaceholder::test()),
            ],
            true,
            window,
            cx,
        );
        editor.change_selections(None, window, cx, |s| {
            s.select_display_ranges([
                DisplayPoint::new(DisplayRow(0), 1)..DisplayPoint::new(DisplayRow(0), 1),
                DisplayPoint::new(DisplayRow(3), 1)..DisplayPoint::new(DisplayRow(3), 1),
                DisplayPoint::new(DisplayRow(3), 2)..DisplayPoint::new(DisplayRow(4), 3),
                DisplayPoint::new(DisplayRow(5), 0)..DisplayPoint::new(DisplayRow(5), 2),
            ])
        });
        assert_eq!(
            editor.display_text(cx),
            "aa⋯bbb\nccc⋯eeee\nfffff\nggggg\n⋯i\njjjjj"
        );

        editor.move_line_up(&MoveLineUp, window, cx);
        assert_eq!(
            editor.display_text(cx),
            "aa⋯bbb\nccc⋯eeee\nggggg\n⋯i\njjjjj\nfffff"
        );
        assert_eq!(
            editor.selections.display_ranges(cx),
            vec![
                DisplayPoint::new(DisplayRow(0), 1)..DisplayPoint::new(DisplayRow(0), 1),
                DisplayPoint::new(DisplayRow(2), 1)..DisplayPoint::new(DisplayRow(2), 1),
                DisplayPoint::new(DisplayRow(2), 2)..DisplayPoint::new(DisplayRow(3), 3),
                DisplayPoint::new(DisplayRow(4), 0)..DisplayPoint::new(DisplayRow(4), 2)
            ]
        );
    });

    _ = editor.update(cx, |editor, window, cx| {
        editor.move_line_down(&MoveLineDown, window, cx);
        assert_eq!(
            editor.display_text(cx),
            "ccc⋯eeee\naa⋯bbb\nfffff\nggggg\n⋯i\njjjjj"
        );
        assert_eq!(
            editor.selections.display_ranges(cx),
            vec![
                DisplayPoint::new(DisplayRow(1), 1)..DisplayPoint::new(DisplayRow(1), 1),
                DisplayPoint::new(DisplayRow(3), 1)..DisplayPoint::new(DisplayRow(3), 1),
                DisplayPoint::new(DisplayRow(3), 2)..DisplayPoint::new(DisplayRow(4), 3),
                DisplayPoint::new(DisplayRow(5), 0)..DisplayPoint::new(DisplayRow(5), 2)
            ]
        );
    });

    _ = editor.update(cx, |editor, window, cx| {
        editor.move_line_down(&MoveLineDown, window, cx);
        assert_eq!(
            editor.display_text(cx),
            "ccc⋯eeee\nfffff\naa⋯bbb\nggggg\n⋯i\njjjjj"
        );
        assert_eq!(
            editor.selections.display_ranges(cx),
            vec![
                DisplayPoint::new(DisplayRow(2), 1)..DisplayPoint::new(DisplayRow(2), 1),
                DisplayPoint::new(DisplayRow(3), 1)..DisplayPoint::new(DisplayRow(3), 1),
                DisplayPoint::new(DisplayRow(3), 2)..DisplayPoint::new(DisplayRow(4), 3),
                DisplayPoint::new(DisplayRow(5), 0)..DisplayPoint::new(DisplayRow(5), 2)
            ]
        );
    });

    _ = editor.update(cx, |editor, window, cx| {
        editor.move_line_up(&MoveLineUp, window, cx);
        assert_eq!(
            editor.display_text(cx),
            "ccc⋯eeee\naa⋯bbb\nggggg\n⋯i\njjjjj\nfffff"
        );
        assert_eq!(
            editor.selections.display_ranges(cx),
            vec![
                DisplayPoint::new(DisplayRow(1), 1)..DisplayPoint::new(DisplayRow(1), 1),
                DisplayPoint::new(DisplayRow(2), 1)..DisplayPoint::new(DisplayRow(2), 1),
                DisplayPoint::new(DisplayRow(2), 2)..DisplayPoint::new(DisplayRow(3), 3),
                DisplayPoint::new(DisplayRow(4), 0)..DisplayPoint::new(DisplayRow(4), 2)
            ]
        );
    });
}

#[gpui::test]
fn test_move_line_up_down_with_blocks(cx: &mut TestAppContext) {
    init_test(cx, |_| {});

    let editor = cx.add_window(|window, cx| {
        let buffer = MultiBuffer::build_simple(&sample_text(10, 5, 'a'), cx);
        build_editor(buffer, window, cx)
    });
    _ = editor.update(cx, |editor, window, cx| {
        let snapshot = editor.buffer.read(cx).snapshot(cx);
        editor.insert_blocks(
            [BlockProperties {
                style: BlockStyle::Fixed,
                placement: BlockPlacement::Below(snapshot.anchor_after(Point::new(2, 0))),
                height: 1,
                render: Arc::new(|_| div().into_any()),
                priority: 0,
            }],
            Some(Autoscroll::fit()),
            cx,
        );
        editor.change_selections(None, window, cx, |s| {
            s.select_ranges([Point::new(2, 0)..Point::new(2, 0)])
        });
        editor.move_line_down(&MoveLineDown, window, cx);
    });
}

#[gpui::test]
async fn test_selections_and_replace_blocks(cx: &mut TestAppContext) {
    init_test(cx, |_| {});

    let mut cx = EditorTestContext::new(cx).await;
    cx.set_state(
        &"
            ˇzero
            one
            two
            three
            four
            five
        "
        .unindent(),
    );

    // Create a four-line block that replaces three lines of text.
    cx.update_editor(|editor, window, cx| {
        let snapshot = editor.snapshot(window, cx);
        let snapshot = &snapshot.buffer_snapshot;
        let placement = BlockPlacement::Replace(
            snapshot.anchor_after(Point::new(1, 0))..=snapshot.anchor_after(Point::new(3, 0)),
        );
        editor.insert_blocks(
            [BlockProperties {
                placement,
                height: 4,
                style: BlockStyle::Sticky,
                render: Arc::new(|_| gpui::div().into_any_element()),
                priority: 0,
            }],
            None,
            cx,
        );
    });

    // Move down so that the cursor touches the block.
    cx.update_editor(|editor, window, cx| {
        editor.move_down(&Default::default(), window, cx);
    });
    cx.assert_editor_state(
        &"
            zero
            «one
            two
            threeˇ»
            four
            five
        "
        .unindent(),
    );

    // Move down past the block.
    cx.update_editor(|editor, window, cx| {
        editor.move_down(&Default::default(), window, cx);
    });
    cx.assert_editor_state(
        &"
            zero
            one
            two
            three
            ˇfour
            five
        "
        .unindent(),
    );
}

#[gpui::test]
fn test_transpose(cx: &mut TestAppContext) {
    init_test(cx, |_| {});

    _ = cx.add_window(|window, cx| {
        let mut editor = build_editor(MultiBuffer::build_simple("abc", cx), window, cx);
        editor.set_style(EditorStyle::default(), window, cx);
        editor.change_selections(None, window, cx, |s| s.select_ranges([1..1]));
        editor.transpose(&Default::default(), window, cx);
        assert_eq!(editor.text(cx), "bac");
        assert_eq!(editor.selections.ranges(cx), [2..2]);

        editor.transpose(&Default::default(), window, cx);
        assert_eq!(editor.text(cx), "bca");
        assert_eq!(editor.selections.ranges(cx), [3..3]);

        editor.transpose(&Default::default(), window, cx);
        assert_eq!(editor.text(cx), "bac");
        assert_eq!(editor.selections.ranges(cx), [3..3]);

        editor
    });

    _ = cx.add_window(|window, cx| {
        let mut editor = build_editor(MultiBuffer::build_simple("abc\nde", cx), window, cx);
        editor.set_style(EditorStyle::default(), window, cx);
        editor.change_selections(None, window, cx, |s| s.select_ranges([3..3]));
        editor.transpose(&Default::default(), window, cx);
        assert_eq!(editor.text(cx), "acb\nde");
        assert_eq!(editor.selections.ranges(cx), [3..3]);

        editor.change_selections(None, window, cx, |s| s.select_ranges([4..4]));
        editor.transpose(&Default::default(), window, cx);
        assert_eq!(editor.text(cx), "acbd\ne");
        assert_eq!(editor.selections.ranges(cx), [5..5]);

        editor.transpose(&Default::default(), window, cx);
        assert_eq!(editor.text(cx), "acbde\n");
        assert_eq!(editor.selections.ranges(cx), [6..6]);

        editor.transpose(&Default::default(), window, cx);
        assert_eq!(editor.text(cx), "acbd\ne");
        assert_eq!(editor.selections.ranges(cx), [6..6]);

        editor
    });

    _ = cx.add_window(|window, cx| {
        let mut editor = build_editor(MultiBuffer::build_simple("abc\nde", cx), window, cx);
        editor.set_style(EditorStyle::default(), window, cx);
        editor.change_selections(None, window, cx, |s| s.select_ranges([1..1, 2..2, 4..4]));
        editor.transpose(&Default::default(), window, cx);
        assert_eq!(editor.text(cx), "bacd\ne");
        assert_eq!(editor.selections.ranges(cx), [2..2, 3..3, 5..5]);

        editor.transpose(&Default::default(), window, cx);
        assert_eq!(editor.text(cx), "bcade\n");
        assert_eq!(editor.selections.ranges(cx), [3..3, 4..4, 6..6]);

        editor.transpose(&Default::default(), window, cx);
        assert_eq!(editor.text(cx), "bcda\ne");
        assert_eq!(editor.selections.ranges(cx), [4..4, 6..6]);

        editor.transpose(&Default::default(), window, cx);
        assert_eq!(editor.text(cx), "bcade\n");
        assert_eq!(editor.selections.ranges(cx), [4..4, 6..6]);

        editor.transpose(&Default::default(), window, cx);
        assert_eq!(editor.text(cx), "bcaed\n");
        assert_eq!(editor.selections.ranges(cx), [5..5, 6..6]);

        editor
    });

    _ = cx.add_window(|window, cx| {
        let mut editor = build_editor(MultiBuffer::build_simple("🍐🏀✋", cx), window, cx);
        editor.set_style(EditorStyle::default(), window, cx);
        editor.change_selections(None, window, cx, |s| s.select_ranges([4..4]));
        editor.transpose(&Default::default(), window, cx);
        assert_eq!(editor.text(cx), "🏀🍐✋");
        assert_eq!(editor.selections.ranges(cx), [8..8]);

        editor.transpose(&Default::default(), window, cx);
        assert_eq!(editor.text(cx), "🏀✋🍐");
        assert_eq!(editor.selections.ranges(cx), [11..11]);

        editor.transpose(&Default::default(), window, cx);
        assert_eq!(editor.text(cx), "🏀🍐✋");
        assert_eq!(editor.selections.ranges(cx), [11..11]);

        editor
    });
}

#[gpui::test]
async fn test_rewrap(cx: &mut TestAppContext) {
    init_test(cx, |settings| {
        settings.languages.extend([
            (
                "Markdown".into(),
                LanguageSettingsContent {
                    allow_rewrap: Some(language_settings::RewrapBehavior::Anywhere),
                    ..Default::default()
                },
            ),
            (
                "Plain Text".into(),
                LanguageSettingsContent {
                    allow_rewrap: Some(language_settings::RewrapBehavior::Anywhere),
                    ..Default::default()
                },
            ),
        ])
    });

    let mut cx = EditorTestContext::new(cx).await;

    let language_with_c_comments = Arc::new(Language::new(
        LanguageConfig {
            line_comments: vec!["// ".into()],
            ..LanguageConfig::default()
        },
        None,
    ));
    let language_with_pound_comments = Arc::new(Language::new(
        LanguageConfig {
            line_comments: vec!["# ".into()],
            ..LanguageConfig::default()
        },
        None,
    ));
    let markdown_language = Arc::new(Language::new(
        LanguageConfig {
            name: "Markdown".into(),
            ..LanguageConfig::default()
        },
        None,
    ));
    let language_with_doc_comments = Arc::new(Language::new(
        LanguageConfig {
            line_comments: vec!["// ".into(), "/// ".into()],
            ..LanguageConfig::default()
        },
        Some(tree_sitter_rust::LANGUAGE.into()),
    ));

    let plaintext_language = Arc::new(Language::new(
        LanguageConfig {
            name: "Plain Text".into(),
            ..LanguageConfig::default()
        },
        None,
    ));

    assert_rewrap(
        indoc! {"
            // ˇLorem ipsum dolor sit amet, consectetur adipiscing elit. Vivamus mollis elit purus, a ornare lacus gravida vitae. Proin consectetur felis vel purus auctor, eu lacinia sapien scelerisque. Vivamus sit amet neque et quam tincidunt hendrerit. Praesent semper egestas tellus id dignissim. Pellentesque odio lectus, iaculis ac volutpat et, blandit quis urna. Sed vestibulum nisi sit amet nisl venenatis tempus. Donec molestie blandit quam, et porta nunc laoreet in. Integer sit amet scelerisque nisi. Lorem ipsum dolor sit amet, consectetur adipiscing elit. Cras egestas porta metus, eu viverra ipsum efficitur quis. Donec luctus eros turpis, id vulputate turpis porttitor id. Aliquam id accumsan eros.
        "},
        indoc! {"
            // ˇLorem ipsum dolor sit amet, consectetur adipiscing elit. Vivamus mollis elit
            // purus, a ornare lacus gravida vitae. Proin consectetur felis vel purus
            // auctor, eu lacinia sapien scelerisque. Vivamus sit amet neque et quam
            // tincidunt hendrerit. Praesent semper egestas tellus id dignissim.
            // Pellentesque odio lectus, iaculis ac volutpat et, blandit quis urna. Sed
            // vestibulum nisi sit amet nisl venenatis tempus. Donec molestie blandit quam,
            // et porta nunc laoreet in. Integer sit amet scelerisque nisi. Lorem ipsum
            // dolor sit amet, consectetur adipiscing elit. Cras egestas porta metus, eu
            // viverra ipsum efficitur quis. Donec luctus eros turpis, id vulputate turpis
            // porttitor id. Aliquam id accumsan eros.
        "},
        language_with_c_comments.clone(),
        &mut cx,
    );

    // Test that rewrapping works inside of a selection
    assert_rewrap(
        indoc! {"
            «// Lorem ipsum dolor sit amet, consectetur adipiscing elit. Vivamus mollis elit purus, a ornare lacus gravida vitae. Proin consectetur felis vel purus auctor, eu lacinia sapien scelerisque. Vivamus sit amet neque et quam tincidunt hendrerit. Praesent semper egestas tellus id dignissim. Pellentesque odio lectus, iaculis ac volutpat et, blandit quis urna. Sed vestibulum nisi sit amet nisl venenatis tempus. Donec molestie blandit quam, et porta nunc laoreet in. Integer sit amet scelerisque nisi. Lorem ipsum dolor sit amet, consectetur adipiscing elit. Cras egestas porta metus, eu viverra ipsum efficitur quis. Donec luctus eros turpis, id vulputate turpis porttitor id. Aliquam id accumsan eros.ˇ»
        "},
        indoc! {"
            «// Lorem ipsum dolor sit amet, consectetur adipiscing elit. Vivamus mollis elit
            // purus, a ornare lacus gravida vitae. Proin consectetur felis vel purus
            // auctor, eu lacinia sapien scelerisque. Vivamus sit amet neque et quam
            // tincidunt hendrerit. Praesent semper egestas tellus id dignissim.
            // Pellentesque odio lectus, iaculis ac volutpat et, blandit quis urna. Sed
            // vestibulum nisi sit amet nisl venenatis tempus. Donec molestie blandit quam,
            // et porta nunc laoreet in. Integer sit amet scelerisque nisi. Lorem ipsum
            // dolor sit amet, consectetur adipiscing elit. Cras egestas porta metus, eu
            // viverra ipsum efficitur quis. Donec luctus eros turpis, id vulputate turpis
            // porttitor id. Aliquam id accumsan eros.ˇ»
        "},
        language_with_c_comments.clone(),
        &mut cx,
    );

    // Test that cursors that expand to the same region are collapsed.
    assert_rewrap(
        indoc! {"
            // ˇLorem ipsum dolor sit amet, consectetur adipiscing elit.
            // ˇVivamus mollis elit purus, a ornare lacus gravida vitae. Proin consectetur felis vel purus auctor, eu lacinia sapien scelerisque.
            // ˇVivamus sit amet neque et quam tincidunt hendrerit. Praesent semper egestas tellus id dignissim. Pellentesque odio lectus, iaculis ac volutpat et,
            // ˇblandit quis urna. Sed vestibulum nisi sit amet nisl venenatis tempus. Donec molestie blandit quam, et porta nunc laoreet in. Integer sit amet scelerisque nisi. Lorem ipsum dolor sit amet, consectetur adipiscing elit. Cras egestas porta metus, eu viverra ipsum efficitur quis. Donec luctus eros turpis, id vulputate turpis porttitor id. Aliquam id accumsan eros.
        "},
        indoc! {"
            // ˇLorem ipsum dolor sit amet, consectetur adipiscing elit. ˇVivamus mollis elit
            // purus, a ornare lacus gravida vitae. Proin consectetur felis vel purus
            // auctor, eu lacinia sapien scelerisque. ˇVivamus sit amet neque et quam
            // tincidunt hendrerit. Praesent semper egestas tellus id dignissim.
            // Pellentesque odio lectus, iaculis ac volutpat et, ˇblandit quis urna. Sed
            // vestibulum nisi sit amet nisl venenatis tempus. Donec molestie blandit quam,
            // et porta nunc laoreet in. Integer sit amet scelerisque nisi. Lorem ipsum
            // dolor sit amet, consectetur adipiscing elit. Cras egestas porta metus, eu
            // viverra ipsum efficitur quis. Donec luctus eros turpis, id vulputate turpis
            // porttitor id. Aliquam id accumsan eros.
        "},
        language_with_c_comments.clone(),
        &mut cx,
    );

    // Test that non-contiguous selections are treated separately.
    assert_rewrap(
        indoc! {"
            // ˇLorem ipsum dolor sit amet, consectetur adipiscing elit.
            // ˇVivamus mollis elit purus, a ornare lacus gravida vitae. Proin consectetur felis vel purus auctor, eu lacinia sapien scelerisque.
            //
            // ˇVivamus sit amet neque et quam tincidunt hendrerit. Praesent semper egestas tellus id dignissim. Pellentesque odio lectus, iaculis ac volutpat et,
            // ˇblandit quis urna. Sed vestibulum nisi sit amet nisl venenatis tempus. Donec molestie blandit quam, et porta nunc laoreet in. Integer sit amet scelerisque nisi. Lorem ipsum dolor sit amet, consectetur adipiscing elit. Cras egestas porta metus, eu viverra ipsum efficitur quis. Donec luctus eros turpis, id vulputate turpis porttitor id. Aliquam id accumsan eros.
        "},
        indoc! {"
            // ˇLorem ipsum dolor sit amet, consectetur adipiscing elit. ˇVivamus mollis elit
            // purus, a ornare lacus gravida vitae. Proin consectetur felis vel purus
            // auctor, eu lacinia sapien scelerisque.
            //
            // ˇVivamus sit amet neque et quam tincidunt hendrerit. Praesent semper egestas
            // tellus id dignissim. Pellentesque odio lectus, iaculis ac volutpat et,
            // ˇblandit quis urna. Sed vestibulum nisi sit amet nisl venenatis tempus. Donec
            // molestie blandit quam, et porta nunc laoreet in. Integer sit amet scelerisque
            // nisi. Lorem ipsum dolor sit amet, consectetur adipiscing elit. Cras egestas
            // porta metus, eu viverra ipsum efficitur quis. Donec luctus eros turpis, id
            // vulputate turpis porttitor id. Aliquam id accumsan eros.
        "},
        language_with_c_comments.clone(),
        &mut cx,
    );

    // Test that different comment prefixes are supported.
    assert_rewrap(
        indoc! {"
            # ˇLorem ipsum dolor sit amet, consectetur adipiscing elit. Vivamus mollis elit purus, a ornare lacus gravida vitae. Proin consectetur felis vel purus auctor, eu lacinia sapien scelerisque. Vivamus sit amet neque et quam tincidunt hendrerit. Praesent semper egestas tellus id dignissim. Pellentesque odio lectus, iaculis ac volutpat et, blandit quis urna. Sed vestibulum nisi sit amet nisl venenatis tempus. Donec molestie blandit quam, et porta nunc laoreet in. Integer sit amet scelerisque nisi. Lorem ipsum dolor sit amet, consectetur adipiscing elit. Cras egestas porta metus, eu viverra ipsum efficitur quis. Donec luctus eros turpis, id vulputate turpis porttitor id. Aliquam id accumsan eros.
        "},
        indoc! {"
            # ˇLorem ipsum dolor sit amet, consectetur adipiscing elit. Vivamus mollis elit
            # purus, a ornare lacus gravida vitae. Proin consectetur felis vel purus auctor,
            # eu lacinia sapien scelerisque. Vivamus sit amet neque et quam tincidunt
            # hendrerit. Praesent semper egestas tellus id dignissim. Pellentesque odio
            # lectus, iaculis ac volutpat et, blandit quis urna. Sed vestibulum nisi sit
            # amet nisl venenatis tempus. Donec molestie blandit quam, et porta nunc laoreet
            # in. Integer sit amet scelerisque nisi. Lorem ipsum dolor sit amet, consectetur
            # adipiscing elit. Cras egestas porta metus, eu viverra ipsum efficitur quis.
            # Donec luctus eros turpis, id vulputate turpis porttitor id. Aliquam id
            # accumsan eros.
        "},
        language_with_pound_comments.clone(),
        &mut cx,
    );

    // Test that rewrapping is ignored outside of comments in most languages.
    assert_rewrap(
        indoc! {"
            /// Adds two numbers.
            /// Lorem ipsum dolor sit amet, consectetur adipiscing elit. Vivamus mollis elit purus, a ornare lacus gravida vitae.ˇ
            fn add(a: u32, b: u32) -> u32 {
                a + b + a + b + a + b + a + b + a + b + a + b + a + b + a + b + a + b + a + b + a + b + a + b + a + b + a + b + a + b + a + bˇ
            }
        "},
        indoc! {"
            /// Adds two numbers. Lorem ipsum dolor sit amet, consectetur adipiscing elit.
            /// Vivamus mollis elit purus, a ornare lacus gravida vitae.ˇ
            fn add(a: u32, b: u32) -> u32 {
                a + b + a + b + a + b + a + b + a + b + a + b + a + b + a + b + a + b + a + b + a + b + a + b + a + b + a + b + a + b + a + bˇ
            }
        "},
        language_with_doc_comments.clone(),
        &mut cx,
    );

    // Test that rewrapping works in Markdown and Plain Text languages.
    assert_rewrap(
        indoc! {"
            # Hello

            Lorem ipsum dolor sit amet, ˇconsectetur adipiscing elit. Vivamus mollis elit purus, a ornare lacus gravida vitae. Proin consectetur felis vel purus auctor, eu lacinia sapien scelerisque. Vivamus sit amet neque et quam tincidunt hendrerit. Praesent semper egestas tellus id dignissim. Pellentesque odio lectus, iaculis ac volutpat et, blandit quis urna. Sed vestibulum nisi sit amet nisl venenatis tempus. Donec molestie blandit quam, et porta nunc laoreet in. Integer sit amet scelerisque nisi.
        "},
        indoc! {"
            # Hello

            Lorem ipsum dolor sit amet, ˇconsectetur adipiscing elit. Vivamus mollis elit
            purus, a ornare lacus gravida vitae. Proin consectetur felis vel purus auctor,
            eu lacinia sapien scelerisque. Vivamus sit amet neque et quam tincidunt
            hendrerit. Praesent semper egestas tellus id dignissim. Pellentesque odio
            lectus, iaculis ac volutpat et, blandit quis urna. Sed vestibulum nisi sit amet
            nisl venenatis tempus. Donec molestie blandit quam, et porta nunc laoreet in.
            Integer sit amet scelerisque nisi.
        "},
        markdown_language,
        &mut cx,
    );

    assert_rewrap(
        indoc! {"
            Lorem ipsum dolor sit amet, ˇconsectetur adipiscing elit. Vivamus mollis elit purus, a ornare lacus gravida vitae. Proin consectetur felis vel purus auctor, eu lacinia sapien scelerisque. Vivamus sit amet neque et quam tincidunt hendrerit. Praesent semper egestas tellus id dignissim. Pellentesque odio lectus, iaculis ac volutpat et, blandit quis urna. Sed vestibulum nisi sit amet nisl venenatis tempus. Donec molestie blandit quam, et porta nunc laoreet in. Integer sit amet scelerisque nisi.
        "},
        indoc! {"
            Lorem ipsum dolor sit amet, ˇconsectetur adipiscing elit. Vivamus mollis elit
            purus, a ornare lacus gravida vitae. Proin consectetur felis vel purus auctor,
            eu lacinia sapien scelerisque. Vivamus sit amet neque et quam tincidunt
            hendrerit. Praesent semper egestas tellus id dignissim. Pellentesque odio
            lectus, iaculis ac volutpat et, blandit quis urna. Sed vestibulum nisi sit amet
            nisl venenatis tempus. Donec molestie blandit quam, et porta nunc laoreet in.
            Integer sit amet scelerisque nisi.
        "},
        plaintext_language,
        &mut cx,
    );

    // Test rewrapping unaligned comments in a selection.
    assert_rewrap(
        indoc! {"
            fn foo() {
                if true {
            «        // Lorem ipsum dolor sit amet, consectetur adipiscing elit. Vivamus mollis elit purus, a ornare lacus gravida vitae.
            // Praesent semper egestas tellus id dignissim.ˇ»
                    do_something();
                } else {
                    //
                }
            }
        "},
        indoc! {"
            fn foo() {
                if true {
            «        // Lorem ipsum dolor sit amet, consectetur adipiscing elit. Vivamus
                    // mollis elit purus, a ornare lacus gravida vitae. Praesent semper
                    // egestas tellus id dignissim.ˇ»
                    do_something();
                } else {
                    //
                }
            }
        "},
        language_with_doc_comments.clone(),
        &mut cx,
    );

    assert_rewrap(
        indoc! {"
            fn foo() {
                if true {
            «ˇ        // Lorem ipsum dolor sit amet, consectetur adipiscing elit. Vivamus mollis elit purus, a ornare lacus gravida vitae.
            // Praesent semper egestas tellus id dignissim.»
                    do_something();
                } else {
                    //
                }

            }
        "},
        indoc! {"
            fn foo() {
                if true {
            «ˇ        // Lorem ipsum dolor sit amet, consectetur adipiscing elit. Vivamus
                    // mollis elit purus, a ornare lacus gravida vitae. Praesent semper
                    // egestas tellus id dignissim.»
                    do_something();
                } else {
                    //
                }

            }
        "},
        language_with_doc_comments.clone(),
        &mut cx,
    );

    #[track_caller]
    fn assert_rewrap(
        unwrapped_text: &str,
        wrapped_text: &str,
        language: Arc<Language>,
        cx: &mut EditorTestContext,
    ) {
        cx.update_buffer(|buffer, cx| buffer.set_language(Some(language), cx));
        cx.set_state(unwrapped_text);
        cx.update_editor(|e, window, cx| e.rewrap(&Rewrap, window, cx));
        cx.assert_editor_state(wrapped_text);
    }
}

#[gpui::test]
async fn test_clipboard(cx: &mut TestAppContext) {
    init_test(cx, |_| {});

    let mut cx = EditorTestContext::new(cx).await;

    cx.set_state("«one✅ ˇ»two «three ˇ»four «five ˇ»six ");
    cx.update_editor(|e, window, cx| e.cut(&Cut, window, cx));
    cx.assert_editor_state("ˇtwo ˇfour ˇsix ");

    // Paste with three cursors. Each cursor pastes one slice of the clipboard text.
    cx.set_state("two ˇfour ˇsix ˇ");
    cx.update_editor(|e, window, cx| e.paste(&Paste, window, cx));
    cx.assert_editor_state("two one✅ ˇfour three ˇsix five ˇ");

    // Paste again but with only two cursors. Since the number of cursors doesn't
    // match the number of slices in the clipboard, the entire clipboard text
    // is pasted at each cursor.
    cx.set_state("ˇtwo one✅ four three six five ˇ");
    cx.update_editor(|e, window, cx| {
        e.handle_input("( ", window, cx);
        e.paste(&Paste, window, cx);
        e.handle_input(") ", window, cx);
    });
    cx.assert_editor_state(
        &([
            "( one✅ ",
            "three ",
            "five ) ˇtwo one✅ four three six five ( one✅ ",
            "three ",
            "five ) ˇ",
        ]
        .join("\n")),
    );

    // Cut with three selections, one of which is full-line.
    cx.set_state(indoc! {"
        1«2ˇ»3
        4ˇ567
        «8ˇ»9"});
    cx.update_editor(|e, window, cx| e.cut(&Cut, window, cx));
    cx.assert_editor_state(indoc! {"
        1ˇ3
        ˇ9"});

    // Paste with three selections, noticing how the copied selection that was full-line
    // gets inserted before the second cursor.
    cx.set_state(indoc! {"
        1ˇ3
        9ˇ
        «oˇ»ne"});
    cx.update_editor(|e, window, cx| e.paste(&Paste, window, cx));
    cx.assert_editor_state(indoc! {"
        12ˇ3
        4567
        9ˇ
        8ˇne"});

    // Copy with a single cursor only, which writes the whole line into the clipboard.
    cx.set_state(indoc! {"
        The quick brown
        fox juˇmps over
        the lazy dog"});
    cx.update_editor(|e, window, cx| e.copy(&Copy, window, cx));
    assert_eq!(
        cx.read_from_clipboard()
            .and_then(|item| item.text().as_deref().map(str::to_string)),
        Some("fox jumps over\n".to_string())
    );

    // Paste with three selections, noticing how the copied full-line selection is inserted
    // before the empty selections but replaces the selection that is non-empty.
    cx.set_state(indoc! {"
        Tˇhe quick brown
        «foˇ»x jumps over
        tˇhe lazy dog"});
    cx.update_editor(|e, window, cx| e.paste(&Paste, window, cx));
    cx.assert_editor_state(indoc! {"
        fox jumps over
        Tˇhe quick brown
        fox jumps over
        ˇx jumps over
        fox jumps over
        tˇhe lazy dog"});
}

#[gpui::test]
async fn test_paste_multiline(cx: &mut TestAppContext) {
    init_test(cx, |_| {});

    let mut cx = EditorTestContext::new(cx).await;
    cx.update_buffer(|buffer, cx| buffer.set_language(Some(rust_lang()), cx));

    // Cut an indented block, without the leading whitespace.
    cx.set_state(indoc! {"
        const a: B = (
            c(),
            «d(
                e,
                f
            )ˇ»
        );
    "});
    cx.update_editor(|e, window, cx| e.cut(&Cut, window, cx));
    cx.assert_editor_state(indoc! {"
        const a: B = (
            c(),
            ˇ
        );
    "});

    // Paste it at the same position.
    cx.update_editor(|e, window, cx| e.paste(&Paste, window, cx));
    cx.assert_editor_state(indoc! {"
        const a: B = (
            c(),
            d(
                e,
                f
            )ˇ
        );
    "});

    // Paste it at a line with a lower indent level.
    cx.set_state(indoc! {"
        ˇ
        const a: B = (
            c(),
        );
    "});
    cx.update_editor(|e, window, cx| e.paste(&Paste, window, cx));
    cx.assert_editor_state(indoc! {"
        d(
            e,
            f
        )ˇ
        const a: B = (
            c(),
        );
    "});

    // Cut an indented block, with the leading whitespace.
    cx.set_state(indoc! {"
        const a: B = (
            c(),
        «    d(
                e,
                f
            )
        ˇ»);
    "});
    cx.update_editor(|e, window, cx| e.cut(&Cut, window, cx));
    cx.assert_editor_state(indoc! {"
        const a: B = (
            c(),
        ˇ);
    "});

    // Paste it at the same position.
    cx.update_editor(|e, window, cx| e.paste(&Paste, window, cx));
    cx.assert_editor_state(indoc! {"
        const a: B = (
            c(),
            d(
                e,
                f
            )
        ˇ);
    "});

    // Paste it at a line with a higher indent level.
    cx.set_state(indoc! {"
        const a: B = (
            c(),
            d(
                e,
                fˇ
            )
        );
    "});
    cx.update_editor(|e, window, cx| e.paste(&Paste, window, cx));
    cx.assert_editor_state(indoc! {"
        const a: B = (
            c(),
            d(
                e,
                f    d(
                    e,
                    f
                )
        ˇ
            )
        );
    "});
}

#[gpui::test]
async fn test_paste_content_from_other_app(cx: &mut TestAppContext) {
    init_test(cx, |_| {});

    cx.write_to_clipboard(ClipboardItem::new_string(
        "    d(\n        e\n    );\n".into(),
    ));

    let mut cx = EditorTestContext::new(cx).await;
    cx.update_buffer(|buffer, cx| buffer.set_language(Some(rust_lang()), cx));

    cx.set_state(indoc! {"
        fn a() {
            b();
            if c() {
                ˇ
            }
        }
    "});

    cx.update_editor(|e, window, cx| e.paste(&Paste, window, cx));
    cx.assert_editor_state(indoc! {"
        fn a() {
            b();
            if c() {
                d(
                    e
                );
        ˇ
            }
        }
    "});

    cx.set_state(indoc! {"
        fn a() {
            b();
            ˇ
        }
    "});

    cx.update_editor(|e, window, cx| e.paste(&Paste, window, cx));
    cx.assert_editor_state(indoc! {"
        fn a() {
            b();
            d(
                e
            );
        ˇ
        }
    "});
}

#[gpui::test]
fn test_select_all(cx: &mut TestAppContext) {
    init_test(cx, |_| {});

    let editor = cx.add_window(|window, cx| {
        let buffer = MultiBuffer::build_simple("abc\nde\nfgh", cx);
        build_editor(buffer, window, cx)
    });
    _ = editor.update(cx, |editor, window, cx| {
        editor.select_all(&SelectAll, window, cx);
        assert_eq!(
            editor.selections.display_ranges(cx),
            &[DisplayPoint::new(DisplayRow(0), 0)..DisplayPoint::new(DisplayRow(2), 3)]
        );
    });
}

#[gpui::test]
fn test_select_line(cx: &mut TestAppContext) {
    init_test(cx, |_| {});

    let editor = cx.add_window(|window, cx| {
        let buffer = MultiBuffer::build_simple(&sample_text(6, 5, 'a'), cx);
        build_editor(buffer, window, cx)
    });
    _ = editor.update(cx, |editor, window, cx| {
        editor.change_selections(None, window, cx, |s| {
            s.select_display_ranges([
                DisplayPoint::new(DisplayRow(0), 0)..DisplayPoint::new(DisplayRow(0), 1),
                DisplayPoint::new(DisplayRow(0), 2)..DisplayPoint::new(DisplayRow(0), 2),
                DisplayPoint::new(DisplayRow(1), 0)..DisplayPoint::new(DisplayRow(1), 0),
                DisplayPoint::new(DisplayRow(4), 2)..DisplayPoint::new(DisplayRow(4), 2),
            ])
        });
        editor.select_line(&SelectLine, window, cx);
        assert_eq!(
            editor.selections.display_ranges(cx),
            vec![
                DisplayPoint::new(DisplayRow(0), 0)..DisplayPoint::new(DisplayRow(2), 0),
                DisplayPoint::new(DisplayRow(4), 0)..DisplayPoint::new(DisplayRow(5), 0),
            ]
        );
    });

    _ = editor.update(cx, |editor, window, cx| {
        editor.select_line(&SelectLine, window, cx);
        assert_eq!(
            editor.selections.display_ranges(cx),
            vec![
                DisplayPoint::new(DisplayRow(0), 0)..DisplayPoint::new(DisplayRow(3), 0),
                DisplayPoint::new(DisplayRow(4), 0)..DisplayPoint::new(DisplayRow(5), 5),
            ]
        );
    });

    _ = editor.update(cx, |editor, window, cx| {
        editor.select_line(&SelectLine, window, cx);
        assert_eq!(
            editor.selections.display_ranges(cx),
            vec![DisplayPoint::new(DisplayRow(0), 0)..DisplayPoint::new(DisplayRow(5), 5)]
        );
    });
}

#[gpui::test]
async fn test_split_selection_into_lines(cx: &mut TestAppContext) {
    init_test(cx, |_| {});
    let mut cx = EditorTestContext::new(cx).await;

    #[track_caller]
    fn test(cx: &mut EditorTestContext, initial_state: &'static str, expected_state: &'static str) {
        cx.set_state(initial_state);
        cx.update_editor(|e, window, cx| {
            e.split_selection_into_lines(&SplitSelectionIntoLines, window, cx)
        });
        cx.assert_editor_state(expected_state);
    }

    // Selection starts and ends at the middle of lines, left-to-right
    test(
        &mut cx,
        "aa\nb«ˇb\ncc\ndd\ne»e\nff",
        "aa\nbbˇ\nccˇ\nddˇ\neˇe\nff",
    );
    // Same thing, right-to-left
    test(
        &mut cx,
        "aa\nb«b\ncc\ndd\neˇ»e\nff",
        "aa\nbbˇ\nccˇ\nddˇ\neˇe\nff",
    );

    // Whole buffer, left-to-right, last line *doesn't* end with newline
    test(
        &mut cx,
        "«ˇaa\nbb\ncc\ndd\nee\nff»",
        "aaˇ\nbbˇ\nccˇ\nddˇ\neeˇ\nffˇ",
    );
    // Same thing, right-to-left
    test(
        &mut cx,
        "«aa\nbb\ncc\ndd\nee\nffˇ»",
        "aaˇ\nbbˇ\nccˇ\nddˇ\neeˇ\nffˇ",
    );

    // Whole buffer, left-to-right, last line ends with newline
    test(
        &mut cx,
        "«ˇaa\nbb\ncc\ndd\nee\nff\n»",
        "aaˇ\nbbˇ\nccˇ\nddˇ\neeˇ\nffˇ\n",
    );
    // Same thing, right-to-left
    test(
        &mut cx,
        "«aa\nbb\ncc\ndd\nee\nff\nˇ»",
        "aaˇ\nbbˇ\nccˇ\nddˇ\neeˇ\nffˇ\n",
    );

    // Starts at the end of a line, ends at the start of another
    test(
        &mut cx,
        "aa\nbb«ˇ\ncc\ndd\nee\n»ff\n",
        "aa\nbbˇ\nccˇ\nddˇ\neeˇ\nff\n",
    );
}

#[gpui::test]
async fn test_split_selection_into_lines_interacting_with_creases(cx: &mut TestAppContext) {
    init_test(cx, |_| {});

    let editor = cx.add_window(|window, cx| {
        let buffer = MultiBuffer::build_simple(&sample_text(9, 5, 'a'), cx);
        build_editor(buffer, window, cx)
    });

    // setup
    _ = editor.update(cx, |editor, window, cx| {
        editor.fold_creases(
            vec![
                Crease::simple(Point::new(0, 2)..Point::new(1, 2), FoldPlaceholder::test()),
                Crease::simple(Point::new(2, 3)..Point::new(4, 1), FoldPlaceholder::test()),
                Crease::simple(Point::new(7, 0)..Point::new(8, 4), FoldPlaceholder::test()),
            ],
            true,
            window,
            cx,
        );
        assert_eq!(
            editor.display_text(cx),
            "aa⋯bbb\nccc⋯eeee\nfffff\nggggg\n⋯i"
        );
    });

    _ = editor.update(cx, |editor, window, cx| {
        editor.change_selections(None, window, cx, |s| {
            s.select_display_ranges([
                DisplayPoint::new(DisplayRow(0), 0)..DisplayPoint::new(DisplayRow(0), 1),
                DisplayPoint::new(DisplayRow(0), 2)..DisplayPoint::new(DisplayRow(0), 2),
                DisplayPoint::new(DisplayRow(1), 0)..DisplayPoint::new(DisplayRow(1), 0),
                DisplayPoint::new(DisplayRow(4), 4)..DisplayPoint::new(DisplayRow(4), 4),
            ])
        });
        editor.split_selection_into_lines(&SplitSelectionIntoLines, window, cx);
        assert_eq!(
            editor.display_text(cx),
            "aaaaa\nbbbbb\nccc⋯eeee\nfffff\nggggg\n⋯i"
        );
    });
    EditorTestContext::for_editor(editor, cx)
        .await
        .assert_editor_state("aˇaˇaaa\nbbbbb\nˇccccc\nddddd\neeeee\nfffff\nggggg\nhhhhh\niiiiiˇ");

    _ = editor.update(cx, |editor, window, cx| {
        editor.change_selections(None, window, cx, |s| {
            s.select_display_ranges([
                DisplayPoint::new(DisplayRow(5), 0)..DisplayPoint::new(DisplayRow(0), 1)
            ])
        });
        editor.split_selection_into_lines(&SplitSelectionIntoLines, window, cx);
        assert_eq!(
            editor.display_text(cx),
            "aaaaa\nbbbbb\nccccc\nddddd\neeeee\nfffff\nggggg\nhhhhh\niiiii"
        );
        assert_eq!(
            editor.selections.display_ranges(cx),
            [
                DisplayPoint::new(DisplayRow(0), 5)..DisplayPoint::new(DisplayRow(0), 5),
                DisplayPoint::new(DisplayRow(1), 5)..DisplayPoint::new(DisplayRow(1), 5),
                DisplayPoint::new(DisplayRow(2), 5)..DisplayPoint::new(DisplayRow(2), 5),
                DisplayPoint::new(DisplayRow(3), 5)..DisplayPoint::new(DisplayRow(3), 5),
                DisplayPoint::new(DisplayRow(4), 5)..DisplayPoint::new(DisplayRow(4), 5),
                DisplayPoint::new(DisplayRow(5), 5)..DisplayPoint::new(DisplayRow(5), 5),
                DisplayPoint::new(DisplayRow(6), 5)..DisplayPoint::new(DisplayRow(6), 5)
            ]
        );
    });
    EditorTestContext::for_editor(editor, cx)
        .await
        .assert_editor_state(
            "aaaaaˇ\nbbbbbˇ\ncccccˇ\ndddddˇ\neeeeeˇ\nfffffˇ\ngggggˇ\nhhhhh\niiiii",
        );
}

#[gpui::test]
async fn test_add_selection_above_below(cx: &mut TestAppContext) {
    init_test(cx, |_| {});

    let mut cx = EditorTestContext::new(cx).await;

    cx.set_state(indoc!(
        r#"abc
           defˇghi

           jk
           nlmo
           "#
    ));

    cx.update_editor(|editor, window, cx| {
        editor.add_selection_above(&Default::default(), window, cx);
    });

    cx.assert_editor_state(indoc!(
        r#"abcˇ
           defˇghi

           jk
           nlmo
           "#
    ));

    cx.update_editor(|editor, window, cx| {
        editor.add_selection_above(&Default::default(), window, cx);
    });

    cx.assert_editor_state(indoc!(
        r#"abcˇ
            defˇghi

            jk
            nlmo
            "#
    ));

    cx.update_editor(|editor, window, cx| {
        editor.add_selection_below(&Default::default(), window, cx);
    });

    cx.assert_editor_state(indoc!(
        r#"abc
           defˇghi

           jk
           nlmo
           "#
    ));

    cx.update_editor(|editor, window, cx| {
        editor.undo_selection(&Default::default(), window, cx);
    });

    cx.assert_editor_state(indoc!(
        r#"abcˇ
           defˇghi

           jk
           nlmo
           "#
    ));

    cx.update_editor(|editor, window, cx| {
        editor.redo_selection(&Default::default(), window, cx);
    });

    cx.assert_editor_state(indoc!(
        r#"abc
           defˇghi

           jk
           nlmo
           "#
    ));

    cx.update_editor(|editor, window, cx| {
        editor.add_selection_below(&Default::default(), window, cx);
    });

    cx.assert_editor_state(indoc!(
        r#"abc
           defˇghi

           jk
           nlmˇo
           "#
    ));

    cx.update_editor(|editor, window, cx| {
        editor.add_selection_below(&Default::default(), window, cx);
    });

    cx.assert_editor_state(indoc!(
        r#"abc
           defˇghi

           jk
           nlmˇo
           "#
    ));

    // change selections
    cx.set_state(indoc!(
        r#"abc
           def«ˇg»hi

           jk
           nlmo
           "#
    ));

    cx.update_editor(|editor, window, cx| {
        editor.add_selection_below(&Default::default(), window, cx);
    });

    cx.assert_editor_state(indoc!(
        r#"abc
           def«ˇg»hi

           jk
           nlm«ˇo»
           "#
    ));

    cx.update_editor(|editor, window, cx| {
        editor.add_selection_below(&Default::default(), window, cx);
    });

    cx.assert_editor_state(indoc!(
        r#"abc
           def«ˇg»hi

           jk
           nlm«ˇo»
           "#
    ));

    cx.update_editor(|editor, window, cx| {
        editor.add_selection_above(&Default::default(), window, cx);
    });

    cx.assert_editor_state(indoc!(
        r#"abc
           def«ˇg»hi

           jk
           nlmo
           "#
    ));

    cx.update_editor(|editor, window, cx| {
        editor.add_selection_above(&Default::default(), window, cx);
    });

    cx.assert_editor_state(indoc!(
        r#"abc
           def«ˇg»hi

           jk
           nlmo
           "#
    ));

    // Change selections again
    cx.set_state(indoc!(
        r#"a«bc
           defgˇ»hi

           jk
           nlmo
           "#
    ));

    cx.update_editor(|editor, window, cx| {
        editor.add_selection_below(&Default::default(), window, cx);
    });

    cx.assert_editor_state(indoc!(
        r#"a«bcˇ»
           d«efgˇ»hi

           j«kˇ»
           nlmo
           "#
    ));

    cx.update_editor(|editor, window, cx| {
        editor.add_selection_below(&Default::default(), window, cx);
    });
    cx.assert_editor_state(indoc!(
        r#"a«bcˇ»
           d«efgˇ»hi

           j«kˇ»
           n«lmoˇ»
           "#
    ));
    cx.update_editor(|editor, window, cx| {
        editor.add_selection_above(&Default::default(), window, cx);
    });

    cx.assert_editor_state(indoc!(
        r#"a«bcˇ»
           d«efgˇ»hi

           j«kˇ»
           nlmo
           "#
    ));

    // Change selections again
    cx.set_state(indoc!(
        r#"abc
           d«ˇefghi

           jk
           nlm»o
           "#
    ));

    cx.update_editor(|editor, window, cx| {
        editor.add_selection_above(&Default::default(), window, cx);
    });

    cx.assert_editor_state(indoc!(
        r#"a«ˇbc»
           d«ˇef»ghi

           j«ˇk»
           n«ˇlm»o
           "#
    ));

    cx.update_editor(|editor, window, cx| {
        editor.add_selection_below(&Default::default(), window, cx);
    });

    cx.assert_editor_state(indoc!(
        r#"abc
           d«ˇef»ghi

           j«ˇk»
           n«ˇlm»o
           "#
    ));
}

#[gpui::test]
async fn test_select_next(cx: &mut TestAppContext) {
    init_test(cx, |_| {});

    let mut cx = EditorTestContext::new(cx).await;
    cx.set_state("abc\nˇabc abc\ndefabc\nabc");

    cx.update_editor(|e, window, cx| e.select_next(&SelectNext::default(), window, cx))
        .unwrap();
    cx.assert_editor_state("abc\n«abcˇ» abc\ndefabc\nabc");

    cx.update_editor(|e, window, cx| e.select_next(&SelectNext::default(), window, cx))
        .unwrap();
    cx.assert_editor_state("abc\n«abcˇ» «abcˇ»\ndefabc\nabc");

    cx.update_editor(|editor, window, cx| editor.undo_selection(&UndoSelection, window, cx));
    cx.assert_editor_state("abc\n«abcˇ» abc\ndefabc\nabc");

    cx.update_editor(|editor, window, cx| editor.redo_selection(&RedoSelection, window, cx));
    cx.assert_editor_state("abc\n«abcˇ» «abcˇ»\ndefabc\nabc");

    cx.update_editor(|e, window, cx| e.select_next(&SelectNext::default(), window, cx))
        .unwrap();
    cx.assert_editor_state("abc\n«abcˇ» «abcˇ»\ndefabc\n«abcˇ»");

    cx.update_editor(|e, window, cx| e.select_next(&SelectNext::default(), window, cx))
        .unwrap();
    cx.assert_editor_state("«abcˇ»\n«abcˇ» «abcˇ»\ndefabc\n«abcˇ»");
}

#[gpui::test]
async fn test_select_all_matches(cx: &mut TestAppContext) {
    init_test(cx, |_| {});

    let mut cx = EditorTestContext::new(cx).await;

    // Test caret-only selections
    cx.set_state("abc\nˇabc abc\ndefabc\nabc");
    cx.update_editor(|e, window, cx| e.select_all_matches(&SelectAllMatches, window, cx))
        .unwrap();
    cx.assert_editor_state("«abcˇ»\n«abcˇ» «abcˇ»\ndefabc\n«abcˇ»");

    // Test left-to-right selections
    cx.set_state("abc\n«abcˇ»\nabc");
    cx.update_editor(|e, window, cx| e.select_all_matches(&SelectAllMatches, window, cx))
        .unwrap();
    cx.assert_editor_state("«abcˇ»\n«abcˇ»\n«abcˇ»");

    // Test right-to-left selections
    cx.set_state("abc\n«ˇabc»\nabc");
    cx.update_editor(|e, window, cx| e.select_all_matches(&SelectAllMatches, window, cx))
        .unwrap();
    cx.assert_editor_state("«ˇabc»\n«ˇabc»\n«ˇabc»");

    // Test selecting whitespace with caret selection
    cx.set_state("abc\nˇ   abc\nabc");
    cx.update_editor(|e, window, cx| e.select_all_matches(&SelectAllMatches, window, cx))
        .unwrap();
    cx.assert_editor_state("abc\n«   ˇ»abc\nabc");

    // Test selecting whitespace with left-to-right selection
    cx.set_state("abc\n«ˇ  »abc\nabc");
    cx.update_editor(|e, window, cx| e.select_all_matches(&SelectAllMatches, window, cx))
        .unwrap();
    cx.assert_editor_state("abc\n«ˇ  »abc\nabc");

    // Test no matches with right-to-left selection
    cx.set_state("abc\n«  ˇ»abc\nabc");
    cx.update_editor(|e, window, cx| e.select_all_matches(&SelectAllMatches, window, cx))
        .unwrap();
    cx.assert_editor_state("abc\n«  ˇ»abc\nabc");
}

#[gpui::test]
async fn test_select_next_with_multiple_carets(cx: &mut TestAppContext) {
    init_test(cx, |_| {});

    let mut cx = EditorTestContext::new(cx).await;
    cx.set_state(
        r#"let foo = 2;
lˇet foo = 2;
let fooˇ = 2;
let foo = 2;
let foo = ˇ2;"#,
    );

    cx.update_editor(|e, window, cx| e.select_next(&SelectNext::default(), window, cx))
        .unwrap();
    cx.assert_editor_state(
        r#"let foo = 2;
«letˇ» foo = 2;
let «fooˇ» = 2;
let foo = 2;
let foo = «2ˇ»;"#,
    );

    // noop for multiple selections with different contents
    cx.update_editor(|e, window, cx| e.select_next(&SelectNext::default(), window, cx))
        .unwrap();
    cx.assert_editor_state(
        r#"let foo = 2;
«letˇ» foo = 2;
let «fooˇ» = 2;
let foo = 2;
let foo = «2ˇ»;"#,
    );
}

#[gpui::test]
async fn test_select_previous_multibuffer(cx: &mut TestAppContext) {
    init_test(cx, |_| {});

    let mut cx =
        EditorTestContext::new_multibuffer(cx, ["aaa\n«bbb\nccc\n»ddd", "aaa\n«bbb\nccc\n»ddd"]);

    cx.assert_editor_state(indoc! {"
        ˇbbb
        ccc

        bbb
        ccc
        "});
    cx.dispatch_action(SelectPrevious::default());
    cx.assert_editor_state(indoc! {"
                «bbbˇ»
                ccc

                bbb
                ccc
                "});
    cx.dispatch_action(SelectPrevious::default());
    cx.assert_editor_state(indoc! {"
                «bbbˇ»
                ccc

                «bbbˇ»
                ccc
                "});
}

#[gpui::test]
async fn test_select_previous_with_single_caret(cx: &mut TestAppContext) {
    init_test(cx, |_| {});

    let mut cx = EditorTestContext::new(cx).await;
    cx.set_state("abc\nˇabc abc\ndefabc\nabc");

    cx.update_editor(|e, window, cx| e.select_previous(&SelectPrevious::default(), window, cx))
        .unwrap();
    cx.assert_editor_state("abc\n«abcˇ» abc\ndefabc\nabc");

    cx.update_editor(|e, window, cx| e.select_previous(&SelectPrevious::default(), window, cx))
        .unwrap();
    cx.assert_editor_state("«abcˇ»\n«abcˇ» abc\ndefabc\nabc");

    cx.update_editor(|editor, window, cx| editor.undo_selection(&UndoSelection, window, cx));
    cx.assert_editor_state("abc\n«abcˇ» abc\ndefabc\nabc");

    cx.update_editor(|editor, window, cx| editor.redo_selection(&RedoSelection, window, cx));
    cx.assert_editor_state("«abcˇ»\n«abcˇ» abc\ndefabc\nabc");

    cx.update_editor(|e, window, cx| e.select_previous(&SelectPrevious::default(), window, cx))
        .unwrap();
    cx.assert_editor_state("«abcˇ»\n«abcˇ» abc\ndefabc\n«abcˇ»");

    cx.update_editor(|e, window, cx| e.select_previous(&SelectPrevious::default(), window, cx))
        .unwrap();
    cx.assert_editor_state("«abcˇ»\n«abcˇ» abc\ndef«abcˇ»\n«abcˇ»");

    cx.update_editor(|e, window, cx| e.select_previous(&SelectPrevious::default(), window, cx))
        .unwrap();
    cx.assert_editor_state("«abcˇ»\n«abcˇ» «abcˇ»\ndef«abcˇ»\n«abcˇ»");
}

#[gpui::test]
async fn test_select_previous_empty_buffer(cx: &mut TestAppContext) {
    init_test(cx, |_| {});

    let mut cx = EditorTestContext::new(cx).await;
    cx.set_state("aˇ");

    cx.update_editor(|e, window, cx| e.select_previous(&SelectPrevious::default(), window, cx))
        .unwrap();
    cx.assert_editor_state("«aˇ»");
    cx.update_editor(|e, window, cx| e.select_previous(&SelectPrevious::default(), window, cx))
        .unwrap();
    cx.assert_editor_state("«aˇ»");
}

#[gpui::test]
async fn test_select_previous_with_multiple_carets(cx: &mut TestAppContext) {
    init_test(cx, |_| {});

    let mut cx = EditorTestContext::new(cx).await;
    cx.set_state(
        r#"let foo = 2;
lˇet foo = 2;
let fooˇ = 2;
let foo = 2;
let foo = ˇ2;"#,
    );

    cx.update_editor(|e, window, cx| e.select_previous(&SelectPrevious::default(), window, cx))
        .unwrap();
    cx.assert_editor_state(
        r#"let foo = 2;
«letˇ» foo = 2;
let «fooˇ» = 2;
let foo = 2;
let foo = «2ˇ»;"#,
    );

    // noop for multiple selections with different contents
    cx.update_editor(|e, window, cx| e.select_previous(&SelectPrevious::default(), window, cx))
        .unwrap();
    cx.assert_editor_state(
        r#"let foo = 2;
«letˇ» foo = 2;
let «fooˇ» = 2;
let foo = 2;
let foo = «2ˇ»;"#,
    );
}

#[gpui::test]
async fn test_select_previous_with_single_selection(cx: &mut TestAppContext) {
    init_test(cx, |_| {});

    let mut cx = EditorTestContext::new(cx).await;
    cx.set_state("abc\n«ˇabc» abc\ndefabc\nabc");

    cx.update_editor(|e, window, cx| e.select_previous(&SelectPrevious::default(), window, cx))
        .unwrap();
    cx.assert_editor_state("«abcˇ»\n«ˇabc» abc\ndefabc\nabc");

    cx.update_editor(|e, window, cx| e.select_previous(&SelectPrevious::default(), window, cx))
        .unwrap();
    cx.assert_editor_state("«abcˇ»\n«ˇabc» abc\ndefabc\n«abcˇ»");

    cx.update_editor(|editor, window, cx| editor.undo_selection(&UndoSelection, window, cx));
    cx.assert_editor_state("«abcˇ»\n«ˇabc» abc\ndefabc\nabc");

    cx.update_editor(|editor, window, cx| editor.redo_selection(&RedoSelection, window, cx));
    cx.assert_editor_state("«abcˇ»\n«ˇabc» abc\ndefabc\n«abcˇ»");

    cx.update_editor(|e, window, cx| e.select_previous(&SelectPrevious::default(), window, cx))
        .unwrap();
    cx.assert_editor_state("«abcˇ»\n«ˇabc» abc\ndef«abcˇ»\n«abcˇ»");

    cx.update_editor(|e, window, cx| e.select_previous(&SelectPrevious::default(), window, cx))
        .unwrap();
    cx.assert_editor_state("«abcˇ»\n«ˇabc» «abcˇ»\ndef«abcˇ»\n«abcˇ»");
}

#[gpui::test]
<<<<<<< HEAD
async fn test_select_next_prev_syntax_node(cx: &mut gpui::TestAppContext) {
    init_test(cx, |_| {});

    let language = Arc::new(Language::new(
        LanguageConfig::default(),
        Some(tree_sitter_rust::LANGUAGE.into()),
    ));

    let text = r#"
        use mod1::mod2::{mod3, mod4};

        fn fn_1(param1: bool, param2: &str) {
            let var1 = "text";
        }
    "#
    .unindent();

    let buffer = cx.new(|cx| Buffer::local(text, cx).with_language(language, cx));
    let buffer = cx.new(|cx| MultiBuffer::singleton(buffer, cx));
    let (editor, cx) = cx.add_window_view(|window, cx| build_editor(buffer, window, cx));

    editor
        .condition::<crate::EditorEvent>(cx, |editor, cx| !editor.buffer.read(cx).is_parsing(cx))
        .await;

    editor.update_in(cx, |editor, window, cx| {
        editor.change_selections(None, window, cx, |s| {
            s.select_display_ranges([
                DisplayPoint::new(DisplayRow(0), 5)..DisplayPoint::new(DisplayRow(0), 5),
                DisplayPoint::new(DisplayRow(2), 4)..DisplayPoint::new(DisplayRow(2), 7),
                DisplayPoint::new(DisplayRow(3), 12)..DisplayPoint::new(DisplayRow(3), 11),
            ]);
        });
        editor.select_next_syntax_node(&SelectNextSyntaxNode, window, cx);
    });
    editor.update(cx, |editor, cx| {
        assert_text_with_selections(
            editor,
            indoc! {r#"
                use mod1::«mod2ˇ»::{mod3, mod4};

                fn fn_1«(param1: bool, param2: &str)ˇ» {
                    let var1 = «ˇ"text"»;
                }
            "#},
            cx,
        );
    });

    editor.update_in(cx, |editor, window, cx| {
        editor.select_previous_syntax_node(&SelectPreviousSyntaxNode, window, cx);
    });
    editor.update(cx, |editor, cx| {
        assert_text_with_selections(
            editor,
            indoc! {r#"
                use «mod1ˇ»::mod2::{mod3, mod4};

                fn «fn_1ˇ»(param1: bool, param2: &str) {
                    let «ˇvar1» = "text";
                }
            "#},
            cx,
        );
    });
}


#[gpui::test]
async fn test_select_larger_smaller_syntax_node(cx: &mut gpui::TestAppContext) {
=======
async fn test_select_larger_smaller_syntax_node(cx: &mut TestAppContext) {
>>>>>>> dff47a84
    init_test(cx, |_| {});

    let language = Arc::new(Language::new(
        LanguageConfig::default(),
        Some(tree_sitter_rust::LANGUAGE.into()),
    ));

    let text = r#"
        use mod1::mod2::{mod3, mod4};

        fn fn_1(param1: bool, param2: &str) {
            let var1 = "text";
        }
    "#
    .unindent();

    let buffer = cx.new(|cx| Buffer::local(text, cx).with_language(language, cx));
    let buffer = cx.new(|cx| MultiBuffer::singleton(buffer, cx));
    let (editor, cx) = cx.add_window_view(|window, cx| build_editor(buffer, window, cx));

    editor
        .condition::<crate::EditorEvent>(cx, |editor, cx| !editor.buffer.read(cx).is_parsing(cx))
        .await;

    editor.update_in(cx, |editor, window, cx| {
        editor.change_selections(None, window, cx, |s| {
            s.select_display_ranges([
                DisplayPoint::new(DisplayRow(0), 25)..DisplayPoint::new(DisplayRow(0), 25),
                DisplayPoint::new(DisplayRow(2), 24)..DisplayPoint::new(DisplayRow(2), 12),
                DisplayPoint::new(DisplayRow(3), 18)..DisplayPoint::new(DisplayRow(3), 18),
            ]);
        });
        editor.select_larger_syntax_node(&SelectLargerSyntaxNode, window, cx);
    });
    editor.update(cx, |editor, cx| {
        assert_text_with_selections(
            editor,
            indoc! {r#"
                use mod1::mod2::{mod3, «mod4ˇ»};

                fn fn_1«ˇ(param1: bool, param2: &str)» {
                    let var1 = "«textˇ»";
                }
            "#},
            cx,
        );
    });

    editor.update_in(cx, |editor, window, cx| {
        editor.select_larger_syntax_node(&SelectLargerSyntaxNode, window, cx);
    });
    editor.update(cx, |editor, cx| {
        assert_text_with_selections(
            editor,
            indoc! {r#"
                use mod1::mod2::«{mod3, mod4}ˇ»;

                «ˇfn fn_1(param1: bool, param2: &str) {
                    let var1 = "text";
                }»
            "#},
            cx,
        );
    });

    editor.update_in(cx, |editor, window, cx| {
        editor.select_larger_syntax_node(&SelectLargerSyntaxNode, window, cx);
    });
    assert_eq!(
        editor.update(cx, |editor, cx| editor.selections.display_ranges(cx)),
        &[DisplayPoint::new(DisplayRow(5), 0)..DisplayPoint::new(DisplayRow(0), 0)]
    );

    // Trying to expand the selected syntax node one more time has no effect.
    editor.update_in(cx, |editor, window, cx| {
        editor.select_larger_syntax_node(&SelectLargerSyntaxNode, window, cx);
    });
    assert_eq!(
        editor.update(cx, |editor, cx| editor.selections.display_ranges(cx)),
        &[DisplayPoint::new(DisplayRow(5), 0)..DisplayPoint::new(DisplayRow(0), 0)]
    );

    editor.update_in(cx, |editor, window, cx| {
        editor.select_smaller_syntax_node(&SelectSmallerSyntaxNode, window, cx);
    });
    editor.update(cx, |editor, cx| {
        assert_text_with_selections(
            editor,
            indoc! {r#"
                use mod1::mod2::«{mod3, mod4}ˇ»;

                «ˇfn fn_1(param1: bool, param2: &str) {
                    let var1 = "text";
                }»
            "#},
            cx,
        );
    });

    editor.update_in(cx, |editor, window, cx| {
        editor.select_smaller_syntax_node(&SelectSmallerSyntaxNode, window, cx);
    });
    editor.update(cx, |editor, cx| {
        assert_text_with_selections(
            editor,
            indoc! {r#"
                use mod1::mod2::{mod3, «mod4ˇ»};

                fn fn_1«ˇ(param1: bool, param2: &str)» {
                    let var1 = "«textˇ»";
                }
            "#},
            cx,
        );
    });

    editor.update_in(cx, |editor, window, cx| {
        editor.select_smaller_syntax_node(&SelectSmallerSyntaxNode, window, cx);
    });
    editor.update(cx, |editor, cx| {
        assert_text_with_selections(
            editor,
            indoc! {r#"
                use mod1::mod2::{mod3, mo«ˇ»d4};

                fn fn_1(para«ˇm1: bool, pa»ram2: &str) {
                    let var1 = "te«ˇ»xt";
                }
            "#},
            cx,
        );
    });

    // Trying to shrink the selected syntax node one more time has no effect.
    editor.update_in(cx, |editor, window, cx| {
        editor.select_smaller_syntax_node(&SelectSmallerSyntaxNode, window, cx);
    });
    editor.update_in(cx, |editor, _, cx| {
        assert_text_with_selections(
            editor,
            indoc! {r#"
                use mod1::mod2::{mod3, mo«ˇ»d4};

                fn fn_1(para«ˇm1: bool, pa»ram2: &str) {
                    let var1 = "te«ˇ»xt";
                }
            "#},
            cx,
        );
    });

    // Ensure that we keep expanding the selection if the larger selection starts or ends within
    // a fold.
    editor.update_in(cx, |editor, window, cx| {
        editor.fold_creases(
            vec![
                Crease::simple(
                    Point::new(0, 21)..Point::new(0, 24),
                    FoldPlaceholder::test(),
                ),
                Crease::simple(
                    Point::new(3, 20)..Point::new(3, 22),
                    FoldPlaceholder::test(),
                ),
            ],
            true,
            window,
            cx,
        );
        editor.select_larger_syntax_node(&SelectLargerSyntaxNode, window, cx);
    });
    editor.update(cx, |editor, cx| {
        assert_text_with_selections(
            editor,
            indoc! {r#"
                use mod1::mod2::«{mod3, mod4}ˇ»;

                fn fn_1«ˇ(param1: bool, param2: &str)» {
                    «let var1 = "text";ˇ»
                }
            "#},
            cx,
        );
    });
}


#[gpui::test]
async fn test_fold_function_bodies(cx: &mut TestAppContext) {
    init_test(cx, |_| {});

    let base_text = r#"
        impl A {
            // this is an uncommitted comment

            fn b() {
                c();
            }

            // this is another uncommitted comment

            fn d() {
                // e
                // f
            }
        }

        fn g() {
            // h
        }
    "#
    .unindent();

    let text = r#"
        ˇimpl A {

            fn b() {
                c();
            }

            fn d() {
                // e
                // f
            }
        }

        fn g() {
            // h
        }
    "#
    .unindent();

    let mut cx = EditorLspTestContext::new_rust(Default::default(), cx).await;
    cx.set_state(&text);
    cx.set_diff_base(&base_text);
    cx.update_editor(|editor, window, cx| {
        editor.expand_all_diff_hunks(&Default::default(), window, cx);
    });

    cx.assert_state_with_diff(
        "
        ˇimpl A {
      -     // this is an uncommitted comment

            fn b() {
                c();
            }

      -     // this is another uncommitted comment
      -
            fn d() {
                // e
                // f
            }
        }

        fn g() {
            // h
        }
    "
        .unindent(),
    );

    let expected_display_text = "
        impl A {
            // this is an uncommitted comment

            fn b() {
                ⋯
            }

            // this is another uncommitted comment

            fn d() {
                ⋯
            }
        }

        fn g() {
            ⋯
        }
        "
    .unindent();

    cx.update_editor(|editor, window, cx| {
        editor.fold_function_bodies(&FoldFunctionBodies, window, cx);
        assert_eq!(editor.display_text(cx), expected_display_text);
    });
}

#[gpui::test]
async fn test_autoindent(cx: &mut TestAppContext) {
    init_test(cx, |_| {});

    let language = Arc::new(
        Language::new(
            LanguageConfig {
                brackets: BracketPairConfig {
                    pairs: vec![
                        BracketPair {
                            start: "{".to_string(),
                            end: "}".to_string(),
                            close: false,
                            surround: false,
                            newline: true,
                        },
                        BracketPair {
                            start: "(".to_string(),
                            end: ")".to_string(),
                            close: false,
                            surround: false,
                            newline: true,
                        },
                    ],
                    ..Default::default()
                },
                ..Default::default()
            },
            Some(tree_sitter_rust::LANGUAGE.into()),
        )
        .with_indents_query(
            r#"
                (_ "(" ")" @end) @indent
                (_ "{" "}" @end) @indent
            "#,
        )
        .unwrap(),
    );

    let text = "fn a() {}";

    let buffer = cx.new(|cx| Buffer::local(text, cx).with_language(language, cx));
    let buffer = cx.new(|cx| MultiBuffer::singleton(buffer, cx));
    let (editor, cx) = cx.add_window_view(|window, cx| build_editor(buffer, window, cx));
    editor
        .condition::<crate::EditorEvent>(cx, |editor, cx| !editor.buffer.read(cx).is_parsing(cx))
        .await;

    editor.update_in(cx, |editor, window, cx| {
        editor.change_selections(None, window, cx, |s| s.select_ranges([5..5, 8..8, 9..9]));
        editor.newline(&Newline, window, cx);
        assert_eq!(editor.text(cx), "fn a(\n    \n) {\n    \n}\n");
        assert_eq!(
            editor.selections.ranges(cx),
            &[
                Point::new(1, 4)..Point::new(1, 4),
                Point::new(3, 4)..Point::new(3, 4),
                Point::new(5, 0)..Point::new(5, 0)
            ]
        );
    });
}

#[gpui::test]
async fn test_autoindent_selections(cx: &mut TestAppContext) {
    init_test(cx, |_| {});

    {
        let mut cx = EditorLspTestContext::new_rust(Default::default(), cx).await;
        cx.set_state(indoc! {"
            impl A {

                fn b() {}

            «fn c() {

            }ˇ»
            }
        "});

        cx.update_editor(|editor, window, cx| {
            editor.autoindent(&Default::default(), window, cx);
        });

        cx.assert_editor_state(indoc! {"
            impl A {

                fn b() {}

                «fn c() {

                }ˇ»
            }
        "});
    }

    {
        let mut cx = EditorTestContext::new_multibuffer(
            cx,
            [indoc! { "
                impl A {
                «
                // a
                fn b(){}
                »
                «
                    }
                    fn c(){}
                »
            "}],
        );

        let buffer = cx.update_editor(|editor, _, cx| {
            let buffer = editor.buffer().update(cx, |buffer, _| {
                buffer.all_buffers().iter().next().unwrap().clone()
            });
            buffer.update(cx, |buffer, cx| buffer.set_language(Some(rust_lang()), cx));
            buffer
        });

        cx.run_until_parked();
        cx.update_editor(|editor, window, cx| {
            editor.select_all(&Default::default(), window, cx);
            editor.autoindent(&Default::default(), window, cx)
        });
        cx.run_until_parked();

        cx.update(|_, cx| {
            pretty_assertions::assert_eq!(
                buffer.read(cx).text(),
                indoc! { "
                    impl A {

                        // a
                        fn b(){}


                    }
                    fn c(){}

                " }
            )
        });
    }
}

#[gpui::test]
async fn test_autoclose_and_auto_surround_pairs(cx: &mut TestAppContext) {
    init_test(cx, |_| {});

    let mut cx = EditorTestContext::new(cx).await;

    let language = Arc::new(Language::new(
        LanguageConfig {
            brackets: BracketPairConfig {
                pairs: vec![
                    BracketPair {
                        start: "{".to_string(),
                        end: "}".to_string(),
                        close: true,
                        surround: true,
                        newline: true,
                    },
                    BracketPair {
                        start: "(".to_string(),
                        end: ")".to_string(),
                        close: true,
                        surround: true,
                        newline: true,
                    },
                    BracketPair {
                        start: "/*".to_string(),
                        end: " */".to_string(),
                        close: true,
                        surround: true,
                        newline: true,
                    },
                    BracketPair {
                        start: "[".to_string(),
                        end: "]".to_string(),
                        close: false,
                        surround: false,
                        newline: true,
                    },
                    BracketPair {
                        start: "\"".to_string(),
                        end: "\"".to_string(),
                        close: true,
                        surround: true,
                        newline: false,
                    },
                    BracketPair {
                        start: "<".to_string(),
                        end: ">".to_string(),
                        close: false,
                        surround: true,
                        newline: true,
                    },
                ],
                ..Default::default()
            },
            autoclose_before: "})]".to_string(),
            ..Default::default()
        },
        Some(tree_sitter_rust::LANGUAGE.into()),
    ));

    cx.language_registry().add(language.clone());
    cx.update_buffer(|buffer, cx| {
        buffer.set_language(Some(language), cx);
    });

    cx.set_state(
        &r#"
            🏀ˇ
            εˇ
            ❤️ˇ
        "#
        .unindent(),
    );

    // autoclose multiple nested brackets at multiple cursors
    cx.update_editor(|editor, window, cx| {
        editor.handle_input("{", window, cx);
        editor.handle_input("{", window, cx);
        editor.handle_input("{", window, cx);
    });
    cx.assert_editor_state(
        &"
            🏀{{{ˇ}}}
            ε{{{ˇ}}}
            ❤️{{{ˇ}}}
        "
        .unindent(),
    );

    // insert a different closing bracket
    cx.update_editor(|editor, window, cx| {
        editor.handle_input(")", window, cx);
    });
    cx.assert_editor_state(
        &"
            🏀{{{)ˇ}}}
            ε{{{)ˇ}}}
            ❤️{{{)ˇ}}}
        "
        .unindent(),
    );

    // skip over the auto-closed brackets when typing a closing bracket
    cx.update_editor(|editor, window, cx| {
        editor.move_right(&MoveRight, window, cx);
        editor.handle_input("}", window, cx);
        editor.handle_input("}", window, cx);
        editor.handle_input("}", window, cx);
    });
    cx.assert_editor_state(
        &"
            🏀{{{)}}}}ˇ
            ε{{{)}}}}ˇ
            ❤️{{{)}}}}ˇ
        "
        .unindent(),
    );

    // autoclose multi-character pairs
    cx.set_state(
        &"
            ˇ
            ˇ
        "
        .unindent(),
    );
    cx.update_editor(|editor, window, cx| {
        editor.handle_input("/", window, cx);
        editor.handle_input("*", window, cx);
    });
    cx.assert_editor_state(
        &"
            /*ˇ */
            /*ˇ */
        "
        .unindent(),
    );

    // one cursor autocloses a multi-character pair, one cursor
    // does not autoclose.
    cx.set_state(
        &"
            /ˇ
            ˇ
        "
        .unindent(),
    );
    cx.update_editor(|editor, window, cx| editor.handle_input("*", window, cx));
    cx.assert_editor_state(
        &"
            /*ˇ */
            *ˇ
        "
        .unindent(),
    );

    // Don't autoclose if the next character isn't whitespace and isn't
    // listed in the language's "autoclose_before" section.
    cx.set_state("ˇa b");
    cx.update_editor(|editor, window, cx| editor.handle_input("{", window, cx));
    cx.assert_editor_state("{ˇa b");

    // Don't autoclose if `close` is false for the bracket pair
    cx.set_state("ˇ");
    cx.update_editor(|editor, window, cx| editor.handle_input("[", window, cx));
    cx.assert_editor_state("[ˇ");

    // Surround with brackets if text is selected
    cx.set_state("«aˇ» b");
    cx.update_editor(|editor, window, cx| editor.handle_input("{", window, cx));
    cx.assert_editor_state("{«aˇ»} b");

    // Autclose pair where the start and end characters are the same
    cx.set_state("aˇ");
    cx.update_editor(|editor, window, cx| editor.handle_input("\"", window, cx));
    cx.assert_editor_state("a\"ˇ\"");
    cx.update_editor(|editor, window, cx| editor.handle_input("\"", window, cx));
    cx.assert_editor_state("a\"\"ˇ");

    // Don't autoclose pair if autoclose is disabled
    cx.set_state("ˇ");
    cx.update_editor(|editor, window, cx| editor.handle_input("<", window, cx));
    cx.assert_editor_state("<ˇ");

    // Surround with brackets if text is selected and auto_surround is enabled, even if autoclose is disabled
    cx.set_state("«aˇ» b");
    cx.update_editor(|editor, window, cx| editor.handle_input("<", window, cx));
    cx.assert_editor_state("<«aˇ»> b");
}

#[gpui::test]
async fn test_always_treat_brackets_as_autoclosed_skip_over(cx: &mut TestAppContext) {
    init_test(cx, |settings| {
        settings.defaults.always_treat_brackets_as_autoclosed = Some(true);
    });

    let mut cx = EditorTestContext::new(cx).await;

    let language = Arc::new(Language::new(
        LanguageConfig {
            brackets: BracketPairConfig {
                pairs: vec![
                    BracketPair {
                        start: "{".to_string(),
                        end: "}".to_string(),
                        close: true,
                        surround: true,
                        newline: true,
                    },
                    BracketPair {
                        start: "(".to_string(),
                        end: ")".to_string(),
                        close: true,
                        surround: true,
                        newline: true,
                    },
                    BracketPair {
                        start: "[".to_string(),
                        end: "]".to_string(),
                        close: false,
                        surround: false,
                        newline: true,
                    },
                ],
                ..Default::default()
            },
            autoclose_before: "})]".to_string(),
            ..Default::default()
        },
        Some(tree_sitter_rust::LANGUAGE.into()),
    ));

    cx.language_registry().add(language.clone());
    cx.update_buffer(|buffer, cx| {
        buffer.set_language(Some(language), cx);
    });

    cx.set_state(
        &"
            ˇ
            ˇ
            ˇ
        "
        .unindent(),
    );

    // ensure only matching closing brackets are skipped over
    cx.update_editor(|editor, window, cx| {
        editor.handle_input("}", window, cx);
        editor.move_left(&MoveLeft, window, cx);
        editor.handle_input(")", window, cx);
        editor.move_left(&MoveLeft, window, cx);
    });
    cx.assert_editor_state(
        &"
            ˇ)}
            ˇ)}
            ˇ)}
        "
        .unindent(),
    );

    // skip-over closing brackets at multiple cursors
    cx.update_editor(|editor, window, cx| {
        editor.handle_input(")", window, cx);
        editor.handle_input("}", window, cx);
    });
    cx.assert_editor_state(
        &"
            )}ˇ
            )}ˇ
            )}ˇ
        "
        .unindent(),
    );

    // ignore non-close brackets
    cx.update_editor(|editor, window, cx| {
        editor.handle_input("]", window, cx);
        editor.move_left(&MoveLeft, window, cx);
        editor.handle_input("]", window, cx);
    });
    cx.assert_editor_state(
        &"
            )}]ˇ]
            )}]ˇ]
            )}]ˇ]
        "
        .unindent(),
    );
}

#[gpui::test]
async fn test_autoclose_with_embedded_language(cx: &mut TestAppContext) {
    init_test(cx, |_| {});

    let mut cx = EditorTestContext::new(cx).await;

    let html_language = Arc::new(
        Language::new(
            LanguageConfig {
                name: "HTML".into(),
                brackets: BracketPairConfig {
                    pairs: vec![
                        BracketPair {
                            start: "<".into(),
                            end: ">".into(),
                            close: true,
                            ..Default::default()
                        },
                        BracketPair {
                            start: "{".into(),
                            end: "}".into(),
                            close: true,
                            ..Default::default()
                        },
                        BracketPair {
                            start: "(".into(),
                            end: ")".into(),
                            close: true,
                            ..Default::default()
                        },
                    ],
                    ..Default::default()
                },
                autoclose_before: "})]>".into(),
                ..Default::default()
            },
            Some(tree_sitter_html::LANGUAGE.into()),
        )
        .with_injection_query(
            r#"
            (script_element
                (raw_text) @injection.content
                (#set! injection.language "javascript"))
            "#,
        )
        .unwrap(),
    );

    let javascript_language = Arc::new(Language::new(
        LanguageConfig {
            name: "JavaScript".into(),
            brackets: BracketPairConfig {
                pairs: vec![
                    BracketPair {
                        start: "/*".into(),
                        end: " */".into(),
                        close: true,
                        ..Default::default()
                    },
                    BracketPair {
                        start: "{".into(),
                        end: "}".into(),
                        close: true,
                        ..Default::default()
                    },
                    BracketPair {
                        start: "(".into(),
                        end: ")".into(),
                        close: true,
                        ..Default::default()
                    },
                ],
                ..Default::default()
            },
            autoclose_before: "})]>".into(),
            ..Default::default()
        },
        Some(tree_sitter_typescript::LANGUAGE_TSX.into()),
    ));

    cx.language_registry().add(html_language.clone());
    cx.language_registry().add(javascript_language.clone());

    cx.update_buffer(|buffer, cx| {
        buffer.set_language(Some(html_language), cx);
    });

    cx.set_state(
        &r#"
            <body>ˇ
                <script>
                    var x = 1;ˇ
                </script>
            </body>ˇ
        "#
        .unindent(),
    );

    // Precondition: different languages are active at different locations.
    cx.update_editor(|editor, window, cx| {
        let snapshot = editor.snapshot(window, cx);
        let cursors = editor.selections.ranges::<usize>(cx);
        let languages = cursors
            .iter()
            .map(|c| snapshot.language_at(c.start).unwrap().name())
            .collect::<Vec<_>>();
        assert_eq!(
            languages,
            &["HTML".into(), "JavaScript".into(), "HTML".into()]
        );
    });

    // Angle brackets autoclose in HTML, but not JavaScript.
    cx.update_editor(|editor, window, cx| {
        editor.handle_input("<", window, cx);
        editor.handle_input("a", window, cx);
    });
    cx.assert_editor_state(
        &r#"
            <body><aˇ>
                <script>
                    var x = 1;<aˇ
                </script>
            </body><aˇ>
        "#
        .unindent(),
    );

    // Curly braces and parens autoclose in both HTML and JavaScript.
    cx.update_editor(|editor, window, cx| {
        editor.handle_input(" b=", window, cx);
        editor.handle_input("{", window, cx);
        editor.handle_input("c", window, cx);
        editor.handle_input("(", window, cx);
    });
    cx.assert_editor_state(
        &r#"
            <body><a b={c(ˇ)}>
                <script>
                    var x = 1;<a b={c(ˇ)}
                </script>
            </body><a b={c(ˇ)}>
        "#
        .unindent(),
    );

    // Brackets that were already autoclosed are skipped.
    cx.update_editor(|editor, window, cx| {
        editor.handle_input(")", window, cx);
        editor.handle_input("d", window, cx);
        editor.handle_input("}", window, cx);
    });
    cx.assert_editor_state(
        &r#"
            <body><a b={c()d}ˇ>
                <script>
                    var x = 1;<a b={c()d}ˇ
                </script>
            </body><a b={c()d}ˇ>
        "#
        .unindent(),
    );
    cx.update_editor(|editor, window, cx| {
        editor.handle_input(">", window, cx);
    });
    cx.assert_editor_state(
        &r#"
            <body><a b={c()d}>ˇ
                <script>
                    var x = 1;<a b={c()d}>ˇ
                </script>
            </body><a b={c()d}>ˇ
        "#
        .unindent(),
    );

    // Reset
    cx.set_state(
        &r#"
            <body>ˇ
                <script>
                    var x = 1;ˇ
                </script>
            </body>ˇ
        "#
        .unindent(),
    );

    cx.update_editor(|editor, window, cx| {
        editor.handle_input("<", window, cx);
    });
    cx.assert_editor_state(
        &r#"
            <body><ˇ>
                <script>
                    var x = 1;<ˇ
                </script>
            </body><ˇ>
        "#
        .unindent(),
    );

    // When backspacing, the closing angle brackets are removed.
    cx.update_editor(|editor, window, cx| {
        editor.backspace(&Backspace, window, cx);
    });
    cx.assert_editor_state(
        &r#"
            <body>ˇ
                <script>
                    var x = 1;ˇ
                </script>
            </body>ˇ
        "#
        .unindent(),
    );

    // Block comments autoclose in JavaScript, but not HTML.
    cx.update_editor(|editor, window, cx| {
        editor.handle_input("/", window, cx);
        editor.handle_input("*", window, cx);
    });
    cx.assert_editor_state(
        &r#"
            <body>/*ˇ
                <script>
                    var x = 1;/*ˇ */
                </script>
            </body>/*ˇ
        "#
        .unindent(),
    );
}

#[gpui::test]
async fn test_autoclose_with_overrides(cx: &mut TestAppContext) {
    init_test(cx, |_| {});

    let mut cx = EditorTestContext::new(cx).await;

    let rust_language = Arc::new(
        Language::new(
            LanguageConfig {
                name: "Rust".into(),
                brackets: serde_json::from_value(json!([
                    { "start": "{", "end": "}", "close": true, "newline": true },
                    { "start": "\"", "end": "\"", "close": true, "newline": false, "not_in": ["string"] },
                ]))
                .unwrap(),
                autoclose_before: "})]>".into(),
                ..Default::default()
            },
            Some(tree_sitter_rust::LANGUAGE.into()),
        )
        .with_override_query("(string_literal) @string")
        .unwrap(),
    );

    cx.language_registry().add(rust_language.clone());
    cx.update_buffer(|buffer, cx| {
        buffer.set_language(Some(rust_language), cx);
    });

    cx.set_state(
        &r#"
            let x = ˇ
        "#
        .unindent(),
    );

    // Inserting a quotation mark. A closing quotation mark is automatically inserted.
    cx.update_editor(|editor, window, cx| {
        editor.handle_input("\"", window, cx);
    });
    cx.assert_editor_state(
        &r#"
            let x = "ˇ"
        "#
        .unindent(),
    );

    // Inserting another quotation mark. The cursor moves across the existing
    // automatically-inserted quotation mark.
    cx.update_editor(|editor, window, cx| {
        editor.handle_input("\"", window, cx);
    });
    cx.assert_editor_state(
        &r#"
            let x = ""ˇ
        "#
        .unindent(),
    );

    // Reset
    cx.set_state(
        &r#"
            let x = ˇ
        "#
        .unindent(),
    );

    // Inserting a quotation mark inside of a string. A second quotation mark is not inserted.
    cx.update_editor(|editor, window, cx| {
        editor.handle_input("\"", window, cx);
        editor.handle_input(" ", window, cx);
        editor.move_left(&Default::default(), window, cx);
        editor.handle_input("\\", window, cx);
        editor.handle_input("\"", window, cx);
    });
    cx.assert_editor_state(
        &r#"
            let x = "\"ˇ "
        "#
        .unindent(),
    );

    // Inserting a closing quotation mark at the position of an automatically-inserted quotation
    // mark. Nothing is inserted.
    cx.update_editor(|editor, window, cx| {
        editor.move_right(&Default::default(), window, cx);
        editor.handle_input("\"", window, cx);
    });
    cx.assert_editor_state(
        &r#"
            let x = "\" "ˇ
        "#
        .unindent(),
    );
}

#[gpui::test]
async fn test_surround_with_pair(cx: &mut TestAppContext) {
    init_test(cx, |_| {});

    let language = Arc::new(Language::new(
        LanguageConfig {
            brackets: BracketPairConfig {
                pairs: vec![
                    BracketPair {
                        start: "{".to_string(),
                        end: "}".to_string(),
                        close: true,
                        surround: true,
                        newline: true,
                    },
                    BracketPair {
                        start: "/* ".to_string(),
                        end: "*/".to_string(),
                        close: true,
                        surround: true,
                        ..Default::default()
                    },
                ],
                ..Default::default()
            },
            ..Default::default()
        },
        Some(tree_sitter_rust::LANGUAGE.into()),
    ));

    let text = r#"
        a
        b
        c
    "#
    .unindent();

    let buffer = cx.new(|cx| Buffer::local(text, cx).with_language(language, cx));
    let buffer = cx.new(|cx| MultiBuffer::singleton(buffer, cx));
    let (editor, cx) = cx.add_window_view(|window, cx| build_editor(buffer, window, cx));
    editor
        .condition::<crate::EditorEvent>(cx, |editor, cx| !editor.buffer.read(cx).is_parsing(cx))
        .await;

    editor.update_in(cx, |editor, window, cx| {
        editor.change_selections(None, window, cx, |s| {
            s.select_display_ranges([
                DisplayPoint::new(DisplayRow(0), 0)..DisplayPoint::new(DisplayRow(0), 1),
                DisplayPoint::new(DisplayRow(1), 0)..DisplayPoint::new(DisplayRow(1), 1),
                DisplayPoint::new(DisplayRow(2), 0)..DisplayPoint::new(DisplayRow(2), 1),
            ])
        });

        editor.handle_input("{", window, cx);
        editor.handle_input("{", window, cx);
        editor.handle_input("{", window, cx);
        assert_eq!(
            editor.text(cx),
            "
                {{{a}}}
                {{{b}}}
                {{{c}}}
            "
            .unindent()
        );
        assert_eq!(
            editor.selections.display_ranges(cx),
            [
                DisplayPoint::new(DisplayRow(0), 3)..DisplayPoint::new(DisplayRow(0), 4),
                DisplayPoint::new(DisplayRow(1), 3)..DisplayPoint::new(DisplayRow(1), 4),
                DisplayPoint::new(DisplayRow(2), 3)..DisplayPoint::new(DisplayRow(2), 4)
            ]
        );

        editor.undo(&Undo, window, cx);
        editor.undo(&Undo, window, cx);
        editor.undo(&Undo, window, cx);
        assert_eq!(
            editor.text(cx),
            "
                a
                b
                c
            "
            .unindent()
        );
        assert_eq!(
            editor.selections.display_ranges(cx),
            [
                DisplayPoint::new(DisplayRow(0), 0)..DisplayPoint::new(DisplayRow(0), 1),
                DisplayPoint::new(DisplayRow(1), 0)..DisplayPoint::new(DisplayRow(1), 1),
                DisplayPoint::new(DisplayRow(2), 0)..DisplayPoint::new(DisplayRow(2), 1)
            ]
        );

        // Ensure inserting the first character of a multi-byte bracket pair
        // doesn't surround the selections with the bracket.
        editor.handle_input("/", window, cx);
        assert_eq!(
            editor.text(cx),
            "
                /
                /
                /
            "
            .unindent()
        );
        assert_eq!(
            editor.selections.display_ranges(cx),
            [
                DisplayPoint::new(DisplayRow(0), 1)..DisplayPoint::new(DisplayRow(0), 1),
                DisplayPoint::new(DisplayRow(1), 1)..DisplayPoint::new(DisplayRow(1), 1),
                DisplayPoint::new(DisplayRow(2), 1)..DisplayPoint::new(DisplayRow(2), 1)
            ]
        );

        editor.undo(&Undo, window, cx);
        assert_eq!(
            editor.text(cx),
            "
                a
                b
                c
            "
            .unindent()
        );
        assert_eq!(
            editor.selections.display_ranges(cx),
            [
                DisplayPoint::new(DisplayRow(0), 0)..DisplayPoint::new(DisplayRow(0), 1),
                DisplayPoint::new(DisplayRow(1), 0)..DisplayPoint::new(DisplayRow(1), 1),
                DisplayPoint::new(DisplayRow(2), 0)..DisplayPoint::new(DisplayRow(2), 1)
            ]
        );

        // Ensure inserting the last character of a multi-byte bracket pair
        // doesn't surround the selections with the bracket.
        editor.handle_input("*", window, cx);
        assert_eq!(
            editor.text(cx),
            "
                *
                *
                *
            "
            .unindent()
        );
        assert_eq!(
            editor.selections.display_ranges(cx),
            [
                DisplayPoint::new(DisplayRow(0), 1)..DisplayPoint::new(DisplayRow(0), 1),
                DisplayPoint::new(DisplayRow(1), 1)..DisplayPoint::new(DisplayRow(1), 1),
                DisplayPoint::new(DisplayRow(2), 1)..DisplayPoint::new(DisplayRow(2), 1)
            ]
        );
    });
}

#[gpui::test]
async fn test_delete_autoclose_pair(cx: &mut TestAppContext) {
    init_test(cx, |_| {});

    let language = Arc::new(Language::new(
        LanguageConfig {
            brackets: BracketPairConfig {
                pairs: vec![BracketPair {
                    start: "{".to_string(),
                    end: "}".to_string(),
                    close: true,
                    surround: true,
                    newline: true,
                }],
                ..Default::default()
            },
            autoclose_before: "}".to_string(),
            ..Default::default()
        },
        Some(tree_sitter_rust::LANGUAGE.into()),
    ));

    let text = r#"
        a
        b
        c
    "#
    .unindent();

    let buffer = cx.new(|cx| Buffer::local(text, cx).with_language(language, cx));
    let buffer = cx.new(|cx| MultiBuffer::singleton(buffer, cx));
    let (editor, cx) = cx.add_window_view(|window, cx| build_editor(buffer, window, cx));
    editor
        .condition::<crate::EditorEvent>(cx, |editor, cx| !editor.buffer.read(cx).is_parsing(cx))
        .await;

    editor.update_in(cx, |editor, window, cx| {
        editor.change_selections(None, window, cx, |s| {
            s.select_ranges([
                Point::new(0, 1)..Point::new(0, 1),
                Point::new(1, 1)..Point::new(1, 1),
                Point::new(2, 1)..Point::new(2, 1),
            ])
        });

        editor.handle_input("{", window, cx);
        editor.handle_input("{", window, cx);
        editor.handle_input("_", window, cx);
        assert_eq!(
            editor.text(cx),
            "
                a{{_}}
                b{{_}}
                c{{_}}
            "
            .unindent()
        );
        assert_eq!(
            editor.selections.ranges::<Point>(cx),
            [
                Point::new(0, 4)..Point::new(0, 4),
                Point::new(1, 4)..Point::new(1, 4),
                Point::new(2, 4)..Point::new(2, 4)
            ]
        );

        editor.backspace(&Default::default(), window, cx);
        editor.backspace(&Default::default(), window, cx);
        assert_eq!(
            editor.text(cx),
            "
                a{}
                b{}
                c{}
            "
            .unindent()
        );
        assert_eq!(
            editor.selections.ranges::<Point>(cx),
            [
                Point::new(0, 2)..Point::new(0, 2),
                Point::new(1, 2)..Point::new(1, 2),
                Point::new(2, 2)..Point::new(2, 2)
            ]
        );

        editor.delete_to_previous_word_start(&Default::default(), window, cx);
        assert_eq!(
            editor.text(cx),
            "
                a
                b
                c
            "
            .unindent()
        );
        assert_eq!(
            editor.selections.ranges::<Point>(cx),
            [
                Point::new(0, 1)..Point::new(0, 1),
                Point::new(1, 1)..Point::new(1, 1),
                Point::new(2, 1)..Point::new(2, 1)
            ]
        );
    });
}

#[gpui::test]
async fn test_always_treat_brackets_as_autoclosed_delete(cx: &mut TestAppContext) {
    init_test(cx, |settings| {
        settings.defaults.always_treat_brackets_as_autoclosed = Some(true);
    });

    let mut cx = EditorTestContext::new(cx).await;

    let language = Arc::new(Language::new(
        LanguageConfig {
            brackets: BracketPairConfig {
                pairs: vec![
                    BracketPair {
                        start: "{".to_string(),
                        end: "}".to_string(),
                        close: true,
                        surround: true,
                        newline: true,
                    },
                    BracketPair {
                        start: "(".to_string(),
                        end: ")".to_string(),
                        close: true,
                        surround: true,
                        newline: true,
                    },
                    BracketPair {
                        start: "[".to_string(),
                        end: "]".to_string(),
                        close: false,
                        surround: true,
                        newline: true,
                    },
                ],
                ..Default::default()
            },
            autoclose_before: "})]".to_string(),
            ..Default::default()
        },
        Some(tree_sitter_rust::LANGUAGE.into()),
    ));

    cx.language_registry().add(language.clone());
    cx.update_buffer(|buffer, cx| {
        buffer.set_language(Some(language), cx);
    });

    cx.set_state(
        &"
            {(ˇ)}
            [[ˇ]]
            {(ˇ)}
        "
        .unindent(),
    );

    cx.update_editor(|editor, window, cx| {
        editor.backspace(&Default::default(), window, cx);
        editor.backspace(&Default::default(), window, cx);
    });

    cx.assert_editor_state(
        &"
            ˇ
            ˇ]]
            ˇ
        "
        .unindent(),
    );

    cx.update_editor(|editor, window, cx| {
        editor.handle_input("{", window, cx);
        editor.handle_input("{", window, cx);
        editor.move_right(&MoveRight, window, cx);
        editor.move_right(&MoveRight, window, cx);
        editor.move_left(&MoveLeft, window, cx);
        editor.move_left(&MoveLeft, window, cx);
        editor.backspace(&Default::default(), window, cx);
    });

    cx.assert_editor_state(
        &"
            {ˇ}
            {ˇ}]]
            {ˇ}
        "
        .unindent(),
    );

    cx.update_editor(|editor, window, cx| {
        editor.backspace(&Default::default(), window, cx);
    });

    cx.assert_editor_state(
        &"
            ˇ
            ˇ]]
            ˇ
        "
        .unindent(),
    );
}

#[gpui::test]
async fn test_auto_replace_emoji_shortcode(cx: &mut TestAppContext) {
    init_test(cx, |_| {});

    let language = Arc::new(Language::new(
        LanguageConfig::default(),
        Some(tree_sitter_rust::LANGUAGE.into()),
    ));

    let buffer = cx.new(|cx| Buffer::local("", cx).with_language(language, cx));
    let buffer = cx.new(|cx| MultiBuffer::singleton(buffer, cx));
    let (editor, cx) = cx.add_window_view(|window, cx| build_editor(buffer, window, cx));
    editor
        .condition::<crate::EditorEvent>(cx, |editor, cx| !editor.buffer.read(cx).is_parsing(cx))
        .await;

    editor.update_in(cx, |editor, window, cx| {
        editor.set_auto_replace_emoji_shortcode(true);

        editor.handle_input("Hello ", window, cx);
        editor.handle_input(":wave", window, cx);
        assert_eq!(editor.text(cx), "Hello :wave".unindent());

        editor.handle_input(":", window, cx);
        assert_eq!(editor.text(cx), "Hello 👋".unindent());

        editor.handle_input(" :smile", window, cx);
        assert_eq!(editor.text(cx), "Hello 👋 :smile".unindent());

        editor.handle_input(":", window, cx);
        assert_eq!(editor.text(cx), "Hello 👋 😄".unindent());

        // Ensure shortcode gets replaced when it is part of a word that only consists of emojis
        editor.handle_input(":wave", window, cx);
        assert_eq!(editor.text(cx), "Hello 👋 😄:wave".unindent());

        editor.handle_input(":", window, cx);
        assert_eq!(editor.text(cx), "Hello 👋 😄👋".unindent());

        editor.handle_input(":1", window, cx);
        assert_eq!(editor.text(cx), "Hello 👋 😄👋:1".unindent());

        editor.handle_input(":", window, cx);
        assert_eq!(editor.text(cx), "Hello 👋 😄👋:1:".unindent());

        // Ensure shortcode does not get replaced when it is part of a word
        editor.handle_input(" Test:wave", window, cx);
        assert_eq!(editor.text(cx), "Hello 👋 😄👋:1: Test:wave".unindent());

        editor.handle_input(":", window, cx);
        assert_eq!(editor.text(cx), "Hello 👋 😄👋:1: Test:wave:".unindent());

        editor.set_auto_replace_emoji_shortcode(false);

        // Ensure shortcode does not get replaced when auto replace is off
        editor.handle_input(" :wave", window, cx);
        assert_eq!(
            editor.text(cx),
            "Hello 👋 😄👋:1: Test:wave: :wave".unindent()
        );

        editor.handle_input(":", window, cx);
        assert_eq!(
            editor.text(cx),
            "Hello 👋 😄👋:1: Test:wave: :wave:".unindent()
        );
    });
}

#[gpui::test]
async fn test_snippet_placeholder_choices(cx: &mut TestAppContext) {
    init_test(cx, |_| {});

    let (text, insertion_ranges) = marked_text_ranges(
        indoc! {"
            ˇ
        "},
        false,
    );

    let buffer = cx.update(|cx| MultiBuffer::build_simple(&text, cx));
    let (editor, cx) = cx.add_window_view(|window, cx| build_editor(buffer, window, cx));

    _ = editor.update_in(cx, |editor, window, cx| {
        let snippet = Snippet::parse("type ${1|,i32,u32|} = $2").unwrap();

        editor
            .insert_snippet(&insertion_ranges, snippet, window, cx)
            .unwrap();

        fn assert(editor: &mut Editor, cx: &mut Context<Editor>, marked_text: &str) {
            let (expected_text, selection_ranges) = marked_text_ranges(marked_text, false);
            assert_eq!(editor.text(cx), expected_text);
            assert_eq!(editor.selections.ranges::<usize>(cx), selection_ranges);
        }

        assert(
            editor,
            cx,
            indoc! {"
            type «» =•
            "},
        );

        assert!(editor.context_menu_visible(), "There should be a matches");
    });
}

#[gpui::test]
async fn test_snippets(cx: &mut TestAppContext) {
    init_test(cx, |_| {});

    let (text, insertion_ranges) = marked_text_ranges(
        indoc! {"
            a.ˇ b
            a.ˇ b
            a.ˇ b
        "},
        false,
    );

    let buffer = cx.update(|cx| MultiBuffer::build_simple(&text, cx));
    let (editor, cx) = cx.add_window_view(|window, cx| build_editor(buffer, window, cx));

    editor.update_in(cx, |editor, window, cx| {
        let snippet = Snippet::parse("f(${1:one}, ${2:two}, ${1:three})$0").unwrap();

        editor
            .insert_snippet(&insertion_ranges, snippet, window, cx)
            .unwrap();

        fn assert(editor: &mut Editor, cx: &mut Context<Editor>, marked_text: &str) {
            let (expected_text, selection_ranges) = marked_text_ranges(marked_text, false);
            assert_eq!(editor.text(cx), expected_text);
            assert_eq!(editor.selections.ranges::<usize>(cx), selection_ranges);
        }

        assert(
            editor,
            cx,
            indoc! {"
                a.f(«one», two, «three») b
                a.f(«one», two, «three») b
                a.f(«one», two, «three») b
            "},
        );

        // Can't move earlier than the first tab stop
        assert!(!editor.move_to_prev_snippet_tabstop(window, cx));
        assert(
            editor,
            cx,
            indoc! {"
                a.f(«one», two, «three») b
                a.f(«one», two, «three») b
                a.f(«one», two, «three») b
            "},
        );

        assert!(editor.move_to_next_snippet_tabstop(window, cx));
        assert(
            editor,
            cx,
            indoc! {"
                a.f(one, «two», three) b
                a.f(one, «two», three) b
                a.f(one, «two», three) b
            "},
        );

        editor.move_to_prev_snippet_tabstop(window, cx);
        assert(
            editor,
            cx,
            indoc! {"
                a.f(«one», two, «three») b
                a.f(«one», two, «three») b
                a.f(«one», two, «three») b
            "},
        );

        assert!(editor.move_to_next_snippet_tabstop(window, cx));
        assert(
            editor,
            cx,
            indoc! {"
                a.f(one, «two», three) b
                a.f(one, «two», three) b
                a.f(one, «two», three) b
            "},
        );
        assert!(editor.move_to_next_snippet_tabstop(window, cx));
        assert(
            editor,
            cx,
            indoc! {"
                a.f(one, two, three)ˇ b
                a.f(one, two, three)ˇ b
                a.f(one, two, three)ˇ b
            "},
        );

        // As soon as the last tab stop is reached, snippet state is gone
        editor.move_to_prev_snippet_tabstop(window, cx);
        assert(
            editor,
            cx,
            indoc! {"
                a.f(one, two, three)ˇ b
                a.f(one, two, three)ˇ b
                a.f(one, two, three)ˇ b
            "},
        );
    });
}

#[gpui::test]
async fn test_document_format_during_save(cx: &mut TestAppContext) {
    init_test(cx, |_| {});

    let fs = FakeFs::new(cx.executor());
    fs.insert_file(path!("/file.rs"), Default::default()).await;

    let project = Project::test(fs, [path!("/file.rs").as_ref()], cx).await;

    let language_registry = project.read_with(cx, |project, _| project.languages().clone());
    language_registry.add(rust_lang());
    let mut fake_servers = language_registry.register_fake_lsp(
        "Rust",
        FakeLspAdapter {
            capabilities: lsp::ServerCapabilities {
                document_formatting_provider: Some(lsp::OneOf::Left(true)),
                ..Default::default()
            },
            ..Default::default()
        },
    );

    let buffer = project
        .update(cx, |project, cx| {
            project.open_local_buffer(path!("/file.rs"), cx)
        })
        .await
        .unwrap();

    let buffer = cx.new(|cx| MultiBuffer::singleton(buffer, cx));
    let (editor, cx) = cx.add_window_view(|window, cx| {
        build_editor_with_project(project.clone(), buffer, window, cx)
    });
    editor.update_in(cx, |editor, window, cx| {
        editor.set_text("one\ntwo\nthree\n", window, cx)
    });
    assert!(cx.read(|cx| editor.is_dirty(cx)));

    cx.executor().start_waiting();
    let fake_server = fake_servers.next().await.unwrap();

    let save = editor
        .update_in(cx, |editor, window, cx| {
            editor.save(true, project.clone(), window, cx)
        })
        .unwrap();
    fake_server
        .handle_request::<lsp::request::Formatting, _, _>(move |params, _| async move {
            assert_eq!(
                params.text_document.uri,
                lsp::Url::from_file_path(path!("/file.rs")).unwrap()
            );
            assert_eq!(params.options.tab_size, 4);
            Ok(Some(vec![lsp::TextEdit::new(
                lsp::Range::new(lsp::Position::new(0, 3), lsp::Position::new(1, 0)),
                ", ".to_string(),
            )]))
        })
        .next()
        .await;
    cx.executor().start_waiting();
    save.await;

    assert_eq!(
        editor.update(cx, |editor, cx| editor.text(cx)),
        "one, two\nthree\n"
    );
    assert!(!cx.read(|cx| editor.is_dirty(cx)));

    editor.update_in(cx, |editor, window, cx| {
        editor.set_text("one\ntwo\nthree\n", window, cx)
    });
    assert!(cx.read(|cx| editor.is_dirty(cx)));

    // Ensure we can still save even if formatting hangs.
    fake_server.handle_request::<lsp::request::Formatting, _, _>(move |params, _| async move {
        assert_eq!(
            params.text_document.uri,
            lsp::Url::from_file_path(path!("/file.rs")).unwrap()
        );
        futures::future::pending::<()>().await;
        unreachable!()
    });
    let save = editor
        .update_in(cx, |editor, window, cx| {
            editor.save(true, project.clone(), window, cx)
        })
        .unwrap();
    cx.executor().advance_clock(super::FORMAT_TIMEOUT);
    cx.executor().start_waiting();
    save.await;
    assert_eq!(
        editor.update(cx, |editor, cx| editor.text(cx)),
        "one\ntwo\nthree\n"
    );
    assert!(!cx.read(|cx| editor.is_dirty(cx)));

    // For non-dirty buffer, no formatting request should be sent
    let save = editor
        .update_in(cx, |editor, window, cx| {
            editor.save(true, project.clone(), window, cx)
        })
        .unwrap();
    let _pending_format_request = fake_server
        .handle_request::<lsp::request::RangeFormatting, _, _>(move |_, _| async move {
            panic!("Should not be invoked on non-dirty buffer");
        })
        .next();
    cx.executor().start_waiting();
    save.await;

    // Set rust language override and assert overridden tabsize is sent to language server
    update_test_language_settings(cx, |settings| {
        settings.languages.insert(
            "Rust".into(),
            LanguageSettingsContent {
                tab_size: NonZeroU32::new(8),
                ..Default::default()
            },
        );
    });

    editor.update_in(cx, |editor, window, cx| {
        editor.set_text("somehting_new\n", window, cx)
    });
    assert!(cx.read(|cx| editor.is_dirty(cx)));
    let save = editor
        .update_in(cx, |editor, window, cx| {
            editor.save(true, project.clone(), window, cx)
        })
        .unwrap();
    fake_server
        .handle_request::<lsp::request::Formatting, _, _>(move |params, _| async move {
            assert_eq!(
                params.text_document.uri,
                lsp::Url::from_file_path(path!("/file.rs")).unwrap()
            );
            assert_eq!(params.options.tab_size, 8);
            Ok(Some(vec![]))
        })
        .next()
        .await;
    cx.executor().start_waiting();
    save.await;
}

#[gpui::test]
async fn test_multibuffer_format_during_save(cx: &mut TestAppContext) {
    init_test(cx, |_| {});

    let cols = 4;
    let rows = 10;
    let sample_text_1 = sample_text(rows, cols, 'a');
    assert_eq!(
        sample_text_1,
        "aaaa\nbbbb\ncccc\ndddd\neeee\nffff\ngggg\nhhhh\niiii\njjjj"
    );
    let sample_text_2 = sample_text(rows, cols, 'l');
    assert_eq!(
        sample_text_2,
        "llll\nmmmm\nnnnn\noooo\npppp\nqqqq\nrrrr\nssss\ntttt\nuuuu"
    );
    let sample_text_3 = sample_text(rows, cols, 'v');
    assert_eq!(
        sample_text_3,
        "vvvv\nwwww\nxxxx\nyyyy\nzzzz\n{{{{\n||||\n}}}}\n~~~~\n\u{7f}\u{7f}\u{7f}\u{7f}"
    );

    let fs = FakeFs::new(cx.executor());
    fs.insert_tree(
        path!("/a"),
        json!({
            "main.rs": sample_text_1,
            "other.rs": sample_text_2,
            "lib.rs": sample_text_3,
        }),
    )
    .await;

    let project = Project::test(fs, [path!("/a").as_ref()], cx).await;
    let workspace = cx.add_window(|window, cx| Workspace::test_new(project.clone(), window, cx));
    let cx = &mut VisualTestContext::from_window(*workspace.deref(), cx);

    let language_registry = project.read_with(cx, |project, _| project.languages().clone());
    language_registry.add(rust_lang());
    let mut fake_servers = language_registry.register_fake_lsp(
        "Rust",
        FakeLspAdapter {
            capabilities: lsp::ServerCapabilities {
                document_formatting_provider: Some(lsp::OneOf::Left(true)),
                ..Default::default()
            },
            ..Default::default()
        },
    );

    let worktree = project.update(cx, |project, cx| {
        let mut worktrees = project.worktrees(cx).collect::<Vec<_>>();
        assert_eq!(worktrees.len(), 1);
        worktrees.pop().unwrap()
    });
    let worktree_id = worktree.update(cx, |worktree, _| worktree.id());

    let buffer_1 = project
        .update(cx, |project, cx| {
            project.open_buffer((worktree_id, "main.rs"), cx)
        })
        .await
        .unwrap();
    let buffer_2 = project
        .update(cx, |project, cx| {
            project.open_buffer((worktree_id, "other.rs"), cx)
        })
        .await
        .unwrap();
    let buffer_3 = project
        .update(cx, |project, cx| {
            project.open_buffer((worktree_id, "lib.rs"), cx)
        })
        .await
        .unwrap();

    let multi_buffer = cx.new(|cx| {
        let mut multi_buffer = MultiBuffer::new(ReadWrite);
        multi_buffer.push_excerpts(
            buffer_1.clone(),
            [
                ExcerptRange {
                    context: Point::new(0, 0)..Point::new(3, 0),
                    primary: None,
                },
                ExcerptRange {
                    context: Point::new(5, 0)..Point::new(7, 0),
                    primary: None,
                },
                ExcerptRange {
                    context: Point::new(9, 0)..Point::new(10, 4),
                    primary: None,
                },
            ],
            cx,
        );
        multi_buffer.push_excerpts(
            buffer_2.clone(),
            [
                ExcerptRange {
                    context: Point::new(0, 0)..Point::new(3, 0),
                    primary: None,
                },
                ExcerptRange {
                    context: Point::new(5, 0)..Point::new(7, 0),
                    primary: None,
                },
                ExcerptRange {
                    context: Point::new(9, 0)..Point::new(10, 4),
                    primary: None,
                },
            ],
            cx,
        );
        multi_buffer.push_excerpts(
            buffer_3.clone(),
            [
                ExcerptRange {
                    context: Point::new(0, 0)..Point::new(3, 0),
                    primary: None,
                },
                ExcerptRange {
                    context: Point::new(5, 0)..Point::new(7, 0),
                    primary: None,
                },
                ExcerptRange {
                    context: Point::new(9, 0)..Point::new(10, 4),
                    primary: None,
                },
            ],
            cx,
        );
        multi_buffer
    });
    let multi_buffer_editor = cx.new_window_entity(|window, cx| {
        Editor::new(
            EditorMode::Full,
            multi_buffer,
            Some(project.clone()),
            true,
            window,
            cx,
        )
    });

    multi_buffer_editor.update_in(cx, |editor, window, cx| {
        editor.change_selections(Some(Autoscroll::Next), window, cx, |s| {
            s.select_ranges(Some(1..2))
        });
        editor.insert("|one|two|three|", window, cx);
    });
    assert!(cx.read(|cx| multi_buffer_editor.is_dirty(cx)));
    multi_buffer_editor.update_in(cx, |editor, window, cx| {
        editor.change_selections(Some(Autoscroll::Next), window, cx, |s| {
            s.select_ranges(Some(60..70))
        });
        editor.insert("|four|five|six|", window, cx);
    });
    assert!(cx.read(|cx| multi_buffer_editor.is_dirty(cx)));

    // First two buffers should be edited, but not the third one.
    assert_eq!(
        multi_buffer_editor.update(cx, |editor, cx| editor.text(cx)),
        "a|one|two|three|aa\nbbbb\ncccc\n\nffff\ngggg\n\njjjj\nllll\nmmmm\nnnnn|four|five|six|\nr\n\nuuuu\nvvvv\nwwww\nxxxx\n\n{{{{\n||||\n\n\u{7f}\u{7f}\u{7f}\u{7f}",
    );
    buffer_1.update(cx, |buffer, _| {
        assert!(buffer.is_dirty());
        assert_eq!(
            buffer.text(),
            "a|one|two|three|aa\nbbbb\ncccc\ndddd\neeee\nffff\ngggg\nhhhh\niiii\njjjj",
        )
    });
    buffer_2.update(cx, |buffer, _| {
        assert!(buffer.is_dirty());
        assert_eq!(
            buffer.text(),
            "llll\nmmmm\nnnnn|four|five|six|oooo\npppp\nr\nssss\ntttt\nuuuu",
        )
    });
    buffer_3.update(cx, |buffer, _| {
        assert!(!buffer.is_dirty());
        assert_eq!(buffer.text(), sample_text_3,)
    });
    cx.executor().run_until_parked();

    cx.executor().start_waiting();
    let save = multi_buffer_editor
        .update_in(cx, |editor, window, cx| {
            editor.save(true, project.clone(), window, cx)
        })
        .unwrap();

    let fake_server = fake_servers.next().await.unwrap();
    fake_server
        .server
        .on_request::<lsp::request::Formatting, _, _>(move |params, _| async move {
            Ok(Some(vec![lsp::TextEdit::new(
                lsp::Range::new(lsp::Position::new(0, 3), lsp::Position::new(1, 0)),
                format!("[{} formatted]", params.text_document.uri),
            )]))
        })
        .detach();
    save.await;

    // After multibuffer saving, only first two buffers should be reformatted, but not the third one (as it was not dirty).
    assert!(cx.read(|cx| !multi_buffer_editor.is_dirty(cx)));
    assert_eq!(
        multi_buffer_editor.update(cx, |editor, cx| editor.text(cx)),
        uri!("a|o[file:///a/main.rs formatted]bbbb\ncccc\n\nffff\ngggg\n\njjjj\n\nlll[file:///a/other.rs formatted]mmmm\nnnnn|four|five|six|\nr\n\nuuuu\n\nvvvv\nwwww\nxxxx\n\n{{{{\n||||\n\n\u{7f}\u{7f}\u{7f}\u{7f}"),
    );
    buffer_1.update(cx, |buffer, _| {
        assert!(!buffer.is_dirty());
        assert_eq!(
            buffer.text(),
            uri!("a|o[file:///a/main.rs formatted]bbbb\ncccc\ndddd\neeee\nffff\ngggg\nhhhh\niiii\njjjj\n"),
        )
    });
    buffer_2.update(cx, |buffer, _| {
        assert!(!buffer.is_dirty());
        assert_eq!(
            buffer.text(),
            uri!("lll[file:///a/other.rs formatted]mmmm\nnnnn|four|five|six|oooo\npppp\nr\nssss\ntttt\nuuuu\n"),
        )
    });
    buffer_3.update(cx, |buffer, _| {
        assert!(!buffer.is_dirty());
        assert_eq!(buffer.text(), sample_text_3,)
    });
}

#[gpui::test]
async fn test_range_format_during_save(cx: &mut TestAppContext) {
    init_test(cx, |_| {});

    let fs = FakeFs::new(cx.executor());
    fs.insert_file(path!("/file.rs"), Default::default()).await;

    let project = Project::test(fs, [path!("/").as_ref()], cx).await;

    let language_registry = project.read_with(cx, |project, _| project.languages().clone());
    language_registry.add(rust_lang());
    let mut fake_servers = language_registry.register_fake_lsp(
        "Rust",
        FakeLspAdapter {
            capabilities: lsp::ServerCapabilities {
                document_range_formatting_provider: Some(lsp::OneOf::Left(true)),
                ..Default::default()
            },
            ..Default::default()
        },
    );

    let buffer = project
        .update(cx, |project, cx| {
            project.open_local_buffer(path!("/file.rs"), cx)
        })
        .await
        .unwrap();

    let buffer = cx.new(|cx| MultiBuffer::singleton(buffer, cx));
    let (editor, cx) = cx.add_window_view(|window, cx| {
        build_editor_with_project(project.clone(), buffer, window, cx)
    });
    editor.update_in(cx, |editor, window, cx| {
        editor.set_text("one\ntwo\nthree\n", window, cx)
    });
    assert!(cx.read(|cx| editor.is_dirty(cx)));

    cx.executor().start_waiting();
    let fake_server = fake_servers.next().await.unwrap();

    let save = editor
        .update_in(cx, |editor, window, cx| {
            editor.save(true, project.clone(), window, cx)
        })
        .unwrap();
    fake_server
        .handle_request::<lsp::request::RangeFormatting, _, _>(move |params, _| async move {
            assert_eq!(
                params.text_document.uri,
                lsp::Url::from_file_path(path!("/file.rs")).unwrap()
            );
            assert_eq!(params.options.tab_size, 4);
            Ok(Some(vec![lsp::TextEdit::new(
                lsp::Range::new(lsp::Position::new(0, 3), lsp::Position::new(1, 0)),
                ", ".to_string(),
            )]))
        })
        .next()
        .await;
    cx.executor().start_waiting();
    save.await;
    assert_eq!(
        editor.update(cx, |editor, cx| editor.text(cx)),
        "one, two\nthree\n"
    );
    assert!(!cx.read(|cx| editor.is_dirty(cx)));

    editor.update_in(cx, |editor, window, cx| {
        editor.set_text("one\ntwo\nthree\n", window, cx)
    });
    assert!(cx.read(|cx| editor.is_dirty(cx)));

    // Ensure we can still save even if formatting hangs.
    fake_server.handle_request::<lsp::request::RangeFormatting, _, _>(
        move |params, _| async move {
            assert_eq!(
                params.text_document.uri,
                lsp::Url::from_file_path(path!("/file.rs")).unwrap()
            );
            futures::future::pending::<()>().await;
            unreachable!()
        },
    );
    let save = editor
        .update_in(cx, |editor, window, cx| {
            editor.save(true, project.clone(), window, cx)
        })
        .unwrap();
    cx.executor().advance_clock(super::FORMAT_TIMEOUT);
    cx.executor().start_waiting();
    save.await;
    assert_eq!(
        editor.update(cx, |editor, cx| editor.text(cx)),
        "one\ntwo\nthree\n"
    );
    assert!(!cx.read(|cx| editor.is_dirty(cx)));

    // For non-dirty buffer, no formatting request should be sent
    let save = editor
        .update_in(cx, |editor, window, cx| {
            editor.save(true, project.clone(), window, cx)
        })
        .unwrap();
    let _pending_format_request = fake_server
        .handle_request::<lsp::request::RangeFormatting, _, _>(move |_, _| async move {
            panic!("Should not be invoked on non-dirty buffer");
        })
        .next();
    cx.executor().start_waiting();
    save.await;

    // Set Rust language override and assert overridden tabsize is sent to language server
    update_test_language_settings(cx, |settings| {
        settings.languages.insert(
            "Rust".into(),
            LanguageSettingsContent {
                tab_size: NonZeroU32::new(8),
                ..Default::default()
            },
        );
    });

    editor.update_in(cx, |editor, window, cx| {
        editor.set_text("somehting_new\n", window, cx)
    });
    assert!(cx.read(|cx| editor.is_dirty(cx)));
    let save = editor
        .update_in(cx, |editor, window, cx| {
            editor.save(true, project.clone(), window, cx)
        })
        .unwrap();
    fake_server
        .handle_request::<lsp::request::RangeFormatting, _, _>(move |params, _| async move {
            assert_eq!(
                params.text_document.uri,
                lsp::Url::from_file_path(path!("/file.rs")).unwrap()
            );
            assert_eq!(params.options.tab_size, 8);
            Ok(Some(vec![]))
        })
        .next()
        .await;
    cx.executor().start_waiting();
    save.await;
}

#[gpui::test]
async fn test_document_format_manual_trigger(cx: &mut TestAppContext) {
    init_test(cx, |settings| {
        settings.defaults.formatter = Some(language_settings::SelectedFormatter::List(
            FormatterList(vec![Formatter::LanguageServer { name: None }].into()),
        ))
    });

    let fs = FakeFs::new(cx.executor());
    fs.insert_file(path!("/file.rs"), Default::default()).await;

    let project = Project::test(fs, [path!("/").as_ref()], cx).await;

    let language_registry = project.read_with(cx, |project, _| project.languages().clone());
    language_registry.add(Arc::new(Language::new(
        LanguageConfig {
            name: "Rust".into(),
            matcher: LanguageMatcher {
                path_suffixes: vec!["rs".to_string()],
                ..Default::default()
            },
            ..LanguageConfig::default()
        },
        Some(tree_sitter_rust::LANGUAGE.into()),
    )));
    update_test_language_settings(cx, |settings| {
        // Enable Prettier formatting for the same buffer, and ensure
        // LSP is called instead of Prettier.
        settings.defaults.prettier = Some(PrettierSettings {
            allowed: true,
            ..PrettierSettings::default()
        });
    });
    let mut fake_servers = language_registry.register_fake_lsp(
        "Rust",
        FakeLspAdapter {
            capabilities: lsp::ServerCapabilities {
                document_formatting_provider: Some(lsp::OneOf::Left(true)),
                ..Default::default()
            },
            ..Default::default()
        },
    );

    let buffer = project
        .update(cx, |project, cx| {
            project.open_local_buffer(path!("/file.rs"), cx)
        })
        .await
        .unwrap();

    let buffer = cx.new(|cx| MultiBuffer::singleton(buffer, cx));
    let (editor, cx) = cx.add_window_view(|window, cx| {
        build_editor_with_project(project.clone(), buffer, window, cx)
    });
    editor.update_in(cx, |editor, window, cx| {
        editor.set_text("one\ntwo\nthree\n", window, cx)
    });

    cx.executor().start_waiting();
    let fake_server = fake_servers.next().await.unwrap();

    let format = editor
        .update_in(cx, |editor, window, cx| {
            editor.perform_format(
                project.clone(),
                FormatTrigger::Manual,
                FormatTarget::Buffers,
                window,
                cx,
            )
        })
        .unwrap();
    fake_server
        .handle_request::<lsp::request::Formatting, _, _>(move |params, _| async move {
            assert_eq!(
                params.text_document.uri,
                lsp::Url::from_file_path(path!("/file.rs")).unwrap()
            );
            assert_eq!(params.options.tab_size, 4);
            Ok(Some(vec![lsp::TextEdit::new(
                lsp::Range::new(lsp::Position::new(0, 3), lsp::Position::new(1, 0)),
                ", ".to_string(),
            )]))
        })
        .next()
        .await;
    cx.executor().start_waiting();
    format.await;
    assert_eq!(
        editor.update(cx, |editor, cx| editor.text(cx)),
        "one, two\nthree\n"
    );

    editor.update_in(cx, |editor, window, cx| {
        editor.set_text("one\ntwo\nthree\n", window, cx)
    });
    // Ensure we don't lock if formatting hangs.
    fake_server.handle_request::<lsp::request::Formatting, _, _>(move |params, _| async move {
        assert_eq!(
            params.text_document.uri,
            lsp::Url::from_file_path(path!("/file.rs")).unwrap()
        );
        futures::future::pending::<()>().await;
        unreachable!()
    });
    let format = editor
        .update_in(cx, |editor, window, cx| {
            editor.perform_format(
                project,
                FormatTrigger::Manual,
                FormatTarget::Buffers,
                window,
                cx,
            )
        })
        .unwrap();
    cx.executor().advance_clock(super::FORMAT_TIMEOUT);
    cx.executor().start_waiting();
    format.await;
    assert_eq!(
        editor.update(cx, |editor, cx| editor.text(cx)),
        "one\ntwo\nthree\n"
    );
}

#[gpui::test]
async fn test_concurrent_format_requests(cx: &mut TestAppContext) {
    init_test(cx, |_| {});

    let mut cx = EditorLspTestContext::new_rust(
        lsp::ServerCapabilities {
            document_formatting_provider: Some(lsp::OneOf::Left(true)),
            ..Default::default()
        },
        cx,
    )
    .await;

    cx.set_state(indoc! {"
        one.twoˇ
    "});

    // The format request takes a long time. When it completes, it inserts
    // a newline and an indent before the `.`
    cx.lsp
        .handle_request::<lsp::request::Formatting, _, _>(move |_, cx| {
            let executor = cx.background_executor().clone();
            async move {
                executor.timer(Duration::from_millis(100)).await;
                Ok(Some(vec![lsp::TextEdit {
                    range: lsp::Range::new(lsp::Position::new(0, 3), lsp::Position::new(0, 3)),
                    new_text: "\n    ".into(),
                }]))
            }
        });

    // Submit a format request.
    let format_1 = cx
        .update_editor(|editor, window, cx| editor.format(&Format, window, cx))
        .unwrap();
    cx.executor().run_until_parked();

    // Submit a second format request.
    let format_2 = cx
        .update_editor(|editor, window, cx| editor.format(&Format, window, cx))
        .unwrap();
    cx.executor().run_until_parked();

    // Wait for both format requests to complete
    cx.executor().advance_clock(Duration::from_millis(200));
    cx.executor().start_waiting();
    format_1.await.unwrap();
    cx.executor().start_waiting();
    format_2.await.unwrap();

    // The formatting edits only happens once.
    cx.assert_editor_state(indoc! {"
        one
            .twoˇ
    "});
}

#[gpui::test]
async fn test_strip_whitespace_and_format_via_lsp(cx: &mut TestAppContext) {
    init_test(cx, |settings| {
        settings.defaults.formatter = Some(language_settings::SelectedFormatter::Auto)
    });

    let mut cx = EditorLspTestContext::new_rust(
        lsp::ServerCapabilities {
            document_formatting_provider: Some(lsp::OneOf::Left(true)),
            ..Default::default()
        },
        cx,
    )
    .await;

    // Set up a buffer white some trailing whitespace and no trailing newline.
    cx.set_state(
        &[
            "one ",   //
            "twoˇ",   //
            "three ", //
            "four",   //
        ]
        .join("\n"),
    );

    // Submit a format request.
    let format = cx
        .update_editor(|editor, window, cx| editor.format(&Format, window, cx))
        .unwrap();

    // Record which buffer changes have been sent to the language server
    let buffer_changes = Arc::new(Mutex::new(Vec::new()));
    cx.lsp
        .handle_notification::<lsp::notification::DidChangeTextDocument, _>({
            let buffer_changes = buffer_changes.clone();
            move |params, _| {
                buffer_changes.lock().extend(
                    params
                        .content_changes
                        .into_iter()
                        .map(|e| (e.range.unwrap(), e.text)),
                );
            }
        });

    // Handle formatting requests to the language server.
    cx.lsp.handle_request::<lsp::request::Formatting, _, _>({
        let buffer_changes = buffer_changes.clone();
        move |_, _| {
            // When formatting is requested, trailing whitespace has already been stripped,
            // and the trailing newline has already been added.
            assert_eq!(
                &buffer_changes.lock()[1..],
                &[
                    (
                        lsp::Range::new(lsp::Position::new(0, 3), lsp::Position::new(0, 4)),
                        "".into()
                    ),
                    (
                        lsp::Range::new(lsp::Position::new(2, 5), lsp::Position::new(2, 6)),
                        "".into()
                    ),
                    (
                        lsp::Range::new(lsp::Position::new(3, 4), lsp::Position::new(3, 4)),
                        "\n".into()
                    ),
                ]
            );

            // Insert blank lines between each line of the buffer.
            async move {
                Ok(Some(vec![
                    lsp::TextEdit {
                        range: lsp::Range::new(lsp::Position::new(1, 0), lsp::Position::new(1, 0)),
                        new_text: "\n".into(),
                    },
                    lsp::TextEdit {
                        range: lsp::Range::new(lsp::Position::new(2, 0), lsp::Position::new(2, 0)),
                        new_text: "\n".into(),
                    },
                ]))
            }
        }
    });

    // After formatting the buffer, the trailing whitespace is stripped,
    // a newline is appended, and the edits provided by the language server
    // have been applied.
    format.await.unwrap();
    cx.assert_editor_state(
        &[
            "one",   //
            "",      //
            "twoˇ",  //
            "",      //
            "three", //
            "four",  //
            "",      //
        ]
        .join("\n"),
    );

    // Undoing the formatting undoes the trailing whitespace removal, the
    // trailing newline, and the LSP edits.
    cx.update_buffer(|buffer, cx| buffer.undo(cx));
    cx.assert_editor_state(
        &[
            "one ",   //
            "twoˇ",   //
            "three ", //
            "four",   //
        ]
        .join("\n"),
    );
}

#[gpui::test]
async fn test_handle_input_for_show_signature_help_auto_signature_help_true(
    cx: &mut TestAppContext,
) {
    init_test(cx, |_| {});

    cx.update(|cx| {
        cx.update_global::<SettingsStore, _>(|settings, cx| {
            settings.update_user_settings::<EditorSettings>(cx, |settings| {
                settings.auto_signature_help = Some(true);
            });
        });
    });

    let mut cx = EditorLspTestContext::new_rust(
        lsp::ServerCapabilities {
            signature_help_provider: Some(lsp::SignatureHelpOptions {
                ..Default::default()
            }),
            ..Default::default()
        },
        cx,
    )
    .await;

    let language = Language::new(
        LanguageConfig {
            name: "Rust".into(),
            brackets: BracketPairConfig {
                pairs: vec![
                    BracketPair {
                        start: "{".to_string(),
                        end: "}".to_string(),
                        close: true,
                        surround: true,
                        newline: true,
                    },
                    BracketPair {
                        start: "(".to_string(),
                        end: ")".to_string(),
                        close: true,
                        surround: true,
                        newline: true,
                    },
                    BracketPair {
                        start: "/*".to_string(),
                        end: " */".to_string(),
                        close: true,
                        surround: true,
                        newline: true,
                    },
                    BracketPair {
                        start: "[".to_string(),
                        end: "]".to_string(),
                        close: false,
                        surround: false,
                        newline: true,
                    },
                    BracketPair {
                        start: "\"".to_string(),
                        end: "\"".to_string(),
                        close: true,
                        surround: true,
                        newline: false,
                    },
                    BracketPair {
                        start: "<".to_string(),
                        end: ">".to_string(),
                        close: false,
                        surround: true,
                        newline: true,
                    },
                ],
                ..Default::default()
            },
            autoclose_before: "})]".to_string(),
            ..Default::default()
        },
        Some(tree_sitter_rust::LANGUAGE.into()),
    );
    let language = Arc::new(language);

    cx.language_registry().add(language.clone());
    cx.update_buffer(|buffer, cx| {
        buffer.set_language(Some(language), cx);
    });

    cx.set_state(
        &r#"
            fn main() {
                sampleˇ
            }
        "#
        .unindent(),
    );

    cx.update_editor(|editor, window, cx| {
        editor.handle_input("(", window, cx);
    });
    cx.assert_editor_state(
        &"
            fn main() {
                sample(ˇ)
            }
        "
        .unindent(),
    );

    let mocked_response = lsp::SignatureHelp {
        signatures: vec![lsp::SignatureInformation {
            label: "fn sample(param1: u8, param2: u8)".to_string(),
            documentation: None,
            parameters: Some(vec![
                lsp::ParameterInformation {
                    label: lsp::ParameterLabel::Simple("param1: u8".to_string()),
                    documentation: None,
                },
                lsp::ParameterInformation {
                    label: lsp::ParameterLabel::Simple("param2: u8".to_string()),
                    documentation: None,
                },
            ]),
            active_parameter: None,
        }],
        active_signature: Some(0),
        active_parameter: Some(0),
    };
    handle_signature_help_request(&mut cx, mocked_response).await;

    cx.condition(|editor, _| editor.signature_help_state.is_shown())
        .await;

    cx.editor(|editor, _, _| {
        let signature_help_state = editor.signature_help_state.popover().cloned();
        assert_eq!(
            signature_help_state.unwrap().label,
            "param1: u8, param2: u8"
        );
    });
}

#[gpui::test]
async fn test_handle_input_with_different_show_signature_settings(cx: &mut TestAppContext) {
    init_test(cx, |_| {});

    cx.update(|cx| {
        cx.update_global::<SettingsStore, _>(|settings, cx| {
            settings.update_user_settings::<EditorSettings>(cx, |settings| {
                settings.auto_signature_help = Some(false);
                settings.show_signature_help_after_edits = Some(false);
            });
        });
    });

    let mut cx = EditorLspTestContext::new_rust(
        lsp::ServerCapabilities {
            signature_help_provider: Some(lsp::SignatureHelpOptions {
                ..Default::default()
            }),
            ..Default::default()
        },
        cx,
    )
    .await;

    let language = Language::new(
        LanguageConfig {
            name: "Rust".into(),
            brackets: BracketPairConfig {
                pairs: vec![
                    BracketPair {
                        start: "{".to_string(),
                        end: "}".to_string(),
                        close: true,
                        surround: true,
                        newline: true,
                    },
                    BracketPair {
                        start: "(".to_string(),
                        end: ")".to_string(),
                        close: true,
                        surround: true,
                        newline: true,
                    },
                    BracketPair {
                        start: "/*".to_string(),
                        end: " */".to_string(),
                        close: true,
                        surround: true,
                        newline: true,
                    },
                    BracketPair {
                        start: "[".to_string(),
                        end: "]".to_string(),
                        close: false,
                        surround: false,
                        newline: true,
                    },
                    BracketPair {
                        start: "\"".to_string(),
                        end: "\"".to_string(),
                        close: true,
                        surround: true,
                        newline: false,
                    },
                    BracketPair {
                        start: "<".to_string(),
                        end: ">".to_string(),
                        close: false,
                        surround: true,
                        newline: true,
                    },
                ],
                ..Default::default()
            },
            autoclose_before: "})]".to_string(),
            ..Default::default()
        },
        Some(tree_sitter_rust::LANGUAGE.into()),
    );
    let language = Arc::new(language);

    cx.language_registry().add(language.clone());
    cx.update_buffer(|buffer, cx| {
        buffer.set_language(Some(language), cx);
    });

    // Ensure that signature_help is not called when no signature help is enabled.
    cx.set_state(
        &r#"
            fn main() {
                sampleˇ
            }
        "#
        .unindent(),
    );
    cx.update_editor(|editor, window, cx| {
        editor.handle_input("(", window, cx);
    });
    cx.assert_editor_state(
        &"
            fn main() {
                sample(ˇ)
            }
        "
        .unindent(),
    );
    cx.editor(|editor, _, _| {
        assert!(editor.signature_help_state.task().is_none());
    });

    let mocked_response = lsp::SignatureHelp {
        signatures: vec![lsp::SignatureInformation {
            label: "fn sample(param1: u8, param2: u8)".to_string(),
            documentation: None,
            parameters: Some(vec![
                lsp::ParameterInformation {
                    label: lsp::ParameterLabel::Simple("param1: u8".to_string()),
                    documentation: None,
                },
                lsp::ParameterInformation {
                    label: lsp::ParameterLabel::Simple("param2: u8".to_string()),
                    documentation: None,
                },
            ]),
            active_parameter: None,
        }],
        active_signature: Some(0),
        active_parameter: Some(0),
    };

    // Ensure that signature_help is called when enabled afte edits
    cx.update(|_, cx| {
        cx.update_global::<SettingsStore, _>(|settings, cx| {
            settings.update_user_settings::<EditorSettings>(cx, |settings| {
                settings.auto_signature_help = Some(false);
                settings.show_signature_help_after_edits = Some(true);
            });
        });
    });
    cx.set_state(
        &r#"
            fn main() {
                sampleˇ
            }
        "#
        .unindent(),
    );
    cx.update_editor(|editor, window, cx| {
        editor.handle_input("(", window, cx);
    });
    cx.assert_editor_state(
        &"
            fn main() {
                sample(ˇ)
            }
        "
        .unindent(),
    );
    handle_signature_help_request(&mut cx, mocked_response.clone()).await;
    cx.condition(|editor, _| editor.signature_help_state.is_shown())
        .await;
    cx.update_editor(|editor, _, _| {
        let signature_help_state = editor.signature_help_state.popover().cloned();
        assert!(signature_help_state.is_some());
        assert_eq!(
            signature_help_state.unwrap().label,
            "param1: u8, param2: u8"
        );
        editor.signature_help_state = SignatureHelpState::default();
    });

    // Ensure that signature_help is called when auto signature help override is enabled
    cx.update(|_, cx| {
        cx.update_global::<SettingsStore, _>(|settings, cx| {
            settings.update_user_settings::<EditorSettings>(cx, |settings| {
                settings.auto_signature_help = Some(true);
                settings.show_signature_help_after_edits = Some(false);
            });
        });
    });
    cx.set_state(
        &r#"
            fn main() {
                sampleˇ
            }
        "#
        .unindent(),
    );
    cx.update_editor(|editor, window, cx| {
        editor.handle_input("(", window, cx);
    });
    cx.assert_editor_state(
        &"
            fn main() {
                sample(ˇ)
            }
        "
        .unindent(),
    );
    handle_signature_help_request(&mut cx, mocked_response).await;
    cx.condition(|editor, _| editor.signature_help_state.is_shown())
        .await;
    cx.editor(|editor, _, _| {
        let signature_help_state = editor.signature_help_state.popover().cloned();
        assert!(signature_help_state.is_some());
        assert_eq!(
            signature_help_state.unwrap().label,
            "param1: u8, param2: u8"
        );
    });
}

#[gpui::test]
async fn test_signature_help(cx: &mut TestAppContext) {
    init_test(cx, |_| {});
    cx.update(|cx| {
        cx.update_global::<SettingsStore, _>(|settings, cx| {
            settings.update_user_settings::<EditorSettings>(cx, |settings| {
                settings.auto_signature_help = Some(true);
            });
        });
    });

    let mut cx = EditorLspTestContext::new_rust(
        lsp::ServerCapabilities {
            signature_help_provider: Some(lsp::SignatureHelpOptions {
                ..Default::default()
            }),
            ..Default::default()
        },
        cx,
    )
    .await;

    // A test that directly calls `show_signature_help`
    cx.update_editor(|editor, window, cx| {
        editor.show_signature_help(&ShowSignatureHelp, window, cx);
    });

    let mocked_response = lsp::SignatureHelp {
        signatures: vec![lsp::SignatureInformation {
            label: "fn sample(param1: u8, param2: u8)".to_string(),
            documentation: None,
            parameters: Some(vec![
                lsp::ParameterInformation {
                    label: lsp::ParameterLabel::Simple("param1: u8".to_string()),
                    documentation: None,
                },
                lsp::ParameterInformation {
                    label: lsp::ParameterLabel::Simple("param2: u8".to_string()),
                    documentation: None,
                },
            ]),
            active_parameter: None,
        }],
        active_signature: Some(0),
        active_parameter: Some(0),
    };
    handle_signature_help_request(&mut cx, mocked_response).await;

    cx.condition(|editor, _| editor.signature_help_state.is_shown())
        .await;

    cx.editor(|editor, _, _| {
        let signature_help_state = editor.signature_help_state.popover().cloned();
        assert!(signature_help_state.is_some());
        assert_eq!(
            signature_help_state.unwrap().label,
            "param1: u8, param2: u8"
        );
    });

    // When exiting outside from inside the brackets, `signature_help` is closed.
    cx.set_state(indoc! {"
        fn main() {
            sample(ˇ);
        }

        fn sample(param1: u8, param2: u8) {}
    "});

    cx.update_editor(|editor, window, cx| {
        editor.change_selections(None, window, cx, |s| s.select_ranges([0..0]));
    });

    let mocked_response = lsp::SignatureHelp {
        signatures: Vec::new(),
        active_signature: None,
        active_parameter: None,
    };
    handle_signature_help_request(&mut cx, mocked_response).await;

    cx.condition(|editor, _| !editor.signature_help_state.is_shown())
        .await;

    cx.editor(|editor, _, _| {
        assert!(!editor.signature_help_state.is_shown());
    });

    // When entering inside the brackets from outside, `show_signature_help` is automatically called.
    cx.set_state(indoc! {"
        fn main() {
            sample(ˇ);
        }

        fn sample(param1: u8, param2: u8) {}
    "});

    let mocked_response = lsp::SignatureHelp {
        signatures: vec![lsp::SignatureInformation {
            label: "fn sample(param1: u8, param2: u8)".to_string(),
            documentation: None,
            parameters: Some(vec![
                lsp::ParameterInformation {
                    label: lsp::ParameterLabel::Simple("param1: u8".to_string()),
                    documentation: None,
                },
                lsp::ParameterInformation {
                    label: lsp::ParameterLabel::Simple("param2: u8".to_string()),
                    documentation: None,
                },
            ]),
            active_parameter: None,
        }],
        active_signature: Some(0),
        active_parameter: Some(0),
    };
    handle_signature_help_request(&mut cx, mocked_response.clone()).await;
    cx.condition(|editor, _| editor.signature_help_state.is_shown())
        .await;
    cx.editor(|editor, _, _| {
        assert!(editor.signature_help_state.is_shown());
    });

    // Restore the popover with more parameter input
    cx.set_state(indoc! {"
        fn main() {
            sample(param1, param2ˇ);
        }

        fn sample(param1: u8, param2: u8) {}
    "});

    let mocked_response = lsp::SignatureHelp {
        signatures: vec![lsp::SignatureInformation {
            label: "fn sample(param1: u8, param2: u8)".to_string(),
            documentation: None,
            parameters: Some(vec![
                lsp::ParameterInformation {
                    label: lsp::ParameterLabel::Simple("param1: u8".to_string()),
                    documentation: None,
                },
                lsp::ParameterInformation {
                    label: lsp::ParameterLabel::Simple("param2: u8".to_string()),
                    documentation: None,
                },
            ]),
            active_parameter: None,
        }],
        active_signature: Some(0),
        active_parameter: Some(1),
    };
    handle_signature_help_request(&mut cx, mocked_response.clone()).await;
    cx.condition(|editor, _| editor.signature_help_state.is_shown())
        .await;

    // When selecting a range, the popover is gone.
    // Avoid using `cx.set_state` to not actually edit the document, just change its selections.
    cx.update_editor(|editor, window, cx| {
        editor.change_selections(None, window, cx, |s| {
            s.select_ranges(Some(Point::new(1, 25)..Point::new(1, 19)));
        })
    });
    cx.assert_editor_state(indoc! {"
        fn main() {
            sample(param1, «ˇparam2»);
        }

        fn sample(param1: u8, param2: u8) {}
    "});
    cx.editor(|editor, _, _| {
        assert!(!editor.signature_help_state.is_shown());
    });

    // When unselecting again, the popover is back if within the brackets.
    cx.update_editor(|editor, window, cx| {
        editor.change_selections(None, window, cx, |s| {
            s.select_ranges(Some(Point::new(1, 19)..Point::new(1, 19)));
        })
    });
    cx.assert_editor_state(indoc! {"
        fn main() {
            sample(param1, ˇparam2);
        }

        fn sample(param1: u8, param2: u8) {}
    "});
    handle_signature_help_request(&mut cx, mocked_response).await;
    cx.condition(|editor, _| editor.signature_help_state.is_shown())
        .await;
    cx.editor(|editor, _, _| {
        assert!(editor.signature_help_state.is_shown());
    });

    // Test to confirm that SignatureHelp does not appear after deselecting multiple ranges when it was hidden by pressing Escape.
    cx.update_editor(|editor, window, cx| {
        editor.change_selections(None, window, cx, |s| {
            s.select_ranges(Some(Point::new(0, 0)..Point::new(0, 0)));
            s.select_ranges(Some(Point::new(1, 19)..Point::new(1, 19)));
        })
    });
    cx.assert_editor_state(indoc! {"
        fn main() {
            sample(param1, ˇparam2);
        }

        fn sample(param1: u8, param2: u8) {}
    "});

    let mocked_response = lsp::SignatureHelp {
        signatures: vec![lsp::SignatureInformation {
            label: "fn sample(param1: u8, param2: u8)".to_string(),
            documentation: None,
            parameters: Some(vec![
                lsp::ParameterInformation {
                    label: lsp::ParameterLabel::Simple("param1: u8".to_string()),
                    documentation: None,
                },
                lsp::ParameterInformation {
                    label: lsp::ParameterLabel::Simple("param2: u8".to_string()),
                    documentation: None,
                },
            ]),
            active_parameter: None,
        }],
        active_signature: Some(0),
        active_parameter: Some(1),
    };
    handle_signature_help_request(&mut cx, mocked_response.clone()).await;
    cx.condition(|editor, _| editor.signature_help_state.is_shown())
        .await;
    cx.update_editor(|editor, _, cx| {
        editor.hide_signature_help(cx, SignatureHelpHiddenBy::Escape);
    });
    cx.condition(|editor, _| !editor.signature_help_state.is_shown())
        .await;
    cx.update_editor(|editor, window, cx| {
        editor.change_selections(None, window, cx, |s| {
            s.select_ranges(Some(Point::new(1, 25)..Point::new(1, 19)));
        })
    });
    cx.assert_editor_state(indoc! {"
        fn main() {
            sample(param1, «ˇparam2»);
        }

        fn sample(param1: u8, param2: u8) {}
    "});
    cx.update_editor(|editor, window, cx| {
        editor.change_selections(None, window, cx, |s| {
            s.select_ranges(Some(Point::new(1, 19)..Point::new(1, 19)));
        })
    });
    cx.assert_editor_state(indoc! {"
        fn main() {
            sample(param1, ˇparam2);
        }

        fn sample(param1: u8, param2: u8) {}
    "});
    cx.condition(|editor, _| !editor.signature_help_state.is_shown()) // because hidden by escape
        .await;
}

#[gpui::test]
async fn test_completion(cx: &mut TestAppContext) {
    init_test(cx, |_| {});

    let mut cx = EditorLspTestContext::new_rust(
        lsp::ServerCapabilities {
            completion_provider: Some(lsp::CompletionOptions {
                trigger_characters: Some(vec![".".to_string(), ":".to_string()]),
                resolve_provider: Some(true),
                ..Default::default()
            }),
            signature_help_provider: Some(lsp::SignatureHelpOptions::default()),
            ..Default::default()
        },
        cx,
    )
    .await;
    let counter = Arc::new(AtomicUsize::new(0));

    cx.set_state(indoc! {"
        oneˇ
        two
        three
    "});
    cx.simulate_keystroke(".");
    handle_completion_request(
        &mut cx,
        indoc! {"
            one.|<>
            two
            three
        "},
        vec!["first_completion", "second_completion"],
        counter.clone(),
    )
    .await;
    cx.condition(|editor, _| editor.context_menu_visible())
        .await;
    assert_eq!(counter.load(atomic::Ordering::Acquire), 1);

    let _handler = handle_signature_help_request(
        &mut cx,
        lsp::SignatureHelp {
            signatures: vec![lsp::SignatureInformation {
                label: "test signature".to_string(),
                documentation: None,
                parameters: Some(vec![lsp::ParameterInformation {
                    label: lsp::ParameterLabel::Simple("foo: u8".to_string()),
                    documentation: None,
                }]),
                active_parameter: None,
            }],
            active_signature: None,
            active_parameter: None,
        },
    );
    cx.update_editor(|editor, window, cx| {
        assert!(
            !editor.signature_help_state.is_shown(),
            "No signature help was called for"
        );
        editor.show_signature_help(&ShowSignatureHelp, window, cx);
    });
    cx.run_until_parked();
    cx.update_editor(|editor, _, _| {
        assert!(
            !editor.signature_help_state.is_shown(),
            "No signature help should be shown when completions menu is open"
        );
    });

    let apply_additional_edits = cx.update_editor(|editor, window, cx| {
        editor.context_menu_next(&Default::default(), window, cx);
        editor
            .confirm_completion(&ConfirmCompletion::default(), window, cx)
            .unwrap()
    });
    cx.assert_editor_state(indoc! {"
        one.second_completionˇ
        two
        three
    "});

    handle_resolve_completion_request(
        &mut cx,
        Some(vec![
            (
                //This overlaps with the primary completion edit which is
                //misbehavior from the LSP spec, test that we filter it out
                indoc! {"
                    one.second_ˇcompletion
                    two
                    threeˇ
                "},
                "overlapping additional edit",
            ),
            (
                indoc! {"
                    one.second_completion
                    two
                    threeˇ
                "},
                "\nadditional edit",
            ),
        ]),
    )
    .await;
    apply_additional_edits.await.unwrap();
    cx.assert_editor_state(indoc! {"
        one.second_completionˇ
        two
        three
        additional edit
    "});

    cx.set_state(indoc! {"
        one.second_completion
        twoˇ
        threeˇ
        additional edit
    "});
    cx.simulate_keystroke(" ");
    assert!(cx.editor(|e, _, _| e.context_menu.borrow_mut().is_none()));
    cx.simulate_keystroke("s");
    assert!(cx.editor(|e, _, _| e.context_menu.borrow_mut().is_none()));

    cx.assert_editor_state(indoc! {"
        one.second_completion
        two sˇ
        three sˇ
        additional edit
    "});
    handle_completion_request(
        &mut cx,
        indoc! {"
            one.second_completion
            two s
            three <s|>
            additional edit
        "},
        vec!["fourth_completion", "fifth_completion", "sixth_completion"],
        counter.clone(),
    )
    .await;
    cx.condition(|editor, _| editor.context_menu_visible())
        .await;
    assert_eq!(counter.load(atomic::Ordering::Acquire), 2);

    cx.simulate_keystroke("i");

    handle_completion_request(
        &mut cx,
        indoc! {"
            one.second_completion
            two si
            three <si|>
            additional edit
        "},
        vec!["fourth_completion", "fifth_completion", "sixth_completion"],
        counter.clone(),
    )
    .await;
    cx.condition(|editor, _| editor.context_menu_visible())
        .await;
    assert_eq!(counter.load(atomic::Ordering::Acquire), 3);

    let apply_additional_edits = cx.update_editor(|editor, window, cx| {
        editor
            .confirm_completion(&ConfirmCompletion::default(), window, cx)
            .unwrap()
    });
    cx.assert_editor_state(indoc! {"
        one.second_completion
        two sixth_completionˇ
        three sixth_completionˇ
        additional edit
    "});

    apply_additional_edits.await.unwrap();

    update_test_language_settings(&mut cx, |settings| {
        settings.defaults.show_completions_on_input = Some(false);
    });
    cx.set_state("editorˇ");
    cx.simulate_keystroke(".");
    assert!(cx.editor(|e, _, _| e.context_menu.borrow_mut().is_none()));
    cx.simulate_keystroke("c");
    cx.simulate_keystroke("l");
    cx.simulate_keystroke("o");
    cx.assert_editor_state("editor.cloˇ");
    assert!(cx.editor(|e, _, _| e.context_menu.borrow_mut().is_none()));
    cx.update_editor(|editor, window, cx| {
        editor.show_completions(&ShowCompletions { trigger: None }, window, cx);
    });
    handle_completion_request(
        &mut cx,
        "editor.<clo|>",
        vec!["close", "clobber"],
        counter.clone(),
    )
    .await;
    cx.condition(|editor, _| editor.context_menu_visible())
        .await;
    assert_eq!(counter.load(atomic::Ordering::Acquire), 4);

    let apply_additional_edits = cx.update_editor(|editor, window, cx| {
        editor
            .confirm_completion(&ConfirmCompletion::default(), window, cx)
            .unwrap()
    });
    cx.assert_editor_state("editor.closeˇ");
    handle_resolve_completion_request(&mut cx, None).await;
    apply_additional_edits.await.unwrap();
}

#[gpui::test]
async fn test_multiline_completion(cx: &mut TestAppContext) {
    init_test(cx, |_| {});

    let fs = FakeFs::new(cx.executor());
    fs.insert_tree(
        path!("/a"),
        json!({
            "main.ts": "a",
        }),
    )
    .await;

    let project = Project::test(fs, [path!("/a").as_ref()], cx).await;
    let language_registry = project.read_with(cx, |project, _| project.languages().clone());
    let typescript_language = Arc::new(Language::new(
        LanguageConfig {
            name: "TypeScript".into(),
            matcher: LanguageMatcher {
                path_suffixes: vec!["ts".to_string()],
                ..LanguageMatcher::default()
            },
            line_comments: vec!["// ".into()],
            ..LanguageConfig::default()
        },
        Some(tree_sitter_typescript::LANGUAGE_TYPESCRIPT.into()),
    ));
    language_registry.add(typescript_language.clone());
    let mut fake_servers = language_registry.register_fake_lsp(
        "TypeScript",
        FakeLspAdapter {
            capabilities: lsp::ServerCapabilities {
                completion_provider: Some(lsp::CompletionOptions {
                    trigger_characters: Some(vec![".".to_string(), ":".to_string()]),
                    ..lsp::CompletionOptions::default()
                }),
                signature_help_provider: Some(lsp::SignatureHelpOptions::default()),
                ..lsp::ServerCapabilities::default()
            },
            // Emulate vtsls label generation
            label_for_completion: Some(Box::new(|item, _| {
                let text = if let Some(description) = item
                    .label_details
                    .as_ref()
                    .and_then(|label_details| label_details.description.as_ref())
                {
                    format!("{} {}", item.label, description)
                } else if let Some(detail) = &item.detail {
                    format!("{} {}", item.label, detail)
                } else {
                    item.label.clone()
                };
                let len = text.len();
                Some(language::CodeLabel {
                    text,
                    runs: Vec::new(),
                    filter_range: 0..len,
                })
            })),
            ..FakeLspAdapter::default()
        },
    );
    let workspace = cx.add_window(|window, cx| Workspace::test_new(project.clone(), window, cx));
    let cx = &mut VisualTestContext::from_window(*workspace, cx);
    let worktree_id = workspace
        .update(cx, |workspace, _window, cx| {
            workspace.project().update(cx, |project, cx| {
                project.worktrees(cx).next().unwrap().read(cx).id()
            })
        })
        .unwrap();
    let _buffer = project
        .update(cx, |project, cx| {
            project.open_local_buffer_with_lsp(path!("/a/main.ts"), cx)
        })
        .await
        .unwrap();
    let editor = workspace
        .update(cx, |workspace, window, cx| {
            workspace.open_path((worktree_id, "main.ts"), None, true, window, cx)
        })
        .unwrap()
        .await
        .unwrap()
        .downcast::<Editor>()
        .unwrap();
    let fake_server = fake_servers.next().await.unwrap();

    let multiline_label = "StickyHeaderExcerpt {\n            excerpt,\n            next_excerpt_controls_present,\n            next_buffer_row,\n        }: StickyHeaderExcerpt<'_>,";
    let multiline_label_2 = "a\nb\nc\n";
    let multiline_detail = "[]struct {\n\tSignerId\tstruct {\n\t\tIssuer\t\t\tstring\t`json:\"issuer\"`\n\t\tSubjectSerialNumber\"`\n}}";
    let multiline_description = "d\ne\nf\n";
    let multiline_detail_2 = "g\nh\ni\n";

    let mut completion_handle =
        fake_server.handle_request::<lsp::request::Completion, _, _>(move |params, _| async move {
            Ok(Some(lsp::CompletionResponse::Array(vec![
                lsp::CompletionItem {
                    label: multiline_label.to_string(),
                    text_edit: Some(lsp::CompletionTextEdit::Edit(lsp::TextEdit {
                        range: lsp::Range {
                            start: lsp::Position {
                                line: params.text_document_position.position.line,
                                character: params.text_document_position.position.character,
                            },
                            end: lsp::Position {
                                line: params.text_document_position.position.line,
                                character: params.text_document_position.position.character,
                            },
                        },
                        new_text: "new_text_1".to_string(),
                    })),
                    ..lsp::CompletionItem::default()
                },
                lsp::CompletionItem {
                    label: "single line label 1".to_string(),
                    detail: Some(multiline_detail.to_string()),
                    text_edit: Some(lsp::CompletionTextEdit::Edit(lsp::TextEdit {
                        range: lsp::Range {
                            start: lsp::Position {
                                line: params.text_document_position.position.line,
                                character: params.text_document_position.position.character,
                            },
                            end: lsp::Position {
                                line: params.text_document_position.position.line,
                                character: params.text_document_position.position.character,
                            },
                        },
                        new_text: "new_text_2".to_string(),
                    })),
                    ..lsp::CompletionItem::default()
                },
                lsp::CompletionItem {
                    label: "single line label 2".to_string(),
                    label_details: Some(lsp::CompletionItemLabelDetails {
                        description: Some(multiline_description.to_string()),
                        detail: None,
                    }),
                    text_edit: Some(lsp::CompletionTextEdit::Edit(lsp::TextEdit {
                        range: lsp::Range {
                            start: lsp::Position {
                                line: params.text_document_position.position.line,
                                character: params.text_document_position.position.character,
                            },
                            end: lsp::Position {
                                line: params.text_document_position.position.line,
                                character: params.text_document_position.position.character,
                            },
                        },
                        new_text: "new_text_2".to_string(),
                    })),
                    ..lsp::CompletionItem::default()
                },
                lsp::CompletionItem {
                    label: multiline_label_2.to_string(),
                    detail: Some(multiline_detail_2.to_string()),
                    text_edit: Some(lsp::CompletionTextEdit::Edit(lsp::TextEdit {
                        range: lsp::Range {
                            start: lsp::Position {
                                line: params.text_document_position.position.line,
                                character: params.text_document_position.position.character,
                            },
                            end: lsp::Position {
                                line: params.text_document_position.position.line,
                                character: params.text_document_position.position.character,
                            },
                        },
                        new_text: "new_text_3".to_string(),
                    })),
                    ..lsp::CompletionItem::default()
                },
                lsp::CompletionItem {
                    label: "Label with many     spaces and \t but without newlines".to_string(),
                    detail: Some(
                        "Details with many     spaces and \t but without newlines".to_string(),
                    ),
                    text_edit: Some(lsp::CompletionTextEdit::Edit(lsp::TextEdit {
                        range: lsp::Range {
                            start: lsp::Position {
                                line: params.text_document_position.position.line,
                                character: params.text_document_position.position.character,
                            },
                            end: lsp::Position {
                                line: params.text_document_position.position.line,
                                character: params.text_document_position.position.character,
                            },
                        },
                        new_text: "new_text_4".to_string(),
                    })),
                    ..lsp::CompletionItem::default()
                },
            ])))
        });

    editor.update_in(cx, |editor, window, cx| {
        cx.focus_self(window);
        editor.move_to_end(&MoveToEnd, window, cx);
        editor.handle_input(".", window, cx);
    });
    cx.run_until_parked();
    completion_handle.next().await.unwrap();

    editor.update(cx, |editor, _| {
        assert!(editor.context_menu_visible());
        if let Some(CodeContextMenu::Completions(menu)) = editor.context_menu.borrow_mut().as_ref()
        {
            let completion_labels = menu
                .completions
                .borrow()
                .iter()
                .map(|c| c.label.text.clone())
                .collect::<Vec<_>>();
            assert_eq!(
                completion_labels,
                &[
                    "StickyHeaderExcerpt { excerpt, next_excerpt_controls_present, next_buffer_row, }: StickyHeaderExcerpt<'_>,",
                    "single line label 1 []struct { SignerId struct { Issuer string `json:\"issuer\"` SubjectSerialNumber\"` }}",
                    "single line label 2 d e f ",
                    "a b c g h i ",
                    "Label with many     spaces and \t but without newlines Details with many     spaces and \t but without newlines",
                ],
                "Completion items should have their labels without newlines, also replacing excessive whitespaces. Completion items without newlines should not be altered.",
            );

            for completion in menu
                .completions
                .borrow()
                .iter() {
                    assert_eq!(
                        completion.label.filter_range,
                        0..completion.label.text.len(),
                        "Adjusted completion items should still keep their filter ranges for the entire label. Item: {completion:?}"
                    );
                }

        } else {
            panic!("expected completion menu to be open");
        }
    });
}

#[gpui::test]
async fn test_completion_page_up_down_keys(cx: &mut TestAppContext) {
    init_test(cx, |_| {});
    let mut cx = EditorLspTestContext::new_rust(
        lsp::ServerCapabilities {
            completion_provider: Some(lsp::CompletionOptions {
                trigger_characters: Some(vec![".".to_string()]),
                ..Default::default()
            }),
            ..Default::default()
        },
        cx,
    )
    .await;
    cx.lsp
        .handle_request::<lsp::request::Completion, _, _>(move |_, _| async move {
            Ok(Some(lsp::CompletionResponse::Array(vec![
                lsp::CompletionItem {
                    label: "first".into(),
                    ..Default::default()
                },
                lsp::CompletionItem {
                    label: "last".into(),
                    ..Default::default()
                },
            ])))
        });
    cx.set_state("variableˇ");
    cx.simulate_keystroke(".");
    cx.executor().run_until_parked();

    cx.update_editor(|editor, _, _| {
        if let Some(CodeContextMenu::Completions(menu)) = editor.context_menu.borrow_mut().as_ref()
        {
            assert_eq!(completion_menu_entries(&menu), &["first", "last"]);
        } else {
            panic!("expected completion menu to be open");
        }
    });

    cx.update_editor(|editor, window, cx| {
        editor.move_page_down(&MovePageDown::default(), window, cx);
        if let Some(CodeContextMenu::Completions(menu)) = editor.context_menu.borrow_mut().as_ref()
        {
            assert!(
                menu.selected_item == 1,
                "expected PageDown to select the last item from the context menu"
            );
        } else {
            panic!("expected completion menu to stay open after PageDown");
        }
    });

    cx.update_editor(|editor, window, cx| {
        editor.move_page_up(&MovePageUp::default(), window, cx);
        if let Some(CodeContextMenu::Completions(menu)) = editor.context_menu.borrow_mut().as_ref()
        {
            assert!(
                menu.selected_item == 0,
                "expected PageUp to select the first item from the context menu"
            );
        } else {
            panic!("expected completion menu to stay open after PageUp");
        }
    });
}

#[gpui::test]
async fn test_completion_sort(cx: &mut TestAppContext) {
    init_test(cx, |_| {});
    let mut cx = EditorLspTestContext::new_rust(
        lsp::ServerCapabilities {
            completion_provider: Some(lsp::CompletionOptions {
                trigger_characters: Some(vec![".".to_string()]),
                ..Default::default()
            }),
            ..Default::default()
        },
        cx,
    )
    .await;
    cx.lsp
        .handle_request::<lsp::request::Completion, _, _>(move |_, _| async move {
            Ok(Some(lsp::CompletionResponse::Array(vec![
                lsp::CompletionItem {
                    label: "Range".into(),
                    sort_text: Some("a".into()),
                    ..Default::default()
                },
                lsp::CompletionItem {
                    label: "r".into(),
                    sort_text: Some("b".into()),
                    ..Default::default()
                },
                lsp::CompletionItem {
                    label: "ret".into(),
                    sort_text: Some("c".into()),
                    ..Default::default()
                },
                lsp::CompletionItem {
                    label: "return".into(),
                    sort_text: Some("d".into()),
                    ..Default::default()
                },
                lsp::CompletionItem {
                    label: "slice".into(),
                    sort_text: Some("d".into()),
                    ..Default::default()
                },
            ])))
        });
    cx.set_state("rˇ");
    cx.executor().run_until_parked();
    cx.update_editor(|editor, window, cx| {
        editor.show_completions(
            &ShowCompletions {
                trigger: Some("r".into()),
            },
            window,
            cx,
        );
    });
    cx.executor().run_until_parked();

    cx.update_editor(|editor, _, _| {
        if let Some(CodeContextMenu::Completions(menu)) = editor.context_menu.borrow_mut().as_ref()
        {
            assert_eq!(
                completion_menu_entries(&menu),
                &["r", "ret", "Range", "return"]
            );
        } else {
            panic!("expected completion menu to be open");
        }
    });
}

#[gpui::test]
async fn test_no_duplicated_completion_requests(cx: &mut TestAppContext) {
    init_test(cx, |_| {});

    let mut cx = EditorLspTestContext::new_rust(
        lsp::ServerCapabilities {
            completion_provider: Some(lsp::CompletionOptions {
                trigger_characters: Some(vec![".".to_string()]),
                resolve_provider: Some(true),
                ..Default::default()
            }),
            ..Default::default()
        },
        cx,
    )
    .await;

    cx.set_state(indoc! {"fn main() { let a = 2ˇ; }"});
    cx.simulate_keystroke(".");
    let completion_item = lsp::CompletionItem {
        label: "Some".into(),
        kind: Some(lsp::CompletionItemKind::SNIPPET),
        detail: Some("Wrap the expression in an `Option::Some`".to_string()),
        documentation: Some(lsp::Documentation::MarkupContent(lsp::MarkupContent {
            kind: lsp::MarkupKind::Markdown,
            value: "```rust\nSome(2)\n```".to_string(),
        })),
        deprecated: Some(false),
        sort_text: Some("Some".to_string()),
        filter_text: Some("Some".to_string()),
        insert_text_format: Some(lsp::InsertTextFormat::SNIPPET),
        text_edit: Some(lsp::CompletionTextEdit::Edit(lsp::TextEdit {
            range: lsp::Range {
                start: lsp::Position {
                    line: 0,
                    character: 22,
                },
                end: lsp::Position {
                    line: 0,
                    character: 22,
                },
            },
            new_text: "Some(2)".to_string(),
        })),
        additional_text_edits: Some(vec![lsp::TextEdit {
            range: lsp::Range {
                start: lsp::Position {
                    line: 0,
                    character: 20,
                },
                end: lsp::Position {
                    line: 0,
                    character: 22,
                },
            },
            new_text: "".to_string(),
        }]),
        ..Default::default()
    };

    let closure_completion_item = completion_item.clone();
    let counter = Arc::new(AtomicUsize::new(0));
    let counter_clone = counter.clone();
    let mut request = cx.handle_request::<lsp::request::Completion, _, _>(move |_, _, _| {
        let task_completion_item = closure_completion_item.clone();
        counter_clone.fetch_add(1, atomic::Ordering::Release);
        async move {
            Ok(Some(lsp::CompletionResponse::Array(vec![
                task_completion_item,
            ])))
        }
    });

    cx.condition(|editor, _| editor.context_menu_visible())
        .await;
    cx.assert_editor_state(indoc! {"fn main() { let a = 2.ˇ; }"});
    assert!(request.next().await.is_some());
    assert_eq!(counter.load(atomic::Ordering::Acquire), 1);

    cx.simulate_keystroke("S");
    cx.simulate_keystroke("o");
    cx.simulate_keystroke("m");
    cx.condition(|editor, _| editor.context_menu_visible())
        .await;
    cx.assert_editor_state(indoc! {"fn main() { let a = 2.Somˇ; }"});
    assert!(request.next().await.is_some());
    assert!(request.next().await.is_some());
    assert!(request.next().await.is_some());
    request.close();
    assert!(request.next().await.is_none());
    assert_eq!(
        counter.load(atomic::Ordering::Acquire),
        4,
        "With the completions menu open, only one LSP request should happen per input"
    );
}

#[gpui::test]
async fn test_toggle_comment(cx: &mut TestAppContext) {
    init_test(cx, |_| {});
    let mut cx = EditorTestContext::new(cx).await;
    let language = Arc::new(Language::new(
        LanguageConfig {
            line_comments: vec!["// ".into(), "//! ".into(), "/// ".into()],
            ..Default::default()
        },
        Some(tree_sitter_rust::LANGUAGE.into()),
    ));
    cx.update_buffer(|buffer, cx| buffer.set_language(Some(language), cx));

    // If multiple selections intersect a line, the line is only toggled once.
    cx.set_state(indoc! {"
        fn a() {
            «//b();
            ˇ»// «c();
            //ˇ»  d();
        }
    "});

    cx.update_editor(|e, window, cx| e.toggle_comments(&ToggleComments::default(), window, cx));

    cx.assert_editor_state(indoc! {"
        fn a() {
            «b();
            c();
            ˇ» d();
        }
    "});

    // The comment prefix is inserted at the same column for every line in a
    // selection.
    cx.update_editor(|e, window, cx| e.toggle_comments(&ToggleComments::default(), window, cx));

    cx.assert_editor_state(indoc! {"
        fn a() {
            // «b();
            // c();
            ˇ»//  d();
        }
    "});

    // If a selection ends at the beginning of a line, that line is not toggled.
    cx.set_selections_state(indoc! {"
        fn a() {
            // b();
            «// c();
        ˇ»    //  d();
        }
    "});

    cx.update_editor(|e, window, cx| e.toggle_comments(&ToggleComments::default(), window, cx));

    cx.assert_editor_state(indoc! {"
        fn a() {
            // b();
            «c();
        ˇ»    //  d();
        }
    "});

    // If a selection span a single line and is empty, the line is toggled.
    cx.set_state(indoc! {"
        fn a() {
            a();
            b();
        ˇ
        }
    "});

    cx.update_editor(|e, window, cx| e.toggle_comments(&ToggleComments::default(), window, cx));

    cx.assert_editor_state(indoc! {"
        fn a() {
            a();
            b();
        //•ˇ
        }
    "});

    // If a selection span multiple lines, empty lines are not toggled.
    cx.set_state(indoc! {"
        fn a() {
            «a();

            c();ˇ»
        }
    "});

    cx.update_editor(|e, window, cx| e.toggle_comments(&ToggleComments::default(), window, cx));

    cx.assert_editor_state(indoc! {"
        fn a() {
            // «a();

            // c();ˇ»
        }
    "});

    // If a selection includes multiple comment prefixes, all lines are uncommented.
    cx.set_state(indoc! {"
        fn a() {
            «// a();
            /// b();
            //! c();ˇ»
        }
    "});

    cx.update_editor(|e, window, cx| e.toggle_comments(&ToggleComments::default(), window, cx));

    cx.assert_editor_state(indoc! {"
        fn a() {
            «a();
            b();
            c();ˇ»
        }
    "});
}

#[gpui::test]
async fn test_toggle_comment_ignore_indent(cx: &mut TestAppContext) {
    init_test(cx, |_| {});
    let mut cx = EditorTestContext::new(cx).await;
    let language = Arc::new(Language::new(
        LanguageConfig {
            line_comments: vec!["// ".into(), "//! ".into(), "/// ".into()],
            ..Default::default()
        },
        Some(tree_sitter_rust::LANGUAGE.into()),
    ));
    cx.update_buffer(|buffer, cx| buffer.set_language(Some(language), cx));

    let toggle_comments = &ToggleComments {
        advance_downwards: false,
        ignore_indent: true,
    };

    // If multiple selections intersect a line, the line is only toggled once.
    cx.set_state(indoc! {"
        fn a() {
        //    «b();
        //    c();
        //    ˇ» d();
        }
    "});

    cx.update_editor(|e, window, cx| e.toggle_comments(toggle_comments, window, cx));

    cx.assert_editor_state(indoc! {"
        fn a() {
            «b();
            c();
            ˇ» d();
        }
    "});

    // The comment prefix is inserted at the beginning of each line
    cx.update_editor(|e, window, cx| e.toggle_comments(toggle_comments, window, cx));

    cx.assert_editor_state(indoc! {"
        fn a() {
        //    «b();
        //    c();
        //    ˇ» d();
        }
    "});

    // If a selection ends at the beginning of a line, that line is not toggled.
    cx.set_selections_state(indoc! {"
        fn a() {
        //    b();
        //    «c();
        ˇ»//     d();
        }
    "});

    cx.update_editor(|e, window, cx| e.toggle_comments(toggle_comments, window, cx));

    cx.assert_editor_state(indoc! {"
        fn a() {
        //    b();
            «c();
        ˇ»//     d();
        }
    "});

    // If a selection span a single line and is empty, the line is toggled.
    cx.set_state(indoc! {"
        fn a() {
            a();
            b();
        ˇ
        }
    "});

    cx.update_editor(|e, window, cx| e.toggle_comments(toggle_comments, window, cx));

    cx.assert_editor_state(indoc! {"
        fn a() {
            a();
            b();
        //ˇ
        }
    "});

    // If a selection span multiple lines, empty lines are not toggled.
    cx.set_state(indoc! {"
        fn a() {
            «a();

            c();ˇ»
        }
    "});

    cx.update_editor(|e, window, cx| e.toggle_comments(toggle_comments, window, cx));

    cx.assert_editor_state(indoc! {"
        fn a() {
        //    «a();

        //    c();ˇ»
        }
    "});

    // If a selection includes multiple comment prefixes, all lines are uncommented.
    cx.set_state(indoc! {"
        fn a() {
        //    «a();
        ///    b();
        //!    c();ˇ»
        }
    "});

    cx.update_editor(|e, window, cx| e.toggle_comments(toggle_comments, window, cx));

    cx.assert_editor_state(indoc! {"
        fn a() {
            «a();
            b();
            c();ˇ»
        }
    "});
}

#[gpui::test]
async fn test_advance_downward_on_toggle_comment(cx: &mut TestAppContext) {
    init_test(cx, |_| {});

    let language = Arc::new(Language::new(
        LanguageConfig {
            line_comments: vec!["// ".into()],
            ..Default::default()
        },
        Some(tree_sitter_rust::LANGUAGE.into()),
    ));

    let mut cx = EditorTestContext::new(cx).await;

    cx.language_registry().add(language.clone());
    cx.update_buffer(|buffer, cx| {
        buffer.set_language(Some(language), cx);
    });

    let toggle_comments = &ToggleComments {
        advance_downwards: true,
        ignore_indent: false,
    };

    // Single cursor on one line -> advance
    // Cursor moves horizontally 3 characters as well on non-blank line
    cx.set_state(indoc!(
        "fn a() {
             ˇdog();
             cat();
        }"
    ));
    cx.update_editor(|editor, window, cx| {
        editor.toggle_comments(toggle_comments, window, cx);
    });
    cx.assert_editor_state(indoc!(
        "fn a() {
             // dog();
             catˇ();
        }"
    ));

    // Single selection on one line -> don't advance
    cx.set_state(indoc!(
        "fn a() {
             «dog()ˇ»;
             cat();
        }"
    ));
    cx.update_editor(|editor, window, cx| {
        editor.toggle_comments(toggle_comments, window, cx);
    });
    cx.assert_editor_state(indoc!(
        "fn a() {
             // «dog()ˇ»;
             cat();
        }"
    ));

    // Multiple cursors on one line -> advance
    cx.set_state(indoc!(
        "fn a() {
             ˇdˇog();
             cat();
        }"
    ));
    cx.update_editor(|editor, window, cx| {
        editor.toggle_comments(toggle_comments, window, cx);
    });
    cx.assert_editor_state(indoc!(
        "fn a() {
             // dog();
             catˇ(ˇ);
        }"
    ));

    // Multiple cursors on one line, with selection -> don't advance
    cx.set_state(indoc!(
        "fn a() {
             ˇdˇog«()ˇ»;
             cat();
        }"
    ));
    cx.update_editor(|editor, window, cx| {
        editor.toggle_comments(toggle_comments, window, cx);
    });
    cx.assert_editor_state(indoc!(
        "fn a() {
             // ˇdˇog«()ˇ»;
             cat();
        }"
    ));

    // Single cursor on one line -> advance
    // Cursor moves to column 0 on blank line
    cx.set_state(indoc!(
        "fn a() {
             ˇdog();

             cat();
        }"
    ));
    cx.update_editor(|editor, window, cx| {
        editor.toggle_comments(toggle_comments, window, cx);
    });
    cx.assert_editor_state(indoc!(
        "fn a() {
             // dog();
        ˇ
             cat();
        }"
    ));

    // Single cursor on one line -> advance
    // Cursor starts and ends at column 0
    cx.set_state(indoc!(
        "fn a() {
         ˇ    dog();
             cat();
        }"
    ));
    cx.update_editor(|editor, window, cx| {
        editor.toggle_comments(toggle_comments, window, cx);
    });
    cx.assert_editor_state(indoc!(
        "fn a() {
             // dog();
         ˇ    cat();
        }"
    ));
}

#[gpui::test]
async fn test_toggle_block_comment(cx: &mut TestAppContext) {
    init_test(cx, |_| {});

    let mut cx = EditorTestContext::new(cx).await;

    let html_language = Arc::new(
        Language::new(
            LanguageConfig {
                name: "HTML".into(),
                block_comment: Some(("<!-- ".into(), " -->".into())),
                ..Default::default()
            },
            Some(tree_sitter_html::LANGUAGE.into()),
        )
        .with_injection_query(
            r#"
            (script_element
                (raw_text) @injection.content
                (#set! injection.language "javascript"))
            "#,
        )
        .unwrap(),
    );

    let javascript_language = Arc::new(Language::new(
        LanguageConfig {
            name: "JavaScript".into(),
            line_comments: vec!["// ".into()],
            ..Default::default()
        },
        Some(tree_sitter_typescript::LANGUAGE_TSX.into()),
    ));

    cx.language_registry().add(html_language.clone());
    cx.language_registry().add(javascript_language.clone());
    cx.update_buffer(|buffer, cx| {
        buffer.set_language(Some(html_language), cx);
    });

    // Toggle comments for empty selections
    cx.set_state(
        &r#"
            <p>A</p>ˇ
            <p>B</p>ˇ
            <p>C</p>ˇ
        "#
        .unindent(),
    );
    cx.update_editor(|editor, window, cx| {
        editor.toggle_comments(&ToggleComments::default(), window, cx)
    });
    cx.assert_editor_state(
        &r#"
            <!-- <p>A</p>ˇ -->
            <!-- <p>B</p>ˇ -->
            <!-- <p>C</p>ˇ -->
        "#
        .unindent(),
    );
    cx.update_editor(|editor, window, cx| {
        editor.toggle_comments(&ToggleComments::default(), window, cx)
    });
    cx.assert_editor_state(
        &r#"
            <p>A</p>ˇ
            <p>B</p>ˇ
            <p>C</p>ˇ
        "#
        .unindent(),
    );

    // Toggle comments for mixture of empty and non-empty selections, where
    // multiple selections occupy a given line.
    cx.set_state(
        &r#"
            <p>A«</p>
            <p>ˇ»B</p>ˇ
            <p>C«</p>
            <p>ˇ»D</p>ˇ
        "#
        .unindent(),
    );

    cx.update_editor(|editor, window, cx| {
        editor.toggle_comments(&ToggleComments::default(), window, cx)
    });
    cx.assert_editor_state(
        &r#"
            <!-- <p>A«</p>
            <p>ˇ»B</p>ˇ -->
            <!-- <p>C«</p>
            <p>ˇ»D</p>ˇ -->
        "#
        .unindent(),
    );
    cx.update_editor(|editor, window, cx| {
        editor.toggle_comments(&ToggleComments::default(), window, cx)
    });
    cx.assert_editor_state(
        &r#"
            <p>A«</p>
            <p>ˇ»B</p>ˇ
            <p>C«</p>
            <p>ˇ»D</p>ˇ
        "#
        .unindent(),
    );

    // Toggle comments when different languages are active for different
    // selections.
    cx.set_state(
        &r#"
            ˇ<script>
                ˇvar x = new Y();
            ˇ</script>
        "#
        .unindent(),
    );
    cx.executor().run_until_parked();
    cx.update_editor(|editor, window, cx| {
        editor.toggle_comments(&ToggleComments::default(), window, cx)
    });
    // TODO this is how it actually worked in Zed Stable, which is not very ergonomic.
    // Uncommenting and commenting from this position brings in even more wrong artifacts.
    cx.assert_editor_state(
        &r#"
            <!-- ˇ<script> -->
                // ˇvar x = new Y();
            <!-- ˇ</script> -->
        "#
        .unindent(),
    );
}

#[gpui::test]
fn test_editing_disjoint_excerpts(cx: &mut TestAppContext) {
    init_test(cx, |_| {});

    let buffer = cx.new(|cx| Buffer::local(sample_text(3, 4, 'a'), cx));
    let multibuffer = cx.new(|cx| {
        let mut multibuffer = MultiBuffer::new(ReadWrite);
        multibuffer.push_excerpts(
            buffer.clone(),
            [
                ExcerptRange {
                    context: Point::new(0, 0)..Point::new(0, 4),
                    primary: None,
                },
                ExcerptRange {
                    context: Point::new(1, 0)..Point::new(1, 4),
                    primary: None,
                },
            ],
            cx,
        );
        assert_eq!(multibuffer.read(cx).text(), "aaaa\nbbbb");
        multibuffer
    });

    let (editor, cx) = cx.add_window_view(|window, cx| build_editor(multibuffer, window, cx));
    editor.update_in(cx, |editor, window, cx| {
        assert_eq!(editor.text(cx), "aaaa\nbbbb");
        editor.change_selections(None, window, cx, |s| {
            s.select_ranges([
                Point::new(0, 0)..Point::new(0, 0),
                Point::new(1, 0)..Point::new(1, 0),
            ])
        });

        editor.handle_input("X", window, cx);
        assert_eq!(editor.text(cx), "Xaaaa\nXbbbb");
        assert_eq!(
            editor.selections.ranges(cx),
            [
                Point::new(0, 1)..Point::new(0, 1),
                Point::new(1, 1)..Point::new(1, 1),
            ]
        );

        // Ensure the cursor's head is respected when deleting across an excerpt boundary.
        editor.change_selections(None, window, cx, |s| {
            s.select_ranges([Point::new(0, 2)..Point::new(1, 2)])
        });
        editor.backspace(&Default::default(), window, cx);
        assert_eq!(editor.text(cx), "Xa\nbbb");
        assert_eq!(
            editor.selections.ranges(cx),
            [Point::new(1, 0)..Point::new(1, 0)]
        );

        editor.change_selections(None, window, cx, |s| {
            s.select_ranges([Point::new(1, 1)..Point::new(0, 1)])
        });
        editor.backspace(&Default::default(), window, cx);
        assert_eq!(editor.text(cx), "X\nbb");
        assert_eq!(
            editor.selections.ranges(cx),
            [Point::new(0, 1)..Point::new(0, 1)]
        );
    });
}

#[gpui::test]
fn test_editing_overlapping_excerpts(cx: &mut TestAppContext) {
    init_test(cx, |_| {});

    let markers = vec![('[', ']').into(), ('(', ')').into()];
    let (initial_text, mut excerpt_ranges) = marked_text_ranges_by(
        indoc! {"
            [aaaa
            (bbbb]
            cccc)",
        },
        markers.clone(),
    );
    let excerpt_ranges = markers.into_iter().map(|marker| {
        let context = excerpt_ranges.remove(&marker).unwrap()[0].clone();
        ExcerptRange {
            context,
            primary: None,
        }
    });
    let buffer = cx.new(|cx| Buffer::local(initial_text, cx));
    let multibuffer = cx.new(|cx| {
        let mut multibuffer = MultiBuffer::new(ReadWrite);
        multibuffer.push_excerpts(buffer, excerpt_ranges, cx);
        multibuffer
    });

    let (editor, cx) = cx.add_window_view(|window, cx| build_editor(multibuffer, window, cx));
    editor.update_in(cx, |editor, window, cx| {
        let (expected_text, selection_ranges) = marked_text_ranges(
            indoc! {"
                aaaa
                bˇbbb
                bˇbbˇb
                cccc"
            },
            true,
        );
        assert_eq!(editor.text(cx), expected_text);
        editor.change_selections(None, window, cx, |s| s.select_ranges(selection_ranges));

        editor.handle_input("X", window, cx);

        let (expected_text, expected_selections) = marked_text_ranges(
            indoc! {"
                aaaa
                bXˇbbXb
                bXˇbbXˇb
                cccc"
            },
            false,
        );
        assert_eq!(editor.text(cx), expected_text);
        assert_eq!(editor.selections.ranges(cx), expected_selections);

        editor.newline(&Newline, window, cx);
        let (expected_text, expected_selections) = marked_text_ranges(
            indoc! {"
                aaaa
                bX
                ˇbbX
                b
                bX
                ˇbbX
                ˇb
                cccc"
            },
            false,
        );
        assert_eq!(editor.text(cx), expected_text);
        assert_eq!(editor.selections.ranges(cx), expected_selections);
    });
}

#[gpui::test]
fn test_refresh_selections(cx: &mut TestAppContext) {
    init_test(cx, |_| {});

    let buffer = cx.new(|cx| Buffer::local(sample_text(3, 4, 'a'), cx));
    let mut excerpt1_id = None;
    let multibuffer = cx.new(|cx| {
        let mut multibuffer = MultiBuffer::new(ReadWrite);
        excerpt1_id = multibuffer
            .push_excerpts(
                buffer.clone(),
                [
                    ExcerptRange {
                        context: Point::new(0, 0)..Point::new(1, 4),
                        primary: None,
                    },
                    ExcerptRange {
                        context: Point::new(1, 0)..Point::new(2, 4),
                        primary: None,
                    },
                ],
                cx,
            )
            .into_iter()
            .next();
        assert_eq!(multibuffer.read(cx).text(), "aaaa\nbbbb\nbbbb\ncccc");
        multibuffer
    });

    let editor = cx.add_window(|window, cx| {
        let mut editor = build_editor(multibuffer.clone(), window, cx);
        let snapshot = editor.snapshot(window, cx);
        editor.change_selections(None, window, cx, |s| {
            s.select_ranges([Point::new(1, 3)..Point::new(1, 3)])
        });
        editor.begin_selection(
            Point::new(2, 1).to_display_point(&snapshot),
            true,
            1,
            window,
            cx,
        );
        assert_eq!(
            editor.selections.ranges(cx),
            [
                Point::new(1, 3)..Point::new(1, 3),
                Point::new(2, 1)..Point::new(2, 1),
            ]
        );
        editor
    });

    // Refreshing selections is a no-op when excerpts haven't changed.
    _ = editor.update(cx, |editor, window, cx| {
        editor.change_selections(None, window, cx, |s| s.refresh());
        assert_eq!(
            editor.selections.ranges(cx),
            [
                Point::new(1, 3)..Point::new(1, 3),
                Point::new(2, 1)..Point::new(2, 1),
            ]
        );
    });

    multibuffer.update(cx, |multibuffer, cx| {
        multibuffer.remove_excerpts([excerpt1_id.unwrap()], cx);
    });
    _ = editor.update(cx, |editor, window, cx| {
        // Removing an excerpt causes the first selection to become degenerate.
        assert_eq!(
            editor.selections.ranges(cx),
            [
                Point::new(0, 0)..Point::new(0, 0),
                Point::new(0, 1)..Point::new(0, 1)
            ]
        );

        // Refreshing selections will relocate the first selection to the original buffer
        // location.
        editor.change_selections(None, window, cx, |s| s.refresh());
        assert_eq!(
            editor.selections.ranges(cx),
            [
                Point::new(0, 1)..Point::new(0, 1),
                Point::new(0, 3)..Point::new(0, 3)
            ]
        );
        assert!(editor.selections.pending_anchor().is_some());
    });
}

#[gpui::test]
fn test_refresh_selections_while_selecting_with_mouse(cx: &mut TestAppContext) {
    init_test(cx, |_| {});

    let buffer = cx.new(|cx| Buffer::local(sample_text(3, 4, 'a'), cx));
    let mut excerpt1_id = None;
    let multibuffer = cx.new(|cx| {
        let mut multibuffer = MultiBuffer::new(ReadWrite);
        excerpt1_id = multibuffer
            .push_excerpts(
                buffer.clone(),
                [
                    ExcerptRange {
                        context: Point::new(0, 0)..Point::new(1, 4),
                        primary: None,
                    },
                    ExcerptRange {
                        context: Point::new(1, 0)..Point::new(2, 4),
                        primary: None,
                    },
                ],
                cx,
            )
            .into_iter()
            .next();
        assert_eq!(multibuffer.read(cx).text(), "aaaa\nbbbb\nbbbb\ncccc");
        multibuffer
    });

    let editor = cx.add_window(|window, cx| {
        let mut editor = build_editor(multibuffer.clone(), window, cx);
        let snapshot = editor.snapshot(window, cx);
        editor.begin_selection(
            Point::new(1, 3).to_display_point(&snapshot),
            false,
            1,
            window,
            cx,
        );
        assert_eq!(
            editor.selections.ranges(cx),
            [Point::new(1, 3)..Point::new(1, 3)]
        );
        editor
    });

    multibuffer.update(cx, |multibuffer, cx| {
        multibuffer.remove_excerpts([excerpt1_id.unwrap()], cx);
    });
    _ = editor.update(cx, |editor, window, cx| {
        assert_eq!(
            editor.selections.ranges(cx),
            [Point::new(0, 0)..Point::new(0, 0)]
        );

        // Ensure we don't panic when selections are refreshed and that the pending selection is finalized.
        editor.change_selections(None, window, cx, |s| s.refresh());
        assert_eq!(
            editor.selections.ranges(cx),
            [Point::new(0, 3)..Point::new(0, 3)]
        );
        assert!(editor.selections.pending_anchor().is_some());
    });
}

#[gpui::test]
async fn test_extra_newline_insertion(cx: &mut TestAppContext) {
    init_test(cx, |_| {});

    let language = Arc::new(
        Language::new(
            LanguageConfig {
                brackets: BracketPairConfig {
                    pairs: vec![
                        BracketPair {
                            start: "{".to_string(),
                            end: "}".to_string(),
                            close: true,
                            surround: true,
                            newline: true,
                        },
                        BracketPair {
                            start: "/* ".to_string(),
                            end: " */".to_string(),
                            close: true,
                            surround: true,
                            newline: true,
                        },
                    ],
                    ..Default::default()
                },
                ..Default::default()
            },
            Some(tree_sitter_rust::LANGUAGE.into()),
        )
        .with_indents_query("")
        .unwrap(),
    );

    let text = concat!(
        "{   }\n",     //
        "  x\n",       //
        "  /*   */\n", //
        "x\n",         //
        "{{} }\n",     //
    );

    let buffer = cx.new(|cx| Buffer::local(text, cx).with_language(language, cx));
    let buffer = cx.new(|cx| MultiBuffer::singleton(buffer, cx));
    let (editor, cx) = cx.add_window_view(|window, cx| build_editor(buffer, window, cx));
    editor
        .condition::<crate::EditorEvent>(cx, |editor, cx| !editor.buffer.read(cx).is_parsing(cx))
        .await;

    editor.update_in(cx, |editor, window, cx| {
        editor.change_selections(None, window, cx, |s| {
            s.select_display_ranges([
                DisplayPoint::new(DisplayRow(0), 2)..DisplayPoint::new(DisplayRow(0), 3),
                DisplayPoint::new(DisplayRow(2), 5)..DisplayPoint::new(DisplayRow(2), 5),
                DisplayPoint::new(DisplayRow(4), 4)..DisplayPoint::new(DisplayRow(4), 4),
            ])
        });
        editor.newline(&Newline, window, cx);

        assert_eq!(
            editor.buffer().read(cx).read(cx).text(),
            concat!(
                "{ \n",    // Suppress rustfmt
                "\n",      //
                "}\n",     //
                "  x\n",   //
                "  /* \n", //
                "  \n",    //
                "  */\n",  //
                "x\n",     //
                "{{} \n",  //
                "}\n",     //
            )
        );
    });
}

#[gpui::test]
fn test_highlighted_ranges(cx: &mut TestAppContext) {
    init_test(cx, |_| {});

    let editor = cx.add_window(|window, cx| {
        let buffer = MultiBuffer::build_simple(&sample_text(16, 8, 'a'), cx);
        build_editor(buffer.clone(), window, cx)
    });

    _ = editor.update(cx, |editor, window, cx| {
        struct Type1;
        struct Type2;

        let buffer = editor.buffer.read(cx).snapshot(cx);

        let anchor_range =
            |range: Range<Point>| buffer.anchor_after(range.start)..buffer.anchor_after(range.end);

        editor.highlight_background::<Type1>(
            &[
                anchor_range(Point::new(2, 1)..Point::new(2, 3)),
                anchor_range(Point::new(4, 2)..Point::new(4, 4)),
                anchor_range(Point::new(6, 3)..Point::new(6, 5)),
                anchor_range(Point::new(8, 4)..Point::new(8, 6)),
            ],
            |_| Hsla::red(),
            cx,
        );
        editor.highlight_background::<Type2>(
            &[
                anchor_range(Point::new(3, 2)..Point::new(3, 5)),
                anchor_range(Point::new(5, 3)..Point::new(5, 6)),
                anchor_range(Point::new(7, 4)..Point::new(7, 7)),
                anchor_range(Point::new(9, 5)..Point::new(9, 8)),
            ],
            |_| Hsla::green(),
            cx,
        );

        let snapshot = editor.snapshot(window, cx);
        let mut highlighted_ranges = editor.background_highlights_in_range(
            anchor_range(Point::new(3, 4)..Point::new(7, 4)),
            &snapshot,
            cx.theme().colors(),
        );
        // Enforce a consistent ordering based on color without relying on the ordering of the
        // highlight's `TypeId` which is non-executor.
        highlighted_ranges.sort_unstable_by_key(|(_, color)| *color);
        assert_eq!(
            highlighted_ranges,
            &[
                (
                    DisplayPoint::new(DisplayRow(4), 2)..DisplayPoint::new(DisplayRow(4), 4),
                    Hsla::red(),
                ),
                (
                    DisplayPoint::new(DisplayRow(6), 3)..DisplayPoint::new(DisplayRow(6), 5),
                    Hsla::red(),
                ),
                (
                    DisplayPoint::new(DisplayRow(3), 2)..DisplayPoint::new(DisplayRow(3), 5),
                    Hsla::green(),
                ),
                (
                    DisplayPoint::new(DisplayRow(5), 3)..DisplayPoint::new(DisplayRow(5), 6),
                    Hsla::green(),
                ),
            ]
        );
        assert_eq!(
            editor.background_highlights_in_range(
                anchor_range(Point::new(5, 6)..Point::new(6, 4)),
                &snapshot,
                cx.theme().colors(),
            ),
            &[(
                DisplayPoint::new(DisplayRow(6), 3)..DisplayPoint::new(DisplayRow(6), 5),
                Hsla::red(),
            )]
        );
    });
}

#[gpui::test]
async fn test_following(cx: &mut TestAppContext) {
    init_test(cx, |_| {});

    let fs = FakeFs::new(cx.executor());
    let project = Project::test(fs, ["/file.rs".as_ref()], cx).await;

    let buffer = project.update(cx, |project, cx| {
        let buffer = project.create_local_buffer(&sample_text(16, 8, 'a'), None, cx);
        cx.new(|cx| MultiBuffer::singleton(buffer, cx))
    });
    let leader = cx.add_window(|window, cx| build_editor(buffer.clone(), window, cx));
    let follower = cx.update(|cx| {
        cx.open_window(
            WindowOptions {
                window_bounds: Some(WindowBounds::Windowed(Bounds::from_corners(
                    gpui::Point::new(px(0.), px(0.)),
                    gpui::Point::new(px(10.), px(80.)),
                ))),
                ..Default::default()
            },
            |window, cx| cx.new(|cx| build_editor(buffer.clone(), window, cx)),
        )
        .unwrap()
    });

    let is_still_following = Rc::new(RefCell::new(true));
    let follower_edit_event_count = Rc::new(RefCell::new(0));
    let pending_update = Rc::new(RefCell::new(None));
    let leader_entity = leader.root(cx).unwrap();
    let follower_entity = follower.root(cx).unwrap();
    _ = follower.update(cx, {
        let update = pending_update.clone();
        let is_still_following = is_still_following.clone();
        let follower_edit_event_count = follower_edit_event_count.clone();
        |_, window, cx| {
            cx.subscribe_in(
                &leader_entity,
                window,
                move |_, leader, event, window, cx| {
                    leader.read(cx).add_event_to_update_proto(
                        event,
                        &mut update.borrow_mut(),
                        window,
                        cx,
                    );
                },
            )
            .detach();

            cx.subscribe_in(
                &follower_entity,
                window,
                move |_, _, event: &EditorEvent, _window, _cx| {
                    if matches!(Editor::to_follow_event(event), Some(FollowEvent::Unfollow)) {
                        *is_still_following.borrow_mut() = false;
                    }

                    if let EditorEvent::BufferEdited = event {
                        *follower_edit_event_count.borrow_mut() += 1;
                    }
                },
            )
            .detach();
        }
    });

    // Update the selections only
    _ = leader.update(cx, |leader, window, cx| {
        leader.change_selections(None, window, cx, |s| s.select_ranges([1..1]));
    });
    follower
        .update(cx, |follower, window, cx| {
            follower.apply_update_proto(
                &project,
                pending_update.borrow_mut().take().unwrap(),
                window,
                cx,
            )
        })
        .unwrap()
        .await
        .unwrap();
    _ = follower.update(cx, |follower, _, cx| {
        assert_eq!(follower.selections.ranges(cx), vec![1..1]);
    });
    assert!(*is_still_following.borrow());
    assert_eq!(*follower_edit_event_count.borrow(), 0);

    // Update the scroll position only
    _ = leader.update(cx, |leader, window, cx| {
        leader.set_scroll_position(gpui::Point::new(1.5, 3.5), window, cx);
    });
    follower
        .update(cx, |follower, window, cx| {
            follower.apply_update_proto(
                &project,
                pending_update.borrow_mut().take().unwrap(),
                window,
                cx,
            )
        })
        .unwrap()
        .await
        .unwrap();
    assert_eq!(
        follower
            .update(cx, |follower, _, cx| follower.scroll_position(cx))
            .unwrap(),
        gpui::Point::new(1.5, 3.5)
    );
    assert!(*is_still_following.borrow());
    assert_eq!(*follower_edit_event_count.borrow(), 0);

    // Update the selections and scroll position. The follower's scroll position is updated
    // via autoscroll, not via the leader's exact scroll position.
    _ = leader.update(cx, |leader, window, cx| {
        leader.change_selections(None, window, cx, |s| s.select_ranges([0..0]));
        leader.request_autoscroll(Autoscroll::newest(), cx);
        leader.set_scroll_position(gpui::Point::new(1.5, 3.5), window, cx);
    });
    follower
        .update(cx, |follower, window, cx| {
            follower.apply_update_proto(
                &project,
                pending_update.borrow_mut().take().unwrap(),
                window,
                cx,
            )
        })
        .unwrap()
        .await
        .unwrap();
    _ = follower.update(cx, |follower, _, cx| {
        assert_eq!(follower.scroll_position(cx), gpui::Point::new(1.5, 0.0));
        assert_eq!(follower.selections.ranges(cx), vec![0..0]);
    });
    assert!(*is_still_following.borrow());

    // Creating a pending selection that precedes another selection
    _ = leader.update(cx, |leader, window, cx| {
        leader.change_selections(None, window, cx, |s| s.select_ranges([1..1]));
        leader.begin_selection(DisplayPoint::new(DisplayRow(0), 0), true, 1, window, cx);
    });
    follower
        .update(cx, |follower, window, cx| {
            follower.apply_update_proto(
                &project,
                pending_update.borrow_mut().take().unwrap(),
                window,
                cx,
            )
        })
        .unwrap()
        .await
        .unwrap();
    _ = follower.update(cx, |follower, _, cx| {
        assert_eq!(follower.selections.ranges(cx), vec![0..0, 1..1]);
    });
    assert!(*is_still_following.borrow());

    // Extend the pending selection so that it surrounds another selection
    _ = leader.update(cx, |leader, window, cx| {
        leader.extend_selection(DisplayPoint::new(DisplayRow(0), 2), 1, window, cx);
    });
    follower
        .update(cx, |follower, window, cx| {
            follower.apply_update_proto(
                &project,
                pending_update.borrow_mut().take().unwrap(),
                window,
                cx,
            )
        })
        .unwrap()
        .await
        .unwrap();
    _ = follower.update(cx, |follower, _, cx| {
        assert_eq!(follower.selections.ranges(cx), vec![0..2]);
    });

    // Scrolling locally breaks the follow
    _ = follower.update(cx, |follower, window, cx| {
        let top_anchor = follower.buffer().read(cx).read(cx).anchor_after(0);
        follower.set_scroll_anchor(
            ScrollAnchor {
                anchor: top_anchor,
                offset: gpui::Point::new(0.0, 0.5),
            },
            window,
            cx,
        );
    });
    assert!(!(*is_still_following.borrow()));
}

#[gpui::test]
async fn test_following_with_multiple_excerpts(cx: &mut TestAppContext) {
    init_test(cx, |_| {});

    let fs = FakeFs::new(cx.executor());
    let project = Project::test(fs, ["/file.rs".as_ref()], cx).await;
    let workspace = cx.add_window(|window, cx| Workspace::test_new(project.clone(), window, cx));
    let pane = workspace
        .update(cx, |workspace, _, _| workspace.active_pane().clone())
        .unwrap();

    let cx = &mut VisualTestContext::from_window(*workspace.deref(), cx);

    let leader = pane.update_in(cx, |_, window, cx| {
        let multibuffer = cx.new(|_| MultiBuffer::new(ReadWrite));
        cx.new(|cx| build_editor(multibuffer.clone(), window, cx))
    });

    // Start following the editor when it has no excerpts.
    let mut state_message =
        leader.update_in(cx, |leader, window, cx| leader.to_state_proto(window, cx));
    let workspace_entity = workspace.root(cx).unwrap();
    let follower_1 = cx
        .update_window(*workspace.deref(), |_, window, cx| {
            Editor::from_state_proto(
                workspace_entity,
                ViewId {
                    creator: Default::default(),
                    id: 0,
                },
                &mut state_message,
                window,
                cx,
            )
        })
        .unwrap()
        .unwrap()
        .await
        .unwrap();

    let update_message = Rc::new(RefCell::new(None));
    follower_1.update_in(cx, {
        let update = update_message.clone();
        |_, window, cx| {
            cx.subscribe_in(&leader, window, move |_, leader, event, window, cx| {
                leader.read(cx).add_event_to_update_proto(
                    event,
                    &mut update.borrow_mut(),
                    window,
                    cx,
                );
            })
            .detach();
        }
    });

    let (buffer_1, buffer_2) = project.update(cx, |project, cx| {
        (
            project.create_local_buffer("abc\ndef\nghi\njkl\n", None, cx),
            project.create_local_buffer("mno\npqr\nstu\nvwx\n", None, cx),
        )
    });

    // Insert some excerpts.
    leader.update(cx, |leader, cx| {
        leader.buffer.update(cx, |multibuffer, cx| {
            let excerpt_ids = multibuffer.push_excerpts(
                buffer_1.clone(),
                [
                    ExcerptRange {
                        context: 1..6,
                        primary: None,
                    },
                    ExcerptRange {
                        context: 12..15,
                        primary: None,
                    },
                    ExcerptRange {
                        context: 0..3,
                        primary: None,
                    },
                ],
                cx,
            );
            multibuffer.insert_excerpts_after(
                excerpt_ids[0],
                buffer_2.clone(),
                [
                    ExcerptRange {
                        context: 8..12,
                        primary: None,
                    },
                    ExcerptRange {
                        context: 0..6,
                        primary: None,
                    },
                ],
                cx,
            );
        });
    });

    // Apply the update of adding the excerpts.
    follower_1
        .update_in(cx, |follower, window, cx| {
            follower.apply_update_proto(
                &project,
                update_message.borrow().clone().unwrap(),
                window,
                cx,
            )
        })
        .await
        .unwrap();
    assert_eq!(
        follower_1.update(cx, |editor, cx| editor.text(cx)),
        leader.update(cx, |editor, cx| editor.text(cx))
    );
    update_message.borrow_mut().take();

    // Start following separately after it already has excerpts.
    let mut state_message =
        leader.update_in(cx, |leader, window, cx| leader.to_state_proto(window, cx));
    let workspace_entity = workspace.root(cx).unwrap();
    let follower_2 = cx
        .update_window(*workspace.deref(), |_, window, cx| {
            Editor::from_state_proto(
                workspace_entity,
                ViewId {
                    creator: Default::default(),
                    id: 0,
                },
                &mut state_message,
                window,
                cx,
            )
        })
        .unwrap()
        .unwrap()
        .await
        .unwrap();
    assert_eq!(
        follower_2.update(cx, |editor, cx| editor.text(cx)),
        leader.update(cx, |editor, cx| editor.text(cx))
    );

    // Remove some excerpts.
    leader.update(cx, |leader, cx| {
        leader.buffer.update(cx, |multibuffer, cx| {
            let excerpt_ids = multibuffer.excerpt_ids();
            multibuffer.remove_excerpts([excerpt_ids[1], excerpt_ids[2]], cx);
            multibuffer.remove_excerpts([excerpt_ids[0]], cx);
        });
    });

    // Apply the update of removing the excerpts.
    follower_1
        .update_in(cx, |follower, window, cx| {
            follower.apply_update_proto(
                &project,
                update_message.borrow().clone().unwrap(),
                window,
                cx,
            )
        })
        .await
        .unwrap();
    follower_2
        .update_in(cx, |follower, window, cx| {
            follower.apply_update_proto(
                &project,
                update_message.borrow().clone().unwrap(),
                window,
                cx,
            )
        })
        .await
        .unwrap();
    update_message.borrow_mut().take();
    assert_eq!(
        follower_1.update(cx, |editor, cx| editor.text(cx)),
        leader.update(cx, |editor, cx| editor.text(cx))
    );
}

#[gpui::test]
async fn go_to_prev_overlapping_diagnostic(executor: BackgroundExecutor, cx: &mut TestAppContext) {
    init_test(cx, |_| {});

    let mut cx = EditorTestContext::new(cx).await;
    let lsp_store =
        cx.update_editor(|editor, _, cx| editor.project.as_ref().unwrap().read(cx).lsp_store());

    cx.set_state(indoc! {"
        ˇfn func(abc def: i32) -> u32 {
        }
    "});

    cx.update(|_, cx| {
        lsp_store.update(cx, |lsp_store, cx| {
            lsp_store
                .update_diagnostics(
                    LanguageServerId(0),
                    lsp::PublishDiagnosticsParams {
                        uri: lsp::Url::from_file_path(path!("/root/file")).unwrap(),
                        version: None,
                        diagnostics: vec![
                            lsp::Diagnostic {
                                range: lsp::Range::new(
                                    lsp::Position::new(0, 11),
                                    lsp::Position::new(0, 12),
                                ),
                                severity: Some(lsp::DiagnosticSeverity::ERROR),
                                ..Default::default()
                            },
                            lsp::Diagnostic {
                                range: lsp::Range::new(
                                    lsp::Position::new(0, 12),
                                    lsp::Position::new(0, 15),
                                ),
                                severity: Some(lsp::DiagnosticSeverity::ERROR),
                                ..Default::default()
                            },
                            lsp::Diagnostic {
                                range: lsp::Range::new(
                                    lsp::Position::new(0, 25),
                                    lsp::Position::new(0, 28),
                                ),
                                severity: Some(lsp::DiagnosticSeverity::ERROR),
                                ..Default::default()
                            },
                        ],
                    },
                    &[],
                    cx,
                )
                .unwrap()
        });
    });

    executor.run_until_parked();

    cx.update_editor(|editor, window, cx| {
        editor.go_to_prev_diagnostic(&GoToPrevDiagnostic, window, cx);
    });

    cx.assert_editor_state(indoc! {"
        fn func(abc def: i32) -> ˇu32 {
        }
    "});

    cx.update_editor(|editor, window, cx| {
        editor.go_to_prev_diagnostic(&GoToPrevDiagnostic, window, cx);
    });

    cx.assert_editor_state(indoc! {"
        fn func(abc ˇdef: i32) -> u32 {
        }
    "});

    cx.update_editor(|editor, window, cx| {
        editor.go_to_prev_diagnostic(&GoToPrevDiagnostic, window, cx);
    });

    cx.assert_editor_state(indoc! {"
        fn func(abcˇ def: i32) -> u32 {
        }
    "});

    cx.update_editor(|editor, window, cx| {
        editor.go_to_prev_diagnostic(&GoToPrevDiagnostic, window, cx);
    });

    cx.assert_editor_state(indoc! {"
        fn func(abc def: i32) -> ˇu32 {
        }
    "});
}

#[gpui::test]
async fn cycle_through_same_place_diagnostics(
    executor: BackgroundExecutor,
    cx: &mut TestAppContext,
) {
    init_test(cx, |_| {});

    let mut cx = EditorTestContext::new(cx).await;
    let lsp_store =
        cx.update_editor(|editor, _, cx| editor.project.as_ref().unwrap().read(cx).lsp_store());

    cx.set_state(indoc! {"
        ˇfn func(abc def: i32) -> u32 {
        }
    "});

    cx.update(|_, cx| {
        lsp_store.update(cx, |lsp_store, cx| {
            lsp_store
                .update_diagnostics(
                    LanguageServerId(0),
                    lsp::PublishDiagnosticsParams {
                        uri: lsp::Url::from_file_path(path!("/root/file")).unwrap(),
                        version: None,
                        diagnostics: vec![
                            lsp::Diagnostic {
                                range: lsp::Range::new(
                                    lsp::Position::new(0, 11),
                                    lsp::Position::new(0, 12),
                                ),
                                severity: Some(lsp::DiagnosticSeverity::ERROR),
                                ..Default::default()
                            },
                            lsp::Diagnostic {
                                range: lsp::Range::new(
                                    lsp::Position::new(0, 12),
                                    lsp::Position::new(0, 15),
                                ),
                                severity: Some(lsp::DiagnosticSeverity::ERROR),
                                ..Default::default()
                            },
                            lsp::Diagnostic {
                                range: lsp::Range::new(
                                    lsp::Position::new(0, 12),
                                    lsp::Position::new(0, 15),
                                ),
                                severity: Some(lsp::DiagnosticSeverity::ERROR),
                                ..Default::default()
                            },
                            lsp::Diagnostic {
                                range: lsp::Range::new(
                                    lsp::Position::new(0, 25),
                                    lsp::Position::new(0, 28),
                                ),
                                severity: Some(lsp::DiagnosticSeverity::ERROR),
                                ..Default::default()
                            },
                        ],
                    },
                    &[],
                    cx,
                )
                .unwrap()
        });
    });
    executor.run_until_parked();

    //// Backward

    // Fourth diagnostic
    cx.update_editor(|editor, window, cx| {
        editor.go_to_prev_diagnostic(&GoToPrevDiagnostic, window, cx);
    });
    cx.assert_editor_state(indoc! {"
        fn func(abc def: i32) -> ˇu32 {
        }
    "});

    // Third diagnostic
    cx.update_editor(|editor, window, cx| {
        editor.go_to_prev_diagnostic(&GoToPrevDiagnostic, window, cx);
    });
    cx.assert_editor_state(indoc! {"
        fn func(abc ˇdef: i32) -> u32 {
        }
    "});

    // Second diagnostic, same place
    cx.update_editor(|editor, window, cx| {
        editor.go_to_prev_diagnostic(&GoToPrevDiagnostic, window, cx);
    });
    cx.assert_editor_state(indoc! {"
        fn func(abc ˇdef: i32) -> u32 {
        }
    "});

    // First diagnostic
    cx.update_editor(|editor, window, cx| {
        editor.go_to_prev_diagnostic(&GoToPrevDiagnostic, window, cx);
    });
    cx.assert_editor_state(indoc! {"
        fn func(abcˇ def: i32) -> u32 {
        }
    "});

    // Wrapped over, fourth diagnostic
    cx.update_editor(|editor, window, cx| {
        editor.go_to_prev_diagnostic(&GoToPrevDiagnostic, window, cx);
    });
    cx.assert_editor_state(indoc! {"
        fn func(abc def: i32) -> ˇu32 {
        }
    "});

    cx.update_editor(|editor, window, cx| {
        editor.move_to_beginning(&MoveToBeginning, window, cx);
    });
    cx.assert_editor_state(indoc! {"
        ˇfn func(abc def: i32) -> u32 {
        }
    "});

    //// Forward

    // First diagnostic
    cx.update_editor(|editor, window, cx| {
        editor.go_to_diagnostic(&GoToDiagnostic, window, cx);
    });
    cx.assert_editor_state(indoc! {"
        fn func(abcˇ def: i32) -> u32 {
        }
    "});

    // Second diagnostic
    cx.update_editor(|editor, window, cx| {
        editor.go_to_diagnostic(&GoToDiagnostic, window, cx);
    });
    cx.assert_editor_state(indoc! {"
        fn func(abc ˇdef: i32) -> u32 {
        }
    "});

    // Third diagnostic, same place
    cx.update_editor(|editor, window, cx| {
        editor.go_to_diagnostic(&GoToDiagnostic, window, cx);
    });
    cx.assert_editor_state(indoc! {"
        fn func(abc ˇdef: i32) -> u32 {
        }
    "});

    // Fourth diagnostic
    cx.update_editor(|editor, window, cx| {
        editor.go_to_diagnostic(&GoToDiagnostic, window, cx);
    });
    cx.assert_editor_state(indoc! {"
        fn func(abc def: i32) -> ˇu32 {
        }
    "});

    // Wrapped around, first diagnostic
    cx.update_editor(|editor, window, cx| {
        editor.go_to_diagnostic(&GoToDiagnostic, window, cx);
    });
    cx.assert_editor_state(indoc! {"
        fn func(abcˇ def: i32) -> u32 {
        }
    "});
}

#[gpui::test]
async fn test_diagnostics_with_links(cx: &mut TestAppContext) {
    init_test(cx, |_| {});

    let mut cx = EditorTestContext::new(cx).await;

    cx.set_state(indoc! {"
        fn func(abˇc def: i32) -> u32 {
        }
    "});
    let lsp_store =
        cx.update_editor(|editor, _, cx| editor.project.as_ref().unwrap().read(cx).lsp_store());

    cx.update(|_, cx| {
        lsp_store.update(cx, |lsp_store, cx| {
            lsp_store.update_diagnostics(
                LanguageServerId(0),
                lsp::PublishDiagnosticsParams {
                    uri: lsp::Url::from_file_path(path!("/root/file")).unwrap(),
                    version: None,
                    diagnostics: vec![lsp::Diagnostic {
                        range: lsp::Range::new(lsp::Position::new(0, 8), lsp::Position::new(0, 12)),
                        severity: Some(lsp::DiagnosticSeverity::ERROR),
                        message: "we've had problems with <https://link.one>, and <https://link.two> is broken".to_string(),
                        ..Default::default()
                    }],
                },
                &[],
                cx,
            )
        })
    }).unwrap();
    cx.run_until_parked();
    cx.update_editor(|editor, window, cx| {
        hover_popover::hover(editor, &Default::default(), window, cx)
    });
    cx.run_until_parked();
    cx.update_editor(|editor, _, _| assert!(editor.hover_state.diagnostic_popover.is_some()))
}

#[gpui::test]
async fn test_go_to_hunk(executor: BackgroundExecutor, cx: &mut TestAppContext) {
    init_test(cx, |_| {});

    let mut cx = EditorTestContext::new(cx).await;

    let diff_base = r#"
        use some::mod;

        const A: u32 = 42;

        fn main() {
            println!("hello");

            println!("world");
        }
        "#
    .unindent();

    // Edits are modified, removed, modified, added
    cx.set_state(
        &r#"
        use some::modified;

        ˇ
        fn main() {
            println!("hello there");

            println!("around the");
            println!("world");
        }
        "#
        .unindent(),
    );

    cx.set_diff_base(&diff_base);
    executor.run_until_parked();

    cx.update_editor(|editor, window, cx| {
        //Wrap around the bottom of the buffer
        for _ in 0..3 {
            editor.go_to_next_hunk(&GoToHunk, window, cx);
        }
    });

    cx.assert_editor_state(
        &r#"
        ˇuse some::modified;


        fn main() {
            println!("hello there");

            println!("around the");
            println!("world");
        }
        "#
        .unindent(),
    );

    cx.update_editor(|editor, window, cx| {
        //Wrap around the top of the buffer
        for _ in 0..2 {
            editor.go_to_prev_hunk(&GoToPrevHunk, window, cx);
        }
    });

    cx.assert_editor_state(
        &r#"
        use some::modified;


        fn main() {
        ˇ    println!("hello there");

            println!("around the");
            println!("world");
        }
        "#
        .unindent(),
    );

    cx.update_editor(|editor, window, cx| {
        editor.go_to_prev_hunk(&GoToPrevHunk, window, cx);
    });

    cx.assert_editor_state(
        &r#"
        use some::modified;

        ˇ
        fn main() {
            println!("hello there");

            println!("around the");
            println!("world");
        }
        "#
        .unindent(),
    );

    cx.update_editor(|editor, window, cx| {
        editor.go_to_prev_hunk(&GoToPrevHunk, window, cx);
    });

    cx.assert_editor_state(
        &r#"
        ˇuse some::modified;


        fn main() {
            println!("hello there");

            println!("around the");
            println!("world");
        }
        "#
        .unindent(),
    );

    cx.update_editor(|editor, window, cx| {
        for _ in 0..2 {
            editor.go_to_prev_hunk(&GoToPrevHunk, window, cx);
        }
    });

    cx.assert_editor_state(
        &r#"
        use some::modified;


        fn main() {
        ˇ    println!("hello there");

            println!("around the");
            println!("world");
        }
        "#
        .unindent(),
    );

    cx.update_editor(|editor, window, cx| {
        editor.fold(&Fold, window, cx);
    });

    cx.update_editor(|editor, window, cx| {
        editor.go_to_next_hunk(&GoToHunk, window, cx);
    });

    cx.assert_editor_state(
        &r#"
        ˇuse some::modified;


        fn main() {
            println!("hello there");

            println!("around the");
            println!("world");
        }
        "#
        .unindent(),
    );
}

#[test]
fn test_split_words() {
    fn split(text: &str) -> Vec<&str> {
        split_words(text).collect()
    }

    assert_eq!(split("HelloWorld"), &["Hello", "World"]);
    assert_eq!(split("hello_world"), &["hello_", "world"]);
    assert_eq!(split("_hello_world_"), &["_", "hello_", "world_"]);
    assert_eq!(split("Hello_World"), &["Hello_", "World"]);
    assert_eq!(split("helloWOrld"), &["hello", "WOrld"]);
    assert_eq!(split("helloworld"), &["helloworld"]);

    assert_eq!(split(":do_the_thing"), &[":", "do_", "the_", "thing"]);
}

#[gpui::test]
async fn test_move_to_enclosing_bracket(cx: &mut TestAppContext) {
    init_test(cx, |_| {});

    let mut cx = EditorLspTestContext::new_typescript(Default::default(), cx).await;
    let mut assert = |before, after| {
        let _state_context = cx.set_state(before);
        cx.run_until_parked();
        cx.update_editor(|editor, window, cx| {
            editor.move_to_enclosing_bracket(&MoveToEnclosingBracket, window, cx)
        });
        cx.assert_editor_state(after);
    };

    // Outside bracket jumps to outside of matching bracket
    assert("console.logˇ(var);", "console.log(var)ˇ;");
    assert("console.log(var)ˇ;", "console.logˇ(var);");

    // Inside bracket jumps to inside of matching bracket
    assert("console.log(ˇvar);", "console.log(varˇ);");
    assert("console.log(varˇ);", "console.log(ˇvar);");

    // When outside a bracket and inside, favor jumping to the inside bracket
    assert(
        "console.log('foo', [1, 2, 3]ˇ);",
        "console.log(ˇ'foo', [1, 2, 3]);",
    );
    assert(
        "console.log(ˇ'foo', [1, 2, 3]);",
        "console.log('foo', [1, 2, 3]ˇ);",
    );

    // Bias forward if two options are equally likely
    assert(
        "let result = curried_fun()ˇ();",
        "let result = curried_fun()()ˇ;",
    );

    // If directly adjacent to a smaller pair but inside a larger (not adjacent), pick the smaller
    assert(
        indoc! {"
            function test() {
                console.log('test')ˇ
            }"},
        indoc! {"
            function test() {
                console.logˇ('test')
            }"},
    );
}

#[gpui::test]
async fn test_on_type_formatting_not_triggered(cx: &mut TestAppContext) {
    init_test(cx, |_| {});

    let fs = FakeFs::new(cx.executor());
    fs.insert_tree(
        path!("/a"),
        json!({
            "main.rs": "fn main() { let a = 5; }",
            "other.rs": "// Test file",
        }),
    )
    .await;
    let project = Project::test(fs, [path!("/a").as_ref()], cx).await;

    let language_registry = project.read_with(cx, |project, _| project.languages().clone());
    language_registry.add(Arc::new(Language::new(
        LanguageConfig {
            name: "Rust".into(),
            matcher: LanguageMatcher {
                path_suffixes: vec!["rs".to_string()],
                ..Default::default()
            },
            brackets: BracketPairConfig {
                pairs: vec![BracketPair {
                    start: "{".to_string(),
                    end: "}".to_string(),
                    close: true,
                    surround: true,
                    newline: true,
                }],
                disabled_scopes_by_bracket_ix: Vec::new(),
            },
            ..Default::default()
        },
        Some(tree_sitter_rust::LANGUAGE.into()),
    )));
    let mut fake_servers = language_registry.register_fake_lsp(
        "Rust",
        FakeLspAdapter {
            capabilities: lsp::ServerCapabilities {
                document_on_type_formatting_provider: Some(lsp::DocumentOnTypeFormattingOptions {
                    first_trigger_character: "{".to_string(),
                    more_trigger_character: None,
                }),
                ..Default::default()
            },
            ..Default::default()
        },
    );

    let workspace = cx.add_window(|window, cx| Workspace::test_new(project.clone(), window, cx));

    let cx = &mut VisualTestContext::from_window(*workspace, cx);

    let worktree_id = workspace
        .update(cx, |workspace, _, cx| {
            workspace.project().update(cx, |project, cx| {
                project.worktrees(cx).next().unwrap().read(cx).id()
            })
        })
        .unwrap();

    let buffer = project
        .update(cx, |project, cx| {
            project.open_local_buffer(path!("/a/main.rs"), cx)
        })
        .await
        .unwrap();
    let editor_handle = workspace
        .update(cx, |workspace, window, cx| {
            workspace.open_path((worktree_id, "main.rs"), None, true, window, cx)
        })
        .unwrap()
        .await
        .unwrap()
        .downcast::<Editor>()
        .unwrap();

    cx.executor().start_waiting();
    let fake_server = fake_servers.next().await.unwrap();

    fake_server.handle_request::<lsp::request::OnTypeFormatting, _, _>(|params, _| async move {
        assert_eq!(
            params.text_document_position.text_document.uri,
            lsp::Url::from_file_path(path!("/a/main.rs")).unwrap(),
        );
        assert_eq!(
            params.text_document_position.position,
            lsp::Position::new(0, 21),
        );

        Ok(Some(vec![lsp::TextEdit {
            new_text: "]".to_string(),
            range: lsp::Range::new(lsp::Position::new(0, 22), lsp::Position::new(0, 22)),
        }]))
    });

    editor_handle.update_in(cx, |editor, window, cx| {
        window.focus(&editor.focus_handle(cx));
        editor.change_selections(None, window, cx, |s| {
            s.select_ranges([Point::new(0, 21)..Point::new(0, 20)])
        });
        editor.handle_input("{", window, cx);
    });

    cx.executor().run_until_parked();

    buffer.update(cx, |buffer, _| {
        assert_eq!(
            buffer.text(),
            "fn main() { let a = {5}; }",
            "No extra braces from on type formatting should appear in the buffer"
        )
    });
}

#[gpui::test]
async fn test_language_server_restart_due_to_settings_change(cx: &mut TestAppContext) {
    init_test(cx, |_| {});

    let fs = FakeFs::new(cx.executor());
    fs.insert_tree(
        path!("/a"),
        json!({
            "main.rs": "fn main() { let a = 5; }",
            "other.rs": "// Test file",
        }),
    )
    .await;

    let project = Project::test(fs, [path!("/a").as_ref()], cx).await;

    let server_restarts = Arc::new(AtomicUsize::new(0));
    let closure_restarts = Arc::clone(&server_restarts);
    let language_server_name = "test language server";
    let language_name: LanguageName = "Rust".into();

    let language_registry = project.read_with(cx, |project, _| project.languages().clone());
    language_registry.add(Arc::new(Language::new(
        LanguageConfig {
            name: language_name.clone(),
            matcher: LanguageMatcher {
                path_suffixes: vec!["rs".to_string()],
                ..Default::default()
            },
            ..Default::default()
        },
        Some(tree_sitter_rust::LANGUAGE.into()),
    )));
    let mut fake_servers = language_registry.register_fake_lsp(
        "Rust",
        FakeLspAdapter {
            name: language_server_name,
            initialization_options: Some(json!({
                "testOptionValue": true
            })),
            initializer: Some(Box::new(move |fake_server| {
                let task_restarts = Arc::clone(&closure_restarts);
                fake_server.handle_request::<lsp::request::Shutdown, _, _>(move |_, _| {
                    task_restarts.fetch_add(1, atomic::Ordering::Release);
                    futures::future::ready(Ok(()))
                });
            })),
            ..Default::default()
        },
    );

    let _window = cx.add_window(|window, cx| Workspace::test_new(project.clone(), window, cx));
    let _buffer = project
        .update(cx, |project, cx| {
            project.open_local_buffer_with_lsp(path!("/a/main.rs"), cx)
        })
        .await
        .unwrap();
    let _fake_server = fake_servers.next().await.unwrap();
    update_test_language_settings(cx, |language_settings| {
        language_settings.languages.insert(
            language_name.clone(),
            LanguageSettingsContent {
                tab_size: NonZeroU32::new(8),
                ..Default::default()
            },
        );
    });
    cx.executor().run_until_parked();
    assert_eq!(
        server_restarts.load(atomic::Ordering::Acquire),
        0,
        "Should not restart LSP server on an unrelated change"
    );

    update_test_project_settings(cx, |project_settings| {
        project_settings.lsp.insert(
            "Some other server name".into(),
            LspSettings {
                binary: None,
                settings: None,
                initialization_options: Some(json!({
                    "some other init value": false
                })),
            },
        );
    });
    cx.executor().run_until_parked();
    assert_eq!(
        server_restarts.load(atomic::Ordering::Acquire),
        0,
        "Should not restart LSP server on an unrelated LSP settings change"
    );

    update_test_project_settings(cx, |project_settings| {
        project_settings.lsp.insert(
            language_server_name.into(),
            LspSettings {
                binary: None,
                settings: None,
                initialization_options: Some(json!({
                    "anotherInitValue": false
                })),
            },
        );
    });
    cx.executor().run_until_parked();
    assert_eq!(
        server_restarts.load(atomic::Ordering::Acquire),
        1,
        "Should restart LSP server on a related LSP settings change"
    );

    update_test_project_settings(cx, |project_settings| {
        project_settings.lsp.insert(
            language_server_name.into(),
            LspSettings {
                binary: None,
                settings: None,
                initialization_options: Some(json!({
                    "anotherInitValue": false
                })),
            },
        );
    });
    cx.executor().run_until_parked();
    assert_eq!(
        server_restarts.load(atomic::Ordering::Acquire),
        1,
        "Should not restart LSP server on a related LSP settings change that is the same"
    );

    update_test_project_settings(cx, |project_settings| {
        project_settings.lsp.insert(
            language_server_name.into(),
            LspSettings {
                binary: None,
                settings: None,
                initialization_options: None,
            },
        );
    });
    cx.executor().run_until_parked();
    assert_eq!(
        server_restarts.load(atomic::Ordering::Acquire),
        2,
        "Should restart LSP server on another related LSP settings change"
    );
}

#[gpui::test]
async fn test_completions_with_additional_edits(cx: &mut TestAppContext) {
    init_test(cx, |_| {});

    let mut cx = EditorLspTestContext::new_rust(
        lsp::ServerCapabilities {
            completion_provider: Some(lsp::CompletionOptions {
                trigger_characters: Some(vec![".".to_string()]),
                resolve_provider: Some(true),
                ..Default::default()
            }),
            ..Default::default()
        },
        cx,
    )
    .await;

    cx.set_state(indoc! {"fn main() { let a = 2ˇ; }"});
    cx.simulate_keystroke(".");
    let completion_item = lsp::CompletionItem {
        label: "some".into(),
        kind: Some(lsp::CompletionItemKind::SNIPPET),
        detail: Some("Wrap the expression in an `Option::Some`".to_string()),
        documentation: Some(lsp::Documentation::MarkupContent(lsp::MarkupContent {
            kind: lsp::MarkupKind::Markdown,
            value: "```rust\nSome(2)\n```".to_string(),
        })),
        deprecated: Some(false),
        sort_text: Some("fffffff2".to_string()),
        filter_text: Some("some".to_string()),
        insert_text_format: Some(lsp::InsertTextFormat::SNIPPET),
        text_edit: Some(lsp::CompletionTextEdit::Edit(lsp::TextEdit {
            range: lsp::Range {
                start: lsp::Position {
                    line: 0,
                    character: 22,
                },
                end: lsp::Position {
                    line: 0,
                    character: 22,
                },
            },
            new_text: "Some(2)".to_string(),
        })),
        additional_text_edits: Some(vec![lsp::TextEdit {
            range: lsp::Range {
                start: lsp::Position {
                    line: 0,
                    character: 20,
                },
                end: lsp::Position {
                    line: 0,
                    character: 22,
                },
            },
            new_text: "".to_string(),
        }]),
        ..Default::default()
    };

    let closure_completion_item = completion_item.clone();
    let mut request = cx.handle_request::<lsp::request::Completion, _, _>(move |_, _, _| {
        let task_completion_item = closure_completion_item.clone();
        async move {
            Ok(Some(lsp::CompletionResponse::Array(vec![
                task_completion_item,
            ])))
        }
    });

    request.next().await;

    cx.condition(|editor, _| editor.context_menu_visible())
        .await;
    let apply_additional_edits = cx.update_editor(|editor, window, cx| {
        editor
            .confirm_completion(&ConfirmCompletion::default(), window, cx)
            .unwrap()
    });
    cx.assert_editor_state(indoc! {"fn main() { let a = 2.Some(2)ˇ; }"});

    cx.handle_request::<lsp::request::ResolveCompletionItem, _, _>(move |_, _, _| {
        let task_completion_item = completion_item.clone();
        async move { Ok(task_completion_item) }
    })
    .next()
    .await
    .unwrap();
    apply_additional_edits.await.unwrap();
    cx.assert_editor_state(indoc! {"fn main() { let a = Some(2)ˇ; }"});
}

#[gpui::test]
async fn test_completions_resolve_updates_labels_if_filter_text_matches(cx: &mut TestAppContext) {
    init_test(cx, |_| {});

    let mut cx = EditorLspTestContext::new_rust(
        lsp::ServerCapabilities {
            completion_provider: Some(lsp::CompletionOptions {
                trigger_characters: Some(vec![".".to_string()]),
                resolve_provider: Some(true),
                ..Default::default()
            }),
            ..Default::default()
        },
        cx,
    )
    .await;

    cx.set_state(indoc! {"fn main() { let a = 2ˇ; }"});
    cx.simulate_keystroke(".");

    let item1 = lsp::CompletionItem {
        label: "method id()".to_string(),
        filter_text: Some("id".to_string()),
        detail: None,
        documentation: None,
        text_edit: Some(lsp::CompletionTextEdit::Edit(lsp::TextEdit {
            range: lsp::Range::new(lsp::Position::new(0, 22), lsp::Position::new(0, 22)),
            new_text: ".id".to_string(),
        })),
        ..lsp::CompletionItem::default()
    };

    let item2 = lsp::CompletionItem {
        label: "other".to_string(),
        filter_text: Some("other".to_string()),
        detail: None,
        documentation: None,
        text_edit: Some(lsp::CompletionTextEdit::Edit(lsp::TextEdit {
            range: lsp::Range::new(lsp::Position::new(0, 22), lsp::Position::new(0, 22)),
            new_text: ".other".to_string(),
        })),
        ..lsp::CompletionItem::default()
    };

    let item1 = item1.clone();
    cx.handle_request::<lsp::request::Completion, _, _>({
        let item1 = item1.clone();
        move |_, _, _| {
            let item1 = item1.clone();
            let item2 = item2.clone();
            async move { Ok(Some(lsp::CompletionResponse::Array(vec![item1, item2]))) }
        }
    })
    .next()
    .await;

    cx.condition(|editor, _| editor.context_menu_visible())
        .await;
    cx.update_editor(|editor, _, _| {
        let context_menu = editor.context_menu.borrow_mut();
        let context_menu = context_menu
            .as_ref()
            .expect("Should have the context menu deployed");
        match context_menu {
            CodeContextMenu::Completions(completions_menu) => {
                let completions = completions_menu.completions.borrow_mut();
                assert_eq!(
                    completions
                        .iter()
                        .map(|completion| &completion.label.text)
                        .collect::<Vec<_>>(),
                    vec!["method id()", "other"]
                )
            }
            CodeContextMenu::CodeActions(_) => panic!("Should show the completions menu"),
        }
    });

    cx.handle_request::<lsp::request::ResolveCompletionItem, _, _>({
        let item1 = item1.clone();
        move |_, item_to_resolve, _| {
            let item1 = item1.clone();
            async move {
                if item1 == item_to_resolve {
                    Ok(lsp::CompletionItem {
                        label: "method id()".to_string(),
                        filter_text: Some("id".to_string()),
                        detail: Some("Now resolved!".to_string()),
                        documentation: Some(lsp::Documentation::String("Docs".to_string())),
                        text_edit: Some(lsp::CompletionTextEdit::Edit(lsp::TextEdit {
                            range: lsp::Range::new(
                                lsp::Position::new(0, 22),
                                lsp::Position::new(0, 22),
                            ),
                            new_text: ".id".to_string(),
                        })),
                        ..lsp::CompletionItem::default()
                    })
                } else {
                    Ok(item_to_resolve)
                }
            }
        }
    })
    .next()
    .await
    .unwrap();
    cx.run_until_parked();

    cx.update_editor(|editor, window, cx| {
        editor.context_menu_next(&Default::default(), window, cx);
    });

    cx.update_editor(|editor, _, _| {
        let context_menu = editor.context_menu.borrow_mut();
        let context_menu = context_menu
            .as_ref()
            .expect("Should have the context menu deployed");
        match context_menu {
            CodeContextMenu::Completions(completions_menu) => {
                let completions = completions_menu.completions.borrow_mut();
                assert_eq!(
                    completions
                        .iter()
                        .map(|completion| &completion.label.text)
                        .collect::<Vec<_>>(),
                    vec!["method id() Now resolved!", "other"],
                    "Should update first completion label, but not second as the filter text did not match."
                );
            }
            CodeContextMenu::CodeActions(_) => panic!("Should show the completions menu"),
        }
    });
}

#[gpui::test]
async fn test_completions_resolve_happens_once(cx: &mut TestAppContext) {
    init_test(cx, |_| {});

    let mut cx = EditorLspTestContext::new_rust(
        lsp::ServerCapabilities {
            completion_provider: Some(lsp::CompletionOptions {
                trigger_characters: Some(vec![".".to_string()]),
                resolve_provider: Some(true),
                ..Default::default()
            }),
            ..Default::default()
        },
        cx,
    )
    .await;

    cx.set_state(indoc! {"fn main() { let a = 2ˇ; }"});
    cx.simulate_keystroke(".");

    let unresolved_item_1 = lsp::CompletionItem {
        label: "id".to_string(),
        filter_text: Some("id".to_string()),
        detail: None,
        documentation: None,
        text_edit: Some(lsp::CompletionTextEdit::Edit(lsp::TextEdit {
            range: lsp::Range::new(lsp::Position::new(0, 22), lsp::Position::new(0, 22)),
            new_text: ".id".to_string(),
        })),
        ..lsp::CompletionItem::default()
    };
    let resolved_item_1 = lsp::CompletionItem {
        additional_text_edits: Some(vec![lsp::TextEdit {
            range: lsp::Range::new(lsp::Position::new(0, 20), lsp::Position::new(0, 22)),
            new_text: "!!".to_string(),
        }]),
        ..unresolved_item_1.clone()
    };
    let unresolved_item_2 = lsp::CompletionItem {
        label: "other".to_string(),
        filter_text: Some("other".to_string()),
        detail: None,
        documentation: None,
        text_edit: Some(lsp::CompletionTextEdit::Edit(lsp::TextEdit {
            range: lsp::Range::new(lsp::Position::new(0, 22), lsp::Position::new(0, 22)),
            new_text: ".other".to_string(),
        })),
        ..lsp::CompletionItem::default()
    };
    let resolved_item_2 = lsp::CompletionItem {
        additional_text_edits: Some(vec![lsp::TextEdit {
            range: lsp::Range::new(lsp::Position::new(0, 20), lsp::Position::new(0, 22)),
            new_text: "??".to_string(),
        }]),
        ..unresolved_item_2.clone()
    };

    let resolve_requests_1 = Arc::new(AtomicUsize::new(0));
    let resolve_requests_2 = Arc::new(AtomicUsize::new(0));
    cx.lsp
        .server
        .on_request::<lsp::request::ResolveCompletionItem, _, _>({
            let unresolved_item_1 = unresolved_item_1.clone();
            let resolved_item_1 = resolved_item_1.clone();
            let unresolved_item_2 = unresolved_item_2.clone();
            let resolved_item_2 = resolved_item_2.clone();
            let resolve_requests_1 = resolve_requests_1.clone();
            let resolve_requests_2 = resolve_requests_2.clone();
            move |unresolved_request, _| {
                let unresolved_item_1 = unresolved_item_1.clone();
                let resolved_item_1 = resolved_item_1.clone();
                let unresolved_item_2 = unresolved_item_2.clone();
                let resolved_item_2 = resolved_item_2.clone();
                let resolve_requests_1 = resolve_requests_1.clone();
                let resolve_requests_2 = resolve_requests_2.clone();
                async move {
                    if unresolved_request == unresolved_item_1 {
                        resolve_requests_1.fetch_add(1, atomic::Ordering::Release);
                        Ok(resolved_item_1.clone())
                    } else if unresolved_request == unresolved_item_2 {
                        resolve_requests_2.fetch_add(1, atomic::Ordering::Release);
                        Ok(resolved_item_2.clone())
                    } else {
                        panic!("Unexpected completion item {unresolved_request:?}")
                    }
                }
            }
        })
        .detach();

    cx.handle_request::<lsp::request::Completion, _, _>(move |_, _, _| {
        let unresolved_item_1 = unresolved_item_1.clone();
        let unresolved_item_2 = unresolved_item_2.clone();
        async move {
            Ok(Some(lsp::CompletionResponse::Array(vec![
                unresolved_item_1,
                unresolved_item_2,
            ])))
        }
    })
    .next()
    .await;

    cx.condition(|editor, _| editor.context_menu_visible())
        .await;
    cx.update_editor(|editor, _, _| {
        let context_menu = editor.context_menu.borrow_mut();
        let context_menu = context_menu
            .as_ref()
            .expect("Should have the context menu deployed");
        match context_menu {
            CodeContextMenu::Completions(completions_menu) => {
                let completions = completions_menu.completions.borrow_mut();
                assert_eq!(
                    completions
                        .iter()
                        .map(|completion| &completion.label.text)
                        .collect::<Vec<_>>(),
                    vec!["id", "other"]
                )
            }
            CodeContextMenu::CodeActions(_) => panic!("Should show the completions menu"),
        }
    });
    cx.run_until_parked();

    cx.update_editor(|editor, window, cx| {
        editor.context_menu_next(&ContextMenuNext, window, cx);
    });
    cx.run_until_parked();
    cx.update_editor(|editor, window, cx| {
        editor.context_menu_prev(&ContextMenuPrev, window, cx);
    });
    cx.run_until_parked();
    cx.update_editor(|editor, window, cx| {
        editor.context_menu_next(&ContextMenuNext, window, cx);
    });
    cx.run_until_parked();
    cx.update_editor(|editor, window, cx| {
        editor
            .compose_completion(&ComposeCompletion::default(), window, cx)
            .expect("No task returned")
    })
    .await
    .expect("Completion failed");
    cx.run_until_parked();

    cx.update_editor(|editor, _, cx| {
        assert_eq!(
            resolve_requests_1.load(atomic::Ordering::Acquire),
            1,
            "Should always resolve once despite multiple selections"
        );
        assert_eq!(
            resolve_requests_2.load(atomic::Ordering::Acquire),
            1,
            "Should always resolve once after multiple selections and applying the completion"
        );
        assert_eq!(
            editor.text(cx),
            "fn main() { let a = ??.other; }",
            "Should use resolved data when applying the completion"
        );
    });
}

#[gpui::test]
async fn test_completions_default_resolve_data_handling(cx: &mut TestAppContext) {
    init_test(cx, |_| {});

    let item_0 = lsp::CompletionItem {
        label: "abs".into(),
        insert_text: Some("abs".into()),
        data: Some(json!({ "very": "special"})),
        insert_text_mode: Some(lsp::InsertTextMode::ADJUST_INDENTATION),
        text_edit: Some(lsp::CompletionTextEdit::InsertAndReplace(
            lsp::InsertReplaceEdit {
                new_text: "abs".to_string(),
                insert: lsp::Range::default(),
                replace: lsp::Range::default(),
            },
        )),
        ..lsp::CompletionItem::default()
    };
    let items = iter::once(item_0.clone())
        .chain((11..51).map(|i| lsp::CompletionItem {
            label: format!("item_{}", i),
            insert_text: Some(format!("item_{}", i)),
            insert_text_format: Some(lsp::InsertTextFormat::PLAIN_TEXT),
            ..lsp::CompletionItem::default()
        }))
        .collect::<Vec<_>>();

    let default_commit_characters = vec!["?".to_string()];
    let default_data = json!({ "default": "data"});
    let default_insert_text_format = lsp::InsertTextFormat::SNIPPET;
    let default_insert_text_mode = lsp::InsertTextMode::AS_IS;
    let default_edit_range = lsp::Range {
        start: lsp::Position {
            line: 0,
            character: 5,
        },
        end: lsp::Position {
            line: 0,
            character: 5,
        },
    };

    let item_0_out = lsp::CompletionItem {
        commit_characters: Some(default_commit_characters.clone()),
        insert_text_format: Some(default_insert_text_format),
        ..item_0
    };
    let items_out = iter::once(item_0_out)
        .chain(items[1..].iter().map(|item| lsp::CompletionItem {
            commit_characters: Some(default_commit_characters.clone()),
            data: Some(default_data.clone()),
            insert_text_mode: Some(default_insert_text_mode),
            text_edit: Some(lsp::CompletionTextEdit::Edit(lsp::TextEdit {
                range: default_edit_range,
                new_text: item.label.clone(),
            })),
            ..item.clone()
        }))
        .collect::<Vec<lsp::CompletionItem>>();

    let mut cx = EditorLspTestContext::new_rust(
        lsp::ServerCapabilities {
            completion_provider: Some(lsp::CompletionOptions {
                trigger_characters: Some(vec![".".to_string()]),
                resolve_provider: Some(true),
                ..Default::default()
            }),
            ..Default::default()
        },
        cx,
    )
    .await;

    cx.set_state(indoc! {"fn main() { let a = 2ˇ; }"});
    cx.simulate_keystroke(".");

    let completion_data = default_data.clone();
    let completion_characters = default_commit_characters.clone();
    cx.handle_request::<lsp::request::Completion, _, _>(move |_, _, _| {
        let default_data = completion_data.clone();
        let default_commit_characters = completion_characters.clone();
        let items = items.clone();
        async move {
            Ok(Some(lsp::CompletionResponse::List(lsp::CompletionList {
                items,
                item_defaults: Some(lsp::CompletionListItemDefaults {
                    data: Some(default_data.clone()),
                    commit_characters: Some(default_commit_characters.clone()),
                    edit_range: Some(lsp::CompletionListItemDefaultsEditRange::Range(
                        default_edit_range,
                    )),
                    insert_text_format: Some(default_insert_text_format),
                    insert_text_mode: Some(default_insert_text_mode),
                }),
                ..lsp::CompletionList::default()
            })))
        }
    })
    .next()
    .await;

    let resolved_items = Arc::new(Mutex::new(Vec::new()));
    cx.lsp
        .server
        .on_request::<lsp::request::ResolveCompletionItem, _, _>({
            let closure_resolved_items = resolved_items.clone();
            move |item_to_resolve, _| {
                let closure_resolved_items = closure_resolved_items.clone();
                async move {
                    closure_resolved_items.lock().push(item_to_resolve.clone());
                    Ok(item_to_resolve)
                }
            }
        })
        .detach();

    cx.condition(|editor, _| editor.context_menu_visible())
        .await;
    cx.run_until_parked();
    cx.update_editor(|editor, _, _| {
        let menu = editor.context_menu.borrow_mut();
        match menu.as_ref().expect("should have the completions menu") {
            CodeContextMenu::Completions(completions_menu) => {
                assert_eq!(
                    completions_menu
                        .entries
                        .borrow()
                        .iter()
                        .map(|mat| mat.string.clone())
                        .collect::<Vec<String>>(),
                    items_out
                        .iter()
                        .map(|completion| completion.label.clone())
                        .collect::<Vec<String>>()
                );
            }
            CodeContextMenu::CodeActions(_) => panic!("Expected to have the completions menu"),
        }
    });
    // Approximate initial displayed interval is 0..12. With extra item padding of 4 this is 0..16
    // with 4 from the end.
    assert_eq!(
        *resolved_items.lock(),
        [
            &items_out[0..16],
            &items_out[items_out.len() - 4..items_out.len()]
        ]
        .concat()
        .iter()
        .cloned()
        .collect::<Vec<lsp::CompletionItem>>()
    );
    resolved_items.lock().clear();

    cx.update_editor(|editor, window, cx| {
        editor.context_menu_prev(&ContextMenuPrev, window, cx);
    });
    cx.run_until_parked();
    // Completions that have already been resolved are skipped.
    assert_eq!(
        *resolved_items.lock(),
        items_out[items_out.len() - 16..items_out.len() - 4]
            .iter()
            .cloned()
            .collect::<Vec<lsp::CompletionItem>>()
    );
    resolved_items.lock().clear();
}

#[gpui::test]
async fn test_completions_in_languages_with_extra_word_characters(cx: &mut TestAppContext) {
    init_test(cx, |_| {});

    let mut cx = EditorLspTestContext::new(
        Language::new(
            LanguageConfig {
                matcher: LanguageMatcher {
                    path_suffixes: vec!["jsx".into()],
                    ..Default::default()
                },
                overrides: [(
                    "element".into(),
                    LanguageConfigOverride {
                        word_characters: Override::Set(['-'].into_iter().collect()),
                        ..Default::default()
                    },
                )]
                .into_iter()
                .collect(),
                ..Default::default()
            },
            Some(tree_sitter_typescript::LANGUAGE_TSX.into()),
        )
        .with_override_query("(jsx_self_closing_element) @element")
        .unwrap(),
        lsp::ServerCapabilities {
            completion_provider: Some(lsp::CompletionOptions {
                trigger_characters: Some(vec![":".to_string()]),
                ..Default::default()
            }),
            ..Default::default()
        },
        cx,
    )
    .await;

    cx.lsp
        .handle_request::<lsp::request::Completion, _, _>(move |_, _| async move {
            Ok(Some(lsp::CompletionResponse::Array(vec![
                lsp::CompletionItem {
                    label: "bg-blue".into(),
                    ..Default::default()
                },
                lsp::CompletionItem {
                    label: "bg-red".into(),
                    ..Default::default()
                },
                lsp::CompletionItem {
                    label: "bg-yellow".into(),
                    ..Default::default()
                },
            ])))
        });

    cx.set_state(r#"<p class="bgˇ" />"#);

    // Trigger completion when typing a dash, because the dash is an extra
    // word character in the 'element' scope, which contains the cursor.
    cx.simulate_keystroke("-");
    cx.executor().run_until_parked();
    cx.update_editor(|editor, _, _| {
        if let Some(CodeContextMenu::Completions(menu)) = editor.context_menu.borrow_mut().as_ref()
        {
            assert_eq!(
                completion_menu_entries(&menu),
                &["bg-red", "bg-blue", "bg-yellow"]
            );
        } else {
            panic!("expected completion menu to be open");
        }
    });

    cx.simulate_keystroke("l");
    cx.executor().run_until_parked();
    cx.update_editor(|editor, _, _| {
        if let Some(CodeContextMenu::Completions(menu)) = editor.context_menu.borrow_mut().as_ref()
        {
            assert_eq!(completion_menu_entries(&menu), &["bg-blue", "bg-yellow"]);
        } else {
            panic!("expected completion menu to be open");
        }
    });

    // When filtering completions, consider the character after the '-' to
    // be the start of a subword.
    cx.set_state(r#"<p class="yelˇ" />"#);
    cx.simulate_keystroke("l");
    cx.executor().run_until_parked();
    cx.update_editor(|editor, _, _| {
        if let Some(CodeContextMenu::Completions(menu)) = editor.context_menu.borrow_mut().as_ref()
        {
            assert_eq!(completion_menu_entries(&menu), &["bg-yellow"]);
        } else {
            panic!("expected completion menu to be open");
        }
    });
}

fn completion_menu_entries(menu: &CompletionsMenu) -> Vec<String> {
    let entries = menu.entries.borrow();
    entries.iter().map(|mat| mat.string.clone()).collect()
}

#[gpui::test]
async fn test_document_format_with_prettier(cx: &mut TestAppContext) {
    init_test(cx, |settings| {
        settings.defaults.formatter = Some(language_settings::SelectedFormatter::List(
            FormatterList(vec![Formatter::Prettier].into()),
        ))
    });

    let fs = FakeFs::new(cx.executor());
    fs.insert_file(path!("/file.ts"), Default::default()).await;

    let project = Project::test(fs, [path!("/file.ts").as_ref()], cx).await;
    let language_registry = project.read_with(cx, |project, _| project.languages().clone());

    language_registry.add(Arc::new(Language::new(
        LanguageConfig {
            name: "TypeScript".into(),
            matcher: LanguageMatcher {
                path_suffixes: vec!["ts".to_string()],
                ..Default::default()
            },
            ..Default::default()
        },
        Some(tree_sitter_typescript::LANGUAGE_TYPESCRIPT.into()),
    )));
    update_test_language_settings(cx, |settings| {
        settings.defaults.prettier = Some(PrettierSettings {
            allowed: true,
            ..PrettierSettings::default()
        });
    });

    let test_plugin = "test_plugin";
    let _ = language_registry.register_fake_lsp(
        "TypeScript",
        FakeLspAdapter {
            prettier_plugins: vec![test_plugin],
            ..Default::default()
        },
    );

    let prettier_format_suffix = project::TEST_PRETTIER_FORMAT_SUFFIX;
    let buffer = project
        .update(cx, |project, cx| {
            project.open_local_buffer(path!("/file.ts"), cx)
        })
        .await
        .unwrap();

    let buffer_text = "one\ntwo\nthree\n";
    let buffer = cx.new(|cx| MultiBuffer::singleton(buffer, cx));
    let (editor, cx) = cx.add_window_view(|window, cx| build_editor(buffer, window, cx));
    editor.update_in(cx, |editor, window, cx| {
        editor.set_text(buffer_text, window, cx)
    });

    editor
        .update_in(cx, |editor, window, cx| {
            editor.perform_format(
                project.clone(),
                FormatTrigger::Manual,
                FormatTarget::Buffers,
                window,
                cx,
            )
        })
        .unwrap()
        .await;
    assert_eq!(
        editor.update(cx, |editor, cx| editor.text(cx)),
        buffer_text.to_string() + prettier_format_suffix,
        "Test prettier formatting was not applied to the original buffer text",
    );

    update_test_language_settings(cx, |settings| {
        settings.defaults.formatter = Some(language_settings::SelectedFormatter::Auto)
    });
    let format = editor.update_in(cx, |editor, window, cx| {
        editor.perform_format(
            project.clone(),
            FormatTrigger::Manual,
            FormatTarget::Buffers,
            window,
            cx,
        )
    });
    format.await.unwrap();
    assert_eq!(
        editor.update(cx, |editor, cx| editor.text(cx)),
        buffer_text.to_string() + prettier_format_suffix + "\n" + prettier_format_suffix,
        "Autoformatting (via test prettier) was not applied to the original buffer text",
    );
}

#[gpui::test]
async fn test_addition_reverts(cx: &mut TestAppContext) {
    init_test(cx, |_| {});
    let mut cx = EditorLspTestContext::new_rust(lsp::ServerCapabilities::default(), cx).await;
    let base_text = indoc! {r#"
        struct Row;
        struct Row1;
        struct Row2;

        struct Row4;
        struct Row5;
        struct Row6;

        struct Row8;
        struct Row9;
        struct Row10;"#};

    // When addition hunks are not adjacent to carets, no hunk revert is performed
    assert_hunk_revert(
        indoc! {r#"struct Row;
                   struct Row1;
                   struct Row1.1;
                   struct Row1.2;
                   struct Row2;ˇ

                   struct Row4;
                   struct Row5;
                   struct Row6;

                   struct Row8;
                   ˇstruct Row9;
                   struct Row9.1;
                   struct Row9.2;
                   struct Row9.3;
                   struct Row10;"#},
        vec![DiffHunkStatus::added_none(), DiffHunkStatus::added_none()],
        indoc! {r#"struct Row;
                   struct Row1;
                   struct Row1.1;
                   struct Row1.2;
                   struct Row2;ˇ

                   struct Row4;
                   struct Row5;
                   struct Row6;

                   struct Row8;
                   ˇstruct Row9;
                   struct Row9.1;
                   struct Row9.2;
                   struct Row9.3;
                   struct Row10;"#},
        base_text,
        &mut cx,
    );
    // Same for selections
    assert_hunk_revert(
        indoc! {r#"struct Row;
                   struct Row1;
                   struct Row2;
                   struct Row2.1;
                   struct Row2.2;
                   «ˇ
                   struct Row4;
                   struct» Row5;
                   «struct Row6;
                   ˇ»
                   struct Row9.1;
                   struct Row9.2;
                   struct Row9.3;
                   struct Row8;
                   struct Row9;
                   struct Row10;"#},
        vec![DiffHunkStatus::added_none(), DiffHunkStatus::added_none()],
        indoc! {r#"struct Row;
                   struct Row1;
                   struct Row2;
                   struct Row2.1;
                   struct Row2.2;
                   «ˇ
                   struct Row4;
                   struct» Row5;
                   «struct Row6;
                   ˇ»
                   struct Row9.1;
                   struct Row9.2;
                   struct Row9.3;
                   struct Row8;
                   struct Row9;
                   struct Row10;"#},
        base_text,
        &mut cx,
    );

    // When carets and selections intersect the addition hunks, those are reverted.
    // Adjacent carets got merged.
    assert_hunk_revert(
        indoc! {r#"struct Row;
                   ˇ// something on the top
                   struct Row1;
                   struct Row2;
                   struct Roˇw3.1;
                   struct Row2.2;
                   struct Row2.3;ˇ

                   struct Row4;
                   struct ˇRow5.1;
                   struct Row5.2;
                   struct «Rowˇ»5.3;
                   struct Row5;
                   struct Row6;
                   ˇ
                   struct Row9.1;
                   struct «Rowˇ»9.2;
                   struct «ˇRow»9.3;
                   struct Row8;
                   struct Row9;
                   «ˇ// something on bottom»
                   struct Row10;"#},
        vec![
            DiffHunkStatus::added_none(),
            DiffHunkStatus::added_none(),
            DiffHunkStatus::added_none(),
            DiffHunkStatus::added_none(),
            DiffHunkStatus::added_none(),
        ],
        indoc! {r#"struct Row;
                   ˇstruct Row1;
                   struct Row2;
                   ˇ
                   struct Row4;
                   ˇstruct Row5;
                   struct Row6;
                   ˇ
                   ˇstruct Row8;
                   struct Row9;
                   ˇstruct Row10;"#},
        base_text,
        &mut cx,
    );
}

#[gpui::test]
async fn test_modification_reverts(cx: &mut TestAppContext) {
    init_test(cx, |_| {});
    let mut cx = EditorLspTestContext::new_rust(lsp::ServerCapabilities::default(), cx).await;
    let base_text = indoc! {r#"
        struct Row;
        struct Row1;
        struct Row2;

        struct Row4;
        struct Row5;
        struct Row6;

        struct Row8;
        struct Row9;
        struct Row10;"#};

    // Modification hunks behave the same as the addition ones.
    assert_hunk_revert(
        indoc! {r#"struct Row;
                   struct Row1;
                   struct Row33;
                   ˇ
                   struct Row4;
                   struct Row5;
                   struct Row6;
                   ˇ
                   struct Row99;
                   struct Row9;
                   struct Row10;"#},
        vec![
            DiffHunkStatus::modified_none(),
            DiffHunkStatus::modified_none(),
        ],
        indoc! {r#"struct Row;
                   struct Row1;
                   struct Row33;
                   ˇ
                   struct Row4;
                   struct Row5;
                   struct Row6;
                   ˇ
                   struct Row99;
                   struct Row9;
                   struct Row10;"#},
        base_text,
        &mut cx,
    );
    assert_hunk_revert(
        indoc! {r#"struct Row;
                   struct Row1;
                   struct Row33;
                   «ˇ
                   struct Row4;
                   struct» Row5;
                   «struct Row6;
                   ˇ»
                   struct Row99;
                   struct Row9;
                   struct Row10;"#},
        vec![
            DiffHunkStatus::modified_none(),
            DiffHunkStatus::modified_none(),
        ],
        indoc! {r#"struct Row;
                   struct Row1;
                   struct Row33;
                   «ˇ
                   struct Row4;
                   struct» Row5;
                   «struct Row6;
                   ˇ»
                   struct Row99;
                   struct Row9;
                   struct Row10;"#},
        base_text,
        &mut cx,
    );

    assert_hunk_revert(
        indoc! {r#"ˇstruct Row1.1;
                   struct Row1;
                   «ˇstr»uct Row22;

                   struct ˇRow44;
                   struct Row5;
                   struct «Rˇ»ow66;ˇ

                   «struˇ»ct Row88;
                   struct Row9;
                   struct Row1011;ˇ"#},
        vec![
            DiffHunkStatus::modified_none(),
            DiffHunkStatus::modified_none(),
            DiffHunkStatus::modified_none(),
            DiffHunkStatus::modified_none(),
            DiffHunkStatus::modified_none(),
            DiffHunkStatus::modified_none(),
        ],
        indoc! {r#"struct Row;
                   ˇstruct Row1;
                   struct Row2;
                   ˇ
                   struct Row4;
                   ˇstruct Row5;
                   struct Row6;
                   ˇ
                   struct Row8;
                   ˇstruct Row9;
                   struct Row10;ˇ"#},
        base_text,
        &mut cx,
    );
}

#[gpui::test]
async fn test_deleting_over_diff_hunk(cx: &mut TestAppContext) {
    init_test(cx, |_| {});
    let mut cx = EditorLspTestContext::new_rust(lsp::ServerCapabilities::default(), cx).await;
    let base_text = indoc! {r#"
        one

        two
        three
        "#};

    cx.set_diff_base(base_text);
    cx.set_state("\nˇ\n");
    cx.executor().run_until_parked();
    cx.update_editor(|editor, _window, cx| {
        editor.expand_selected_diff_hunks(cx);
    });
    cx.executor().run_until_parked();
    cx.update_editor(|editor, window, cx| {
        editor.backspace(&Default::default(), window, cx);
    });
    cx.run_until_parked();
    cx.assert_state_with_diff(
        indoc! {r#"

        - two
        - threeˇ
        +
        "#}
        .to_string(),
    );
}

#[gpui::test]
async fn test_deletion_reverts(cx: &mut TestAppContext) {
    init_test(cx, |_| {});
    let mut cx = EditorLspTestContext::new_rust(lsp::ServerCapabilities::default(), cx).await;
    let base_text = indoc! {r#"struct Row;
struct Row1;
struct Row2;

struct Row4;
struct Row5;
struct Row6;

struct Row8;
struct Row9;
struct Row10;"#};

    // Deletion hunks trigger with carets on adjacent rows, so carets and selections have to stay farther to avoid the revert
    assert_hunk_revert(
        indoc! {r#"struct Row;
                   struct Row2;

                   ˇstruct Row4;
                   struct Row5;
                   struct Row6;
                   ˇ
                   struct Row8;
                   struct Row10;"#},
        vec![
            DiffHunkStatus::deleted_none(),
            DiffHunkStatus::deleted_none(),
        ],
        indoc! {r#"struct Row;
                   struct Row2;

                   ˇstruct Row4;
                   struct Row5;
                   struct Row6;
                   ˇ
                   struct Row8;
                   struct Row10;"#},
        base_text,
        &mut cx,
    );
    assert_hunk_revert(
        indoc! {r#"struct Row;
                   struct Row2;

                   «ˇstruct Row4;
                   struct» Row5;
                   «struct Row6;
                   ˇ»
                   struct Row8;
                   struct Row10;"#},
        vec![
            DiffHunkStatus::deleted_none(),
            DiffHunkStatus::deleted_none(),
        ],
        indoc! {r#"struct Row;
                   struct Row2;

                   «ˇstruct Row4;
                   struct» Row5;
                   «struct Row6;
                   ˇ»
                   struct Row8;
                   struct Row10;"#},
        base_text,
        &mut cx,
    );

    // Deletion hunks are ephemeral, so it's impossible to place the caret into them — Zed triggers reverts for lines, adjacent to carets and selections.
    assert_hunk_revert(
        indoc! {r#"struct Row;
                   ˇstruct Row2;

                   struct Row4;
                   struct Row5;
                   struct Row6;

                   struct Row8;ˇ
                   struct Row10;"#},
        vec![
            DiffHunkStatus::deleted_none(),
            DiffHunkStatus::deleted_none(),
        ],
        indoc! {r#"struct Row;
                   struct Row1;
                   ˇstruct Row2;

                   struct Row4;
                   struct Row5;
                   struct Row6;

                   struct Row8;ˇ
                   struct Row9;
                   struct Row10;"#},
        base_text,
        &mut cx,
    );
    assert_hunk_revert(
        indoc! {r#"struct Row;
                   struct Row2«ˇ;
                   struct Row4;
                   struct» Row5;
                   «struct Row6;

                   struct Row8;ˇ»
                   struct Row10;"#},
        vec![
            DiffHunkStatus::deleted_none(),
            DiffHunkStatus::deleted_none(),
            DiffHunkStatus::deleted_none(),
        ],
        indoc! {r#"struct Row;
                   struct Row1;
                   struct Row2«ˇ;

                   struct Row4;
                   struct» Row5;
                   «struct Row6;

                   struct Row8;ˇ»
                   struct Row9;
                   struct Row10;"#},
        base_text,
        &mut cx,
    );
}

#[gpui::test]
async fn test_multibuffer_reverts(cx: &mut TestAppContext) {
    init_test(cx, |_| {});

    let base_text_1 = "aaaa\nbbbb\ncccc\ndddd\neeee\nffff\ngggg\nhhhh\niiii\njjjj";
    let base_text_2 = "llll\nmmmm\nnnnn\noooo\npppp\nqqqq\nrrrr\nssss\ntttt\nuuuu";
    let base_text_3 =
        "vvvv\nwwww\nxxxx\nyyyy\nzzzz\n{{{{\n||||\n}}}}\n~~~~\n\u{7f}\u{7f}\u{7f}\u{7f}";

    let text_1 = edit_first_char_of_every_line(base_text_1);
    let text_2 = edit_first_char_of_every_line(base_text_2);
    let text_3 = edit_first_char_of_every_line(base_text_3);

    let buffer_1 = cx.new(|cx| Buffer::local(text_1.clone(), cx));
    let buffer_2 = cx.new(|cx| Buffer::local(text_2.clone(), cx));
    let buffer_3 = cx.new(|cx| Buffer::local(text_3.clone(), cx));

    let multibuffer = cx.new(|cx| {
        let mut multibuffer = MultiBuffer::new(ReadWrite);
        multibuffer.push_excerpts(
            buffer_1.clone(),
            [
                ExcerptRange {
                    context: Point::new(0, 0)..Point::new(3, 0),
                    primary: None,
                },
                ExcerptRange {
                    context: Point::new(5, 0)..Point::new(7, 0),
                    primary: None,
                },
                ExcerptRange {
                    context: Point::new(9, 0)..Point::new(10, 4),
                    primary: None,
                },
            ],
            cx,
        );
        multibuffer.push_excerpts(
            buffer_2.clone(),
            [
                ExcerptRange {
                    context: Point::new(0, 0)..Point::new(3, 0),
                    primary: None,
                },
                ExcerptRange {
                    context: Point::new(5, 0)..Point::new(7, 0),
                    primary: None,
                },
                ExcerptRange {
                    context: Point::new(9, 0)..Point::new(10, 4),
                    primary: None,
                },
            ],
            cx,
        );
        multibuffer.push_excerpts(
            buffer_3.clone(),
            [
                ExcerptRange {
                    context: Point::new(0, 0)..Point::new(3, 0),
                    primary: None,
                },
                ExcerptRange {
                    context: Point::new(5, 0)..Point::new(7, 0),
                    primary: None,
                },
                ExcerptRange {
                    context: Point::new(9, 0)..Point::new(10, 4),
                    primary: None,
                },
            ],
            cx,
        );
        multibuffer
    });

    let fs = FakeFs::new(cx.executor());
    let project = Project::test(fs, [path!("/").as_ref()], cx).await;
    let (editor, cx) = cx
        .add_window_view(|window, cx| build_editor_with_project(project, multibuffer, window, cx));
    editor.update_in(cx, |editor, _window, cx| {
        for (buffer, diff_base) in [
            (buffer_1.clone(), base_text_1),
            (buffer_2.clone(), base_text_2),
            (buffer_3.clone(), base_text_3),
        ] {
            let diff = cx.new(|cx| BufferDiff::new_with_base_text(&diff_base, &buffer, cx));
            editor
                .buffer
                .update(cx, |buffer, cx| buffer.add_diff(diff, cx));
        }
    });
    cx.executor().run_until_parked();

    editor.update_in(cx, |editor, window, cx| {
        assert_eq!(editor.text(cx), "Xaaa\nXbbb\nXccc\n\nXfff\nXggg\n\nXjjj\nXlll\nXmmm\nXnnn\n\nXqqq\nXrrr\n\nXuuu\nXvvv\nXwww\nXxxx\n\nX{{{\nX|||\n\nX\u{7f}\u{7f}\u{7f}");
        editor.select_all(&SelectAll, window, cx);
        editor.git_restore(&Default::default(), window, cx);
    });
    cx.executor().run_until_parked();

    // When all ranges are selected, all buffer hunks are reverted.
    editor.update(cx, |editor, cx| {
        assert_eq!(editor.text(cx), "aaaa\nbbbb\ncccc\ndddd\neeee\nffff\ngggg\nhhhh\niiii\njjjj\n\n\nllll\nmmmm\nnnnn\noooo\npppp\nqqqq\nrrrr\nssss\ntttt\nuuuu\n\n\nvvvv\nwwww\nxxxx\nyyyy\nzzzz\n{{{{\n||||\n}}}}\n~~~~\n\u{7f}\u{7f}\u{7f}\u{7f}\n\n");
    });
    buffer_1.update(cx, |buffer, _| {
        assert_eq!(buffer.text(), base_text_1);
    });
    buffer_2.update(cx, |buffer, _| {
        assert_eq!(buffer.text(), base_text_2);
    });
    buffer_3.update(cx, |buffer, _| {
        assert_eq!(buffer.text(), base_text_3);
    });

    editor.update_in(cx, |editor, window, cx| {
        editor.undo(&Default::default(), window, cx);
    });

    editor.update_in(cx, |editor, window, cx| {
        editor.change_selections(None, window, cx, |s| {
            s.select_ranges(Some(Point::new(0, 0)..Point::new(6, 0)));
        });
        editor.git_restore(&Default::default(), window, cx);
    });

    // Now, when all ranges selected belong to buffer_1, the revert should succeed,
    // but not affect buffer_2 and its related excerpts.
    editor.update(cx, |editor, cx| {
        assert_eq!(
            editor.text(cx),
            "aaaa\nbbbb\ncccc\ndddd\neeee\nffff\ngggg\nhhhh\niiii\njjjj\n\n\nXlll\nXmmm\nXnnn\n\nXqqq\nXrrr\n\nXuuu\nXvvv\nXwww\nXxxx\n\nX{{{\nX|||\n\nX\u{7f}\u{7f}\u{7f}"
        );
    });
    buffer_1.update(cx, |buffer, _| {
        assert_eq!(buffer.text(), base_text_1);
    });
    buffer_2.update(cx, |buffer, _| {
        assert_eq!(
            buffer.text(),
            "Xlll\nXmmm\nXnnn\nXooo\nXppp\nXqqq\nXrrr\nXsss\nXttt\nXuuu"
        );
    });
    buffer_3.update(cx, |buffer, _| {
        assert_eq!(
            buffer.text(),
            "Xvvv\nXwww\nXxxx\nXyyy\nXzzz\nX{{{\nX|||\nX}}}\nX~~~\nX\u{7f}\u{7f}\u{7f}"
        );
    });

    fn edit_first_char_of_every_line(text: &str) -> String {
        text.split('\n')
            .map(|line| format!("X{}", &line[1..]))
            .collect::<Vec<_>>()
            .join("\n")
    }
}

#[gpui::test]
async fn test_mutlibuffer_in_navigation_history(cx: &mut TestAppContext) {
    init_test(cx, |_| {});

    let cols = 4;
    let rows = 10;
    let sample_text_1 = sample_text(rows, cols, 'a');
    assert_eq!(
        sample_text_1,
        "aaaa\nbbbb\ncccc\ndddd\neeee\nffff\ngggg\nhhhh\niiii\njjjj"
    );
    let sample_text_2 = sample_text(rows, cols, 'l');
    assert_eq!(
        sample_text_2,
        "llll\nmmmm\nnnnn\noooo\npppp\nqqqq\nrrrr\nssss\ntttt\nuuuu"
    );
    let sample_text_3 = sample_text(rows, cols, 'v');
    assert_eq!(
        sample_text_3,
        "vvvv\nwwww\nxxxx\nyyyy\nzzzz\n{{{{\n||||\n}}}}\n~~~~\n\u{7f}\u{7f}\u{7f}\u{7f}"
    );

    let buffer_1 = cx.new(|cx| Buffer::local(sample_text_1.clone(), cx));
    let buffer_2 = cx.new(|cx| Buffer::local(sample_text_2.clone(), cx));
    let buffer_3 = cx.new(|cx| Buffer::local(sample_text_3.clone(), cx));

    let multi_buffer = cx.new(|cx| {
        let mut multibuffer = MultiBuffer::new(ReadWrite);
        multibuffer.push_excerpts(
            buffer_1.clone(),
            [
                ExcerptRange {
                    context: Point::new(0, 0)..Point::new(3, 0),
                    primary: None,
                },
                ExcerptRange {
                    context: Point::new(5, 0)..Point::new(7, 0),
                    primary: None,
                },
                ExcerptRange {
                    context: Point::new(9, 0)..Point::new(10, 4),
                    primary: None,
                },
            ],
            cx,
        );
        multibuffer.push_excerpts(
            buffer_2.clone(),
            [
                ExcerptRange {
                    context: Point::new(0, 0)..Point::new(3, 0),
                    primary: None,
                },
                ExcerptRange {
                    context: Point::new(5, 0)..Point::new(7, 0),
                    primary: None,
                },
                ExcerptRange {
                    context: Point::new(9, 0)..Point::new(10, 4),
                    primary: None,
                },
            ],
            cx,
        );
        multibuffer.push_excerpts(
            buffer_3.clone(),
            [
                ExcerptRange {
                    context: Point::new(0, 0)..Point::new(3, 0),
                    primary: None,
                },
                ExcerptRange {
                    context: Point::new(5, 0)..Point::new(7, 0),
                    primary: None,
                },
                ExcerptRange {
                    context: Point::new(9, 0)..Point::new(10, 4),
                    primary: None,
                },
            ],
            cx,
        );
        multibuffer
    });

    let fs = FakeFs::new(cx.executor());
    fs.insert_tree(
        "/a",
        json!({
            "main.rs": sample_text_1,
            "other.rs": sample_text_2,
            "lib.rs": sample_text_3,
        }),
    )
    .await;
    let project = Project::test(fs, ["/a".as_ref()], cx).await;
    let workspace = cx.add_window(|window, cx| Workspace::test_new(project.clone(), window, cx));
    let cx = &mut VisualTestContext::from_window(*workspace.deref(), cx);
    let multi_buffer_editor = cx.new_window_entity(|window, cx| {
        Editor::new(
            EditorMode::Full,
            multi_buffer,
            Some(project.clone()),
            true,
            window,
            cx,
        )
    });
    let multibuffer_item_id = workspace
        .update(cx, |workspace, window, cx| {
            assert!(
                workspace.active_item(cx).is_none(),
                "active item should be None before the first item is added"
            );
            workspace.add_item_to_active_pane(
                Box::new(multi_buffer_editor.clone()),
                None,
                true,
                window,
                cx,
            );
            let active_item = workspace
                .active_item(cx)
                .expect("should have an active item after adding the multi buffer");
            assert!(
                !active_item.is_singleton(cx),
                "A multi buffer was expected to active after adding"
            );
            active_item.item_id()
        })
        .unwrap();
    cx.executor().run_until_parked();

    multi_buffer_editor.update_in(cx, |editor, window, cx| {
        editor.change_selections(Some(Autoscroll::Next), window, cx, |s| {
            s.select_ranges(Some(1..2))
        });
        editor.open_excerpts(&OpenExcerpts, window, cx);
    });
    cx.executor().run_until_parked();
    let first_item_id = workspace
        .update(cx, |workspace, window, cx| {
            let active_item = workspace
                .active_item(cx)
                .expect("should have an active item after navigating into the 1st buffer");
            let first_item_id = active_item.item_id();
            assert_ne!(
                first_item_id, multibuffer_item_id,
                "Should navigate into the 1st buffer and activate it"
            );
            assert!(
                active_item.is_singleton(cx),
                "New active item should be a singleton buffer"
            );
            assert_eq!(
                active_item
                    .act_as::<Editor>(cx)
                    .expect("should have navigated into an editor for the 1st buffer")
                    .read(cx)
                    .text(cx),
                sample_text_1
            );

            workspace
                .go_back(workspace.active_pane().downgrade(), window, cx)
                .detach_and_log_err(cx);

            first_item_id
        })
        .unwrap();
    cx.executor().run_until_parked();
    workspace
        .update(cx, |workspace, _, cx| {
            let active_item = workspace
                .active_item(cx)
                .expect("should have an active item after navigating back");
            assert_eq!(
                active_item.item_id(),
                multibuffer_item_id,
                "Should navigate back to the multi buffer"
            );
            assert!(!active_item.is_singleton(cx));
        })
        .unwrap();

    multi_buffer_editor.update_in(cx, |editor, window, cx| {
        editor.change_selections(Some(Autoscroll::Next), window, cx, |s| {
            s.select_ranges(Some(39..40))
        });
        editor.open_excerpts(&OpenExcerpts, window, cx);
    });
    cx.executor().run_until_parked();
    let second_item_id = workspace
        .update(cx, |workspace, window, cx| {
            let active_item = workspace
                .active_item(cx)
                .expect("should have an active item after navigating into the 2nd buffer");
            let second_item_id = active_item.item_id();
            assert_ne!(
                second_item_id, multibuffer_item_id,
                "Should navigate away from the multibuffer"
            );
            assert_ne!(
                second_item_id, first_item_id,
                "Should navigate into the 2nd buffer and activate it"
            );
            assert!(
                active_item.is_singleton(cx),
                "New active item should be a singleton buffer"
            );
            assert_eq!(
                active_item
                    .act_as::<Editor>(cx)
                    .expect("should have navigated into an editor")
                    .read(cx)
                    .text(cx),
                sample_text_2
            );

            workspace
                .go_back(workspace.active_pane().downgrade(), window, cx)
                .detach_and_log_err(cx);

            second_item_id
        })
        .unwrap();
    cx.executor().run_until_parked();
    workspace
        .update(cx, |workspace, _, cx| {
            let active_item = workspace
                .active_item(cx)
                .expect("should have an active item after navigating back from the 2nd buffer");
            assert_eq!(
                active_item.item_id(),
                multibuffer_item_id,
                "Should navigate back from the 2nd buffer to the multi buffer"
            );
            assert!(!active_item.is_singleton(cx));
        })
        .unwrap();

    multi_buffer_editor.update_in(cx, |editor, window, cx| {
        editor.change_selections(Some(Autoscroll::Next), window, cx, |s| {
            s.select_ranges(Some(70..70))
        });
        editor.open_excerpts(&OpenExcerpts, window, cx);
    });
    cx.executor().run_until_parked();
    workspace
        .update(cx, |workspace, window, cx| {
            let active_item = workspace
                .active_item(cx)
                .expect("should have an active item after navigating into the 3rd buffer");
            let third_item_id = active_item.item_id();
            assert_ne!(
                third_item_id, multibuffer_item_id,
                "Should navigate into the 3rd buffer and activate it"
            );
            assert_ne!(third_item_id, first_item_id);
            assert_ne!(third_item_id, second_item_id);
            assert!(
                active_item.is_singleton(cx),
                "New active item should be a singleton buffer"
            );
            assert_eq!(
                active_item
                    .act_as::<Editor>(cx)
                    .expect("should have navigated into an editor")
                    .read(cx)
                    .text(cx),
                sample_text_3
            );

            workspace
                .go_back(workspace.active_pane().downgrade(), window, cx)
                .detach_and_log_err(cx);
        })
        .unwrap();
    cx.executor().run_until_parked();
    workspace
        .update(cx, |workspace, _, cx| {
            let active_item = workspace
                .active_item(cx)
                .expect("should have an active item after navigating back from the 3rd buffer");
            assert_eq!(
                active_item.item_id(),
                multibuffer_item_id,
                "Should navigate back from the 3rd buffer to the multi buffer"
            );
            assert!(!active_item.is_singleton(cx));
        })
        .unwrap();
}

#[gpui::test]
async fn test_toggle_selected_diff_hunks(executor: BackgroundExecutor, cx: &mut TestAppContext) {
    init_test(cx, |_| {});

    let mut cx = EditorTestContext::new(cx).await;

    let diff_base = r#"
        use some::mod;

        const A: u32 = 42;

        fn main() {
            println!("hello");

            println!("world");
        }
        "#
    .unindent();

    cx.set_state(
        &r#"
        use some::modified;

        ˇ
        fn main() {
            println!("hello there");

            println!("around the");
            println!("world");
        }
        "#
        .unindent(),
    );

    cx.set_diff_base(&diff_base);
    executor.run_until_parked();

    cx.update_editor(|editor, window, cx| {
        editor.go_to_next_hunk(&GoToHunk, window, cx);
        editor.toggle_selected_diff_hunks(&ToggleSelectedDiffHunks, window, cx);
    });
    executor.run_until_parked();
    cx.assert_state_with_diff(
        r#"
          use some::modified;


          fn main() {
        -     println!("hello");
        + ˇ    println!("hello there");

              println!("around the");
              println!("world");
          }
        "#
        .unindent(),
    );

    cx.update_editor(|editor, window, cx| {
        for _ in 0..2 {
            editor.go_to_next_hunk(&GoToHunk, window, cx);
            editor.toggle_selected_diff_hunks(&ToggleSelectedDiffHunks, window, cx);
        }
    });
    executor.run_until_parked();
    cx.assert_state_with_diff(
        r#"
        - use some::mod;
        + ˇuse some::modified;


          fn main() {
        -     println!("hello");
        +     println!("hello there");

        +     println!("around the");
              println!("world");
          }
        "#
        .unindent(),
    );

    cx.update_editor(|editor, window, cx| {
        editor.go_to_next_hunk(&GoToHunk, window, cx);
        editor.toggle_selected_diff_hunks(&ToggleSelectedDiffHunks, window, cx);
    });
    executor.run_until_parked();
    cx.assert_state_with_diff(
        r#"
        - use some::mod;
        + use some::modified;

        - const A: u32 = 42;
          ˇ
          fn main() {
        -     println!("hello");
        +     println!("hello there");

        +     println!("around the");
              println!("world");
          }
        "#
        .unindent(),
    );

    cx.update_editor(|editor, window, cx| {
        editor.cancel(&Cancel, window, cx);
    });

    cx.assert_state_with_diff(
        r#"
          use some::modified;

          ˇ
          fn main() {
              println!("hello there");

              println!("around the");
              println!("world");
          }
        "#
        .unindent(),
    );
}

#[gpui::test]
async fn test_diff_base_change_with_expanded_diff_hunks(
    executor: BackgroundExecutor,
    cx: &mut TestAppContext,
) {
    init_test(cx, |_| {});

    let mut cx = EditorTestContext::new(cx).await;

    let diff_base = r#"
        use some::mod1;
        use some::mod2;

        const A: u32 = 42;
        const B: u32 = 42;
        const C: u32 = 42;

        fn main() {
            println!("hello");

            println!("world");
        }
        "#
    .unindent();

    cx.set_state(
        &r#"
        use some::mod2;

        const A: u32 = 42;
        const C: u32 = 42;

        fn main(ˇ) {
            //println!("hello");

            println!("world");
            //
            //
        }
        "#
        .unindent(),
    );

    cx.set_diff_base(&diff_base);
    executor.run_until_parked();

    cx.update_editor(|editor, window, cx| {
        editor.expand_all_diff_hunks(&ExpandAllHunkDiffs, window, cx);
    });
    executor.run_until_parked();
    cx.assert_state_with_diff(
        r#"
        - use some::mod1;
          use some::mod2;

          const A: u32 = 42;
        - const B: u32 = 42;
          const C: u32 = 42;

          fn main(ˇ) {
        -     println!("hello");
        +     //println!("hello");

              println!("world");
        +     //
        +     //
          }
        "#
        .unindent(),
    );

    cx.set_diff_base("new diff base!");
    executor.run_until_parked();
    cx.assert_state_with_diff(
        r#"
        - new diff base!
        + use some::mod2;
        +
        + const A: u32 = 42;
        + const C: u32 = 42;
        +
        + fn main(ˇ) {
        +     //println!("hello");
        +
        +     println!("world");
        +     //
        +     //
        + }
        "#
        .unindent(),
    );
}

#[gpui::test]
async fn test_toggle_diff_expand_in_multi_buffer(cx: &mut TestAppContext) {
    init_test(cx, |_| {});

    let file_1_old = "aaa\nbbb\nccc\nddd\neee\nfff\nggg\nhhh\niii\njjj";
    let file_1_new = "aaa\nccc\nddd\neee\nfff\nggg\nhhh\niii\njjj";
    let file_2_old = "lll\nmmm\nnnn\nooo\nppp\nqqq\nrrr\nsss\nttt\nuuu";
    let file_2_new = "lll\nmmm\nNNN\nooo\nppp\nqqq\nrrr\nsss\nttt\nuuu";
    let file_3_old = "111\n222\n333\n444\n555\n777\n888\n999\n000\n!!!";
    let file_3_new = "111\n222\n333\n444\n555\n666\n777\n888\n999\n000\n!!!";

    let buffer_1 = cx.new(|cx| Buffer::local(file_1_new.to_string(), cx));
    let buffer_2 = cx.new(|cx| Buffer::local(file_2_new.to_string(), cx));
    let buffer_3 = cx.new(|cx| Buffer::local(file_3_new.to_string(), cx));

    let multi_buffer = cx.new(|cx| {
        let mut multibuffer = MultiBuffer::new(ReadWrite);
        multibuffer.push_excerpts(
            buffer_1.clone(),
            [
                ExcerptRange {
                    context: Point::new(0, 0)..Point::new(3, 0),
                    primary: None,
                },
                ExcerptRange {
                    context: Point::new(5, 0)..Point::new(7, 0),
                    primary: None,
                },
                ExcerptRange {
                    context: Point::new(9, 0)..Point::new(10, 3),
                    primary: None,
                },
            ],
            cx,
        );
        multibuffer.push_excerpts(
            buffer_2.clone(),
            [
                ExcerptRange {
                    context: Point::new(0, 0)..Point::new(3, 0),
                    primary: None,
                },
                ExcerptRange {
                    context: Point::new(5, 0)..Point::new(7, 0),
                    primary: None,
                },
                ExcerptRange {
                    context: Point::new(9, 0)..Point::new(10, 3),
                    primary: None,
                },
            ],
            cx,
        );
        multibuffer.push_excerpts(
            buffer_3.clone(),
            [
                ExcerptRange {
                    context: Point::new(0, 0)..Point::new(3, 0),
                    primary: None,
                },
                ExcerptRange {
                    context: Point::new(5, 0)..Point::new(7, 0),
                    primary: None,
                },
                ExcerptRange {
                    context: Point::new(9, 0)..Point::new(10, 3),
                    primary: None,
                },
            ],
            cx,
        );
        multibuffer
    });

    let editor = cx.add_window(|window, cx| {
        Editor::new(EditorMode::Full, multi_buffer, None, true, window, cx)
    });
    editor
        .update(cx, |editor, _window, cx| {
            for (buffer, diff_base) in [
                (buffer_1.clone(), file_1_old),
                (buffer_2.clone(), file_2_old),
                (buffer_3.clone(), file_3_old),
            ] {
                let diff = cx.new(|cx| BufferDiff::new_with_base_text(&diff_base, &buffer, cx));
                editor
                    .buffer
                    .update(cx, |buffer, cx| buffer.add_diff(diff, cx));
            }
        })
        .unwrap();

    let mut cx = EditorTestContext::for_editor(editor, cx).await;
    cx.run_until_parked();

    cx.assert_editor_state(
        &"
            ˇaaa
            ccc
            ddd

            ggg
            hhh


            lll
            mmm
            NNN

            qqq
            rrr

            uuu
            111
            222
            333

            666
            777

            000
            !!!"
        .unindent(),
    );

    cx.update_editor(|editor, window, cx| {
        editor.select_all(&SelectAll, window, cx);
        editor.toggle_selected_diff_hunks(&ToggleSelectedDiffHunks, window, cx);
    });
    cx.executor().run_until_parked();

    cx.assert_state_with_diff(
        "
            «aaa
          - bbb
            ccc
            ddd

            ggg
            hhh


            lll
            mmm
          - nnn
          + NNN

            qqq
            rrr

            uuu
            111
            222
            333

          + 666
            777

            000
            !!!ˇ»"
            .unindent(),
    );
}

#[gpui::test]
async fn test_expand_diff_hunk_at_excerpt_boundary(cx: &mut TestAppContext) {
    init_test(cx, |_| {});

    let base = "aaa\nbbb\nccc\nddd\neee\nfff\nggg\n";
    let text = "aaa\nBBB\nBB2\nccc\nDDD\nEEE\nfff\nggg\nhhh\niii\n";

    let buffer = cx.new(|cx| Buffer::local(text.to_string(), cx));
    let multi_buffer = cx.new(|cx| {
        let mut multibuffer = MultiBuffer::new(ReadWrite);
        multibuffer.push_excerpts(
            buffer.clone(),
            [
                ExcerptRange {
                    context: Point::new(0, 0)..Point::new(2, 0),
                    primary: None,
                },
                ExcerptRange {
                    context: Point::new(4, 0)..Point::new(7, 0),
                    primary: None,
                },
                ExcerptRange {
                    context: Point::new(9, 0)..Point::new(10, 0),
                    primary: None,
                },
            ],
            cx,
        );
        multibuffer
    });

    let editor = cx.add_window(|window, cx| {
        Editor::new(EditorMode::Full, multi_buffer, None, true, window, cx)
    });
    editor
        .update(cx, |editor, _window, cx| {
            let diff = cx.new(|cx| BufferDiff::new_with_base_text(base, &buffer, cx));
            editor
                .buffer
                .update(cx, |buffer, cx| buffer.add_diff(diff, cx))
        })
        .unwrap();

    let mut cx = EditorTestContext::for_editor(editor, cx).await;
    cx.run_until_parked();

    cx.update_editor(|editor, window, cx| {
        editor.expand_all_diff_hunks(&Default::default(), window, cx)
    });
    cx.executor().run_until_parked();

    // When the start of a hunk coincides with the start of its excerpt,
    // the hunk is expanded. When the start of a a hunk is earlier than
    // the start of its excerpt, the hunk is not expanded.
    cx.assert_state_with_diff(
        "
            ˇaaa
          - bbb
          + BBB

          - ddd
          - eee
          + DDD
          + EEE
            fff

            iii
        "
        .unindent(),
    );
}

#[gpui::test]
async fn test_edits_around_expanded_insertion_hunks(
    executor: BackgroundExecutor,
    cx: &mut TestAppContext,
) {
    init_test(cx, |_| {});

    let mut cx = EditorTestContext::new(cx).await;

    let diff_base = r#"
        use some::mod1;
        use some::mod2;

        const A: u32 = 42;

        fn main() {
            println!("hello");

            println!("world");
        }
        "#
    .unindent();
    executor.run_until_parked();
    cx.set_state(
        &r#"
        use some::mod1;
        use some::mod2;

        const A: u32 = 42;
        const B: u32 = 42;
        const C: u32 = 42;
        ˇ

        fn main() {
            println!("hello");

            println!("world");
        }
        "#
        .unindent(),
    );

    cx.set_diff_base(&diff_base);
    executor.run_until_parked();

    cx.update_editor(|editor, window, cx| {
        editor.expand_all_diff_hunks(&ExpandAllHunkDiffs, window, cx);
    });
    executor.run_until_parked();

    cx.assert_state_with_diff(
        r#"
        use some::mod1;
        use some::mod2;

        const A: u32 = 42;
      + const B: u32 = 42;
      + const C: u32 = 42;
      + ˇ

        fn main() {
            println!("hello");

            println!("world");
        }
      "#
        .unindent(),
    );

    cx.update_editor(|editor, window, cx| editor.handle_input("const D: u32 = 42;\n", window, cx));
    executor.run_until_parked();

    cx.assert_state_with_diff(
        r#"
        use some::mod1;
        use some::mod2;

        const A: u32 = 42;
      + const B: u32 = 42;
      + const C: u32 = 42;
      + const D: u32 = 42;
      + ˇ

        fn main() {
            println!("hello");

            println!("world");
        }
      "#
        .unindent(),
    );

    cx.update_editor(|editor, window, cx| editor.handle_input("const E: u32 = 42;\n", window, cx));
    executor.run_until_parked();

    cx.assert_state_with_diff(
        r#"
        use some::mod1;
        use some::mod2;

        const A: u32 = 42;
      + const B: u32 = 42;
      + const C: u32 = 42;
      + const D: u32 = 42;
      + const E: u32 = 42;
      + ˇ

        fn main() {
            println!("hello");

            println!("world");
        }
      "#
        .unindent(),
    );

    cx.update_editor(|editor, window, cx| {
        editor.delete_line(&DeleteLine, window, cx);
    });
    executor.run_until_parked();

    cx.assert_state_with_diff(
        r#"
        use some::mod1;
        use some::mod2;

        const A: u32 = 42;
      + const B: u32 = 42;
      + const C: u32 = 42;
      + const D: u32 = 42;
      + const E: u32 = 42;
        ˇ
        fn main() {
            println!("hello");

            println!("world");
        }
      "#
        .unindent(),
    );

    cx.update_editor(|editor, window, cx| {
        editor.move_up(&MoveUp, window, cx);
        editor.delete_line(&DeleteLine, window, cx);
        editor.move_up(&MoveUp, window, cx);
        editor.delete_line(&DeleteLine, window, cx);
        editor.move_up(&MoveUp, window, cx);
        editor.delete_line(&DeleteLine, window, cx);
    });
    executor.run_until_parked();
    cx.assert_state_with_diff(
        r#"
        use some::mod1;
        use some::mod2;

        const A: u32 = 42;
      + const B: u32 = 42;
        ˇ
        fn main() {
            println!("hello");

            println!("world");
        }
      "#
        .unindent(),
    );

    cx.update_editor(|editor, window, cx| {
        editor.select_up_by_lines(&SelectUpByLines { lines: 5 }, window, cx);
        editor.delete_line(&DeleteLine, window, cx);
    });
    executor.run_until_parked();
    cx.assert_state_with_diff(
        r#"
        ˇ
        fn main() {
            println!("hello");

            println!("world");
        }
      "#
        .unindent(),
    );
}

#[gpui::test]
async fn test_toggling_adjacent_diff_hunks(cx: &mut TestAppContext) {
    init_test(cx, |_| {});

    let mut cx = EditorTestContext::new(cx).await;
    cx.set_diff_base(indoc! { "
        one
        two
        three
        four
        five
        "
    });
    cx.set_state(indoc! { "
        one
        ˇthree
        five
    "});
    cx.run_until_parked();
    cx.update_editor(|editor, window, cx| {
        editor.toggle_selected_diff_hunks(&Default::default(), window, cx);
    });
    cx.assert_state_with_diff(
        indoc! { "
        one
      - two
        ˇthree
      - four
        five
    "}
        .to_string(),
    );
    cx.update_editor(|editor, window, cx| {
        editor.toggle_selected_diff_hunks(&Default::default(), window, cx);
    });

    cx.assert_state_with_diff(
        indoc! { "
        one
        ˇthree
        five
    "}
        .to_string(),
    );

    cx.set_state(indoc! { "
        one
        ˇTWO
        three
        four
        five
    "});
    cx.run_until_parked();
    cx.update_editor(|editor, window, cx| {
        editor.toggle_selected_diff_hunks(&Default::default(), window, cx);
    });

    cx.assert_state_with_diff(
        indoc! { "
            one
          - two
          + ˇTWO
            three
            four
            five
        "}
        .to_string(),
    );
    cx.update_editor(|editor, window, cx| {
        editor.move_up(&Default::default(), window, cx);
        editor.toggle_selected_diff_hunks(&Default::default(), window, cx);
    });
    cx.assert_state_with_diff(
        indoc! { "
            one
            ˇTWO
            three
            four
            five
        "}
        .to_string(),
    );
}

#[gpui::test]
async fn test_edits_around_expanded_deletion_hunks(
    executor: BackgroundExecutor,
    cx: &mut TestAppContext,
) {
    init_test(cx, |_| {});

    let mut cx = EditorTestContext::new(cx).await;

    let diff_base = r#"
        use some::mod1;
        use some::mod2;

        const A: u32 = 42;
        const B: u32 = 42;
        const C: u32 = 42;


        fn main() {
            println!("hello");

            println!("world");
        }
    "#
    .unindent();
    executor.run_until_parked();
    cx.set_state(
        &r#"
        use some::mod1;
        use some::mod2;

        ˇconst B: u32 = 42;
        const C: u32 = 42;


        fn main() {
            println!("hello");

            println!("world");
        }
        "#
        .unindent(),
    );

    cx.set_diff_base(&diff_base);
    executor.run_until_parked();

    cx.update_editor(|editor, window, cx| {
        editor.expand_all_diff_hunks(&ExpandAllHunkDiffs, window, cx);
    });
    executor.run_until_parked();

    cx.assert_state_with_diff(
        r#"
        use some::mod1;
        use some::mod2;

      - const A: u32 = 42;
        ˇconst B: u32 = 42;
        const C: u32 = 42;


        fn main() {
            println!("hello");

            println!("world");
        }
      "#
        .unindent(),
    );

    cx.update_editor(|editor, window, cx| {
        editor.delete_line(&DeleteLine, window, cx);
    });
    executor.run_until_parked();
    cx.assert_state_with_diff(
        r#"
        use some::mod1;
        use some::mod2;

      - const A: u32 = 42;
      - const B: u32 = 42;
        ˇconst C: u32 = 42;


        fn main() {
            println!("hello");

            println!("world");
        }
      "#
        .unindent(),
    );

    cx.update_editor(|editor, window, cx| {
        editor.delete_line(&DeleteLine, window, cx);
    });
    executor.run_until_parked();
    cx.assert_state_with_diff(
        r#"
        use some::mod1;
        use some::mod2;

      - const A: u32 = 42;
      - const B: u32 = 42;
      - const C: u32 = 42;
        ˇ

        fn main() {
            println!("hello");

            println!("world");
        }
      "#
        .unindent(),
    );

    cx.update_editor(|editor, window, cx| {
        editor.handle_input("replacement", window, cx);
    });
    executor.run_until_parked();
    cx.assert_state_with_diff(
        r#"
        use some::mod1;
        use some::mod2;

      - const A: u32 = 42;
      - const B: u32 = 42;
      - const C: u32 = 42;
      -
      + replacementˇ

        fn main() {
            println!("hello");

            println!("world");
        }
      "#
        .unindent(),
    );
}

#[gpui::test]
async fn test_backspace_after_deletion_hunk(executor: BackgroundExecutor, cx: &mut TestAppContext) {
    init_test(cx, |_| {});

    let mut cx = EditorTestContext::new(cx).await;

    let base_text = r#"
        one
        two
        three
        four
        five
    "#
    .unindent();
    executor.run_until_parked();
    cx.set_state(
        &r#"
        one
        two
        fˇour
        five
        "#
        .unindent(),
    );

    cx.set_diff_base(&base_text);
    executor.run_until_parked();

    cx.update_editor(|editor, window, cx| {
        editor.expand_all_diff_hunks(&ExpandAllHunkDiffs, window, cx);
    });
    executor.run_until_parked();

    cx.assert_state_with_diff(
        r#"
          one
          two
        - three
          fˇour
          five
        "#
        .unindent(),
    );

    cx.update_editor(|editor, window, cx| {
        editor.backspace(&Backspace, window, cx);
        editor.backspace(&Backspace, window, cx);
    });
    executor.run_until_parked();
    cx.assert_state_with_diff(
        r#"
          one
          two
        - threeˇ
        - four
        + our
          five
        "#
        .unindent(),
    );
}

#[gpui::test]
async fn test_edit_after_expanded_modification_hunk(
    executor: BackgroundExecutor,
    cx: &mut TestAppContext,
) {
    init_test(cx, |_| {});

    let mut cx = EditorTestContext::new(cx).await;

    let diff_base = r#"
        use some::mod1;
        use some::mod2;

        const A: u32 = 42;
        const B: u32 = 42;
        const C: u32 = 42;
        const D: u32 = 42;


        fn main() {
            println!("hello");

            println!("world");
        }"#
    .unindent();

    cx.set_state(
        &r#"
        use some::mod1;
        use some::mod2;

        const A: u32 = 42;
        const B: u32 = 42;
        const C: u32 = 43ˇ
        const D: u32 = 42;


        fn main() {
            println!("hello");

            println!("world");
        }"#
        .unindent(),
    );

    cx.set_diff_base(&diff_base);
    executor.run_until_parked();
    cx.update_editor(|editor, window, cx| {
        editor.expand_all_diff_hunks(&ExpandAllHunkDiffs, window, cx);
    });
    executor.run_until_parked();

    cx.assert_state_with_diff(
        r#"
        use some::mod1;
        use some::mod2;

        const A: u32 = 42;
        const B: u32 = 42;
      - const C: u32 = 42;
      + const C: u32 = 43ˇ
        const D: u32 = 42;


        fn main() {
            println!("hello");

            println!("world");
        }"#
        .unindent(),
    );

    cx.update_editor(|editor, window, cx| {
        editor.handle_input("\nnew_line\n", window, cx);
    });
    executor.run_until_parked();

    cx.assert_state_with_diff(
        r#"
        use some::mod1;
        use some::mod2;

        const A: u32 = 42;
        const B: u32 = 42;
      - const C: u32 = 42;
      + const C: u32 = 43
      + new_line
      + ˇ
        const D: u32 = 42;


        fn main() {
            println!("hello");

            println!("world");
        }"#
        .unindent(),
    );
}

#[gpui::test]
async fn test_stage_and_unstage_added_file_hunk(
    executor: BackgroundExecutor,
    cx: &mut TestAppContext,
) {
    init_test(cx, |_| {});

    let mut cx = EditorTestContext::new(cx).await;
    cx.update_editor(|editor, _, cx| {
        editor.set_expand_all_diff_hunks(cx);
    });

    let working_copy = r#"
            ˇfn main() {
                println!("hello, world!");
            }
        "#
    .unindent();

    cx.set_state(&working_copy);
    executor.run_until_parked();

    cx.assert_state_with_diff(
        r#"
            + ˇfn main() {
            +     println!("hello, world!");
            + }
        "#
        .unindent(),
    );
    cx.assert_index_text(None);

    cx.update_editor(|editor, window, cx| {
        editor.toggle_staged_selected_diff_hunks(&Default::default(), window, cx);
    });
    executor.run_until_parked();
    cx.assert_index_text(Some(&working_copy.replace("ˇ", "")));
    cx.assert_state_with_diff(
        r#"
            + ˇfn main() {
            +     println!("hello, world!");
            + }
        "#
        .unindent(),
    );

    cx.update_editor(|editor, window, cx| {
        editor.toggle_staged_selected_diff_hunks(&Default::default(), window, cx);
    });
    executor.run_until_parked();
    cx.assert_index_text(None);
}

async fn setup_indent_guides_editor(
    text: &str,
    cx: &mut TestAppContext,
) -> (BufferId, EditorTestContext) {
    init_test(cx, |_| {});

    let mut cx = EditorTestContext::new(cx).await;

    let buffer_id = cx.update_editor(|editor, window, cx| {
        editor.set_text(text, window, cx);
        let buffer_ids = editor.buffer().read(cx).excerpt_buffer_ids();

        buffer_ids[0]
    });

    (buffer_id, cx)
}

fn assert_indent_guides(
    range: Range<u32>,
    expected: Vec<IndentGuide>,
    active_indices: Option<Vec<usize>>,
    cx: &mut EditorTestContext,
) {
    let indent_guides = cx.update_editor(|editor, window, cx| {
        let snapshot = editor.snapshot(window, cx).display_snapshot;
        let mut indent_guides: Vec<_> = crate::indent_guides::indent_guides_in_range(
            editor,
            MultiBufferRow(range.start)..MultiBufferRow(range.end),
            true,
            &snapshot,
            cx,
        );

        indent_guides.sort_by(|a, b| {
            a.depth.cmp(&b.depth).then(
                a.start_row
                    .cmp(&b.start_row)
                    .then(a.end_row.cmp(&b.end_row)),
            )
        });
        indent_guides
    });

    if let Some(expected) = active_indices {
        let active_indices = cx.update_editor(|editor, window, cx| {
            let snapshot = editor.snapshot(window, cx).display_snapshot;
            editor.find_active_indent_guide_indices(&indent_guides, &snapshot, window, cx)
        });

        assert_eq!(
            active_indices.unwrap().into_iter().collect::<Vec<_>>(),
            expected,
            "Active indent guide indices do not match"
        );
    }

    assert_eq!(indent_guides, expected, "Indent guides do not match");
}

fn indent_guide(buffer_id: BufferId, start_row: u32, end_row: u32, depth: u32) -> IndentGuide {
    IndentGuide {
        buffer_id,
        start_row: MultiBufferRow(start_row),
        end_row: MultiBufferRow(end_row),
        depth,
        tab_size: 4,
        settings: IndentGuideSettings {
            enabled: true,
            line_width: 1,
            active_line_width: 1,
            ..Default::default()
        },
    }
}

#[gpui::test]
async fn test_indent_guide_single_line(cx: &mut TestAppContext) {
    let (buffer_id, mut cx) = setup_indent_guides_editor(
        &"
    fn main() {
        let a = 1;
    }"
        .unindent(),
        cx,
    )
    .await;

    assert_indent_guides(0..3, vec![indent_guide(buffer_id, 1, 1, 0)], None, &mut cx);
}

#[gpui::test]
async fn test_indent_guide_simple_block(cx: &mut TestAppContext) {
    let (buffer_id, mut cx) = setup_indent_guides_editor(
        &"
    fn main() {
        let a = 1;
        let b = 2;
    }"
        .unindent(),
        cx,
    )
    .await;

    assert_indent_guides(0..4, vec![indent_guide(buffer_id, 1, 2, 0)], None, &mut cx);
}

#[gpui::test]
async fn test_indent_guide_nested(cx: &mut TestAppContext) {
    let (buffer_id, mut cx) = setup_indent_guides_editor(
        &"
    fn main() {
        let a = 1;
        if a == 3 {
            let b = 2;
        } else {
            let c = 3;
        }
    }"
        .unindent(),
        cx,
    )
    .await;

    assert_indent_guides(
        0..8,
        vec![
            indent_guide(buffer_id, 1, 6, 0),
            indent_guide(buffer_id, 3, 3, 1),
            indent_guide(buffer_id, 5, 5, 1),
        ],
        None,
        &mut cx,
    );
}

#[gpui::test]
async fn test_indent_guide_tab(cx: &mut TestAppContext) {
    let (buffer_id, mut cx) = setup_indent_guides_editor(
        &"
    fn main() {
        let a = 1;
            let b = 2;
        let c = 3;
    }"
        .unindent(),
        cx,
    )
    .await;

    assert_indent_guides(
        0..5,
        vec![
            indent_guide(buffer_id, 1, 3, 0),
            indent_guide(buffer_id, 2, 2, 1),
        ],
        None,
        &mut cx,
    );
}

#[gpui::test]
async fn test_indent_guide_continues_on_empty_line(cx: &mut TestAppContext) {
    let (buffer_id, mut cx) = setup_indent_guides_editor(
        &"
        fn main() {
            let a = 1;

            let c = 3;
        }"
        .unindent(),
        cx,
    )
    .await;

    assert_indent_guides(0..5, vec![indent_guide(buffer_id, 1, 3, 0)], None, &mut cx);
}

#[gpui::test]
async fn test_indent_guide_complex(cx: &mut TestAppContext) {
    let (buffer_id, mut cx) = setup_indent_guides_editor(
        &"
        fn main() {
            let a = 1;

            let c = 3;

            if a == 3 {
                let b = 2;
            } else {
                let c = 3;
            }
        }"
        .unindent(),
        cx,
    )
    .await;

    assert_indent_guides(
        0..11,
        vec![
            indent_guide(buffer_id, 1, 9, 0),
            indent_guide(buffer_id, 6, 6, 1),
            indent_guide(buffer_id, 8, 8, 1),
        ],
        None,
        &mut cx,
    );
}

#[gpui::test]
async fn test_indent_guide_starts_off_screen(cx: &mut TestAppContext) {
    let (buffer_id, mut cx) = setup_indent_guides_editor(
        &"
        fn main() {
            let a = 1;

            let c = 3;

            if a == 3 {
                let b = 2;
            } else {
                let c = 3;
            }
        }"
        .unindent(),
        cx,
    )
    .await;

    assert_indent_guides(
        1..11,
        vec![
            indent_guide(buffer_id, 1, 9, 0),
            indent_guide(buffer_id, 6, 6, 1),
            indent_guide(buffer_id, 8, 8, 1),
        ],
        None,
        &mut cx,
    );
}

#[gpui::test]
async fn test_indent_guide_ends_off_screen(cx: &mut TestAppContext) {
    let (buffer_id, mut cx) = setup_indent_guides_editor(
        &"
        fn main() {
            let a = 1;

            let c = 3;

            if a == 3 {
                let b = 2;
            } else {
                let c = 3;
            }
        }"
        .unindent(),
        cx,
    )
    .await;

    assert_indent_guides(
        1..10,
        vec![
            indent_guide(buffer_id, 1, 9, 0),
            indent_guide(buffer_id, 6, 6, 1),
            indent_guide(buffer_id, 8, 8, 1),
        ],
        None,
        &mut cx,
    );
}

#[gpui::test]
async fn test_indent_guide_without_brackets(cx: &mut TestAppContext) {
    let (buffer_id, mut cx) = setup_indent_guides_editor(
        &"
        block1
            block2
                block3
                    block4
            block2
        block1
        block1"
            .unindent(),
        cx,
    )
    .await;

    assert_indent_guides(
        1..10,
        vec![
            indent_guide(buffer_id, 1, 4, 0),
            indent_guide(buffer_id, 2, 3, 1),
            indent_guide(buffer_id, 3, 3, 2),
        ],
        None,
        &mut cx,
    );
}

#[gpui::test]
async fn test_indent_guide_ends_before_empty_line(cx: &mut TestAppContext) {
    let (buffer_id, mut cx) = setup_indent_guides_editor(
        &"
        block1
            block2
                block3

        block1
        block1"
            .unindent(),
        cx,
    )
    .await;

    assert_indent_guides(
        0..6,
        vec![
            indent_guide(buffer_id, 1, 2, 0),
            indent_guide(buffer_id, 2, 2, 1),
        ],
        None,
        &mut cx,
    );
}

#[gpui::test]
async fn test_indent_guide_continuing_off_screen(cx: &mut TestAppContext) {
    let (buffer_id, mut cx) = setup_indent_guides_editor(
        &"
        block1



            block2
        "
        .unindent(),
        cx,
    )
    .await;

    assert_indent_guides(0..1, vec![indent_guide(buffer_id, 1, 1, 0)], None, &mut cx);
}

#[gpui::test]
async fn test_indent_guide_tabs(cx: &mut TestAppContext) {
    let (buffer_id, mut cx) = setup_indent_guides_editor(
        &"
        def a:
        \tb = 3
        \tif True:
        \t\tc = 4
        \t\td = 5
        \tprint(b)
        "
        .unindent(),
        cx,
    )
    .await;

    assert_indent_guides(
        0..6,
        vec![
            indent_guide(buffer_id, 1, 6, 0),
            indent_guide(buffer_id, 3, 4, 1),
        ],
        None,
        &mut cx,
    );
}

#[gpui::test]
async fn test_active_indent_guide_single_line(cx: &mut TestAppContext) {
    let (buffer_id, mut cx) = setup_indent_guides_editor(
        &"
    fn main() {
        let a = 1;
    }"
        .unindent(),
        cx,
    )
    .await;

    cx.update_editor(|editor, window, cx| {
        editor.change_selections(None, window, cx, |s| {
            s.select_ranges([Point::new(1, 0)..Point::new(1, 0)])
        });
    });

    assert_indent_guides(
        0..3,
        vec![indent_guide(buffer_id, 1, 1, 0)],
        Some(vec![0]),
        &mut cx,
    );
}

#[gpui::test]
async fn test_active_indent_guide_respect_indented_range(cx: &mut TestAppContext) {
    let (buffer_id, mut cx) = setup_indent_guides_editor(
        &"
    fn main() {
        if 1 == 2 {
            let a = 1;
        }
    }"
        .unindent(),
        cx,
    )
    .await;

    cx.update_editor(|editor, window, cx| {
        editor.change_selections(None, window, cx, |s| {
            s.select_ranges([Point::new(1, 0)..Point::new(1, 0)])
        });
    });

    assert_indent_guides(
        0..4,
        vec![
            indent_guide(buffer_id, 1, 3, 0),
            indent_guide(buffer_id, 2, 2, 1),
        ],
        Some(vec![1]),
        &mut cx,
    );

    cx.update_editor(|editor, window, cx| {
        editor.change_selections(None, window, cx, |s| {
            s.select_ranges([Point::new(2, 0)..Point::new(2, 0)])
        });
    });

    assert_indent_guides(
        0..4,
        vec![
            indent_guide(buffer_id, 1, 3, 0),
            indent_guide(buffer_id, 2, 2, 1),
        ],
        Some(vec![1]),
        &mut cx,
    );

    cx.update_editor(|editor, window, cx| {
        editor.change_selections(None, window, cx, |s| {
            s.select_ranges([Point::new(3, 0)..Point::new(3, 0)])
        });
    });

    assert_indent_guides(
        0..4,
        vec![
            indent_guide(buffer_id, 1, 3, 0),
            indent_guide(buffer_id, 2, 2, 1),
        ],
        Some(vec![0]),
        &mut cx,
    );
}

#[gpui::test]
async fn test_active_indent_guide_empty_line(cx: &mut TestAppContext) {
    let (buffer_id, mut cx) = setup_indent_guides_editor(
        &"
    fn main() {
        let a = 1;

        let b = 2;
    }"
        .unindent(),
        cx,
    )
    .await;

    cx.update_editor(|editor, window, cx| {
        editor.change_selections(None, window, cx, |s| {
            s.select_ranges([Point::new(2, 0)..Point::new(2, 0)])
        });
    });

    assert_indent_guides(
        0..5,
        vec![indent_guide(buffer_id, 1, 3, 0)],
        Some(vec![0]),
        &mut cx,
    );
}

#[gpui::test]
async fn test_active_indent_guide_non_matching_indent(cx: &mut TestAppContext) {
    let (buffer_id, mut cx) = setup_indent_guides_editor(
        &"
    def m:
        a = 1
        pass"
            .unindent(),
        cx,
    )
    .await;

    cx.update_editor(|editor, window, cx| {
        editor.change_selections(None, window, cx, |s| {
            s.select_ranges([Point::new(1, 0)..Point::new(1, 0)])
        });
    });

    assert_indent_guides(
        0..3,
        vec![indent_guide(buffer_id, 1, 2, 0)],
        Some(vec![0]),
        &mut cx,
    );
}

#[gpui::test]
async fn test_indent_guide_with_expanded_diff_hunks(cx: &mut TestAppContext) {
    init_test(cx, |_| {});
    let mut cx = EditorTestContext::new(cx).await;
    let text = indoc! {
        "
        impl A {
            fn b() {
                0;
                3;
                5;
                6;
                7;
            }
        }
        "
    };
    let base_text = indoc! {
        "
        impl A {
            fn b() {
                0;
                1;
                2;
                3;
                4;
            }
            fn c() {
                5;
                6;
                7;
            }
        }
        "
    };

    cx.update_editor(|editor, window, cx| {
        editor.set_text(text, window, cx);

        editor.buffer().update(cx, |multibuffer, cx| {
            let buffer = multibuffer.as_singleton().unwrap();
            let diff = cx.new(|cx| BufferDiff::new_with_base_text(base_text, &buffer, cx));

            multibuffer.set_all_diff_hunks_expanded(cx);
            multibuffer.add_diff(diff, cx);

            buffer.read(cx).remote_id()
        })
    });
    cx.run_until_parked();

    cx.assert_state_with_diff(
        indoc! { "
          impl A {
              fn b() {
                  0;
        -         1;
        -         2;
                  3;
        -         4;
        -     }
        -     fn c() {
                  5;
                  6;
                  7;
              }
          }
          ˇ"
        }
        .to_string(),
    );

    let mut actual_guides = cx.update_editor(|editor, window, cx| {
        editor
            .snapshot(window, cx)
            .buffer_snapshot
            .indent_guides_in_range(Anchor::min()..Anchor::max(), false, cx)
            .map(|guide| (guide.start_row..=guide.end_row, guide.depth))
            .collect::<Vec<_>>()
    });
    actual_guides.sort_by_key(|item| (*item.0.start(), item.1));
    assert_eq!(
        actual_guides,
        vec![
            (MultiBufferRow(1)..=MultiBufferRow(12), 0),
            (MultiBufferRow(2)..=MultiBufferRow(6), 1),
            (MultiBufferRow(9)..=MultiBufferRow(11), 1),
        ]
    );
}

#[gpui::test]
fn test_crease_insertion_and_rendering(cx: &mut TestAppContext) {
    init_test(cx, |_| {});

    let editor = cx.add_window(|window, cx| {
        let buffer = MultiBuffer::build_simple("aaaaaa\nbbbbbb\ncccccc\nddddddd\n", cx);
        build_editor(buffer, window, cx)
    });

    let render_args = Arc::new(Mutex::new(None));
    let snapshot = editor
        .update(cx, |editor, window, cx| {
            let snapshot = editor.buffer().read(cx).snapshot(cx);
            let range =
                snapshot.anchor_before(Point::new(1, 0))..snapshot.anchor_after(Point::new(2, 6));

            struct RenderArgs {
                row: MultiBufferRow,
                folded: bool,
                callback: Arc<dyn Fn(bool, &mut Window, &mut App) + Send + Sync>,
            }

            let crease = Crease::inline(
                range,
                FoldPlaceholder::test(),
                {
                    let toggle_callback = render_args.clone();
                    move |row, folded, callback, _window, _cx| {
                        *toggle_callback.lock() = Some(RenderArgs {
                            row,
                            folded,
                            callback,
                        });
                        div()
                    }
                },
                |_row, _folded, _window, _cx| div(),
            );

            editor.insert_creases(Some(crease), cx);
            let snapshot = editor.snapshot(window, cx);
            let _div = snapshot.render_crease_toggle(
                MultiBufferRow(1),
                false,
                cx.entity().clone(),
                window,
                cx,
            );
            snapshot
        })
        .unwrap();

    let render_args = render_args.lock().take().unwrap();
    assert_eq!(render_args.row, MultiBufferRow(1));
    assert!(!render_args.folded);
    assert!(!snapshot.is_line_folded(MultiBufferRow(1)));

    cx.update_window(*editor, |_, window, cx| {
        (render_args.callback)(true, window, cx)
    })
    .unwrap();
    let snapshot = editor
        .update(cx, |editor, window, cx| editor.snapshot(window, cx))
        .unwrap();
    assert!(snapshot.is_line_folded(MultiBufferRow(1)));

    cx.update_window(*editor, |_, window, cx| {
        (render_args.callback)(false, window, cx)
    })
    .unwrap();
    let snapshot = editor
        .update(cx, |editor, window, cx| editor.snapshot(window, cx))
        .unwrap();
    assert!(!snapshot.is_line_folded(MultiBufferRow(1)));
}

#[gpui::test]
async fn test_input_text(cx: &mut TestAppContext) {
    init_test(cx, |_| {});
    let mut cx = EditorTestContext::new(cx).await;

    cx.set_state(
        &r#"ˇone
        two

        three
        fourˇ
        five

        siˇx"#
            .unindent(),
    );

    cx.dispatch_action(HandleInput(String::new()));
    cx.assert_editor_state(
        &r#"ˇone
        two

        three
        fourˇ
        five

        siˇx"#
            .unindent(),
    );

    cx.dispatch_action(HandleInput("AAAA".to_string()));
    cx.assert_editor_state(
        &r#"AAAAˇone
        two

        three
        fourAAAAˇ
        five

        siAAAAˇx"#
            .unindent(),
    );
}

#[gpui::test]
async fn test_scroll_cursor_center_top_bottom(cx: &mut TestAppContext) {
    init_test(cx, |_| {});

    let mut cx = EditorTestContext::new(cx).await;
    cx.set_state(
        r#"let foo = 1;
let foo = 2;
let foo = 3;
let fooˇ = 4;
let foo = 5;
let foo = 6;
let foo = 7;
let foo = 8;
let foo = 9;
let foo = 10;
let foo = 11;
let foo = 12;
let foo = 13;
let foo = 14;
let foo = 15;"#,
    );

    cx.update_editor(|e, window, cx| {
        assert_eq!(
            e.next_scroll_position,
            NextScrollCursorCenterTopBottom::Center,
            "Default next scroll direction is center",
        );

        e.scroll_cursor_center_top_bottom(&ScrollCursorCenterTopBottom, window, cx);
        assert_eq!(
            e.next_scroll_position,
            NextScrollCursorCenterTopBottom::Top,
            "After center, next scroll direction should be top",
        );

        e.scroll_cursor_center_top_bottom(&ScrollCursorCenterTopBottom, window, cx);
        assert_eq!(
            e.next_scroll_position,
            NextScrollCursorCenterTopBottom::Bottom,
            "After top, next scroll direction should be bottom",
        );

        e.scroll_cursor_center_top_bottom(&ScrollCursorCenterTopBottom, window, cx);
        assert_eq!(
            e.next_scroll_position,
            NextScrollCursorCenterTopBottom::Center,
            "After bottom, scrolling should start over",
        );

        e.scroll_cursor_center_top_bottom(&ScrollCursorCenterTopBottom, window, cx);
        assert_eq!(
            e.next_scroll_position,
            NextScrollCursorCenterTopBottom::Top,
            "Scrolling continues if retriggered fast enough"
        );
    });

    cx.executor()
        .advance_clock(SCROLL_CENTER_TOP_BOTTOM_DEBOUNCE_TIMEOUT + Duration::from_millis(200));
    cx.executor().run_until_parked();
    cx.update_editor(|e, _, _| {
        assert_eq!(
            e.next_scroll_position,
            NextScrollCursorCenterTopBottom::Center,
            "If scrolling is not triggered fast enough, it should reset"
        );
    });
}

#[gpui::test]
async fn test_goto_definition_with_find_all_references_fallback(cx: &mut TestAppContext) {
    init_test(cx, |_| {});
    let mut cx = EditorLspTestContext::new_rust(
        lsp::ServerCapabilities {
            definition_provider: Some(lsp::OneOf::Left(true)),
            references_provider: Some(lsp::OneOf::Left(true)),
            ..lsp::ServerCapabilities::default()
        },
        cx,
    )
    .await;

    let set_up_lsp_handlers = |empty_go_to_definition: bool, cx: &mut EditorLspTestContext| {
        let go_to_definition = cx.lsp.handle_request::<lsp::request::GotoDefinition, _, _>(
            move |params, _| async move {
                if empty_go_to_definition {
                    Ok(None)
                } else {
                    Ok(Some(lsp::GotoDefinitionResponse::Scalar(lsp::Location {
                        uri: params.text_document_position_params.text_document.uri,
                        range: lsp::Range::new(lsp::Position::new(4, 3), lsp::Position::new(4, 6)),
                    })))
                }
            },
        );
        let references =
            cx.lsp
                .handle_request::<lsp::request::References, _, _>(move |params, _| async move {
                    Ok(Some(vec![lsp::Location {
                        uri: params.text_document_position.text_document.uri,
                        range: lsp::Range::new(lsp::Position::new(0, 8), lsp::Position::new(0, 11)),
                    }]))
                });
        (go_to_definition, references)
    };

    cx.set_state(
        &r#"fn one() {
            let mut a = ˇtwo();
        }

        fn two() {}"#
            .unindent(),
    );
    set_up_lsp_handlers(false, &mut cx);
    let navigated = cx
        .update_editor(|editor, window, cx| editor.go_to_definition(&GoToDefinition, window, cx))
        .await
        .expect("Failed to navigate to definition");
    assert_eq!(
        navigated,
        Navigated::Yes,
        "Should have navigated to definition from the GetDefinition response"
    );
    cx.assert_editor_state(
        &r#"fn one() {
            let mut a = two();
        }

        fn «twoˇ»() {}"#
            .unindent(),
    );

    let editors = cx.update_workspace(|workspace, _, cx| {
        workspace.items_of_type::<Editor>(cx).collect::<Vec<_>>()
    });
    cx.update_editor(|_, _, test_editor_cx| {
        assert_eq!(
            editors.len(),
            1,
            "Initially, only one, test, editor should be open in the workspace"
        );
        assert_eq!(
            test_editor_cx.entity(),
            editors.last().expect("Asserted len is 1").clone()
        );
    });

    set_up_lsp_handlers(true, &mut cx);
    let navigated = cx
        .update_editor(|editor, window, cx| editor.go_to_definition(&GoToDefinition, window, cx))
        .await
        .expect("Failed to navigate to lookup references");
    assert_eq!(
        navigated,
        Navigated::Yes,
        "Should have navigated to references as a fallback after empty GoToDefinition response"
    );
    // We should not change the selections in the existing file,
    // if opening another milti buffer with the references
    cx.assert_editor_state(
        &r#"fn one() {
            let mut a = two();
        }

        fn «twoˇ»() {}"#
            .unindent(),
    );
    let editors = cx.update_workspace(|workspace, _, cx| {
        workspace.items_of_type::<Editor>(cx).collect::<Vec<_>>()
    });
    cx.update_editor(|_, _, test_editor_cx| {
        assert_eq!(
            editors.len(),
            2,
            "After falling back to references search, we open a new editor with the results"
        );
        let references_fallback_text = editors
            .into_iter()
            .find(|new_editor| *new_editor != test_editor_cx.entity())
            .expect("Should have one non-test editor now")
            .read(test_editor_cx)
            .text(test_editor_cx);
        assert_eq!(
            references_fallback_text, "fn one() {\n    let mut a = two();\n}",
            "Should use the range from the references response and not the GoToDefinition one"
        );
    });
}

#[gpui::test]
async fn test_find_enclosing_node_with_task(cx: &mut TestAppContext) {
    init_test(cx, |_| {});

    let language = Arc::new(Language::new(
        LanguageConfig::default(),
        Some(tree_sitter_rust::LANGUAGE.into()),
    ));

    let text = r#"
        #[cfg(test)]
        mod tests() {
            #[test]
            fn runnable_1() {
                let a = 1;
            }

            #[test]
            fn runnable_2() {
                let a = 1;
                let b = 2;
            }
        }
    "#
    .unindent();

    let fs = FakeFs::new(cx.executor());
    fs.insert_file("/file.rs", Default::default()).await;

    let project = Project::test(fs, ["/a".as_ref()], cx).await;
    let workspace = cx.add_window(|window, cx| Workspace::test_new(project.clone(), window, cx));
    let cx = &mut VisualTestContext::from_window(*workspace.deref(), cx);
    let buffer = cx.new(|cx| Buffer::local(text, cx).with_language(language, cx));
    let multi_buffer = cx.new(|cx| MultiBuffer::singleton(buffer.clone(), cx));

    let editor = cx.new_window_entity(|window, cx| {
        Editor::new(
            EditorMode::Full,
            multi_buffer,
            Some(project.clone()),
            true,
            window,
            cx,
        )
    });

    editor.update_in(cx, |editor, window, cx| {
        editor.tasks.insert(
            (buffer.read(cx).remote_id(), 3),
            RunnableTasks {
                templates: vec![],
                offset: MultiBufferOffset(43),
                column: 0,
                extra_variables: HashMap::default(),
                context_range: BufferOffset(43)..BufferOffset(85),
            },
        );
        editor.tasks.insert(
            (buffer.read(cx).remote_id(), 8),
            RunnableTasks {
                templates: vec![],
                offset: MultiBufferOffset(86),
                column: 0,
                extra_variables: HashMap::default(),
                context_range: BufferOffset(86)..BufferOffset(191),
            },
        );

        // Test finding task when cursor is inside function body
        editor.change_selections(None, window, cx, |s| {
            s.select_ranges([Point::new(4, 5)..Point::new(4, 5)])
        });
        let (_, row, _) = editor.find_enclosing_node_task(cx).unwrap();
        assert_eq!(row, 3, "Should find task for cursor inside runnable_1");

        // Test finding task when cursor is on function name
        editor.change_selections(None, window, cx, |s| {
            s.select_ranges([Point::new(8, 4)..Point::new(8, 4)])
        });
        let (_, row, _) = editor.find_enclosing_node_task(cx).unwrap();
        assert_eq!(row, 8, "Should find task when cursor is on function name");
    });
}

#[gpui::test]
async fn test_multi_buffer_folding(cx: &mut TestAppContext) {
    init_test(cx, |_| {});

    let sample_text_1 = "aaaa\nbbbb\ncccc\ndddd\neeee\nffff\ngggg\nhhhh\niiii\njjjj".to_string();
    let sample_text_2 = "llll\nmmmm\nnnnn\noooo\npppp\nqqqq\nrrrr\nssss\ntttt\nuuuu".to_string();
    let sample_text_3 = "vvvv\nwwww\nxxxx\nyyyy\nzzzz\n1111\n2222\n3333\n4444\n5555".to_string();

    let fs = FakeFs::new(cx.executor());
    fs.insert_tree(
        path!("/a"),
        json!({
            "first.rs": sample_text_1,
            "second.rs": sample_text_2,
            "third.rs": sample_text_3,
        }),
    )
    .await;
    let project = Project::test(fs, [path!("/a").as_ref()], cx).await;
    let workspace = cx.add_window(|window, cx| Workspace::test_new(project.clone(), window, cx));
    let cx = &mut VisualTestContext::from_window(*workspace.deref(), cx);
    let worktree = project.update(cx, |project, cx| {
        let mut worktrees = project.worktrees(cx).collect::<Vec<_>>();
        assert_eq!(worktrees.len(), 1);
        worktrees.pop().unwrap()
    });
    let worktree_id = worktree.update(cx, |worktree, _| worktree.id());

    let buffer_1 = project
        .update(cx, |project, cx| {
            project.open_buffer((worktree_id, "first.rs"), cx)
        })
        .await
        .unwrap();
    let buffer_2 = project
        .update(cx, |project, cx| {
            project.open_buffer((worktree_id, "second.rs"), cx)
        })
        .await
        .unwrap();
    let buffer_3 = project
        .update(cx, |project, cx| {
            project.open_buffer((worktree_id, "third.rs"), cx)
        })
        .await
        .unwrap();

    let multi_buffer = cx.new(|cx| {
        let mut multi_buffer = MultiBuffer::new(ReadWrite);
        multi_buffer.push_excerpts(
            buffer_1.clone(),
            [
                ExcerptRange {
                    context: Point::new(0, 0)..Point::new(3, 0),
                    primary: None,
                },
                ExcerptRange {
                    context: Point::new(5, 0)..Point::new(7, 0),
                    primary: None,
                },
                ExcerptRange {
                    context: Point::new(9, 0)..Point::new(10, 4),
                    primary: None,
                },
            ],
            cx,
        );
        multi_buffer.push_excerpts(
            buffer_2.clone(),
            [
                ExcerptRange {
                    context: Point::new(0, 0)..Point::new(3, 0),
                    primary: None,
                },
                ExcerptRange {
                    context: Point::new(5, 0)..Point::new(7, 0),
                    primary: None,
                },
                ExcerptRange {
                    context: Point::new(9, 0)..Point::new(10, 4),
                    primary: None,
                },
            ],
            cx,
        );
        multi_buffer.push_excerpts(
            buffer_3.clone(),
            [
                ExcerptRange {
                    context: Point::new(0, 0)..Point::new(3, 0),
                    primary: None,
                },
                ExcerptRange {
                    context: Point::new(5, 0)..Point::new(7, 0),
                    primary: None,
                },
                ExcerptRange {
                    context: Point::new(9, 0)..Point::new(10, 4),
                    primary: None,
                },
            ],
            cx,
        );
        multi_buffer
    });
    let multi_buffer_editor = cx.new_window_entity(|window, cx| {
        Editor::new(
            EditorMode::Full,
            multi_buffer,
            Some(project.clone()),
            true,
            window,
            cx,
        )
    });

    let full_text = "\n\n\naaaa\nbbbb\ncccc\n\n\n\nffff\ngggg\n\n\n\njjjj\n\n\n\n\nllll\nmmmm\nnnnn\n\n\n\nqqqq\nrrrr\n\n\n\nuuuu\n\n\n\n\nvvvv\nwwww\nxxxx\n\n\n\n1111\n2222\n\n\n\n5555\n";
    assert_eq!(
        multi_buffer_editor.update(cx, |editor, cx| editor.display_text(cx)),
        full_text,
    );

    multi_buffer_editor.update(cx, |editor, cx| {
        editor.fold_buffer(buffer_1.read(cx).remote_id(), cx)
    });
    assert_eq!(
        multi_buffer_editor.update(cx, |editor, cx| editor.display_text(cx)),
        "\n\n\n\n\nllll\nmmmm\nnnnn\n\n\n\nqqqq\nrrrr\n\n\n\nuuuu\n\n\n\n\nvvvv\nwwww\nxxxx\n\n\n\n1111\n2222\n\n\n\n5555\n",
        "After folding the first buffer, its text should not be displayed"
    );

    multi_buffer_editor.update(cx, |editor, cx| {
        editor.fold_buffer(buffer_2.read(cx).remote_id(), cx)
    });
    assert_eq!(
        multi_buffer_editor.update(cx, |editor, cx| editor.display_text(cx)),
        "\n\n\n\n\n\n\nvvvv\nwwww\nxxxx\n\n\n\n1111\n2222\n\n\n\n5555\n",
        "After folding the second buffer, its text should not be displayed"
    );

    multi_buffer_editor.update(cx, |editor, cx| {
        editor.fold_buffer(buffer_3.read(cx).remote_id(), cx)
    });
    assert_eq!(
        multi_buffer_editor.update(cx, |editor, cx| editor.display_text(cx)),
        "\n\n\n\n\n",
        "After folding the third buffer, its text should not be displayed"
    );

    // Emulate selection inside the fold logic, that should work
    multi_buffer_editor.update_in(cx, |editor, window, cx| {
        editor
            .snapshot(window, cx)
            .next_line_boundary(Point::new(0, 4));
    });

    multi_buffer_editor.update(cx, |editor, cx| {
        editor.unfold_buffer(buffer_2.read(cx).remote_id(), cx)
    });
    assert_eq!(
        multi_buffer_editor.update(cx, |editor, cx| editor.display_text(cx)),
        "\n\n\n\n\nllll\nmmmm\nnnnn\n\n\n\nqqqq\nrrrr\n\n\n\nuuuu\n\n\n",
        "After unfolding the second buffer, its text should be displayed"
    );

    multi_buffer_editor.update(cx, |editor, cx| {
        editor.unfold_buffer(buffer_1.read(cx).remote_id(), cx)
    });
    assert_eq!(
        multi_buffer_editor.update(cx, |editor, cx| editor.display_text(cx)),
        "\n\n\naaaa\nbbbb\ncccc\n\n\n\nffff\ngggg\n\n\n\njjjj\n\n\n\n\nllll\nmmmm\nnnnn\n\n\n\nqqqq\nrrrr\n\n\n\nuuuu\n\n\n",
        "After unfolding the first buffer, its and 2nd buffer's text should be displayed"
    );

    multi_buffer_editor.update(cx, |editor, cx| {
        editor.unfold_buffer(buffer_3.read(cx).remote_id(), cx)
    });
    assert_eq!(
        multi_buffer_editor.update(cx, |editor, cx| editor.display_text(cx)),
        full_text,
        "After unfolding the all buffers, all original text should be displayed"
    );
}

#[gpui::test]
async fn test_multi_buffer_single_excerpts_folding(cx: &mut TestAppContext) {
    init_test(cx, |_| {});

    let sample_text_1 = "1111\n2222\n3333".to_string();
    let sample_text_2 = "4444\n5555\n6666".to_string();
    let sample_text_3 = "7777\n8888\n9999".to_string();

    let fs = FakeFs::new(cx.executor());
    fs.insert_tree(
        path!("/a"),
        json!({
            "first.rs": sample_text_1,
            "second.rs": sample_text_2,
            "third.rs": sample_text_3,
        }),
    )
    .await;
    let project = Project::test(fs, [path!("/a").as_ref()], cx).await;
    let workspace = cx.add_window(|window, cx| Workspace::test_new(project.clone(), window, cx));
    let cx = &mut VisualTestContext::from_window(*workspace.deref(), cx);
    let worktree = project.update(cx, |project, cx| {
        let mut worktrees = project.worktrees(cx).collect::<Vec<_>>();
        assert_eq!(worktrees.len(), 1);
        worktrees.pop().unwrap()
    });
    let worktree_id = worktree.update(cx, |worktree, _| worktree.id());

    let buffer_1 = project
        .update(cx, |project, cx| {
            project.open_buffer((worktree_id, "first.rs"), cx)
        })
        .await
        .unwrap();
    let buffer_2 = project
        .update(cx, |project, cx| {
            project.open_buffer((worktree_id, "second.rs"), cx)
        })
        .await
        .unwrap();
    let buffer_3 = project
        .update(cx, |project, cx| {
            project.open_buffer((worktree_id, "third.rs"), cx)
        })
        .await
        .unwrap();

    let multi_buffer = cx.new(|cx| {
        let mut multi_buffer = MultiBuffer::new(ReadWrite);
        multi_buffer.push_excerpts(
            buffer_1.clone(),
            [ExcerptRange {
                context: Point::new(0, 0)..Point::new(3, 0),
                primary: None,
            }],
            cx,
        );
        multi_buffer.push_excerpts(
            buffer_2.clone(),
            [ExcerptRange {
                context: Point::new(0, 0)..Point::new(3, 0),
                primary: None,
            }],
            cx,
        );
        multi_buffer.push_excerpts(
            buffer_3.clone(),
            [ExcerptRange {
                context: Point::new(0, 0)..Point::new(3, 0),
                primary: None,
            }],
            cx,
        );
        multi_buffer
    });

    let multi_buffer_editor = cx.new_window_entity(|window, cx| {
        Editor::new(
            EditorMode::Full,
            multi_buffer,
            Some(project.clone()),
            true,
            window,
            cx,
        )
    });

    let full_text = "\n\n\n1111\n2222\n3333\n\n\n\n\n4444\n5555\n6666\n\n\n\n\n7777\n8888\n9999\n";
    assert_eq!(
        multi_buffer_editor.update(cx, |editor, cx| editor.display_text(cx)),
        full_text,
    );

    multi_buffer_editor.update(cx, |editor, cx| {
        editor.fold_buffer(buffer_1.read(cx).remote_id(), cx)
    });
    assert_eq!(
        multi_buffer_editor.update(cx, |editor, cx| editor.display_text(cx)),
        "\n\n\n\n\n4444\n5555\n6666\n\n\n\n\n7777\n8888\n9999\n",
        "After folding the first buffer, its text should not be displayed"
    );

    multi_buffer_editor.update(cx, |editor, cx| {
        editor.fold_buffer(buffer_2.read(cx).remote_id(), cx)
    });

    assert_eq!(
        multi_buffer_editor.update(cx, |editor, cx| editor.display_text(cx)),
        "\n\n\n\n\n\n\n7777\n8888\n9999\n",
        "After folding the second buffer, its text should not be displayed"
    );

    multi_buffer_editor.update(cx, |editor, cx| {
        editor.fold_buffer(buffer_3.read(cx).remote_id(), cx)
    });
    assert_eq!(
        multi_buffer_editor.update(cx, |editor, cx| editor.display_text(cx)),
        "\n\n\n\n\n",
        "After folding the third buffer, its text should not be displayed"
    );

    multi_buffer_editor.update(cx, |editor, cx| {
        editor.unfold_buffer(buffer_2.read(cx).remote_id(), cx)
    });
    assert_eq!(
        multi_buffer_editor.update(cx, |editor, cx| editor.display_text(cx)),
        "\n\n\n\n\n4444\n5555\n6666\n\n\n",
        "After unfolding the second buffer, its text should be displayed"
    );

    multi_buffer_editor.update(cx, |editor, cx| {
        editor.unfold_buffer(buffer_1.read(cx).remote_id(), cx)
    });
    assert_eq!(
        multi_buffer_editor.update(cx, |editor, cx| editor.display_text(cx)),
        "\n\n\n1111\n2222\n3333\n\n\n\n\n4444\n5555\n6666\n\n\n",
        "After unfolding the first buffer, its text should be displayed"
    );

    multi_buffer_editor.update(cx, |editor, cx| {
        editor.unfold_buffer(buffer_3.read(cx).remote_id(), cx)
    });
    assert_eq!(
        multi_buffer_editor.update(cx, |editor, cx| editor.display_text(cx)),
        full_text,
        "After unfolding all buffers, all original text should be displayed"
    );
}

#[gpui::test]
async fn test_multi_buffer_with_single_excerpt_folding(cx: &mut TestAppContext) {
    init_test(cx, |_| {});

    let sample_text = "aaaa\nbbbb\ncccc\ndddd\neeee\nffff\ngggg\nhhhh\niiii\njjjj".to_string();

    let fs = FakeFs::new(cx.executor());
    fs.insert_tree(
        path!("/a"),
        json!({
            "main.rs": sample_text,
        }),
    )
    .await;
    let project = Project::test(fs, [path!("/a").as_ref()], cx).await;
    let workspace = cx.add_window(|window, cx| Workspace::test_new(project.clone(), window, cx));
    let cx = &mut VisualTestContext::from_window(*workspace.deref(), cx);
    let worktree = project.update(cx, |project, cx| {
        let mut worktrees = project.worktrees(cx).collect::<Vec<_>>();
        assert_eq!(worktrees.len(), 1);
        worktrees.pop().unwrap()
    });
    let worktree_id = worktree.update(cx, |worktree, _| worktree.id());

    let buffer_1 = project
        .update(cx, |project, cx| {
            project.open_buffer((worktree_id, "main.rs"), cx)
        })
        .await
        .unwrap();

    let multi_buffer = cx.new(|cx| {
        let mut multi_buffer = MultiBuffer::new(ReadWrite);
        multi_buffer.push_excerpts(
            buffer_1.clone(),
            [ExcerptRange {
                context: Point::new(0, 0)
                    ..Point::new(
                        sample_text.chars().filter(|&c| c == '\n').count() as u32 + 1,
                        0,
                    ),
                primary: None,
            }],
            cx,
        );
        multi_buffer
    });
    let multi_buffer_editor = cx.new_window_entity(|window, cx| {
        Editor::new(
            EditorMode::Full,
            multi_buffer,
            Some(project.clone()),
            true,
            window,
            cx,
        )
    });

    let selection_range = Point::new(1, 0)..Point::new(2, 0);
    multi_buffer_editor.update_in(cx, |editor, window, cx| {
        enum TestHighlight {}
        let multi_buffer_snapshot = editor.buffer().read(cx).snapshot(cx);
        let highlight_range = selection_range.clone().to_anchors(&multi_buffer_snapshot);
        editor.highlight_text::<TestHighlight>(
            vec![highlight_range.clone()],
            HighlightStyle::color(Hsla::green()),
            cx,
        );
        editor.change_selections(None, window, cx, |s| s.select_ranges(Some(highlight_range)));
    });

    let full_text = format!("\n\n\n{sample_text}\n");
    assert_eq!(
        multi_buffer_editor.update(cx, |editor, cx| editor.display_text(cx)),
        full_text,
    );
}

#[gpui::test]
async fn test_inline_completion_text(cx: &mut TestAppContext) {
    init_test(cx, |_| {});

    // Simple insertion
    assert_highlighted_edits(
        "Hello, world!",
        vec![(Point::new(0, 6)..Point::new(0, 6), " beautiful".into())],
        true,
        cx,
        |highlighted_edits, cx| {
            assert_eq!(highlighted_edits.text, "Hello, beautiful world!");
            assert_eq!(highlighted_edits.highlights.len(), 1);
            assert_eq!(highlighted_edits.highlights[0].0, 6..16);
            assert_eq!(
                highlighted_edits.highlights[0].1.background_color,
                Some(cx.theme().status().created_background)
            );
        },
    )
    .await;

    // Replacement
    assert_highlighted_edits(
        "This is a test.",
        vec![(Point::new(0, 0)..Point::new(0, 4), "That".into())],
        false,
        cx,
        |highlighted_edits, cx| {
            assert_eq!(highlighted_edits.text, "That is a test.");
            assert_eq!(highlighted_edits.highlights.len(), 1);
            assert_eq!(highlighted_edits.highlights[0].0, 0..4);
            assert_eq!(
                highlighted_edits.highlights[0].1.background_color,
                Some(cx.theme().status().created_background)
            );
        },
    )
    .await;

    // Multiple edits
    assert_highlighted_edits(
        "Hello, world!",
        vec![
            (Point::new(0, 0)..Point::new(0, 5), "Greetings".into()),
            (Point::new(0, 12)..Point::new(0, 12), " and universe".into()),
        ],
        false,
        cx,
        |highlighted_edits, cx| {
            assert_eq!(highlighted_edits.text, "Greetings, world and universe!");
            assert_eq!(highlighted_edits.highlights.len(), 2);
            assert_eq!(highlighted_edits.highlights[0].0, 0..9);
            assert_eq!(highlighted_edits.highlights[1].0, 16..29);
            assert_eq!(
                highlighted_edits.highlights[0].1.background_color,
                Some(cx.theme().status().created_background)
            );
            assert_eq!(
                highlighted_edits.highlights[1].1.background_color,
                Some(cx.theme().status().created_background)
            );
        },
    )
    .await;

    // Multiple lines with edits
    assert_highlighted_edits(
        "First line\nSecond line\nThird line\nFourth line",
        vec![
            (Point::new(1, 7)..Point::new(1, 11), "modified".to_string()),
            (
                Point::new(2, 0)..Point::new(2, 10),
                "New third line".to_string(),
            ),
            (Point::new(3, 6)..Point::new(3, 6), " updated".to_string()),
        ],
        false,
        cx,
        |highlighted_edits, cx| {
            assert_eq!(
                highlighted_edits.text,
                "Second modified\nNew third line\nFourth updated line"
            );
            assert_eq!(highlighted_edits.highlights.len(), 3);
            assert_eq!(highlighted_edits.highlights[0].0, 7..15); // "modified"
            assert_eq!(highlighted_edits.highlights[1].0, 16..30); // "New third line"
            assert_eq!(highlighted_edits.highlights[2].0, 37..45); // " updated"
            for highlight in &highlighted_edits.highlights {
                assert_eq!(
                    highlight.1.background_color,
                    Some(cx.theme().status().created_background)
                );
            }
        },
    )
    .await;
}

#[gpui::test]
async fn test_inline_completion_text_with_deletions(cx: &mut TestAppContext) {
    init_test(cx, |_| {});

    // Deletion
    assert_highlighted_edits(
        "Hello, world!",
        vec![(Point::new(0, 5)..Point::new(0, 11), "".to_string())],
        true,
        cx,
        |highlighted_edits, cx| {
            assert_eq!(highlighted_edits.text, "Hello, world!");
            assert_eq!(highlighted_edits.highlights.len(), 1);
            assert_eq!(highlighted_edits.highlights[0].0, 5..11);
            assert_eq!(
                highlighted_edits.highlights[0].1.background_color,
                Some(cx.theme().status().deleted_background)
            );
        },
    )
    .await;

    // Insertion
    assert_highlighted_edits(
        "Hello, world!",
        vec![(Point::new(0, 6)..Point::new(0, 6), " digital".to_string())],
        true,
        cx,
        |highlighted_edits, cx| {
            assert_eq!(highlighted_edits.highlights.len(), 1);
            assert_eq!(highlighted_edits.highlights[0].0, 6..14);
            assert_eq!(
                highlighted_edits.highlights[0].1.background_color,
                Some(cx.theme().status().created_background)
            );
        },
    )
    .await;
}

async fn assert_highlighted_edits(
    text: &str,
    edits: Vec<(Range<Point>, String)>,
    include_deletions: bool,
    cx: &mut TestAppContext,
    assertion_fn: impl Fn(HighlightedText, &App),
) {
    let window = cx.add_window(|window, cx| {
        let buffer = MultiBuffer::build_simple(text, cx);
        Editor::new(EditorMode::Full, buffer, None, true, window, cx)
    });
    let cx = &mut VisualTestContext::from_window(*window, cx);

    let (buffer, snapshot) = window
        .update(cx, |editor, _window, cx| {
            (
                editor.buffer().clone(),
                editor.buffer().read(cx).snapshot(cx),
            )
        })
        .unwrap();

    let edits = edits
        .into_iter()
        .map(|(range, edit)| {
            (
                snapshot.anchor_after(range.start)..snapshot.anchor_before(range.end),
                edit,
            )
        })
        .collect::<Vec<_>>();

    let text_anchor_edits = edits
        .clone()
        .into_iter()
        .map(|(range, edit)| (range.start.text_anchor..range.end.text_anchor, edit))
        .collect::<Vec<_>>();

    let edit_preview = window
        .update(cx, |_, _window, cx| {
            buffer
                .read(cx)
                .as_singleton()
                .unwrap()
                .read(cx)
                .preview_edits(text_anchor_edits.into(), cx)
        })
        .unwrap()
        .await;

    cx.update(|_window, cx| {
        let highlighted_edits = inline_completion_edit_text(
            &snapshot.as_singleton().unwrap().2,
            &edits,
            &edit_preview,
            include_deletions,
            cx,
        );
        assertion_fn(highlighted_edits, cx)
    });
}

#[gpui::test]
async fn test_rename_with_duplicate_edits(cx: &mut TestAppContext) {
    init_test(cx, |_| {});
    let capabilities = lsp::ServerCapabilities {
        rename_provider: Some(lsp::OneOf::Right(lsp::RenameOptions {
            prepare_provider: Some(true),
            work_done_progress_options: Default::default(),
        })),
        ..Default::default()
    };
    let mut cx = EditorLspTestContext::new_rust(capabilities, cx).await;

    cx.set_state(indoc! {"
        struct Fˇoo {}
    "});

    cx.update_editor(|editor, _, cx| {
        let highlight_range = Point::new(0, 7)..Point::new(0, 10);
        let highlight_range = highlight_range.to_anchors(&editor.buffer().read(cx).snapshot(cx));
        editor.highlight_background::<DocumentHighlightRead>(
            &[highlight_range],
            |c| c.editor_document_highlight_read_background,
            cx,
        );
    });

    let mut prepare_rename_handler =
        cx.handle_request::<lsp::request::PrepareRenameRequest, _, _>(move |_, _, _| async move {
            Ok(Some(lsp::PrepareRenameResponse::Range(lsp::Range {
                start: lsp::Position {
                    line: 0,
                    character: 7,
                },
                end: lsp::Position {
                    line: 0,
                    character: 10,
                },
            })))
        });
    let prepare_rename_task = cx
        .update_editor(|e, window, cx| e.rename(&Rename, window, cx))
        .expect("Prepare rename was not started");
    prepare_rename_handler.next().await.unwrap();
    prepare_rename_task.await.expect("Prepare rename failed");

    let mut rename_handler =
        cx.handle_request::<lsp::request::Rename, _, _>(move |url, _, _| async move {
            let edit = lsp::TextEdit {
                range: lsp::Range {
                    start: lsp::Position {
                        line: 0,
                        character: 7,
                    },
                    end: lsp::Position {
                        line: 0,
                        character: 10,
                    },
                },
                new_text: "FooRenamed".to_string(),
            };
            Ok(Some(lsp::WorkspaceEdit::new(
                // Specify the same edit twice
                std::collections::HashMap::from_iter(Some((url, vec![edit.clone(), edit]))),
            )))
        });
    let rename_task = cx
        .update_editor(|e, window, cx| e.confirm_rename(&ConfirmRename, window, cx))
        .expect("Confirm rename was not started");
    rename_handler.next().await.unwrap();
    rename_task.await.expect("Confirm rename failed");
    cx.run_until_parked();

    // Despite two edits, only one is actually applied as those are identical
    cx.assert_editor_state(indoc! {"
        struct FooRenamedˇ {}
    "});
}

#[gpui::test]
async fn test_rename_without_prepare(cx: &mut TestAppContext) {
    init_test(cx, |_| {});
    // These capabilities indicate that the server does not support prepare rename.
    let capabilities = lsp::ServerCapabilities {
        rename_provider: Some(lsp::OneOf::Left(true)),
        ..Default::default()
    };
    let mut cx = EditorLspTestContext::new_rust(capabilities, cx).await;

    cx.set_state(indoc! {"
        struct Fˇoo {}
    "});

    cx.update_editor(|editor, _window, cx| {
        let highlight_range = Point::new(0, 7)..Point::new(0, 10);
        let highlight_range = highlight_range.to_anchors(&editor.buffer().read(cx).snapshot(cx));
        editor.highlight_background::<DocumentHighlightRead>(
            &[highlight_range],
            |c| c.editor_document_highlight_read_background,
            cx,
        );
    });

    cx.update_editor(|e, window, cx| e.rename(&Rename, window, cx))
        .expect("Prepare rename was not started")
        .await
        .expect("Prepare rename failed");

    let mut rename_handler =
        cx.handle_request::<lsp::request::Rename, _, _>(move |url, _, _| async move {
            let edit = lsp::TextEdit {
                range: lsp::Range {
                    start: lsp::Position {
                        line: 0,
                        character: 7,
                    },
                    end: lsp::Position {
                        line: 0,
                        character: 10,
                    },
                },
                new_text: "FooRenamed".to_string(),
            };
            Ok(Some(lsp::WorkspaceEdit::new(
                std::collections::HashMap::from_iter(Some((url, vec![edit]))),
            )))
        });
    let rename_task = cx
        .update_editor(|e, window, cx| e.confirm_rename(&ConfirmRename, window, cx))
        .expect("Confirm rename was not started");
    rename_handler.next().await.unwrap();
    rename_task.await.expect("Confirm rename failed");
    cx.run_until_parked();

    // Correct range is renamed, as `surrounding_word` is used to find it.
    cx.assert_editor_state(indoc! {"
        struct FooRenamedˇ {}
    "});
}

#[gpui::test]
async fn test_tree_sitter_brackets_newline_insertion(cx: &mut TestAppContext) {
    init_test(cx, |_| {});
    let mut cx = EditorTestContext::new(cx).await;

    let language = Arc::new(
        Language::new(
            LanguageConfig::default(),
            Some(tree_sitter_html::LANGUAGE.into()),
        )
        .with_brackets_query(
            r#"
            ("<" @open "/>" @close)
            ("</" @open ">" @close)
            ("<" @open ">" @close)
            ("\"" @open "\"" @close)
            ((element (start_tag) @open (end_tag) @close) (#set! newline.only))
        "#,
        )
        .unwrap(),
    );
    cx.update_buffer(|buffer, cx| buffer.set_language(Some(language), cx));

    cx.set_state(indoc! {"
        <span>ˇ</span>
    "});
    cx.update_editor(|e, window, cx| e.newline(&Newline, window, cx));
    cx.assert_editor_state(indoc! {"
        <span>
        ˇ
        </span>
    "});

    cx.set_state(indoc! {"
        <span><span></span>ˇ</span>
    "});
    cx.update_editor(|e, window, cx| e.newline(&Newline, window, cx));
    cx.assert_editor_state(indoc! {"
        <span><span></span>
        ˇ</span>
    "});

    cx.set_state(indoc! {"
        <span>ˇ
        </span>
    "});
    cx.update_editor(|e, window, cx| e.newline(&Newline, window, cx));
    cx.assert_editor_state(indoc! {"
        <span>
        ˇ
        </span>
    "});
}

fn empty_range(row: usize, column: usize) -> Range<DisplayPoint> {
    let point = DisplayPoint::new(DisplayRow(row as u32), column as u32);
    point..point
}

fn assert_selection_ranges(marked_text: &str, editor: &mut Editor, cx: &mut Context<Editor>) {
    let (text, ranges) = marked_text_ranges(marked_text, true);
    assert_eq!(editor.text(cx), text);
    assert_eq!(
        editor.selections.ranges(cx),
        ranges,
        "Assert selections are {}",
        marked_text
    );
}

pub fn handle_signature_help_request(
    cx: &mut EditorLspTestContext,
    mocked_response: lsp::SignatureHelp,
) -> impl Future<Output = ()> {
    let mut request =
        cx.handle_request::<lsp::request::SignatureHelpRequest, _, _>(move |_, _, _| {
            let mocked_response = mocked_response.clone();
            async move { Ok(Some(mocked_response)) }
        });

    async move {
        request.next().await;
    }
}

/// Handle completion request passing a marked string specifying where the completion
/// should be triggered from using '|' character, what range should be replaced, and what completions
/// should be returned using '<' and '>' to delimit the range
pub fn handle_completion_request(
    cx: &mut EditorLspTestContext,
    marked_string: &str,
    completions: Vec<&'static str>,
    counter: Arc<AtomicUsize>,
) -> impl Future<Output = ()> {
    let complete_from_marker: TextRangeMarker = '|'.into();
    let replace_range_marker: TextRangeMarker = ('<', '>').into();
    let (_, mut marked_ranges) = marked_text_ranges_by(
        marked_string,
        vec![complete_from_marker.clone(), replace_range_marker.clone()],
    );

    let complete_from_position =
        cx.to_lsp(marked_ranges.remove(&complete_from_marker).unwrap()[0].start);
    let replace_range =
        cx.to_lsp_range(marked_ranges.remove(&replace_range_marker).unwrap()[0].clone());

    let mut request = cx.handle_request::<lsp::request::Completion, _, _>(move |url, params, _| {
        let completions = completions.clone();
        counter.fetch_add(1, atomic::Ordering::Release);
        async move {
            assert_eq!(params.text_document_position.text_document.uri, url.clone());
            assert_eq!(
                params.text_document_position.position,
                complete_from_position
            );
            Ok(Some(lsp::CompletionResponse::Array(
                completions
                    .iter()
                    .map(|completion_text| lsp::CompletionItem {
                        label: completion_text.to_string(),
                        text_edit: Some(lsp::CompletionTextEdit::Edit(lsp::TextEdit {
                            range: replace_range,
                            new_text: completion_text.to_string(),
                        })),
                        ..Default::default()
                    })
                    .collect(),
            )))
        }
    });

    async move {
        request.next().await;
    }
}

fn handle_resolve_completion_request(
    cx: &mut EditorLspTestContext,
    edits: Option<Vec<(&'static str, &'static str)>>,
) -> impl Future<Output = ()> {
    let edits = edits.map(|edits| {
        edits
            .iter()
            .map(|(marked_string, new_text)| {
                let (_, marked_ranges) = marked_text_ranges(marked_string, false);
                let replace_range = cx.to_lsp_range(marked_ranges[0].clone());
                lsp::TextEdit::new(replace_range, new_text.to_string())
            })
            .collect::<Vec<_>>()
    });

    let mut request =
        cx.handle_request::<lsp::request::ResolveCompletionItem, _, _>(move |_, _, _| {
            let edits = edits.clone();
            async move {
                Ok(lsp::CompletionItem {
                    additional_text_edits: edits,
                    ..Default::default()
                })
            }
        });

    async move {
        request.next().await;
    }
}

pub(crate) fn update_test_language_settings(
    cx: &mut TestAppContext,
    f: impl Fn(&mut AllLanguageSettingsContent),
) {
    cx.update(|cx| {
        SettingsStore::update_global(cx, |store, cx| {
            store.update_user_settings::<AllLanguageSettings>(cx, f);
        });
    });
}

pub(crate) fn update_test_project_settings(
    cx: &mut TestAppContext,
    f: impl Fn(&mut ProjectSettings),
) {
    cx.update(|cx| {
        SettingsStore::update_global(cx, |store, cx| {
            store.update_user_settings::<ProjectSettings>(cx, f);
        });
    });
}

pub(crate) fn init_test(cx: &mut TestAppContext, f: fn(&mut AllLanguageSettingsContent)) {
    cx.update(|cx| {
        assets::Assets.load_test_fonts(cx);
        let store = SettingsStore::test(cx);
        cx.set_global(store);
        theme::init(theme::LoadThemes::JustBase, cx);
        release_channel::init(SemanticVersion::default(), cx);
        client::init_settings(cx);
        language::init(cx);
        Project::init_settings(cx);
        workspace::init_settings(cx);
        crate::init(cx);
    });

    update_test_language_settings(cx, f);
}

#[track_caller]
fn assert_hunk_revert(
    not_reverted_text_with_selections: &str,
    expected_hunk_statuses_before: Vec<DiffHunkStatus>,
    expected_reverted_text_with_selections: &str,
    base_text: &str,
    cx: &mut EditorLspTestContext,
) {
    cx.set_state(not_reverted_text_with_selections);
    cx.set_diff_base(base_text);
    cx.executor().run_until_parked();

    let actual_hunk_statuses_before = cx.update_editor(|editor, window, cx| {
        let snapshot = editor.snapshot(window, cx);
        let reverted_hunk_statuses = snapshot
            .buffer_snapshot
            .diff_hunks_in_range(0..snapshot.buffer_snapshot.len())
            .map(|hunk| hunk.status())
            .collect::<Vec<_>>();

        editor.git_restore(&Default::default(), window, cx);
        reverted_hunk_statuses
    });
    cx.executor().run_until_parked();
    cx.assert_editor_state(expected_reverted_text_with_selections);
    assert_eq!(actual_hunk_statuses_before, expected_hunk_statuses_before);
}<|MERGE_RESOLUTION|>--- conflicted
+++ resolved
@@ -5577,8 +5577,7 @@
 }
 
 #[gpui::test]
-<<<<<<< HEAD
-async fn test_select_next_prev_syntax_node(cx: &mut gpui::TestAppContext) {
+async fn test_select_next_prev_syntax_node(cx: &mut TestAppContext) {
     init_test(cx, |_| {});
 
     let language = Arc::new(Language::new(
@@ -5647,10 +5646,7 @@
 
 
 #[gpui::test]
-async fn test_select_larger_smaller_syntax_node(cx: &mut gpui::TestAppContext) {
-=======
 async fn test_select_larger_smaller_syntax_node(cx: &mut TestAppContext) {
->>>>>>> dff47a84
     init_test(cx, |_| {});
 
     let language = Arc::new(Language::new(
