use super::*;
use crate::{
    scroll::scroll_amount::ScrollAmount,
    test::{
        assert_text_with_selections, build_editor, editor_lsp_test_context::EditorLspTestContext,
        editor_test_context::EditorTestContext, select_ranges,
    },
    JoinLines,
};
use futures::StreamExt;
use gpui::{
    div, BackgroundExecutor, SemanticVersion, TestAppContext, UpdateGlobal, VisualTestContext,
    WindowBounds, WindowOptions,
};
use indoc::indoc;
use language::{
    language_settings::{
        AllLanguageSettings, AllLanguageSettingsContent, LanguageSettingsContent, PrettierSettings,
    },
    BracketPairConfig,
    Capability::ReadWrite,
    FakeLspAdapter, LanguageConfig, LanguageConfigOverride, LanguageMatcher, LanguageName,
    Override, ParsedMarkdown, Point,
};
use language_settings::{Formatter, FormatterList, IndentGuideSettings};
use multi_buffer::IndentGuide;
use parking_lot::Mutex;
use pretty_assertions::{assert_eq, assert_ne};
use project::{buffer_store::BufferChangeSet, FakeFs};
use project::{
    lsp_command::SIGNATURE_HELP_HIGHLIGHT_CURRENT,
    project_settings::{LspSettings, ProjectSettings},
};
use serde_json::{self, json};
use std::{cell::RefCell, future::Future, rc::Rc, time::Instant};
use std::{
    iter,
    sync::atomic::{self, AtomicUsize},
};
use test::{build_editor_with_project, editor_lsp_test_context::rust_lang};
use unindent::Unindent;
use util::{
    assert_set_eq,
    test::{marked_text_ranges, marked_text_ranges_by, sample_text, TextRangeMarker},
};
use workspace::{
    item::{FollowEvent, FollowableItem, Item, ItemHandle},
    NavigationEntry, ViewId,
};

#[gpui::test]
fn test_edit_events(cx: &mut TestAppContext) {
    init_test(cx, |_| {});

    let buffer = cx.new(|cx| {
        let mut buffer = language::Buffer::local("123456", cx);
        buffer.set_group_interval(Duration::from_secs(1));
        buffer
    });

    let events = Rc::new(RefCell::new(Vec::new()));
    let editor1 = cx.add_window({
        let events = events.clone();
        |window, cx| {
            let model = cx.entity().clone();
            cx.subscribe_in(
                &model,
                window,
                move |_, _, event: &EditorEvent, _, _| match event {
                    EditorEvent::Edited { .. } => events.borrow_mut().push(("editor1", "edited")),
                    EditorEvent::BufferEdited => {
                        events.borrow_mut().push(("editor1", "buffer edited"))
                    }
                    _ => {}
                },
            )
            .detach();
            Editor::for_buffer(buffer.clone(), None, window, cx)
        }
    });

    let editor2 = cx.add_window({
        let events = events.clone();
        |window, cx| {
            cx.subscribe_in(
                &cx.entity().clone(),
                window,
                move |_, _, event: &EditorEvent, _, _| match event {
                    EditorEvent::Edited { .. } => events.borrow_mut().push(("editor2", "edited")),
                    EditorEvent::BufferEdited => {
                        events.borrow_mut().push(("editor2", "buffer edited"))
                    }
                    _ => {}
                },
            )
            .detach();
            Editor::for_buffer(buffer.clone(), None, window, cx)
        }
    });

    assert_eq!(mem::take(&mut *events.borrow_mut()), []);

    // Mutating editor 1 will emit an `Edited` event only for that editor.
    _ = editor1.update(cx, |editor, window, cx| editor.insert("X", window, cx));
    assert_eq!(
        mem::take(&mut *events.borrow_mut()),
        [
            ("editor1", "edited"),
            ("editor1", "buffer edited"),
            ("editor2", "buffer edited"),
        ]
    );

    // Mutating editor 2 will emit an `Edited` event only for that editor.
    _ = editor2.update(cx, |editor, window, cx| editor.delete(&Delete, window, cx));
    assert_eq!(
        mem::take(&mut *events.borrow_mut()),
        [
            ("editor2", "edited"),
            ("editor1", "buffer edited"),
            ("editor2", "buffer edited"),
        ]
    );

    // Undoing on editor 1 will emit an `Edited` event only for that editor.
    _ = editor1.update(cx, |editor, window, cx| editor.undo(&Undo, window, cx));
    assert_eq!(
        mem::take(&mut *events.borrow_mut()),
        [
            ("editor1", "edited"),
            ("editor1", "buffer edited"),
            ("editor2", "buffer edited"),
        ]
    );

    // Redoing on editor 1 will emit an `Edited` event only for that editor.
    _ = editor1.update(cx, |editor, window, cx| editor.redo(&Redo, window, cx));
    assert_eq!(
        mem::take(&mut *events.borrow_mut()),
        [
            ("editor1", "edited"),
            ("editor1", "buffer edited"),
            ("editor2", "buffer edited"),
        ]
    );

    // Undoing on editor 2 will emit an `Edited` event only for that editor.
    _ = editor2.update(cx, |editor, window, cx| editor.undo(&Undo, window, cx));
    assert_eq!(
        mem::take(&mut *events.borrow_mut()),
        [
            ("editor2", "edited"),
            ("editor1", "buffer edited"),
            ("editor2", "buffer edited"),
        ]
    );

    // Redoing on editor 2 will emit an `Edited` event only for that editor.
    _ = editor2.update(cx, |editor, window, cx| editor.redo(&Redo, window, cx));
    assert_eq!(
        mem::take(&mut *events.borrow_mut()),
        [
            ("editor2", "edited"),
            ("editor1", "buffer edited"),
            ("editor2", "buffer edited"),
        ]
    );

    // No event is emitted when the mutation is a no-op.
    _ = editor2.update(cx, |editor, window, cx| {
        editor.change_selections(None, window, cx, |s| s.select_ranges([0..0]));

        editor.backspace(&Backspace, window, cx);
    });
    assert_eq!(mem::take(&mut *events.borrow_mut()), []);
}

#[gpui::test]
fn test_undo_redo_with_selection_restoration(cx: &mut TestAppContext) {
    init_test(cx, |_| {});

    let mut now = Instant::now();
    let group_interval = Duration::from_millis(1);
    let buffer = cx.new(|cx| {
        let mut buf = language::Buffer::local("123456", cx);
        buf.set_group_interval(group_interval);
        buf
    });
    let buffer = cx.new(|cx| MultiBuffer::singleton(buffer, cx));
    let editor = cx.add_window(|window, cx| build_editor(buffer.clone(), window, cx));

    _ = editor.update(cx, |editor, window, cx| {
        editor.start_transaction_at(now, window, cx);
        editor.change_selections(None, window, cx, |s| s.select_ranges([2..4]));

        editor.insert("cd", window, cx);
        editor.end_transaction_at(now, cx);
        assert_eq!(editor.text(cx), "12cd56");
        assert_eq!(editor.selections.ranges(cx), vec![4..4]);

        editor.start_transaction_at(now, window, cx);
        editor.change_selections(None, window, cx, |s| s.select_ranges([4..5]));
        editor.insert("e", window, cx);
        editor.end_transaction_at(now, cx);
        assert_eq!(editor.text(cx), "12cde6");
        assert_eq!(editor.selections.ranges(cx), vec![5..5]);

        now += group_interval + Duration::from_millis(1);
        editor.change_selections(None, window, cx, |s| s.select_ranges([2..2]));

        // Simulate an edit in another editor
        buffer.update(cx, |buffer, cx| {
            buffer.start_transaction_at(now, cx);
            buffer.edit([(0..1, "a")], None, cx);
            buffer.edit([(1..1, "b")], None, cx);
            buffer.end_transaction_at(now, cx);
        });

        assert_eq!(editor.text(cx), "ab2cde6");
        assert_eq!(editor.selections.ranges(cx), vec![3..3]);

        // Last transaction happened past the group interval in a different editor.
        // Undo it individually and don't restore selections.
        editor.undo(&Undo, window, cx);
        assert_eq!(editor.text(cx), "12cde6");
        assert_eq!(editor.selections.ranges(cx), vec![2..2]);

        // First two transactions happened within the group interval in this editor.
        // Undo them together and restore selections.
        editor.undo(&Undo, window, cx);
        editor.undo(&Undo, window, cx); // Undo stack is empty here, so this is a no-op.
        assert_eq!(editor.text(cx), "123456");
        assert_eq!(editor.selections.ranges(cx), vec![0..0]);

        // Redo the first two transactions together.
        editor.redo(&Redo, window, cx);
        assert_eq!(editor.text(cx), "12cde6");
        assert_eq!(editor.selections.ranges(cx), vec![5..5]);

        // Redo the last transaction on its own.
        editor.redo(&Redo, window, cx);
        assert_eq!(editor.text(cx), "ab2cde6");
        assert_eq!(editor.selections.ranges(cx), vec![6..6]);

        // Test empty transactions.
        editor.start_transaction_at(now, window, cx);
        editor.end_transaction_at(now, cx);
        editor.undo(&Undo, window, cx);
        assert_eq!(editor.text(cx), "12cde6");
    });
}

#[gpui::test]
fn test_ime_composition(cx: &mut TestAppContext) {
    init_test(cx, |_| {});

    let buffer = cx.new(|cx| {
        let mut buffer = language::Buffer::local("abcde", cx);
        // Ensure automatic grouping doesn't occur.
        buffer.set_group_interval(Duration::ZERO);
        buffer
    });

    let buffer = cx.new(|cx| MultiBuffer::singleton(buffer, cx));
    cx.add_window(|window, cx| {
        let mut editor = build_editor(buffer.clone(), window, cx);

        // Start a new IME composition.
        editor.replace_and_mark_text_in_range(Some(0..1), "à", None, window, cx);
        editor.replace_and_mark_text_in_range(Some(0..1), "á", None, window, cx);
        editor.replace_and_mark_text_in_range(Some(0..1), "ä", None, window, cx);
        assert_eq!(editor.text(cx), "äbcde");
        assert_eq!(
            editor.marked_text_ranges(cx),
            Some(vec![OffsetUtf16(0)..OffsetUtf16(1)])
        );

        // Finalize IME composition.
        editor.replace_text_in_range(None, "ā", window, cx);
        assert_eq!(editor.text(cx), "ābcde");
        assert_eq!(editor.marked_text_ranges(cx), None);

        // IME composition edits are grouped and are undone/redone at once.
        editor.undo(&Default::default(), window, cx);
        assert_eq!(editor.text(cx), "abcde");
        assert_eq!(editor.marked_text_ranges(cx), None);
        editor.redo(&Default::default(), window, cx);
        assert_eq!(editor.text(cx), "ābcde");
        assert_eq!(editor.marked_text_ranges(cx), None);

        // Start a new IME composition.
        editor.replace_and_mark_text_in_range(Some(0..1), "à", None, window, cx);
        assert_eq!(
            editor.marked_text_ranges(cx),
            Some(vec![OffsetUtf16(0)..OffsetUtf16(1)])
        );

        // Undoing during an IME composition cancels it.
        editor.undo(&Default::default(), window, cx);
        assert_eq!(editor.text(cx), "ābcde");
        assert_eq!(editor.marked_text_ranges(cx), None);

        // Start a new IME composition with an invalid marked range, ensuring it gets clipped.
        editor.replace_and_mark_text_in_range(Some(4..999), "è", None, window, cx);
        assert_eq!(editor.text(cx), "ābcdè");
        assert_eq!(
            editor.marked_text_ranges(cx),
            Some(vec![OffsetUtf16(4)..OffsetUtf16(5)])
        );

        // Finalize IME composition with an invalid replacement range, ensuring it gets clipped.
        editor.replace_text_in_range(Some(4..999), "ę", window, cx);
        assert_eq!(editor.text(cx), "ābcdę");
        assert_eq!(editor.marked_text_ranges(cx), None);

        // Start a new IME composition with multiple cursors.
        editor.change_selections(None, window, cx, |s| {
            s.select_ranges([
                OffsetUtf16(1)..OffsetUtf16(1),
                OffsetUtf16(3)..OffsetUtf16(3),
                OffsetUtf16(5)..OffsetUtf16(5),
            ])
        });
        editor.replace_and_mark_text_in_range(Some(4..5), "XYZ", None, window, cx);
        assert_eq!(editor.text(cx), "XYZbXYZdXYZ");
        assert_eq!(
            editor.marked_text_ranges(cx),
            Some(vec![
                OffsetUtf16(0)..OffsetUtf16(3),
                OffsetUtf16(4)..OffsetUtf16(7),
                OffsetUtf16(8)..OffsetUtf16(11)
            ])
        );

        // Ensure the newly-marked range gets treated as relative to the previously-marked ranges.
        editor.replace_and_mark_text_in_range(Some(1..2), "1", None, window, cx);
        assert_eq!(editor.text(cx), "X1ZbX1ZdX1Z");
        assert_eq!(
            editor.marked_text_ranges(cx),
            Some(vec![
                OffsetUtf16(1)..OffsetUtf16(2),
                OffsetUtf16(5)..OffsetUtf16(6),
                OffsetUtf16(9)..OffsetUtf16(10)
            ])
        );

        // Finalize IME composition with multiple cursors.
        editor.replace_text_in_range(Some(9..10), "2", window, cx);
        assert_eq!(editor.text(cx), "X2ZbX2ZdX2Z");
        assert_eq!(editor.marked_text_ranges(cx), None);

        editor
    });
}

#[gpui::test]
fn test_selection_with_mouse(cx: &mut TestAppContext) {
    init_test(cx, |_| {});

    let editor = cx.add_window(|window, cx| {
        let buffer = MultiBuffer::build_simple("aaaaaa\nbbbbbb\ncccccc\nddddddd\n", cx);
        build_editor(buffer, window, cx)
    });

    _ = editor.update(cx, |editor, window, cx| {
        editor.begin_selection(DisplayPoint::new(DisplayRow(2), 2), false, 1, window, cx);
    });
    assert_eq!(
        editor
            .update(cx, |editor, _, cx| editor.selections.display_ranges(cx))
            .unwrap(),
        [DisplayPoint::new(DisplayRow(2), 2)..DisplayPoint::new(DisplayRow(2), 2)]
    );

    _ = editor.update(cx, |editor, window, cx| {
        editor.update_selection(
            DisplayPoint::new(DisplayRow(3), 3),
            0,
            gpui::Point::<f32>::default(),
            window,
            cx,
        );
    });

    assert_eq!(
        editor
            .update(cx, |editor, _, cx| editor.selections.display_ranges(cx))
            .unwrap(),
        [DisplayPoint::new(DisplayRow(2), 2)..DisplayPoint::new(DisplayRow(3), 3)]
    );

    _ = editor.update(cx, |editor, window, cx| {
        editor.update_selection(
            DisplayPoint::new(DisplayRow(1), 1),
            0,
            gpui::Point::<f32>::default(),
            window,
            cx,
        );
    });

    assert_eq!(
        editor
            .update(cx, |editor, _, cx| editor.selections.display_ranges(cx))
            .unwrap(),
        [DisplayPoint::new(DisplayRow(2), 2)..DisplayPoint::new(DisplayRow(1), 1)]
    );

    _ = editor.update(cx, |editor, window, cx| {
        editor.end_selection(window, cx);
        editor.update_selection(
            DisplayPoint::new(DisplayRow(3), 3),
            0,
            gpui::Point::<f32>::default(),
            window,
            cx,
        );
    });

    assert_eq!(
        editor
            .update(cx, |editor, _, cx| editor.selections.display_ranges(cx))
            .unwrap(),
        [DisplayPoint::new(DisplayRow(2), 2)..DisplayPoint::new(DisplayRow(1), 1)]
    );

    _ = editor.update(cx, |editor, window, cx| {
        editor.begin_selection(DisplayPoint::new(DisplayRow(3), 3), true, 1, window, cx);
        editor.update_selection(
            DisplayPoint::new(DisplayRow(0), 0),
            0,
            gpui::Point::<f32>::default(),
            window,
            cx,
        );
    });

    assert_eq!(
        editor
            .update(cx, |editor, _, cx| editor.selections.display_ranges(cx))
            .unwrap(),
        [
            DisplayPoint::new(DisplayRow(2), 2)..DisplayPoint::new(DisplayRow(1), 1),
            DisplayPoint::new(DisplayRow(3), 3)..DisplayPoint::new(DisplayRow(0), 0)
        ]
    );

    _ = editor.update(cx, |editor, window, cx| {
        editor.end_selection(window, cx);
    });

    assert_eq!(
        editor
            .update(cx, |editor, _, cx| editor.selections.display_ranges(cx))
            .unwrap(),
        [DisplayPoint::new(DisplayRow(3), 3)..DisplayPoint::new(DisplayRow(0), 0)]
    );
}

#[gpui::test]
fn test_multiple_cursor_removal(cx: &mut TestAppContext) {
    init_test(cx, |_| {});

    let editor = cx.add_window(|window, cx| {
        let buffer = MultiBuffer::build_simple("aaaaaa\nbbbbbb\ncccccc\nddddddd\n", cx);
        build_editor(buffer, window, cx)
    });

    _ = editor.update(cx, |editor, window, cx| {
        editor.begin_selection(DisplayPoint::new(DisplayRow(2), 1), false, 1, window, cx);
    });

    _ = editor.update(cx, |editor, window, cx| {
        editor.end_selection(window, cx);
    });

    _ = editor.update(cx, |editor, window, cx| {
        editor.begin_selection(DisplayPoint::new(DisplayRow(3), 2), true, 1, window, cx);
    });

    _ = editor.update(cx, |editor, window, cx| {
        editor.end_selection(window, cx);
    });

    assert_eq!(
        editor
            .update(cx, |editor, _, cx| editor.selections.display_ranges(cx))
            .unwrap(),
        [
            DisplayPoint::new(DisplayRow(2), 1)..DisplayPoint::new(DisplayRow(2), 1),
            DisplayPoint::new(DisplayRow(3), 2)..DisplayPoint::new(DisplayRow(3), 2)
        ]
    );

    _ = editor.update(cx, |editor, window, cx| {
        editor.begin_selection(DisplayPoint::new(DisplayRow(2), 1), true, 1, window, cx);
    });

    _ = editor.update(cx, |editor, window, cx| {
        editor.end_selection(window, cx);
    });

    assert_eq!(
        editor
            .update(cx, |editor, _, cx| editor.selections.display_ranges(cx))
            .unwrap(),
        [DisplayPoint::new(DisplayRow(3), 2)..DisplayPoint::new(DisplayRow(3), 2)]
    );
}

#[gpui::test]
fn test_canceling_pending_selection(cx: &mut TestAppContext) {
    init_test(cx, |_| {});

    let editor = cx.add_window(|window, cx| {
        let buffer = MultiBuffer::build_simple("aaaaaa\nbbbbbb\ncccccc\ndddddd\n", cx);
        build_editor(buffer, window, cx)
    });

    _ = editor.update(cx, |editor, window, cx| {
        editor.begin_selection(DisplayPoint::new(DisplayRow(2), 2), false, 1, window, cx);
        assert_eq!(
            editor.selections.display_ranges(cx),
            [DisplayPoint::new(DisplayRow(2), 2)..DisplayPoint::new(DisplayRow(2), 2)]
        );
    });

    _ = editor.update(cx, |editor, window, cx| {
        editor.update_selection(
            DisplayPoint::new(DisplayRow(3), 3),
            0,
            gpui::Point::<f32>::default(),
            window,
            cx,
        );
        assert_eq!(
            editor.selections.display_ranges(cx),
            [DisplayPoint::new(DisplayRow(2), 2)..DisplayPoint::new(DisplayRow(3), 3)]
        );
    });

    _ = editor.update(cx, |editor, window, cx| {
        editor.cancel(&Cancel, window, cx);
        editor.update_selection(
            DisplayPoint::new(DisplayRow(1), 1),
            0,
            gpui::Point::<f32>::default(),
            window,
            cx,
        );
        assert_eq!(
            editor.selections.display_ranges(cx),
            [DisplayPoint::new(DisplayRow(2), 2)..DisplayPoint::new(DisplayRow(3), 3)]
        );
    });
}

#[gpui::test]
fn test_movement_actions_with_pending_selection(cx: &mut TestAppContext) {
    init_test(cx, |_| {});

    let editor = cx.add_window(|window, cx| {
        let buffer = MultiBuffer::build_simple("aaaaaa\nbbbbbb\ncccccc\ndddddd\n", cx);
        build_editor(buffer, window, cx)
    });

    _ = editor.update(cx, |editor, window, cx| {
        editor.begin_selection(DisplayPoint::new(DisplayRow(2), 2), false, 1, window, cx);
        assert_eq!(
            editor.selections.display_ranges(cx),
            [DisplayPoint::new(DisplayRow(2), 2)..DisplayPoint::new(DisplayRow(2), 2)]
        );

        editor.move_down(&Default::default(), window, cx);
        assert_eq!(
            editor.selections.display_ranges(cx),
            [DisplayPoint::new(DisplayRow(3), 2)..DisplayPoint::new(DisplayRow(3), 2)]
        );

        editor.begin_selection(DisplayPoint::new(DisplayRow(2), 2), false, 1, window, cx);
        assert_eq!(
            editor.selections.display_ranges(cx),
            [DisplayPoint::new(DisplayRow(2), 2)..DisplayPoint::new(DisplayRow(2), 2)]
        );

        editor.move_up(&Default::default(), window, cx);
        assert_eq!(
            editor.selections.display_ranges(cx),
            [DisplayPoint::new(DisplayRow(1), 2)..DisplayPoint::new(DisplayRow(1), 2)]
        );
    });
}

#[gpui::test]
fn test_clone(cx: &mut TestAppContext) {
    init_test(cx, |_| {});

    let (text, selection_ranges) = marked_text_ranges(
        indoc! {"
            one
            two
            threeˇ
            four
            fiveˇ
        "},
        true,
    );

    let editor = cx.add_window(|window, cx| {
        let buffer = MultiBuffer::build_simple(&text, cx);
        build_editor(buffer, window, cx)
    });

    _ = editor.update(cx, |editor, window, cx| {
        editor.change_selections(None, window, cx, |s| {
            s.select_ranges(selection_ranges.clone())
        });
        editor.fold_creases(
            vec![
                Crease::simple(Point::new(1, 0)..Point::new(2, 0), FoldPlaceholder::test()),
                Crease::simple(Point::new(3, 0)..Point::new(4, 0), FoldPlaceholder::test()),
            ],
            true,
            window,
            cx,
        );
    });

    let cloned_editor = editor
        .update(cx, |editor, _, cx| {
            cx.open_window(Default::default(), |window, cx| {
                cx.new(|cx| editor.clone(window, cx))
            })
        })
        .unwrap()
        .unwrap();

    let snapshot = editor
        .update(cx, |e, window, cx| e.snapshot(window, cx))
        .unwrap();
    let cloned_snapshot = cloned_editor
        .update(cx, |e, window, cx| e.snapshot(window, cx))
        .unwrap();

    assert_eq!(
        cloned_editor
            .update(cx, |e, _, cx| e.display_text(cx))
            .unwrap(),
        editor.update(cx, |e, _, cx| e.display_text(cx)).unwrap()
    );
    assert_eq!(
        cloned_snapshot
            .folds_in_range(0..text.len())
            .collect::<Vec<_>>(),
        snapshot.folds_in_range(0..text.len()).collect::<Vec<_>>(),
    );
    assert_set_eq!(
        cloned_editor
            .update(cx, |editor, _, cx| editor.selections.ranges::<Point>(cx))
            .unwrap(),
        editor
            .update(cx, |editor, _, cx| editor.selections.ranges(cx))
            .unwrap()
    );
    assert_set_eq!(
        cloned_editor
            .update(cx, |e, _window, cx| e.selections.display_ranges(cx))
            .unwrap(),
        editor
            .update(cx, |e, _, cx| e.selections.display_ranges(cx))
            .unwrap()
    );
}

#[gpui::test]
async fn test_navigation_history(cx: &mut TestAppContext) {
    init_test(cx, |_| {});

    use workspace::item::Item;

    let fs = FakeFs::new(cx.executor());
    let project = Project::test(fs, [], cx).await;
    let workspace = cx.add_window(|window, cx| Workspace::test_new(project, window, cx));
    let pane = workspace
        .update(cx, |workspace, _, _| workspace.active_pane().clone())
        .unwrap();

    _ = workspace.update(cx, |_v, window, cx| {
        cx.new(|cx| {
            let buffer = MultiBuffer::build_simple(&sample_text(300, 5, 'a'), cx);
            let mut editor = build_editor(buffer.clone(), window, cx);
            let handle = cx.entity();
            editor.set_nav_history(Some(pane.read(cx).nav_history_for_item(&handle)));

            fn pop_history(editor: &mut Editor, cx: &mut App) -> Option<NavigationEntry> {
                editor.nav_history.as_mut().unwrap().pop_backward(cx)
            }

            // Move the cursor a small distance.
            // Nothing is added to the navigation history.
            editor.change_selections(None, window, cx, |s| {
                s.select_display_ranges([
                    DisplayPoint::new(DisplayRow(1), 0)..DisplayPoint::new(DisplayRow(1), 0)
                ])
            });
            editor.change_selections(None, window, cx, |s| {
                s.select_display_ranges([
                    DisplayPoint::new(DisplayRow(3), 0)..DisplayPoint::new(DisplayRow(3), 0)
                ])
            });
            assert!(pop_history(&mut editor, cx).is_none());

            // Move the cursor a large distance.
            // The history can jump back to the previous position.
            editor.change_selections(None, window, cx, |s| {
                s.select_display_ranges([
                    DisplayPoint::new(DisplayRow(13), 0)..DisplayPoint::new(DisplayRow(13), 3)
                ])
            });
            let nav_entry = pop_history(&mut editor, cx).unwrap();
            editor.navigate(nav_entry.data.unwrap(), window, cx);
            assert_eq!(nav_entry.item.id(), cx.entity_id());
            assert_eq!(
                editor.selections.display_ranges(cx),
                &[DisplayPoint::new(DisplayRow(3), 0)..DisplayPoint::new(DisplayRow(3), 0)]
            );
            assert!(pop_history(&mut editor, cx).is_none());

            // Move the cursor a small distance via the mouse.
            // Nothing is added to the navigation history.
            editor.begin_selection(DisplayPoint::new(DisplayRow(5), 0), false, 1, window, cx);
            editor.end_selection(window, cx);
            assert_eq!(
                editor.selections.display_ranges(cx),
                &[DisplayPoint::new(DisplayRow(5), 0)..DisplayPoint::new(DisplayRow(5), 0)]
            );
            assert!(pop_history(&mut editor, cx).is_none());

            // Move the cursor a large distance via the mouse.
            // The history can jump back to the previous position.
            editor.begin_selection(DisplayPoint::new(DisplayRow(15), 0), false, 1, window, cx);
            editor.end_selection(window, cx);
            assert_eq!(
                editor.selections.display_ranges(cx),
                &[DisplayPoint::new(DisplayRow(15), 0)..DisplayPoint::new(DisplayRow(15), 0)]
            );
            let nav_entry = pop_history(&mut editor, cx).unwrap();
            editor.navigate(nav_entry.data.unwrap(), window, cx);
            assert_eq!(nav_entry.item.id(), cx.entity_id());
            assert_eq!(
                editor.selections.display_ranges(cx),
                &[DisplayPoint::new(DisplayRow(5), 0)..DisplayPoint::new(DisplayRow(5), 0)]
            );
            assert!(pop_history(&mut editor, cx).is_none());

            // Set scroll position to check later
            editor.set_scroll_position(gpui::Point::<f32>::new(5.5, 5.5), window, cx);
            let original_scroll_position = editor.scroll_manager.anchor();

            // Jump to the end of the document and adjust scroll
            editor.move_to_end(&MoveToEnd, window, cx);
            editor.set_scroll_position(gpui::Point::<f32>::new(-2.5, -0.5), window, cx);
            assert_ne!(editor.scroll_manager.anchor(), original_scroll_position);

            let nav_entry = pop_history(&mut editor, cx).unwrap();
            editor.navigate(nav_entry.data.unwrap(), window, cx);
            assert_eq!(editor.scroll_manager.anchor(), original_scroll_position);

            // Ensure we don't panic when navigation data contains invalid anchors *and* points.
            let mut invalid_anchor = editor.scroll_manager.anchor().anchor;
            invalid_anchor.text_anchor.buffer_id = BufferId::new(999).ok();
            let invalid_point = Point::new(9999, 0);
            editor.navigate(
                Box::new(NavigationData {
                    cursor_anchor: invalid_anchor,
                    cursor_position: invalid_point,
                    scroll_anchor: ScrollAnchor {
                        anchor: invalid_anchor,
                        offset: Default::default(),
                    },
                    scroll_top_row: invalid_point.row,
                }),
                window,
                cx,
            );
            assert_eq!(
                editor.selections.display_ranges(cx),
                &[editor.max_point(cx)..editor.max_point(cx)]
            );
            assert_eq!(
                editor.scroll_position(cx),
                gpui::Point::new(0., editor.max_point(cx).row().as_f32())
            );

            editor
        })
    });
}

#[gpui::test]
fn test_cancel(cx: &mut TestAppContext) {
    init_test(cx, |_| {});

    let editor = cx.add_window(|window, cx| {
        let buffer = MultiBuffer::build_simple("aaaaaa\nbbbbbb\ncccccc\ndddddd\n", cx);
        build_editor(buffer, window, cx)
    });

    _ = editor.update(cx, |editor, window, cx| {
        editor.begin_selection(DisplayPoint::new(DisplayRow(3), 4), false, 1, window, cx);
        editor.update_selection(
            DisplayPoint::new(DisplayRow(1), 1),
            0,
            gpui::Point::<f32>::default(),
            window,
            cx,
        );
        editor.end_selection(window, cx);

        editor.begin_selection(DisplayPoint::new(DisplayRow(0), 1), true, 1, window, cx);
        editor.update_selection(
            DisplayPoint::new(DisplayRow(0), 3),
            0,
            gpui::Point::<f32>::default(),
            window,
            cx,
        );
        editor.end_selection(window, cx);
        assert_eq!(
            editor.selections.display_ranges(cx),
            [
                DisplayPoint::new(DisplayRow(0), 1)..DisplayPoint::new(DisplayRow(0), 3),
                DisplayPoint::new(DisplayRow(3), 4)..DisplayPoint::new(DisplayRow(1), 1),
            ]
        );
    });

    _ = editor.update(cx, |editor, window, cx| {
        editor.cancel(&Cancel, window, cx);
        assert_eq!(
            editor.selections.display_ranges(cx),
            [DisplayPoint::new(DisplayRow(3), 4)..DisplayPoint::new(DisplayRow(1), 1)]
        );
    });

    _ = editor.update(cx, |editor, window, cx| {
        editor.cancel(&Cancel, window, cx);
        assert_eq!(
            editor.selections.display_ranges(cx),
            [DisplayPoint::new(DisplayRow(1), 1)..DisplayPoint::new(DisplayRow(1), 1)]
        );
    });
}

#[gpui::test]
fn test_fold_action(cx: &mut TestAppContext) {
    init_test(cx, |_| {});

    let editor = cx.add_window(|window, cx| {
        let buffer = MultiBuffer::build_simple(
            &"
                impl Foo {
                    // Hello!

                    fn a() {
                        1
                    }

                    fn b() {
                        2
                    }

                    fn c() {
                        3
                    }
                }
            "
            .unindent(),
            cx,
        );
        build_editor(buffer.clone(), window, cx)
    });

    _ = editor.update(cx, |editor, window, cx| {
        editor.change_selections(None, window, cx, |s| {
            s.select_display_ranges([
                DisplayPoint::new(DisplayRow(7), 0)..DisplayPoint::new(DisplayRow(12), 0)
            ]);
        });
        editor.fold(&Fold, window, cx);
        assert_eq!(
            editor.display_text(cx),
            "
                impl Foo {
                    // Hello!

                    fn a() {
                        1
                    }

                    fn b() {⋯
                    }

                    fn c() {⋯
                    }
                }
            "
            .unindent(),
        );

        editor.fold(&Fold, window, cx);
        assert_eq!(
            editor.display_text(cx),
            "
                impl Foo {⋯
                }
            "
            .unindent(),
        );

        editor.unfold_lines(&UnfoldLines, window, cx);
        assert_eq!(
            editor.display_text(cx),
            "
                impl Foo {
                    // Hello!

                    fn a() {
                        1
                    }

                    fn b() {⋯
                    }

                    fn c() {⋯
                    }
                }
            "
            .unindent(),
        );

        editor.unfold_lines(&UnfoldLines, window, cx);
        assert_eq!(
            editor.display_text(cx),
            editor.buffer.read(cx).read(cx).text()
        );
    });
}

#[gpui::test]
fn test_fold_action_whitespace_sensitive_language(cx: &mut TestAppContext) {
    init_test(cx, |_| {});

    let editor = cx.add_window(|window, cx| {
        let buffer = MultiBuffer::build_simple(
            &"
                class Foo:
                    # Hello!

                    def a():
                        print(1)

                    def b():
                        print(2)

                    def c():
                        print(3)
            "
            .unindent(),
            cx,
        );
        build_editor(buffer.clone(), window, cx)
    });

    _ = editor.update(cx, |editor, window, cx| {
        editor.change_selections(None, window, cx, |s| {
            s.select_display_ranges([
                DisplayPoint::new(DisplayRow(6), 0)..DisplayPoint::new(DisplayRow(10), 0)
            ]);
        });
        editor.fold(&Fold, window, cx);
        assert_eq!(
            editor.display_text(cx),
            "
                class Foo:
                    # Hello!

                    def a():
                        print(1)

                    def b():⋯

                    def c():⋯
            "
            .unindent(),
        );

        editor.fold(&Fold, window, cx);
        assert_eq!(
            editor.display_text(cx),
            "
                class Foo:⋯
            "
            .unindent(),
        );

        editor.unfold_lines(&UnfoldLines, window, cx);
        assert_eq!(
            editor.display_text(cx),
            "
                class Foo:
                    # Hello!

                    def a():
                        print(1)

                    def b():⋯

                    def c():⋯
            "
            .unindent(),
        );

        editor.unfold_lines(&UnfoldLines, window, cx);
        assert_eq!(
            editor.display_text(cx),
            editor.buffer.read(cx).read(cx).text()
        );
    });
}

#[gpui::test]
fn test_fold_action_multiple_line_breaks(cx: &mut TestAppContext) {
    init_test(cx, |_| {});

    let editor = cx.add_window(|window, cx| {
        let buffer = MultiBuffer::build_simple(
            &"
                class Foo:
                    # Hello!

                    def a():
                        print(1)

                    def b():
                        print(2)


                    def c():
                        print(3)


            "
            .unindent(),
            cx,
        );
        build_editor(buffer.clone(), window, cx)
    });

    _ = editor.update(cx, |editor, window, cx| {
        editor.change_selections(None, window, cx, |s| {
            s.select_display_ranges([
                DisplayPoint::new(DisplayRow(6), 0)..DisplayPoint::new(DisplayRow(11), 0)
            ]);
        });
        editor.fold(&Fold, window, cx);
        assert_eq!(
            editor.display_text(cx),
            "
                class Foo:
                    # Hello!

                    def a():
                        print(1)

                    def b():⋯


                    def c():⋯


            "
            .unindent(),
        );

        editor.fold(&Fold, window, cx);
        assert_eq!(
            editor.display_text(cx),
            "
                class Foo:⋯


            "
            .unindent(),
        );

        editor.unfold_lines(&UnfoldLines, window, cx);
        assert_eq!(
            editor.display_text(cx),
            "
                class Foo:
                    # Hello!

                    def a():
                        print(1)

                    def b():⋯


                    def c():⋯


            "
            .unindent(),
        );

        editor.unfold_lines(&UnfoldLines, window, cx);
        assert_eq!(
            editor.display_text(cx),
            editor.buffer.read(cx).read(cx).text()
        );
    });
}

#[gpui::test]
fn test_fold_at_level(cx: &mut TestAppContext) {
    init_test(cx, |_| {});

    let editor = cx.add_window(|window, cx| {
        let buffer = MultiBuffer::build_simple(
            &"
                class Foo:
                    # Hello!

                    def a():
                        print(1)

                    def b():
                        print(2)


                class Bar:
                    # World!

                    def a():
                        print(1)

                    def b():
                        print(2)


            "
            .unindent(),
            cx,
        );
        build_editor(buffer.clone(), window, cx)
    });

    _ = editor.update(cx, |editor, window, cx| {
        editor.fold_at_level(&FoldAtLevel { level: 2 }, window, cx);
        assert_eq!(
            editor.display_text(cx),
            "
                class Foo:
                    # Hello!

                    def a():⋯

                    def b():⋯


                class Bar:
                    # World!

                    def a():⋯

                    def b():⋯


            "
            .unindent(),
        );

        editor.fold_at_level(&FoldAtLevel { level: 1 }, window, cx);
        assert_eq!(
            editor.display_text(cx),
            "
                class Foo:⋯


                class Bar:⋯


            "
            .unindent(),
        );

        editor.unfold_all(&UnfoldAll, window, cx);
        editor.fold_at_level(&FoldAtLevel { level: 0 }, window, cx);
        assert_eq!(
            editor.display_text(cx),
            "
                class Foo:
                    # Hello!

                    def a():
                        print(1)

                    def b():
                        print(2)


                class Bar:
                    # World!

                    def a():
                        print(1)

                    def b():
                        print(2)


            "
            .unindent(),
        );

        assert_eq!(
            editor.display_text(cx),
            editor.buffer.read(cx).read(cx).text()
        );
    });
}

#[gpui::test]
fn test_move_cursor(cx: &mut TestAppContext) {
    init_test(cx, |_| {});

    let buffer = cx.update(|cx| MultiBuffer::build_simple(&sample_text(6, 6, 'a'), cx));
    let editor = cx.add_window(|window, cx| build_editor(buffer.clone(), window, cx));

    buffer.update(cx, |buffer, cx| {
        buffer.edit(
            vec![
                (Point::new(1, 0)..Point::new(1, 0), "\t"),
                (Point::new(1, 1)..Point::new(1, 1), "\t"),
            ],
            None,
            cx,
        );
    });
    _ = editor.update(cx, |editor, window, cx| {
        assert_eq!(
            editor.selections.display_ranges(cx),
            &[DisplayPoint::new(DisplayRow(0), 0)..DisplayPoint::new(DisplayRow(0), 0)]
        );

        editor.move_down(&MoveDown, window, cx);
        assert_eq!(
            editor.selections.display_ranges(cx),
            &[DisplayPoint::new(DisplayRow(1), 0)..DisplayPoint::new(DisplayRow(1), 0)]
        );

        editor.move_right(&MoveRight, window, cx);
        assert_eq!(
            editor.selections.display_ranges(cx),
            &[DisplayPoint::new(DisplayRow(1), 4)..DisplayPoint::new(DisplayRow(1), 4)]
        );

        editor.move_left(&MoveLeft, window, cx);
        assert_eq!(
            editor.selections.display_ranges(cx),
            &[DisplayPoint::new(DisplayRow(1), 0)..DisplayPoint::new(DisplayRow(1), 0)]
        );

        editor.move_up(&MoveUp, window, cx);
        assert_eq!(
            editor.selections.display_ranges(cx),
            &[DisplayPoint::new(DisplayRow(0), 0)..DisplayPoint::new(DisplayRow(0), 0)]
        );

        editor.move_to_end(&MoveToEnd, window, cx);
        assert_eq!(
            editor.selections.display_ranges(cx),
            &[DisplayPoint::new(DisplayRow(5), 6)..DisplayPoint::new(DisplayRow(5), 6)]
        );

        editor.move_to_beginning(&MoveToBeginning, window, cx);
        assert_eq!(
            editor.selections.display_ranges(cx),
            &[DisplayPoint::new(DisplayRow(0), 0)..DisplayPoint::new(DisplayRow(0), 0)]
        );

        editor.change_selections(None, window, cx, |s| {
            s.select_display_ranges([
                DisplayPoint::new(DisplayRow(0), 1)..DisplayPoint::new(DisplayRow(0), 2)
            ]);
        });
        editor.select_to_beginning(&SelectToBeginning, window, cx);
        assert_eq!(
            editor.selections.display_ranges(cx),
            &[DisplayPoint::new(DisplayRow(0), 1)..DisplayPoint::new(DisplayRow(0), 0)]
        );

        editor.select_to_end(&SelectToEnd, window, cx);
        assert_eq!(
            editor.selections.display_ranges(cx),
            &[DisplayPoint::new(DisplayRow(0), 1)..DisplayPoint::new(DisplayRow(5), 6)]
        );
    });
}

// TODO: Re-enable this test
#[cfg(target_os = "macos")]
#[gpui::test]
fn test_move_cursor_multibyte(cx: &mut TestAppContext) {
    init_test(cx, |_| {});

    let editor = cx.add_window(|window, cx| {
        let buffer = MultiBuffer::build_simple("🟥🟧🟨🟩🟦🟪\nabcde\nαβγδε", cx);
        build_editor(buffer.clone(), window, cx)
    });

    assert_eq!('🟥'.len_utf8(), 4);
    assert_eq!('α'.len_utf8(), 2);

    _ = editor.update(cx, |editor, window, cx| {
        editor.fold_creases(
            vec![
                Crease::simple(Point::new(0, 8)..Point::new(0, 16), FoldPlaceholder::test()),
                Crease::simple(Point::new(1, 2)..Point::new(1, 4), FoldPlaceholder::test()),
                Crease::simple(Point::new(2, 4)..Point::new(2, 8), FoldPlaceholder::test()),
            ],
            true,
            window,
            cx,
        );
        assert_eq!(editor.display_text(cx), "🟥🟧⋯🟦🟪\nab⋯e\nαβ⋯ε");

        editor.move_right(&MoveRight, window, cx);
        assert_eq!(
            editor.selections.display_ranges(cx),
            &[empty_range(0, "🟥".len())]
        );
        editor.move_right(&MoveRight, window, cx);
        assert_eq!(
            editor.selections.display_ranges(cx),
            &[empty_range(0, "🟥🟧".len())]
        );
        editor.move_right(&MoveRight, window, cx);
        assert_eq!(
            editor.selections.display_ranges(cx),
            &[empty_range(0, "🟥🟧⋯".len())]
        );

        editor.move_down(&MoveDown, window, cx);
        assert_eq!(
            editor.selections.display_ranges(cx),
            &[empty_range(1, "ab⋯e".len())]
        );
        editor.move_left(&MoveLeft, window, cx);
        assert_eq!(
            editor.selections.display_ranges(cx),
            &[empty_range(1, "ab⋯".len())]
        );
        editor.move_left(&MoveLeft, window, cx);
        assert_eq!(
            editor.selections.display_ranges(cx),
            &[empty_range(1, "ab".len())]
        );
        editor.move_left(&MoveLeft, window, cx);
        assert_eq!(
            editor.selections.display_ranges(cx),
            &[empty_range(1, "a".len())]
        );

        editor.move_down(&MoveDown, window, cx);
        assert_eq!(
            editor.selections.display_ranges(cx),
            &[empty_range(2, "α".len())]
        );
        editor.move_right(&MoveRight, window, cx);
        assert_eq!(
            editor.selections.display_ranges(cx),
            &[empty_range(2, "αβ".len())]
        );
        editor.move_right(&MoveRight, window, cx);
        assert_eq!(
            editor.selections.display_ranges(cx),
            &[empty_range(2, "αβ⋯".len())]
        );
        editor.move_right(&MoveRight, window, cx);
        assert_eq!(
            editor.selections.display_ranges(cx),
            &[empty_range(2, "αβ⋯ε".len())]
        );

        editor.move_up(&MoveUp, window, cx);
        assert_eq!(
            editor.selections.display_ranges(cx),
            &[empty_range(1, "ab⋯e".len())]
        );
        editor.move_down(&MoveDown, window, cx);
        assert_eq!(
            editor.selections.display_ranges(cx),
            &[empty_range(2, "αβ⋯ε".len())]
        );
        editor.move_up(&MoveUp, window, cx);
        assert_eq!(
            editor.selections.display_ranges(cx),
            &[empty_range(1, "ab⋯e".len())]
        );

        editor.move_up(&MoveUp, window, cx);
        assert_eq!(
            editor.selections.display_ranges(cx),
            &[empty_range(0, "🟥🟧".len())]
        );
        editor.move_left(&MoveLeft, window, cx);
        assert_eq!(
            editor.selections.display_ranges(cx),
            &[empty_range(0, "🟥".len())]
        );
        editor.move_left(&MoveLeft, window, cx);
        assert_eq!(
            editor.selections.display_ranges(cx),
            &[empty_range(0, "".len())]
        );
    });
}

#[gpui::test]
fn test_move_cursor_different_line_lengths(cx: &mut TestAppContext) {
    init_test(cx, |_| {});

    let editor = cx.add_window(|window, cx| {
        let buffer = MultiBuffer::build_simple("ⓐⓑⓒⓓⓔ\nabcd\nαβγ\nabcd\nⓐⓑⓒⓓⓔ\n", cx);
        build_editor(buffer.clone(), window, cx)
    });
    _ = editor.update(cx, |editor, window, cx| {
        editor.change_selections(None, window, cx, |s| {
            s.select_display_ranges([empty_range(0, "ⓐⓑⓒⓓⓔ".len())]);
        });

        // moving above start of document should move selection to start of document,
        // but the next move down should still be at the original goal_x
        editor.move_up(&MoveUp, window, cx);
        assert_eq!(
            editor.selections.display_ranges(cx),
            &[empty_range(0, "".len())]
        );

        editor.move_down(&MoveDown, window, cx);
        assert_eq!(
            editor.selections.display_ranges(cx),
            &[empty_range(1, "abcd".len())]
        );

        editor.move_down(&MoveDown, window, cx);
        assert_eq!(
            editor.selections.display_ranges(cx),
            &[empty_range(2, "αβγ".len())]
        );

        editor.move_down(&MoveDown, window, cx);
        assert_eq!(
            editor.selections.display_ranges(cx),
            &[empty_range(3, "abcd".len())]
        );

        editor.move_down(&MoveDown, window, cx);
        assert_eq!(
            editor.selections.display_ranges(cx),
            &[empty_range(4, "ⓐⓑⓒⓓⓔ".len())]
        );

        // moving past end of document should not change goal_x
        editor.move_down(&MoveDown, window, cx);
        assert_eq!(
            editor.selections.display_ranges(cx),
            &[empty_range(5, "".len())]
        );

        editor.move_down(&MoveDown, window, cx);
        assert_eq!(
            editor.selections.display_ranges(cx),
            &[empty_range(5, "".len())]
        );

        editor.move_up(&MoveUp, window, cx);
        assert_eq!(
            editor.selections.display_ranges(cx),
            &[empty_range(4, "ⓐⓑⓒⓓⓔ".len())]
        );

        editor.move_up(&MoveUp, window, cx);
        assert_eq!(
            editor.selections.display_ranges(cx),
            &[empty_range(3, "abcd".len())]
        );

        editor.move_up(&MoveUp, window, cx);
        assert_eq!(
            editor.selections.display_ranges(cx),
            &[empty_range(2, "αβγ".len())]
        );
    });
}

#[gpui::test]
fn test_beginning_end_of_line(cx: &mut TestAppContext) {
    init_test(cx, |_| {});
    let move_to_beg = MoveToBeginningOfLine {
        stop_at_soft_wraps: true,
    };

    let move_to_end = MoveToEndOfLine {
        stop_at_soft_wraps: true,
    };

    let editor = cx.add_window(|window, cx| {
        let buffer = MultiBuffer::build_simple("abc\n  def", cx);
        build_editor(buffer, window, cx)
    });
    _ = editor.update(cx, |editor, window, cx| {
        editor.change_selections(None, window, cx, |s| {
            s.select_display_ranges([
                DisplayPoint::new(DisplayRow(0), 1)..DisplayPoint::new(DisplayRow(0), 1),
                DisplayPoint::new(DisplayRow(1), 4)..DisplayPoint::new(DisplayRow(1), 4),
            ]);
        });
    });

    _ = editor.update(cx, |editor, window, cx| {
        editor.move_to_beginning_of_line(&move_to_beg, window, cx);
        assert_eq!(
            editor.selections.display_ranges(cx),
            &[
                DisplayPoint::new(DisplayRow(0), 0)..DisplayPoint::new(DisplayRow(0), 0),
                DisplayPoint::new(DisplayRow(1), 2)..DisplayPoint::new(DisplayRow(1), 2),
            ]
        );
    });

    _ = editor.update(cx, |editor, window, cx| {
        editor.move_to_beginning_of_line(&move_to_beg, window, cx);
        assert_eq!(
            editor.selections.display_ranges(cx),
            &[
                DisplayPoint::new(DisplayRow(0), 0)..DisplayPoint::new(DisplayRow(0), 0),
                DisplayPoint::new(DisplayRow(1), 0)..DisplayPoint::new(DisplayRow(1), 0),
            ]
        );
    });

    _ = editor.update(cx, |editor, window, cx| {
        editor.move_to_beginning_of_line(&move_to_beg, window, cx);
        assert_eq!(
            editor.selections.display_ranges(cx),
            &[
                DisplayPoint::new(DisplayRow(0), 0)..DisplayPoint::new(DisplayRow(0), 0),
                DisplayPoint::new(DisplayRow(1), 2)..DisplayPoint::new(DisplayRow(1), 2),
            ]
        );
    });

    _ = editor.update(cx, |editor, window, cx| {
        editor.move_to_end_of_line(&move_to_end, window, cx);
        assert_eq!(
            editor.selections.display_ranges(cx),
            &[
                DisplayPoint::new(DisplayRow(0), 3)..DisplayPoint::new(DisplayRow(0), 3),
                DisplayPoint::new(DisplayRow(1), 5)..DisplayPoint::new(DisplayRow(1), 5),
            ]
        );
    });

    // Moving to the end of line again is a no-op.
    _ = editor.update(cx, |editor, window, cx| {
        editor.move_to_end_of_line(&move_to_end, window, cx);
        assert_eq!(
            editor.selections.display_ranges(cx),
            &[
                DisplayPoint::new(DisplayRow(0), 3)..DisplayPoint::new(DisplayRow(0), 3),
                DisplayPoint::new(DisplayRow(1), 5)..DisplayPoint::new(DisplayRow(1), 5),
            ]
        );
    });

    _ = editor.update(cx, |editor, window, cx| {
        editor.move_left(&MoveLeft, window, cx);
        editor.select_to_beginning_of_line(
            &SelectToBeginningOfLine {
                stop_at_soft_wraps: true,
            },
            window,
            cx,
        );
        assert_eq!(
            editor.selections.display_ranges(cx),
            &[
                DisplayPoint::new(DisplayRow(0), 2)..DisplayPoint::new(DisplayRow(0), 0),
                DisplayPoint::new(DisplayRow(1), 4)..DisplayPoint::new(DisplayRow(1), 2),
            ]
        );
    });

    _ = editor.update(cx, |editor, window, cx| {
        editor.select_to_beginning_of_line(
            &SelectToBeginningOfLine {
                stop_at_soft_wraps: true,
            },
            window,
            cx,
        );
        assert_eq!(
            editor.selections.display_ranges(cx),
            &[
                DisplayPoint::new(DisplayRow(0), 2)..DisplayPoint::new(DisplayRow(0), 0),
                DisplayPoint::new(DisplayRow(1), 4)..DisplayPoint::new(DisplayRow(1), 0),
            ]
        );
    });

    _ = editor.update(cx, |editor, window, cx| {
        editor.select_to_beginning_of_line(
            &SelectToBeginningOfLine {
                stop_at_soft_wraps: true,
            },
            window,
            cx,
        );
        assert_eq!(
            editor.selections.display_ranges(cx),
            &[
                DisplayPoint::new(DisplayRow(0), 2)..DisplayPoint::new(DisplayRow(0), 0),
                DisplayPoint::new(DisplayRow(1), 4)..DisplayPoint::new(DisplayRow(1), 2),
            ]
        );
    });

    _ = editor.update(cx, |editor, window, cx| {
        editor.select_to_end_of_line(
            &SelectToEndOfLine {
                stop_at_soft_wraps: true,
            },
            window,
            cx,
        );
        assert_eq!(
            editor.selections.display_ranges(cx),
            &[
                DisplayPoint::new(DisplayRow(0), 2)..DisplayPoint::new(DisplayRow(0), 3),
                DisplayPoint::new(DisplayRow(1), 4)..DisplayPoint::new(DisplayRow(1), 5),
            ]
        );
    });

    _ = editor.update(cx, |editor, window, cx| {
        editor.delete_to_end_of_line(&DeleteToEndOfLine, window, cx);
        assert_eq!(editor.display_text(cx), "ab\n  de");
        assert_eq!(
            editor.selections.display_ranges(cx),
            &[
                DisplayPoint::new(DisplayRow(0), 2)..DisplayPoint::new(DisplayRow(0), 2),
                DisplayPoint::new(DisplayRow(1), 4)..DisplayPoint::new(DisplayRow(1), 4),
            ]
        );
    });

    _ = editor.update(cx, |editor, window, cx| {
        editor.delete_to_beginning_of_line(&DeleteToBeginningOfLine, window, cx);
        assert_eq!(editor.display_text(cx), "\n");
        assert_eq!(
            editor.selections.display_ranges(cx),
            &[
                DisplayPoint::new(DisplayRow(0), 0)..DisplayPoint::new(DisplayRow(0), 0),
                DisplayPoint::new(DisplayRow(1), 0)..DisplayPoint::new(DisplayRow(1), 0),
            ]
        );
    });
}

#[gpui::test]
fn test_beginning_end_of_line_ignore_soft_wrap(cx: &mut TestAppContext) {
    init_test(cx, |_| {});
    let move_to_beg = MoveToBeginningOfLine {
        stop_at_soft_wraps: false,
    };

    let move_to_end = MoveToEndOfLine {
        stop_at_soft_wraps: false,
    };

    let editor = cx.add_window(|window, cx| {
        let buffer = MultiBuffer::build_simple("thequickbrownfox\njumpedoverthelazydogs", cx);
        build_editor(buffer, window, cx)
    });

    _ = editor.update(cx, |editor, window, cx| {
        editor.set_wrap_width(Some(140.0.into()), cx);

        // We expect the following lines after wrapping
        // ```
        // thequickbrownfox
        // jumpedoverthelazydo
        // gs
        // ```
        // The final `gs` was soft-wrapped onto a new line.
        assert_eq!(
            "thequickbrownfox\njumpedoverthelaz\nydogs",
            editor.display_text(cx),
        );

        // First, let's assert behavior on the first line, that was not soft-wrapped.
        // Start the cursor at the `k` on the first line
        editor.change_selections(None, window, cx, |s| {
            s.select_display_ranges([
                DisplayPoint::new(DisplayRow(0), 7)..DisplayPoint::new(DisplayRow(0), 7)
            ]);
        });

        // Moving to the beginning of the line should put us at the beginning of the line.
        editor.move_to_beginning_of_line(&move_to_beg, window, cx);
        assert_eq!(
            vec![DisplayPoint::new(DisplayRow(0), 0)..DisplayPoint::new(DisplayRow(0), 0),],
            editor.selections.display_ranges(cx)
        );

        // Moving to the end of the line should put us at the end of the line.
        editor.move_to_end_of_line(&move_to_end, window, cx);
        assert_eq!(
            vec![DisplayPoint::new(DisplayRow(0), 16)..DisplayPoint::new(DisplayRow(0), 16),],
            editor.selections.display_ranges(cx)
        );

        // Now, let's assert behavior on the second line, that ended up being soft-wrapped.
        // Start the cursor at the last line (`y` that was wrapped to a new line)
        editor.change_selections(None, window, cx, |s| {
            s.select_display_ranges([
                DisplayPoint::new(DisplayRow(2), 0)..DisplayPoint::new(DisplayRow(2), 0)
            ]);
        });

        // Moving to the beginning of the line should put us at the start of the second line of
        // display text, i.e., the `j`.
        editor.move_to_beginning_of_line(&move_to_beg, window, cx);
        assert_eq!(
            vec![DisplayPoint::new(DisplayRow(1), 0)..DisplayPoint::new(DisplayRow(1), 0),],
            editor.selections.display_ranges(cx)
        );

        // Moving to the beginning of the line again should be a no-op.
        editor.move_to_beginning_of_line(&move_to_beg, window, cx);
        assert_eq!(
            vec![DisplayPoint::new(DisplayRow(1), 0)..DisplayPoint::new(DisplayRow(1), 0),],
            editor.selections.display_ranges(cx)
        );

        // Moving to the end of the line should put us right after the `s` that was soft-wrapped to the
        // next display line.
        editor.move_to_end_of_line(&move_to_end, window, cx);
        assert_eq!(
            vec![DisplayPoint::new(DisplayRow(2), 5)..DisplayPoint::new(DisplayRow(2), 5),],
            editor.selections.display_ranges(cx)
        );

        // Moving to the end of the line again should be a no-op.
        editor.move_to_end_of_line(&move_to_end, window, cx);
        assert_eq!(
            vec![DisplayPoint::new(DisplayRow(2), 5)..DisplayPoint::new(DisplayRow(2), 5),],
            editor.selections.display_ranges(cx)
        );
    });
}

#[gpui::test]
fn test_prev_next_word_boundary(cx: &mut TestAppContext) {
    init_test(cx, |_| {});

    let editor = cx.add_window(|window, cx| {
        let buffer = MultiBuffer::build_simple("use std::str::{foo, bar}\n\n  {baz.qux()}", cx);
        build_editor(buffer, window, cx)
    });
    _ = editor.update(cx, |editor, window, cx| {
        editor.change_selections(None, window, cx, |s| {
            s.select_display_ranges([
                DisplayPoint::new(DisplayRow(0), 11)..DisplayPoint::new(DisplayRow(0), 11),
                DisplayPoint::new(DisplayRow(2), 4)..DisplayPoint::new(DisplayRow(2), 4),
            ])
        });

        editor.move_to_previous_word_start(&MoveToPreviousWordStart, window, cx);
        assert_selection_ranges("use std::ˇstr::{foo, bar}\n\n  {ˇbaz.qux()}", editor, cx);

        editor.move_to_previous_word_start(&MoveToPreviousWordStart, window, cx);
        assert_selection_ranges("use stdˇ::str::{foo, bar}\n\n  ˇ{baz.qux()}", editor, cx);

        editor.move_to_previous_word_start(&MoveToPreviousWordStart, window, cx);
        assert_selection_ranges("use ˇstd::str::{foo, bar}\n\nˇ  {baz.qux()}", editor, cx);

        editor.move_to_previous_word_start(&MoveToPreviousWordStart, window, cx);
        assert_selection_ranges("ˇuse std::str::{foo, bar}\nˇ\n  {baz.qux()}", editor, cx);

        editor.move_to_previous_word_start(&MoveToPreviousWordStart, window, cx);
        assert_selection_ranges("ˇuse std::str::{foo, barˇ}\n\n  {baz.qux()}", editor, cx);

        editor.move_to_next_word_end(&MoveToNextWordEnd, window, cx);
        assert_selection_ranges("useˇ std::str::{foo, bar}ˇ\n\n  {baz.qux()}", editor, cx);

        editor.move_to_next_word_end(&MoveToNextWordEnd, window, cx);
        assert_selection_ranges("use stdˇ::str::{foo, bar}\nˇ\n  {baz.qux()}", editor, cx);

        editor.move_to_next_word_end(&MoveToNextWordEnd, window, cx);
        assert_selection_ranges("use std::ˇstr::{foo, bar}\n\n  {ˇbaz.qux()}", editor, cx);

        editor.move_right(&MoveRight, window, cx);
        editor.select_to_previous_word_start(&SelectToPreviousWordStart, window, cx);
        assert_selection_ranges(
            "use std::«ˇs»tr::{foo, bar}\n\n  {«ˇb»az.qux()}",
            editor,
            cx,
        );

        editor.select_to_previous_word_start(&SelectToPreviousWordStart, window, cx);
        assert_selection_ranges(
            "use std«ˇ::s»tr::{foo, bar}\n\n  «ˇ{b»az.qux()}",
            editor,
            cx,
        );

        editor.select_to_next_word_end(&SelectToNextWordEnd, window, cx);
        assert_selection_ranges(
            "use std::«ˇs»tr::{foo, bar}\n\n  {«ˇb»az.qux()}",
            editor,
            cx,
        );
    });
}

#[gpui::test]
fn test_prev_next_word_bounds_with_soft_wrap(cx: &mut TestAppContext) {
    init_test(cx, |_| {});

    let editor = cx.add_window(|window, cx| {
        let buffer = MultiBuffer::build_simple("use one::{\n    two::three::four::five\n};", cx);
        build_editor(buffer, window, cx)
    });

    _ = editor.update(cx, |editor, window, cx| {
        editor.set_wrap_width(Some(140.0.into()), cx);
        assert_eq!(
            editor.display_text(cx),
            "use one::{\n    two::three::\n    four::five\n};"
        );

        editor.change_selections(None, window, cx, |s| {
            s.select_display_ranges([
                DisplayPoint::new(DisplayRow(1), 7)..DisplayPoint::new(DisplayRow(1), 7)
            ]);
        });

        editor.move_to_next_word_end(&MoveToNextWordEnd, window, cx);
        assert_eq!(
            editor.selections.display_ranges(cx),
            &[DisplayPoint::new(DisplayRow(1), 9)..DisplayPoint::new(DisplayRow(1), 9)]
        );

        editor.move_to_next_word_end(&MoveToNextWordEnd, window, cx);
        assert_eq!(
            editor.selections.display_ranges(cx),
            &[DisplayPoint::new(DisplayRow(1), 14)..DisplayPoint::new(DisplayRow(1), 14)]
        );

        editor.move_to_next_word_end(&MoveToNextWordEnd, window, cx);
        assert_eq!(
            editor.selections.display_ranges(cx),
            &[DisplayPoint::new(DisplayRow(2), 4)..DisplayPoint::new(DisplayRow(2), 4)]
        );

        editor.move_to_next_word_end(&MoveToNextWordEnd, window, cx);
        assert_eq!(
            editor.selections.display_ranges(cx),
            &[DisplayPoint::new(DisplayRow(2), 8)..DisplayPoint::new(DisplayRow(2), 8)]
        );

        editor.move_to_previous_word_start(&MoveToPreviousWordStart, window, cx);
        assert_eq!(
            editor.selections.display_ranges(cx),
            &[DisplayPoint::new(DisplayRow(2), 4)..DisplayPoint::new(DisplayRow(2), 4)]
        );

        editor.move_to_previous_word_start(&MoveToPreviousWordStart, window, cx);
        assert_eq!(
            editor.selections.display_ranges(cx),
            &[DisplayPoint::new(DisplayRow(1), 14)..DisplayPoint::new(DisplayRow(1), 14)]
        );
    });
}

#[gpui::test]
async fn test_move_start_of_paragraph_end_of_paragraph(cx: &mut gpui::TestAppContext) {
    init_test(cx, |_| {});
    let mut cx = EditorTestContext::new(cx).await;

    let line_height = cx.editor(|editor, window, _| {
        editor
            .style()
            .unwrap()
            .text
            .line_height_in_pixels(window.rem_size())
    });
    cx.simulate_window_resize(cx.window, size(px(100.), 4. * line_height));

    cx.set_state(
        &r#"ˇone
        two

        three
        fourˇ
        five

        six"#
            .unindent(),
    );

    cx.update_editor(|editor, window, cx| {
        editor.move_to_end_of_paragraph(&MoveToEndOfParagraph, window, cx)
    });
    cx.assert_editor_state(
        &r#"one
        two
        ˇ
        three
        four
        five
        ˇ
        six"#
            .unindent(),
    );

    cx.update_editor(|editor, window, cx| {
        editor.move_to_end_of_paragraph(&MoveToEndOfParagraph, window, cx)
    });
    cx.assert_editor_state(
        &r#"one
        two

        three
        four
        five
        ˇ
        sixˇ"#
            .unindent(),
    );

    cx.update_editor(|editor, window, cx| {
        editor.move_to_end_of_paragraph(&MoveToEndOfParagraph, window, cx)
    });
    cx.assert_editor_state(
        &r#"one
        two

        three
        four
        five

        sixˇ"#
            .unindent(),
    );

    cx.update_editor(|editor, window, cx| {
        editor.move_to_start_of_paragraph(&MoveToStartOfParagraph, window, cx)
    });
    cx.assert_editor_state(
        &r#"one
        two

        three
        four
        five
        ˇ
        six"#
            .unindent(),
    );

    cx.update_editor(|editor, window, cx| {
        editor.move_to_start_of_paragraph(&MoveToStartOfParagraph, window, cx)
    });
    cx.assert_editor_state(
        &r#"one
        two
        ˇ
        three
        four
        five

        six"#
            .unindent(),
    );

    cx.update_editor(|editor, window, cx| {
        editor.move_to_start_of_paragraph(&MoveToStartOfParagraph, window, cx)
    });
    cx.assert_editor_state(
        &r#"ˇone
        two

        three
        four
        five

        six"#
            .unindent(),
    );
}

#[gpui::test]
async fn test_scroll_page_up_page_down(cx: &mut gpui::TestAppContext) {
    init_test(cx, |_| {});
    let mut cx = EditorTestContext::new(cx).await;
    let line_height = cx.editor(|editor, window, _| {
        editor
            .style()
            .unwrap()
            .text
            .line_height_in_pixels(window.rem_size())
    });
    let window = cx.window;
    cx.simulate_window_resize(window, size(px(1000.), 4. * line_height + px(0.5)));

    cx.set_state(
        r#"ˇone
        two
        three
        four
        five
        six
        seven
        eight
        nine
        ten
        "#,
    );

    cx.update_editor(|editor, window, cx| {
        assert_eq!(
            editor.snapshot(window, cx).scroll_position(),
            gpui::Point::new(0., 0.)
        );
        editor.scroll_screen(&ScrollAmount::Page(1.), window, cx);
        assert_eq!(
            editor.snapshot(window, cx).scroll_position(),
            gpui::Point::new(0., 3.)
        );
        editor.scroll_screen(&ScrollAmount::Page(1.), window, cx);
        assert_eq!(
            editor.snapshot(window, cx).scroll_position(),
            gpui::Point::new(0., 6.)
        );
        editor.scroll_screen(&ScrollAmount::Page(-1.), window, cx);
        assert_eq!(
            editor.snapshot(window, cx).scroll_position(),
            gpui::Point::new(0., 3.)
        );

        editor.scroll_screen(&ScrollAmount::Page(-0.5), window, cx);
        assert_eq!(
            editor.snapshot(window, cx).scroll_position(),
            gpui::Point::new(0., 1.)
        );
        editor.scroll_screen(&ScrollAmount::Page(0.5), window, cx);
        assert_eq!(
            editor.snapshot(window, cx).scroll_position(),
            gpui::Point::new(0., 3.)
        );
    });
}

#[gpui::test]
async fn test_autoscroll(cx: &mut gpui::TestAppContext) {
    init_test(cx, |_| {});
    let mut cx = EditorTestContext::new(cx).await;

    let line_height = cx.update_editor(|editor, window, cx| {
        editor.set_vertical_scroll_margin(2, cx);
        editor
            .style()
            .unwrap()
            .text
            .line_height_in_pixels(window.rem_size())
    });
    let window = cx.window;
    cx.simulate_window_resize(window, size(px(1000.), 6. * line_height));

    cx.set_state(
        r#"ˇone
            two
            three
            four
            five
            six
            seven
            eight
            nine
            ten
        "#,
    );
    cx.update_editor(|editor, window, cx| {
        assert_eq!(
            editor.snapshot(window, cx).scroll_position(),
            gpui::Point::new(0., 0.0)
        );
    });

    // Add a cursor below the visible area. Since both cursors cannot fit
    // on screen, the editor autoscrolls to reveal the newest cursor, and
    // allows the vertical scroll margin below that cursor.
    cx.update_editor(|editor, window, cx| {
        editor.change_selections(Some(Autoscroll::fit()), window, cx, |selections| {
            selections.select_ranges([
                Point::new(0, 0)..Point::new(0, 0),
                Point::new(6, 0)..Point::new(6, 0),
            ]);
        })
    });
    cx.update_editor(|editor, window, cx| {
        assert_eq!(
            editor.snapshot(window, cx).scroll_position(),
            gpui::Point::new(0., 3.0)
        );
    });

    // Move down. The editor cursor scrolls down to track the newest cursor.
    cx.update_editor(|editor, window, cx| {
        editor.move_down(&Default::default(), window, cx);
    });
    cx.update_editor(|editor, window, cx| {
        assert_eq!(
            editor.snapshot(window, cx).scroll_position(),
            gpui::Point::new(0., 4.0)
        );
    });

    // Add a cursor above the visible area. Since both cursors fit on screen,
    // the editor scrolls to show both.
    cx.update_editor(|editor, window, cx| {
        editor.change_selections(Some(Autoscroll::fit()), window, cx, |selections| {
            selections.select_ranges([
                Point::new(1, 0)..Point::new(1, 0),
                Point::new(6, 0)..Point::new(6, 0),
            ]);
        })
    });
    cx.update_editor(|editor, window, cx| {
        assert_eq!(
            editor.snapshot(window, cx).scroll_position(),
            gpui::Point::new(0., 1.0)
        );
    });
}

#[gpui::test]
async fn test_move_page_up_page_down(cx: &mut gpui::TestAppContext) {
    init_test(cx, |_| {});
    let mut cx = EditorTestContext::new(cx).await;

    let line_height = cx.editor(|editor, window, _cx| {
        editor
            .style()
            .unwrap()
            .text
            .line_height_in_pixels(window.rem_size())
    });
    let window = cx.window;
    cx.simulate_window_resize(window, size(px(100.), 4. * line_height));
    cx.set_state(
        &r#"
        ˇone
        two
        threeˇ
        four
        five
        six
        seven
        eight
        nine
        ten
        "#
        .unindent(),
    );

    cx.update_editor(|editor, window, cx| {
        editor.move_page_down(&MovePageDown::default(), window, cx)
    });
    cx.assert_editor_state(
        &r#"
        one
        two
        three
        ˇfour
        five
        sixˇ
        seven
        eight
        nine
        ten
        "#
        .unindent(),
    );

    cx.update_editor(|editor, window, cx| {
        editor.move_page_down(&MovePageDown::default(), window, cx)
    });
    cx.assert_editor_state(
        &r#"
        one
        two
        three
        four
        five
        six
        ˇseven
        eight
        nineˇ
        ten
        "#
        .unindent(),
    );

    cx.update_editor(|editor, window, cx| editor.move_page_up(&MovePageUp::default(), window, cx));
    cx.assert_editor_state(
        &r#"
        one
        two
        three
        ˇfour
        five
        sixˇ
        seven
        eight
        nine
        ten
        "#
        .unindent(),
    );

    cx.update_editor(|editor, window, cx| editor.move_page_up(&MovePageUp::default(), window, cx));
    cx.assert_editor_state(
        &r#"
        ˇone
        two
        threeˇ
        four
        five
        six
        seven
        eight
        nine
        ten
        "#
        .unindent(),
    );

    // Test select collapsing
    cx.update_editor(|editor, window, cx| {
        editor.move_page_down(&MovePageDown::default(), window, cx);
        editor.move_page_down(&MovePageDown::default(), window, cx);
        editor.move_page_down(&MovePageDown::default(), window, cx);
    });
    cx.assert_editor_state(
        &r#"
        one
        two
        three
        four
        five
        six
        seven
        eight
        nine
        ˇten
        ˇ"#
        .unindent(),
    );
}

#[gpui::test]
async fn test_delete_to_beginning_of_line(cx: &mut gpui::TestAppContext) {
    init_test(cx, |_| {});
    let mut cx = EditorTestContext::new(cx).await;
    cx.set_state("one «two threeˇ» four");
    cx.update_editor(|editor, window, cx| {
        editor.delete_to_beginning_of_line(&DeleteToBeginningOfLine, window, cx);
        assert_eq!(editor.text(cx), " four");
    });
}

#[gpui::test]
fn test_delete_to_word_boundary(cx: &mut TestAppContext) {
    init_test(cx, |_| {});

    let editor = cx.add_window(|window, cx| {
        let buffer = MultiBuffer::build_simple("one two three four", cx);
        build_editor(buffer.clone(), window, cx)
    });

    _ = editor.update(cx, |editor, window, cx| {
        editor.change_selections(None, window, cx, |s| {
            s.select_display_ranges([
                // an empty selection - the preceding word fragment is deleted
                DisplayPoint::new(DisplayRow(0), 2)..DisplayPoint::new(DisplayRow(0), 2),
                // characters selected - they are deleted
                DisplayPoint::new(DisplayRow(0), 9)..DisplayPoint::new(DisplayRow(0), 12),
            ])
        });
        editor.delete_to_previous_word_start(
            &DeleteToPreviousWordStart {
                ignore_newlines: false,
            },
            window,
            cx,
        );
        assert_eq!(editor.buffer.read(cx).read(cx).text(), "e two te four");
    });

    _ = editor.update(cx, |editor, window, cx| {
        editor.change_selections(None, window, cx, |s| {
            s.select_display_ranges([
                // an empty selection - the following word fragment is deleted
                DisplayPoint::new(DisplayRow(0), 3)..DisplayPoint::new(DisplayRow(0), 3),
                // characters selected - they are deleted
                DisplayPoint::new(DisplayRow(0), 9)..DisplayPoint::new(DisplayRow(0), 10),
            ])
        });
        editor.delete_to_next_word_end(
            &DeleteToNextWordEnd {
                ignore_newlines: false,
            },
            window,
            cx,
        );
        assert_eq!(editor.buffer.read(cx).read(cx).text(), "e t te our");
    });
}

#[gpui::test]
fn test_delete_to_previous_word_start_or_newline(cx: &mut TestAppContext) {
    init_test(cx, |_| {});

    let editor = cx.add_window(|window, cx| {
        let buffer = MultiBuffer::build_simple("one\n2\nthree\n4", cx);
        build_editor(buffer.clone(), window, cx)
    });
    let del_to_prev_word_start = DeleteToPreviousWordStart {
        ignore_newlines: false,
    };
    let del_to_prev_word_start_ignore_newlines = DeleteToPreviousWordStart {
        ignore_newlines: true,
    };

    _ = editor.update(cx, |editor, window, cx| {
        editor.change_selections(None, window, cx, |s| {
            s.select_display_ranges([
                DisplayPoint::new(DisplayRow(3), 1)..DisplayPoint::new(DisplayRow(3), 1)
            ])
        });
        editor.delete_to_previous_word_start(&del_to_prev_word_start, window, cx);
        assert_eq!(editor.buffer.read(cx).read(cx).text(), "one\n2\nthree\n");
        editor.delete_to_previous_word_start(&del_to_prev_word_start, window, cx);
        assert_eq!(editor.buffer.read(cx).read(cx).text(), "one\n2\nthree");
        editor.delete_to_previous_word_start(&del_to_prev_word_start, window, cx);
        assert_eq!(editor.buffer.read(cx).read(cx).text(), "one\n2\n");
        editor.delete_to_previous_word_start(&del_to_prev_word_start, window, cx);
        assert_eq!(editor.buffer.read(cx).read(cx).text(), "one\n2");
        editor.delete_to_previous_word_start(&del_to_prev_word_start_ignore_newlines, window, cx);
        assert_eq!(editor.buffer.read(cx).read(cx).text(), "one\n");
        editor.delete_to_previous_word_start(&del_to_prev_word_start_ignore_newlines, window, cx);
        assert_eq!(editor.buffer.read(cx).read(cx).text(), "");
    });
}

#[gpui::test]
fn test_delete_to_next_word_end_or_newline(cx: &mut TestAppContext) {
    init_test(cx, |_| {});

    let editor = cx.add_window(|window, cx| {
        let buffer = MultiBuffer::build_simple("\none\n   two\nthree\n   four", cx);
        build_editor(buffer.clone(), window, cx)
    });
    let del_to_next_word_end = DeleteToNextWordEnd {
        ignore_newlines: false,
    };
    let del_to_next_word_end_ignore_newlines = DeleteToNextWordEnd {
        ignore_newlines: true,
    };

    _ = editor.update(cx, |editor, window, cx| {
        editor.change_selections(None, window, cx, |s| {
            s.select_display_ranges([
                DisplayPoint::new(DisplayRow(0), 0)..DisplayPoint::new(DisplayRow(0), 0)
            ])
        });
        editor.delete_to_next_word_end(&del_to_next_word_end, window, cx);
        assert_eq!(
            editor.buffer.read(cx).read(cx).text(),
            "one\n   two\nthree\n   four"
        );
        editor.delete_to_next_word_end(&del_to_next_word_end, window, cx);
        assert_eq!(
            editor.buffer.read(cx).read(cx).text(),
            "\n   two\nthree\n   four"
        );
        editor.delete_to_next_word_end(&del_to_next_word_end, window, cx);
        assert_eq!(
            editor.buffer.read(cx).read(cx).text(),
            "two\nthree\n   four"
        );
        editor.delete_to_next_word_end(&del_to_next_word_end, window, cx);
        assert_eq!(editor.buffer.read(cx).read(cx).text(), "\nthree\n   four");
        editor.delete_to_next_word_end(&del_to_next_word_end_ignore_newlines, window, cx);
        assert_eq!(editor.buffer.read(cx).read(cx).text(), "\n   four");
        editor.delete_to_next_word_end(&del_to_next_word_end_ignore_newlines, window, cx);
        assert_eq!(editor.buffer.read(cx).read(cx).text(), "");
    });
}

#[gpui::test]
fn test_newline(cx: &mut TestAppContext) {
    init_test(cx, |_| {});

    let editor = cx.add_window(|window, cx| {
        let buffer = MultiBuffer::build_simple("aaaa\n    bbbb\n", cx);
        build_editor(buffer.clone(), window, cx)
    });

    _ = editor.update(cx, |editor, window, cx| {
        editor.change_selections(None, window, cx, |s| {
            s.select_display_ranges([
                DisplayPoint::new(DisplayRow(0), 2)..DisplayPoint::new(DisplayRow(0), 2),
                DisplayPoint::new(DisplayRow(1), 2)..DisplayPoint::new(DisplayRow(1), 2),
                DisplayPoint::new(DisplayRow(1), 6)..DisplayPoint::new(DisplayRow(1), 6),
            ])
        });

        editor.newline(&Newline, window, cx);
        assert_eq!(editor.text(cx), "aa\naa\n  \n    bb\n    bb\n");
    });
}

#[gpui::test]
fn test_newline_with_old_selections(cx: &mut TestAppContext) {
    init_test(cx, |_| {});

    let editor = cx.add_window(|window, cx| {
        let buffer = MultiBuffer::build_simple(
            "
                a
                b(
                    X
                )
                c(
                    X
                )
            "
            .unindent()
            .as_str(),
            cx,
        );
        let mut editor = build_editor(buffer.clone(), window, cx);
        editor.change_selections(None, window, cx, |s| {
            s.select_ranges([
                Point::new(2, 4)..Point::new(2, 5),
                Point::new(5, 4)..Point::new(5, 5),
            ])
        });
        editor
    });

    _ = editor.update(cx, |editor, window, cx| {
        // Edit the buffer directly, deleting ranges surrounding the editor's selections
        editor.buffer.update(cx, |buffer, cx| {
            buffer.edit(
                [
                    (Point::new(1, 2)..Point::new(3, 0), ""),
                    (Point::new(4, 2)..Point::new(6, 0), ""),
                ],
                None,
                cx,
            );
            assert_eq!(
                buffer.read(cx).text(),
                "
                    a
                    b()
                    c()
                "
                .unindent()
            );
        });
        assert_eq!(
            editor.selections.ranges(cx),
            &[
                Point::new(1, 2)..Point::new(1, 2),
                Point::new(2, 2)..Point::new(2, 2),
            ],
        );

        editor.newline(&Newline, window, cx);
        assert_eq!(
            editor.text(cx),
            "
                a
                b(
                )
                c(
                )
            "
            .unindent()
        );

        // The selections are moved after the inserted newlines
        assert_eq!(
            editor.selections.ranges(cx),
            &[
                Point::new(2, 0)..Point::new(2, 0),
                Point::new(4, 0)..Point::new(4, 0),
            ],
        );
    });
}

#[gpui::test]
async fn test_newline_above(cx: &mut gpui::TestAppContext) {
    init_test(cx, |settings| {
        settings.defaults.tab_size = NonZeroU32::new(4)
    });

    let language = Arc::new(
        Language::new(
            LanguageConfig::default(),
            Some(tree_sitter_rust::LANGUAGE.into()),
        )
        .with_indents_query(r#"(_ "(" ")" @end) @indent"#)
        .unwrap(),
    );

    let mut cx = EditorTestContext::new(cx).await;
    cx.update_buffer(|buffer, cx| buffer.set_language(Some(language), cx));
    cx.set_state(indoc! {"
        const a: ˇA = (
            (ˇ
                «const_functionˇ»(ˇ),
                so«mˇ»et«hˇ»ing_ˇelse,ˇ
            )ˇ
        ˇ);ˇ
    "});

    cx.update_editor(|e, window, cx| e.newline_above(&NewlineAbove, window, cx));
    cx.assert_editor_state(indoc! {"
        ˇ
        const a: A = (
            ˇ
            (
                ˇ
                ˇ
                const_function(),
                ˇ
                ˇ
                ˇ
                ˇ
                something_else,
                ˇ
            )
            ˇ
            ˇ
        );
    "});
}

#[gpui::test]
async fn test_newline_below(cx: &mut gpui::TestAppContext) {
    init_test(cx, |settings| {
        settings.defaults.tab_size = NonZeroU32::new(4)
    });

    let language = Arc::new(
        Language::new(
            LanguageConfig::default(),
            Some(tree_sitter_rust::LANGUAGE.into()),
        )
        .with_indents_query(r#"(_ "(" ")" @end) @indent"#)
        .unwrap(),
    );

    let mut cx = EditorTestContext::new(cx).await;
    cx.update_buffer(|buffer, cx| buffer.set_language(Some(language), cx));
    cx.set_state(indoc! {"
        const a: ˇA = (
            (ˇ
                «const_functionˇ»(ˇ),
                so«mˇ»et«hˇ»ing_ˇelse,ˇ
            )ˇ
        ˇ);ˇ
    "});

    cx.update_editor(|e, window, cx| e.newline_below(&NewlineBelow, window, cx));
    cx.assert_editor_state(indoc! {"
        const a: A = (
            ˇ
            (
                ˇ
                const_function(),
                ˇ
                ˇ
                something_else,
                ˇ
                ˇ
                ˇ
                ˇ
            )
            ˇ
        );
        ˇ
        ˇ
    "});
}

#[gpui::test]
async fn test_newline_comments(cx: &mut gpui::TestAppContext) {
    init_test(cx, |settings| {
        settings.defaults.tab_size = NonZeroU32::new(4)
    });

    let language = Arc::new(Language::new(
        LanguageConfig {
            line_comments: vec!["//".into()],
            ..LanguageConfig::default()
        },
        None,
    ));
    {
        let mut cx = EditorTestContext::new(cx).await;
        cx.update_buffer(|buffer, cx| buffer.set_language(Some(language), cx));
        cx.set_state(indoc! {"
        // Fooˇ
    "});

        cx.update_editor(|e, window, cx| e.newline(&Newline, window, cx));
        cx.assert_editor_state(indoc! {"
        // Foo
        //ˇ
    "});
        // Ensure that if cursor is before the comment start, we do not actually insert a comment prefix.
        cx.set_state(indoc! {"
        ˇ// Foo
    "});
        cx.update_editor(|e, window, cx| e.newline(&Newline, window, cx));
        cx.assert_editor_state(indoc! {"

        ˇ// Foo
    "});
    }
    // Ensure that comment continuations can be disabled.
    update_test_language_settings(cx, |settings| {
        settings.defaults.extend_comment_on_newline = Some(false);
    });
    let mut cx = EditorTestContext::new(cx).await;
    cx.set_state(indoc! {"
        // Fooˇ
    "});
    cx.update_editor(|e, window, cx| e.newline(&Newline, window, cx));
    cx.assert_editor_state(indoc! {"
        // Foo
        ˇ
    "});
}

#[gpui::test]
fn test_insert_with_old_selections(cx: &mut TestAppContext) {
    init_test(cx, |_| {});

    let editor = cx.add_window(|window, cx| {
        let buffer = MultiBuffer::build_simple("a( X ), b( Y ), c( Z )", cx);
        let mut editor = build_editor(buffer.clone(), window, cx);
        editor.change_selections(None, window, cx, |s| {
            s.select_ranges([3..4, 11..12, 19..20])
        });
        editor
    });

    _ = editor.update(cx, |editor, window, cx| {
        // Edit the buffer directly, deleting ranges surrounding the editor's selections
        editor.buffer.update(cx, |buffer, cx| {
            buffer.edit([(2..5, ""), (10..13, ""), (18..21, "")], None, cx);
            assert_eq!(buffer.read(cx).text(), "a(), b(), c()".unindent());
        });
        assert_eq!(editor.selections.ranges(cx), &[2..2, 7..7, 12..12],);

        editor.insert("Z", window, cx);
        assert_eq!(editor.text(cx), "a(Z), b(Z), c(Z)");

        // The selections are moved after the inserted characters
        assert_eq!(editor.selections.ranges(cx), &[3..3, 9..9, 15..15],);
    });
}

#[gpui::test]
async fn test_tab(cx: &mut gpui::TestAppContext) {
    init_test(cx, |settings| {
        settings.defaults.tab_size = NonZeroU32::new(3)
    });

    let mut cx = EditorTestContext::new(cx).await;
    cx.set_state(indoc! {"
        ˇabˇc
        ˇ🏀ˇ🏀ˇefg
        dˇ
    "});
    cx.update_editor(|e, window, cx| e.tab(&Tab, window, cx));
    cx.assert_editor_state(indoc! {"
           ˇab ˇc
           ˇ🏀  ˇ🏀  ˇefg
        d  ˇ
    "});

    cx.set_state(indoc! {"
        a
        «🏀ˇ»🏀«🏀ˇ»🏀«🏀ˇ»
    "});
    cx.update_editor(|e, window, cx| e.tab(&Tab, window, cx));
    cx.assert_editor_state(indoc! {"
        a
           «🏀ˇ»🏀«🏀ˇ»🏀«🏀ˇ»
    "});
}

#[gpui::test]
async fn test_tab_in_leading_whitespace_auto_indents_lines(cx: &mut gpui::TestAppContext) {
    init_test(cx, |_| {});

    let mut cx = EditorTestContext::new(cx).await;
    let language = Arc::new(
        Language::new(
            LanguageConfig::default(),
            Some(tree_sitter_rust::LANGUAGE.into()),
        )
        .with_indents_query(r#"(_ "(" ")" @end) @indent"#)
        .unwrap(),
    );
    cx.update_buffer(|buffer, cx| buffer.set_language(Some(language), cx));

    // cursors that are already at the suggested indent level insert
    // a soft tab. cursors that are to the left of the suggested indent
    // auto-indent their line.
    cx.set_state(indoc! {"
        ˇ
        const a: B = (
            c(
                d(
        ˇ
                )
        ˇ
        ˇ    )
        );
    "});
    cx.update_editor(|e, window, cx| e.tab(&Tab, window, cx));
    cx.assert_editor_state(indoc! {"
            ˇ
        const a: B = (
            c(
                d(
                    ˇ
                )
                ˇ
            ˇ)
        );
    "});

    // handle auto-indent when there are multiple cursors on the same line
    cx.set_state(indoc! {"
        const a: B = (
            c(
        ˇ    ˇ
        ˇ    )
        );
    "});
    cx.update_editor(|e, window, cx| e.tab(&Tab, window, cx));
    cx.assert_editor_state(indoc! {"
        const a: B = (
            c(
                ˇ
            ˇ)
        );
    "});
}

#[gpui::test]
async fn test_tab_with_mixed_whitespace(cx: &mut gpui::TestAppContext) {
    init_test(cx, |settings| {
        settings.defaults.tab_size = NonZeroU32::new(4)
    });

    let language = Arc::new(
        Language::new(
            LanguageConfig::default(),
            Some(tree_sitter_rust::LANGUAGE.into()),
        )
        .with_indents_query(r#"(_ "{" "}" @end) @indent"#)
        .unwrap(),
    );

    let mut cx = EditorTestContext::new(cx).await;
    cx.update_buffer(|buffer, cx| buffer.set_language(Some(language), cx));
    cx.set_state(indoc! {"
        fn a() {
            if b {
        \t ˇc
            }
        }
    "});

    cx.update_editor(|e, window, cx| e.tab(&Tab, window, cx));
    cx.assert_editor_state(indoc! {"
        fn a() {
            if b {
                ˇc
            }
        }
    "});
}

#[gpui::test]
async fn test_indent_outdent(cx: &mut gpui::TestAppContext) {
    init_test(cx, |settings| {
        settings.defaults.tab_size = NonZeroU32::new(4);
    });

    let mut cx = EditorTestContext::new(cx).await;

    cx.set_state(indoc! {"
          «oneˇ» «twoˇ»
        three
         four
    "});
    cx.update_editor(|e, window, cx| e.tab(&Tab, window, cx));
    cx.assert_editor_state(indoc! {"
            «oneˇ» «twoˇ»
        three
         four
    "});

    cx.update_editor(|e, window, cx| e.tab_prev(&TabPrev, window, cx));
    cx.assert_editor_state(indoc! {"
        «oneˇ» «twoˇ»
        three
         four
    "});

    // select across line ending
    cx.set_state(indoc! {"
        one two
        t«hree
        ˇ» four
    "});
    cx.update_editor(|e, window, cx| e.tab(&Tab, window, cx));
    cx.assert_editor_state(indoc! {"
        one two
            t«hree
        ˇ» four
    "});

    cx.update_editor(|e, window, cx| e.tab_prev(&TabPrev, window, cx));
    cx.assert_editor_state(indoc! {"
        one two
        t«hree
        ˇ» four
    "});

    // Ensure that indenting/outdenting works when the cursor is at column 0.
    cx.set_state(indoc! {"
        one two
        ˇthree
            four
    "});
    cx.update_editor(|e, window, cx| e.tab(&Tab, window, cx));
    cx.assert_editor_state(indoc! {"
        one two
            ˇthree
            four
    "});

    cx.set_state(indoc! {"
        one two
        ˇ    three
            four
    "});
    cx.update_editor(|e, window, cx| e.tab_prev(&TabPrev, window, cx));
    cx.assert_editor_state(indoc! {"
        one two
        ˇthree
            four
    "});
}

#[gpui::test]
async fn test_indent_outdent_with_hard_tabs(cx: &mut gpui::TestAppContext) {
    init_test(cx, |settings| {
        settings.defaults.hard_tabs = Some(true);
    });

    let mut cx = EditorTestContext::new(cx).await;

    // select two ranges on one line
    cx.set_state(indoc! {"
        «oneˇ» «twoˇ»
        three
        four
    "});
    cx.update_editor(|e, window, cx| e.tab(&Tab, window, cx));
    cx.assert_editor_state(indoc! {"
        \t«oneˇ» «twoˇ»
        three
        four
    "});
    cx.update_editor(|e, window, cx| e.tab(&Tab, window, cx));
    cx.assert_editor_state(indoc! {"
        \t\t«oneˇ» «twoˇ»
        three
        four
    "});
    cx.update_editor(|e, window, cx| e.tab_prev(&TabPrev, window, cx));
    cx.assert_editor_state(indoc! {"
        \t«oneˇ» «twoˇ»
        three
        four
    "});
    cx.update_editor(|e, window, cx| e.tab_prev(&TabPrev, window, cx));
    cx.assert_editor_state(indoc! {"
        «oneˇ» «twoˇ»
        three
        four
    "});

    // select across a line ending
    cx.set_state(indoc! {"
        one two
        t«hree
        ˇ»four
    "});
    cx.update_editor(|e, window, cx| e.tab(&Tab, window, cx));
    cx.assert_editor_state(indoc! {"
        one two
        \tt«hree
        ˇ»four
    "});
    cx.update_editor(|e, window, cx| e.tab(&Tab, window, cx));
    cx.assert_editor_state(indoc! {"
        one two
        \t\tt«hree
        ˇ»four
    "});
    cx.update_editor(|e, window, cx| e.tab_prev(&TabPrev, window, cx));
    cx.assert_editor_state(indoc! {"
        one two
        \tt«hree
        ˇ»four
    "});
    cx.update_editor(|e, window, cx| e.tab_prev(&TabPrev, window, cx));
    cx.assert_editor_state(indoc! {"
        one two
        t«hree
        ˇ»four
    "});

    // Ensure that indenting/outdenting works when the cursor is at column 0.
    cx.set_state(indoc! {"
        one two
        ˇthree
        four
    "});
    cx.update_editor(|e, window, cx| e.tab_prev(&TabPrev, window, cx));
    cx.assert_editor_state(indoc! {"
        one two
        ˇthree
        four
    "});
    cx.update_editor(|e, window, cx| e.tab(&Tab, window, cx));
    cx.assert_editor_state(indoc! {"
        one two
        \tˇthree
        four
    "});
    cx.update_editor(|e, window, cx| e.tab_prev(&TabPrev, window, cx));
    cx.assert_editor_state(indoc! {"
        one two
        ˇthree
        four
    "});
}

#[gpui::test]
fn test_indent_outdent_with_excerpts(cx: &mut TestAppContext) {
    init_test(cx, |settings| {
        settings.languages.extend([
            (
                "TOML".into(),
                LanguageSettingsContent {
                    tab_size: NonZeroU32::new(2),
                    ..Default::default()
                },
            ),
            (
                "Rust".into(),
                LanguageSettingsContent {
                    tab_size: NonZeroU32::new(4),
                    ..Default::default()
                },
            ),
        ]);
    });

    let toml_language = Arc::new(Language::new(
        LanguageConfig {
            name: "TOML".into(),
            ..Default::default()
        },
        None,
    ));
    let rust_language = Arc::new(Language::new(
        LanguageConfig {
            name: "Rust".into(),
            ..Default::default()
        },
        None,
    ));

    let toml_buffer =
        cx.new(|cx| Buffer::local("a = 1\nb = 2\n", cx).with_language(toml_language, cx));
    let rust_buffer =
        cx.new(|cx| Buffer::local("const c: usize = 3;\n", cx).with_language(rust_language, cx));
    let multibuffer = cx.new(|cx| {
        let mut multibuffer = MultiBuffer::new(ReadWrite);
        multibuffer.push_excerpts(
            toml_buffer.clone(),
            [ExcerptRange {
                context: Point::new(0, 0)..Point::new(2, 0),
                primary: None,
            }],
            cx,
        );
        multibuffer.push_excerpts(
            rust_buffer.clone(),
            [ExcerptRange {
                context: Point::new(0, 0)..Point::new(1, 0),
                primary: None,
            }],
            cx,
        );
        multibuffer
    });

    cx.add_window(|window, cx| {
        let mut editor = build_editor(multibuffer, window, cx);

        assert_eq!(
            editor.text(cx),
            indoc! {"
                a = 1
                b = 2

                const c: usize = 3;
            "}
        );

        select_ranges(
            &mut editor,
            indoc! {"
                «aˇ» = 1
                b = 2

                «const c:ˇ» usize = 3;
            "},
            window,
            cx,
        );

        editor.tab(&Tab, window, cx);
        assert_text_with_selections(
            &mut editor,
            indoc! {"
                  «aˇ» = 1
                b = 2

                    «const c:ˇ» usize = 3;
            "},
            cx,
        );
        editor.tab_prev(&TabPrev, window, cx);
        assert_text_with_selections(
            &mut editor,
            indoc! {"
                «aˇ» = 1
                b = 2

                «const c:ˇ» usize = 3;
            "},
            cx,
        );

        editor
    });
}

#[gpui::test]
async fn test_backspace(cx: &mut gpui::TestAppContext) {
    init_test(cx, |_| {});

    let mut cx = EditorTestContext::new(cx).await;

    // Basic backspace
    cx.set_state(indoc! {"
        onˇe two three
        fou«rˇ» five six
        seven «ˇeight nine
        »ten
    "});
    cx.update_editor(|e, window, cx| e.backspace(&Backspace, window, cx));
    cx.assert_editor_state(indoc! {"
        oˇe two three
        fouˇ five six
        seven ˇten
    "});

    // Test backspace inside and around indents
    cx.set_state(indoc! {"
        zero
            ˇone
                ˇtwo
            ˇ ˇ ˇ  three
        ˇ  ˇ  four
    "});
    cx.update_editor(|e, window, cx| e.backspace(&Backspace, window, cx));
    cx.assert_editor_state(indoc! {"
        zero
        ˇone
            ˇtwo
        ˇ  threeˇ  four
    "});

    // Test backspace with line_mode set to true
    cx.update_editor(|e, _, _| e.selections.line_mode = true);
    cx.set_state(indoc! {"
        The ˇquick ˇbrown
        fox jumps over
        the lazy dog
        ˇThe qu«ick bˇ»rown"});
    cx.update_editor(|e, window, cx| e.backspace(&Backspace, window, cx));
    cx.assert_editor_state(indoc! {"
        ˇfox jumps over
        the lazy dogˇ"});
}

#[gpui::test]
async fn test_delete(cx: &mut gpui::TestAppContext) {
    init_test(cx, |_| {});

    let mut cx = EditorTestContext::new(cx).await;
    cx.set_state(indoc! {"
        onˇe two three
        fou«rˇ» five six
        seven «ˇeight nine
        »ten
    "});
    cx.update_editor(|e, window, cx| e.delete(&Delete, window, cx));
    cx.assert_editor_state(indoc! {"
        onˇ two three
        fouˇ five six
        seven ˇten
    "});

    // Test backspace with line_mode set to true
    cx.update_editor(|e, _, _| e.selections.line_mode = true);
    cx.set_state(indoc! {"
        The ˇquick ˇbrown
        fox «ˇjum»ps over
        the lazy dog
        ˇThe qu«ick bˇ»rown"});
    cx.update_editor(|e, window, cx| e.backspace(&Backspace, window, cx));
    cx.assert_editor_state("ˇthe lazy dogˇ");
}

#[gpui::test]
fn test_delete_line(cx: &mut TestAppContext) {
    init_test(cx, |_| {});

    let editor = cx.add_window(|window, cx| {
        let buffer = MultiBuffer::build_simple("abc\ndef\nghi\n", cx);
        build_editor(buffer, window, cx)
    });
    _ = editor.update(cx, |editor, window, cx| {
        editor.change_selections(None, window, cx, |s| {
            s.select_display_ranges([
                DisplayPoint::new(DisplayRow(0), 1)..DisplayPoint::new(DisplayRow(0), 1),
                DisplayPoint::new(DisplayRow(1), 0)..DisplayPoint::new(DisplayRow(1), 1),
                DisplayPoint::new(DisplayRow(3), 0)..DisplayPoint::new(DisplayRow(3), 0),
            ])
        });
        editor.delete_line(&DeleteLine, window, cx);
        assert_eq!(editor.display_text(cx), "ghi");
        assert_eq!(
            editor.selections.display_ranges(cx),
            vec![
                DisplayPoint::new(DisplayRow(0), 0)..DisplayPoint::new(DisplayRow(0), 0),
                DisplayPoint::new(DisplayRow(0), 1)..DisplayPoint::new(DisplayRow(0), 1)
            ]
        );
    });

    let editor = cx.add_window(|window, cx| {
        let buffer = MultiBuffer::build_simple("abc\ndef\nghi\n", cx);
        build_editor(buffer, window, cx)
    });
    _ = editor.update(cx, |editor, window, cx| {
        editor.change_selections(None, window, cx, |s| {
            s.select_display_ranges([
                DisplayPoint::new(DisplayRow(2), 0)..DisplayPoint::new(DisplayRow(0), 1)
            ])
        });
        editor.delete_line(&DeleteLine, window, cx);
        assert_eq!(editor.display_text(cx), "ghi\n");
        assert_eq!(
            editor.selections.display_ranges(cx),
            vec![DisplayPoint::new(DisplayRow(0), 1)..DisplayPoint::new(DisplayRow(0), 1)]
        );
    });
}

#[gpui::test]
fn test_join_lines_with_single_selection(cx: &mut TestAppContext) {
    init_test(cx, |_| {});

    cx.add_window(|window, cx| {
        let buffer = MultiBuffer::build_simple("aaa\nbbb\nccc\nddd\n\n", cx);
        let mut editor = build_editor(buffer.clone(), window, cx);
        let buffer = buffer.read(cx).as_singleton().unwrap();

        assert_eq!(
            editor.selections.ranges::<Point>(cx),
            &[Point::new(0, 0)..Point::new(0, 0)]
        );

        // When on single line, replace newline at end by space
        editor.join_lines(&JoinLines, window, cx);
        assert_eq!(buffer.read(cx).text(), "aaa bbb\nccc\nddd\n\n");
        assert_eq!(
            editor.selections.ranges::<Point>(cx),
            &[Point::new(0, 3)..Point::new(0, 3)]
        );

        // When multiple lines are selected, remove newlines that are spanned by the selection
        editor.change_selections(None, window, cx, |s| {
            s.select_ranges([Point::new(0, 5)..Point::new(2, 2)])
        });
        editor.join_lines(&JoinLines, window, cx);
        assert_eq!(buffer.read(cx).text(), "aaa bbb ccc ddd\n\n");
        assert_eq!(
            editor.selections.ranges::<Point>(cx),
            &[Point::new(0, 11)..Point::new(0, 11)]
        );

        // Undo should be transactional
        editor.undo(&Undo, window, cx);
        assert_eq!(buffer.read(cx).text(), "aaa bbb\nccc\nddd\n\n");
        assert_eq!(
            editor.selections.ranges::<Point>(cx),
            &[Point::new(0, 5)..Point::new(2, 2)]
        );

        // When joining an empty line don't insert a space
        editor.change_selections(None, window, cx, |s| {
            s.select_ranges([Point::new(2, 1)..Point::new(2, 2)])
        });
        editor.join_lines(&JoinLines, window, cx);
        assert_eq!(buffer.read(cx).text(), "aaa bbb\nccc\nddd\n");
        assert_eq!(
            editor.selections.ranges::<Point>(cx),
            [Point::new(2, 3)..Point::new(2, 3)]
        );

        // We can remove trailing newlines
        editor.join_lines(&JoinLines, window, cx);
        assert_eq!(buffer.read(cx).text(), "aaa bbb\nccc\nddd");
        assert_eq!(
            editor.selections.ranges::<Point>(cx),
            [Point::new(2, 3)..Point::new(2, 3)]
        );

        // We don't blow up on the last line
        editor.join_lines(&JoinLines, window, cx);
        assert_eq!(buffer.read(cx).text(), "aaa bbb\nccc\nddd");
        assert_eq!(
            editor.selections.ranges::<Point>(cx),
            [Point::new(2, 3)..Point::new(2, 3)]
        );

        // reset to test indentation
        editor.buffer.update(cx, |buffer, cx| {
            buffer.edit(
                [
                    (Point::new(1, 0)..Point::new(1, 2), "  "),
                    (Point::new(2, 0)..Point::new(2, 3), "  \n\td"),
                ],
                None,
                cx,
            )
        });

        // We remove any leading spaces
        assert_eq!(buffer.read(cx).text(), "aaa bbb\n  c\n  \n\td");
        editor.change_selections(None, window, cx, |s| {
            s.select_ranges([Point::new(0, 1)..Point::new(0, 1)])
        });
        editor.join_lines(&JoinLines, window, cx);
        assert_eq!(buffer.read(cx).text(), "aaa bbb c\n  \n\td");

        // We don't insert a space for a line containing only spaces
        editor.join_lines(&JoinLines, window, cx);
        assert_eq!(buffer.read(cx).text(), "aaa bbb c\n\td");

        // We ignore any leading tabs
        editor.join_lines(&JoinLines, window, cx);
        assert_eq!(buffer.read(cx).text(), "aaa bbb c d");

        editor
    });
}

#[gpui::test]
fn test_join_lines_with_multi_selection(cx: &mut TestAppContext) {
    init_test(cx, |_| {});

    cx.add_window(|window, cx| {
        let buffer = MultiBuffer::build_simple("aaa\nbbb\nccc\nddd\n\n", cx);
        let mut editor = build_editor(buffer.clone(), window, cx);
        let buffer = buffer.read(cx).as_singleton().unwrap();

        editor.change_selections(None, window, cx, |s| {
            s.select_ranges([
                Point::new(0, 2)..Point::new(1, 1),
                Point::new(1, 2)..Point::new(1, 2),
                Point::new(3, 1)..Point::new(3, 2),
            ])
        });

        editor.join_lines(&JoinLines, window, cx);
        assert_eq!(buffer.read(cx).text(), "aaa bbb ccc\nddd\n");

        assert_eq!(
            editor.selections.ranges::<Point>(cx),
            [
                Point::new(0, 7)..Point::new(0, 7),
                Point::new(1, 3)..Point::new(1, 3)
            ]
        );
        editor
    });
}

#[gpui::test]
async fn test_join_lines_with_git_diff_base(
    executor: BackgroundExecutor,
    cx: &mut gpui::TestAppContext,
) {
    init_test(cx, |_| {});

    let mut cx = EditorTestContext::new(cx).await;

    let diff_base = r#"
        Line 0
        Line 1
        Line 2
        Line 3
        "#
    .unindent();

    cx.set_state(
        &r#"
        ˇLine 0
        Line 1
        Line 2
        Line 3
        "#
        .unindent(),
    );

    cx.set_diff_base(&diff_base);
    executor.run_until_parked();

    // Join lines
    cx.update_editor(|editor, window, cx| {
        editor.join_lines(&JoinLines, window, cx);
    });
    executor.run_until_parked();

    cx.assert_editor_state(
        &r#"
        Line 0ˇ Line 1
        Line 2
        Line 3
        "#
        .unindent(),
    );
    // Join again
    cx.update_editor(|editor, window, cx| {
        editor.join_lines(&JoinLines, window, cx);
    });
    executor.run_until_parked();

    cx.assert_editor_state(
        &r#"
        Line 0 Line 1ˇ Line 2
        Line 3
        "#
        .unindent(),
    );
}

#[gpui::test]
async fn test_custom_newlines_cause_no_false_positive_diffs(
    executor: BackgroundExecutor,
    cx: &mut gpui::TestAppContext,
) {
    init_test(cx, |_| {});
    let mut cx = EditorTestContext::new(cx).await;
    cx.set_state("Line 0\r\nLine 1\rˇ\nLine 2\r\nLine 3");
    cx.set_diff_base("Line 0\r\nLine 1\r\nLine 2\r\nLine 3");
    executor.run_until_parked();

    cx.update_editor(|editor, window, cx| {
        let snapshot = editor.snapshot(window, cx);
        assert_eq!(
            snapshot
                .buffer_snapshot
                .diff_hunks_in_range(0..snapshot.buffer_snapshot.len())
                .collect::<Vec<_>>(),
            Vec::new(),
            "Should not have any diffs for files with custom newlines"
        );
    });
}

#[gpui::test]
async fn test_manipulate_lines_with_single_selection(cx: &mut TestAppContext) {
    init_test(cx, |_| {});

    let mut cx = EditorTestContext::new(cx).await;

    // Test sort_lines_case_insensitive()
    cx.set_state(indoc! {"
        «z
        y
        x
        Z
        Y
        Xˇ»
    "});
    cx.update_editor(|e, window, cx| {
        e.sort_lines_case_insensitive(&SortLinesCaseInsensitive, window, cx)
    });
    cx.assert_editor_state(indoc! {"
        «x
        X
        y
        Y
        z
        Zˇ»
    "});

    // Test reverse_lines()
    cx.set_state(indoc! {"
        «5
        4
        3
        2
        1ˇ»
    "});
    cx.update_editor(|e, window, cx| e.reverse_lines(&ReverseLines, window, cx));
    cx.assert_editor_state(indoc! {"
        «1
        2
        3
        4
        5ˇ»
    "});

    // Skip testing shuffle_line()

    // From here on out, test more complex cases of manipulate_lines() with a single driver method: sort_lines_case_sensitive()
    // Since all methods calling manipulate_lines() are doing the exact same general thing (reordering lines)

    // Don't manipulate when cursor is on single line, but expand the selection
    cx.set_state(indoc! {"
        ddˇdd
        ccc
        bb
        a
    "});
    cx.update_editor(|e, window, cx| {
        e.sort_lines_case_sensitive(&SortLinesCaseSensitive, window, cx)
    });
    cx.assert_editor_state(indoc! {"
        «ddddˇ»
        ccc
        bb
        a
    "});

    // Basic manipulate case
    // Start selection moves to column 0
    // End of selection shrinks to fit shorter line
    cx.set_state(indoc! {"
        dd«d
        ccc
        bb
        aaaaaˇ»
    "});
    cx.update_editor(|e, window, cx| {
        e.sort_lines_case_sensitive(&SortLinesCaseSensitive, window, cx)
    });
    cx.assert_editor_state(indoc! {"
        «aaaaa
        bb
        ccc
        dddˇ»
    "});

    // Manipulate case with newlines
    cx.set_state(indoc! {"
        dd«d
        ccc

        bb
        aaaaa

        ˇ»
    "});
    cx.update_editor(|e, window, cx| {
        e.sort_lines_case_sensitive(&SortLinesCaseSensitive, window, cx)
    });
    cx.assert_editor_state(indoc! {"
        «

        aaaaa
        bb
        ccc
        dddˇ»

    "});

    // Adding new line
    cx.set_state(indoc! {"
        aa«a
        bbˇ»b
    "});
    cx.update_editor(|e, window, cx| {
        e.manipulate_lines(window, cx, |lines| lines.push("added_line"))
    });
    cx.assert_editor_state(indoc! {"
        «aaa
        bbb
        added_lineˇ»
    "});

    // Removing line
    cx.set_state(indoc! {"
        aa«a
        bbbˇ»
    "});
    cx.update_editor(|e, window, cx| {
        e.manipulate_lines(window, cx, |lines| {
            lines.pop();
        })
    });
    cx.assert_editor_state(indoc! {"
        «aaaˇ»
    "});

    // Removing all lines
    cx.set_state(indoc! {"
        aa«a
        bbbˇ»
    "});
    cx.update_editor(|e, window, cx| {
        e.manipulate_lines(window, cx, |lines| {
            lines.drain(..);
        })
    });
    cx.assert_editor_state(indoc! {"
        ˇ
    "});
}

#[gpui::test]
async fn test_unique_lines_multi_selection(cx: &mut TestAppContext) {
    init_test(cx, |_| {});

    let mut cx = EditorTestContext::new(cx).await;

    // Consider continuous selection as single selection
    cx.set_state(indoc! {"
        Aaa«aa
        cˇ»c«c
        bb
        aaaˇ»aa
    "});
    cx.update_editor(|e, window, cx| {
        e.unique_lines_case_sensitive(&UniqueLinesCaseSensitive, window, cx)
    });
    cx.assert_editor_state(indoc! {"
        «Aaaaa
        ccc
        bb
        aaaaaˇ»
    "});

    cx.set_state(indoc! {"
        Aaa«aa
        cˇ»c«c
        bb
        aaaˇ»aa
    "});
    cx.update_editor(|e, window, cx| {
        e.unique_lines_case_insensitive(&UniqueLinesCaseInsensitive, window, cx)
    });
    cx.assert_editor_state(indoc! {"
        «Aaaaa
        ccc
        bbˇ»
    "});

    // Consider non continuous selection as distinct dedup operations
    cx.set_state(indoc! {"
        «aaaaa
        bb
        aaaaa
        aaaaaˇ»

        aaa«aaˇ»
    "});
    cx.update_editor(|e, window, cx| {
        e.unique_lines_case_sensitive(&UniqueLinesCaseSensitive, window, cx)
    });
    cx.assert_editor_state(indoc! {"
        «aaaaa
        bbˇ»

        «aaaaaˇ»
    "});
}

#[gpui::test]
async fn test_unique_lines_single_selection(cx: &mut TestAppContext) {
    init_test(cx, |_| {});

    let mut cx = EditorTestContext::new(cx).await;

    cx.set_state(indoc! {"
        «Aaa
        aAa
        Aaaˇ»
    "});
    cx.update_editor(|e, window, cx| {
        e.unique_lines_case_sensitive(&UniqueLinesCaseSensitive, window, cx)
    });
    cx.assert_editor_state(indoc! {"
        «Aaa
        aAaˇ»
    "});

    cx.set_state(indoc! {"
        «Aaa
        aAa
        aaAˇ»
    "});
    cx.update_editor(|e, window, cx| {
        e.unique_lines_case_insensitive(&UniqueLinesCaseInsensitive, window, cx)
    });
    cx.assert_editor_state(indoc! {"
        «Aaaˇ»
    "});
}

#[gpui::test]
async fn test_manipulate_lines_with_multi_selection(cx: &mut TestAppContext) {
    init_test(cx, |_| {});

    let mut cx = EditorTestContext::new(cx).await;

    // Manipulate with multiple selections on a single line
    cx.set_state(indoc! {"
        dd«dd
        cˇ»c«c
        bb
        aaaˇ»aa
    "});
    cx.update_editor(|e, window, cx| {
        e.sort_lines_case_sensitive(&SortLinesCaseSensitive, window, cx)
    });
    cx.assert_editor_state(indoc! {"
        «aaaaa
        bb
        ccc
        ddddˇ»
    "});

    // Manipulate with multiple disjoin selections
    cx.set_state(indoc! {"
        5«
        4
        3
        2
        1ˇ»

        dd«dd
        ccc
        bb
        aaaˇ»aa
    "});
    cx.update_editor(|e, window, cx| {
        e.sort_lines_case_sensitive(&SortLinesCaseSensitive, window, cx)
    });
    cx.assert_editor_state(indoc! {"
        «1
        2
        3
        4
        5ˇ»

        «aaaaa
        bb
        ccc
        ddddˇ»
    "});

    // Adding lines on each selection
    cx.set_state(indoc! {"
        2«
        1ˇ»

        bb«bb
        aaaˇ»aa
    "});
    cx.update_editor(|e, window, cx| {
        e.manipulate_lines(window, cx, |lines| lines.push("added line"))
    });
    cx.assert_editor_state(indoc! {"
        «2
        1
        added lineˇ»

        «bbbb
        aaaaa
        added lineˇ»
    "});

    // Removing lines on each selection
    cx.set_state(indoc! {"
        2«
        1ˇ»

        bb«bb
        aaaˇ»aa
    "});
    cx.update_editor(|e, window, cx| {
        e.manipulate_lines(window, cx, |lines| {
            lines.pop();
        })
    });
    cx.assert_editor_state(indoc! {"
        «2ˇ»

        «bbbbˇ»
    "});
}

#[gpui::test]
async fn test_manipulate_text(cx: &mut TestAppContext) {
    init_test(cx, |_| {});

    let mut cx = EditorTestContext::new(cx).await;

    // Test convert_to_upper_case()
    cx.set_state(indoc! {"
        «hello worldˇ»
    "});
    cx.update_editor(|e, window, cx| e.convert_to_upper_case(&ConvertToUpperCase, window, cx));
    cx.assert_editor_state(indoc! {"
        «HELLO WORLDˇ»
    "});

    // Test convert_to_lower_case()
    cx.set_state(indoc! {"
        «HELLO WORLDˇ»
    "});
    cx.update_editor(|e, window, cx| e.convert_to_lower_case(&ConvertToLowerCase, window, cx));
    cx.assert_editor_state(indoc! {"
        «hello worldˇ»
    "});

    // Test multiple line, single selection case
    cx.set_state(indoc! {"
        «The quick brown
        fox jumps over
        the lazy dogˇ»
    "});
    cx.update_editor(|e, window, cx| e.convert_to_title_case(&ConvertToTitleCase, window, cx));
    cx.assert_editor_state(indoc! {"
        «The Quick Brown
        Fox Jumps Over
        The Lazy Dogˇ»
    "});

    // Test multiple line, single selection case
    cx.set_state(indoc! {"
        «The quick brown
        fox jumps over
        the lazy dogˇ»
    "});
    cx.update_editor(|e, window, cx| {
        e.convert_to_upper_camel_case(&ConvertToUpperCamelCase, window, cx)
    });
    cx.assert_editor_state(indoc! {"
        «TheQuickBrown
        FoxJumpsOver
        TheLazyDogˇ»
    "});

    // From here on out, test more complex cases of manipulate_text()

    // Test no selection case - should affect words cursors are in
    // Cursor at beginning, middle, and end of word
    cx.set_state(indoc! {"
        ˇhello big beauˇtiful worldˇ
    "});
    cx.update_editor(|e, window, cx| e.convert_to_upper_case(&ConvertToUpperCase, window, cx));
    cx.assert_editor_state(indoc! {"
        «HELLOˇ» big «BEAUTIFULˇ» «WORLDˇ»
    "});

    // Test multiple selections on a single line and across multiple lines
    cx.set_state(indoc! {"
        «Theˇ» quick «brown
        foxˇ» jumps «overˇ»
        the «lazyˇ» dog
    "});
    cx.update_editor(|e, window, cx| e.convert_to_upper_case(&ConvertToUpperCase, window, cx));
    cx.assert_editor_state(indoc! {"
        «THEˇ» quick «BROWN
        FOXˇ» jumps «OVERˇ»
        the «LAZYˇ» dog
    "});

    // Test case where text length grows
    cx.set_state(indoc! {"
        «tschüßˇ»
    "});
    cx.update_editor(|e, window, cx| e.convert_to_upper_case(&ConvertToUpperCase, window, cx));
    cx.assert_editor_state(indoc! {"
        «TSCHÜSSˇ»
    "});

    // Test to make sure we don't crash when text shrinks
    cx.set_state(indoc! {"
        aaa_bbbˇ
    "});
    cx.update_editor(|e, window, cx| {
        e.convert_to_lower_camel_case(&ConvertToLowerCamelCase, window, cx)
    });
    cx.assert_editor_state(indoc! {"
        «aaaBbbˇ»
    "});

    // Test to make sure we all aware of the fact that each word can grow and shrink
    // Final selections should be aware of this fact
    cx.set_state(indoc! {"
        aaa_bˇbb bbˇb_ccc ˇccc_ddd
    "});
    cx.update_editor(|e, window, cx| {
        e.convert_to_lower_camel_case(&ConvertToLowerCamelCase, window, cx)
    });
    cx.assert_editor_state(indoc! {"
        «aaaBbbˇ» «bbbCccˇ» «cccDddˇ»
    "});

    cx.set_state(indoc! {"
        «hElLo, WoRld!ˇ»
    "});
    cx.update_editor(|e, window, cx| {
        e.convert_to_opposite_case(&ConvertToOppositeCase, window, cx)
    });
    cx.assert_editor_state(indoc! {"
        «HeLlO, wOrLD!ˇ»
    "});
}

#[gpui::test]
fn test_duplicate_line(cx: &mut TestAppContext) {
    init_test(cx, |_| {});

    let editor = cx.add_window(|window, cx| {
        let buffer = MultiBuffer::build_simple("abc\ndef\nghi\n", cx);
        build_editor(buffer, window, cx)
    });
    _ = editor.update(cx, |editor, window, cx| {
        editor.change_selections(None, window, cx, |s| {
            s.select_display_ranges([
                DisplayPoint::new(DisplayRow(0), 0)..DisplayPoint::new(DisplayRow(0), 1),
                DisplayPoint::new(DisplayRow(0), 2)..DisplayPoint::new(DisplayRow(0), 2),
                DisplayPoint::new(DisplayRow(1), 0)..DisplayPoint::new(DisplayRow(1), 0),
                DisplayPoint::new(DisplayRow(3), 0)..DisplayPoint::new(DisplayRow(3), 0),
            ])
        });
        editor.duplicate_line_down(&DuplicateLineDown, window, cx);
        assert_eq!(editor.display_text(cx), "abc\nabc\ndef\ndef\nghi\n\n");
        assert_eq!(
            editor.selections.display_ranges(cx),
            vec![
                DisplayPoint::new(DisplayRow(1), 0)..DisplayPoint::new(DisplayRow(1), 1),
                DisplayPoint::new(DisplayRow(1), 2)..DisplayPoint::new(DisplayRow(1), 2),
                DisplayPoint::new(DisplayRow(3), 0)..DisplayPoint::new(DisplayRow(3), 0),
                DisplayPoint::new(DisplayRow(6), 0)..DisplayPoint::new(DisplayRow(6), 0),
            ]
        );
    });

    let editor = cx.add_window(|window, cx| {
        let buffer = MultiBuffer::build_simple("abc\ndef\nghi\n", cx);
        build_editor(buffer, window, cx)
    });
    _ = editor.update(cx, |editor, window, cx| {
        editor.change_selections(None, window, cx, |s| {
            s.select_display_ranges([
                DisplayPoint::new(DisplayRow(0), 1)..DisplayPoint::new(DisplayRow(1), 1),
                DisplayPoint::new(DisplayRow(1), 2)..DisplayPoint::new(DisplayRow(2), 1),
            ])
        });
        editor.duplicate_line_down(&DuplicateLineDown, window, cx);
        assert_eq!(editor.display_text(cx), "abc\ndef\nghi\nabc\ndef\nghi\n");
        assert_eq!(
            editor.selections.display_ranges(cx),
            vec![
                DisplayPoint::new(DisplayRow(3), 1)..DisplayPoint::new(DisplayRow(4), 1),
                DisplayPoint::new(DisplayRow(4), 2)..DisplayPoint::new(DisplayRow(5), 1),
            ]
        );
    });

    // With `move_upwards` the selections stay in place, except for
    // the lines inserted above them
    let editor = cx.add_window(|window, cx| {
        let buffer = MultiBuffer::build_simple("abc\ndef\nghi\n", cx);
        build_editor(buffer, window, cx)
    });
    _ = editor.update(cx, |editor, window, cx| {
        editor.change_selections(None, window, cx, |s| {
            s.select_display_ranges([
                DisplayPoint::new(DisplayRow(0), 0)..DisplayPoint::new(DisplayRow(0), 1),
                DisplayPoint::new(DisplayRow(0), 2)..DisplayPoint::new(DisplayRow(0), 2),
                DisplayPoint::new(DisplayRow(1), 0)..DisplayPoint::new(DisplayRow(1), 0),
                DisplayPoint::new(DisplayRow(3), 0)..DisplayPoint::new(DisplayRow(3), 0),
            ])
        });
        editor.duplicate_line_up(&DuplicateLineUp, window, cx);
        assert_eq!(editor.display_text(cx), "abc\nabc\ndef\ndef\nghi\n\n");
        assert_eq!(
            editor.selections.display_ranges(cx),
            vec![
                DisplayPoint::new(DisplayRow(0), 0)..DisplayPoint::new(DisplayRow(0), 1),
                DisplayPoint::new(DisplayRow(0), 2)..DisplayPoint::new(DisplayRow(0), 2),
                DisplayPoint::new(DisplayRow(2), 0)..DisplayPoint::new(DisplayRow(2), 0),
                DisplayPoint::new(DisplayRow(6), 0)..DisplayPoint::new(DisplayRow(6), 0),
            ]
        );
    });

    let editor = cx.add_window(|window, cx| {
        let buffer = MultiBuffer::build_simple("abc\ndef\nghi\n", cx);
        build_editor(buffer, window, cx)
    });
    _ = editor.update(cx, |editor, window, cx| {
        editor.change_selections(None, window, cx, |s| {
            s.select_display_ranges([
                DisplayPoint::new(DisplayRow(0), 1)..DisplayPoint::new(DisplayRow(1), 1),
                DisplayPoint::new(DisplayRow(1), 2)..DisplayPoint::new(DisplayRow(2), 1),
            ])
        });
        editor.duplicate_line_up(&DuplicateLineUp, window, cx);
        assert_eq!(editor.display_text(cx), "abc\ndef\nghi\nabc\ndef\nghi\n");
        assert_eq!(
            editor.selections.display_ranges(cx),
            vec![
                DisplayPoint::new(DisplayRow(0), 1)..DisplayPoint::new(DisplayRow(1), 1),
                DisplayPoint::new(DisplayRow(1), 2)..DisplayPoint::new(DisplayRow(2), 1),
            ]
        );
    });

    let editor = cx.add_window(|window, cx| {
        let buffer = MultiBuffer::build_simple("abc\ndef\nghi\n", cx);
        build_editor(buffer, window, cx)
    });
    _ = editor.update(cx, |editor, window, cx| {
        editor.change_selections(None, window, cx, |s| {
            s.select_display_ranges([
                DisplayPoint::new(DisplayRow(0), 1)..DisplayPoint::new(DisplayRow(1), 1),
                DisplayPoint::new(DisplayRow(1), 2)..DisplayPoint::new(DisplayRow(2), 1),
            ])
        });
        editor.duplicate_selection(&DuplicateSelection, window, cx);
        assert_eq!(editor.display_text(cx), "abc\ndbc\ndef\ngf\nghi\n");
        assert_eq!(
            editor.selections.display_ranges(cx),
            vec![
                DisplayPoint::new(DisplayRow(0), 1)..DisplayPoint::new(DisplayRow(1), 1),
                DisplayPoint::new(DisplayRow(2), 2)..DisplayPoint::new(DisplayRow(3), 1),
            ]
        );
    });
}

#[gpui::test]
fn test_move_line_up_down(cx: &mut TestAppContext) {
    init_test(cx, |_| {});

    let editor = cx.add_window(|window, cx| {
        let buffer = MultiBuffer::build_simple(&sample_text(10, 5, 'a'), cx);
        build_editor(buffer, window, cx)
    });
    _ = editor.update(cx, |editor, window, cx| {
        editor.fold_creases(
            vec![
                Crease::simple(Point::new(0, 2)..Point::new(1, 2), FoldPlaceholder::test()),
                Crease::simple(Point::new(2, 3)..Point::new(4, 1), FoldPlaceholder::test()),
                Crease::simple(Point::new(7, 0)..Point::new(8, 4), FoldPlaceholder::test()),
            ],
            true,
            window,
            cx,
        );
        editor.change_selections(None, window, cx, |s| {
            s.select_display_ranges([
                DisplayPoint::new(DisplayRow(0), 1)..DisplayPoint::new(DisplayRow(0), 1),
                DisplayPoint::new(DisplayRow(3), 1)..DisplayPoint::new(DisplayRow(3), 1),
                DisplayPoint::new(DisplayRow(3), 2)..DisplayPoint::new(DisplayRow(4), 3),
                DisplayPoint::new(DisplayRow(5), 0)..DisplayPoint::new(DisplayRow(5), 2),
            ])
        });
        assert_eq!(
            editor.display_text(cx),
            "aa⋯bbb\nccc⋯eeee\nfffff\nggggg\n⋯i\njjjjj"
        );

        editor.move_line_up(&MoveLineUp, window, cx);
        assert_eq!(
            editor.display_text(cx),
            "aa⋯bbb\nccc⋯eeee\nggggg\n⋯i\njjjjj\nfffff"
        );
        assert_eq!(
            editor.selections.display_ranges(cx),
            vec![
                DisplayPoint::new(DisplayRow(0), 1)..DisplayPoint::new(DisplayRow(0), 1),
                DisplayPoint::new(DisplayRow(2), 1)..DisplayPoint::new(DisplayRow(2), 1),
                DisplayPoint::new(DisplayRow(2), 2)..DisplayPoint::new(DisplayRow(3), 3),
                DisplayPoint::new(DisplayRow(4), 0)..DisplayPoint::new(DisplayRow(4), 2)
            ]
        );
    });

    _ = editor.update(cx, |editor, window, cx| {
        editor.move_line_down(&MoveLineDown, window, cx);
        assert_eq!(
            editor.display_text(cx),
            "ccc⋯eeee\naa⋯bbb\nfffff\nggggg\n⋯i\njjjjj"
        );
        assert_eq!(
            editor.selections.display_ranges(cx),
            vec![
                DisplayPoint::new(DisplayRow(1), 1)..DisplayPoint::new(DisplayRow(1), 1),
                DisplayPoint::new(DisplayRow(3), 1)..DisplayPoint::new(DisplayRow(3), 1),
                DisplayPoint::new(DisplayRow(3), 2)..DisplayPoint::new(DisplayRow(4), 3),
                DisplayPoint::new(DisplayRow(5), 0)..DisplayPoint::new(DisplayRow(5), 2)
            ]
        );
    });

    _ = editor.update(cx, |editor, window, cx| {
        editor.move_line_down(&MoveLineDown, window, cx);
        assert_eq!(
            editor.display_text(cx),
            "ccc⋯eeee\nfffff\naa⋯bbb\nggggg\n⋯i\njjjjj"
        );
        assert_eq!(
            editor.selections.display_ranges(cx),
            vec![
                DisplayPoint::new(DisplayRow(2), 1)..DisplayPoint::new(DisplayRow(2), 1),
                DisplayPoint::new(DisplayRow(3), 1)..DisplayPoint::new(DisplayRow(3), 1),
                DisplayPoint::new(DisplayRow(3), 2)..DisplayPoint::new(DisplayRow(4), 3),
                DisplayPoint::new(DisplayRow(5), 0)..DisplayPoint::new(DisplayRow(5), 2)
            ]
        );
    });

    _ = editor.update(cx, |editor, window, cx| {
        editor.move_line_up(&MoveLineUp, window, cx);
        assert_eq!(
            editor.display_text(cx),
            "ccc⋯eeee\naa⋯bbb\nggggg\n⋯i\njjjjj\nfffff"
        );
        assert_eq!(
            editor.selections.display_ranges(cx),
            vec![
                DisplayPoint::new(DisplayRow(1), 1)..DisplayPoint::new(DisplayRow(1), 1),
                DisplayPoint::new(DisplayRow(2), 1)..DisplayPoint::new(DisplayRow(2), 1),
                DisplayPoint::new(DisplayRow(2), 2)..DisplayPoint::new(DisplayRow(3), 3),
                DisplayPoint::new(DisplayRow(4), 0)..DisplayPoint::new(DisplayRow(4), 2)
            ]
        );
    });
}

#[gpui::test]
fn test_move_line_up_down_with_blocks(cx: &mut TestAppContext) {
    init_test(cx, |_| {});

    let editor = cx.add_window(|window, cx| {
        let buffer = MultiBuffer::build_simple(&sample_text(10, 5, 'a'), cx);
        build_editor(buffer, window, cx)
    });
    _ = editor.update(cx, |editor, window, cx| {
        let snapshot = editor.buffer.read(cx).snapshot(cx);
        editor.insert_blocks(
            [BlockProperties {
                style: BlockStyle::Fixed,
                placement: BlockPlacement::Below(snapshot.anchor_after(Point::new(2, 0))),
                height: 1,
                render: Arc::new(|_| div().into_any()),
                priority: 0,
            }],
            Some(Autoscroll::fit()),
            cx,
        );
        editor.change_selections(None, window, cx, |s| {
            s.select_ranges([Point::new(2, 0)..Point::new(2, 0)])
        });
        editor.move_line_down(&MoveLineDown, window, cx);
    });
}

#[gpui::test]
async fn test_selections_and_replace_blocks(cx: &mut TestAppContext) {
    init_test(cx, |_| {});

    let mut cx = EditorTestContext::new(cx).await;
    cx.set_state(
        &"
            ˇzero
            one
            two
            three
            four
            five
        "
        .unindent(),
    );

    // Create a four-line block that replaces three lines of text.
    cx.update_editor(|editor, window, cx| {
        let snapshot = editor.snapshot(window, cx);
        let snapshot = &snapshot.buffer_snapshot;
        let placement = BlockPlacement::Replace(
            snapshot.anchor_after(Point::new(1, 0))..=snapshot.anchor_after(Point::new(3, 0)),
        );
        editor.insert_blocks(
            [BlockProperties {
                placement,
                height: 4,
                style: BlockStyle::Sticky,
                render: Arc::new(|_| gpui::div().into_any_element()),
                priority: 0,
            }],
            None,
            cx,
        );
    });

    // Move down so that the cursor touches the block.
    cx.update_editor(|editor, window, cx| {
        editor.move_down(&Default::default(), window, cx);
    });
    cx.assert_editor_state(
        &"
            zero
            «one
            two
            threeˇ»
            four
            five
        "
        .unindent(),
    );

    // Move down past the block.
    cx.update_editor(|editor, window, cx| {
        editor.move_down(&Default::default(), window, cx);
    });
    cx.assert_editor_state(
        &"
            zero
            one
            two
            three
            ˇfour
            five
        "
        .unindent(),
    );
}

#[gpui::test]
fn test_transpose(cx: &mut TestAppContext) {
    init_test(cx, |_| {});

    _ = cx.add_window(|window, cx| {
        let mut editor = build_editor(MultiBuffer::build_simple("abc", cx), window, cx);
        editor.set_style(EditorStyle::default(), window, cx);
        editor.change_selections(None, window, cx, |s| s.select_ranges([1..1]));
        editor.transpose(&Default::default(), window, cx);
        assert_eq!(editor.text(cx), "bac");
        assert_eq!(editor.selections.ranges(cx), [2..2]);

        editor.transpose(&Default::default(), window, cx);
        assert_eq!(editor.text(cx), "bca");
        assert_eq!(editor.selections.ranges(cx), [3..3]);

        editor.transpose(&Default::default(), window, cx);
        assert_eq!(editor.text(cx), "bac");
        assert_eq!(editor.selections.ranges(cx), [3..3]);

        editor
    });

    _ = cx.add_window(|window, cx| {
        let mut editor = build_editor(MultiBuffer::build_simple("abc\nde", cx), window, cx);
        editor.set_style(EditorStyle::default(), window, cx);
        editor.change_selections(None, window, cx, |s| s.select_ranges([3..3]));
        editor.transpose(&Default::default(), window, cx);
        assert_eq!(editor.text(cx), "acb\nde");
        assert_eq!(editor.selections.ranges(cx), [3..3]);

        editor.change_selections(None, window, cx, |s| s.select_ranges([4..4]));
        editor.transpose(&Default::default(), window, cx);
        assert_eq!(editor.text(cx), "acbd\ne");
        assert_eq!(editor.selections.ranges(cx), [5..5]);

        editor.transpose(&Default::default(), window, cx);
        assert_eq!(editor.text(cx), "acbde\n");
        assert_eq!(editor.selections.ranges(cx), [6..6]);

        editor.transpose(&Default::default(), window, cx);
        assert_eq!(editor.text(cx), "acbd\ne");
        assert_eq!(editor.selections.ranges(cx), [6..6]);

        editor
    });

    _ = cx.add_window(|window, cx| {
        let mut editor = build_editor(MultiBuffer::build_simple("abc\nde", cx), window, cx);
        editor.set_style(EditorStyle::default(), window, cx);
        editor.change_selections(None, window, cx, |s| s.select_ranges([1..1, 2..2, 4..4]));
        editor.transpose(&Default::default(), window, cx);
        assert_eq!(editor.text(cx), "bacd\ne");
        assert_eq!(editor.selections.ranges(cx), [2..2, 3..3, 5..5]);

        editor.transpose(&Default::default(), window, cx);
        assert_eq!(editor.text(cx), "bcade\n");
        assert_eq!(editor.selections.ranges(cx), [3..3, 4..4, 6..6]);

        editor.transpose(&Default::default(), window, cx);
        assert_eq!(editor.text(cx), "bcda\ne");
        assert_eq!(editor.selections.ranges(cx), [4..4, 6..6]);

        editor.transpose(&Default::default(), window, cx);
        assert_eq!(editor.text(cx), "bcade\n");
        assert_eq!(editor.selections.ranges(cx), [4..4, 6..6]);

        editor.transpose(&Default::default(), window, cx);
        assert_eq!(editor.text(cx), "bcaed\n");
        assert_eq!(editor.selections.ranges(cx), [5..5, 6..6]);

        editor
    });

    _ = cx.add_window(|window, cx| {
        let mut editor = build_editor(MultiBuffer::build_simple("🍐🏀✋", cx), window, cx);
        editor.set_style(EditorStyle::default(), window, cx);
        editor.change_selections(None, window, cx, |s| s.select_ranges([4..4]));
        editor.transpose(&Default::default(), window, cx);
        assert_eq!(editor.text(cx), "🏀🍐✋");
        assert_eq!(editor.selections.ranges(cx), [8..8]);

        editor.transpose(&Default::default(), window, cx);
        assert_eq!(editor.text(cx), "🏀✋🍐");
        assert_eq!(editor.selections.ranges(cx), [11..11]);

        editor.transpose(&Default::default(), window, cx);
        assert_eq!(editor.text(cx), "🏀🍐✋");
        assert_eq!(editor.selections.ranges(cx), [11..11]);

        editor
    });
}

#[gpui::test]
async fn test_rewrap(cx: &mut TestAppContext) {
    init_test(cx, |_| {});

    let mut cx = EditorTestContext::new(cx).await;

    let language_with_c_comments = Arc::new(Language::new(
        LanguageConfig {
            line_comments: vec!["// ".into()],
            ..LanguageConfig::default()
        },
        None,
    ));
    let language_with_pound_comments = Arc::new(Language::new(
        LanguageConfig {
            line_comments: vec!["# ".into()],
            ..LanguageConfig::default()
        },
        None,
    ));
    let markdown_language = Arc::new(Language::new(
        LanguageConfig {
            name: "Markdown".into(),
            ..LanguageConfig::default()
        },
        None,
    ));
    let language_with_doc_comments = Arc::new(Language::new(
        LanguageConfig {
            line_comments: vec!["// ".into(), "/// ".into()],
            ..LanguageConfig::default()
        },
        Some(tree_sitter_rust::LANGUAGE.into()),
    ));

    let plaintext_language = Arc::new(Language::new(
        LanguageConfig {
            name: "Plain Text".into(),
            ..LanguageConfig::default()
        },
        None,
    ));

    assert_rewrap(
        indoc! {"
            // ˇLorem ipsum dolor sit amet, consectetur adipiscing elit. Vivamus mollis elit purus, a ornare lacus gravida vitae. Proin consectetur felis vel purus auctor, eu lacinia sapien scelerisque. Vivamus sit amet neque et quam tincidunt hendrerit. Praesent semper egestas tellus id dignissim. Pellentesque odio lectus, iaculis ac volutpat et, blandit quis urna. Sed vestibulum nisi sit amet nisl venenatis tempus. Donec molestie blandit quam, et porta nunc laoreet in. Integer sit amet scelerisque nisi. Lorem ipsum dolor sit amet, consectetur adipiscing elit. Cras egestas porta metus, eu viverra ipsum efficitur quis. Donec luctus eros turpis, id vulputate turpis porttitor id. Aliquam id accumsan eros.
        "},
        indoc! {"
            // ˇLorem ipsum dolor sit amet, consectetur adipiscing elit. Vivamus mollis elit
            // purus, a ornare lacus gravida vitae. Proin consectetur felis vel purus
            // auctor, eu lacinia sapien scelerisque. Vivamus sit amet neque et quam
            // tincidunt hendrerit. Praesent semper egestas tellus id dignissim.
            // Pellentesque odio lectus, iaculis ac volutpat et, blandit quis urna. Sed
            // vestibulum nisi sit amet nisl venenatis tempus. Donec molestie blandit quam,
            // et porta nunc laoreet in. Integer sit amet scelerisque nisi. Lorem ipsum
            // dolor sit amet, consectetur adipiscing elit. Cras egestas porta metus, eu
            // viverra ipsum efficitur quis. Donec luctus eros turpis, id vulputate turpis
            // porttitor id. Aliquam id accumsan eros.
        "},
        language_with_c_comments.clone(),
        &mut cx,
    );

    // Test that rewrapping works inside of a selection
    assert_rewrap(
        indoc! {"
            «// Lorem ipsum dolor sit amet, consectetur adipiscing elit. Vivamus mollis elit purus, a ornare lacus gravida vitae. Proin consectetur felis vel purus auctor, eu lacinia sapien scelerisque. Vivamus sit amet neque et quam tincidunt hendrerit. Praesent semper egestas tellus id dignissim. Pellentesque odio lectus, iaculis ac volutpat et, blandit quis urna. Sed vestibulum nisi sit amet nisl venenatis tempus. Donec molestie blandit quam, et porta nunc laoreet in. Integer sit amet scelerisque nisi. Lorem ipsum dolor sit amet, consectetur adipiscing elit. Cras egestas porta metus, eu viverra ipsum efficitur quis. Donec luctus eros turpis, id vulputate turpis porttitor id. Aliquam id accumsan eros.ˇ»
        "},
        indoc! {"
            «// Lorem ipsum dolor sit amet, consectetur adipiscing elit. Vivamus mollis elit
            // purus, a ornare lacus gravida vitae. Proin consectetur felis vel purus
            // auctor, eu lacinia sapien scelerisque. Vivamus sit amet neque et quam
            // tincidunt hendrerit. Praesent semper egestas tellus id dignissim.
            // Pellentesque odio lectus, iaculis ac volutpat et, blandit quis urna. Sed
            // vestibulum nisi sit amet nisl venenatis tempus. Donec molestie blandit quam,
            // et porta nunc laoreet in. Integer sit amet scelerisque nisi. Lorem ipsum
            // dolor sit amet, consectetur adipiscing elit. Cras egestas porta metus, eu
            // viverra ipsum efficitur quis. Donec luctus eros turpis, id vulputate turpis
            // porttitor id. Aliquam id accumsan eros.ˇ»
        "},
        language_with_c_comments.clone(),
        &mut cx,
    );

    // Test that cursors that expand to the same region are collapsed.
    assert_rewrap(
        indoc! {"
            // ˇLorem ipsum dolor sit amet, consectetur adipiscing elit.
            // ˇVivamus mollis elit purus, a ornare lacus gravida vitae. Proin consectetur felis vel purus auctor, eu lacinia sapien scelerisque.
            // ˇVivamus sit amet neque et quam tincidunt hendrerit. Praesent semper egestas tellus id dignissim. Pellentesque odio lectus, iaculis ac volutpat et,
            // ˇblandit quis urna. Sed vestibulum nisi sit amet nisl venenatis tempus. Donec molestie blandit quam, et porta nunc laoreet in. Integer sit amet scelerisque nisi. Lorem ipsum dolor sit amet, consectetur adipiscing elit. Cras egestas porta metus, eu viverra ipsum efficitur quis. Donec luctus eros turpis, id vulputate turpis porttitor id. Aliquam id accumsan eros.
        "},
        indoc! {"
            // ˇLorem ipsum dolor sit amet, consectetur adipiscing elit. ˇVivamus mollis elit
            // purus, a ornare lacus gravida vitae. Proin consectetur felis vel purus
            // auctor, eu lacinia sapien scelerisque. ˇVivamus sit amet neque et quam
            // tincidunt hendrerit. Praesent semper egestas tellus id dignissim.
            // Pellentesque odio lectus, iaculis ac volutpat et, ˇblandit quis urna. Sed
            // vestibulum nisi sit amet nisl venenatis tempus. Donec molestie blandit quam,
            // et porta nunc laoreet in. Integer sit amet scelerisque nisi. Lorem ipsum
            // dolor sit amet, consectetur adipiscing elit. Cras egestas porta metus, eu
            // viverra ipsum efficitur quis. Donec luctus eros turpis, id vulputate turpis
            // porttitor id. Aliquam id accumsan eros.
        "},
        language_with_c_comments.clone(),
        &mut cx,
    );

    // Test that non-contiguous selections are treated separately.
    assert_rewrap(
        indoc! {"
            // ˇLorem ipsum dolor sit amet, consectetur adipiscing elit.
            // ˇVivamus mollis elit purus, a ornare lacus gravida vitae. Proin consectetur felis vel purus auctor, eu lacinia sapien scelerisque.
            //
            // ˇVivamus sit amet neque et quam tincidunt hendrerit. Praesent semper egestas tellus id dignissim. Pellentesque odio lectus, iaculis ac volutpat et,
            // ˇblandit quis urna. Sed vestibulum nisi sit amet nisl venenatis tempus. Donec molestie blandit quam, et porta nunc laoreet in. Integer sit amet scelerisque nisi. Lorem ipsum dolor sit amet, consectetur adipiscing elit. Cras egestas porta metus, eu viverra ipsum efficitur quis. Donec luctus eros turpis, id vulputate turpis porttitor id. Aliquam id accumsan eros.
        "},
        indoc! {"
            // ˇLorem ipsum dolor sit amet, consectetur adipiscing elit. ˇVivamus mollis elit
            // purus, a ornare lacus gravida vitae. Proin consectetur felis vel purus
            // auctor, eu lacinia sapien scelerisque.
            //
            // ˇVivamus sit amet neque et quam tincidunt hendrerit. Praesent semper egestas
            // tellus id dignissim. Pellentesque odio lectus, iaculis ac volutpat et,
            // ˇblandit quis urna. Sed vestibulum nisi sit amet nisl venenatis tempus. Donec
            // molestie blandit quam, et porta nunc laoreet in. Integer sit amet scelerisque
            // nisi. Lorem ipsum dolor sit amet, consectetur adipiscing elit. Cras egestas
            // porta metus, eu viverra ipsum efficitur quis. Donec luctus eros turpis, id
            // vulputate turpis porttitor id. Aliquam id accumsan eros.
        "},
        language_with_c_comments.clone(),
        &mut cx,
    );

    // Test that different comment prefixes are supported.
    assert_rewrap(
        indoc! {"
            # ˇLorem ipsum dolor sit amet, consectetur adipiscing elit. Vivamus mollis elit purus, a ornare lacus gravida vitae. Proin consectetur felis vel purus auctor, eu lacinia sapien scelerisque. Vivamus sit amet neque et quam tincidunt hendrerit. Praesent semper egestas tellus id dignissim. Pellentesque odio lectus, iaculis ac volutpat et, blandit quis urna. Sed vestibulum nisi sit amet nisl venenatis tempus. Donec molestie blandit quam, et porta nunc laoreet in. Integer sit amet scelerisque nisi. Lorem ipsum dolor sit amet, consectetur adipiscing elit. Cras egestas porta metus, eu viverra ipsum efficitur quis. Donec luctus eros turpis, id vulputate turpis porttitor id. Aliquam id accumsan eros.
        "},
        indoc! {"
            # ˇLorem ipsum dolor sit amet, consectetur adipiscing elit. Vivamus mollis elit
            # purus, a ornare lacus gravida vitae. Proin consectetur felis vel purus auctor,
            # eu lacinia sapien scelerisque. Vivamus sit amet neque et quam tincidunt
            # hendrerit. Praesent semper egestas tellus id dignissim. Pellentesque odio
            # lectus, iaculis ac volutpat et, blandit quis urna. Sed vestibulum nisi sit
            # amet nisl venenatis tempus. Donec molestie blandit quam, et porta nunc laoreet
            # in. Integer sit amet scelerisque nisi. Lorem ipsum dolor sit amet, consectetur
            # adipiscing elit. Cras egestas porta metus, eu viverra ipsum efficitur quis.
            # Donec luctus eros turpis, id vulputate turpis porttitor id. Aliquam id
            # accumsan eros.
        "},
        language_with_pound_comments.clone(),
        &mut cx,
    );

    // Test that rewrapping is ignored outside of comments in most languages.
    assert_rewrap(
        indoc! {"
            /// Adds two numbers.
            /// Lorem ipsum dolor sit amet, consectetur adipiscing elit. Vivamus mollis elit purus, a ornare lacus gravida vitae.ˇ
            fn add(a: u32, b: u32) -> u32 {
                a + b + a + b + a + b + a + b + a + b + a + b + a + b + a + b + a + b + a + b + a + b + a + b + a + b + a + b + a + b + a + bˇ
            }
        "},
        indoc! {"
            /// Adds two numbers. Lorem ipsum dolor sit amet, consectetur adipiscing elit.
            /// Vivamus mollis elit purus, a ornare lacus gravida vitae.ˇ
            fn add(a: u32, b: u32) -> u32 {
                a + b + a + b + a + b + a + b + a + b + a + b + a + b + a + b + a + b + a + b + a + b + a + b + a + b + a + b + a + b + a + bˇ
            }
        "},
        language_with_doc_comments.clone(),
        &mut cx,
    );

    // Test that rewrapping works in Markdown and Plain Text languages.
    assert_rewrap(
        indoc! {"
            # Hello

            Lorem ipsum dolor sit amet, ˇconsectetur adipiscing elit. Vivamus mollis elit purus, a ornare lacus gravida vitae. Proin consectetur felis vel purus auctor, eu lacinia sapien scelerisque. Vivamus sit amet neque et quam tincidunt hendrerit. Praesent semper egestas tellus id dignissim. Pellentesque odio lectus, iaculis ac volutpat et, blandit quis urna. Sed vestibulum nisi sit amet nisl venenatis tempus. Donec molestie blandit quam, et porta nunc laoreet in. Integer sit amet scelerisque nisi.
        "},
        indoc! {"
            # Hello

            Lorem ipsum dolor sit amet, ˇconsectetur adipiscing elit. Vivamus mollis elit
            purus, a ornare lacus gravida vitae. Proin consectetur felis vel purus auctor,
            eu lacinia sapien scelerisque. Vivamus sit amet neque et quam tincidunt
            hendrerit. Praesent semper egestas tellus id dignissim. Pellentesque odio
            lectus, iaculis ac volutpat et, blandit quis urna. Sed vestibulum nisi sit amet
            nisl venenatis tempus. Donec molestie blandit quam, et porta nunc laoreet in.
            Integer sit amet scelerisque nisi.
        "},
        markdown_language,
        &mut cx,
    );

    assert_rewrap(
        indoc! {"
            Lorem ipsum dolor sit amet, ˇconsectetur adipiscing elit. Vivamus mollis elit purus, a ornare lacus gravida vitae. Proin consectetur felis vel purus auctor, eu lacinia sapien scelerisque. Vivamus sit amet neque et quam tincidunt hendrerit. Praesent semper egestas tellus id dignissim. Pellentesque odio lectus, iaculis ac volutpat et, blandit quis urna. Sed vestibulum nisi sit amet nisl venenatis tempus. Donec molestie blandit quam, et porta nunc laoreet in. Integer sit amet scelerisque nisi.
        "},
        indoc! {"
            Lorem ipsum dolor sit amet, ˇconsectetur adipiscing elit. Vivamus mollis elit
            purus, a ornare lacus gravida vitae. Proin consectetur felis vel purus auctor,
            eu lacinia sapien scelerisque. Vivamus sit amet neque et quam tincidunt
            hendrerit. Praesent semper egestas tellus id dignissim. Pellentesque odio
            lectus, iaculis ac volutpat et, blandit quis urna. Sed vestibulum nisi sit amet
            nisl venenatis tempus. Donec molestie blandit quam, et porta nunc laoreet in.
            Integer sit amet scelerisque nisi.
        "},
        plaintext_language,
        &mut cx,
    );

    // Test rewrapping unaligned comments in a selection.
    assert_rewrap(
        indoc! {"
            fn foo() {
                if true {
            «        // Lorem ipsum dolor sit amet, consectetur adipiscing elit. Vivamus mollis elit purus, a ornare lacus gravida vitae.
            // Praesent semper egestas tellus id dignissim.ˇ»
                    do_something();
                } else {
                    //
                }
            }
        "},
        indoc! {"
            fn foo() {
                if true {
            «        // Lorem ipsum dolor sit amet, consectetur adipiscing elit. Vivamus
                    // mollis elit purus, a ornare lacus gravida vitae. Praesent semper
                    // egestas tellus id dignissim.ˇ»
                    do_something();
                } else {
                    //
                }
            }
        "},
        language_with_doc_comments.clone(),
        &mut cx,
    );

    assert_rewrap(
        indoc! {"
            fn foo() {
                if true {
            «ˇ        // Lorem ipsum dolor sit amet, consectetur adipiscing elit. Vivamus mollis elit purus, a ornare lacus gravida vitae.
            // Praesent semper egestas tellus id dignissim.»
                    do_something();
                } else {
                    //
                }

            }
        "},
        indoc! {"
            fn foo() {
                if true {
            «ˇ        // Lorem ipsum dolor sit amet, consectetur adipiscing elit. Vivamus
                    // mollis elit purus, a ornare lacus gravida vitae. Praesent semper
                    // egestas tellus id dignissim.»
                    do_something();
                } else {
                    //
                }

            }
        "},
        language_with_doc_comments.clone(),
        &mut cx,
    );

    #[track_caller]
    fn assert_rewrap(
        unwrapped_text: &str,
        wrapped_text: &str,
        language: Arc<Language>,
        cx: &mut EditorTestContext,
    ) {
        cx.update_buffer(|buffer, cx| buffer.set_language(Some(language), cx));
        cx.set_state(unwrapped_text);
        cx.update_editor(|e, window, cx| e.rewrap(&Rewrap, window, cx));
        cx.assert_editor_state(wrapped_text);
    }
}

#[gpui::test]
async fn test_clipboard(cx: &mut gpui::TestAppContext) {
    init_test(cx, |_| {});

    let mut cx = EditorTestContext::new(cx).await;

    cx.set_state("«one✅ ˇ»two «three ˇ»four «five ˇ»six ");
    cx.update_editor(|e, window, cx| e.cut(&Cut, window, cx));
    cx.assert_editor_state("ˇtwo ˇfour ˇsix ");

    // Paste with three cursors. Each cursor pastes one slice of the clipboard text.
    cx.set_state("two ˇfour ˇsix ˇ");
    cx.update_editor(|e, window, cx| e.paste(&Paste, window, cx));
    cx.assert_editor_state("two one✅ ˇfour three ˇsix five ˇ");

    // Paste again but with only two cursors. Since the number of cursors doesn't
    // match the number of slices in the clipboard, the entire clipboard text
    // is pasted at each cursor.
    cx.set_state("ˇtwo one✅ four three six five ˇ");
    cx.update_editor(|e, window, cx| {
        e.handle_input("( ", window, cx);
        e.paste(&Paste, window, cx);
        e.handle_input(") ", window, cx);
    });
    cx.assert_editor_state(
        &([
            "( one✅ ",
            "three ",
            "five ) ˇtwo one✅ four three six five ( one✅ ",
            "three ",
            "five ) ˇ",
        ]
        .join("\n")),
    );

    // Cut with three selections, one of which is full-line.
    cx.set_state(indoc! {"
        1«2ˇ»3
        4ˇ567
        «8ˇ»9"});
    cx.update_editor(|e, window, cx| e.cut(&Cut, window, cx));
    cx.assert_editor_state(indoc! {"
        1ˇ3
        ˇ9"});

    // Paste with three selections, noticing how the copied selection that was full-line
    // gets inserted before the second cursor.
    cx.set_state(indoc! {"
        1ˇ3
        9ˇ
        «oˇ»ne"});
    cx.update_editor(|e, window, cx| e.paste(&Paste, window, cx));
    cx.assert_editor_state(indoc! {"
        12ˇ3
        4567
        9ˇ
        8ˇne"});

    // Copy with a single cursor only, which writes the whole line into the clipboard.
    cx.set_state(indoc! {"
        The quick brown
        fox juˇmps over
        the lazy dog"});
    cx.update_editor(|e, window, cx| e.copy(&Copy, window, cx));
    assert_eq!(
        cx.read_from_clipboard()
            .and_then(|item| item.text().as_deref().map(str::to_string)),
        Some("fox jumps over\n".to_string())
    );

    // Paste with three selections, noticing how the copied full-line selection is inserted
    // before the empty selections but replaces the selection that is non-empty.
    cx.set_state(indoc! {"
        Tˇhe quick brown
        «foˇ»x jumps over
        tˇhe lazy dog"});
    cx.update_editor(|e, window, cx| e.paste(&Paste, window, cx));
    cx.assert_editor_state(indoc! {"
        fox jumps over
        Tˇhe quick brown
        fox jumps over
        ˇx jumps over
        fox jumps over
        tˇhe lazy dog"});
}

#[gpui::test]
async fn test_paste_multiline(cx: &mut gpui::TestAppContext) {
    init_test(cx, |_| {});

    let mut cx = EditorTestContext::new(cx).await;
    let language = Arc::new(Language::new(
        LanguageConfig::default(),
        Some(tree_sitter_rust::LANGUAGE.into()),
    ));
    cx.update_buffer(|buffer, cx| buffer.set_language(Some(language), cx));

    // Cut an indented block, without the leading whitespace.
    cx.set_state(indoc! {"
        const a: B = (
            c(),
            «d(
                e,
                f
            )ˇ»
        );
    "});
    cx.update_editor(|e, window, cx| e.cut(&Cut, window, cx));
    cx.assert_editor_state(indoc! {"
        const a: B = (
            c(),
            ˇ
        );
    "});

    // Paste it at the same position.
    cx.update_editor(|e, window, cx| e.paste(&Paste, window, cx));
    cx.assert_editor_state(indoc! {"
        const a: B = (
            c(),
            d(
                e,
                f
            )ˇ
        );
    "});

    // Paste it at a line with a lower indent level.
    cx.set_state(indoc! {"
        ˇ
        const a: B = (
            c(),
        );
    "});
    cx.update_editor(|e, window, cx| e.paste(&Paste, window, cx));
    cx.assert_editor_state(indoc! {"
        d(
            e,
            f
        )ˇ
        const a: B = (
            c(),
        );
    "});

    // Cut an indented block, with the leading whitespace.
    cx.set_state(indoc! {"
        const a: B = (
            c(),
        «    d(
                e,
                f
            )
        ˇ»);
    "});
    cx.update_editor(|e, window, cx| e.cut(&Cut, window, cx));
    cx.assert_editor_state(indoc! {"
        const a: B = (
            c(),
        ˇ);
    "});

    // Paste it at the same position.
    cx.update_editor(|e, window, cx| e.paste(&Paste, window, cx));
    cx.assert_editor_state(indoc! {"
        const a: B = (
            c(),
            d(
                e,
                f
            )
        ˇ);
    "});

    // Paste it at a line with a higher indent level.
    cx.set_state(indoc! {"
        const a: B = (
            c(),
            d(
                e,
                fˇ
            )
        );
    "});
    cx.update_editor(|e, window, cx| e.paste(&Paste, window, cx));
    cx.assert_editor_state(indoc! {"
        const a: B = (
            c(),
            d(
                e,
                f    d(
                    e,
                    f
                )
        ˇ
            )
        );
    "});
}

#[gpui::test]
fn test_select_all(cx: &mut TestAppContext) {
    init_test(cx, |_| {});

    let editor = cx.add_window(|window, cx| {
        let buffer = MultiBuffer::build_simple("abc\nde\nfgh", cx);
        build_editor(buffer, window, cx)
    });
    _ = editor.update(cx, |editor, window, cx| {
        editor.select_all(&SelectAll, window, cx);
        assert_eq!(
            editor.selections.display_ranges(cx),
            &[DisplayPoint::new(DisplayRow(0), 0)..DisplayPoint::new(DisplayRow(2), 3)]
        );
    });
}

#[gpui::test]
fn test_select_line(cx: &mut TestAppContext) {
    init_test(cx, |_| {});

    let editor = cx.add_window(|window, cx| {
        let buffer = MultiBuffer::build_simple(&sample_text(6, 5, 'a'), cx);
        build_editor(buffer, window, cx)
    });
    _ = editor.update(cx, |editor, window, cx| {
        editor.change_selections(None, window, cx, |s| {
            s.select_display_ranges([
                DisplayPoint::new(DisplayRow(0), 0)..DisplayPoint::new(DisplayRow(0), 1),
                DisplayPoint::new(DisplayRow(0), 2)..DisplayPoint::new(DisplayRow(0), 2),
                DisplayPoint::new(DisplayRow(1), 0)..DisplayPoint::new(DisplayRow(1), 0),
                DisplayPoint::new(DisplayRow(4), 2)..DisplayPoint::new(DisplayRow(4), 2),
            ])
        });
        editor.select_line(&SelectLine, window, cx);
        assert_eq!(
            editor.selections.display_ranges(cx),
            vec![
                DisplayPoint::new(DisplayRow(0), 0)..DisplayPoint::new(DisplayRow(2), 0),
                DisplayPoint::new(DisplayRow(4), 0)..DisplayPoint::new(DisplayRow(5), 0),
            ]
        );
    });

    _ = editor.update(cx, |editor, window, cx| {
        editor.select_line(&SelectLine, window, cx);
        assert_eq!(
            editor.selections.display_ranges(cx),
            vec![
                DisplayPoint::new(DisplayRow(0), 0)..DisplayPoint::new(DisplayRow(3), 0),
                DisplayPoint::new(DisplayRow(4), 0)..DisplayPoint::new(DisplayRow(5), 5),
            ]
        );
    });

    _ = editor.update(cx, |editor, window, cx| {
        editor.select_line(&SelectLine, window, cx);
        assert_eq!(
            editor.selections.display_ranges(cx),
            vec![DisplayPoint::new(DisplayRow(0), 0)..DisplayPoint::new(DisplayRow(5), 5)]
        );
    });
}

#[gpui::test]
fn test_split_selection_into_lines(cx: &mut TestAppContext) {
    init_test(cx, |_| {});

    let editor = cx.add_window(|window, cx| {
        let buffer = MultiBuffer::build_simple(&sample_text(9, 5, 'a'), cx);
        build_editor(buffer, window, cx)
    });
    _ = editor.update(cx, |editor, window, cx| {
        editor.fold_creases(
            vec![
                Crease::simple(Point::new(0, 2)..Point::new(1, 2), FoldPlaceholder::test()),
                Crease::simple(Point::new(2, 3)..Point::new(4, 1), FoldPlaceholder::test()),
                Crease::simple(Point::new(7, 0)..Point::new(8, 4), FoldPlaceholder::test()),
            ],
            true,
            window,
            cx,
        );
        editor.change_selections(None, window, cx, |s| {
            s.select_display_ranges([
                DisplayPoint::new(DisplayRow(0), 0)..DisplayPoint::new(DisplayRow(0), 1),
                DisplayPoint::new(DisplayRow(0), 2)..DisplayPoint::new(DisplayRow(0), 2),
                DisplayPoint::new(DisplayRow(1), 0)..DisplayPoint::new(DisplayRow(1), 0),
                DisplayPoint::new(DisplayRow(4), 4)..DisplayPoint::new(DisplayRow(4), 4),
            ])
        });
        assert_eq!(
            editor.display_text(cx),
            "aa⋯bbb\nccc⋯eeee\nfffff\nggggg\n⋯i"
        );
    });

    _ = editor.update(cx, |editor, window, cx| {
        editor.split_selection_into_lines(&SplitSelectionIntoLines, window, cx);
        assert_eq!(
            editor.display_text(cx),
            "aaaaa\nbbbbb\nccc⋯eeee\nfffff\nggggg\n⋯i"
        );
        assert_eq!(
            editor.selections.display_ranges(cx),
            [
                DisplayPoint::new(DisplayRow(0), 1)..DisplayPoint::new(DisplayRow(0), 1),
                DisplayPoint::new(DisplayRow(0), 2)..DisplayPoint::new(DisplayRow(0), 2),
                DisplayPoint::new(DisplayRow(2), 0)..DisplayPoint::new(DisplayRow(2), 0),
                DisplayPoint::new(DisplayRow(5), 4)..DisplayPoint::new(DisplayRow(5), 4)
            ]
        );
    });

    _ = editor.update(cx, |editor, window, cx| {
        editor.change_selections(None, window, cx, |s| {
            s.select_display_ranges([
                DisplayPoint::new(DisplayRow(5), 0)..DisplayPoint::new(DisplayRow(0), 1)
            ])
        });
        editor.split_selection_into_lines(&SplitSelectionIntoLines, window, cx);
        assert_eq!(
            editor.display_text(cx),
            "aaaaa\nbbbbb\nccccc\nddddd\neeeee\nfffff\nggggg\nhhhhh\niiiii"
        );
        assert_eq!(
            editor.selections.display_ranges(cx),
            [
                DisplayPoint::new(DisplayRow(0), 5)..DisplayPoint::new(DisplayRow(0), 5),
                DisplayPoint::new(DisplayRow(1), 5)..DisplayPoint::new(DisplayRow(1), 5),
                DisplayPoint::new(DisplayRow(2), 5)..DisplayPoint::new(DisplayRow(2), 5),
                DisplayPoint::new(DisplayRow(3), 5)..DisplayPoint::new(DisplayRow(3), 5),
                DisplayPoint::new(DisplayRow(4), 5)..DisplayPoint::new(DisplayRow(4), 5),
                DisplayPoint::new(DisplayRow(5), 5)..DisplayPoint::new(DisplayRow(5), 5),
                DisplayPoint::new(DisplayRow(6), 5)..DisplayPoint::new(DisplayRow(6), 5),
                DisplayPoint::new(DisplayRow(7), 0)..DisplayPoint::new(DisplayRow(7), 0)
            ]
        );
    });
}

#[gpui::test]
async fn test_add_selection_above_below(cx: &mut TestAppContext) {
    init_test(cx, |_| {});

    let mut cx = EditorTestContext::new(cx).await;

    // let buffer = MultiBuffer::build_simple("abc\ndefghi\n\njk\nlmno\n", cx);
    cx.set_state(indoc!(
        r#"abc
           defˇghi

           jk
           nlmo
           "#
    ));

    cx.update_editor(|editor, window, cx| {
        editor.add_selection_above(&Default::default(), window, cx);
    });

    cx.assert_editor_state(indoc!(
        r#"abcˇ
           defˇghi

           jk
           nlmo
           "#
    ));

    cx.update_editor(|editor, window, cx| {
        editor.add_selection_above(&Default::default(), window, cx);
    });

    cx.assert_editor_state(indoc!(
        r#"abcˇ
            defˇghi

            jk
            nlmo
            "#
    ));

    cx.update_editor(|editor, window, cx| {
        editor.add_selection_below(&Default::default(), window, cx);
    });

    cx.assert_editor_state(indoc!(
        r#"abc
           defˇghi

           jk
           nlmo
           "#
    ));

    cx.update_editor(|editor, window, cx| {
        editor.undo_selection(&Default::default(), window, cx);
    });

    cx.assert_editor_state(indoc!(
        r#"abcˇ
           defˇghi

           jk
           nlmo
           "#
    ));

    cx.update_editor(|editor, window, cx| {
        editor.redo_selection(&Default::default(), window, cx);
    });

    cx.assert_editor_state(indoc!(
        r#"abc
           defˇghi

           jk
           nlmo
           "#
    ));

    cx.update_editor(|editor, window, cx| {
        editor.add_selection_below(&Default::default(), window, cx);
    });

    cx.assert_editor_state(indoc!(
        r#"abc
           defˇghi

           jk
           nlmˇo
           "#
    ));

    cx.update_editor(|editor, window, cx| {
        editor.add_selection_below(&Default::default(), window, cx);
    });

    cx.assert_editor_state(indoc!(
        r#"abc
           defˇghi

           jk
           nlmˇo
           "#
    ));

    // change selections
    cx.set_state(indoc!(
        r#"abc
           def«ˇg»hi

           jk
           nlmo
           "#
    ));

    cx.update_editor(|editor, window, cx| {
        editor.add_selection_below(&Default::default(), window, cx);
    });

    cx.assert_editor_state(indoc!(
        r#"abc
           def«ˇg»hi

           jk
           nlm«ˇo»
           "#
    ));

    cx.update_editor(|editor, window, cx| {
        editor.add_selection_below(&Default::default(), window, cx);
    });

    cx.assert_editor_state(indoc!(
        r#"abc
           def«ˇg»hi

           jk
           nlm«ˇo»
           "#
    ));

    cx.update_editor(|editor, window, cx| {
        editor.add_selection_above(&Default::default(), window, cx);
    });

    cx.assert_editor_state(indoc!(
        r#"abc
           def«ˇg»hi

           jk
           nlmo
           "#
    ));

    cx.update_editor(|editor, window, cx| {
        editor.add_selection_above(&Default::default(), window, cx);
    });

    cx.assert_editor_state(indoc!(
        r#"abc
           def«ˇg»hi

           jk
           nlmo
           "#
    ));

    // Change selections again
    cx.set_state(indoc!(
        r#"a«bc
           defgˇ»hi

           jk
           nlmo
           "#
    ));

    cx.update_editor(|editor, window, cx| {
        editor.add_selection_below(&Default::default(), window, cx);
    });

    cx.assert_editor_state(indoc!(
        r#"a«bcˇ»
           d«efgˇ»hi

           j«kˇ»
           nlmo
           "#
    ));

    cx.update_editor(|editor, window, cx| {
        editor.add_selection_below(&Default::default(), window, cx);
    });
    cx.assert_editor_state(indoc!(
        r#"a«bcˇ»
           d«efgˇ»hi

           j«kˇ»
           n«lmoˇ»
           "#
    ));
    cx.update_editor(|editor, window, cx| {
        editor.add_selection_above(&Default::default(), window, cx);
    });

    cx.assert_editor_state(indoc!(
        r#"a«bcˇ»
           d«efgˇ»hi

           j«kˇ»
           nlmo
           "#
    ));

    // Change selections again
    cx.set_state(indoc!(
        r#"abc
           d«ˇefghi

           jk
           nlm»o
           "#
    ));

    cx.update_editor(|editor, window, cx| {
        editor.add_selection_above(&Default::default(), window, cx);
    });

    cx.assert_editor_state(indoc!(
        r#"a«ˇbc»
           d«ˇef»ghi

           j«ˇk»
           n«ˇlm»o
           "#
    ));

    cx.update_editor(|editor, window, cx| {
        editor.add_selection_below(&Default::default(), window, cx);
    });

    cx.assert_editor_state(indoc!(
        r#"abc
           d«ˇef»ghi

           j«ˇk»
           n«ˇlm»o
           "#
    ));
}

#[gpui::test]
async fn test_select_next(cx: &mut gpui::TestAppContext) {
    init_test(cx, |_| {});

    let mut cx = EditorTestContext::new(cx).await;
    cx.set_state("abc\nˇabc abc\ndefabc\nabc");

    cx.update_editor(|e, window, cx| e.select_next(&SelectNext::default(), window, cx))
        .unwrap();
    cx.assert_editor_state("abc\n«abcˇ» abc\ndefabc\nabc");

    cx.update_editor(|e, window, cx| e.select_next(&SelectNext::default(), window, cx))
        .unwrap();
    cx.assert_editor_state("abc\n«abcˇ» «abcˇ»\ndefabc\nabc");

    cx.update_editor(|editor, window, cx| editor.undo_selection(&UndoSelection, window, cx));
    cx.assert_editor_state("abc\n«abcˇ» abc\ndefabc\nabc");

    cx.update_editor(|editor, window, cx| editor.redo_selection(&RedoSelection, window, cx));
    cx.assert_editor_state("abc\n«abcˇ» «abcˇ»\ndefabc\nabc");

    cx.update_editor(|e, window, cx| e.select_next(&SelectNext::default(), window, cx))
        .unwrap();
    cx.assert_editor_state("abc\n«abcˇ» «abcˇ»\ndefabc\n«abcˇ»");

    cx.update_editor(|e, window, cx| e.select_next(&SelectNext::default(), window, cx))
        .unwrap();
    cx.assert_editor_state("«abcˇ»\n«abcˇ» «abcˇ»\ndefabc\n«abcˇ»");
}

#[gpui::test]
async fn test_select_all_matches(cx: &mut gpui::TestAppContext) {
    init_test(cx, |_| {});

    let mut cx = EditorTestContext::new(cx).await;
    cx.set_state("abc\nˇabc abc\ndefabc\nabc");

    cx.update_editor(|e, window, cx| e.select_all_matches(&SelectAllMatches, window, cx))
        .unwrap();
    cx.assert_editor_state("«abcˇ»\n«abcˇ» «abcˇ»\ndefabc\n«abcˇ»");
}

#[gpui::test]
async fn test_select_next_with_multiple_carets(cx: &mut gpui::TestAppContext) {
    init_test(cx, |_| {});

    let mut cx = EditorTestContext::new(cx).await;
    cx.set_state(
        r#"let foo = 2;
lˇet foo = 2;
let fooˇ = 2;
let foo = 2;
let foo = ˇ2;"#,
    );

    cx.update_editor(|e, window, cx| e.select_next(&SelectNext::default(), window, cx))
        .unwrap();
    cx.assert_editor_state(
        r#"let foo = 2;
«letˇ» foo = 2;
let «fooˇ» = 2;
let foo = 2;
let foo = «2ˇ»;"#,
    );

    // noop for multiple selections with different contents
    cx.update_editor(|e, window, cx| e.select_next(&SelectNext::default(), window, cx))
        .unwrap();
    cx.assert_editor_state(
        r#"let foo = 2;
«letˇ» foo = 2;
let «fooˇ» = 2;
let foo = 2;
let foo = «2ˇ»;"#,
    );
}

#[gpui::test]
async fn test_select_previous_multibuffer(cx: &mut gpui::TestAppContext) {
    init_test(cx, |_| {});

    let mut cx =
        EditorTestContext::new_multibuffer(cx, ["aaa\n«bbb\nccc\n»ddd", "aaa\n«bbb\nccc\n»ddd"]);

    cx.assert_editor_state(indoc! {"
        ˇbbb
        ccc

        bbb
        ccc
        "});
    cx.dispatch_action(SelectPrevious::default());
    cx.assert_editor_state(indoc! {"
                «bbbˇ»
                ccc

                bbb
                ccc
                "});
    cx.dispatch_action(SelectPrevious::default());
    cx.assert_editor_state(indoc! {"
                «bbbˇ»
                ccc

                «bbbˇ»
                ccc
                "});
}

#[gpui::test]
async fn test_select_previous_with_single_caret(cx: &mut gpui::TestAppContext) {
    init_test(cx, |_| {});

    let mut cx = EditorTestContext::new(cx).await;
    cx.set_state("abc\nˇabc abc\ndefabc\nabc");

    cx.update_editor(|e, window, cx| e.select_previous(&SelectPrevious::default(), window, cx))
        .unwrap();
    cx.assert_editor_state("abc\n«abcˇ» abc\ndefabc\nabc");

    cx.update_editor(|e, window, cx| e.select_previous(&SelectPrevious::default(), window, cx))
        .unwrap();
    cx.assert_editor_state("«abcˇ»\n«abcˇ» abc\ndefabc\nabc");

    cx.update_editor(|editor, window, cx| editor.undo_selection(&UndoSelection, window, cx));
    cx.assert_editor_state("abc\n«abcˇ» abc\ndefabc\nabc");

    cx.update_editor(|editor, window, cx| editor.redo_selection(&RedoSelection, window, cx));
    cx.assert_editor_state("«abcˇ»\n«abcˇ» abc\ndefabc\nabc");

    cx.update_editor(|e, window, cx| e.select_previous(&SelectPrevious::default(), window, cx))
        .unwrap();
    cx.assert_editor_state("«abcˇ»\n«abcˇ» abc\ndefabc\n«abcˇ»");

    cx.update_editor(|e, window, cx| e.select_previous(&SelectPrevious::default(), window, cx))
        .unwrap();
    cx.assert_editor_state("«abcˇ»\n«abcˇ» abc\ndef«abcˇ»\n«abcˇ»");

    cx.update_editor(|e, window, cx| e.select_previous(&SelectPrevious::default(), window, cx))
        .unwrap();
    cx.assert_editor_state("«abcˇ»\n«abcˇ» «abcˇ»\ndef«abcˇ»\n«abcˇ»");
}

#[gpui::test]
async fn test_select_previous_with_multiple_carets(cx: &mut gpui::TestAppContext) {
    init_test(cx, |_| {});

    let mut cx = EditorTestContext::new(cx).await;
    cx.set_state(
        r#"let foo = 2;
lˇet foo = 2;
let fooˇ = 2;
let foo = 2;
let foo = ˇ2;"#,
    );

    cx.update_editor(|e, window, cx| e.select_previous(&SelectPrevious::default(), window, cx))
        .unwrap();
    cx.assert_editor_state(
        r#"let foo = 2;
«letˇ» foo = 2;
let «fooˇ» = 2;
let foo = 2;
let foo = «2ˇ»;"#,
    );

    // noop for multiple selections with different contents
    cx.update_editor(|e, window, cx| e.select_previous(&SelectPrevious::default(), window, cx))
        .unwrap();
    cx.assert_editor_state(
        r#"let foo = 2;
«letˇ» foo = 2;
let «fooˇ» = 2;
let foo = 2;
let foo = «2ˇ»;"#,
    );
}

#[gpui::test]
async fn test_select_previous_with_single_selection(cx: &mut gpui::TestAppContext) {
    init_test(cx, |_| {});

    let mut cx = EditorTestContext::new(cx).await;
    cx.set_state("abc\n«ˇabc» abc\ndefabc\nabc");

    cx.update_editor(|e, window, cx| e.select_previous(&SelectPrevious::default(), window, cx))
        .unwrap();
    cx.assert_editor_state("«abcˇ»\n«ˇabc» abc\ndefabc\nabc");

    cx.update_editor(|e, window, cx| e.select_previous(&SelectPrevious::default(), window, cx))
        .unwrap();
    cx.assert_editor_state("«abcˇ»\n«ˇabc» abc\ndefabc\n«abcˇ»");

    cx.update_editor(|editor, window, cx| editor.undo_selection(&UndoSelection, window, cx));
    cx.assert_editor_state("«abcˇ»\n«ˇabc» abc\ndefabc\nabc");

    cx.update_editor(|editor, window, cx| editor.redo_selection(&RedoSelection, window, cx));
    cx.assert_editor_state("«abcˇ»\n«ˇabc» abc\ndefabc\n«abcˇ»");

    cx.update_editor(|e, window, cx| e.select_previous(&SelectPrevious::default(), window, cx))
        .unwrap();
    cx.assert_editor_state("«abcˇ»\n«ˇabc» abc\ndef«abcˇ»\n«abcˇ»");

    cx.update_editor(|e, window, cx| e.select_previous(&SelectPrevious::default(), window, cx))
        .unwrap();
    cx.assert_editor_state("«abcˇ»\n«ˇabc» «abcˇ»\ndef«abcˇ»\n«abcˇ»");
}

#[gpui::test]
async fn test_select_larger_smaller_syntax_node(cx: &mut gpui::TestAppContext) {
    init_test(cx, |_| {});

    let language = Arc::new(Language::new(
        LanguageConfig::default(),
        Some(tree_sitter_rust::LANGUAGE.into()),
    ));

    let text = r#"
        use mod1::mod2::{mod3, mod4};

        fn fn_1(param1: bool, param2: &str) {
            let var1 = "text";
        }
    "#
    .unindent();

    let buffer = cx.new(|cx| Buffer::local(text, cx).with_language(language, cx));
    let buffer = cx.new(|cx| MultiBuffer::singleton(buffer, cx));
    let (editor, cx) = cx.add_window_view(|window, cx| build_editor(buffer, window, cx));

    editor
        .condition::<crate::EditorEvent>(cx, |editor, cx| !editor.buffer.read(cx).is_parsing(cx))
        .await;

    editor.update_in(cx, |editor, window, cx| {
        editor.change_selections(None, window, cx, |s| {
            s.select_display_ranges([
                DisplayPoint::new(DisplayRow(0), 25)..DisplayPoint::new(DisplayRow(0), 25),
                DisplayPoint::new(DisplayRow(2), 24)..DisplayPoint::new(DisplayRow(2), 12),
                DisplayPoint::new(DisplayRow(3), 18)..DisplayPoint::new(DisplayRow(3), 18),
            ]);
        });
        editor.select_larger_syntax_node(&SelectLargerSyntaxNode, window, cx);
    });
    editor.update(cx, |editor, cx| {
        assert_text_with_selections(
            editor,
            indoc! {r#"
                use mod1::mod2::{mod3, «mod4ˇ»};

                fn fn_1«ˇ(param1: bool, param2: &str)» {
                    let var1 = "«textˇ»";
                }
            "#},
            cx,
        );
    });

    editor.update_in(cx, |editor, window, cx| {
        editor.select_larger_syntax_node(&SelectLargerSyntaxNode, window, cx);
    });
    editor.update(cx, |editor, cx| {
        assert_text_with_selections(
            editor,
            indoc! {r#"
                use mod1::mod2::«{mod3, mod4}ˇ»;

                «ˇfn fn_1(param1: bool, param2: &str) {
                    let var1 = "text";
                }»
            "#},
            cx,
        );
    });

    editor.update_in(cx, |editor, window, cx| {
        editor.select_larger_syntax_node(&SelectLargerSyntaxNode, window, cx);
    });
    assert_eq!(
        editor.update(cx, |editor, cx| editor.selections.display_ranges(cx)),
        &[DisplayPoint::new(DisplayRow(5), 0)..DisplayPoint::new(DisplayRow(0), 0)]
    );

    // Trying to expand the selected syntax node one more time has no effect.
    editor.update_in(cx, |editor, window, cx| {
        editor.select_larger_syntax_node(&SelectLargerSyntaxNode, window, cx);
    });
    assert_eq!(
        editor.update(cx, |editor, cx| editor.selections.display_ranges(cx)),
        &[DisplayPoint::new(DisplayRow(5), 0)..DisplayPoint::new(DisplayRow(0), 0)]
    );

    editor.update_in(cx, |editor, window, cx| {
        editor.select_smaller_syntax_node(&SelectSmallerSyntaxNode, window, cx);
    });
    editor.update(cx, |editor, cx| {
        assert_text_with_selections(
            editor,
            indoc! {r#"
                use mod1::mod2::«{mod3, mod4}ˇ»;

                «ˇfn fn_1(param1: bool, param2: &str) {
                    let var1 = "text";
                }»
            "#},
            cx,
        );
    });

    editor.update_in(cx, |editor, window, cx| {
        editor.select_smaller_syntax_node(&SelectSmallerSyntaxNode, window, cx);
    });
    editor.update(cx, |editor, cx| {
        assert_text_with_selections(
            editor,
            indoc! {r#"
                use mod1::mod2::{mod3, «mod4ˇ»};

                fn fn_1«ˇ(param1: bool, param2: &str)» {
                    let var1 = "«textˇ»";
                }
            "#},
            cx,
        );
    });

    editor.update_in(cx, |editor, window, cx| {
        editor.select_smaller_syntax_node(&SelectSmallerSyntaxNode, window, cx);
    });
    editor.update(cx, |editor, cx| {
        assert_text_with_selections(
            editor,
            indoc! {r#"
                use mod1::mod2::{mod3, mo«ˇ»d4};

                fn fn_1(para«ˇm1: bool, pa»ram2: &str) {
                    let var1 = "te«ˇ»xt";
                }
            "#},
            cx,
        );
    });

    // Trying to shrink the selected syntax node one more time has no effect.
    editor.update_in(cx, |editor, window, cx| {
        editor.select_smaller_syntax_node(&SelectSmallerSyntaxNode, window, cx);
    });
    editor.update_in(cx, |editor, _, cx| {
        assert_text_with_selections(
            editor,
            indoc! {r#"
                use mod1::mod2::{mod3, mo«ˇ»d4};

                fn fn_1(para«ˇm1: bool, pa»ram2: &str) {
                    let var1 = "te«ˇ»xt";
                }
            "#},
            cx,
        );
    });

    // Ensure that we keep expanding the selection if the larger selection starts or ends within
    // a fold.
    editor.update_in(cx, |editor, window, cx| {
        editor.fold_creases(
            vec![
                Crease::simple(
                    Point::new(0, 21)..Point::new(0, 24),
                    FoldPlaceholder::test(),
                ),
                Crease::simple(
                    Point::new(3, 20)..Point::new(3, 22),
                    FoldPlaceholder::test(),
                ),
            ],
            true,
            window,
            cx,
        );
        editor.select_larger_syntax_node(&SelectLargerSyntaxNode, window, cx);
    });
    editor.update(cx, |editor, cx| {
        assert_text_with_selections(
            editor,
            indoc! {r#"
                use mod1::mod2::«{mod3, mod4}ˇ»;

                fn fn_1«ˇ(param1: bool, param2: &str)» {
                    «let var1 = "text";ˇ»
                }
            "#},
            cx,
        );
    });
}

#[gpui::test]
async fn test_fold_function_bodies(cx: &mut gpui::TestAppContext) {
    init_test(cx, |_| {});

    let base_text = r#"
        impl A {
            // this is an unstaged comment

            fn b() {
                c();
            }

            // this is another unstaged comment

            fn d() {
                // e
                // f
            }
        }

        fn g() {
            // h
        }
    "#
    .unindent();

    let text = r#"
        ˇimpl A {

            fn b() {
                c();
            }

            fn d() {
                // e
                // f
            }
        }

        fn g() {
            // h
        }
    "#
    .unindent();

    let mut cx = EditorLspTestContext::new_rust(Default::default(), cx).await;
    cx.set_state(&text);
    cx.set_diff_base(&base_text);
    cx.update_editor(|editor, window, cx| {
        editor.expand_all_diff_hunks(&Default::default(), window, cx);
    });

    cx.assert_state_with_diff(
        "
        ˇimpl A {
      -     // this is an unstaged comment

            fn b() {
                c();
            }

      -     // this is another unstaged comment
      -
            fn d() {
                // e
                // f
            }
        }

        fn g() {
            // h
        }
    "
        .unindent(),
    );

    let expected_display_text = "
        impl A {
            // this is an unstaged comment

            fn b() {
                ⋯
            }

            // this is another unstaged comment

            fn d() {
                ⋯
            }
        }

        fn g() {
            ⋯
        }
        "
    .unindent();

    cx.update_editor(|editor, window, cx| {
        editor.fold_function_bodies(&FoldFunctionBodies, window, cx);
        assert_eq!(editor.display_text(cx), expected_display_text);
    });
}

#[gpui::test]
async fn test_autoindent(cx: &mut gpui::TestAppContext) {
    init_test(cx, |_| {});

    let language = Arc::new(
        Language::new(
            LanguageConfig {
                brackets: BracketPairConfig {
                    pairs: vec![
                        BracketPair {
                            start: "{".to_string(),
                            end: "}".to_string(),
                            close: false,
                            surround: false,
                            newline: true,
                        },
                        BracketPair {
                            start: "(".to_string(),
                            end: ")".to_string(),
                            close: false,
                            surround: false,
                            newline: true,
                        },
                    ],
                    ..Default::default()
                },
                ..Default::default()
            },
            Some(tree_sitter_rust::LANGUAGE.into()),
        )
        .with_indents_query(
            r#"
                (_ "(" ")" @end) @indent
                (_ "{" "}" @end) @indent
            "#,
        )
        .unwrap(),
    );

    let text = "fn a() {}";

    let buffer = cx.new(|cx| Buffer::local(text, cx).with_language(language, cx));
    let buffer = cx.new(|cx| MultiBuffer::singleton(buffer, cx));
    let (editor, cx) = cx.add_window_view(|window, cx| build_editor(buffer, window, cx));
    editor
        .condition::<crate::EditorEvent>(cx, |editor, cx| !editor.buffer.read(cx).is_parsing(cx))
        .await;

    editor.update_in(cx, |editor, window, cx| {
        editor.change_selections(None, window, cx, |s| s.select_ranges([5..5, 8..8, 9..9]));
        editor.newline(&Newline, window, cx);
        assert_eq!(editor.text(cx), "fn a(\n    \n) {\n    \n}\n");
        assert_eq!(
            editor.selections.ranges(cx),
            &[
                Point::new(1, 4)..Point::new(1, 4),
                Point::new(3, 4)..Point::new(3, 4),
                Point::new(5, 0)..Point::new(5, 0)
            ]
        );
    });
}

#[gpui::test]
async fn test_autoindent_selections(cx: &mut gpui::TestAppContext) {
    init_test(cx, |_| {});

    {
        let mut cx = EditorLspTestContext::new_rust(Default::default(), cx).await;
        cx.set_state(indoc! {"
            impl A {

                fn b() {}

            «fn c() {

            }ˇ»
            }
        "});

        cx.update_editor(|editor, window, cx| {
            editor.autoindent(&Default::default(), window, cx);
        });

        cx.assert_editor_state(indoc! {"
            impl A {

                fn b() {}

                «fn c() {

                }ˇ»
            }
        "});
    }

    {
        let mut cx = EditorTestContext::new_multibuffer(
            cx,
            [indoc! { "
                impl A {
                «
                // a
                fn b(){}
                »
                «
                    }
                    fn c(){}
                »
            "}],
        );

        let buffer = cx.update_editor(|editor, _, cx| {
            let buffer = editor.buffer().update(cx, |buffer, _| {
                buffer.all_buffers().iter().next().unwrap().clone()
            });
            buffer.update(cx, |buffer, cx| buffer.set_language(Some(rust_lang()), cx));
            buffer
        });

        cx.run_until_parked();
        cx.update_editor(|editor, window, cx| {
            editor.select_all(&Default::default(), window, cx);
            editor.autoindent(&Default::default(), window, cx)
        });
        cx.run_until_parked();

        cx.update(|_, cx| {
            pretty_assertions::assert_eq!(
                buffer.read(cx).text(),
                indoc! { "
                    impl A {

                        // a
                        fn b(){}


                    }
                    fn c(){}

                " }
            )
        });
    }
}

#[gpui::test]
async fn test_autoclose_and_auto_surround_pairs(cx: &mut gpui::TestAppContext) {
    init_test(cx, |_| {});

    let mut cx = EditorTestContext::new(cx).await;

    let language = Arc::new(Language::new(
        LanguageConfig {
            brackets: BracketPairConfig {
                pairs: vec![
                    BracketPair {
                        start: "{".to_string(),
                        end: "}".to_string(),
                        close: true,
                        surround: true,
                        newline: true,
                    },
                    BracketPair {
                        start: "(".to_string(),
                        end: ")".to_string(),
                        close: true,
                        surround: true,
                        newline: true,
                    },
                    BracketPair {
                        start: "/*".to_string(),
                        end: " */".to_string(),
                        close: true,
                        surround: true,
                        newline: true,
                    },
                    BracketPair {
                        start: "[".to_string(),
                        end: "]".to_string(),
                        close: false,
                        surround: false,
                        newline: true,
                    },
                    BracketPair {
                        start: "\"".to_string(),
                        end: "\"".to_string(),
                        close: true,
                        surround: true,
                        newline: false,
                    },
                    BracketPair {
                        start: "<".to_string(),
                        end: ">".to_string(),
                        close: false,
                        surround: true,
                        newline: true,
                    },
                ],
                ..Default::default()
            },
            autoclose_before: "})]".to_string(),
            ..Default::default()
        },
        Some(tree_sitter_rust::LANGUAGE.into()),
    ));

    cx.language_registry().add(language.clone());
    cx.update_buffer(|buffer, cx| {
        buffer.set_language(Some(language), cx);
    });

    cx.set_state(
        &r#"
            🏀ˇ
            εˇ
            ❤️ˇ
        "#
        .unindent(),
    );

    // autoclose multiple nested brackets at multiple cursors
    cx.update_editor(|editor, window, cx| {
        editor.handle_input("{", window, cx);
        editor.handle_input("{", window, cx);
        editor.handle_input("{", window, cx);
    });
    cx.assert_editor_state(
        &"
            🏀{{{ˇ}}}
            ε{{{ˇ}}}
            ❤️{{{ˇ}}}
        "
        .unindent(),
    );

    // insert a different closing bracket
    cx.update_editor(|editor, window, cx| {
        editor.handle_input(")", window, cx);
    });
    cx.assert_editor_state(
        &"
            🏀{{{)ˇ}}}
            ε{{{)ˇ}}}
            ❤️{{{)ˇ}}}
        "
        .unindent(),
    );

    // skip over the auto-closed brackets when typing a closing bracket
    cx.update_editor(|editor, window, cx| {
        editor.move_right(&MoveRight, window, cx);
        editor.handle_input("}", window, cx);
        editor.handle_input("}", window, cx);
        editor.handle_input("}", window, cx);
    });
    cx.assert_editor_state(
        &"
            🏀{{{)}}}}ˇ
            ε{{{)}}}}ˇ
            ❤️{{{)}}}}ˇ
        "
        .unindent(),
    );

    // autoclose multi-character pairs
    cx.set_state(
        &"
            ˇ
            ˇ
        "
        .unindent(),
    );
    cx.update_editor(|editor, window, cx| {
        editor.handle_input("/", window, cx);
        editor.handle_input("*", window, cx);
    });
    cx.assert_editor_state(
        &"
            /*ˇ */
            /*ˇ */
        "
        .unindent(),
    );

    // one cursor autocloses a multi-character pair, one cursor
    // does not autoclose.
    cx.set_state(
        &"
            /ˇ
            ˇ
        "
        .unindent(),
    );
    cx.update_editor(|editor, window, cx| editor.handle_input("*", window, cx));
    cx.assert_editor_state(
        &"
            /*ˇ */
            *ˇ
        "
        .unindent(),
    );

    // Don't autoclose if the next character isn't whitespace and isn't
    // listed in the language's "autoclose_before" section.
    cx.set_state("ˇa b");
    cx.update_editor(|editor, window, cx| editor.handle_input("{", window, cx));
    cx.assert_editor_state("{ˇa b");

    // Don't autoclose if `close` is false for the bracket pair
    cx.set_state("ˇ");
    cx.update_editor(|editor, window, cx| editor.handle_input("[", window, cx));
    cx.assert_editor_state("[ˇ");

    // Surround with brackets if text is selected
    cx.set_state("«aˇ» b");
    cx.update_editor(|editor, window, cx| editor.handle_input("{", window, cx));
    cx.assert_editor_state("{«aˇ»} b");

    // Autclose pair where the start and end characters are the same
    cx.set_state("aˇ");
    cx.update_editor(|editor, window, cx| editor.handle_input("\"", window, cx));
    cx.assert_editor_state("a\"ˇ\"");
    cx.update_editor(|editor, window, cx| editor.handle_input("\"", window, cx));
    cx.assert_editor_state("a\"\"ˇ");

    // Don't autoclose pair if autoclose is disabled
    cx.set_state("ˇ");
    cx.update_editor(|editor, window, cx| editor.handle_input("<", window, cx));
    cx.assert_editor_state("<ˇ");

    // Surround with brackets if text is selected and auto_surround is enabled, even if autoclose is disabled
    cx.set_state("«aˇ» b");
    cx.update_editor(|editor, window, cx| editor.handle_input("<", window, cx));
    cx.assert_editor_state("<«aˇ»> b");
}

#[gpui::test]
async fn test_always_treat_brackets_as_autoclosed_skip_over(cx: &mut gpui::TestAppContext) {
    init_test(cx, |settings| {
        settings.defaults.always_treat_brackets_as_autoclosed = Some(true);
    });

    let mut cx = EditorTestContext::new(cx).await;

    let language = Arc::new(Language::new(
        LanguageConfig {
            brackets: BracketPairConfig {
                pairs: vec![
                    BracketPair {
                        start: "{".to_string(),
                        end: "}".to_string(),
                        close: true,
                        surround: true,
                        newline: true,
                    },
                    BracketPair {
                        start: "(".to_string(),
                        end: ")".to_string(),
                        close: true,
                        surround: true,
                        newline: true,
                    },
                    BracketPair {
                        start: "[".to_string(),
                        end: "]".to_string(),
                        close: false,
                        surround: false,
                        newline: true,
                    },
                ],
                ..Default::default()
            },
            autoclose_before: "})]".to_string(),
            ..Default::default()
        },
        Some(tree_sitter_rust::LANGUAGE.into()),
    ));

    cx.language_registry().add(language.clone());
    cx.update_buffer(|buffer, cx| {
        buffer.set_language(Some(language), cx);
    });

    cx.set_state(
        &"
            ˇ
            ˇ
            ˇ
        "
        .unindent(),
    );

    // ensure only matching closing brackets are skipped over
    cx.update_editor(|editor, window, cx| {
        editor.handle_input("}", window, cx);
        editor.move_left(&MoveLeft, window, cx);
        editor.handle_input(")", window, cx);
        editor.move_left(&MoveLeft, window, cx);
    });
    cx.assert_editor_state(
        &"
            ˇ)}
            ˇ)}
            ˇ)}
        "
        .unindent(),
    );

    // skip-over closing brackets at multiple cursors
    cx.update_editor(|editor, window, cx| {
        editor.handle_input(")", window, cx);
        editor.handle_input("}", window, cx);
    });
    cx.assert_editor_state(
        &"
            )}ˇ
            )}ˇ
            )}ˇ
        "
        .unindent(),
    );

    // ignore non-close brackets
    cx.update_editor(|editor, window, cx| {
        editor.handle_input("]", window, cx);
        editor.move_left(&MoveLeft, window, cx);
        editor.handle_input("]", window, cx);
    });
    cx.assert_editor_state(
        &"
            )}]ˇ]
            )}]ˇ]
            )}]ˇ]
        "
        .unindent(),
    );
}

#[gpui::test]
async fn test_autoclose_with_embedded_language(cx: &mut gpui::TestAppContext) {
    init_test(cx, |_| {});

    let mut cx = EditorTestContext::new(cx).await;

    let html_language = Arc::new(
        Language::new(
            LanguageConfig {
                name: "HTML".into(),
                brackets: BracketPairConfig {
                    pairs: vec![
                        BracketPair {
                            start: "<".into(),
                            end: ">".into(),
                            close: true,
                            ..Default::default()
                        },
                        BracketPair {
                            start: "{".into(),
                            end: "}".into(),
                            close: true,
                            ..Default::default()
                        },
                        BracketPair {
                            start: "(".into(),
                            end: ")".into(),
                            close: true,
                            ..Default::default()
                        },
                    ],
                    ..Default::default()
                },
                autoclose_before: "})]>".into(),
                ..Default::default()
            },
            Some(tree_sitter_html::language()),
        )
        .with_injection_query(
            r#"
            (script_element
                (raw_text) @injection.content
                (#set! injection.language "javascript"))
            "#,
        )
        .unwrap(),
    );

    let javascript_language = Arc::new(Language::new(
        LanguageConfig {
            name: "JavaScript".into(),
            brackets: BracketPairConfig {
                pairs: vec![
                    BracketPair {
                        start: "/*".into(),
                        end: " */".into(),
                        close: true,
                        ..Default::default()
                    },
                    BracketPair {
                        start: "{".into(),
                        end: "}".into(),
                        close: true,
                        ..Default::default()
                    },
                    BracketPair {
                        start: "(".into(),
                        end: ")".into(),
                        close: true,
                        ..Default::default()
                    },
                ],
                ..Default::default()
            },
            autoclose_before: "})]>".into(),
            ..Default::default()
        },
        Some(tree_sitter_typescript::LANGUAGE_TSX.into()),
    ));

    cx.language_registry().add(html_language.clone());
    cx.language_registry().add(javascript_language.clone());

    cx.update_buffer(|buffer, cx| {
        buffer.set_language(Some(html_language), cx);
    });

    cx.set_state(
        &r#"
            <body>ˇ
                <script>
                    var x = 1;ˇ
                </script>
            </body>ˇ
        "#
        .unindent(),
    );

    // Precondition: different languages are active at different locations.
    cx.update_editor(|editor, window, cx| {
        let snapshot = editor.snapshot(window, cx);
        let cursors = editor.selections.ranges::<usize>(cx);
        let languages = cursors
            .iter()
            .map(|c| snapshot.language_at(c.start).unwrap().name())
            .collect::<Vec<_>>();
        assert_eq!(
            languages,
            &["HTML".into(), "JavaScript".into(), "HTML".into()]
        );
    });

    // Angle brackets autoclose in HTML, but not JavaScript.
    cx.update_editor(|editor, window, cx| {
        editor.handle_input("<", window, cx);
        editor.handle_input("a", window, cx);
    });
    cx.assert_editor_state(
        &r#"
            <body><aˇ>
                <script>
                    var x = 1;<aˇ
                </script>
            </body><aˇ>
        "#
        .unindent(),
    );

    // Curly braces and parens autoclose in both HTML and JavaScript.
    cx.update_editor(|editor, window, cx| {
        editor.handle_input(" b=", window, cx);
        editor.handle_input("{", window, cx);
        editor.handle_input("c", window, cx);
        editor.handle_input("(", window, cx);
    });
    cx.assert_editor_state(
        &r#"
            <body><a b={c(ˇ)}>
                <script>
                    var x = 1;<a b={c(ˇ)}
                </script>
            </body><a b={c(ˇ)}>
        "#
        .unindent(),
    );

    // Brackets that were already autoclosed are skipped.
    cx.update_editor(|editor, window, cx| {
        editor.handle_input(")", window, cx);
        editor.handle_input("d", window, cx);
        editor.handle_input("}", window, cx);
    });
    cx.assert_editor_state(
        &r#"
            <body><a b={c()d}ˇ>
                <script>
                    var x = 1;<a b={c()d}ˇ
                </script>
            </body><a b={c()d}ˇ>
        "#
        .unindent(),
    );
    cx.update_editor(|editor, window, cx| {
        editor.handle_input(">", window, cx);
    });
    cx.assert_editor_state(
        &r#"
            <body><a b={c()d}>ˇ
                <script>
                    var x = 1;<a b={c()d}>ˇ
                </script>
            </body><a b={c()d}>ˇ
        "#
        .unindent(),
    );

    // Reset
    cx.set_state(
        &r#"
            <body>ˇ
                <script>
                    var x = 1;ˇ
                </script>
            </body>ˇ
        "#
        .unindent(),
    );

    cx.update_editor(|editor, window, cx| {
        editor.handle_input("<", window, cx);
    });
    cx.assert_editor_state(
        &r#"
            <body><ˇ>
                <script>
                    var x = 1;<ˇ
                </script>
            </body><ˇ>
        "#
        .unindent(),
    );

    // When backspacing, the closing angle brackets are removed.
    cx.update_editor(|editor, window, cx| {
        editor.backspace(&Backspace, window, cx);
    });
    cx.assert_editor_state(
        &r#"
            <body>ˇ
                <script>
                    var x = 1;ˇ
                </script>
            </body>ˇ
        "#
        .unindent(),
    );

    // Block comments autoclose in JavaScript, but not HTML.
    cx.update_editor(|editor, window, cx| {
        editor.handle_input("/", window, cx);
        editor.handle_input("*", window, cx);
    });
    cx.assert_editor_state(
        &r#"
            <body>/*ˇ
                <script>
                    var x = 1;/*ˇ */
                </script>
            </body>/*ˇ
        "#
        .unindent(),
    );
}

#[gpui::test]
async fn test_autoclose_with_overrides(cx: &mut gpui::TestAppContext) {
    init_test(cx, |_| {});

    let mut cx = EditorTestContext::new(cx).await;

    let rust_language = Arc::new(
        Language::new(
            LanguageConfig {
                name: "Rust".into(),
                brackets: serde_json::from_value(json!([
                    { "start": "{", "end": "}", "close": true, "newline": true },
                    { "start": "\"", "end": "\"", "close": true, "newline": false, "not_in": ["string"] },
                ]))
                .unwrap(),
                autoclose_before: "})]>".into(),
                ..Default::default()
            },
            Some(tree_sitter_rust::LANGUAGE.into()),
        )
        .with_override_query("(string_literal) @string")
        .unwrap(),
    );

    cx.language_registry().add(rust_language.clone());
    cx.update_buffer(|buffer, cx| {
        buffer.set_language(Some(rust_language), cx);
    });

    cx.set_state(
        &r#"
            let x = ˇ
        "#
        .unindent(),
    );

    // Inserting a quotation mark. A closing quotation mark is automatically inserted.
    cx.update_editor(|editor, window, cx| {
        editor.handle_input("\"", window, cx);
    });
    cx.assert_editor_state(
        &r#"
            let x = "ˇ"
        "#
        .unindent(),
    );

    // Inserting another quotation mark. The cursor moves across the existing
    // automatically-inserted quotation mark.
    cx.update_editor(|editor, window, cx| {
        editor.handle_input("\"", window, cx);
    });
    cx.assert_editor_state(
        &r#"
            let x = ""ˇ
        "#
        .unindent(),
    );

    // Reset
    cx.set_state(
        &r#"
            let x = ˇ
        "#
        .unindent(),
    );

    // Inserting a quotation mark inside of a string. A second quotation mark is not inserted.
    cx.update_editor(|editor, window, cx| {
        editor.handle_input("\"", window, cx);
        editor.handle_input(" ", window, cx);
        editor.move_left(&Default::default(), window, cx);
        editor.handle_input("\\", window, cx);
        editor.handle_input("\"", window, cx);
    });
    cx.assert_editor_state(
        &r#"
            let x = "\"ˇ "
        "#
        .unindent(),
    );

    // Inserting a closing quotation mark at the position of an automatically-inserted quotation
    // mark. Nothing is inserted.
    cx.update_editor(|editor, window, cx| {
        editor.move_right(&Default::default(), window, cx);
        editor.handle_input("\"", window, cx);
    });
    cx.assert_editor_state(
        &r#"
            let x = "\" "ˇ
        "#
        .unindent(),
    );
}

#[gpui::test]
async fn test_surround_with_pair(cx: &mut gpui::TestAppContext) {
    init_test(cx, |_| {});

    let language = Arc::new(Language::new(
        LanguageConfig {
            brackets: BracketPairConfig {
                pairs: vec![
                    BracketPair {
                        start: "{".to_string(),
                        end: "}".to_string(),
                        close: true,
                        surround: true,
                        newline: true,
                    },
                    BracketPair {
                        start: "/* ".to_string(),
                        end: "*/".to_string(),
                        close: true,
                        surround: true,
                        ..Default::default()
                    },
                ],
                ..Default::default()
            },
            ..Default::default()
        },
        Some(tree_sitter_rust::LANGUAGE.into()),
    ));

    let text = r#"
        a
        b
        c
    "#
    .unindent();

    let buffer = cx.new(|cx| Buffer::local(text, cx).with_language(language, cx));
    let buffer = cx.new(|cx| MultiBuffer::singleton(buffer, cx));
    let (editor, cx) = cx.add_window_view(|window, cx| build_editor(buffer, window, cx));
    editor
        .condition::<crate::EditorEvent>(cx, |editor, cx| !editor.buffer.read(cx).is_parsing(cx))
        .await;

    editor.update_in(cx, |editor, window, cx| {
        editor.change_selections(None, window, cx, |s| {
            s.select_display_ranges([
                DisplayPoint::new(DisplayRow(0), 0)..DisplayPoint::new(DisplayRow(0), 1),
                DisplayPoint::new(DisplayRow(1), 0)..DisplayPoint::new(DisplayRow(1), 1),
                DisplayPoint::new(DisplayRow(2), 0)..DisplayPoint::new(DisplayRow(2), 1),
            ])
        });

        editor.handle_input("{", window, cx);
        editor.handle_input("{", window, cx);
        editor.handle_input("{", window, cx);
        assert_eq!(
            editor.text(cx),
            "
                {{{a}}}
                {{{b}}}
                {{{c}}}
            "
            .unindent()
        );
        assert_eq!(
            editor.selections.display_ranges(cx),
            [
                DisplayPoint::new(DisplayRow(0), 3)..DisplayPoint::new(DisplayRow(0), 4),
                DisplayPoint::new(DisplayRow(1), 3)..DisplayPoint::new(DisplayRow(1), 4),
                DisplayPoint::new(DisplayRow(2), 3)..DisplayPoint::new(DisplayRow(2), 4)
            ]
        );

        editor.undo(&Undo, window, cx);
        editor.undo(&Undo, window, cx);
        editor.undo(&Undo, window, cx);
        assert_eq!(
            editor.text(cx),
            "
                a
                b
                c
            "
            .unindent()
        );
        assert_eq!(
            editor.selections.display_ranges(cx),
            [
                DisplayPoint::new(DisplayRow(0), 0)..DisplayPoint::new(DisplayRow(0), 1),
                DisplayPoint::new(DisplayRow(1), 0)..DisplayPoint::new(DisplayRow(1), 1),
                DisplayPoint::new(DisplayRow(2), 0)..DisplayPoint::new(DisplayRow(2), 1)
            ]
        );

        // Ensure inserting the first character of a multi-byte bracket pair
        // doesn't surround the selections with the bracket.
        editor.handle_input("/", window, cx);
        assert_eq!(
            editor.text(cx),
            "
                /
                /
                /
            "
            .unindent()
        );
        assert_eq!(
            editor.selections.display_ranges(cx),
            [
                DisplayPoint::new(DisplayRow(0), 1)..DisplayPoint::new(DisplayRow(0), 1),
                DisplayPoint::new(DisplayRow(1), 1)..DisplayPoint::new(DisplayRow(1), 1),
                DisplayPoint::new(DisplayRow(2), 1)..DisplayPoint::new(DisplayRow(2), 1)
            ]
        );

        editor.undo(&Undo, window, cx);
        assert_eq!(
            editor.text(cx),
            "
                a
                b
                c
            "
            .unindent()
        );
        assert_eq!(
            editor.selections.display_ranges(cx),
            [
                DisplayPoint::new(DisplayRow(0), 0)..DisplayPoint::new(DisplayRow(0), 1),
                DisplayPoint::new(DisplayRow(1), 0)..DisplayPoint::new(DisplayRow(1), 1),
                DisplayPoint::new(DisplayRow(2), 0)..DisplayPoint::new(DisplayRow(2), 1)
            ]
        );

        // Ensure inserting the last character of a multi-byte bracket pair
        // doesn't surround the selections with the bracket.
        editor.handle_input("*", window, cx);
        assert_eq!(
            editor.text(cx),
            "
                *
                *
                *
            "
            .unindent()
        );
        assert_eq!(
            editor.selections.display_ranges(cx),
            [
                DisplayPoint::new(DisplayRow(0), 1)..DisplayPoint::new(DisplayRow(0), 1),
                DisplayPoint::new(DisplayRow(1), 1)..DisplayPoint::new(DisplayRow(1), 1),
                DisplayPoint::new(DisplayRow(2), 1)..DisplayPoint::new(DisplayRow(2), 1)
            ]
        );
    });
}

#[gpui::test]
async fn test_delete_autoclose_pair(cx: &mut gpui::TestAppContext) {
    init_test(cx, |_| {});

    let language = Arc::new(Language::new(
        LanguageConfig {
            brackets: BracketPairConfig {
                pairs: vec![BracketPair {
                    start: "{".to_string(),
                    end: "}".to_string(),
                    close: true,
                    surround: true,
                    newline: true,
                }],
                ..Default::default()
            },
            autoclose_before: "}".to_string(),
            ..Default::default()
        },
        Some(tree_sitter_rust::LANGUAGE.into()),
    ));

    let text = r#"
        a
        b
        c
    "#
    .unindent();

    let buffer = cx.new(|cx| Buffer::local(text, cx).with_language(language, cx));
    let buffer = cx.new(|cx| MultiBuffer::singleton(buffer, cx));
    let (editor, cx) = cx.add_window_view(|window, cx| build_editor(buffer, window, cx));
    editor
        .condition::<crate::EditorEvent>(cx, |editor, cx| !editor.buffer.read(cx).is_parsing(cx))
        .await;

    editor.update_in(cx, |editor, window, cx| {
        editor.change_selections(None, window, cx, |s| {
            s.select_ranges([
                Point::new(0, 1)..Point::new(0, 1),
                Point::new(1, 1)..Point::new(1, 1),
                Point::new(2, 1)..Point::new(2, 1),
            ])
        });

        editor.handle_input("{", window, cx);
        editor.handle_input("{", window, cx);
        editor.handle_input("_", window, cx);
        assert_eq!(
            editor.text(cx),
            "
                a{{_}}
                b{{_}}
                c{{_}}
            "
            .unindent()
        );
        assert_eq!(
            editor.selections.ranges::<Point>(cx),
            [
                Point::new(0, 4)..Point::new(0, 4),
                Point::new(1, 4)..Point::new(1, 4),
                Point::new(2, 4)..Point::new(2, 4)
            ]
        );

        editor.backspace(&Default::default(), window, cx);
        editor.backspace(&Default::default(), window, cx);
        assert_eq!(
            editor.text(cx),
            "
                a{}
                b{}
                c{}
            "
            .unindent()
        );
        assert_eq!(
            editor.selections.ranges::<Point>(cx),
            [
                Point::new(0, 2)..Point::new(0, 2),
                Point::new(1, 2)..Point::new(1, 2),
                Point::new(2, 2)..Point::new(2, 2)
            ]
        );

        editor.delete_to_previous_word_start(&Default::default(), window, cx);
        assert_eq!(
            editor.text(cx),
            "
                a
                b
                c
            "
            .unindent()
        );
        assert_eq!(
            editor.selections.ranges::<Point>(cx),
            [
                Point::new(0, 1)..Point::new(0, 1),
                Point::new(1, 1)..Point::new(1, 1),
                Point::new(2, 1)..Point::new(2, 1)
            ]
        );
    });
}

#[gpui::test]
async fn test_always_treat_brackets_as_autoclosed_delete(cx: &mut gpui::TestAppContext) {
    init_test(cx, |settings| {
        settings.defaults.always_treat_brackets_as_autoclosed = Some(true);
    });

    let mut cx = EditorTestContext::new(cx).await;

    let language = Arc::new(Language::new(
        LanguageConfig {
            brackets: BracketPairConfig {
                pairs: vec![
                    BracketPair {
                        start: "{".to_string(),
                        end: "}".to_string(),
                        close: true,
                        surround: true,
                        newline: true,
                    },
                    BracketPair {
                        start: "(".to_string(),
                        end: ")".to_string(),
                        close: true,
                        surround: true,
                        newline: true,
                    },
                    BracketPair {
                        start: "[".to_string(),
                        end: "]".to_string(),
                        close: false,
                        surround: true,
                        newline: true,
                    },
                ],
                ..Default::default()
            },
            autoclose_before: "})]".to_string(),
            ..Default::default()
        },
        Some(tree_sitter_rust::LANGUAGE.into()),
    ));

    cx.language_registry().add(language.clone());
    cx.update_buffer(|buffer, cx| {
        buffer.set_language(Some(language), cx);
    });

    cx.set_state(
        &"
            {(ˇ)}
            [[ˇ]]
            {(ˇ)}
        "
        .unindent(),
    );

    cx.update_editor(|editor, window, cx| {
        editor.backspace(&Default::default(), window, cx);
        editor.backspace(&Default::default(), window, cx);
    });

    cx.assert_editor_state(
        &"
            ˇ
            ˇ]]
            ˇ
        "
        .unindent(),
    );

    cx.update_editor(|editor, window, cx| {
        editor.handle_input("{", window, cx);
        editor.handle_input("{", window, cx);
        editor.move_right(&MoveRight, window, cx);
        editor.move_right(&MoveRight, window, cx);
        editor.move_left(&MoveLeft, window, cx);
        editor.move_left(&MoveLeft, window, cx);
        editor.backspace(&Default::default(), window, cx);
    });

    cx.assert_editor_state(
        &"
            {ˇ}
            {ˇ}]]
            {ˇ}
        "
        .unindent(),
    );

    cx.update_editor(|editor, window, cx| {
        editor.backspace(&Default::default(), window, cx);
    });

    cx.assert_editor_state(
        &"
            ˇ
            ˇ]]
            ˇ
        "
        .unindent(),
    );
}

#[gpui::test]
async fn test_auto_replace_emoji_shortcode(cx: &mut gpui::TestAppContext) {
    init_test(cx, |_| {});

    let language = Arc::new(Language::new(
        LanguageConfig::default(),
        Some(tree_sitter_rust::LANGUAGE.into()),
    ));

    let buffer = cx.new(|cx| Buffer::local("", cx).with_language(language, cx));
    let buffer = cx.new(|cx| MultiBuffer::singleton(buffer, cx));
    let (editor, cx) = cx.add_window_view(|window, cx| build_editor(buffer, window, cx));
    editor
        .condition::<crate::EditorEvent>(cx, |editor, cx| !editor.buffer.read(cx).is_parsing(cx))
        .await;

    editor.update_in(cx, |editor, window, cx| {
        editor.set_auto_replace_emoji_shortcode(true);

        editor.handle_input("Hello ", window, cx);
        editor.handle_input(":wave", window, cx);
        assert_eq!(editor.text(cx), "Hello :wave".unindent());

        editor.handle_input(":", window, cx);
        assert_eq!(editor.text(cx), "Hello 👋".unindent());

        editor.handle_input(" :smile", window, cx);
        assert_eq!(editor.text(cx), "Hello 👋 :smile".unindent());

        editor.handle_input(":", window, cx);
        assert_eq!(editor.text(cx), "Hello 👋 😄".unindent());

        // Ensure shortcode gets replaced when it is part of a word that only consists of emojis
        editor.handle_input(":wave", window, cx);
        assert_eq!(editor.text(cx), "Hello 👋 😄:wave".unindent());

        editor.handle_input(":", window, cx);
        assert_eq!(editor.text(cx), "Hello 👋 😄👋".unindent());

        editor.handle_input(":1", window, cx);
        assert_eq!(editor.text(cx), "Hello 👋 😄👋:1".unindent());

        editor.handle_input(":", window, cx);
        assert_eq!(editor.text(cx), "Hello 👋 😄👋:1:".unindent());

        // Ensure shortcode does not get replaced when it is part of a word
        editor.handle_input(" Test:wave", window, cx);
        assert_eq!(editor.text(cx), "Hello 👋 😄👋:1: Test:wave".unindent());

        editor.handle_input(":", window, cx);
        assert_eq!(editor.text(cx), "Hello 👋 😄👋:1: Test:wave:".unindent());

        editor.set_auto_replace_emoji_shortcode(false);

        // Ensure shortcode does not get replaced when auto replace is off
        editor.handle_input(" :wave", window, cx);
        assert_eq!(
            editor.text(cx),
            "Hello 👋 😄👋:1: Test:wave: :wave".unindent()
        );

        editor.handle_input(":", window, cx);
        assert_eq!(
            editor.text(cx),
            "Hello 👋 😄👋:1: Test:wave: :wave:".unindent()
        );
    });
}

#[gpui::test]
async fn test_snippet_placeholder_choices(cx: &mut gpui::TestAppContext) {
    init_test(cx, |_| {});

    let (text, insertion_ranges) = marked_text_ranges(
        indoc! {"
            ˇ
        "},
        false,
    );

    let buffer = cx.update(|cx| MultiBuffer::build_simple(&text, cx));
    let (editor, cx) = cx.add_window_view(|window, cx| build_editor(buffer, window, cx));

    _ = editor.update_in(cx, |editor, window, cx| {
        let snippet = Snippet::parse("type ${1|,i32,u32|} = $2").unwrap();

        editor
            .insert_snippet(&insertion_ranges, snippet, window, cx)
            .unwrap();

        fn assert(editor: &mut Editor, cx: &mut Context<Editor>, marked_text: &str) {
            let (expected_text, selection_ranges) = marked_text_ranges(marked_text, false);
            assert_eq!(editor.text(cx), expected_text);
            assert_eq!(editor.selections.ranges::<usize>(cx), selection_ranges);
        }

        assert(
            editor,
            cx,
            indoc! {"
            type «» =•
            "},
        );

        assert!(editor.context_menu_visible(), "There should be a matches");
    });
}

#[gpui::test]
async fn test_snippets(cx: &mut gpui::TestAppContext) {
    init_test(cx, |_| {});

    let (text, insertion_ranges) = marked_text_ranges(
        indoc! {"
            a.ˇ b
            a.ˇ b
            a.ˇ b
        "},
        false,
    );

    let buffer = cx.update(|cx| MultiBuffer::build_simple(&text, cx));
    let (editor, cx) = cx.add_window_view(|window, cx| build_editor(buffer, window, cx));

    editor.update_in(cx, |editor, window, cx| {
        let snippet = Snippet::parse("f(${1:one}, ${2:two}, ${1:three})$0").unwrap();

        editor
            .insert_snippet(&insertion_ranges, snippet, window, cx)
            .unwrap();

        fn assert(editor: &mut Editor, cx: &mut Context<Editor>, marked_text: &str) {
            let (expected_text, selection_ranges) = marked_text_ranges(marked_text, false);
            assert_eq!(editor.text(cx), expected_text);
            assert_eq!(editor.selections.ranges::<usize>(cx), selection_ranges);
        }

        assert(
            editor,
            cx,
            indoc! {"
                a.f(«one», two, «three») b
                a.f(«one», two, «three») b
                a.f(«one», two, «three») b
            "},
        );

        // Can't move earlier than the first tab stop
        assert!(!editor.move_to_prev_snippet_tabstop(window, cx));
        assert(
            editor,
            cx,
            indoc! {"
                a.f(«one», two, «three») b
                a.f(«one», two, «three») b
                a.f(«one», two, «three») b
            "},
        );

        assert!(editor.move_to_next_snippet_tabstop(window, cx));
        assert(
            editor,
            cx,
            indoc! {"
                a.f(one, «two», three) b
                a.f(one, «two», three) b
                a.f(one, «two», three) b
            "},
        );

        editor.move_to_prev_snippet_tabstop(window, cx);
        assert(
            editor,
            cx,
            indoc! {"
                a.f(«one», two, «three») b
                a.f(«one», two, «three») b
                a.f(«one», two, «three») b
            "},
        );

        assert!(editor.move_to_next_snippet_tabstop(window, cx));
        assert(
            editor,
            cx,
            indoc! {"
                a.f(one, «two», three) b
                a.f(one, «two», three) b
                a.f(one, «two», three) b
            "},
        );
        assert!(editor.move_to_next_snippet_tabstop(window, cx));
        assert(
            editor,
            cx,
            indoc! {"
                a.f(one, two, three)ˇ b
                a.f(one, two, three)ˇ b
                a.f(one, two, three)ˇ b
            "},
        );

        // As soon as the last tab stop is reached, snippet state is gone
        editor.move_to_prev_snippet_tabstop(window, cx);
        assert(
            editor,
            cx,
            indoc! {"
                a.f(one, two, three)ˇ b
                a.f(one, two, three)ˇ b
                a.f(one, two, three)ˇ b
            "},
        );
    });
}

#[gpui::test]
async fn test_document_format_during_save(cx: &mut gpui::TestAppContext) {
    init_test(cx, |_| {});

    let fs = FakeFs::new(cx.executor());
    fs.insert_file("/file.rs", Default::default()).await;

    let project = Project::test(fs, ["/file.rs".as_ref()], cx).await;

    let language_registry = project.read_with(cx, |project, _| project.languages().clone());
    language_registry.add(rust_lang());
    let mut fake_servers = language_registry.register_fake_lsp(
        "Rust",
        FakeLspAdapter {
            capabilities: lsp::ServerCapabilities {
                document_formatting_provider: Some(lsp::OneOf::Left(true)),
                ..Default::default()
            },
            ..Default::default()
        },
    );

    let buffer = project
        .update(cx, |project, cx| project.open_local_buffer("/file.rs", cx))
        .await
        .unwrap();

    let buffer = cx.new(|cx| MultiBuffer::singleton(buffer, cx));
    let (editor, cx) = cx.add_window_view(|window, cx| {
        build_editor_with_project(project.clone(), buffer, window, cx)
    });
    editor.update_in(cx, |editor, window, cx| {
        editor.set_text("one\ntwo\nthree\n", window, cx)
    });
    assert!(cx.read(|cx| editor.is_dirty(cx)));

    cx.executor().start_waiting();
    let fake_server = fake_servers.next().await.unwrap();

    let save = editor
        .update_in(cx, |editor, window, cx| {
            editor.save(true, project.clone(), window, cx)
        })
        .unwrap();
    fake_server
        .handle_request::<lsp::request::Formatting, _, _>(move |params, _| async move {
            assert_eq!(
                params.text_document.uri,
                lsp::Url::from_file_path("/file.rs").unwrap()
            );
            assert_eq!(params.options.tab_size, 4);
            Ok(Some(vec![lsp::TextEdit::new(
                lsp::Range::new(lsp::Position::new(0, 3), lsp::Position::new(1, 0)),
                ", ".to_string(),
            )]))
        })
        .next()
        .await;
    cx.executor().start_waiting();
    save.await;

    assert_eq!(
        editor.update(cx, |editor, cx| editor.text(cx)),
        "one, two\nthree\n"
    );
    assert!(!cx.read(|cx| editor.is_dirty(cx)));

    editor.update_in(cx, |editor, window, cx| {
        editor.set_text("one\ntwo\nthree\n", window, cx)
    });
    assert!(cx.read(|cx| editor.is_dirty(cx)));

    // Ensure we can still save even if formatting hangs.
    fake_server.handle_request::<lsp::request::Formatting, _, _>(move |params, _| async move {
        assert_eq!(
            params.text_document.uri,
            lsp::Url::from_file_path("/file.rs").unwrap()
        );
        futures::future::pending::<()>().await;
        unreachable!()
    });
    let save = editor
        .update_in(cx, |editor, window, cx| {
            editor.save(true, project.clone(), window, cx)
        })
        .unwrap();
    cx.executor().advance_clock(super::FORMAT_TIMEOUT);
    cx.executor().start_waiting();
    save.await;
    assert_eq!(
        editor.update(cx, |editor, cx| editor.text(cx)),
        "one\ntwo\nthree\n"
    );
    assert!(!cx.read(|cx| editor.is_dirty(cx)));

    // For non-dirty buffer, no formatting request should be sent
    let save = editor
        .update_in(cx, |editor, window, cx| {
            editor.save(true, project.clone(), window, cx)
        })
        .unwrap();
    let _pending_format_request = fake_server
        .handle_request::<lsp::request::RangeFormatting, _, _>(move |_, _| async move {
            panic!("Should not be invoked on non-dirty buffer");
        })
        .next();
    cx.executor().start_waiting();
    save.await;

    // Set rust language override and assert overridden tabsize is sent to language server
    update_test_language_settings(cx, |settings| {
        settings.languages.insert(
            "Rust".into(),
            LanguageSettingsContent {
                tab_size: NonZeroU32::new(8),
                ..Default::default()
            },
        );
    });

    editor.update_in(cx, |editor, window, cx| {
        editor.set_text("somehting_new\n", window, cx)
    });
    assert!(cx.read(|cx| editor.is_dirty(cx)));
    let save = editor
        .update_in(cx, |editor, window, cx| {
            editor.save(true, project.clone(), window, cx)
        })
        .unwrap();
    fake_server
        .handle_request::<lsp::request::Formatting, _, _>(move |params, _| async move {
            assert_eq!(
                params.text_document.uri,
                lsp::Url::from_file_path("/file.rs").unwrap()
            );
            assert_eq!(params.options.tab_size, 8);
            Ok(Some(vec![]))
        })
        .next()
        .await;
    cx.executor().start_waiting();
    save.await;
}

#[gpui::test]
async fn test_multibuffer_format_during_save(cx: &mut gpui::TestAppContext) {
    init_test(cx, |_| {});

    let cols = 4;
    let rows = 10;
    let sample_text_1 = sample_text(rows, cols, 'a');
    assert_eq!(
        sample_text_1,
        "aaaa\nbbbb\ncccc\ndddd\neeee\nffff\ngggg\nhhhh\niiii\njjjj"
    );
    let sample_text_2 = sample_text(rows, cols, 'l');
    assert_eq!(
        sample_text_2,
        "llll\nmmmm\nnnnn\noooo\npppp\nqqqq\nrrrr\nssss\ntttt\nuuuu"
    );
    let sample_text_3 = sample_text(rows, cols, 'v');
    assert_eq!(
        sample_text_3,
        "vvvv\nwwww\nxxxx\nyyyy\nzzzz\n{{{{\n||||\n}}}}\n~~~~\n\u{7f}\u{7f}\u{7f}\u{7f}"
    );

    let fs = FakeFs::new(cx.executor());
    fs.insert_tree(
        "/a",
        json!({
            "main.rs": sample_text_1,
            "other.rs": sample_text_2,
            "lib.rs": sample_text_3,
        }),
    )
    .await;

    let project = Project::test(fs, ["/a".as_ref()], cx).await;
    let workspace = cx.add_window(|window, cx| Workspace::test_new(project.clone(), window, cx));
    let cx = &mut VisualTestContext::from_window(*workspace.deref(), cx);

    let language_registry = project.read_with(cx, |project, _| project.languages().clone());
    language_registry.add(rust_lang());
    let mut fake_servers = language_registry.register_fake_lsp(
        "Rust",
        FakeLspAdapter {
            capabilities: lsp::ServerCapabilities {
                document_formatting_provider: Some(lsp::OneOf::Left(true)),
                ..Default::default()
            },
            ..Default::default()
        },
    );

    let worktree = project.update(cx, |project, cx| {
        let mut worktrees = project.worktrees(cx).collect::<Vec<_>>();
        assert_eq!(worktrees.len(), 1);
        worktrees.pop().unwrap()
    });
    let worktree_id = worktree.update(cx, |worktree, _| worktree.id());

    let buffer_1 = project
        .update(cx, |project, cx| {
            project.open_buffer((worktree_id, "main.rs"), cx)
        })
        .await
        .unwrap();
    let buffer_2 = project
        .update(cx, |project, cx| {
            project.open_buffer((worktree_id, "other.rs"), cx)
        })
        .await
        .unwrap();
    let buffer_3 = project
        .update(cx, |project, cx| {
            project.open_buffer((worktree_id, "lib.rs"), cx)
        })
        .await
        .unwrap();

    let multi_buffer = cx.new(|cx| {
        let mut multi_buffer = MultiBuffer::new(ReadWrite);
        multi_buffer.push_excerpts(
            buffer_1.clone(),
            [
                ExcerptRange {
                    context: Point::new(0, 0)..Point::new(3, 0),
                    primary: None,
                },
                ExcerptRange {
                    context: Point::new(5, 0)..Point::new(7, 0),
                    primary: None,
                },
                ExcerptRange {
                    context: Point::new(9, 0)..Point::new(10, 4),
                    primary: None,
                },
            ],
            cx,
        );
        multi_buffer.push_excerpts(
            buffer_2.clone(),
            [
                ExcerptRange {
                    context: Point::new(0, 0)..Point::new(3, 0),
                    primary: None,
                },
                ExcerptRange {
                    context: Point::new(5, 0)..Point::new(7, 0),
                    primary: None,
                },
                ExcerptRange {
                    context: Point::new(9, 0)..Point::new(10, 4),
                    primary: None,
                },
            ],
            cx,
        );
        multi_buffer.push_excerpts(
            buffer_3.clone(),
            [
                ExcerptRange {
                    context: Point::new(0, 0)..Point::new(3, 0),
                    primary: None,
                },
                ExcerptRange {
                    context: Point::new(5, 0)..Point::new(7, 0),
                    primary: None,
                },
                ExcerptRange {
                    context: Point::new(9, 0)..Point::new(10, 4),
                    primary: None,
                },
            ],
            cx,
        );
        multi_buffer
    });
    let multi_buffer_editor = cx.new_window_entity(|window, cx| {
        Editor::new(
            EditorMode::Full,
            multi_buffer,
            Some(project.clone()),
            true,
            window,
            cx,
        )
    });

    multi_buffer_editor.update_in(cx, |editor, window, cx| {
        editor.change_selections(Some(Autoscroll::Next), window, cx, |s| {
            s.select_ranges(Some(1..2))
        });
        editor.insert("|one|two|three|", window, cx);
    });
    assert!(cx.read(|cx| multi_buffer_editor.is_dirty(cx)));
    multi_buffer_editor.update_in(cx, |editor, window, cx| {
        editor.change_selections(Some(Autoscroll::Next), window, cx, |s| {
            s.select_ranges(Some(60..70))
        });
        editor.insert("|four|five|six|", window, cx);
    });
    assert!(cx.read(|cx| multi_buffer_editor.is_dirty(cx)));

    // First two buffers should be edited, but not the third one.
    assert_eq!(
        multi_buffer_editor.update(cx, |editor, cx| editor.text(cx)),
        "a|one|two|three|aa\nbbbb\ncccc\n\nffff\ngggg\n\njjjj\nllll\nmmmm\nnnnn|four|five|six|\nr\n\nuuuu\nvvvv\nwwww\nxxxx\n\n{{{{\n||||\n\n\u{7f}\u{7f}\u{7f}\u{7f}",
    );
    buffer_1.update(cx, |buffer, _| {
        assert!(buffer.is_dirty());
        assert_eq!(
            buffer.text(),
            "a|one|two|three|aa\nbbbb\ncccc\ndddd\neeee\nffff\ngggg\nhhhh\niiii\njjjj",
        )
    });
    buffer_2.update(cx, |buffer, _| {
        assert!(buffer.is_dirty());
        assert_eq!(
            buffer.text(),
            "llll\nmmmm\nnnnn|four|five|six|oooo\npppp\nr\nssss\ntttt\nuuuu",
        )
    });
    buffer_3.update(cx, |buffer, _| {
        assert!(!buffer.is_dirty());
        assert_eq!(buffer.text(), sample_text_3,)
    });
    cx.executor().run_until_parked();

    cx.executor().start_waiting();
    let save = multi_buffer_editor
        .update_in(cx, |editor, window, cx| {
            editor.save(true, project.clone(), window, cx)
        })
        .unwrap();

    let fake_server = fake_servers.next().await.unwrap();
    fake_server
        .server
        .on_request::<lsp::request::Formatting, _, _>(move |params, _| async move {
            Ok(Some(vec![lsp::TextEdit::new(
                lsp::Range::new(lsp::Position::new(0, 3), lsp::Position::new(1, 0)),
                format!("[{} formatted]", params.text_document.uri),
            )]))
        })
        .detach();
    save.await;

    // After multibuffer saving, only first two buffers should be reformatted, but not the third one (as it was not dirty).
    assert!(cx.read(|cx| !multi_buffer_editor.is_dirty(cx)));
    assert_eq!(
        multi_buffer_editor.update(cx, |editor, cx| editor.text(cx)),
        "a|o[file:///a/main.rs formatted]bbbb\ncccc\n\nffff\ngggg\n\njjjj\n\nlll[file:///a/other.rs formatted]mmmm\nnnnn|four|five|six|\nr\n\nuuuu\n\nvvvv\nwwww\nxxxx\n\n{{{{\n||||\n\n\u{7f}\u{7f}\u{7f}\u{7f}",
    );
    buffer_1.update(cx, |buffer, _| {
        assert!(!buffer.is_dirty());
        assert_eq!(
            buffer.text(),
            "a|o[file:///a/main.rs formatted]bbbb\ncccc\ndddd\neeee\nffff\ngggg\nhhhh\niiii\njjjj\n",
        )
    });
    buffer_2.update(cx, |buffer, _| {
        assert!(!buffer.is_dirty());
        assert_eq!(
            buffer.text(),
            "lll[file:///a/other.rs formatted]mmmm\nnnnn|four|five|six|oooo\npppp\nr\nssss\ntttt\nuuuu\n",
        )
    });
    buffer_3.update(cx, |buffer, _| {
        assert!(!buffer.is_dirty());
        assert_eq!(buffer.text(), sample_text_3,)
    });
}

#[gpui::test]
async fn test_range_format_during_save(cx: &mut gpui::TestAppContext) {
    init_test(cx, |_| {});

    let fs = FakeFs::new(cx.executor());
    fs.insert_file("/file.rs", Default::default()).await;

    let project = Project::test(fs, ["/file.rs".as_ref()], cx).await;

    let language_registry = project.read_with(cx, |project, _| project.languages().clone());
    language_registry.add(rust_lang());
    let mut fake_servers = language_registry.register_fake_lsp(
        "Rust",
        FakeLspAdapter {
            capabilities: lsp::ServerCapabilities {
                document_range_formatting_provider: Some(lsp::OneOf::Left(true)),
                ..Default::default()
            },
            ..Default::default()
        },
    );

    let buffer = project
        .update(cx, |project, cx| project.open_local_buffer("/file.rs", cx))
        .await
        .unwrap();

    let buffer = cx.new(|cx| MultiBuffer::singleton(buffer, cx));
    let (editor, cx) = cx.add_window_view(|window, cx| {
        build_editor_with_project(project.clone(), buffer, window, cx)
    });
    editor.update_in(cx, |editor, window, cx| {
        editor.set_text("one\ntwo\nthree\n", window, cx)
    });
    assert!(cx.read(|cx| editor.is_dirty(cx)));

    cx.executor().start_waiting();
    let fake_server = fake_servers.next().await.unwrap();

    let save = editor
        .update_in(cx, |editor, window, cx| {
            editor.save(true, project.clone(), window, cx)
        })
        .unwrap();
    fake_server
        .handle_request::<lsp::request::RangeFormatting, _, _>(move |params, _| async move {
            assert_eq!(
                params.text_document.uri,
                lsp::Url::from_file_path("/file.rs").unwrap()
            );
            assert_eq!(params.options.tab_size, 4);
            Ok(Some(vec![lsp::TextEdit::new(
                lsp::Range::new(lsp::Position::new(0, 3), lsp::Position::new(1, 0)),
                ", ".to_string(),
            )]))
        })
        .next()
        .await;
    cx.executor().start_waiting();
    save.await;
    assert_eq!(
        editor.update(cx, |editor, cx| editor.text(cx)),
        "one, two\nthree\n"
    );
    assert!(!cx.read(|cx| editor.is_dirty(cx)));

    editor.update_in(cx, |editor, window, cx| {
        editor.set_text("one\ntwo\nthree\n", window, cx)
    });
    assert!(cx.read(|cx| editor.is_dirty(cx)));

    // Ensure we can still save even if formatting hangs.
    fake_server.handle_request::<lsp::request::RangeFormatting, _, _>(
        move |params, _| async move {
            assert_eq!(
                params.text_document.uri,
                lsp::Url::from_file_path("/file.rs").unwrap()
            );
            futures::future::pending::<()>().await;
            unreachable!()
        },
    );
    let save = editor
        .update_in(cx, |editor, window, cx| {
            editor.save(true, project.clone(), window, cx)
        })
        .unwrap();
    cx.executor().advance_clock(super::FORMAT_TIMEOUT);
    cx.executor().start_waiting();
    save.await;
    assert_eq!(
        editor.update(cx, |editor, cx| editor.text(cx)),
        "one\ntwo\nthree\n"
    );
    assert!(!cx.read(|cx| editor.is_dirty(cx)));

    // For non-dirty buffer, no formatting request should be sent
    let save = editor
        .update_in(cx, |editor, window, cx| {
            editor.save(true, project.clone(), window, cx)
        })
        .unwrap();
    let _pending_format_request = fake_server
        .handle_request::<lsp::request::RangeFormatting, _, _>(move |_, _| async move {
            panic!("Should not be invoked on non-dirty buffer");
        })
        .next();
    cx.executor().start_waiting();
    save.await;

    // Set Rust language override and assert overridden tabsize is sent to language server
    update_test_language_settings(cx, |settings| {
        settings.languages.insert(
            "Rust".into(),
            LanguageSettingsContent {
                tab_size: NonZeroU32::new(8),
                ..Default::default()
            },
        );
    });

    editor.update_in(cx, |editor, window, cx| {
        editor.set_text("somehting_new\n", window, cx)
    });
    assert!(cx.read(|cx| editor.is_dirty(cx)));
    let save = editor
        .update_in(cx, |editor, window, cx| {
            editor.save(true, project.clone(), window, cx)
        })
        .unwrap();
    fake_server
        .handle_request::<lsp::request::RangeFormatting, _, _>(move |params, _| async move {
            assert_eq!(
                params.text_document.uri,
                lsp::Url::from_file_path("/file.rs").unwrap()
            );
            assert_eq!(params.options.tab_size, 8);
            Ok(Some(vec![]))
        })
        .next()
        .await;
    cx.executor().start_waiting();
    save.await;
}

#[gpui::test]
async fn test_document_format_manual_trigger(cx: &mut gpui::TestAppContext) {
    init_test(cx, |settings| {
        settings.defaults.formatter = Some(language_settings::SelectedFormatter::List(
            FormatterList(vec![Formatter::LanguageServer { name: None }].into()),
        ))
    });

    let fs = FakeFs::new(cx.executor());
    fs.insert_file("/file.rs", Default::default()).await;

    let project = Project::test(fs, ["/file.rs".as_ref()], cx).await;

    let language_registry = project.read_with(cx, |project, _| project.languages().clone());
    language_registry.add(Arc::new(Language::new(
        LanguageConfig {
            name: "Rust".into(),
            matcher: LanguageMatcher {
                path_suffixes: vec!["rs".to_string()],
                ..Default::default()
            },
            ..LanguageConfig::default()
        },
        Some(tree_sitter_rust::LANGUAGE.into()),
    )));
    update_test_language_settings(cx, |settings| {
        // Enable Prettier formatting for the same buffer, and ensure
        // LSP is called instead of Prettier.
        settings.defaults.prettier = Some(PrettierSettings {
            allowed: true,
            ..PrettierSettings::default()
        });
    });
    let mut fake_servers = language_registry.register_fake_lsp(
        "Rust",
        FakeLspAdapter {
            capabilities: lsp::ServerCapabilities {
                document_formatting_provider: Some(lsp::OneOf::Left(true)),
                ..Default::default()
            },
            ..Default::default()
        },
    );

    let buffer = project
        .update(cx, |project, cx| project.open_local_buffer("/file.rs", cx))
        .await
        .unwrap();

    let buffer = cx.new(|cx| MultiBuffer::singleton(buffer, cx));
    let (editor, cx) = cx.add_window_view(|window, cx| {
        build_editor_with_project(project.clone(), buffer, window, cx)
    });
    editor.update_in(cx, |editor, window, cx| {
        editor.set_text("one\ntwo\nthree\n", window, cx)
    });

    cx.executor().start_waiting();
    let fake_server = fake_servers.next().await.unwrap();

    let format = editor
        .update_in(cx, |editor, window, cx| {
            editor.perform_format(
                project.clone(),
                FormatTrigger::Manual,
                FormatTarget::Buffers,
                window,
                cx,
            )
        })
        .unwrap();
    fake_server
        .handle_request::<lsp::request::Formatting, _, _>(move |params, _| async move {
            assert_eq!(
                params.text_document.uri,
                lsp::Url::from_file_path("/file.rs").unwrap()
            );
            assert_eq!(params.options.tab_size, 4);
            Ok(Some(vec![lsp::TextEdit::new(
                lsp::Range::new(lsp::Position::new(0, 3), lsp::Position::new(1, 0)),
                ", ".to_string(),
            )]))
        })
        .next()
        .await;
    cx.executor().start_waiting();
    format.await;
    assert_eq!(
        editor.update(cx, |editor, cx| editor.text(cx)),
        "one, two\nthree\n"
    );

    editor.update_in(cx, |editor, window, cx| {
        editor.set_text("one\ntwo\nthree\n", window, cx)
    });
    // Ensure we don't lock if formatting hangs.
    fake_server.handle_request::<lsp::request::Formatting, _, _>(move |params, _| async move {
        assert_eq!(
            params.text_document.uri,
            lsp::Url::from_file_path("/file.rs").unwrap()
        );
        futures::future::pending::<()>().await;
        unreachable!()
    });
    let format = editor
        .update_in(cx, |editor, window, cx| {
            editor.perform_format(
                project,
                FormatTrigger::Manual,
                FormatTarget::Buffers,
                window,
                cx,
            )
        })
        .unwrap();
    cx.executor().advance_clock(super::FORMAT_TIMEOUT);
    cx.executor().start_waiting();
    format.await;
    assert_eq!(
        editor.update(cx, |editor, cx| editor.text(cx)),
        "one\ntwo\nthree\n"
    );
}

#[gpui::test]
async fn test_concurrent_format_requests(cx: &mut gpui::TestAppContext) {
    init_test(cx, |_| {});

    let mut cx = EditorLspTestContext::new_rust(
        lsp::ServerCapabilities {
            document_formatting_provider: Some(lsp::OneOf::Left(true)),
            ..Default::default()
        },
        cx,
    )
    .await;

    cx.set_state(indoc! {"
        one.twoˇ
    "});

    // The format request takes a long time. When it completes, it inserts
    // a newline and an indent before the `.`
    cx.lsp
        .handle_request::<lsp::request::Formatting, _, _>(move |_, cx| {
            let executor = cx.background_executor().clone();
            async move {
                executor.timer(Duration::from_millis(100)).await;
                Ok(Some(vec![lsp::TextEdit {
                    range: lsp::Range::new(lsp::Position::new(0, 3), lsp::Position::new(0, 3)),
                    new_text: "\n    ".into(),
                }]))
            }
        });

    // Submit a format request.
    let format_1 = cx
        .update_editor(|editor, window, cx| editor.format(&Format, window, cx))
        .unwrap();
    cx.executor().run_until_parked();

    // Submit a second format request.
    let format_2 = cx
        .update_editor(|editor, window, cx| editor.format(&Format, window, cx))
        .unwrap();
    cx.executor().run_until_parked();

    // Wait for both format requests to complete
    cx.executor().advance_clock(Duration::from_millis(200));
    cx.executor().start_waiting();
    format_1.await.unwrap();
    cx.executor().start_waiting();
    format_2.await.unwrap();

    // The formatting edits only happens once.
    cx.assert_editor_state(indoc! {"
        one
            .twoˇ
    "});
}

#[gpui::test]
async fn test_strip_whitespace_and_format_via_lsp(cx: &mut gpui::TestAppContext) {
    init_test(cx, |settings| {
        settings.defaults.formatter = Some(language_settings::SelectedFormatter::Auto)
    });

    let mut cx = EditorLspTestContext::new_rust(
        lsp::ServerCapabilities {
            document_formatting_provider: Some(lsp::OneOf::Left(true)),
            ..Default::default()
        },
        cx,
    )
    .await;

    // Set up a buffer white some trailing whitespace and no trailing newline.
    cx.set_state(
        &[
            "one ",   //
            "twoˇ",   //
            "three ", //
            "four",   //
        ]
        .join("\n"),
    );

    // Submit a format request.
    let format = cx
        .update_editor(|editor, window, cx| editor.format(&Format, window, cx))
        .unwrap();

    // Record which buffer changes have been sent to the language server
    let buffer_changes = Arc::new(Mutex::new(Vec::new()));
    cx.lsp
        .handle_notification::<lsp::notification::DidChangeTextDocument, _>({
            let buffer_changes = buffer_changes.clone();
            move |params, _| {
                buffer_changes.lock().extend(
                    params
                        .content_changes
                        .into_iter()
                        .map(|e| (e.range.unwrap(), e.text)),
                );
            }
        });

    // Handle formatting requests to the language server.
    cx.lsp.handle_request::<lsp::request::Formatting, _, _>({
        let buffer_changes = buffer_changes.clone();
        move |_, _| {
            // When formatting is requested, trailing whitespace has already been stripped,
            // and the trailing newline has already been added.
            assert_eq!(
                &buffer_changes.lock()[1..],
                &[
                    (
                        lsp::Range::new(lsp::Position::new(0, 3), lsp::Position::new(0, 4)),
                        "".into()
                    ),
                    (
                        lsp::Range::new(lsp::Position::new(2, 5), lsp::Position::new(2, 6)),
                        "".into()
                    ),
                    (
                        lsp::Range::new(lsp::Position::new(3, 4), lsp::Position::new(3, 4)),
                        "\n".into()
                    ),
                ]
            );

            // Insert blank lines between each line of the buffer.
            async move {
                Ok(Some(vec![
                    lsp::TextEdit {
                        range: lsp::Range::new(lsp::Position::new(1, 0), lsp::Position::new(1, 0)),
                        new_text: "\n".into(),
                    },
                    lsp::TextEdit {
                        range: lsp::Range::new(lsp::Position::new(2, 0), lsp::Position::new(2, 0)),
                        new_text: "\n".into(),
                    },
                ]))
            }
        }
    });

    // After formatting the buffer, the trailing whitespace is stripped,
    // a newline is appended, and the edits provided by the language server
    // have been applied.
    format.await.unwrap();
    cx.assert_editor_state(
        &[
            "one",   //
            "",      //
            "twoˇ",  //
            "",      //
            "three", //
            "four",  //
            "",      //
        ]
        .join("\n"),
    );

    // Undoing the formatting undoes the trailing whitespace removal, the
    // trailing newline, and the LSP edits.
    cx.update_buffer(|buffer, cx| buffer.undo(cx));
    cx.assert_editor_state(
        &[
            "one ",   //
            "twoˇ",   //
            "three ", //
            "four",   //
        ]
        .join("\n"),
    );
}

#[gpui::test]
async fn test_handle_input_for_show_signature_help_auto_signature_help_true(
    cx: &mut gpui::TestAppContext,
) {
    init_test(cx, |_| {});

    cx.update(|cx| {
        cx.update_global::<SettingsStore, _>(|settings, cx| {
            settings.update_user_settings::<EditorSettings>(cx, |settings| {
                settings.auto_signature_help = Some(true);
            });
        });
    });

    let mut cx = EditorLspTestContext::new_rust(
        lsp::ServerCapabilities {
            signature_help_provider: Some(lsp::SignatureHelpOptions {
                ..Default::default()
            }),
            ..Default::default()
        },
        cx,
    )
    .await;

    let language = Language::new(
        LanguageConfig {
            name: "Rust".into(),
            brackets: BracketPairConfig {
                pairs: vec![
                    BracketPair {
                        start: "{".to_string(),
                        end: "}".to_string(),
                        close: true,
                        surround: true,
                        newline: true,
                    },
                    BracketPair {
                        start: "(".to_string(),
                        end: ")".to_string(),
                        close: true,
                        surround: true,
                        newline: true,
                    },
                    BracketPair {
                        start: "/*".to_string(),
                        end: " */".to_string(),
                        close: true,
                        surround: true,
                        newline: true,
                    },
                    BracketPair {
                        start: "[".to_string(),
                        end: "]".to_string(),
                        close: false,
                        surround: false,
                        newline: true,
                    },
                    BracketPair {
                        start: "\"".to_string(),
                        end: "\"".to_string(),
                        close: true,
                        surround: true,
                        newline: false,
                    },
                    BracketPair {
                        start: "<".to_string(),
                        end: ">".to_string(),
                        close: false,
                        surround: true,
                        newline: true,
                    },
                ],
                ..Default::default()
            },
            autoclose_before: "})]".to_string(),
            ..Default::default()
        },
        Some(tree_sitter_rust::LANGUAGE.into()),
    );
    let language = Arc::new(language);

    cx.language_registry().add(language.clone());
    cx.update_buffer(|buffer, cx| {
        buffer.set_language(Some(language), cx);
    });

    cx.set_state(
        &r#"
            fn main() {
                sampleˇ
            }
        "#
        .unindent(),
    );

    cx.update_editor(|editor, window, cx| {
        editor.handle_input("(", window, cx);
    });
    cx.assert_editor_state(
        &"
            fn main() {
                sample(ˇ)
            }
        "
        .unindent(),
    );

    let mocked_response = lsp::SignatureHelp {
        signatures: vec![lsp::SignatureInformation {
            label: "fn sample(param1: u8, param2: u8)".to_string(),
            documentation: None,
            parameters: Some(vec![
                lsp::ParameterInformation {
                    label: lsp::ParameterLabel::Simple("param1: u8".to_string()),
                    documentation: None,
                },
                lsp::ParameterInformation {
                    label: lsp::ParameterLabel::Simple("param2: u8".to_string()),
                    documentation: None,
                },
            ]),
            active_parameter: None,
        }],
        active_signature: Some(0),
        active_parameter: Some(0),
    };
    handle_signature_help_request(&mut cx, mocked_response).await;

    cx.condition(|editor, _| editor.signature_help_state.is_shown())
        .await;

    cx.editor(|editor, _, _| {
        let signature_help_state = editor.signature_help_state.popover().cloned();
        assert!(signature_help_state.is_some());
        let ParsedMarkdown {
            text, highlights, ..
        } = signature_help_state.unwrap().parsed_content;
        assert_eq!(text, "param1: u8, param2: u8");
        assert_eq!(highlights, vec![(0..10, SIGNATURE_HELP_HIGHLIGHT_CURRENT)]);
    });
}

#[gpui::test]
async fn test_handle_input_with_different_show_signature_settings(cx: &mut gpui::TestAppContext) {
    init_test(cx, |_| {});

    cx.update(|cx| {
        cx.update_global::<SettingsStore, _>(|settings, cx| {
            settings.update_user_settings::<EditorSettings>(cx, |settings| {
                settings.auto_signature_help = Some(false);
                settings.show_signature_help_after_edits = Some(false);
            });
        });
    });

    let mut cx = EditorLspTestContext::new_rust(
        lsp::ServerCapabilities {
            signature_help_provider: Some(lsp::SignatureHelpOptions {
                ..Default::default()
            }),
            ..Default::default()
        },
        cx,
    )
    .await;

    let language = Language::new(
        LanguageConfig {
            name: "Rust".into(),
            brackets: BracketPairConfig {
                pairs: vec![
                    BracketPair {
                        start: "{".to_string(),
                        end: "}".to_string(),
                        close: true,
                        surround: true,
                        newline: true,
                    },
                    BracketPair {
                        start: "(".to_string(),
                        end: ")".to_string(),
                        close: true,
                        surround: true,
                        newline: true,
                    },
                    BracketPair {
                        start: "/*".to_string(),
                        end: " */".to_string(),
                        close: true,
                        surround: true,
                        newline: true,
                    },
                    BracketPair {
                        start: "[".to_string(),
                        end: "]".to_string(),
                        close: false,
                        surround: false,
                        newline: true,
                    },
                    BracketPair {
                        start: "\"".to_string(),
                        end: "\"".to_string(),
                        close: true,
                        surround: true,
                        newline: false,
                    },
                    BracketPair {
                        start: "<".to_string(),
                        end: ">".to_string(),
                        close: false,
                        surround: true,
                        newline: true,
                    },
                ],
                ..Default::default()
            },
            autoclose_before: "})]".to_string(),
            ..Default::default()
        },
        Some(tree_sitter_rust::LANGUAGE.into()),
    );
    let language = Arc::new(language);

    cx.language_registry().add(language.clone());
    cx.update_buffer(|buffer, cx| {
        buffer.set_language(Some(language), cx);
    });

    // Ensure that signature_help is not called when no signature help is enabled.
    cx.set_state(
        &r#"
            fn main() {
                sampleˇ
            }
        "#
        .unindent(),
    );
    cx.update_editor(|editor, window, cx| {
        editor.handle_input("(", window, cx);
    });
    cx.assert_editor_state(
        &"
            fn main() {
                sample(ˇ)
            }
        "
        .unindent(),
    );
    cx.editor(|editor, _, _| {
        assert!(editor.signature_help_state.task().is_none());
    });

    let mocked_response = lsp::SignatureHelp {
        signatures: vec![lsp::SignatureInformation {
            label: "fn sample(param1: u8, param2: u8)".to_string(),
            documentation: None,
            parameters: Some(vec![
                lsp::ParameterInformation {
                    label: lsp::ParameterLabel::Simple("param1: u8".to_string()),
                    documentation: None,
                },
                lsp::ParameterInformation {
                    label: lsp::ParameterLabel::Simple("param2: u8".to_string()),
                    documentation: None,
                },
            ]),
            active_parameter: None,
        }],
        active_signature: Some(0),
        active_parameter: Some(0),
    };

    // Ensure that signature_help is called when enabled afte edits
    cx.update(|_, cx| {
        cx.update_global::<SettingsStore, _>(|settings, cx| {
            settings.update_user_settings::<EditorSettings>(cx, |settings| {
                settings.auto_signature_help = Some(false);
                settings.show_signature_help_after_edits = Some(true);
            });
        });
    });
    cx.set_state(
        &r#"
            fn main() {
                sampleˇ
            }
        "#
        .unindent(),
    );
    cx.update_editor(|editor, window, cx| {
        editor.handle_input("(", window, cx);
    });
    cx.assert_editor_state(
        &"
            fn main() {
                sample(ˇ)
            }
        "
        .unindent(),
    );
    handle_signature_help_request(&mut cx, mocked_response.clone()).await;
    cx.condition(|editor, _| editor.signature_help_state.is_shown())
        .await;
    cx.update_editor(|editor, _, _| {
        let signature_help_state = editor.signature_help_state.popover().cloned();
        assert!(signature_help_state.is_some());
        let ParsedMarkdown {
            text, highlights, ..
        } = signature_help_state.unwrap().parsed_content;
        assert_eq!(text, "param1: u8, param2: u8");
        assert_eq!(highlights, vec![(0..10, SIGNATURE_HELP_HIGHLIGHT_CURRENT)]);
        editor.signature_help_state = SignatureHelpState::default();
    });

    // Ensure that signature_help is called when auto signature help override is enabled
    cx.update(|_, cx| {
        cx.update_global::<SettingsStore, _>(|settings, cx| {
            settings.update_user_settings::<EditorSettings>(cx, |settings| {
                settings.auto_signature_help = Some(true);
                settings.show_signature_help_after_edits = Some(false);
            });
        });
    });
    cx.set_state(
        &r#"
            fn main() {
                sampleˇ
            }
        "#
        .unindent(),
    );
    cx.update_editor(|editor, window, cx| {
        editor.handle_input("(", window, cx);
    });
    cx.assert_editor_state(
        &"
            fn main() {
                sample(ˇ)
            }
        "
        .unindent(),
    );
    handle_signature_help_request(&mut cx, mocked_response).await;
    cx.condition(|editor, _| editor.signature_help_state.is_shown())
        .await;
    cx.editor(|editor, _, _| {
        let signature_help_state = editor.signature_help_state.popover().cloned();
        assert!(signature_help_state.is_some());
        let ParsedMarkdown {
            text, highlights, ..
        } = signature_help_state.unwrap().parsed_content;
        assert_eq!(text, "param1: u8, param2: u8");
        assert_eq!(highlights, vec![(0..10, SIGNATURE_HELP_HIGHLIGHT_CURRENT)]);
    });
}

#[gpui::test]
async fn test_signature_help(cx: &mut gpui::TestAppContext) {
    init_test(cx, |_| {});
    cx.update(|cx| {
        cx.update_global::<SettingsStore, _>(|settings, cx| {
            settings.update_user_settings::<EditorSettings>(cx, |settings| {
                settings.auto_signature_help = Some(true);
            });
        });
    });

    let mut cx = EditorLspTestContext::new_rust(
        lsp::ServerCapabilities {
            signature_help_provider: Some(lsp::SignatureHelpOptions {
                ..Default::default()
            }),
            ..Default::default()
        },
        cx,
    )
    .await;

    // A test that directly calls `show_signature_help`
    cx.update_editor(|editor, window, cx| {
        editor.show_signature_help(&ShowSignatureHelp, window, cx);
    });

    let mocked_response = lsp::SignatureHelp {
        signatures: vec![lsp::SignatureInformation {
            label: "fn sample(param1: u8, param2: u8)".to_string(),
            documentation: None,
            parameters: Some(vec![
                lsp::ParameterInformation {
                    label: lsp::ParameterLabel::Simple("param1: u8".to_string()),
                    documentation: None,
                },
                lsp::ParameterInformation {
                    label: lsp::ParameterLabel::Simple("param2: u8".to_string()),
                    documentation: None,
                },
            ]),
            active_parameter: None,
        }],
        active_signature: Some(0),
        active_parameter: Some(0),
    };
    handle_signature_help_request(&mut cx, mocked_response).await;

    cx.condition(|editor, _| editor.signature_help_state.is_shown())
        .await;

    cx.editor(|editor, _, _| {
        let signature_help_state = editor.signature_help_state.popover().cloned();
        assert!(signature_help_state.is_some());
        let ParsedMarkdown {
            text, highlights, ..
        } = signature_help_state.unwrap().parsed_content;
        assert_eq!(text, "param1: u8, param2: u8");
        assert_eq!(highlights, vec![(0..10, SIGNATURE_HELP_HIGHLIGHT_CURRENT)]);
    });

    // When exiting outside from inside the brackets, `signature_help` is closed.
    cx.set_state(indoc! {"
        fn main() {
            sample(ˇ);
        }

        fn sample(param1: u8, param2: u8) {}
    "});

    cx.update_editor(|editor, window, cx| {
        editor.change_selections(None, window, cx, |s| s.select_ranges([0..0]));
    });

    let mocked_response = lsp::SignatureHelp {
        signatures: Vec::new(),
        active_signature: None,
        active_parameter: None,
    };
    handle_signature_help_request(&mut cx, mocked_response).await;

    cx.condition(|editor, _| !editor.signature_help_state.is_shown())
        .await;

    cx.editor(|editor, _, _| {
        assert!(!editor.signature_help_state.is_shown());
    });

    // When entering inside the brackets from outside, `show_signature_help` is automatically called.
    cx.set_state(indoc! {"
        fn main() {
            sample(ˇ);
        }

        fn sample(param1: u8, param2: u8) {}
    "});

    let mocked_response = lsp::SignatureHelp {
        signatures: vec![lsp::SignatureInformation {
            label: "fn sample(param1: u8, param2: u8)".to_string(),
            documentation: None,
            parameters: Some(vec![
                lsp::ParameterInformation {
                    label: lsp::ParameterLabel::Simple("param1: u8".to_string()),
                    documentation: None,
                },
                lsp::ParameterInformation {
                    label: lsp::ParameterLabel::Simple("param2: u8".to_string()),
                    documentation: None,
                },
            ]),
            active_parameter: None,
        }],
        active_signature: Some(0),
        active_parameter: Some(0),
    };
    handle_signature_help_request(&mut cx, mocked_response.clone()).await;
    cx.condition(|editor, _| editor.signature_help_state.is_shown())
        .await;
    cx.editor(|editor, _, _| {
        assert!(editor.signature_help_state.is_shown());
    });

    // Restore the popover with more parameter input
    cx.set_state(indoc! {"
        fn main() {
            sample(param1, param2ˇ);
        }

        fn sample(param1: u8, param2: u8) {}
    "});

    let mocked_response = lsp::SignatureHelp {
        signatures: vec![lsp::SignatureInformation {
            label: "fn sample(param1: u8, param2: u8)".to_string(),
            documentation: None,
            parameters: Some(vec![
                lsp::ParameterInformation {
                    label: lsp::ParameterLabel::Simple("param1: u8".to_string()),
                    documentation: None,
                },
                lsp::ParameterInformation {
                    label: lsp::ParameterLabel::Simple("param2: u8".to_string()),
                    documentation: None,
                },
            ]),
            active_parameter: None,
        }],
        active_signature: Some(0),
        active_parameter: Some(1),
    };
    handle_signature_help_request(&mut cx, mocked_response.clone()).await;
    cx.condition(|editor, _| editor.signature_help_state.is_shown())
        .await;

    // When selecting a range, the popover is gone.
    // Avoid using `cx.set_state` to not actually edit the document, just change its selections.
    cx.update_editor(|editor, window, cx| {
        editor.change_selections(None, window, cx, |s| {
            s.select_ranges(Some(Point::new(1, 25)..Point::new(1, 19)));
        })
    });
    cx.assert_editor_state(indoc! {"
        fn main() {
            sample(param1, «ˇparam2»);
        }

        fn sample(param1: u8, param2: u8) {}
    "});
    cx.editor(|editor, _, _| {
        assert!(!editor.signature_help_state.is_shown());
    });

    // When unselecting again, the popover is back if within the brackets.
    cx.update_editor(|editor, window, cx| {
        editor.change_selections(None, window, cx, |s| {
            s.select_ranges(Some(Point::new(1, 19)..Point::new(1, 19)));
        })
    });
    cx.assert_editor_state(indoc! {"
        fn main() {
            sample(param1, ˇparam2);
        }

        fn sample(param1: u8, param2: u8) {}
    "});
    handle_signature_help_request(&mut cx, mocked_response).await;
    cx.condition(|editor, _| editor.signature_help_state.is_shown())
        .await;
    cx.editor(|editor, _, _| {
        assert!(editor.signature_help_state.is_shown());
    });

    // Test to confirm that SignatureHelp does not appear after deselecting multiple ranges when it was hidden by pressing Escape.
    cx.update_editor(|editor, window, cx| {
        editor.change_selections(None, window, cx, |s| {
            s.select_ranges(Some(Point::new(0, 0)..Point::new(0, 0)));
            s.select_ranges(Some(Point::new(1, 19)..Point::new(1, 19)));
        })
    });
    cx.assert_editor_state(indoc! {"
        fn main() {
            sample(param1, ˇparam2);
        }

        fn sample(param1: u8, param2: u8) {}
    "});

    let mocked_response = lsp::SignatureHelp {
        signatures: vec![lsp::SignatureInformation {
            label: "fn sample(param1: u8, param2: u8)".to_string(),
            documentation: None,
            parameters: Some(vec![
                lsp::ParameterInformation {
                    label: lsp::ParameterLabel::Simple("param1: u8".to_string()),
                    documentation: None,
                },
                lsp::ParameterInformation {
                    label: lsp::ParameterLabel::Simple("param2: u8".to_string()),
                    documentation: None,
                },
            ]),
            active_parameter: None,
        }],
        active_signature: Some(0),
        active_parameter: Some(1),
    };
    handle_signature_help_request(&mut cx, mocked_response.clone()).await;
    cx.condition(|editor, _| editor.signature_help_state.is_shown())
        .await;
    cx.update_editor(|editor, _, cx| {
        editor.hide_signature_help(cx, SignatureHelpHiddenBy::Escape);
    });
    cx.condition(|editor, _| !editor.signature_help_state.is_shown())
        .await;
    cx.update_editor(|editor, window, cx| {
        editor.change_selections(None, window, cx, |s| {
            s.select_ranges(Some(Point::new(1, 25)..Point::new(1, 19)));
        })
    });
    cx.assert_editor_state(indoc! {"
        fn main() {
            sample(param1, «ˇparam2»);
        }

        fn sample(param1: u8, param2: u8) {}
    "});
    cx.update_editor(|editor, window, cx| {
        editor.change_selections(None, window, cx, |s| {
            s.select_ranges(Some(Point::new(1, 19)..Point::new(1, 19)));
        })
    });
    cx.assert_editor_state(indoc! {"
        fn main() {
            sample(param1, ˇparam2);
        }

        fn sample(param1: u8, param2: u8) {}
    "});
    cx.condition(|editor, _| !editor.signature_help_state.is_shown()) // because hidden by escape
        .await;
}

#[gpui::test]
async fn test_completion(cx: &mut gpui::TestAppContext) {
    init_test(cx, |_| {});

    let mut cx = EditorLspTestContext::new_rust(
        lsp::ServerCapabilities {
            completion_provider: Some(lsp::CompletionOptions {
                trigger_characters: Some(vec![".".to_string(), ":".to_string()]),
                resolve_provider: Some(true),
                ..Default::default()
            }),
            signature_help_provider: Some(lsp::SignatureHelpOptions::default()),
            ..Default::default()
        },
        cx,
    )
    .await;
    let counter = Arc::new(AtomicUsize::new(0));

    cx.set_state(indoc! {"
        oneˇ
        two
        three
    "});
    cx.simulate_keystroke(".");
    handle_completion_request(
        &mut cx,
        indoc! {"
            one.|<>
            two
            three
        "},
        vec!["first_completion", "second_completion"],
        counter.clone(),
    )
    .await;
    cx.condition(|editor, _| editor.context_menu_visible())
        .await;
    assert_eq!(counter.load(atomic::Ordering::Acquire), 1);

    let _handler = handle_signature_help_request(
        &mut cx,
        lsp::SignatureHelp {
            signatures: vec![lsp::SignatureInformation {
                label: "test signature".to_string(),
                documentation: None,
                parameters: Some(vec![lsp::ParameterInformation {
                    label: lsp::ParameterLabel::Simple("foo: u8".to_string()),
                    documentation: None,
                }]),
                active_parameter: None,
            }],
            active_signature: None,
            active_parameter: None,
        },
    );
    cx.update_editor(|editor, window, cx| {
        assert!(
            !editor.signature_help_state.is_shown(),
            "No signature help was called for"
        );
        editor.show_signature_help(&ShowSignatureHelp, window, cx);
    });
    cx.run_until_parked();
    cx.update_editor(|editor, _, _| {
        assert!(
            !editor.signature_help_state.is_shown(),
            "No signature help should be shown when completions menu is open"
        );
    });

    let apply_additional_edits = cx.update_editor(|editor, window, cx| {
        editor.context_menu_next(&Default::default(), window, cx);
        editor
            .confirm_completion(&ConfirmCompletion::default(), window, cx)
            .unwrap()
    });
    cx.assert_editor_state(indoc! {"
        one.second_completionˇ
        two
        three
    "});

    handle_resolve_completion_request(
        &mut cx,
        Some(vec![
            (
                //This overlaps with the primary completion edit which is
                //misbehavior from the LSP spec, test that we filter it out
                indoc! {"
                    one.second_ˇcompletion
                    two
                    threeˇ
                "},
                "overlapping additional edit",
            ),
            (
                indoc! {"
                    one.second_completion
                    two
                    threeˇ
                "},
                "\nadditional edit",
            ),
        ]),
    )
    .await;
    apply_additional_edits.await.unwrap();
    cx.assert_editor_state(indoc! {"
        one.second_completionˇ
        two
        three
        additional edit
    "});

    cx.set_state(indoc! {"
        one.second_completion
        twoˇ
        threeˇ
        additional edit
    "});
    cx.simulate_keystroke(" ");
    assert!(cx.editor(|e, _, _| e.context_menu.borrow_mut().is_none()));
    cx.simulate_keystroke("s");
    assert!(cx.editor(|e, _, _| e.context_menu.borrow_mut().is_none()));

    cx.assert_editor_state(indoc! {"
        one.second_completion
        two sˇ
        three sˇ
        additional edit
    "});
    handle_completion_request(
        &mut cx,
        indoc! {"
            one.second_completion
            two s
            three <s|>
            additional edit
        "},
        vec!["fourth_completion", "fifth_completion", "sixth_completion"],
        counter.clone(),
    )
    .await;
    cx.condition(|editor, _| editor.context_menu_visible())
        .await;
    assert_eq!(counter.load(atomic::Ordering::Acquire), 2);

    cx.simulate_keystroke("i");

    handle_completion_request(
        &mut cx,
        indoc! {"
            one.second_completion
            two si
            three <si|>
            additional edit
        "},
        vec!["fourth_completion", "fifth_completion", "sixth_completion"],
        counter.clone(),
    )
    .await;
    cx.condition(|editor, _| editor.context_menu_visible())
        .await;
    assert_eq!(counter.load(atomic::Ordering::Acquire), 3);

    let apply_additional_edits = cx.update_editor(|editor, window, cx| {
        editor
            .confirm_completion(&ConfirmCompletion::default(), window, cx)
            .unwrap()
    });
    cx.assert_editor_state(indoc! {"
        one.second_completion
        two sixth_completionˇ
        three sixth_completionˇ
        additional edit
    "});

    apply_additional_edits.await.unwrap();

    update_test_language_settings(&mut cx, |settings| {
        settings.defaults.show_completions_on_input = Some(false);
    });
    cx.set_state("editorˇ");
    cx.simulate_keystroke(".");
    assert!(cx.editor(|e, _, _| e.context_menu.borrow_mut().is_none()));
    cx.simulate_keystroke("c");
    cx.simulate_keystroke("l");
    cx.simulate_keystroke("o");
    cx.assert_editor_state("editor.cloˇ");
    assert!(cx.editor(|e, _, _| e.context_menu.borrow_mut().is_none()));
    cx.update_editor(|editor, window, cx| {
        editor.show_completions(&ShowCompletions { trigger: None }, window, cx);
    });
    handle_completion_request(
        &mut cx,
        "editor.<clo|>",
        vec!["close", "clobber"],
        counter.clone(),
    )
    .await;
    cx.condition(|editor, _| editor.context_menu_visible())
        .await;
    assert_eq!(counter.load(atomic::Ordering::Acquire), 4);

    let apply_additional_edits = cx.update_editor(|editor, window, cx| {
        editor
            .confirm_completion(&ConfirmCompletion::default(), window, cx)
            .unwrap()
    });
    cx.assert_editor_state("editor.closeˇ");
    handle_resolve_completion_request(&mut cx, None).await;
    apply_additional_edits.await.unwrap();
}

#[gpui::test]
async fn test_multiline_completion(cx: &mut gpui::TestAppContext) {
    init_test(cx, |_| {});

    let fs = FakeFs::new(cx.executor());
    fs.insert_tree(
        "/a",
        json!({
            "main.ts": "a",
        }),
    )
    .await;

    let project = Project::test(fs, ["/a".as_ref()], cx).await;
    let language_registry = project.read_with(cx, |project, _| project.languages().clone());
    let typescript_language = Arc::new(Language::new(
        LanguageConfig {
            name: "TypeScript".into(),
            matcher: LanguageMatcher {
                path_suffixes: vec!["ts".to_string()],
                ..LanguageMatcher::default()
            },
            line_comments: vec!["// ".into()],
            ..LanguageConfig::default()
        },
        Some(tree_sitter_typescript::LANGUAGE_TYPESCRIPT.into()),
    ));
    language_registry.add(typescript_language.clone());
    let mut fake_servers = language_registry.register_fake_lsp(
        "TypeScript",
        FakeLspAdapter {
            capabilities: lsp::ServerCapabilities {
                completion_provider: Some(lsp::CompletionOptions {
                    trigger_characters: Some(vec![".".to_string(), ":".to_string()]),
                    ..lsp::CompletionOptions::default()
                }),
                signature_help_provider: Some(lsp::SignatureHelpOptions::default()),
                ..lsp::ServerCapabilities::default()
            },
            // Emulate vtsls label generation
            label_for_completion: Some(Box::new(|item, _| {
                let text = if let Some(description) = item
                    .label_details
                    .as_ref()
                    .and_then(|label_details| label_details.description.as_ref())
                {
                    format!("{} {}", item.label, description)
                } else if let Some(detail) = &item.detail {
                    format!("{} {}", item.label, detail)
                } else {
                    item.label.clone()
                };
                let len = text.len();
                Some(language::CodeLabel {
                    text,
                    runs: Vec::new(),
                    filter_range: 0..len,
                })
            })),
            ..FakeLspAdapter::default()
        },
    );
    let workspace = cx.add_window(|window, cx| Workspace::test_new(project.clone(), window, cx));
    let cx = &mut VisualTestContext::from_window(*workspace, cx);
    let worktree_id = workspace
        .update(cx, |workspace, _window, cx| {
            workspace.project().update(cx, |project, cx| {
                project.worktrees(cx).next().unwrap().read(cx).id()
            })
        })
        .unwrap();
    let _buffer = project
        .update(cx, |project, cx| {
            project.open_local_buffer_with_lsp("/a/main.ts", cx)
        })
        .await
        .unwrap();
    let editor = workspace
        .update(cx, |workspace, window, cx| {
            workspace.open_path((worktree_id, "main.ts"), None, true, window, cx)
        })
        .unwrap()
        .await
        .unwrap()
        .downcast::<Editor>()
        .unwrap();
    let fake_server = fake_servers.next().await.unwrap();

    let multiline_label = "StickyHeaderExcerpt {\n            excerpt,\n            next_excerpt_controls_present,\n            next_buffer_row,\n        }: StickyHeaderExcerpt<'_>,";
    let multiline_label_2 = "a\nb\nc\n";
    let multiline_detail = "[]struct {\n\tSignerId\tstruct {\n\t\tIssuer\t\t\tstring\t`json:\"issuer\"`\n\t\tSubjectSerialNumber\"`\n}}";
    let multiline_description = "d\ne\nf\n";
    let multiline_detail_2 = "g\nh\ni\n";

    let mut completion_handle =
        fake_server.handle_request::<lsp::request::Completion, _, _>(move |params, _| async move {
            Ok(Some(lsp::CompletionResponse::Array(vec![
                lsp::CompletionItem {
                    label: multiline_label.to_string(),
                    text_edit: Some(lsp::CompletionTextEdit::Edit(lsp::TextEdit {
                        range: lsp::Range {
                            start: lsp::Position {
                                line: params.text_document_position.position.line,
                                character: params.text_document_position.position.character,
                            },
                            end: lsp::Position {
                                line: params.text_document_position.position.line,
                                character: params.text_document_position.position.character,
                            },
                        },
                        new_text: "new_text_1".to_string(),
                    })),
                    ..lsp::CompletionItem::default()
                },
                lsp::CompletionItem {
                    label: "single line label 1".to_string(),
                    detail: Some(multiline_detail.to_string()),
                    text_edit: Some(lsp::CompletionTextEdit::Edit(lsp::TextEdit {
                        range: lsp::Range {
                            start: lsp::Position {
                                line: params.text_document_position.position.line,
                                character: params.text_document_position.position.character,
                            },
                            end: lsp::Position {
                                line: params.text_document_position.position.line,
                                character: params.text_document_position.position.character,
                            },
                        },
                        new_text: "new_text_2".to_string(),
                    })),
                    ..lsp::CompletionItem::default()
                },
                lsp::CompletionItem {
                    label: "single line label 2".to_string(),
                    label_details: Some(lsp::CompletionItemLabelDetails {
                        description: Some(multiline_description.to_string()),
                        detail: None,
                    }),
                    text_edit: Some(lsp::CompletionTextEdit::Edit(lsp::TextEdit {
                        range: lsp::Range {
                            start: lsp::Position {
                                line: params.text_document_position.position.line,
                                character: params.text_document_position.position.character,
                            },
                            end: lsp::Position {
                                line: params.text_document_position.position.line,
                                character: params.text_document_position.position.character,
                            },
                        },
                        new_text: "new_text_2".to_string(),
                    })),
                    ..lsp::CompletionItem::default()
                },
                lsp::CompletionItem {
                    label: multiline_label_2.to_string(),
                    detail: Some(multiline_detail_2.to_string()),
                    text_edit: Some(lsp::CompletionTextEdit::Edit(lsp::TextEdit {
                        range: lsp::Range {
                            start: lsp::Position {
                                line: params.text_document_position.position.line,
                                character: params.text_document_position.position.character,
                            },
                            end: lsp::Position {
                                line: params.text_document_position.position.line,
                                character: params.text_document_position.position.character,
                            },
                        },
                        new_text: "new_text_3".to_string(),
                    })),
                    ..lsp::CompletionItem::default()
                },
                lsp::CompletionItem {
                    label: "Label with many     spaces and \t but without newlines".to_string(),
                    detail: Some(
                        "Details with many     spaces and \t but without newlines".to_string(),
                    ),
                    text_edit: Some(lsp::CompletionTextEdit::Edit(lsp::TextEdit {
                        range: lsp::Range {
                            start: lsp::Position {
                                line: params.text_document_position.position.line,
                                character: params.text_document_position.position.character,
                            },
                            end: lsp::Position {
                                line: params.text_document_position.position.line,
                                character: params.text_document_position.position.character,
                            },
                        },
                        new_text: "new_text_4".to_string(),
                    })),
                    ..lsp::CompletionItem::default()
                },
            ])))
        });

    editor.update_in(cx, |editor, window, cx| {
        cx.focus_self(window);
        editor.move_to_end(&MoveToEnd, window, cx);
        editor.handle_input(".", window, cx);
    });
    cx.run_until_parked();
    completion_handle.next().await.unwrap();

    editor.update(cx, |editor, _| {
        assert!(editor.context_menu_visible());
        if let Some(CodeContextMenu::Completions(menu)) = editor.context_menu.borrow_mut().as_ref()
        {
            let completion_labels = menu
                .completions
                .borrow()
                .iter()
                .map(|c| c.label.text.clone())
                .collect::<Vec<_>>();
            assert_eq!(
                completion_labels,
                &[
                    "StickyHeaderExcerpt { excerpt, next_excerpt_controls_present, next_buffer_row, }: StickyHeaderExcerpt<'_>,",
                    "single line label 1 []struct { SignerId struct { Issuer string `json:\"issuer\"` SubjectSerialNumber\"` }}",
                    "single line label 2 d e f ",
                    "a b c g h i ",
                    "Label with many     spaces and \t but without newlines Details with many     spaces and \t but without newlines",
                ],
                "Completion items should have their labels without newlines, also replacing excessive whitespaces. Completion items without newlines should not be altered.",
            );

            for completion in menu
                .completions
                .borrow()
                .iter() {
                    assert_eq!(
                        completion.label.filter_range,
                        0..completion.label.text.len(),
                        "Adjusted completion items should still keep their filter ranges for the entire label. Item: {completion:?}"
                    );
                }

        } else {
            panic!("expected completion menu to be open");
        }
    });
}

#[gpui::test]
async fn test_completion_page_up_down_keys(cx: &mut gpui::TestAppContext) {
    init_test(cx, |_| {});
    let mut cx = EditorLspTestContext::new_rust(
        lsp::ServerCapabilities {
            completion_provider: Some(lsp::CompletionOptions {
                trigger_characters: Some(vec![".".to_string()]),
                ..Default::default()
            }),
            ..Default::default()
        },
        cx,
    )
    .await;
    cx.lsp
        .handle_request::<lsp::request::Completion, _, _>(move |_, _| async move {
            Ok(Some(lsp::CompletionResponse::Array(vec![
                lsp::CompletionItem {
                    label: "first".into(),
                    ..Default::default()
                },
                lsp::CompletionItem {
                    label: "last".into(),
                    ..Default::default()
                },
            ])))
        });
    cx.set_state("variableˇ");
    cx.simulate_keystroke(".");
    cx.executor().run_until_parked();

    cx.update_editor(|editor, _, _| {
        if let Some(CodeContextMenu::Completions(menu)) = editor.context_menu.borrow_mut().as_ref()
        {
            assert_eq!(completion_menu_entries(&menu), &["first", "last"]);
        } else {
            panic!("expected completion menu to be open");
        }
    });

    cx.update_editor(|editor, window, cx| {
        editor.move_page_down(&MovePageDown::default(), window, cx);
        if let Some(CodeContextMenu::Completions(menu)) = editor.context_menu.borrow_mut().as_ref()
        {
            assert!(
                menu.selected_item == 1,
                "expected PageDown to select the last item from the context menu"
            );
        } else {
            panic!("expected completion menu to stay open after PageDown");
        }
    });

    cx.update_editor(|editor, window, cx| {
        editor.move_page_up(&MovePageUp::default(), window, cx);
        if let Some(CodeContextMenu::Completions(menu)) = editor.context_menu.borrow_mut().as_ref()
        {
            assert!(
                menu.selected_item == 0,
                "expected PageUp to select the first item from the context menu"
            );
        } else {
            panic!("expected completion menu to stay open after PageUp");
        }
    });
}

#[gpui::test]
async fn test_completion_sort(cx: &mut gpui::TestAppContext) {
    init_test(cx, |_| {});
    let mut cx = EditorLspTestContext::new_rust(
        lsp::ServerCapabilities {
            completion_provider: Some(lsp::CompletionOptions {
                trigger_characters: Some(vec![".".to_string()]),
                ..Default::default()
            }),
            ..Default::default()
        },
        cx,
    )
    .await;
    cx.lsp
        .handle_request::<lsp::request::Completion, _, _>(move |_, _| async move {
            Ok(Some(lsp::CompletionResponse::Array(vec![
                lsp::CompletionItem {
                    label: "Range".into(),
                    sort_text: Some("a".into()),
                    ..Default::default()
                },
                lsp::CompletionItem {
                    label: "r".into(),
                    sort_text: Some("b".into()),
                    ..Default::default()
                },
                lsp::CompletionItem {
                    label: "ret".into(),
                    sort_text: Some("c".into()),
                    ..Default::default()
                },
                lsp::CompletionItem {
                    label: "return".into(),
                    sort_text: Some("d".into()),
                    ..Default::default()
                },
                lsp::CompletionItem {
                    label: "slice".into(),
                    sort_text: Some("d".into()),
                    ..Default::default()
                },
            ])))
        });
    cx.set_state("rˇ");
    cx.executor().run_until_parked();
    cx.update_editor(|editor, window, cx| {
        editor.show_completions(
            &ShowCompletions {
                trigger: Some("r".into()),
            },
            window,
            cx,
        );
    });
    cx.executor().run_until_parked();

    cx.update_editor(|editor, _, _| {
        if let Some(CodeContextMenu::Completions(menu)) = editor.context_menu.borrow_mut().as_ref()
        {
            assert_eq!(
                completion_menu_entries(&menu),
                &["r", "ret", "Range", "return"]
            );
        } else {
            panic!("expected completion menu to be open");
        }
    });
}

#[gpui::test]
async fn test_no_duplicated_completion_requests(cx: &mut gpui::TestAppContext) {
    init_test(cx, |_| {});

    let mut cx = EditorLspTestContext::new_rust(
        lsp::ServerCapabilities {
            completion_provider: Some(lsp::CompletionOptions {
                trigger_characters: Some(vec![".".to_string()]),
                resolve_provider: Some(true),
                ..Default::default()
            }),
            ..Default::default()
        },
        cx,
    )
    .await;

    cx.set_state(indoc! {"fn main() { let a = 2ˇ; }"});
    cx.simulate_keystroke(".");
    let completion_item = lsp::CompletionItem {
        label: "Some".into(),
        kind: Some(lsp::CompletionItemKind::SNIPPET),
        detail: Some("Wrap the expression in an `Option::Some`".to_string()),
        documentation: Some(lsp::Documentation::MarkupContent(lsp::MarkupContent {
            kind: lsp::MarkupKind::Markdown,
            value: "```rust\nSome(2)\n```".to_string(),
        })),
        deprecated: Some(false),
        sort_text: Some("Some".to_string()),
        filter_text: Some("Some".to_string()),
        insert_text_format: Some(lsp::InsertTextFormat::SNIPPET),
        text_edit: Some(lsp::CompletionTextEdit::Edit(lsp::TextEdit {
            range: lsp::Range {
                start: lsp::Position {
                    line: 0,
                    character: 22,
                },
                end: lsp::Position {
                    line: 0,
                    character: 22,
                },
            },
            new_text: "Some(2)".to_string(),
        })),
        additional_text_edits: Some(vec![lsp::TextEdit {
            range: lsp::Range {
                start: lsp::Position {
                    line: 0,
                    character: 20,
                },
                end: lsp::Position {
                    line: 0,
                    character: 22,
                },
            },
            new_text: "".to_string(),
        }]),
        ..Default::default()
    };

    let closure_completion_item = completion_item.clone();
    let counter = Arc::new(AtomicUsize::new(0));
    let counter_clone = counter.clone();
    let mut request = cx.handle_request::<lsp::request::Completion, _, _>(move |_, _, _| {
        let task_completion_item = closure_completion_item.clone();
        counter_clone.fetch_add(1, atomic::Ordering::Release);
        async move {
            Ok(Some(lsp::CompletionResponse::Array(vec![
                task_completion_item,
            ])))
        }
    });

    cx.condition(|editor, _| editor.context_menu_visible())
        .await;
    cx.assert_editor_state(indoc! {"fn main() { let a = 2.ˇ; }"});
    assert!(request.next().await.is_some());
    assert_eq!(counter.load(atomic::Ordering::Acquire), 1);

    cx.simulate_keystroke("S");
    cx.simulate_keystroke("o");
    cx.simulate_keystroke("m");
    cx.condition(|editor, _| editor.context_menu_visible())
        .await;
    cx.assert_editor_state(indoc! {"fn main() { let a = 2.Somˇ; }"});
    assert!(request.next().await.is_some());
    assert!(request.next().await.is_some());
    assert!(request.next().await.is_some());
    request.close();
    assert!(request.next().await.is_none());
    assert_eq!(
        counter.load(atomic::Ordering::Acquire),
        4,
        "With the completions menu open, only one LSP request should happen per input"
    );
}

#[gpui::test]
async fn test_toggle_comment(cx: &mut gpui::TestAppContext) {
    init_test(cx, |_| {});
    let mut cx = EditorTestContext::new(cx).await;
    let language = Arc::new(Language::new(
        LanguageConfig {
            line_comments: vec!["// ".into(), "//! ".into(), "/// ".into()],
            ..Default::default()
        },
        Some(tree_sitter_rust::LANGUAGE.into()),
    ));
    cx.update_buffer(|buffer, cx| buffer.set_language(Some(language), cx));

    // If multiple selections intersect a line, the line is only toggled once.
    cx.set_state(indoc! {"
        fn a() {
            «//b();
            ˇ»// «c();
            //ˇ»  d();
        }
    "});

    cx.update_editor(|e, window, cx| e.toggle_comments(&ToggleComments::default(), window, cx));

    cx.assert_editor_state(indoc! {"
        fn a() {
            «b();
            c();
            ˇ» d();
        }
    "});

    // The comment prefix is inserted at the same column for every line in a
    // selection.
    cx.update_editor(|e, window, cx| e.toggle_comments(&ToggleComments::default(), window, cx));

    cx.assert_editor_state(indoc! {"
        fn a() {
            // «b();
            // c();
            ˇ»//  d();
        }
    "});

    // If a selection ends at the beginning of a line, that line is not toggled.
    cx.set_selections_state(indoc! {"
        fn a() {
            // b();
            «// c();
        ˇ»    //  d();
        }
    "});

    cx.update_editor(|e, window, cx| e.toggle_comments(&ToggleComments::default(), window, cx));

    cx.assert_editor_state(indoc! {"
        fn a() {
            // b();
            «c();
        ˇ»    //  d();
        }
    "});

    // If a selection span a single line and is empty, the line is toggled.
    cx.set_state(indoc! {"
        fn a() {
            a();
            b();
        ˇ
        }
    "});

    cx.update_editor(|e, window, cx| e.toggle_comments(&ToggleComments::default(), window, cx));

    cx.assert_editor_state(indoc! {"
        fn a() {
            a();
            b();
        //•ˇ
        }
    "});

    // If a selection span multiple lines, empty lines are not toggled.
    cx.set_state(indoc! {"
        fn a() {
            «a();

            c();ˇ»
        }
    "});

    cx.update_editor(|e, window, cx| e.toggle_comments(&ToggleComments::default(), window, cx));

    cx.assert_editor_state(indoc! {"
        fn a() {
            // «a();

            // c();ˇ»
        }
    "});

    // If a selection includes multiple comment prefixes, all lines are uncommented.
    cx.set_state(indoc! {"
        fn a() {
            «// a();
            /// b();
            //! c();ˇ»
        }
    "});

    cx.update_editor(|e, window, cx| e.toggle_comments(&ToggleComments::default(), window, cx));

    cx.assert_editor_state(indoc! {"
        fn a() {
            «a();
            b();
            c();ˇ»
        }
    "});
}

#[gpui::test]
async fn test_toggle_comment_ignore_indent(cx: &mut gpui::TestAppContext) {
    init_test(cx, |_| {});
    let mut cx = EditorTestContext::new(cx).await;
    let language = Arc::new(Language::new(
        LanguageConfig {
            line_comments: vec!["// ".into(), "//! ".into(), "/// ".into()],
            ..Default::default()
        },
        Some(tree_sitter_rust::LANGUAGE.into()),
    ));
    cx.update_buffer(|buffer, cx| buffer.set_language(Some(language), cx));

    let toggle_comments = &ToggleComments {
        advance_downwards: false,
        ignore_indent: true,
    };

    // If multiple selections intersect a line, the line is only toggled once.
    cx.set_state(indoc! {"
        fn a() {
        //    «b();
        //    c();
        //    ˇ» d();
        }
    "});

    cx.update_editor(|e, window, cx| e.toggle_comments(toggle_comments, window, cx));

    cx.assert_editor_state(indoc! {"
        fn a() {
            «b();
            c();
            ˇ» d();
        }
    "});

    // The comment prefix is inserted at the beginning of each line
    cx.update_editor(|e, window, cx| e.toggle_comments(toggle_comments, window, cx));

    cx.assert_editor_state(indoc! {"
        fn a() {
        //    «b();
        //    c();
        //    ˇ» d();
        }
    "});

    // If a selection ends at the beginning of a line, that line is not toggled.
    cx.set_selections_state(indoc! {"
        fn a() {
        //    b();
        //    «c();
        ˇ»//     d();
        }
    "});

    cx.update_editor(|e, window, cx| e.toggle_comments(toggle_comments, window, cx));

    cx.assert_editor_state(indoc! {"
        fn a() {
        //    b();
            «c();
        ˇ»//     d();
        }
    "});

    // If a selection span a single line and is empty, the line is toggled.
    cx.set_state(indoc! {"
        fn a() {
            a();
            b();
        ˇ
        }
    "});

    cx.update_editor(|e, window, cx| e.toggle_comments(toggle_comments, window, cx));

    cx.assert_editor_state(indoc! {"
        fn a() {
            a();
            b();
        //ˇ
        }
    "});

    // If a selection span multiple lines, empty lines are not toggled.
    cx.set_state(indoc! {"
        fn a() {
            «a();

            c();ˇ»
        }
    "});

    cx.update_editor(|e, window, cx| e.toggle_comments(toggle_comments, window, cx));

    cx.assert_editor_state(indoc! {"
        fn a() {
        //    «a();

        //    c();ˇ»
        }
    "});

    // If a selection includes multiple comment prefixes, all lines are uncommented.
    cx.set_state(indoc! {"
        fn a() {
        //    «a();
        ///    b();
        //!    c();ˇ»
        }
    "});

    cx.update_editor(|e, window, cx| e.toggle_comments(toggle_comments, window, cx));

    cx.assert_editor_state(indoc! {"
        fn a() {
            «a();
            b();
            c();ˇ»
        }
    "});
}

#[gpui::test]
async fn test_advance_downward_on_toggle_comment(cx: &mut gpui::TestAppContext) {
    init_test(cx, |_| {});

    let language = Arc::new(Language::new(
        LanguageConfig {
            line_comments: vec!["// ".into()],
            ..Default::default()
        },
        Some(tree_sitter_rust::LANGUAGE.into()),
    ));

    let mut cx = EditorTestContext::new(cx).await;

    cx.language_registry().add(language.clone());
    cx.update_buffer(|buffer, cx| {
        buffer.set_language(Some(language), cx);
    });

    let toggle_comments = &ToggleComments {
        advance_downwards: true,
        ignore_indent: false,
    };

    // Single cursor on one line -> advance
    // Cursor moves horizontally 3 characters as well on non-blank line
    cx.set_state(indoc!(
        "fn a() {
             ˇdog();
             cat();
        }"
    ));
    cx.update_editor(|editor, window, cx| {
        editor.toggle_comments(toggle_comments, window, cx);
    });
    cx.assert_editor_state(indoc!(
        "fn a() {
             // dog();
             catˇ();
        }"
    ));

    // Single selection on one line -> don't advance
    cx.set_state(indoc!(
        "fn a() {
             «dog()ˇ»;
             cat();
        }"
    ));
    cx.update_editor(|editor, window, cx| {
        editor.toggle_comments(toggle_comments, window, cx);
    });
    cx.assert_editor_state(indoc!(
        "fn a() {
             // «dog()ˇ»;
             cat();
        }"
    ));

    // Multiple cursors on one line -> advance
    cx.set_state(indoc!(
        "fn a() {
             ˇdˇog();
             cat();
        }"
    ));
    cx.update_editor(|editor, window, cx| {
        editor.toggle_comments(toggle_comments, window, cx);
    });
    cx.assert_editor_state(indoc!(
        "fn a() {
             // dog();
             catˇ(ˇ);
        }"
    ));

    // Multiple cursors on one line, with selection -> don't advance
    cx.set_state(indoc!(
        "fn a() {
             ˇdˇog«()ˇ»;
             cat();
        }"
    ));
    cx.update_editor(|editor, window, cx| {
        editor.toggle_comments(toggle_comments, window, cx);
    });
    cx.assert_editor_state(indoc!(
        "fn a() {
             // ˇdˇog«()ˇ»;
             cat();
        }"
    ));

    // Single cursor on one line -> advance
    // Cursor moves to column 0 on blank line
    cx.set_state(indoc!(
        "fn a() {
             ˇdog();

             cat();
        }"
    ));
    cx.update_editor(|editor, window, cx| {
        editor.toggle_comments(toggle_comments, window, cx);
    });
    cx.assert_editor_state(indoc!(
        "fn a() {
             // dog();
        ˇ
             cat();
        }"
    ));

    // Single cursor on one line -> advance
    // Cursor starts and ends at column 0
    cx.set_state(indoc!(
        "fn a() {
         ˇ    dog();
             cat();
        }"
    ));
    cx.update_editor(|editor, window, cx| {
        editor.toggle_comments(toggle_comments, window, cx);
    });
    cx.assert_editor_state(indoc!(
        "fn a() {
             // dog();
         ˇ    cat();
        }"
    ));
}

#[gpui::test]
async fn test_toggle_block_comment(cx: &mut gpui::TestAppContext) {
    init_test(cx, |_| {});

    let mut cx = EditorTestContext::new(cx).await;

    let html_language = Arc::new(
        Language::new(
            LanguageConfig {
                name: "HTML".into(),
                block_comment: Some(("<!-- ".into(), " -->".into())),
                ..Default::default()
            },
            Some(tree_sitter_html::language()),
        )
        .with_injection_query(
            r#"
            (script_element
                (raw_text) @injection.content
                (#set! injection.language "javascript"))
            "#,
        )
        .unwrap(),
    );

    let javascript_language = Arc::new(Language::new(
        LanguageConfig {
            name: "JavaScript".into(),
            line_comments: vec!["// ".into()],
            ..Default::default()
        },
        Some(tree_sitter_typescript::LANGUAGE_TSX.into()),
    ));

    cx.language_registry().add(html_language.clone());
    cx.language_registry().add(javascript_language.clone());
    cx.update_buffer(|buffer, cx| {
        buffer.set_language(Some(html_language), cx);
    });

    // Toggle comments for empty selections
    cx.set_state(
        &r#"
            <p>A</p>ˇ
            <p>B</p>ˇ
            <p>C</p>ˇ
        "#
        .unindent(),
    );
    cx.update_editor(|editor, window, cx| {
        editor.toggle_comments(&ToggleComments::default(), window, cx)
    });
    cx.assert_editor_state(
        &r#"
            <!-- <p>A</p>ˇ -->
            <!-- <p>B</p>ˇ -->
            <!-- <p>C</p>ˇ -->
        "#
        .unindent(),
    );
    cx.update_editor(|editor, window, cx| {
        editor.toggle_comments(&ToggleComments::default(), window, cx)
    });
    cx.assert_editor_state(
        &r#"
            <p>A</p>ˇ
            <p>B</p>ˇ
            <p>C</p>ˇ
        "#
        .unindent(),
    );

    // Toggle comments for mixture of empty and non-empty selections, where
    // multiple selections occupy a given line.
    cx.set_state(
        &r#"
            <p>A«</p>
            <p>ˇ»B</p>ˇ
            <p>C«</p>
            <p>ˇ»D</p>ˇ
        "#
        .unindent(),
    );

    cx.update_editor(|editor, window, cx| {
        editor.toggle_comments(&ToggleComments::default(), window, cx)
    });
    cx.assert_editor_state(
        &r#"
            <!-- <p>A«</p>
            <p>ˇ»B</p>ˇ -->
            <!-- <p>C«</p>
            <p>ˇ»D</p>ˇ -->
        "#
        .unindent(),
    );
    cx.update_editor(|editor, window, cx| {
        editor.toggle_comments(&ToggleComments::default(), window, cx)
    });
    cx.assert_editor_state(
        &r#"
            <p>A«</p>
            <p>ˇ»B</p>ˇ
            <p>C«</p>
            <p>ˇ»D</p>ˇ
        "#
        .unindent(),
    );

    // Toggle comments when different languages are active for different
    // selections.
    cx.set_state(
        &r#"
            ˇ<script>
                ˇvar x = new Y();
            ˇ</script>
        "#
        .unindent(),
    );
    cx.executor().run_until_parked();
    cx.update_editor(|editor, window, cx| {
        editor.toggle_comments(&ToggleComments::default(), window, cx)
    });
    // TODO this is how it actually worked in Zed Stable, which is not very ergonomic.
    // Uncommenting and commenting from this position brings in even more wrong artifacts.
    cx.assert_editor_state(
        &r#"
            <!-- ˇ<script> -->
                // ˇvar x = new Y();
            // ˇ</script>
        "#
        .unindent(),
    );
}

#[gpui::test]
fn test_editing_disjoint_excerpts(cx: &mut TestAppContext) {
    init_test(cx, |_| {});

    let buffer = cx.new(|cx| Buffer::local(sample_text(3, 4, 'a'), cx));
    let multibuffer = cx.new(|cx| {
        let mut multibuffer = MultiBuffer::new(ReadWrite);
        multibuffer.push_excerpts(
            buffer.clone(),
            [
                ExcerptRange {
                    context: Point::new(0, 0)..Point::new(0, 4),
                    primary: None,
                },
                ExcerptRange {
                    context: Point::new(1, 0)..Point::new(1, 4),
                    primary: None,
                },
            ],
            cx,
        );
        assert_eq!(multibuffer.read(cx).text(), "aaaa\nbbbb");
        multibuffer
    });

    let (editor, cx) = cx.add_window_view(|window, cx| build_editor(multibuffer, window, cx));
    editor.update_in(cx, |editor, window, cx| {
        assert_eq!(editor.text(cx), "aaaa\nbbbb");
        editor.change_selections(None, window, cx, |s| {
            s.select_ranges([
                Point::new(0, 0)..Point::new(0, 0),
                Point::new(1, 0)..Point::new(1, 0),
            ])
        });

        editor.handle_input("X", window, cx);
        assert_eq!(editor.text(cx), "Xaaaa\nXbbbb");
        assert_eq!(
            editor.selections.ranges(cx),
            [
                Point::new(0, 1)..Point::new(0, 1),
                Point::new(1, 1)..Point::new(1, 1),
            ]
        );

        // Ensure the cursor's head is respected when deleting across an excerpt boundary.
        editor.change_selections(None, window, cx, |s| {
            s.select_ranges([Point::new(0, 2)..Point::new(1, 2)])
        });
        editor.backspace(&Default::default(), window, cx);
        assert_eq!(editor.text(cx), "Xa\nbbb");
        assert_eq!(
            editor.selections.ranges(cx),
            [Point::new(1, 0)..Point::new(1, 0)]
        );

        editor.change_selections(None, window, cx, |s| {
            s.select_ranges([Point::new(1, 1)..Point::new(0, 1)])
        });
        editor.backspace(&Default::default(), window, cx);
        assert_eq!(editor.text(cx), "X\nbb");
        assert_eq!(
            editor.selections.ranges(cx),
            [Point::new(0, 1)..Point::new(0, 1)]
        );
    });
}

#[gpui::test]
fn test_editing_overlapping_excerpts(cx: &mut TestAppContext) {
    init_test(cx, |_| {});

    let markers = vec![('[', ']').into(), ('(', ')').into()];
    let (initial_text, mut excerpt_ranges) = marked_text_ranges_by(
        indoc! {"
            [aaaa
            (bbbb]
            cccc)",
        },
        markers.clone(),
    );
    let excerpt_ranges = markers.into_iter().map(|marker| {
        let context = excerpt_ranges.remove(&marker).unwrap()[0].clone();
        ExcerptRange {
            context,
            primary: None,
        }
    });
    let buffer = cx.new(|cx| Buffer::local(initial_text, cx));
    let multibuffer = cx.new(|cx| {
        let mut multibuffer = MultiBuffer::new(ReadWrite);
        multibuffer.push_excerpts(buffer, excerpt_ranges, cx);
        multibuffer
    });

    let (editor, cx) = cx.add_window_view(|window, cx| build_editor(multibuffer, window, cx));
    editor.update_in(cx, |editor, window, cx| {
        let (expected_text, selection_ranges) = marked_text_ranges(
            indoc! {"
                aaaa
                bˇbbb
                bˇbbˇb
                cccc"
            },
            true,
        );
        assert_eq!(editor.text(cx), expected_text);
        editor.change_selections(None, window, cx, |s| s.select_ranges(selection_ranges));

        editor.handle_input("X", window, cx);

        let (expected_text, expected_selections) = marked_text_ranges(
            indoc! {"
                aaaa
                bXˇbbXb
                bXˇbbXˇb
                cccc"
            },
            false,
        );
        assert_eq!(editor.text(cx), expected_text);
        assert_eq!(editor.selections.ranges(cx), expected_selections);

        editor.newline(&Newline, window, cx);
        let (expected_text, expected_selections) = marked_text_ranges(
            indoc! {"
                aaaa
                bX
                ˇbbX
                b
                bX
                ˇbbX
                ˇb
                cccc"
            },
            false,
        );
        assert_eq!(editor.text(cx), expected_text);
        assert_eq!(editor.selections.ranges(cx), expected_selections);
    });
}

#[gpui::test]
fn test_refresh_selections(cx: &mut TestAppContext) {
    init_test(cx, |_| {});

    let buffer = cx.new(|cx| Buffer::local(sample_text(3, 4, 'a'), cx));
    let mut excerpt1_id = None;
    let multibuffer = cx.new(|cx| {
        let mut multibuffer = MultiBuffer::new(ReadWrite);
        excerpt1_id = multibuffer
            .push_excerpts(
                buffer.clone(),
                [
                    ExcerptRange {
                        context: Point::new(0, 0)..Point::new(1, 4),
                        primary: None,
                    },
                    ExcerptRange {
                        context: Point::new(1, 0)..Point::new(2, 4),
                        primary: None,
                    },
                ],
                cx,
            )
            .into_iter()
            .next();
        assert_eq!(multibuffer.read(cx).text(), "aaaa\nbbbb\nbbbb\ncccc");
        multibuffer
    });

    let editor = cx.add_window(|window, cx| {
        let mut editor = build_editor(multibuffer.clone(), window, cx);
        let snapshot = editor.snapshot(window, cx);
        editor.change_selections(None, window, cx, |s| {
            s.select_ranges([Point::new(1, 3)..Point::new(1, 3)])
        });
        editor.begin_selection(
            Point::new(2, 1).to_display_point(&snapshot),
            true,
            1,
            window,
            cx,
        );
        assert_eq!(
            editor.selections.ranges(cx),
            [
                Point::new(1, 3)..Point::new(1, 3),
                Point::new(2, 1)..Point::new(2, 1),
            ]
        );
        editor
    });

    // Refreshing selections is a no-op when excerpts haven't changed.
    _ = editor.update(cx, |editor, window, cx| {
        editor.change_selections(None, window, cx, |s| s.refresh());
        assert_eq!(
            editor.selections.ranges(cx),
            [
                Point::new(1, 3)..Point::new(1, 3),
                Point::new(2, 1)..Point::new(2, 1),
            ]
        );
    });

    multibuffer.update(cx, |multibuffer, cx| {
        multibuffer.remove_excerpts([excerpt1_id.unwrap()], cx);
    });
    _ = editor.update(cx, |editor, window, cx| {
        // Removing an excerpt causes the first selection to become degenerate.
        assert_eq!(
            editor.selections.ranges(cx),
            [
                Point::new(0, 0)..Point::new(0, 0),
                Point::new(0, 1)..Point::new(0, 1)
            ]
        );

        // Refreshing selections will relocate the first selection to the original buffer
        // location.
        editor.change_selections(None, window, cx, |s| s.refresh());
        assert_eq!(
            editor.selections.ranges(cx),
            [
                Point::new(0, 1)..Point::new(0, 1),
                Point::new(0, 3)..Point::new(0, 3)
            ]
        );
        assert!(editor.selections.pending_anchor().is_some());
    });
}

#[gpui::test]
fn test_refresh_selections_while_selecting_with_mouse(cx: &mut TestAppContext) {
    init_test(cx, |_| {});

    let buffer = cx.new(|cx| Buffer::local(sample_text(3, 4, 'a'), cx));
    let mut excerpt1_id = None;
    let multibuffer = cx.new(|cx| {
        let mut multibuffer = MultiBuffer::new(ReadWrite);
        excerpt1_id = multibuffer
            .push_excerpts(
                buffer.clone(),
                [
                    ExcerptRange {
                        context: Point::new(0, 0)..Point::new(1, 4),
                        primary: None,
                    },
                    ExcerptRange {
                        context: Point::new(1, 0)..Point::new(2, 4),
                        primary: None,
                    },
                ],
                cx,
            )
            .into_iter()
            .next();
        assert_eq!(multibuffer.read(cx).text(), "aaaa\nbbbb\nbbbb\ncccc");
        multibuffer
    });

    let editor = cx.add_window(|window, cx| {
        let mut editor = build_editor(multibuffer.clone(), window, cx);
        let snapshot = editor.snapshot(window, cx);
        editor.begin_selection(
            Point::new(1, 3).to_display_point(&snapshot),
            false,
            1,
            window,
            cx,
        );
        assert_eq!(
            editor.selections.ranges(cx),
            [Point::new(1, 3)..Point::new(1, 3)]
        );
        editor
    });

    multibuffer.update(cx, |multibuffer, cx| {
        multibuffer.remove_excerpts([excerpt1_id.unwrap()], cx);
    });
    _ = editor.update(cx, |editor, window, cx| {
        assert_eq!(
            editor.selections.ranges(cx),
            [Point::new(0, 0)..Point::new(0, 0)]
        );

        // Ensure we don't panic when selections are refreshed and that the pending selection is finalized.
        editor.change_selections(None, window, cx, |s| s.refresh());
        assert_eq!(
            editor.selections.ranges(cx),
            [Point::new(0, 3)..Point::new(0, 3)]
        );
        assert!(editor.selections.pending_anchor().is_some());
    });
}

#[gpui::test]
async fn test_extra_newline_insertion(cx: &mut gpui::TestAppContext) {
    init_test(cx, |_| {});

    let language = Arc::new(
        Language::new(
            LanguageConfig {
                brackets: BracketPairConfig {
                    pairs: vec![
                        BracketPair {
                            start: "{".to_string(),
                            end: "}".to_string(),
                            close: true,
                            surround: true,
                            newline: true,
                        },
                        BracketPair {
                            start: "/* ".to_string(),
                            end: " */".to_string(),
                            close: true,
                            surround: true,
                            newline: true,
                        },
                    ],
                    ..Default::default()
                },
                ..Default::default()
            },
            Some(tree_sitter_rust::LANGUAGE.into()),
        )
        .with_indents_query("")
        .unwrap(),
    );

    let text = concat!(
        "{   }\n",     //
        "  x\n",       //
        "  /*   */\n", //
        "x\n",         //
        "{{} }\n",     //
    );

    let buffer = cx.new(|cx| Buffer::local(text, cx).with_language(language, cx));
    let buffer = cx.new(|cx| MultiBuffer::singleton(buffer, cx));
    let (editor, cx) = cx.add_window_view(|window, cx| build_editor(buffer, window, cx));
    editor
        .condition::<crate::EditorEvent>(cx, |editor, cx| !editor.buffer.read(cx).is_parsing(cx))
        .await;

    editor.update_in(cx, |editor, window, cx| {
        editor.change_selections(None, window, cx, |s| {
            s.select_display_ranges([
                DisplayPoint::new(DisplayRow(0), 2)..DisplayPoint::new(DisplayRow(0), 3),
                DisplayPoint::new(DisplayRow(2), 5)..DisplayPoint::new(DisplayRow(2), 5),
                DisplayPoint::new(DisplayRow(4), 4)..DisplayPoint::new(DisplayRow(4), 4),
            ])
        });
        editor.newline(&Newline, window, cx);

        assert_eq!(
            editor.buffer().read(cx).read(cx).text(),
            concat!(
                "{ \n",    // Suppress rustfmt
                "\n",      //
                "}\n",     //
                "  x\n",   //
                "  /* \n", //
                "  \n",    //
                "  */\n",  //
                "x\n",     //
                "{{} \n",  //
                "}\n",     //
            )
        );
    });
}

#[gpui::test]
fn test_highlighted_ranges(cx: &mut TestAppContext) {
    init_test(cx, |_| {});

    let editor = cx.add_window(|window, cx| {
        let buffer = MultiBuffer::build_simple(&sample_text(16, 8, 'a'), cx);
        build_editor(buffer.clone(), window, cx)
    });

    _ = editor.update(cx, |editor, window, cx| {
        struct Type1;
        struct Type2;

        let buffer = editor.buffer.read(cx).snapshot(cx);

        let anchor_range =
            |range: Range<Point>| buffer.anchor_after(range.start)..buffer.anchor_after(range.end);

        editor.highlight_background::<Type1>(
            &[
                anchor_range(Point::new(2, 1)..Point::new(2, 3)),
                anchor_range(Point::new(4, 2)..Point::new(4, 4)),
                anchor_range(Point::new(6, 3)..Point::new(6, 5)),
                anchor_range(Point::new(8, 4)..Point::new(8, 6)),
            ],
            |_| Hsla::red(),
            cx,
        );
        editor.highlight_background::<Type2>(
            &[
                anchor_range(Point::new(3, 2)..Point::new(3, 5)),
                anchor_range(Point::new(5, 3)..Point::new(5, 6)),
                anchor_range(Point::new(7, 4)..Point::new(7, 7)),
                anchor_range(Point::new(9, 5)..Point::new(9, 8)),
            ],
            |_| Hsla::green(),
            cx,
        );

        let snapshot = editor.snapshot(window, cx);
        let mut highlighted_ranges = editor.background_highlights_in_range(
            anchor_range(Point::new(3, 4)..Point::new(7, 4)),
            &snapshot,
            cx.theme().colors(),
        );
        // Enforce a consistent ordering based on color without relying on the ordering of the
        // highlight's `TypeId` which is non-executor.
        highlighted_ranges.sort_unstable_by_key(|(_, color)| *color);
        assert_eq!(
            highlighted_ranges,
            &[
                (
                    DisplayPoint::new(DisplayRow(4), 2)..DisplayPoint::new(DisplayRow(4), 4),
                    Hsla::red(),
                ),
                (
                    DisplayPoint::new(DisplayRow(6), 3)..DisplayPoint::new(DisplayRow(6), 5),
                    Hsla::red(),
                ),
                (
                    DisplayPoint::new(DisplayRow(3), 2)..DisplayPoint::new(DisplayRow(3), 5),
                    Hsla::green(),
                ),
                (
                    DisplayPoint::new(DisplayRow(5), 3)..DisplayPoint::new(DisplayRow(5), 6),
                    Hsla::green(),
                ),
            ]
        );
        assert_eq!(
            editor.background_highlights_in_range(
                anchor_range(Point::new(5, 6)..Point::new(6, 4)),
                &snapshot,
                cx.theme().colors(),
            ),
            &[(
                DisplayPoint::new(DisplayRow(6), 3)..DisplayPoint::new(DisplayRow(6), 5),
                Hsla::red(),
            )]
        );
    });
}

#[gpui::test]
async fn test_following(cx: &mut gpui::TestAppContext) {
    init_test(cx, |_| {});

    let fs = FakeFs::new(cx.executor());
    let project = Project::test(fs, ["/file.rs".as_ref()], cx).await;

    let buffer = project.update(cx, |project, cx| {
        let buffer = project.create_local_buffer(&sample_text(16, 8, 'a'), None, cx);
        cx.new(|cx| MultiBuffer::singleton(buffer, cx))
    });
    let leader = cx.add_window(|window, cx| build_editor(buffer.clone(), window, cx));
    let follower = cx.update(|cx| {
        cx.open_window(
            WindowOptions {
                window_bounds: Some(WindowBounds::Windowed(Bounds::from_corners(
                    gpui::Point::new(px(0.), px(0.)),
                    gpui::Point::new(px(10.), px(80.)),
                ))),
                ..Default::default()
            },
            |window, cx| cx.new(|cx| build_editor(buffer.clone(), window, cx)),
        )
        .unwrap()
    });

    let is_still_following = Rc::new(RefCell::new(true));
    let follower_edit_event_count = Rc::new(RefCell::new(0));
    let pending_update = Rc::new(RefCell::new(None));
    let leader_model = leader.root(cx).unwrap();
    let follower_model = follower.root(cx).unwrap();
    _ = follower.update(cx, {
        let update = pending_update.clone();
        let is_still_following = is_still_following.clone();
        let follower_edit_event_count = follower_edit_event_count.clone();
        |_, window, cx| {
            cx.subscribe_in(
                &leader_model,
                window,
                move |_, leader, event, window, cx| {
                    leader.read(cx).add_event_to_update_proto(
                        event,
                        &mut update.borrow_mut(),
                        window,
                        cx,
                    );
                },
            )
            .detach();

            cx.subscribe_in(
                &follower_model,
                window,
                move |_, _, event: &EditorEvent, _window, _cx| {
                    if matches!(Editor::to_follow_event(event), Some(FollowEvent::Unfollow)) {
                        *is_still_following.borrow_mut() = false;
                    }

                    if let EditorEvent::BufferEdited = event {
                        *follower_edit_event_count.borrow_mut() += 1;
                    }
                },
            )
            .detach();
        }
    });

    // Update the selections only
    _ = leader.update(cx, |leader, window, cx| {
        leader.change_selections(None, window, cx, |s| s.select_ranges([1..1]));
    });
    follower
        .update(cx, |follower, window, cx| {
            follower.apply_update_proto(
                &project,
                pending_update.borrow_mut().take().unwrap(),
                window,
                cx,
            )
        })
        .unwrap()
        .await
        .unwrap();
    _ = follower.update(cx, |follower, _, cx| {
        assert_eq!(follower.selections.ranges(cx), vec![1..1]);
    });
    assert!(*is_still_following.borrow());
    assert_eq!(*follower_edit_event_count.borrow(), 0);

    // Update the scroll position only
    _ = leader.update(cx, |leader, window, cx| {
        leader.set_scroll_position(gpui::Point::new(1.5, 3.5), window, cx);
    });
    follower
        .update(cx, |follower, window, cx| {
            follower.apply_update_proto(
                &project,
                pending_update.borrow_mut().take().unwrap(),
                window,
                cx,
            )
        })
        .unwrap()
        .await
        .unwrap();
    assert_eq!(
        follower
            .update(cx, |follower, _, cx| follower.scroll_position(cx))
            .unwrap(),
        gpui::Point::new(1.5, 3.5)
    );
    assert!(*is_still_following.borrow());
    assert_eq!(*follower_edit_event_count.borrow(), 0);

    // Update the selections and scroll position. The follower's scroll position is updated
    // via autoscroll, not via the leader's exact scroll position.
    _ = leader.update(cx, |leader, window, cx| {
        leader.change_selections(None, window, cx, |s| s.select_ranges([0..0]));
        leader.request_autoscroll(Autoscroll::newest(), cx);
        leader.set_scroll_position(gpui::Point::new(1.5, 3.5), window, cx);
    });
    follower
        .update(cx, |follower, window, cx| {
            follower.apply_update_proto(
                &project,
                pending_update.borrow_mut().take().unwrap(),
                window,
                cx,
            )
        })
        .unwrap()
        .await
        .unwrap();
    _ = follower.update(cx, |follower, _, cx| {
        assert_eq!(follower.scroll_position(cx), gpui::Point::new(1.5, 0.0));
        assert_eq!(follower.selections.ranges(cx), vec![0..0]);
    });
    assert!(*is_still_following.borrow());

    // Creating a pending selection that precedes another selection
    _ = leader.update(cx, |leader, window, cx| {
        leader.change_selections(None, window, cx, |s| s.select_ranges([1..1]));
        leader.begin_selection(DisplayPoint::new(DisplayRow(0), 0), true, 1, window, cx);
    });
    follower
        .update(cx, |follower, window, cx| {
            follower.apply_update_proto(
                &project,
                pending_update.borrow_mut().take().unwrap(),
                window,
                cx,
            )
        })
        .unwrap()
        .await
        .unwrap();
    _ = follower.update(cx, |follower, _, cx| {
        assert_eq!(follower.selections.ranges(cx), vec![0..0, 1..1]);
    });
    assert!(*is_still_following.borrow());

    // Extend the pending selection so that it surrounds another selection
    _ = leader.update(cx, |leader, window, cx| {
        leader.extend_selection(DisplayPoint::new(DisplayRow(0), 2), 1, window, cx);
    });
    follower
        .update(cx, |follower, window, cx| {
            follower.apply_update_proto(
                &project,
                pending_update.borrow_mut().take().unwrap(),
                window,
                cx,
            )
        })
        .unwrap()
        .await
        .unwrap();
    _ = follower.update(cx, |follower, _, cx| {
        assert_eq!(follower.selections.ranges(cx), vec![0..2]);
    });

    // Scrolling locally breaks the follow
    _ = follower.update(cx, |follower, window, cx| {
        let top_anchor = follower.buffer().read(cx).read(cx).anchor_after(0);
        follower.set_scroll_anchor(
            ScrollAnchor {
                anchor: top_anchor,
                offset: gpui::Point::new(0.0, 0.5),
            },
            window,
            cx,
        );
    });
    assert!(!(*is_still_following.borrow()));
}

#[gpui::test]
async fn test_following_with_multiple_excerpts(cx: &mut gpui::TestAppContext) {
    init_test(cx, |_| {});

    let fs = FakeFs::new(cx.executor());
    let project = Project::test(fs, ["/file.rs".as_ref()], cx).await;
    let workspace = cx.add_window(|window, cx| Workspace::test_new(project.clone(), window, cx));
    let pane = workspace
        .update(cx, |workspace, _, _| workspace.active_pane().clone())
        .unwrap();

    let cx = &mut VisualTestContext::from_window(*workspace.deref(), cx);

    let leader = pane.update_in(cx, |_, window, cx| {
        let multibuffer = cx.new(|_| MultiBuffer::new(ReadWrite));
        cx.new(|cx| build_editor(multibuffer.clone(), window, cx))
    });

    // Start following the editor when it has no excerpts.
    let mut state_message =
        leader.update_in(cx, |leader, window, cx| leader.to_state_proto(window, cx));
    let workspace_model = workspace.root(cx).unwrap();
    let follower_1 = cx
        .update_window(*workspace.deref(), |_, window, cx| {
            Editor::from_state_proto(
                workspace_model,
                ViewId {
                    creator: Default::default(),
                    id: 0,
                },
                &mut state_message,
                window,
                cx,
            )
        })
        .unwrap()
        .unwrap()
        .await
        .unwrap();

    let update_message = Rc::new(RefCell::new(None));
    follower_1.update_in(cx, {
        let update = update_message.clone();
        |_, window, cx| {
            cx.subscribe_in(&leader, window, move |_, leader, event, window, cx| {
                leader.read(cx).add_event_to_update_proto(
                    event,
                    &mut update.borrow_mut(),
                    window,
                    cx,
                );
            })
            .detach();
        }
    });

    let (buffer_1, buffer_2) = project.update(cx, |project, cx| {
        (
            project.create_local_buffer("abc\ndef\nghi\njkl\n", None, cx),
            project.create_local_buffer("mno\npqr\nstu\nvwx\n", None, cx),
        )
    });

    // Insert some excerpts.
    leader.update(cx, |leader, cx| {
        leader.buffer.update(cx, |multibuffer, cx| {
            let excerpt_ids = multibuffer.push_excerpts(
                buffer_1.clone(),
                [
                    ExcerptRange {
                        context: 1..6,
                        primary: None,
                    },
                    ExcerptRange {
                        context: 12..15,
                        primary: None,
                    },
                    ExcerptRange {
                        context: 0..3,
                        primary: None,
                    },
                ],
                cx,
            );
            multibuffer.insert_excerpts_after(
                excerpt_ids[0],
                buffer_2.clone(),
                [
                    ExcerptRange {
                        context: 8..12,
                        primary: None,
                    },
                    ExcerptRange {
                        context: 0..6,
                        primary: None,
                    },
                ],
                cx,
            );
        });
    });

    // Apply the update of adding the excerpts.
    follower_1
        .update_in(cx, |follower, window, cx| {
            follower.apply_update_proto(
                &project,
                update_message.borrow().clone().unwrap(),
                window,
                cx,
            )
        })
        .await
        .unwrap();
    assert_eq!(
        follower_1.update(cx, |editor, cx| editor.text(cx)),
        leader.update(cx, |editor, cx| editor.text(cx))
    );
    update_message.borrow_mut().take();

    // Start following separately after it already has excerpts.
    let mut state_message =
        leader.update_in(cx, |leader, window, cx| leader.to_state_proto(window, cx));
    let workspace_model = workspace.root(cx).unwrap();
    let follower_2 = cx
        .update_window(*workspace.deref(), |_, window, cx| {
            Editor::from_state_proto(
                workspace_model,
                ViewId {
                    creator: Default::default(),
                    id: 0,
                },
                &mut state_message,
                window,
                cx,
            )
        })
        .unwrap()
        .unwrap()
        .await
        .unwrap();
    assert_eq!(
        follower_2.update(cx, |editor, cx| editor.text(cx)),
        leader.update(cx, |editor, cx| editor.text(cx))
    );

    // Remove some excerpts.
    leader.update(cx, |leader, cx| {
        leader.buffer.update(cx, |multibuffer, cx| {
            let excerpt_ids = multibuffer.excerpt_ids();
            multibuffer.remove_excerpts([excerpt_ids[1], excerpt_ids[2]], cx);
            multibuffer.remove_excerpts([excerpt_ids[0]], cx);
        });
    });

    // Apply the update of removing the excerpts.
    follower_1
        .update_in(cx, |follower, window, cx| {
            follower.apply_update_proto(
                &project,
                update_message.borrow().clone().unwrap(),
                window,
                cx,
            )
        })
        .await
        .unwrap();
    follower_2
        .update_in(cx, |follower, window, cx| {
            follower.apply_update_proto(
                &project,
                update_message.borrow().clone().unwrap(),
                window,
                cx,
            )
        })
        .await
        .unwrap();
    update_message.borrow_mut().take();
    assert_eq!(
        follower_1.update(cx, |editor, cx| editor.text(cx)),
        leader.update(cx, |editor, cx| editor.text(cx))
    );
}

#[gpui::test]
async fn go_to_prev_overlapping_diagnostic(
    executor: BackgroundExecutor,
    cx: &mut gpui::TestAppContext,
) {
    init_test(cx, |_| {});

    let mut cx = EditorTestContext::new(cx).await;
    let lsp_store =
        cx.update_editor(|editor, _, cx| editor.project.as_ref().unwrap().read(cx).lsp_store());

    cx.set_state(indoc! {"
        ˇfn func(abc def: i32) -> u32 {
        }
    "});

    cx.update(|_, cx| {
        lsp_store.update(cx, |lsp_store, cx| {
            lsp_store
                .update_diagnostics(
                    LanguageServerId(0),
                    lsp::PublishDiagnosticsParams {
                        uri: lsp::Url::from_file_path("/root/file").unwrap(),
                        version: None,
                        diagnostics: vec![
                            lsp::Diagnostic {
                                range: lsp::Range::new(
                                    lsp::Position::new(0, 11),
                                    lsp::Position::new(0, 12),
                                ),
                                severity: Some(lsp::DiagnosticSeverity::ERROR),
                                ..Default::default()
                            },
                            lsp::Diagnostic {
                                range: lsp::Range::new(
                                    lsp::Position::new(0, 12),
                                    lsp::Position::new(0, 15),
                                ),
                                severity: Some(lsp::DiagnosticSeverity::ERROR),
                                ..Default::default()
                            },
                            lsp::Diagnostic {
                                range: lsp::Range::new(
                                    lsp::Position::new(0, 25),
                                    lsp::Position::new(0, 28),
                                ),
                                severity: Some(lsp::DiagnosticSeverity::ERROR),
                                ..Default::default()
                            },
                        ],
                    },
                    &[],
                    cx,
                )
                .unwrap()
        });
    });

    executor.run_until_parked();

    cx.update_editor(|editor, window, cx| {
        editor.go_to_prev_diagnostic(&GoToPrevDiagnostic, window, cx);
    });

    cx.assert_editor_state(indoc! {"
        fn func(abc def: i32) -> ˇu32 {
        }
    "});

    cx.update_editor(|editor, window, cx| {
        editor.go_to_prev_diagnostic(&GoToPrevDiagnostic, window, cx);
    });

    cx.assert_editor_state(indoc! {"
        fn func(abc ˇdef: i32) -> u32 {
        }
    "});

    cx.update_editor(|editor, window, cx| {
        editor.go_to_prev_diagnostic(&GoToPrevDiagnostic, window, cx);
    });

    cx.assert_editor_state(indoc! {"
        fn func(abcˇ def: i32) -> u32 {
        }
    "});

    cx.update_editor(|editor, window, cx| {
        editor.go_to_prev_diagnostic(&GoToPrevDiagnostic, window, cx);
    });

    cx.assert_editor_state(indoc! {"
        fn func(abc def: i32) -> ˇu32 {
        }
    "});
}

#[gpui::test]
async fn test_diagnostics_with_links(cx: &mut TestAppContext) {
    init_test(cx, |_| {});

    let mut cx = EditorTestContext::new(cx).await;

    cx.set_state(indoc! {"
        fn func(abˇc def: i32) -> u32 {
        }
    "});
    let lsp_store =
        cx.update_editor(|editor, _, cx| editor.project.as_ref().unwrap().read(cx).lsp_store());

    cx.update(|_, cx| {
        lsp_store.update(cx, |lsp_store, cx| {
            lsp_store.update_diagnostics(
                LanguageServerId(0),
                lsp::PublishDiagnosticsParams {
                    uri: lsp::Url::from_file_path("/root/file").unwrap(),
                    version: None,
                    diagnostics: vec![lsp::Diagnostic {
                        range: lsp::Range::new(lsp::Position::new(0, 8), lsp::Position::new(0, 12)),
                        severity: Some(lsp::DiagnosticSeverity::ERROR),
                        message: "we've had problems with <https://link.one>, and <https://link.two> is broken".to_string(),
                        ..Default::default()
                    }],
                },
                &[],
                cx,
            )
        })
    }).unwrap();
    cx.run_until_parked();
    cx.update_editor(|editor, window, cx| {
        hover_popover::hover(editor, &Default::default(), window, cx)
    });
    cx.run_until_parked();
    cx.update_editor(|editor, _, _| assert!(editor.hover_state.diagnostic_popover.is_some()))
}

#[gpui::test]
async fn test_go_to_hunk(executor: BackgroundExecutor, cx: &mut gpui::TestAppContext) {
    init_test(cx, |_| {});

    let mut cx = EditorTestContext::new(cx).await;

    let diff_base = r#"
        use some::mod;

        const A: u32 = 42;

        fn main() {
            println!("hello");

            println!("world");
        }
        "#
    .unindent();

    // Edits are modified, removed, modified, added
    cx.set_state(
        &r#"
        use some::modified;

        ˇ
        fn main() {
            println!("hello there");

            println!("around the");
            println!("world");
        }
        "#
        .unindent(),
    );

    cx.set_diff_base(&diff_base);
    executor.run_until_parked();

    cx.update_editor(|editor, window, cx| {
        //Wrap around the bottom of the buffer
        for _ in 0..3 {
            editor.go_to_next_hunk(&GoToHunk, window, cx);
        }
    });

    cx.assert_editor_state(
        &r#"
        ˇuse some::modified;


        fn main() {
            println!("hello there");

            println!("around the");
            println!("world");
        }
        "#
        .unindent(),
    );

    cx.update_editor(|editor, window, cx| {
        //Wrap around the top of the buffer
        for _ in 0..2 {
            editor.go_to_prev_hunk(&GoToPrevHunk, window, cx);
        }
    });

    cx.assert_editor_state(
        &r#"
        use some::modified;


        fn main() {
        ˇ    println!("hello there");

            println!("around the");
            println!("world");
        }
        "#
        .unindent(),
    );

    cx.update_editor(|editor, window, cx| {
        editor.go_to_prev_hunk(&GoToPrevHunk, window, cx);
    });

    cx.assert_editor_state(
        &r#"
        use some::modified;

        ˇ
        fn main() {
            println!("hello there");

            println!("around the");
            println!("world");
        }
        "#
        .unindent(),
    );

    cx.update_editor(|editor, window, cx| {
        editor.go_to_prev_hunk(&GoToPrevHunk, window, cx);
    });

    cx.assert_editor_state(
        &r#"
        ˇuse some::modified;


        fn main() {
            println!("hello there");

            println!("around the");
            println!("world");
        }
        "#
        .unindent(),
    );

    cx.update_editor(|editor, window, cx| {
        for _ in 0..2 {
            editor.go_to_prev_hunk(&GoToPrevHunk, window, cx);
        }
    });

    cx.assert_editor_state(
        &r#"
        use some::modified;


        fn main() {
        ˇ    println!("hello there");

            println!("around the");
            println!("world");
        }
        "#
        .unindent(),
    );

    cx.update_editor(|editor, window, cx| {
        editor.fold(&Fold, window, cx);
    });

    cx.update_editor(|editor, window, cx| {
        editor.go_to_next_hunk(&GoToHunk, window, cx);
    });

    cx.assert_editor_state(
        &r#"
        ˇuse some::modified;


        fn main() {
            println!("hello there");

            println!("around the");
            println!("world");
        }
        "#
        .unindent(),
    );
}

#[test]
fn test_split_words() {
    fn split(text: &str) -> Vec<&str> {
        split_words(text).collect()
    }

    assert_eq!(split("HelloWorld"), &["Hello", "World"]);
    assert_eq!(split("hello_world"), &["hello_", "world"]);
    assert_eq!(split("_hello_world_"), &["_", "hello_", "world_"]);
    assert_eq!(split("Hello_World"), &["Hello_", "World"]);
    assert_eq!(split("helloWOrld"), &["hello", "WOrld"]);
    assert_eq!(split("helloworld"), &["helloworld"]);

    assert_eq!(split(":do_the_thing"), &[":", "do_", "the_", "thing"]);
}

#[gpui::test]
async fn test_move_to_enclosing_bracket(cx: &mut gpui::TestAppContext) {
    init_test(cx, |_| {});

    let mut cx = EditorLspTestContext::new_typescript(Default::default(), cx).await;
    let mut assert = |before, after| {
        let _state_context = cx.set_state(before);
        cx.run_until_parked();
        cx.update_editor(|editor, window, cx| {
            editor.move_to_enclosing_bracket(&MoveToEnclosingBracket, window, cx)
        });
        cx.assert_editor_state(after);
    };

    // Outside bracket jumps to outside of matching bracket
    assert("console.logˇ(var);", "console.log(var)ˇ;");
    assert("console.log(var)ˇ;", "console.logˇ(var);");

    // Inside bracket jumps to inside of matching bracket
    assert("console.log(ˇvar);", "console.log(varˇ);");
    assert("console.log(varˇ);", "console.log(ˇvar);");

    // When outside a bracket and inside, favor jumping to the inside bracket
    assert(
        "console.log('foo', [1, 2, 3]ˇ);",
        "console.log(ˇ'foo', [1, 2, 3]);",
    );
    assert(
        "console.log(ˇ'foo', [1, 2, 3]);",
        "console.log('foo', [1, 2, 3]ˇ);",
    );

    // Bias forward if two options are equally likely
    assert(
        "let result = curried_fun()ˇ();",
        "let result = curried_fun()()ˇ;",
    );

    // If directly adjacent to a smaller pair but inside a larger (not adjacent), pick the smaller
    assert(
        indoc! {"
            function test() {
                console.log('test')ˇ
            }"},
        indoc! {"
            function test() {
                console.logˇ('test')
            }"},
    );
}

#[gpui::test]
async fn test_on_type_formatting_not_triggered(cx: &mut gpui::TestAppContext) {
    init_test(cx, |_| {});

    let fs = FakeFs::new(cx.executor());
    fs.insert_tree(
        "/a",
        json!({
            "main.rs": "fn main() { let a = 5; }",
            "other.rs": "// Test file",
        }),
    )
    .await;
    let project = Project::test(fs, ["/a".as_ref()], cx).await;

    let language_registry = project.read_with(cx, |project, _| project.languages().clone());
    language_registry.add(Arc::new(Language::new(
        LanguageConfig {
            name: "Rust".into(),
            matcher: LanguageMatcher {
                path_suffixes: vec!["rs".to_string()],
                ..Default::default()
            },
            brackets: BracketPairConfig {
                pairs: vec![BracketPair {
                    start: "{".to_string(),
                    end: "}".to_string(),
                    close: true,
                    surround: true,
                    newline: true,
                }],
                disabled_scopes_by_bracket_ix: Vec::new(),
            },
            ..Default::default()
        },
        Some(tree_sitter_rust::LANGUAGE.into()),
    )));
    let mut fake_servers = language_registry.register_fake_lsp(
        "Rust",
        FakeLspAdapter {
            capabilities: lsp::ServerCapabilities {
                document_on_type_formatting_provider: Some(lsp::DocumentOnTypeFormattingOptions {
                    first_trigger_character: "{".to_string(),
                    more_trigger_character: None,
                }),
                ..Default::default()
            },
            ..Default::default()
        },
    );

    let workspace = cx.add_window(|window, cx| Workspace::test_new(project.clone(), window, cx));

    let cx = &mut VisualTestContext::from_window(*workspace, cx);

    let worktree_id = workspace
        .update(cx, |workspace, _, cx| {
            workspace.project().update(cx, |project, cx| {
                project.worktrees(cx).next().unwrap().read(cx).id()
            })
        })
        .unwrap();

    let buffer = project
        .update(cx, |project, cx| {
            project.open_local_buffer("/a/main.rs", cx)
        })
        .await
        .unwrap();
    let editor_handle = workspace
        .update(cx, |workspace, window, cx| {
            workspace.open_path((worktree_id, "main.rs"), None, true, window, cx)
        })
        .unwrap()
        .await
        .unwrap()
        .downcast::<Editor>()
        .unwrap();

    cx.executor().start_waiting();
    let fake_server = fake_servers.next().await.unwrap();

    fake_server.handle_request::<lsp::request::OnTypeFormatting, _, _>(|params, _| async move {
        assert_eq!(
            params.text_document_position.text_document.uri,
            lsp::Url::from_file_path("/a/main.rs").unwrap(),
        );
        assert_eq!(
            params.text_document_position.position,
            lsp::Position::new(0, 21),
        );

        Ok(Some(vec![lsp::TextEdit {
            new_text: "]".to_string(),
            range: lsp::Range::new(lsp::Position::new(0, 22), lsp::Position::new(0, 22)),
        }]))
    });

    editor_handle.update_in(cx, |editor, window, cx| {
        window.focus(&editor.focus_handle(cx));
        editor.change_selections(None, window, cx, |s| {
            s.select_ranges([Point::new(0, 21)..Point::new(0, 20)])
        });
        editor.handle_input("{", window, cx);
    });

    cx.executor().run_until_parked();

    buffer.update(cx, |buffer, _| {
        assert_eq!(
            buffer.text(),
            "fn main() { let a = {5}; }",
            "No extra braces from on type formatting should appear in the buffer"
        )
    });
}

#[gpui::test]
async fn test_language_server_restart_due_to_settings_change(cx: &mut gpui::TestAppContext) {
    init_test(cx, |_| {});

    let fs = FakeFs::new(cx.executor());
    fs.insert_tree(
        "/a",
        json!({
            "main.rs": "fn main() { let a = 5; }",
            "other.rs": "// Test file",
        }),
    )
    .await;

    let project = Project::test(fs, ["/a".as_ref()], cx).await;

    let server_restarts = Arc::new(AtomicUsize::new(0));
    let closure_restarts = Arc::clone(&server_restarts);
    let language_server_name = "test language server";
    let language_name: LanguageName = "Rust".into();

    let language_registry = project.read_with(cx, |project, _| project.languages().clone());
    language_registry.add(Arc::new(Language::new(
        LanguageConfig {
            name: language_name.clone(),
            matcher: LanguageMatcher {
                path_suffixes: vec!["rs".to_string()],
                ..Default::default()
            },
            ..Default::default()
        },
        Some(tree_sitter_rust::LANGUAGE.into()),
    )));
    let mut fake_servers = language_registry.register_fake_lsp(
        "Rust",
        FakeLspAdapter {
            name: language_server_name,
            initialization_options: Some(json!({
                "testOptionValue": true
            })),
            initializer: Some(Box::new(move |fake_server| {
                let task_restarts = Arc::clone(&closure_restarts);
                fake_server.handle_request::<lsp::request::Shutdown, _, _>(move |_, _| {
                    task_restarts.fetch_add(1, atomic::Ordering::Release);
                    futures::future::ready(Ok(()))
                });
            })),
            ..Default::default()
        },
    );

    let _window = cx.add_window(|window, cx| Workspace::test_new(project.clone(), window, cx));
    let _buffer = project
        .update(cx, |project, cx| {
            project.open_local_buffer_with_lsp("/a/main.rs", cx)
        })
        .await
        .unwrap();
    let _fake_server = fake_servers.next().await.unwrap();
    update_test_language_settings(cx, |language_settings| {
        language_settings.languages.insert(
            language_name.clone(),
            LanguageSettingsContent {
                tab_size: NonZeroU32::new(8),
                ..Default::default()
            },
        );
    });
    cx.executor().run_until_parked();
    assert_eq!(
        server_restarts.load(atomic::Ordering::Acquire),
        0,
        "Should not restart LSP server on an unrelated change"
    );

    update_test_project_settings(cx, |project_settings| {
        project_settings.lsp.insert(
            "Some other server name".into(),
            LspSettings {
                binary: None,
                settings: None,
                initialization_options: Some(json!({
                    "some other init value": false
                })),
            },
        );
    });
    cx.executor().run_until_parked();
    assert_eq!(
        server_restarts.load(atomic::Ordering::Acquire),
        0,
        "Should not restart LSP server on an unrelated LSP settings change"
    );
    update_test_project_settings(cx, |project_settings| {
        project_settings.lsp.insert(
            language_server_name.into(),
            LspSettings {
                binary: None,
                settings: None,
                initialization_options: Some(json!({
                    "anotherInitValue": false
                })),
            },
        );
    });
    cx.executor().run_until_parked();
    assert_eq!(
        server_restarts.load(atomic::Ordering::Acquire),
        1,
        "Should restart LSP server on a related LSP settings change"
    );

    update_test_project_settings(cx, |project_settings| {
        project_settings.lsp.insert(
            language_server_name.into(),
            LspSettings {
                binary: None,
                settings: None,
                initialization_options: Some(json!({
                    "anotherInitValue": false
                })),
            },
        );
    });
    cx.executor().run_until_parked();
    assert_eq!(
        server_restarts.load(atomic::Ordering::Acquire),
        1,
        "Should not restart LSP server on a related LSP settings change that is the same"
    );

    update_test_project_settings(cx, |project_settings| {
        project_settings.lsp.insert(
            language_server_name.into(),
            LspSettings {
                binary: None,
                settings: None,
                initialization_options: None,
            },
        );
    });
    cx.executor().run_until_parked();
    assert_eq!(
        server_restarts.load(atomic::Ordering::Acquire),
        2,
        "Should restart LSP server on another related LSP settings change"
    );
}

#[gpui::test]
async fn test_completions_with_additional_edits(cx: &mut gpui::TestAppContext) {
    init_test(cx, |_| {});

    let mut cx = EditorLspTestContext::new_rust(
        lsp::ServerCapabilities {
            completion_provider: Some(lsp::CompletionOptions {
                trigger_characters: Some(vec![".".to_string()]),
                resolve_provider: Some(true),
                ..Default::default()
            }),
            ..Default::default()
        },
        cx,
    )
    .await;

    cx.set_state(indoc! {"fn main() { let a = 2ˇ; }"});
    cx.simulate_keystroke(".");
    let completion_item = lsp::CompletionItem {
        label: "some".into(),
        kind: Some(lsp::CompletionItemKind::SNIPPET),
        detail: Some("Wrap the expression in an `Option::Some`".to_string()),
        documentation: Some(lsp::Documentation::MarkupContent(lsp::MarkupContent {
            kind: lsp::MarkupKind::Markdown,
            value: "```rust\nSome(2)\n```".to_string(),
        })),
        deprecated: Some(false),
        sort_text: Some("fffffff2".to_string()),
        filter_text: Some("some".to_string()),
        insert_text_format: Some(lsp::InsertTextFormat::SNIPPET),
        text_edit: Some(lsp::CompletionTextEdit::Edit(lsp::TextEdit {
            range: lsp::Range {
                start: lsp::Position {
                    line: 0,
                    character: 22,
                },
                end: lsp::Position {
                    line: 0,
                    character: 22,
                },
            },
            new_text: "Some(2)".to_string(),
        })),
        additional_text_edits: Some(vec![lsp::TextEdit {
            range: lsp::Range {
                start: lsp::Position {
                    line: 0,
                    character: 20,
                },
                end: lsp::Position {
                    line: 0,
                    character: 22,
                },
            },
            new_text: "".to_string(),
        }]),
        ..Default::default()
    };

    let closure_completion_item = completion_item.clone();
    let mut request = cx.handle_request::<lsp::request::Completion, _, _>(move |_, _, _| {
        let task_completion_item = closure_completion_item.clone();
        async move {
            Ok(Some(lsp::CompletionResponse::Array(vec![
                task_completion_item,
            ])))
        }
    });

    request.next().await;

    cx.condition(|editor, _| editor.context_menu_visible())
        .await;
    let apply_additional_edits = cx.update_editor(|editor, window, cx| {
        editor
            .confirm_completion(&ConfirmCompletion::default(), window, cx)
            .unwrap()
    });
    cx.assert_editor_state(indoc! {"fn main() { let a = 2.Some(2)ˇ; }"});

    cx.handle_request::<lsp::request::ResolveCompletionItem, _, _>(move |_, _, _| {
        let task_completion_item = completion_item.clone();
        async move { Ok(task_completion_item) }
    })
    .next()
    .await
    .unwrap();
    apply_additional_edits.await.unwrap();
    cx.assert_editor_state(indoc! {"fn main() { let a = Some(2)ˇ; }"});
}

#[gpui::test]
async fn test_completions_resolve_updates_labels_if_filter_text_matches(
    cx: &mut gpui::TestAppContext,
) {
    init_test(cx, |_| {});

    let mut cx = EditorLspTestContext::new_rust(
        lsp::ServerCapabilities {
            completion_provider: Some(lsp::CompletionOptions {
                trigger_characters: Some(vec![".".to_string()]),
                resolve_provider: Some(true),
                ..Default::default()
            }),
            ..Default::default()
        },
        cx,
    )
    .await;

    cx.set_state(indoc! {"fn main() { let a = 2ˇ; }"});
    cx.simulate_keystroke(".");

    let item1 = lsp::CompletionItem {
        label: "id".to_string(),
        filter_text: Some("id".to_string()),
        detail: None,
        documentation: None,
        text_edit: Some(lsp::CompletionTextEdit::Edit(lsp::TextEdit {
            range: lsp::Range::new(lsp::Position::new(0, 22), lsp::Position::new(0, 22)),
            new_text: ".id".to_string(),
        })),
        ..lsp::CompletionItem::default()
    };

    let item2 = lsp::CompletionItem {
        label: "other".to_string(),
        filter_text: Some("other".to_string()),
        detail: None,
        documentation: None,
        text_edit: Some(lsp::CompletionTextEdit::Edit(lsp::TextEdit {
            range: lsp::Range::new(lsp::Position::new(0, 22), lsp::Position::new(0, 22)),
            new_text: ".other".to_string(),
        })),
        ..lsp::CompletionItem::default()
    };

    let item1 = item1.clone();
    cx.handle_request::<lsp::request::Completion, _, _>({
        let item1 = item1.clone();
        move |_, _, _| {
            let item1 = item1.clone();
            let item2 = item2.clone();
            async move { Ok(Some(lsp::CompletionResponse::Array(vec![item1, item2]))) }
        }
    })
    .next()
    .await;

    cx.condition(|editor, _| editor.context_menu_visible())
        .await;
    cx.update_editor(|editor, _, _| {
        let context_menu = editor.context_menu.borrow_mut();
        let context_menu = context_menu
            .as_ref()
            .expect("Should have the context menu deployed");
        match context_menu {
            CodeContextMenu::Completions(completions_menu) => {
                let completions = completions_menu.completions.borrow_mut();
                assert_eq!(
                    completions
                        .iter()
                        .map(|completion| &completion.label.text)
                        .collect::<Vec<_>>(),
                    vec!["id", "other"]
                )
            }
            CodeContextMenu::CodeActions(_) => panic!("Should show the completions menu"),
        }
    });

    cx.handle_request::<lsp::request::ResolveCompletionItem, _, _>({
        let item1 = item1.clone();
        move |_, item_to_resolve, _| {
            let item1 = item1.clone();
            async move {
                if item1 == item_to_resolve {
                    Ok(lsp::CompletionItem {
                        label: "method id()".to_string(),
                        filter_text: Some("id".to_string()),
                        detail: Some("Now resolved!".to_string()),
                        documentation: Some(lsp::Documentation::String("Docs".to_string())),
                        text_edit: Some(lsp::CompletionTextEdit::Edit(lsp::TextEdit {
                            range: lsp::Range::new(
                                lsp::Position::new(0, 22),
                                lsp::Position::new(0, 22),
                            ),
                            new_text: ".id".to_string(),
                        })),
                        ..lsp::CompletionItem::default()
                    })
                } else {
                    Ok(item_to_resolve)
                }
            }
        }
    })
    .next()
    .await
    .unwrap();
    cx.run_until_parked();

    cx.update_editor(|editor, window, cx| {
        editor.context_menu_next(&Default::default(), window, cx);
    });

    cx.update_editor(|editor, _, _| {
        let context_menu = editor.context_menu.borrow_mut();
        let context_menu = context_menu
            .as_ref()
            .expect("Should have the context menu deployed");
        match context_menu {
            CodeContextMenu::Completions(completions_menu) => {
                let completions = completions_menu.completions.borrow_mut();
                assert_eq!(
                    completions
                        .iter()
                        .map(|completion| &completion.label.text)
                        .collect::<Vec<_>>(),
                    vec!["method id()", "other"],
                    "Should update first completion label, but not second as the filter text did not match."
                );
            }
            CodeContextMenu::CodeActions(_) => panic!("Should show the completions menu"),
        }
    });
}

#[gpui::test]
async fn test_completions_resolve_happens_once(cx: &mut gpui::TestAppContext) {
    init_test(cx, |_| {});

    let mut cx = EditorLspTestContext::new_rust(
        lsp::ServerCapabilities {
            completion_provider: Some(lsp::CompletionOptions {
                trigger_characters: Some(vec![".".to_string()]),
                resolve_provider: Some(true),
                ..Default::default()
            }),
            ..Default::default()
        },
        cx,
    )
    .await;

    cx.set_state(indoc! {"fn main() { let a = 2ˇ; }"});
    cx.simulate_keystroke(".");

    let unresolved_item_1 = lsp::CompletionItem {
        label: "id".to_string(),
        filter_text: Some("id".to_string()),
        detail: None,
        documentation: None,
        text_edit: Some(lsp::CompletionTextEdit::Edit(lsp::TextEdit {
            range: lsp::Range::new(lsp::Position::new(0, 22), lsp::Position::new(0, 22)),
            new_text: ".id".to_string(),
        })),
        ..lsp::CompletionItem::default()
    };
    let resolved_item_1 = lsp::CompletionItem {
        additional_text_edits: Some(vec![lsp::TextEdit {
            range: lsp::Range::new(lsp::Position::new(0, 20), lsp::Position::new(0, 22)),
            new_text: "!!".to_string(),
        }]),
        ..unresolved_item_1.clone()
    };
    let unresolved_item_2 = lsp::CompletionItem {
        label: "other".to_string(),
        filter_text: Some("other".to_string()),
        detail: None,
        documentation: None,
        text_edit: Some(lsp::CompletionTextEdit::Edit(lsp::TextEdit {
            range: lsp::Range::new(lsp::Position::new(0, 22), lsp::Position::new(0, 22)),
            new_text: ".other".to_string(),
        })),
        ..lsp::CompletionItem::default()
    };
    let resolved_item_2 = lsp::CompletionItem {
        additional_text_edits: Some(vec![lsp::TextEdit {
            range: lsp::Range::new(lsp::Position::new(0, 20), lsp::Position::new(0, 22)),
            new_text: "??".to_string(),
        }]),
        ..unresolved_item_2.clone()
    };

    let resolve_requests_1 = Arc::new(AtomicUsize::new(0));
    let resolve_requests_2 = Arc::new(AtomicUsize::new(0));
    cx.lsp
        .server
        .on_request::<lsp::request::ResolveCompletionItem, _, _>({
            let unresolved_item_1 = unresolved_item_1.clone();
            let resolved_item_1 = resolved_item_1.clone();
            let unresolved_item_2 = unresolved_item_2.clone();
            let resolved_item_2 = resolved_item_2.clone();
            let resolve_requests_1 = resolve_requests_1.clone();
            let resolve_requests_2 = resolve_requests_2.clone();
            move |unresolved_request, _| {
                let unresolved_item_1 = unresolved_item_1.clone();
                let resolved_item_1 = resolved_item_1.clone();
                let unresolved_item_2 = unresolved_item_2.clone();
                let resolved_item_2 = resolved_item_2.clone();
                let resolve_requests_1 = resolve_requests_1.clone();
                let resolve_requests_2 = resolve_requests_2.clone();
                async move {
                    if unresolved_request == unresolved_item_1 {
                        resolve_requests_1.fetch_add(1, atomic::Ordering::Release);
                        Ok(resolved_item_1.clone())
                    } else if unresolved_request == unresolved_item_2 {
                        resolve_requests_2.fetch_add(1, atomic::Ordering::Release);
                        Ok(resolved_item_2.clone())
                    } else {
                        panic!("Unexpected completion item {unresolved_request:?}")
                    }
                }
            }
        })
        .detach();

    cx.handle_request::<lsp::request::Completion, _, _>(move |_, _, _| {
        let unresolved_item_1 = unresolved_item_1.clone();
        let unresolved_item_2 = unresolved_item_2.clone();
        async move {
            Ok(Some(lsp::CompletionResponse::Array(vec![
                unresolved_item_1,
                unresolved_item_2,
            ])))
        }
    })
    .next()
    .await;

    cx.condition(|editor, _| editor.context_menu_visible())
        .await;
    cx.update_editor(|editor, _, _| {
        let context_menu = editor.context_menu.borrow_mut();
        let context_menu = context_menu
            .as_ref()
            .expect("Should have the context menu deployed");
        match context_menu {
            CodeContextMenu::Completions(completions_menu) => {
                let completions = completions_menu.completions.borrow_mut();
                assert_eq!(
                    completions
                        .iter()
                        .map(|completion| &completion.label.text)
                        .collect::<Vec<_>>(),
                    vec!["id", "other"]
                )
            }
            CodeContextMenu::CodeActions(_) => panic!("Should show the completions menu"),
        }
    });
    cx.run_until_parked();

    cx.update_editor(|editor, window, cx| {
        editor.context_menu_next(&ContextMenuNext, window, cx);
    });
    cx.run_until_parked();
    cx.update_editor(|editor, window, cx| {
        editor.context_menu_prev(&ContextMenuPrev, window, cx);
    });
    cx.run_until_parked();
    cx.update_editor(|editor, window, cx| {
        editor.context_menu_next(&ContextMenuNext, window, cx);
    });
    cx.run_until_parked();
    cx.update_editor(|editor, window, cx| {
        editor
            .compose_completion(&ComposeCompletion::default(), window, cx)
            .expect("No task returned")
    })
    .await
    .expect("Completion failed");
    cx.run_until_parked();

    cx.update_editor(|editor, _, cx| {
        assert_eq!(
            resolve_requests_1.load(atomic::Ordering::Acquire),
            1,
            "Should always resolve once despite multiple selections"
        );
        assert_eq!(
            resolve_requests_2.load(atomic::Ordering::Acquire),
            1,
            "Should always resolve once after multiple selections and applying the completion"
        );
        assert_eq!(
            editor.text(cx),
            "fn main() { let a = ??.other; }",
            "Should use resolved data when applying the completion"
        );
    });
}

#[gpui::test]
async fn test_completions_default_resolve_data_handling(cx: &mut gpui::TestAppContext) {
    init_test(cx, |_| {});

    let item_0 = lsp::CompletionItem {
        label: "abs".into(),
        insert_text: Some("abs".into()),
        data: Some(json!({ "very": "special"})),
        insert_text_mode: Some(lsp::InsertTextMode::ADJUST_INDENTATION),
        text_edit: Some(lsp::CompletionTextEdit::InsertAndReplace(
            lsp::InsertReplaceEdit {
                new_text: "abs".to_string(),
                insert: lsp::Range::default(),
                replace: lsp::Range::default(),
            },
        )),
        ..lsp::CompletionItem::default()
    };
    let items = iter::once(item_0.clone())
        .chain((11..51).map(|i| lsp::CompletionItem {
            label: format!("item_{}", i),
            insert_text: Some(format!("item_{}", i)),
            insert_text_format: Some(lsp::InsertTextFormat::PLAIN_TEXT),
            ..lsp::CompletionItem::default()
        }))
        .collect::<Vec<_>>();

    let default_commit_characters = vec!["?".to_string()];
    let default_data = json!({ "default": "data"});
    let default_insert_text_format = lsp::InsertTextFormat::SNIPPET;
    let default_insert_text_mode = lsp::InsertTextMode::AS_IS;
    let default_edit_range = lsp::Range {
        start: lsp::Position {
            line: 0,
            character: 5,
        },
        end: lsp::Position {
            line: 0,
            character: 5,
        },
    };

    let item_0_out = lsp::CompletionItem {
        commit_characters: Some(default_commit_characters.clone()),
        insert_text_format: Some(default_insert_text_format),
        ..item_0
    };
    let items_out = iter::once(item_0_out)
        .chain(items[1..].iter().map(|item| lsp::CompletionItem {
            commit_characters: Some(default_commit_characters.clone()),
            data: Some(default_data.clone()),
            insert_text_mode: Some(default_insert_text_mode),
            text_edit: Some(lsp::CompletionTextEdit::Edit(lsp::TextEdit {
                range: default_edit_range,
                new_text: item.label.clone(),
            })),
            ..item.clone()
        }))
        .collect::<Vec<lsp::CompletionItem>>();

    let mut cx = EditorLspTestContext::new_rust(
        lsp::ServerCapabilities {
            completion_provider: Some(lsp::CompletionOptions {
                trigger_characters: Some(vec![".".to_string()]),
                resolve_provider: Some(true),
                ..Default::default()
            }),
            ..Default::default()
        },
        cx,
    )
    .await;

    cx.set_state(indoc! {"fn main() { let a = 2ˇ; }"});
    cx.simulate_keystroke(".");

    let completion_data = default_data.clone();
    let completion_characters = default_commit_characters.clone();
    cx.handle_request::<lsp::request::Completion, _, _>(move |_, _, _| {
        let default_data = completion_data.clone();
        let default_commit_characters = completion_characters.clone();
        let items = items.clone();
        async move {
            Ok(Some(lsp::CompletionResponse::List(lsp::CompletionList {
                items,
                item_defaults: Some(lsp::CompletionListItemDefaults {
                    data: Some(default_data.clone()),
                    commit_characters: Some(default_commit_characters.clone()),
                    edit_range: Some(lsp::CompletionListItemDefaultsEditRange::Range(
                        default_edit_range,
                    )),
                    insert_text_format: Some(default_insert_text_format),
                    insert_text_mode: Some(default_insert_text_mode),
                }),
                ..lsp::CompletionList::default()
            })))
        }
    })
    .next()
    .await;

    let resolved_items = Arc::new(Mutex::new(Vec::new()));
    cx.lsp
        .server
        .on_request::<lsp::request::ResolveCompletionItem, _, _>({
            let closure_resolved_items = resolved_items.clone();
            move |item_to_resolve, _| {
                let closure_resolved_items = closure_resolved_items.clone();
                async move {
                    closure_resolved_items.lock().push(item_to_resolve.clone());
                    Ok(item_to_resolve)
                }
            }
        })
        .detach();

    cx.condition(|editor, _| editor.context_menu_visible())
        .await;
    cx.run_until_parked();
    cx.update_editor(|editor, _, _| {
        let menu = editor.context_menu.borrow_mut();
        match menu.as_ref().expect("should have the completions menu") {
            CodeContextMenu::Completions(completions_menu) => {
                assert_eq!(
                    completions_menu
                        .entries
                        .borrow()
                        .iter()
                        .flat_map(|c| match c {
                            CompletionEntry::Match(mat) => Some(mat.string.clone()),
                            _ => None,
                        })
                        .collect::<Vec<String>>(),
                    items_out
                        .iter()
                        .map(|completion| completion.label.clone())
                        .collect::<Vec<String>>()
                );
            }
            CodeContextMenu::CodeActions(_) => panic!("Expected to have the completions menu"),
        }
    });
    // Approximate initial displayed interval is 0..12. With extra item padding of 4 this is 0..16
    // with 4 from the end.
    assert_eq!(
        *resolved_items.lock(),
        [
            &items_out[0..16],
            &items_out[items_out.len() - 4..items_out.len()]
        ]
        .concat()
        .iter()
        .cloned()
        .collect::<Vec<lsp::CompletionItem>>()
    );
    resolved_items.lock().clear();

    cx.update_editor(|editor, window, cx| {
        editor.context_menu_prev(&ContextMenuPrev, window, cx);
    });
    cx.run_until_parked();
    // Completions that have already been resolved are skipped.
    assert_eq!(
        *resolved_items.lock(),
        items_out[items_out.len() - 16..items_out.len() - 4]
            .iter()
            .cloned()
            .collect::<Vec<lsp::CompletionItem>>()
    );
    resolved_items.lock().clear();
}

#[gpui::test]
async fn test_completions_in_languages_with_extra_word_characters(cx: &mut gpui::TestAppContext) {
    init_test(cx, |_| {});

    let mut cx = EditorLspTestContext::new(
        Language::new(
            LanguageConfig {
                matcher: LanguageMatcher {
                    path_suffixes: vec!["jsx".into()],
                    ..Default::default()
                },
                overrides: [(
                    "element".into(),
                    LanguageConfigOverride {
                        word_characters: Override::Set(['-'].into_iter().collect()),
                        ..Default::default()
                    },
                )]
                .into_iter()
                .collect(),
                ..Default::default()
            },
            Some(tree_sitter_typescript::LANGUAGE_TSX.into()),
        )
        .with_override_query("(jsx_self_closing_element) @element")
        .unwrap(),
        lsp::ServerCapabilities {
            completion_provider: Some(lsp::CompletionOptions {
                trigger_characters: Some(vec![":".to_string()]),
                ..Default::default()
            }),
            ..Default::default()
        },
        cx,
    )
    .await;

    cx.lsp
        .handle_request::<lsp::request::Completion, _, _>(move |_, _| async move {
            Ok(Some(lsp::CompletionResponse::Array(vec![
                lsp::CompletionItem {
                    label: "bg-blue".into(),
                    ..Default::default()
                },
                lsp::CompletionItem {
                    label: "bg-red".into(),
                    ..Default::default()
                },
                lsp::CompletionItem {
                    label: "bg-yellow".into(),
                    ..Default::default()
                },
            ])))
        });

    cx.set_state(r#"<p class="bgˇ" />"#);

    // Trigger completion when typing a dash, because the dash is an extra
    // word character in the 'element' scope, which contains the cursor.
    cx.simulate_keystroke("-");
    cx.executor().run_until_parked();
    cx.update_editor(|editor, _, _| {
        if let Some(CodeContextMenu::Completions(menu)) = editor.context_menu.borrow_mut().as_ref()
        {
            assert_eq!(
                completion_menu_entries(&menu),
                &["bg-red", "bg-blue", "bg-yellow"]
            );
        } else {
            panic!("expected completion menu to be open");
        }
    });

    cx.simulate_keystroke("l");
    cx.executor().run_until_parked();
    cx.update_editor(|editor, _, _| {
        if let Some(CodeContextMenu::Completions(menu)) = editor.context_menu.borrow_mut().as_ref()
        {
            assert_eq!(completion_menu_entries(&menu), &["bg-blue", "bg-yellow"]);
        } else {
            panic!("expected completion menu to be open");
        }
    });

    // When filtering completions, consider the character after the '-' to
    // be the start of a subword.
    cx.set_state(r#"<p class="yelˇ" />"#);
    cx.simulate_keystroke("l");
    cx.executor().run_until_parked();
    cx.update_editor(|editor, _, _| {
        if let Some(CodeContextMenu::Completions(menu)) = editor.context_menu.borrow_mut().as_ref()
        {
            assert_eq!(completion_menu_entries(&menu), &["bg-yellow"]);
        } else {
            panic!("expected completion menu to be open");
        }
    });
}

fn completion_menu_entries(menu: &CompletionsMenu) -> Vec<String> {
    let entries = menu.entries.borrow();
    entries
        .iter()
        .flat_map(|e| match e {
            CompletionEntry::Match(mat) => Some(mat.string.clone()),
            _ => None,
        })
        .collect()
}

#[gpui::test]
async fn test_document_format_with_prettier(cx: &mut gpui::TestAppContext) {
    init_test(cx, |settings| {
        settings.defaults.formatter = Some(language_settings::SelectedFormatter::List(
            FormatterList(vec![Formatter::Prettier].into()),
        ))
    });

    let fs = FakeFs::new(cx.executor());
    fs.insert_file("/file.ts", Default::default()).await;

    let project = Project::test(fs, ["/file.ts".as_ref()], cx).await;
    let language_registry = project.read_with(cx, |project, _| project.languages().clone());

    language_registry.add(Arc::new(Language::new(
        LanguageConfig {
            name: "TypeScript".into(),
            matcher: LanguageMatcher {
                path_suffixes: vec!["ts".to_string()],
                ..Default::default()
            },
            ..Default::default()
        },
        Some(tree_sitter_typescript::LANGUAGE_TYPESCRIPT.into()),
    )));
    update_test_language_settings(cx, |settings| {
        settings.defaults.prettier = Some(PrettierSettings {
            allowed: true,
            ..PrettierSettings::default()
        });
    });

    let test_plugin = "test_plugin";
    let _ = language_registry.register_fake_lsp(
        "TypeScript",
        FakeLspAdapter {
            prettier_plugins: vec![test_plugin],
            ..Default::default()
        },
    );

    let prettier_format_suffix = project::TEST_PRETTIER_FORMAT_SUFFIX;
    let buffer = project
        .update(cx, |project, cx| project.open_local_buffer("/file.ts", cx))
        .await
        .unwrap();

    let buffer_text = "one\ntwo\nthree\n";
    let buffer = cx.new(|cx| MultiBuffer::singleton(buffer, cx));
    let (editor, cx) = cx.add_window_view(|window, cx| build_editor(buffer, window, cx));
    editor.update_in(cx, |editor, window, cx| {
        editor.set_text(buffer_text, window, cx)
    });

    editor
        .update_in(cx, |editor, window, cx| {
            editor.perform_format(
                project.clone(),
                FormatTrigger::Manual,
                FormatTarget::Buffers,
                window,
                cx,
            )
        })
        .unwrap()
        .await;
    assert_eq!(
        editor.update(cx, |editor, cx| editor.text(cx)),
        buffer_text.to_string() + prettier_format_suffix,
        "Test prettier formatting was not applied to the original buffer text",
    );

    update_test_language_settings(cx, |settings| {
        settings.defaults.formatter = Some(language_settings::SelectedFormatter::Auto)
    });
    let format = editor.update_in(cx, |editor, window, cx| {
        editor.perform_format(
            project.clone(),
            FormatTrigger::Manual,
            FormatTarget::Buffers,
            window,
            cx,
        )
    });
    format.await.unwrap();
    assert_eq!(
        editor.update(cx, |editor, cx| editor.text(cx)),
        buffer_text.to_string() + prettier_format_suffix + "\n" + prettier_format_suffix,
        "Autoformatting (via test prettier) was not applied to the original buffer text",
    );
}

#[gpui::test]
async fn test_addition_reverts(cx: &mut gpui::TestAppContext) {
    init_test(cx, |_| {});
    let mut cx = EditorLspTestContext::new_rust(lsp::ServerCapabilities::default(), cx).await;
    let base_text = indoc! {r#"
        struct Row;
        struct Row1;
        struct Row2;

        struct Row4;
        struct Row5;
        struct Row6;

        struct Row8;
        struct Row9;
        struct Row10;"#};

    // When addition hunks are not adjacent to carets, no hunk revert is performed
    assert_hunk_revert(
        indoc! {r#"struct Row;
                   struct Row1;
                   struct Row1.1;
                   struct Row1.2;
                   struct Row2;ˇ

                   struct Row4;
                   struct Row5;
                   struct Row6;

                   struct Row8;
                   ˇstruct Row9;
                   struct Row9.1;
                   struct Row9.2;
                   struct Row9.3;
                   struct Row10;"#},
        vec![DiffHunkStatus::Added, DiffHunkStatus::Added],
        indoc! {r#"struct Row;
                   struct Row1;
                   struct Row1.1;
                   struct Row1.2;
                   struct Row2;ˇ

                   struct Row4;
                   struct Row5;
                   struct Row6;

                   struct Row8;
                   ˇstruct Row9;
                   struct Row9.1;
                   struct Row9.2;
                   struct Row9.3;
                   struct Row10;"#},
        base_text,
        &mut cx,
    );
    // Same for selections
    assert_hunk_revert(
        indoc! {r#"struct Row;
                   struct Row1;
                   struct Row2;
                   struct Row2.1;
                   struct Row2.2;
                   «ˇ
                   struct Row4;
                   struct» Row5;
                   «struct Row6;
                   ˇ»
                   struct Row9.1;
                   struct Row9.2;
                   struct Row9.3;
                   struct Row8;
                   struct Row9;
                   struct Row10;"#},
        vec![DiffHunkStatus::Added, DiffHunkStatus::Added],
        indoc! {r#"struct Row;
                   struct Row1;
                   struct Row2;
                   struct Row2.1;
                   struct Row2.2;
                   «ˇ
                   struct Row4;
                   struct» Row5;
                   «struct Row6;
                   ˇ»
                   struct Row9.1;
                   struct Row9.2;
                   struct Row9.3;
                   struct Row8;
                   struct Row9;
                   struct Row10;"#},
        base_text,
        &mut cx,
    );

    // When carets and selections intersect the addition hunks, those are reverted.
    // Adjacent carets got merged.
    assert_hunk_revert(
        indoc! {r#"struct Row;
                   ˇ// something on the top
                   struct Row1;
                   struct Row2;
                   struct Roˇw3.1;
                   struct Row2.2;
                   struct Row2.3;ˇ

                   struct Row4;
                   struct ˇRow5.1;
                   struct Row5.2;
                   struct «Rowˇ»5.3;
                   struct Row5;
                   struct Row6;
                   ˇ
                   struct Row9.1;
                   struct «Rowˇ»9.2;
                   struct «ˇRow»9.3;
                   struct Row8;
                   struct Row9;
                   «ˇ// something on bottom»
                   struct Row10;"#},
        vec![
            DiffHunkStatus::Added,
            DiffHunkStatus::Added,
            DiffHunkStatus::Added,
            DiffHunkStatus::Added,
            DiffHunkStatus::Added,
        ],
        indoc! {r#"struct Row;
                   ˇstruct Row1;
                   struct Row2;
                   ˇ
                   struct Row4;
                   ˇstruct Row5;
                   struct Row6;
                   ˇ
                   ˇstruct Row8;
                   struct Row9;
                   ˇstruct Row10;"#},
        base_text,
        &mut cx,
    );
}

#[gpui::test]
async fn test_modification_reverts(cx: &mut gpui::TestAppContext) {
    init_test(cx, |_| {});
    let mut cx = EditorLspTestContext::new_rust(lsp::ServerCapabilities::default(), cx).await;
    let base_text = indoc! {r#"
        struct Row;
        struct Row1;
        struct Row2;

        struct Row4;
        struct Row5;
        struct Row6;

        struct Row8;
        struct Row9;
        struct Row10;"#};

    // Modification hunks behave the same as the addition ones.
    assert_hunk_revert(
        indoc! {r#"struct Row;
                   struct Row1;
                   struct Row33;
                   ˇ
                   struct Row4;
                   struct Row5;
                   struct Row6;
                   ˇ
                   struct Row99;
                   struct Row9;
                   struct Row10;"#},
        vec![DiffHunkStatus::Modified, DiffHunkStatus::Modified],
        indoc! {r#"struct Row;
                   struct Row1;
                   struct Row33;
                   ˇ
                   struct Row4;
                   struct Row5;
                   struct Row6;
                   ˇ
                   struct Row99;
                   struct Row9;
                   struct Row10;"#},
        base_text,
        &mut cx,
    );
    assert_hunk_revert(
        indoc! {r#"struct Row;
                   struct Row1;
                   struct Row33;
                   «ˇ
                   struct Row4;
                   struct» Row5;
                   «struct Row6;
                   ˇ»
                   struct Row99;
                   struct Row9;
                   struct Row10;"#},
        vec![DiffHunkStatus::Modified, DiffHunkStatus::Modified],
        indoc! {r#"struct Row;
                   struct Row1;
                   struct Row33;
                   «ˇ
                   struct Row4;
                   struct» Row5;
                   «struct Row6;
                   ˇ»
                   struct Row99;
                   struct Row9;
                   struct Row10;"#},
        base_text,
        &mut cx,
    );

    assert_hunk_revert(
        indoc! {r#"ˇstruct Row1.1;
                   struct Row1;
                   «ˇstr»uct Row22;

                   struct ˇRow44;
                   struct Row5;
                   struct «Rˇ»ow66;ˇ

                   «struˇ»ct Row88;
                   struct Row9;
                   struct Row1011;ˇ"#},
        vec![
            DiffHunkStatus::Modified,
            DiffHunkStatus::Modified,
            DiffHunkStatus::Modified,
            DiffHunkStatus::Modified,
            DiffHunkStatus::Modified,
            DiffHunkStatus::Modified,
        ],
        indoc! {r#"struct Row;
                   ˇstruct Row1;
                   struct Row2;
                   ˇ
                   struct Row4;
                   ˇstruct Row5;
                   struct Row6;
                   ˇ
                   struct Row8;
                   ˇstruct Row9;
                   struct Row10;ˇ"#},
        base_text,
        &mut cx,
    );
}

#[gpui::test]
async fn test_deleting_over_diff_hunk(cx: &mut gpui::TestAppContext) {
    init_test(cx, |_| {});
    let mut cx = EditorLspTestContext::new_rust(lsp::ServerCapabilities::default(), cx).await;
    let base_text = indoc! {r#"
        one

        two
        three
        "#};

    cx.set_diff_base(base_text);
    cx.set_state("\nˇ\n");
    cx.executor().run_until_parked();
    cx.update_editor(|editor, _window, cx| {
        editor.expand_selected_diff_hunks(cx);
    });
    cx.executor().run_until_parked();
    cx.update_editor(|editor, window, cx| {
        editor.backspace(&Default::default(), window, cx);
    });
    cx.run_until_parked();
    cx.assert_state_with_diff(
        indoc! {r#"

        - two
        - threeˇ
        +
        "#}
        .to_string(),
    );
}

#[gpui::test]
async fn test_deletion_reverts(cx: &mut gpui::TestAppContext) {
    init_test(cx, |_| {});
    let mut cx = EditorLspTestContext::new_rust(lsp::ServerCapabilities::default(), cx).await;
    let base_text = indoc! {r#"struct Row;
struct Row1;
struct Row2;

struct Row4;
struct Row5;
struct Row6;

struct Row8;
struct Row9;
struct Row10;"#};

    // Deletion hunks trigger with carets on adjacent rows, so carets and selections have to stay farther to avoid the revert
    assert_hunk_revert(
        indoc! {r#"struct Row;
                   struct Row2;

                   ˇstruct Row4;
                   struct Row5;
                   struct Row6;
                   ˇ
                   struct Row8;
                   struct Row10;"#},
        vec![DiffHunkStatus::Removed, DiffHunkStatus::Removed],
        indoc! {r#"struct Row;
                   struct Row2;

                   ˇstruct Row4;
                   struct Row5;
                   struct Row6;
                   ˇ
                   struct Row8;
                   struct Row10;"#},
        base_text,
        &mut cx,
    );
    assert_hunk_revert(
        indoc! {r#"struct Row;
                   struct Row2;

                   «ˇstruct Row4;
                   struct» Row5;
                   «struct Row6;
                   ˇ»
                   struct Row8;
                   struct Row10;"#},
        vec![DiffHunkStatus::Removed, DiffHunkStatus::Removed],
        indoc! {r#"struct Row;
                   struct Row2;

                   «ˇstruct Row4;
                   struct» Row5;
                   «struct Row6;
                   ˇ»
                   struct Row8;
                   struct Row10;"#},
        base_text,
        &mut cx,
    );

    // Deletion hunks are ephemeral, so it's impossible to place the caret into them — Zed triggers reverts for lines, adjacent to carets and selections.
    assert_hunk_revert(
        indoc! {r#"struct Row;
                   ˇstruct Row2;

                   struct Row4;
                   struct Row5;
                   struct Row6;

                   struct Row8;ˇ
                   struct Row10;"#},
        vec![DiffHunkStatus::Removed, DiffHunkStatus::Removed],
        indoc! {r#"struct Row;
                   struct Row1;
                   ˇstruct Row2;

                   struct Row4;
                   struct Row5;
                   struct Row6;

                   struct Row8;ˇ
                   struct Row9;
                   struct Row10;"#},
        base_text,
        &mut cx,
    );
    assert_hunk_revert(
        indoc! {r#"struct Row;
                   struct Row2«ˇ;
                   struct Row4;
                   struct» Row5;
                   «struct Row6;

                   struct Row8;ˇ»
                   struct Row10;"#},
        vec![
            DiffHunkStatus::Removed,
            DiffHunkStatus::Removed,
            DiffHunkStatus::Removed,
        ],
        indoc! {r#"struct Row;
                   struct Row1;
                   struct Row2«ˇ;

                   struct Row4;
                   struct» Row5;
                   «struct Row6;

                   struct Row8;ˇ»
                   struct Row9;
                   struct Row10;"#},
        base_text,
        &mut cx,
    );
}

#[gpui::test]
async fn test_multibuffer_reverts(cx: &mut gpui::TestAppContext) {
    init_test(cx, |_| {});

    let base_text_1 = "aaaa\nbbbb\ncccc\ndddd\neeee\nffff\ngggg\nhhhh\niiii\njjjj";
    let base_text_2 = "llll\nmmmm\nnnnn\noooo\npppp\nqqqq\nrrrr\nssss\ntttt\nuuuu";
    let base_text_3 =
        "vvvv\nwwww\nxxxx\nyyyy\nzzzz\n{{{{\n||||\n}}}}\n~~~~\n\u{7f}\u{7f}\u{7f}\u{7f}";

    let text_1 = edit_first_char_of_every_line(base_text_1);
    let text_2 = edit_first_char_of_every_line(base_text_2);
    let text_3 = edit_first_char_of_every_line(base_text_3);

    let buffer_1 = cx.new(|cx| Buffer::local(text_1.clone(), cx));
    let buffer_2 = cx.new(|cx| Buffer::local(text_2.clone(), cx));
    let buffer_3 = cx.new(|cx| Buffer::local(text_3.clone(), cx));

    let multibuffer = cx.new(|cx| {
        let mut multibuffer = MultiBuffer::new(ReadWrite);
        multibuffer.push_excerpts(
            buffer_1.clone(),
            [
                ExcerptRange {
                    context: Point::new(0, 0)..Point::new(3, 0),
                    primary: None,
                },
                ExcerptRange {
                    context: Point::new(5, 0)..Point::new(7, 0),
                    primary: None,
                },
                ExcerptRange {
                    context: Point::new(9, 0)..Point::new(10, 4),
                    primary: None,
                },
            ],
            cx,
        );
        multibuffer.push_excerpts(
            buffer_2.clone(),
            [
                ExcerptRange {
                    context: Point::new(0, 0)..Point::new(3, 0),
                    primary: None,
                },
                ExcerptRange {
                    context: Point::new(5, 0)..Point::new(7, 0),
                    primary: None,
                },
                ExcerptRange {
                    context: Point::new(9, 0)..Point::new(10, 4),
                    primary: None,
                },
            ],
            cx,
        );
        multibuffer.push_excerpts(
            buffer_3.clone(),
            [
                ExcerptRange {
                    context: Point::new(0, 0)..Point::new(3, 0),
                    primary: None,
                },
                ExcerptRange {
                    context: Point::new(5, 0)..Point::new(7, 0),
                    primary: None,
                },
                ExcerptRange {
                    context: Point::new(9, 0)..Point::new(10, 4),
                    primary: None,
                },
            ],
            cx,
        );
        multibuffer
    });

    let (editor, cx) = cx.add_window_view(|window, cx| build_editor(multibuffer, window, cx));
    editor.update_in(cx, |editor, _window, cx| {
        for (buffer, diff_base) in [
            (buffer_1.clone(), base_text_1),
            (buffer_2.clone(), base_text_2),
            (buffer_3.clone(), base_text_3),
        ] {
            let change_set =
                cx.new(|cx| BufferChangeSet::new_with_base_text(&diff_base, &buffer, cx));
            editor
                .buffer
                .update(cx, |buffer, cx| buffer.add_change_set(change_set, cx));
        }
    });
    cx.executor().run_until_parked();

    editor.update_in(cx, |editor, window, cx| {
        assert_eq!(editor.text(cx), "Xaaa\nXbbb\nXccc\n\nXfff\nXggg\n\nXjjj\nXlll\nXmmm\nXnnn\n\nXqqq\nXrrr\n\nXuuu\nXvvv\nXwww\nXxxx\n\nX{{{\nX|||\n\nX\u{7f}\u{7f}\u{7f}");
        editor.select_all(&SelectAll, window, cx);
        editor.revert_selected_hunks(&RevertSelectedHunks, window, cx);
    });
    cx.executor().run_until_parked();

    // When all ranges are selected, all buffer hunks are reverted.
    editor.update(cx, |editor, cx| {
        assert_eq!(editor.text(cx), "aaaa\nbbbb\ncccc\ndddd\neeee\nffff\ngggg\nhhhh\niiii\njjjj\n\n\nllll\nmmmm\nnnnn\noooo\npppp\nqqqq\nrrrr\nssss\ntttt\nuuuu\n\n\nvvvv\nwwww\nxxxx\nyyyy\nzzzz\n{{{{\n||||\n}}}}\n~~~~\n\u{7f}\u{7f}\u{7f}\u{7f}\n\n");
    });
    buffer_1.update(cx, |buffer, _| {
        assert_eq!(buffer.text(), base_text_1);
    });
    buffer_2.update(cx, |buffer, _| {
        assert_eq!(buffer.text(), base_text_2);
    });
    buffer_3.update(cx, |buffer, _| {
        assert_eq!(buffer.text(), base_text_3);
    });

    editor.update_in(cx, |editor, window, cx| {
        editor.undo(&Default::default(), window, cx);
    });

    editor.update_in(cx, |editor, window, cx| {
        editor.change_selections(None, window, cx, |s| {
            s.select_ranges(Some(Point::new(0, 0)..Point::new(6, 0)));
        });
        editor.revert_selected_hunks(&RevertSelectedHunks, window, cx);
    });

    // Now, when all ranges selected belong to buffer_1, the revert should succeed,
    // but not affect buffer_2 and its related excerpts.
    editor.update(cx, |editor, cx| {
        assert_eq!(
            editor.text(cx),
            "aaaa\nbbbb\ncccc\ndddd\neeee\nffff\ngggg\nhhhh\niiii\njjjj\n\n\nXlll\nXmmm\nXnnn\n\nXqqq\nXrrr\n\nXuuu\nXvvv\nXwww\nXxxx\n\nX{{{\nX|||\n\nX\u{7f}\u{7f}\u{7f}"
        );
    });
    buffer_1.update(cx, |buffer, _| {
        assert_eq!(buffer.text(), base_text_1);
    });
    buffer_2.update(cx, |buffer, _| {
        assert_eq!(
            buffer.text(),
            "Xlll\nXmmm\nXnnn\nXooo\nXppp\nXqqq\nXrrr\nXsss\nXttt\nXuuu"
        );
    });
    buffer_3.update(cx, |buffer, _| {
        assert_eq!(
            buffer.text(),
            "Xvvv\nXwww\nXxxx\nXyyy\nXzzz\nX{{{\nX|||\nX}}}\nX~~~\nX\u{7f}\u{7f}\u{7f}"
        );
    });

    fn edit_first_char_of_every_line(text: &str) -> String {
        text.split('\n')
            .map(|line| format!("X{}", &line[1..]))
            .collect::<Vec<_>>()
            .join("\n")
    }
}

#[gpui::test]
async fn test_mutlibuffer_in_navigation_history(cx: &mut gpui::TestAppContext) {
    init_test(cx, |_| {});

    let cols = 4;
    let rows = 10;
    let sample_text_1 = sample_text(rows, cols, 'a');
    assert_eq!(
        sample_text_1,
        "aaaa\nbbbb\ncccc\ndddd\neeee\nffff\ngggg\nhhhh\niiii\njjjj"
    );
    let sample_text_2 = sample_text(rows, cols, 'l');
    assert_eq!(
        sample_text_2,
        "llll\nmmmm\nnnnn\noooo\npppp\nqqqq\nrrrr\nssss\ntttt\nuuuu"
    );
    let sample_text_3 = sample_text(rows, cols, 'v');
    assert_eq!(
        sample_text_3,
        "vvvv\nwwww\nxxxx\nyyyy\nzzzz\n{{{{\n||||\n}}}}\n~~~~\n\u{7f}\u{7f}\u{7f}\u{7f}"
    );

    let buffer_1 = cx.new(|cx| Buffer::local(sample_text_1.clone(), cx));
    let buffer_2 = cx.new(|cx| Buffer::local(sample_text_2.clone(), cx));
    let buffer_3 = cx.new(|cx| Buffer::local(sample_text_3.clone(), cx));

    let multi_buffer = cx.new(|cx| {
        let mut multibuffer = MultiBuffer::new(ReadWrite);
        multibuffer.push_excerpts(
            buffer_1.clone(),
            [
                ExcerptRange {
                    context: Point::new(0, 0)..Point::new(3, 0),
                    primary: None,
                },
                ExcerptRange {
                    context: Point::new(5, 0)..Point::new(7, 0),
                    primary: None,
                },
                ExcerptRange {
                    context: Point::new(9, 0)..Point::new(10, 4),
                    primary: None,
                },
            ],
            cx,
        );
        multibuffer.push_excerpts(
            buffer_2.clone(),
            [
                ExcerptRange {
                    context: Point::new(0, 0)..Point::new(3, 0),
                    primary: None,
                },
                ExcerptRange {
                    context: Point::new(5, 0)..Point::new(7, 0),
                    primary: None,
                },
                ExcerptRange {
                    context: Point::new(9, 0)..Point::new(10, 4),
                    primary: None,
                },
            ],
            cx,
        );
        multibuffer.push_excerpts(
            buffer_3.clone(),
            [
                ExcerptRange {
                    context: Point::new(0, 0)..Point::new(3, 0),
                    primary: None,
                },
                ExcerptRange {
                    context: Point::new(5, 0)..Point::new(7, 0),
                    primary: None,
                },
                ExcerptRange {
                    context: Point::new(9, 0)..Point::new(10, 4),
                    primary: None,
                },
            ],
            cx,
        );
        multibuffer
    });

    let fs = FakeFs::new(cx.executor());
    fs.insert_tree(
        "/a",
        json!({
            "main.rs": sample_text_1,
            "other.rs": sample_text_2,
            "lib.rs": sample_text_3,
        }),
    )
    .await;
    let project = Project::test(fs, ["/a".as_ref()], cx).await;
    let workspace = cx.add_window(|window, cx| Workspace::test_new(project.clone(), window, cx));
    let cx = &mut VisualTestContext::from_window(*workspace.deref(), cx);
    let multi_buffer_editor = cx.new_window_entity(|window, cx| {
        Editor::new(
            EditorMode::Full,
            multi_buffer,
            Some(project.clone()),
            true,
            window,
            cx,
        )
    });
    let multibuffer_item_id = workspace
        .update(cx, |workspace, window, cx| {
            assert!(
                workspace.active_item(cx).is_none(),
                "active item should be None before the first item is added"
            );
            workspace.add_item_to_active_pane(
                Box::new(multi_buffer_editor.clone()),
                None,
                true,
                window,
                cx,
            );
            let active_item = workspace
                .active_item(cx)
                .expect("should have an active item after adding the multi buffer");
            assert!(
                !active_item.is_singleton(cx),
                "A multi buffer was expected to active after adding"
            );
            active_item.item_id()
        })
        .unwrap();
    cx.executor().run_until_parked();

    multi_buffer_editor.update_in(cx, |editor, window, cx| {
        editor.change_selections(Some(Autoscroll::Next), window, cx, |s| {
            s.select_ranges(Some(1..2))
        });
        editor.open_excerpts(&OpenExcerpts, window, cx);
    });
    cx.executor().run_until_parked();
    let first_item_id = workspace
        .update(cx, |workspace, window, cx| {
            let active_item = workspace
                .active_item(cx)
                .expect("should have an active item after navigating into the 1st buffer");
            let first_item_id = active_item.item_id();
            assert_ne!(
                first_item_id, multibuffer_item_id,
                "Should navigate into the 1st buffer and activate it"
            );
            assert!(
                active_item.is_singleton(cx),
                "New active item should be a singleton buffer"
            );
            assert_eq!(
                active_item
                    .act_as::<Editor>(cx)
                    .expect("should have navigated into an editor for the 1st buffer")
                    .read(cx)
                    .text(cx),
                sample_text_1
            );

            workspace
                .go_back(workspace.active_pane().downgrade(), window, cx)
                .detach_and_log_err(cx);

            first_item_id
        })
        .unwrap();
    cx.executor().run_until_parked();
    workspace
        .update(cx, |workspace, _, cx| {
            let active_item = workspace
                .active_item(cx)
                .expect("should have an active item after navigating back");
            assert_eq!(
                active_item.item_id(),
                multibuffer_item_id,
                "Should navigate back to the multi buffer"
            );
            assert!(!active_item.is_singleton(cx));
        })
        .unwrap();

    multi_buffer_editor.update_in(cx, |editor, window, cx| {
        editor.change_selections(Some(Autoscroll::Next), window, cx, |s| {
            s.select_ranges(Some(39..40))
        });
        editor.open_excerpts(&OpenExcerpts, window, cx);
    });
    cx.executor().run_until_parked();
    let second_item_id = workspace
        .update(cx, |workspace, window, cx| {
            let active_item = workspace
                .active_item(cx)
                .expect("should have an active item after navigating into the 2nd buffer");
            let second_item_id = active_item.item_id();
            assert_ne!(
                second_item_id, multibuffer_item_id,
                "Should navigate away from the multibuffer"
            );
            assert_ne!(
                second_item_id, first_item_id,
                "Should navigate into the 2nd buffer and activate it"
            );
            assert!(
                active_item.is_singleton(cx),
                "New active item should be a singleton buffer"
            );
            assert_eq!(
                active_item
                    .act_as::<Editor>(cx)
                    .expect("should have navigated into an editor")
                    .read(cx)
                    .text(cx),
                sample_text_2
            );

            workspace
                .go_back(workspace.active_pane().downgrade(), window, cx)
                .detach_and_log_err(cx);

            second_item_id
        })
        .unwrap();
    cx.executor().run_until_parked();
    workspace
        .update(cx, |workspace, _, cx| {
            let active_item = workspace
                .active_item(cx)
                .expect("should have an active item after navigating back from the 2nd buffer");
            assert_eq!(
                active_item.item_id(),
                multibuffer_item_id,
                "Should navigate back from the 2nd buffer to the multi buffer"
            );
            assert!(!active_item.is_singleton(cx));
        })
        .unwrap();

    multi_buffer_editor.update_in(cx, |editor, window, cx| {
        editor.change_selections(Some(Autoscroll::Next), window, cx, |s| {
            s.select_ranges(Some(70..70))
        });
        editor.open_excerpts(&OpenExcerpts, window, cx);
    });
    cx.executor().run_until_parked();
    workspace
        .update(cx, |workspace, window, cx| {
            let active_item = workspace
                .active_item(cx)
                .expect("should have an active item after navigating into the 3rd buffer");
            let third_item_id = active_item.item_id();
            assert_ne!(
                third_item_id, multibuffer_item_id,
                "Should navigate into the 3rd buffer and activate it"
            );
            assert_ne!(third_item_id, first_item_id);
            assert_ne!(third_item_id, second_item_id);
            assert!(
                active_item.is_singleton(cx),
                "New active item should be a singleton buffer"
            );
            assert_eq!(
                active_item
                    .act_as::<Editor>(cx)
                    .expect("should have navigated into an editor")
                    .read(cx)
                    .text(cx),
                sample_text_3
            );

            workspace
                .go_back(workspace.active_pane().downgrade(), window, cx)
                .detach_and_log_err(cx);
        })
        .unwrap();
    cx.executor().run_until_parked();
    workspace
        .update(cx, |workspace, _, cx| {
            let active_item = workspace
                .active_item(cx)
                .expect("should have an active item after navigating back from the 3rd buffer");
            assert_eq!(
                active_item.item_id(),
                multibuffer_item_id,
                "Should navigate back from the 3rd buffer to the multi buffer"
            );
            assert!(!active_item.is_singleton(cx));
        })
        .unwrap();
}

#[gpui::test]
async fn test_toggle_selected_diff_hunks(
    executor: BackgroundExecutor,
    cx: &mut gpui::TestAppContext,
) {
    init_test(cx, |_| {});

    let mut cx = EditorTestContext::new(cx).await;

    let diff_base = r#"
        use some::mod;

        const A: u32 = 42;

        fn main() {
            println!("hello");

            println!("world");
        }
        "#
    .unindent();

    cx.set_state(
        &r#"
        use some::modified;

        ˇ
        fn main() {
            println!("hello there");

            println!("around the");
            println!("world");
        }
        "#
        .unindent(),
    );

    cx.set_diff_base(&diff_base);
    executor.run_until_parked();

    cx.update_editor(|editor, window, cx| {
        editor.go_to_next_hunk(&GoToHunk, window, cx);
        editor.toggle_selected_diff_hunks(&ToggleSelectedDiffHunks, window, cx);
    });
    executor.run_until_parked();
    cx.assert_state_with_diff(
        r#"
          use some::modified;


          fn main() {
        -     println!("hello");
        + ˇ    println!("hello there");

              println!("around the");
              println!("world");
          }
        "#
        .unindent(),
    );

    cx.update_editor(|editor, window, cx| {
        for _ in 0..2 {
            editor.go_to_next_hunk(&GoToHunk, window, cx);
            editor.toggle_selected_diff_hunks(&ToggleSelectedDiffHunks, window, cx);
        }
    });
    executor.run_until_parked();
    cx.assert_state_with_diff(
        r#"
        - use some::mod;
        + ˇuse some::modified;


          fn main() {
        -     println!("hello");
        +     println!("hello there");

        +     println!("around the");
              println!("world");
          }
        "#
        .unindent(),
    );

    cx.update_editor(|editor, window, cx| {
        editor.go_to_next_hunk(&GoToHunk, window, cx);
        editor.toggle_selected_diff_hunks(&ToggleSelectedDiffHunks, window, cx);
    });
    executor.run_until_parked();
    cx.assert_state_with_diff(
        r#"
        - use some::mod;
        + use some::modified;

        - const A: u32 = 42;
          ˇ
          fn main() {
        -     println!("hello");
        +     println!("hello there");

        +     println!("around the");
              println!("world");
          }
        "#
        .unindent(),
    );

    cx.update_editor(|editor, window, cx| {
        editor.cancel(&Cancel, window, cx);
    });

    cx.assert_state_with_diff(
        r#"
          use some::modified;

          ˇ
          fn main() {
              println!("hello there");

              println!("around the");
              println!("world");
          }
        "#
        .unindent(),
    );
}

#[gpui::test]
async fn test_diff_base_change_with_expanded_diff_hunks(
    executor: BackgroundExecutor,
    cx: &mut gpui::TestAppContext,
) {
    init_test(cx, |_| {});

    let mut cx = EditorTestContext::new(cx).await;

    let diff_base = r#"
        use some::mod1;
        use some::mod2;

        const A: u32 = 42;
        const B: u32 = 42;
        const C: u32 = 42;

        fn main() {
            println!("hello");

            println!("world");
        }
        "#
    .unindent();

    cx.set_state(
        &r#"
        use some::mod2;

        const A: u32 = 42;
        const C: u32 = 42;

        fn main(ˇ) {
            //println!("hello");

            println!("world");
            //
            //
        }
        "#
        .unindent(),
    );

    cx.set_diff_base(&diff_base);
    executor.run_until_parked();

    cx.update_editor(|editor, window, cx| {
        editor.expand_all_diff_hunks(&ExpandAllHunkDiffs, window, cx);
    });
    executor.run_until_parked();
    cx.assert_state_with_diff(
        r#"
        - use some::mod1;
          use some::mod2;

          const A: u32 = 42;
        - const B: u32 = 42;
          const C: u32 = 42;

          fn main(ˇ) {
        -     println!("hello");
        +     //println!("hello");

              println!("world");
        +     //
        +     //
          }
        "#
        .unindent(),
    );

    cx.set_diff_base("new diff base!");
    executor.run_until_parked();
    cx.assert_state_with_diff(
        r#"
          use some::mod2;

          const A: u32 = 42;
          const C: u32 = 42;

          fn main(ˇ) {
              //println!("hello");

              println!("world");
              //
              //
          }
        "#
        .unindent(),
    );

    cx.update_editor(|editor, window, cx| {
        editor.expand_all_diff_hunks(&ExpandAllHunkDiffs, window, cx);
    });
    executor.run_until_parked();
    cx.assert_state_with_diff(
        r#"
        - new diff base!
        + use some::mod2;
        +
        + const A: u32 = 42;
        + const C: u32 = 42;
        +
        + fn main(ˇ) {
        +     //println!("hello");
        +
        +     println!("world");
        +     //
        +     //
        + }
        "#
        .unindent(),
    );
}

#[gpui::test]
async fn test_toggle_diff_expand_in_multi_buffer(cx: &mut gpui::TestAppContext) {
    init_test(cx, |_| {});

    let file_1_old = "aaa\nbbb\nccc\nddd\neee\nfff\nggg\nhhh\niii\njjj";
    let file_1_new = "aaa\nccc\nddd\neee\nfff\nggg\nhhh\niii\njjj";
    let file_2_old = "lll\nmmm\nnnn\nooo\nppp\nqqq\nrrr\nsss\nttt\nuuu";
    let file_2_new = "lll\nmmm\nNNN\nooo\nppp\nqqq\nrrr\nsss\nttt\nuuu";
    let file_3_old = "111\n222\n333\n444\n555\n777\n888\n999\n000\n!!!";
    let file_3_new = "111\n222\n333\n444\n555\n666\n777\n888\n999\n000\n!!!";

    let buffer_1 = cx.new(|cx| Buffer::local(file_1_new.to_string(), cx));
    let buffer_2 = cx.new(|cx| Buffer::local(file_2_new.to_string(), cx));
    let buffer_3 = cx.new(|cx| Buffer::local(file_3_new.to_string(), cx));

    let multi_buffer = cx.new(|cx| {
        let mut multibuffer = MultiBuffer::new(ReadWrite);
        multibuffer.push_excerpts(
            buffer_1.clone(),
            [
                ExcerptRange {
                    context: Point::new(0, 0)..Point::new(3, 0),
                    primary: None,
                },
                ExcerptRange {
                    context: Point::new(5, 0)..Point::new(7, 0),
                    primary: None,
                },
                ExcerptRange {
                    context: Point::new(9, 0)..Point::new(10, 3),
                    primary: None,
                },
            ],
            cx,
        );
        multibuffer.push_excerpts(
            buffer_2.clone(),
            [
                ExcerptRange {
                    context: Point::new(0, 0)..Point::new(3, 0),
                    primary: None,
                },
                ExcerptRange {
                    context: Point::new(5, 0)..Point::new(7, 0),
                    primary: None,
                },
                ExcerptRange {
                    context: Point::new(9, 0)..Point::new(10, 3),
                    primary: None,
                },
            ],
            cx,
        );
        multibuffer.push_excerpts(
            buffer_3.clone(),
            [
                ExcerptRange {
                    context: Point::new(0, 0)..Point::new(3, 0),
                    primary: None,
                },
                ExcerptRange {
                    context: Point::new(5, 0)..Point::new(7, 0),
                    primary: None,
                },
                ExcerptRange {
                    context: Point::new(9, 0)..Point::new(10, 3),
                    primary: None,
                },
            ],
            cx,
        );
        multibuffer
    });

    let editor = cx.add_window(|window, cx| {
        Editor::new(EditorMode::Full, multi_buffer, None, true, window, cx)
    });
    editor
        .update(cx, |editor, _window, cx| {
            for (buffer, diff_base) in [
                (buffer_1.clone(), file_1_old),
                (buffer_2.clone(), file_2_old),
                (buffer_3.clone(), file_3_old),
            ] {
                let change_set =
                    cx.new(|cx| BufferChangeSet::new_with_base_text(&diff_base, &buffer, cx));
                editor
                    .buffer
                    .update(cx, |buffer, cx| buffer.add_change_set(change_set, cx));
            }
        })
        .unwrap();

    let mut cx = EditorTestContext::for_editor(editor, cx).await;
    cx.run_until_parked();

    cx.assert_editor_state(
        &"
            ˇaaa
            ccc
            ddd

            ggg
            hhh


            lll
            mmm
            NNN

            qqq
            rrr

            uuu
            111
            222
            333

            666
            777

            000
            !!!"
        .unindent(),
    );

    cx.update_editor(|editor, window, cx| {
        editor.select_all(&SelectAll, window, cx);
        editor.toggle_selected_diff_hunks(&ToggleSelectedDiffHunks, window, cx);
    });
    cx.executor().run_until_parked();

    cx.assert_state_with_diff(
        "
            «aaa
          - bbb
            ccc
            ddd

            ggg
            hhh


            lll
            mmm
          - nnn
          + NNN

            qqq
            rrr

            uuu
            111
            222
            333

          + 666
            777

            000
            !!!ˇ»"
            .unindent(),
    );
}

#[gpui::test]
async fn test_expand_diff_hunk_at_excerpt_boundary(cx: &mut gpui::TestAppContext) {
    init_test(cx, |_| {});

    let base = "aaa\nbbb\nccc\nddd\neee\nfff\nggg\n";
    let text = "aaa\nBBB\nBB2\nccc\nDDD\nEEE\nfff\nggg\n";

    let buffer = cx.new(|cx| Buffer::local(text.to_string(), cx));
    let multi_buffer = cx.new(|cx| {
        let mut multibuffer = MultiBuffer::new(ReadWrite);
        multibuffer.push_excerpts(
            buffer.clone(),
            [
                ExcerptRange {
                    context: Point::new(0, 0)..Point::new(2, 0),
                    primary: None,
                },
                ExcerptRange {
                    context: Point::new(5, 0)..Point::new(7, 0),
                    primary: None,
                },
            ],
            cx,
        );
        multibuffer
    });

    let editor = cx.add_window(|window, cx| {
        Editor::new(EditorMode::Full, multi_buffer, None, true, window, cx)
    });
    editor
        .update(cx, |editor, _window, cx| {
            let change_set = cx.new(|cx| BufferChangeSet::new_with_base_text(base, &buffer, cx));
            editor
                .buffer
                .update(cx, |buffer, cx| buffer.add_change_set(change_set, cx))
        })
        .unwrap();

    let mut cx = EditorTestContext::for_editor(editor, cx).await;
    cx.run_until_parked();

    cx.update_editor(|editor, window, cx| {
        editor.expand_all_diff_hunks(&Default::default(), window, cx)
    });
    cx.executor().run_until_parked();

    cx.assert_state_with_diff(
        "
            ˇaaa
          - bbb
          + BBB

          + EEE
            fff
        "
        .unindent(),
    );
}

#[gpui::test]
async fn test_edits_around_expanded_insertion_hunks(
    executor: BackgroundExecutor,
    cx: &mut gpui::TestAppContext,
) {
    init_test(cx, |_| {});

    let mut cx = EditorTestContext::new(cx).await;

    let diff_base = r#"
        use some::mod1;
        use some::mod2;

        const A: u32 = 42;

        fn main() {
            println!("hello");

            println!("world");
        }
        "#
    .unindent();
    executor.run_until_parked();
    cx.set_state(
        &r#"
        use some::mod1;
        use some::mod2;

        const A: u32 = 42;
        const B: u32 = 42;
        const C: u32 = 42;
        ˇ

        fn main() {
            println!("hello");

            println!("world");
        }
        "#
        .unindent(),
    );

    cx.set_diff_base(&diff_base);
    executor.run_until_parked();

    cx.update_editor(|editor, window, cx| {
        editor.expand_all_diff_hunks(&ExpandAllHunkDiffs, window, cx);
    });
    executor.run_until_parked();

    cx.assert_state_with_diff(
        r#"
        use some::mod1;
        use some::mod2;

        const A: u32 = 42;
      + const B: u32 = 42;
      + const C: u32 = 42;
      + ˇ

        fn main() {
            println!("hello");

            println!("world");
        }
      "#
        .unindent(),
    );

    cx.update_editor(|editor, window, cx| editor.handle_input("const D: u32 = 42;\n", window, cx));
    executor.run_until_parked();

    cx.assert_state_with_diff(
        r#"
        use some::mod1;
        use some::mod2;

        const A: u32 = 42;
      + const B: u32 = 42;
      + const C: u32 = 42;
      + const D: u32 = 42;
      + ˇ

        fn main() {
            println!("hello");

            println!("world");
        }
      "#
        .unindent(),
    );

    cx.update_editor(|editor, window, cx| editor.handle_input("const E: u32 = 42;\n", window, cx));
    executor.run_until_parked();

    cx.assert_state_with_diff(
        r#"
        use some::mod1;
        use some::mod2;

        const A: u32 = 42;
      + const B: u32 = 42;
      + const C: u32 = 42;
      + const D: u32 = 42;
      + const E: u32 = 42;
      + ˇ

        fn main() {
            println!("hello");

            println!("world");
        }
      "#
        .unindent(),
    );

    cx.update_editor(|editor, window, cx| {
        editor.delete_line(&DeleteLine, window, cx);
    });
    executor.run_until_parked();

    cx.assert_state_with_diff(
        r#"
        use some::mod1;
        use some::mod2;

        const A: u32 = 42;
      + const B: u32 = 42;
      + const C: u32 = 42;
      + const D: u32 = 42;
      + const E: u32 = 42;
        ˇ
        fn main() {
            println!("hello");

            println!("world");
        }
      "#
        .unindent(),
    );

    cx.update_editor(|editor, window, cx| {
        editor.move_up(&MoveUp, window, cx);
        editor.delete_line(&DeleteLine, window, cx);
        editor.move_up(&MoveUp, window, cx);
        editor.delete_line(&DeleteLine, window, cx);
        editor.move_up(&MoveUp, window, cx);
        editor.delete_line(&DeleteLine, window, cx);
    });
    executor.run_until_parked();
    cx.assert_state_with_diff(
        r#"
        use some::mod1;
        use some::mod2;

        const A: u32 = 42;
      + const B: u32 = 42;
        ˇ
        fn main() {
            println!("hello");

            println!("world");
        }
      "#
        .unindent(),
    );

    cx.update_editor(|editor, window, cx| {
        editor.select_up_by_lines(&SelectUpByLines { lines: 5 }, window, cx);
        editor.delete_line(&DeleteLine, window, cx);
    });
    executor.run_until_parked();
    cx.assert_state_with_diff(
        r#"
        ˇ
        fn main() {
            println!("hello");

            println!("world");
        }
      "#
        .unindent(),
    );
}

#[gpui::test]
async fn test_toggling_adjacent_diff_hunks(cx: &mut TestAppContext) {
    init_test(cx, |_| {});

    let mut cx = EditorTestContext::new(cx).await;
    cx.set_diff_base(indoc! { "
        one
        two
        three
        four
        five
        "
    });
    cx.set_state(indoc! { "
        one
        ˇthree
        five
    "});
    cx.run_until_parked();
    cx.update_editor(|editor, window, cx| {
        editor.toggle_selected_diff_hunks(&Default::default(), window, cx);
    });
    cx.assert_state_with_diff(
        indoc! { "
        one
      - two
        ˇthree
      - four
        five
    "}
        .to_string(),
    );
    cx.update_editor(|editor, window, cx| {
        editor.toggle_selected_diff_hunks(&Default::default(), window, cx);
    });

    cx.assert_state_with_diff(
        indoc! { "
        one
        ˇthree
        five
    "}
        .to_string(),
    );

    cx.set_state(indoc! { "
        one
        TWO
        ˇthree
        four
        five
    "});
    cx.run_until_parked();
    cx.update_editor(|editor, window, cx| {
        editor.toggle_selected_diff_hunks(&Default::default(), window, cx);
    });

    cx.assert_state_with_diff(
        indoc! { "
            one
          - two
          + TWO
            ˇthree
            four
            five
        "}
        .to_string(),
    );
    cx.update_editor(|editor, window, cx| {
        editor.move_up(&Default::default(), window, cx);
        editor.move_up(&Default::default(), window, cx);
        editor.toggle_selected_diff_hunks(&Default::default(), window, cx);
    });
    cx.assert_state_with_diff(
        indoc! { "
            one
            ˇTWO
            three
            four
            five
        "}
        .to_string(),
    );
}

#[gpui::test]
async fn test_edits_around_expanded_deletion_hunks(
    executor: BackgroundExecutor,
    cx: &mut gpui::TestAppContext,
) {
    init_test(cx, |_| {});

    let mut cx = EditorTestContext::new(cx).await;

    let diff_base = r#"
        use some::mod1;
        use some::mod2;

        const A: u32 = 42;
        const B: u32 = 42;
        const C: u32 = 42;


        fn main() {
            println!("hello");

            println!("world");
        }
    "#
    .unindent();
    executor.run_until_parked();
    cx.set_state(
        &r#"
        use some::mod1;
        use some::mod2;

        ˇconst B: u32 = 42;
        const C: u32 = 42;


        fn main() {
            println!("hello");

            println!("world");
        }
        "#
        .unindent(),
    );

    cx.set_diff_base(&diff_base);
    executor.run_until_parked();

    cx.update_editor(|editor, window, cx| {
        editor.expand_all_diff_hunks(&ExpandAllHunkDiffs, window, cx);
    });
    executor.run_until_parked();

    cx.assert_state_with_diff(
        r#"
        use some::mod1;
        use some::mod2;

      - const A: u32 = 42;
        ˇconst B: u32 = 42;
        const C: u32 = 42;


        fn main() {
            println!("hello");

            println!("world");
        }
      "#
        .unindent(),
    );

    cx.update_editor(|editor, window, cx| {
        editor.delete_line(&DeleteLine, window, cx);
    });
    executor.run_until_parked();
    cx.assert_state_with_diff(
        r#"
        use some::mod1;
        use some::mod2;

      - const A: u32 = 42;
      - const B: u32 = 42;
        ˇconst C: u32 = 42;


        fn main() {
            println!("hello");

            println!("world");
        }
      "#
        .unindent(),
    );

    cx.update_editor(|editor, window, cx| {
        editor.delete_line(&DeleteLine, window, cx);
    });
    executor.run_until_parked();
    cx.assert_state_with_diff(
        r#"
        use some::mod1;
        use some::mod2;

      - const A: u32 = 42;
      - const B: u32 = 42;
      - const C: u32 = 42;
        ˇ

        fn main() {
            println!("hello");

            println!("world");
        }
      "#
        .unindent(),
    );

    cx.update_editor(|editor, window, cx| {
        editor.handle_input("replacement", window, cx);
    });
    executor.run_until_parked();
    cx.assert_state_with_diff(
        r#"
        use some::mod1;
        use some::mod2;

      - const A: u32 = 42;
      - const B: u32 = 42;
      - const C: u32 = 42;
      -
      + replacementˇ

        fn main() {
            println!("hello");

            println!("world");
        }
      "#
        .unindent(),
    );
}

#[gpui::test]
async fn test_backspace_after_deletion_hunk(
    executor: BackgroundExecutor,
    cx: &mut gpui::TestAppContext,
) {
    init_test(cx, |_| {});

    let mut cx = EditorTestContext::new(cx).await;

    let base_text = r#"
        one
        two
        three
        four
        five
    "#
    .unindent();
    executor.run_until_parked();
    cx.set_state(
        &r#"
        one
        two
        fˇour
        five
        "#
        .unindent(),
    );

    cx.set_diff_base(&base_text);
    executor.run_until_parked();

    cx.update_editor(|editor, window, cx| {
        editor.expand_all_diff_hunks(&ExpandAllHunkDiffs, window, cx);
    });
    executor.run_until_parked();

    cx.assert_state_with_diff(
        r#"
          one
          two
        - three
          fˇour
          five
        "#
        .unindent(),
    );

    cx.update_editor(|editor, window, cx| {
        editor.backspace(&Backspace, window, cx);
        editor.backspace(&Backspace, window, cx);
    });
    executor.run_until_parked();
    cx.assert_state_with_diff(
        r#"
          one
          two
        - threeˇ
        - four
        + our
          five
        "#
        .unindent(),
    );
}

#[gpui::test]
async fn test_edit_after_expanded_modification_hunk(
    executor: BackgroundExecutor,
    cx: &mut gpui::TestAppContext,
) {
    init_test(cx, |_| {});

    let mut cx = EditorTestContext::new(cx).await;

    let diff_base = r#"
        use some::mod1;
        use some::mod2;

        const A: u32 = 42;
        const B: u32 = 42;
        const C: u32 = 42;
        const D: u32 = 42;


        fn main() {
            println!("hello");

            println!("world");
        }"#
    .unindent();

    cx.set_state(
        &r#"
        use some::mod1;
        use some::mod2;

        const A: u32 = 42;
        const B: u32 = 42;
        const C: u32 = 43ˇ
        const D: u32 = 42;


        fn main() {
            println!("hello");

            println!("world");
        }"#
        .unindent(),
    );

    cx.set_diff_base(&diff_base);
    executor.run_until_parked();
    cx.update_editor(|editor, window, cx| {
        editor.expand_all_diff_hunks(&ExpandAllHunkDiffs, window, cx);
    });
    executor.run_until_parked();

    cx.assert_state_with_diff(
        r#"
        use some::mod1;
        use some::mod2;

        const A: u32 = 42;
        const B: u32 = 42;
      - const C: u32 = 42;
      + const C: u32 = 43ˇ
        const D: u32 = 42;


        fn main() {
            println!("hello");

            println!("world");
        }"#
        .unindent(),
    );

    cx.update_editor(|editor, window, cx| {
        editor.handle_input("\nnew_line\n", window, cx);
    });
    executor.run_until_parked();

    cx.assert_state_with_diff(
        r#"
        use some::mod1;
        use some::mod2;

        const A: u32 = 42;
        const B: u32 = 42;
      - const C: u32 = 42;
      + const C: u32 = 43
      + new_line
      + ˇ
        const D: u32 = 42;


        fn main() {
            println!("hello");

            println!("world");
        }"#
        .unindent(),
    );
}

async fn setup_indent_guides_editor(
    text: &str,
    cx: &mut gpui::TestAppContext,
) -> (BufferId, EditorTestContext) {
    init_test(cx, |_| {});

    let mut cx = EditorTestContext::new(cx).await;

    let buffer_id = cx.update_editor(|editor, window, cx| {
        editor.set_text(text, window, cx);
        let buffer_ids = editor.buffer().read(cx).excerpt_buffer_ids();

        buffer_ids[0]
    });

    (buffer_id, cx)
}

fn assert_indent_guides(
    range: Range<u32>,
    expected: Vec<IndentGuide>,
    active_indices: Option<Vec<usize>>,
    cx: &mut EditorTestContext,
) {
    let indent_guides = cx.update_editor(|editor, window, cx| {
        let snapshot = editor.snapshot(window, cx).display_snapshot;
        let mut indent_guides: Vec<_> = crate::indent_guides::indent_guides_in_range(
            editor,
            MultiBufferRow(range.start)..MultiBufferRow(range.end),
            true,
            &snapshot,
            cx,
        );

        indent_guides.sort_by(|a, b| {
            a.depth.cmp(&b.depth).then(
                a.start_row
                    .cmp(&b.start_row)
                    .then(a.end_row.cmp(&b.end_row)),
            )
        });
        indent_guides
    });

    if let Some(expected) = active_indices {
        let active_indices = cx.update_editor(|editor, window, cx| {
            let snapshot = editor.snapshot(window, cx).display_snapshot;
            editor.find_active_indent_guide_indices(&indent_guides, &snapshot, window, cx)
        });

        assert_eq!(
            active_indices.unwrap().into_iter().collect::<Vec<_>>(),
            expected,
            "Active indent guide indices do not match"
        );
    }

    assert_eq!(indent_guides, expected, "Indent guides do not match");
}

fn indent_guide(buffer_id: BufferId, start_row: u32, end_row: u32, depth: u32) -> IndentGuide {
    IndentGuide {
        buffer_id,
        start_row: MultiBufferRow(start_row),
        end_row: MultiBufferRow(end_row),
        depth,
        tab_size: 4,
        settings: IndentGuideSettings {
            enabled: true,
            line_width: 1,
            active_line_width: 1,
            ..Default::default()
        },
    }
}

#[gpui::test]
async fn test_indent_guide_single_line(cx: &mut gpui::TestAppContext) {
    let (buffer_id, mut cx) = setup_indent_guides_editor(
        &"
    fn main() {
        let a = 1;
    }"
        .unindent(),
        cx,
    )
    .await;

    assert_indent_guides(0..3, vec![indent_guide(buffer_id, 1, 1, 0)], None, &mut cx);
}

#[gpui::test]
async fn test_indent_guide_simple_block(cx: &mut gpui::TestAppContext) {
    let (buffer_id, mut cx) = setup_indent_guides_editor(
        &"
    fn main() {
        let a = 1;
        let b = 2;
    }"
        .unindent(),
        cx,
    )
    .await;

    assert_indent_guides(0..4, vec![indent_guide(buffer_id, 1, 2, 0)], None, &mut cx);
}

#[gpui::test]
async fn test_indent_guide_nested(cx: &mut gpui::TestAppContext) {
    let (buffer_id, mut cx) = setup_indent_guides_editor(
        &"
    fn main() {
        let a = 1;
        if a == 3 {
            let b = 2;
        } else {
            let c = 3;
        }
    }"
        .unindent(),
        cx,
    )
    .await;

    assert_indent_guides(
        0..8,
        vec![
            indent_guide(buffer_id, 1, 6, 0),
            indent_guide(buffer_id, 3, 3, 1),
            indent_guide(buffer_id, 5, 5, 1),
        ],
        None,
        &mut cx,
    );
}

#[gpui::test]
async fn test_indent_guide_tab(cx: &mut gpui::TestAppContext) {
    let (buffer_id, mut cx) = setup_indent_guides_editor(
        &"
    fn main() {
        let a = 1;
            let b = 2;
        let c = 3;
    }"
        .unindent(),
        cx,
    )
    .await;

    assert_indent_guides(
        0..5,
        vec![
            indent_guide(buffer_id, 1, 3, 0),
            indent_guide(buffer_id, 2, 2, 1),
        ],
        None,
        &mut cx,
    );
}

#[gpui::test]
async fn test_indent_guide_continues_on_empty_line(cx: &mut gpui::TestAppContext) {
    let (buffer_id, mut cx) = setup_indent_guides_editor(
        &"
        fn main() {
            let a = 1;

            let c = 3;
        }"
        .unindent(),
        cx,
    )
    .await;

    assert_indent_guides(0..5, vec![indent_guide(buffer_id, 1, 3, 0)], None, &mut cx);
}

#[gpui::test]
async fn test_indent_guide_complex(cx: &mut gpui::TestAppContext) {
    let (buffer_id, mut cx) = setup_indent_guides_editor(
        &"
        fn main() {
            let a = 1;

            let c = 3;

            if a == 3 {
                let b = 2;
            } else {
                let c = 3;
            }
        }"
        .unindent(),
        cx,
    )
    .await;

    assert_indent_guides(
        0..11,
        vec![
            indent_guide(buffer_id, 1, 9, 0),
            indent_guide(buffer_id, 6, 6, 1),
            indent_guide(buffer_id, 8, 8, 1),
        ],
        None,
        &mut cx,
    );
}

#[gpui::test]
async fn test_indent_guide_starts_off_screen(cx: &mut gpui::TestAppContext) {
    let (buffer_id, mut cx) = setup_indent_guides_editor(
        &"
        fn main() {
            let a = 1;

            let c = 3;

            if a == 3 {
                let b = 2;
            } else {
                let c = 3;
            }
        }"
        .unindent(),
        cx,
    )
    .await;

    assert_indent_guides(
        1..11,
        vec![
            indent_guide(buffer_id, 1, 9, 0),
            indent_guide(buffer_id, 6, 6, 1),
            indent_guide(buffer_id, 8, 8, 1),
        ],
        None,
        &mut cx,
    );
}

#[gpui::test]
async fn test_indent_guide_ends_off_screen(cx: &mut gpui::TestAppContext) {
    let (buffer_id, mut cx) = setup_indent_guides_editor(
        &"
        fn main() {
            let a = 1;

            let c = 3;

            if a == 3 {
                let b = 2;
            } else {
                let c = 3;
            }
        }"
        .unindent(),
        cx,
    )
    .await;

    assert_indent_guides(
        1..10,
        vec![
            indent_guide(buffer_id, 1, 9, 0),
            indent_guide(buffer_id, 6, 6, 1),
            indent_guide(buffer_id, 8, 8, 1),
        ],
        None,
        &mut cx,
    );
}

#[gpui::test]
async fn test_indent_guide_without_brackets(cx: &mut gpui::TestAppContext) {
    let (buffer_id, mut cx) = setup_indent_guides_editor(
        &"
        block1
            block2
                block3
                    block4
            block2
        block1
        block1"
            .unindent(),
        cx,
    )
    .await;

    assert_indent_guides(
        1..10,
        vec![
            indent_guide(buffer_id, 1, 4, 0),
            indent_guide(buffer_id, 2, 3, 1),
            indent_guide(buffer_id, 3, 3, 2),
        ],
        None,
        &mut cx,
    );
}

#[gpui::test]
async fn test_indent_guide_ends_before_empty_line(cx: &mut gpui::TestAppContext) {
    let (buffer_id, mut cx) = setup_indent_guides_editor(
        &"
        block1
            block2
                block3

        block1
        block1"
            .unindent(),
        cx,
    )
    .await;

    assert_indent_guides(
        0..6,
        vec![
            indent_guide(buffer_id, 1, 2, 0),
            indent_guide(buffer_id, 2, 2, 1),
        ],
        None,
        &mut cx,
    );
}

#[gpui::test]
async fn test_indent_guide_continuing_off_screen(cx: &mut gpui::TestAppContext) {
    let (buffer_id, mut cx) = setup_indent_guides_editor(
        &"
        block1



            block2
        "
        .unindent(),
        cx,
    )
    .await;

    assert_indent_guides(0..1, vec![indent_guide(buffer_id, 1, 1, 0)], None, &mut cx);
}

#[gpui::test]
async fn test_indent_guide_tabs(cx: &mut gpui::TestAppContext) {
    let (buffer_id, mut cx) = setup_indent_guides_editor(
        &"
        def a:
        \tb = 3
        \tif True:
        \t\tc = 4
        \t\td = 5
        \tprint(b)
        "
        .unindent(),
        cx,
    )
    .await;

    assert_indent_guides(
        0..6,
        vec![
            indent_guide(buffer_id, 1, 6, 0),
            indent_guide(buffer_id, 3, 4, 1),
        ],
        None,
        &mut cx,
    );
}

#[gpui::test]
async fn test_active_indent_guide_single_line(cx: &mut gpui::TestAppContext) {
    let (buffer_id, mut cx) = setup_indent_guides_editor(
        &"
    fn main() {
        let a = 1;
    }"
        .unindent(),
        cx,
    )
    .await;

    cx.update_editor(|editor, window, cx| {
        editor.change_selections(None, window, cx, |s| {
            s.select_ranges([Point::new(1, 0)..Point::new(1, 0)])
        });
    });

    assert_indent_guides(
        0..3,
        vec![indent_guide(buffer_id, 1, 1, 0)],
        Some(vec![0]),
        &mut cx,
    );
}

#[gpui::test]
async fn test_active_indent_guide_respect_indented_range(cx: &mut gpui::TestAppContext) {
    let (buffer_id, mut cx) = setup_indent_guides_editor(
        &"
    fn main() {
        if 1 == 2 {
            let a = 1;
        }
    }"
        .unindent(),
        cx,
    )
    .await;

    cx.update_editor(|editor, window, cx| {
        editor.change_selections(None, window, cx, |s| {
            s.select_ranges([Point::new(1, 0)..Point::new(1, 0)])
        });
    });

    assert_indent_guides(
        0..4,
        vec![
            indent_guide(buffer_id, 1, 3, 0),
            indent_guide(buffer_id, 2, 2, 1),
        ],
        Some(vec![1]),
        &mut cx,
    );

    cx.update_editor(|editor, window, cx| {
        editor.change_selections(None, window, cx, |s| {
            s.select_ranges([Point::new(2, 0)..Point::new(2, 0)])
        });
    });

    assert_indent_guides(
        0..4,
        vec![
            indent_guide(buffer_id, 1, 3, 0),
            indent_guide(buffer_id, 2, 2, 1),
        ],
        Some(vec![1]),
        &mut cx,
    );

    cx.update_editor(|editor, window, cx| {
        editor.change_selections(None, window, cx, |s| {
            s.select_ranges([Point::new(3, 0)..Point::new(3, 0)])
        });
    });

    assert_indent_guides(
        0..4,
        vec![
            indent_guide(buffer_id, 1, 3, 0),
            indent_guide(buffer_id, 2, 2, 1),
        ],
        Some(vec![0]),
        &mut cx,
    );
}

#[gpui::test]
async fn test_active_indent_guide_empty_line(cx: &mut gpui::TestAppContext) {
    let (buffer_id, mut cx) = setup_indent_guides_editor(
        &"
    fn main() {
        let a = 1;

        let b = 2;
    }"
        .unindent(),
        cx,
    )
    .await;

    cx.update_editor(|editor, window, cx| {
        editor.change_selections(None, window, cx, |s| {
            s.select_ranges([Point::new(2, 0)..Point::new(2, 0)])
        });
    });

    assert_indent_guides(
        0..5,
        vec![indent_guide(buffer_id, 1, 3, 0)],
        Some(vec![0]),
        &mut cx,
    );
}

#[gpui::test]
async fn test_active_indent_guide_non_matching_indent(cx: &mut gpui::TestAppContext) {
    let (buffer_id, mut cx) = setup_indent_guides_editor(
        &"
    def m:
        a = 1
        pass"
            .unindent(),
        cx,
    )
    .await;

    cx.update_editor(|editor, window, cx| {
        editor.change_selections(None, window, cx, |s| {
            s.select_ranges([Point::new(1, 0)..Point::new(1, 0)])
        });
    });

    assert_indent_guides(
        0..3,
        vec![indent_guide(buffer_id, 1, 2, 0)],
        Some(vec![0]),
        &mut cx,
    );
}

#[gpui::test]
async fn test_indent_guide_with_expanded_diff_hunks(cx: &mut gpui::TestAppContext) {
    init_test(cx, |_| {});
    let mut cx = EditorTestContext::new(cx).await;
    let text = indoc! {
        "
        impl A {
            fn b() {
                0;
                3;
                5;
                6;
                7;
            }
        }
        "
    };
    let base_text = indoc! {
        "
        impl A {
            fn b() {
                0;
                1;
                2;
                3;
                4;
            }
            fn c() {
                5;
                6;
                7;
            }
        }
        "
    };

    cx.update_editor(|editor, window, cx| {
        editor.set_text(text, window, cx);

        editor.buffer().update(cx, |multibuffer, cx| {
            let buffer = multibuffer.as_singleton().unwrap();
<<<<<<< HEAD
            let change_set =
                cx.new(|cx| BufferChangeSet::new_with_base_text(base_text, &buffer, cx));
=======
            let change_set = cx.new(|cx| {
                let mut change_set = BufferChangeSet::new(&buffer, cx);
                let _ =
                    change_set.set_base_text(base_text.into(), buffer.read(cx).text_snapshot(), cx);
                change_set
            });
>>>>>>> 48dba9a9

            multibuffer.set_all_diff_hunks_expanded(cx);
            multibuffer.add_change_set(change_set, cx);

            buffer.read(cx).remote_id()
        })
    });
    cx.run_until_parked();

    cx.assert_state_with_diff(
        indoc! { "
          impl A {
              fn b() {
                  0;
        -         1;
        -         2;
                  3;
        -         4;
        -     }
        -     fn c() {
                  5;
                  6;
                  7;
              }
          }
          ˇ"
        }
        .to_string(),
    );

    let mut actual_guides = cx.update_editor(|editor, window, cx| {
        editor
            .snapshot(window, cx)
            .buffer_snapshot
            .indent_guides_in_range(Anchor::min()..Anchor::max(), false, cx)
            .map(|guide| (guide.start_row..=guide.end_row, guide.depth))
            .collect::<Vec<_>>()
    });
    actual_guides.sort_by_key(|item| (*item.0.start(), item.1));
    assert_eq!(
        actual_guides,
        vec![
            (MultiBufferRow(1)..=MultiBufferRow(12), 0),
            (MultiBufferRow(2)..=MultiBufferRow(6), 1),
            (MultiBufferRow(9)..=MultiBufferRow(11), 1),
        ]
    );
}

#[gpui::test]
fn test_crease_insertion_and_rendering(cx: &mut TestAppContext) {
    init_test(cx, |_| {});

    let editor = cx.add_window(|window, cx| {
        let buffer = MultiBuffer::build_simple("aaaaaa\nbbbbbb\ncccccc\nddddddd\n", cx);
        build_editor(buffer, window, cx)
    });

    let render_args = Arc::new(Mutex::new(None));
    let snapshot = editor
        .update(cx, |editor, window, cx| {
            let snapshot = editor.buffer().read(cx).snapshot(cx);
            let range =
                snapshot.anchor_before(Point::new(1, 0))..snapshot.anchor_after(Point::new(2, 6));

            struct RenderArgs {
                row: MultiBufferRow,
                folded: bool,
                callback: Arc<dyn Fn(bool, &mut Window, &mut App) + Send + Sync>,
            }

            let crease = Crease::inline(
                range,
                FoldPlaceholder::test(),
                {
                    let toggle_callback = render_args.clone();
                    move |row, folded, callback, _window, _cx| {
                        *toggle_callback.lock() = Some(RenderArgs {
                            row,
                            folded,
                            callback,
                        });
                        div()
                    }
                },
                |_row, _folded, _window, _cx| div(),
            );

            editor.insert_creases(Some(crease), cx);
            let snapshot = editor.snapshot(window, cx);
            let _div = snapshot.render_crease_toggle(
                MultiBufferRow(1),
                false,
                cx.entity().clone(),
                window,
                cx,
            );
            snapshot
        })
        .unwrap();

    let render_args = render_args.lock().take().unwrap();
    assert_eq!(render_args.row, MultiBufferRow(1));
    assert!(!render_args.folded);
    assert!(!snapshot.is_line_folded(MultiBufferRow(1)));

    cx.update_window(*editor, |_, window, cx| {
        (render_args.callback)(true, window, cx)
    })
    .unwrap();
    let snapshot = editor
        .update(cx, |editor, window, cx| editor.snapshot(window, cx))
        .unwrap();
    assert!(snapshot.is_line_folded(MultiBufferRow(1)));

    cx.update_window(*editor, |_, window, cx| {
        (render_args.callback)(false, window, cx)
    })
    .unwrap();
    let snapshot = editor
        .update(cx, |editor, window, cx| editor.snapshot(window, cx))
        .unwrap();
    assert!(!snapshot.is_line_folded(MultiBufferRow(1)));
}

#[gpui::test]
async fn test_input_text(cx: &mut gpui::TestAppContext) {
    init_test(cx, |_| {});
    let mut cx = EditorTestContext::new(cx).await;

    cx.set_state(
        &r#"ˇone
        two

        three
        fourˇ
        five

        siˇx"#
            .unindent(),
    );

    cx.dispatch_action(HandleInput(String::new()));
    cx.assert_editor_state(
        &r#"ˇone
        two

        three
        fourˇ
        five

        siˇx"#
            .unindent(),
    );

    cx.dispatch_action(HandleInput("AAAA".to_string()));
    cx.assert_editor_state(
        &r#"AAAAˇone
        two

        three
        fourAAAAˇ
        five

        siAAAAˇx"#
            .unindent(),
    );
}

#[gpui::test]
async fn test_scroll_cursor_center_top_bottom(cx: &mut gpui::TestAppContext) {
    init_test(cx, |_| {});

    let mut cx = EditorTestContext::new(cx).await;
    cx.set_state(
        r#"let foo = 1;
let foo = 2;
let foo = 3;
let fooˇ = 4;
let foo = 5;
let foo = 6;
let foo = 7;
let foo = 8;
let foo = 9;
let foo = 10;
let foo = 11;
let foo = 12;
let foo = 13;
let foo = 14;
let foo = 15;"#,
    );

    cx.update_editor(|e, window, cx| {
        assert_eq!(
            e.next_scroll_position,
            NextScrollCursorCenterTopBottom::Center,
            "Default next scroll direction is center",
        );

        e.scroll_cursor_center_top_bottom(&ScrollCursorCenterTopBottom, window, cx);
        assert_eq!(
            e.next_scroll_position,
            NextScrollCursorCenterTopBottom::Top,
            "After center, next scroll direction should be top",
        );

        e.scroll_cursor_center_top_bottom(&ScrollCursorCenterTopBottom, window, cx);
        assert_eq!(
            e.next_scroll_position,
            NextScrollCursorCenterTopBottom::Bottom,
            "After top, next scroll direction should be bottom",
        );

        e.scroll_cursor_center_top_bottom(&ScrollCursorCenterTopBottom, window, cx);
        assert_eq!(
            e.next_scroll_position,
            NextScrollCursorCenterTopBottom::Center,
            "After bottom, scrolling should start over",
        );

        e.scroll_cursor_center_top_bottom(&ScrollCursorCenterTopBottom, window, cx);
        assert_eq!(
            e.next_scroll_position,
            NextScrollCursorCenterTopBottom::Top,
            "Scrolling continues if retriggered fast enough"
        );
    });

    cx.executor()
        .advance_clock(SCROLL_CENTER_TOP_BOTTOM_DEBOUNCE_TIMEOUT + Duration::from_millis(200));
    cx.executor().run_until_parked();
    cx.update_editor(|e, _, _| {
        assert_eq!(
            e.next_scroll_position,
            NextScrollCursorCenterTopBottom::Center,
            "If scrolling is not triggered fast enough, it should reset"
        );
    });
}

#[gpui::test]
async fn test_goto_definition_with_find_all_references_fallback(cx: &mut gpui::TestAppContext) {
    init_test(cx, |_| {});
    let mut cx = EditorLspTestContext::new_rust(
        lsp::ServerCapabilities {
            definition_provider: Some(lsp::OneOf::Left(true)),
            references_provider: Some(lsp::OneOf::Left(true)),
            ..lsp::ServerCapabilities::default()
        },
        cx,
    )
    .await;

    let set_up_lsp_handlers = |empty_go_to_definition: bool, cx: &mut EditorLspTestContext| {
        let go_to_definition = cx.lsp.handle_request::<lsp::request::GotoDefinition, _, _>(
            move |params, _| async move {
                if empty_go_to_definition {
                    Ok(None)
                } else {
                    Ok(Some(lsp::GotoDefinitionResponse::Scalar(lsp::Location {
                        uri: params.text_document_position_params.text_document.uri,
                        range: lsp::Range::new(lsp::Position::new(4, 3), lsp::Position::new(4, 6)),
                    })))
                }
            },
        );
        let references =
            cx.lsp
                .handle_request::<lsp::request::References, _, _>(move |params, _| async move {
                    Ok(Some(vec![lsp::Location {
                        uri: params.text_document_position.text_document.uri,
                        range: lsp::Range::new(lsp::Position::new(0, 8), lsp::Position::new(0, 11)),
                    }]))
                });
        (go_to_definition, references)
    };

    cx.set_state(
        &r#"fn one() {
            let mut a = ˇtwo();
        }

        fn two() {}"#
            .unindent(),
    );
    set_up_lsp_handlers(false, &mut cx);
    let navigated = cx
        .update_editor(|editor, window, cx| editor.go_to_definition(&GoToDefinition, window, cx))
        .await
        .expect("Failed to navigate to definition");
    assert_eq!(
        navigated,
        Navigated::Yes,
        "Should have navigated to definition from the GetDefinition response"
    );
    cx.assert_editor_state(
        &r#"fn one() {
            let mut a = two();
        }

        fn «twoˇ»() {}"#
            .unindent(),
    );

    let editors = cx.update_workspace(|workspace, _, cx| {
        workspace.items_of_type::<Editor>(cx).collect::<Vec<_>>()
    });
    cx.update_editor(|_, _, test_editor_cx| {
        assert_eq!(
            editors.len(),
            1,
            "Initially, only one, test, editor should be open in the workspace"
        );
        assert_eq!(
            test_editor_cx.entity(),
            editors.last().expect("Asserted len is 1").clone()
        );
    });

    set_up_lsp_handlers(true, &mut cx);
    let navigated = cx
        .update_editor(|editor, window, cx| editor.go_to_definition(&GoToDefinition, window, cx))
        .await
        .expect("Failed to navigate to lookup references");
    assert_eq!(
        navigated,
        Navigated::Yes,
        "Should have navigated to references as a fallback after empty GoToDefinition response"
    );
    // We should not change the selections in the existing file,
    // if opening another milti buffer with the references
    cx.assert_editor_state(
        &r#"fn one() {
            let mut a = two();
        }

        fn «twoˇ»() {}"#
            .unindent(),
    );
    let editors = cx.update_workspace(|workspace, _, cx| {
        workspace.items_of_type::<Editor>(cx).collect::<Vec<_>>()
    });
    cx.update_editor(|_, _, test_editor_cx| {
        assert_eq!(
            editors.len(),
            2,
            "After falling back to references search, we open a new editor with the results"
        );
        let references_fallback_text = editors
            .into_iter()
            .find(|new_editor| *new_editor != test_editor_cx.entity())
            .expect("Should have one non-test editor now")
            .read(test_editor_cx)
            .text(test_editor_cx);
        assert_eq!(
            references_fallback_text, "fn one() {\n    let mut a = two();\n}",
            "Should use the range from the references response and not the GoToDefinition one"
        );
    });
}

#[gpui::test]
async fn test_find_enclosing_node_with_task(cx: &mut gpui::TestAppContext) {
    init_test(cx, |_| {});

    let language = Arc::new(Language::new(
        LanguageConfig::default(),
        Some(tree_sitter_rust::LANGUAGE.into()),
    ));

    let text = r#"
        #[cfg(test)]
        mod tests() {
            #[test]
            fn runnable_1() {
                let a = 1;
            }

            #[test]
            fn runnable_2() {
                let a = 1;
                let b = 2;
            }
        }
    "#
    .unindent();

    let fs = FakeFs::new(cx.executor());
    fs.insert_file("/file.rs", Default::default()).await;

    let project = Project::test(fs, ["/a".as_ref()], cx).await;
    let workspace = cx.add_window(|window, cx| Workspace::test_new(project.clone(), window, cx));
    let cx = &mut VisualTestContext::from_window(*workspace.deref(), cx);
    let buffer = cx.new(|cx| Buffer::local(text, cx).with_language(language, cx));
    let multi_buffer = cx.new(|cx| MultiBuffer::singleton(buffer.clone(), cx));

    let editor = cx.new_window_entity(|window, cx| {
        Editor::new(
            EditorMode::Full,
            multi_buffer,
            Some(project.clone()),
            true,
            window,
            cx,
        )
    });

    editor.update_in(cx, |editor, window, cx| {
        editor.tasks.insert(
            (buffer.read(cx).remote_id(), 3),
            RunnableTasks {
                templates: vec![],
                offset: MultiBufferOffset(43),
                column: 0,
                extra_variables: HashMap::default(),
                context_range: BufferOffset(43)..BufferOffset(85),
            },
        );
        editor.tasks.insert(
            (buffer.read(cx).remote_id(), 8),
            RunnableTasks {
                templates: vec![],
                offset: MultiBufferOffset(86),
                column: 0,
                extra_variables: HashMap::default(),
                context_range: BufferOffset(86)..BufferOffset(191),
            },
        );

        // Test finding task when cursor is inside function body
        editor.change_selections(None, window, cx, |s| {
            s.select_ranges([Point::new(4, 5)..Point::new(4, 5)])
        });
        let (_, row, _) = editor.find_enclosing_node_task(cx).unwrap();
        assert_eq!(row, 3, "Should find task for cursor inside runnable_1");

        // Test finding task when cursor is on function name
        editor.change_selections(None, window, cx, |s| {
            s.select_ranges([Point::new(8, 4)..Point::new(8, 4)])
        });
        let (_, row, _) = editor.find_enclosing_node_task(cx).unwrap();
        assert_eq!(row, 8, "Should find task when cursor is on function name");
    });
}

#[gpui::test]
async fn test_multi_buffer_folding(cx: &mut gpui::TestAppContext) {
    init_test(cx, |_| {});

    let sample_text_1 = "aaaa\nbbbb\ncccc\ndddd\neeee\nffff\ngggg\nhhhh\niiii\njjjj".to_string();
    let sample_text_2 = "llll\nmmmm\nnnnn\noooo\npppp\nqqqq\nrrrr\nssss\ntttt\nuuuu".to_string();
    let sample_text_3 = "vvvv\nwwww\nxxxx\nyyyy\nzzzz\n1111\n2222\n3333\n4444\n5555".to_string();

    let fs = FakeFs::new(cx.executor());
    fs.insert_tree(
        "/a",
        json!({
            "first.rs": sample_text_1,
            "second.rs": sample_text_2,
            "third.rs": sample_text_3,
        }),
    )
    .await;
    let project = Project::test(fs, ["/a".as_ref()], cx).await;
    let workspace = cx.add_window(|window, cx| Workspace::test_new(project.clone(), window, cx));
    let cx = &mut VisualTestContext::from_window(*workspace.deref(), cx);
    let worktree = project.update(cx, |project, cx| {
        let mut worktrees = project.worktrees(cx).collect::<Vec<_>>();
        assert_eq!(worktrees.len(), 1);
        worktrees.pop().unwrap()
    });
    let worktree_id = worktree.update(cx, |worktree, _| worktree.id());

    let buffer_1 = project
        .update(cx, |project, cx| {
            project.open_buffer((worktree_id, "first.rs"), cx)
        })
        .await
        .unwrap();
    let buffer_2 = project
        .update(cx, |project, cx| {
            project.open_buffer((worktree_id, "second.rs"), cx)
        })
        .await
        .unwrap();
    let buffer_3 = project
        .update(cx, |project, cx| {
            project.open_buffer((worktree_id, "third.rs"), cx)
        })
        .await
        .unwrap();

    let multi_buffer = cx.new(|cx| {
        let mut multi_buffer = MultiBuffer::new(ReadWrite);
        multi_buffer.push_excerpts(
            buffer_1.clone(),
            [
                ExcerptRange {
                    context: Point::new(0, 0)..Point::new(3, 0),
                    primary: None,
                },
                ExcerptRange {
                    context: Point::new(5, 0)..Point::new(7, 0),
                    primary: None,
                },
                ExcerptRange {
                    context: Point::new(9, 0)..Point::new(10, 4),
                    primary: None,
                },
            ],
            cx,
        );
        multi_buffer.push_excerpts(
            buffer_2.clone(),
            [
                ExcerptRange {
                    context: Point::new(0, 0)..Point::new(3, 0),
                    primary: None,
                },
                ExcerptRange {
                    context: Point::new(5, 0)..Point::new(7, 0),
                    primary: None,
                },
                ExcerptRange {
                    context: Point::new(9, 0)..Point::new(10, 4),
                    primary: None,
                },
            ],
            cx,
        );
        multi_buffer.push_excerpts(
            buffer_3.clone(),
            [
                ExcerptRange {
                    context: Point::new(0, 0)..Point::new(3, 0),
                    primary: None,
                },
                ExcerptRange {
                    context: Point::new(5, 0)..Point::new(7, 0),
                    primary: None,
                },
                ExcerptRange {
                    context: Point::new(9, 0)..Point::new(10, 4),
                    primary: None,
                },
            ],
            cx,
        );
        multi_buffer
    });
    let multi_buffer_editor = cx.new_window_entity(|window, cx| {
        Editor::new(
            EditorMode::Full,
            multi_buffer,
            Some(project.clone()),
            true,
            window,
            cx,
        )
    });

    let full_text = "\n\n\naaaa\nbbbb\ncccc\n\n\n\nffff\ngggg\n\n\n\njjjj\n\n\n\n\nllll\nmmmm\nnnnn\n\n\n\nqqqq\nrrrr\n\n\n\nuuuu\n\n\n\n\nvvvv\nwwww\nxxxx\n\n\n\n1111\n2222\n\n\n\n5555\n";
    assert_eq!(
        multi_buffer_editor.update(cx, |editor, cx| editor.display_text(cx)),
        full_text,
    );

    multi_buffer_editor.update(cx, |editor, cx| {
        editor.fold_buffer(buffer_1.read(cx).remote_id(), cx)
    });
    assert_eq!(
        multi_buffer_editor.update(cx, |editor, cx| editor.display_text(cx)),
        "\n\n\n\n\nllll\nmmmm\nnnnn\n\n\n\nqqqq\nrrrr\n\n\n\nuuuu\n\n\n\n\nvvvv\nwwww\nxxxx\n\n\n\n1111\n2222\n\n\n\n5555\n",
        "After folding the first buffer, its text should not be displayed"
    );

    multi_buffer_editor.update(cx, |editor, cx| {
        editor.fold_buffer(buffer_2.read(cx).remote_id(), cx)
    });
    assert_eq!(
        multi_buffer_editor.update(cx, |editor, cx| editor.display_text(cx)),
        "\n\n\n\n\n\n\nvvvv\nwwww\nxxxx\n\n\n\n1111\n2222\n\n\n\n5555\n",
        "After folding the second buffer, its text should not be displayed"
    );

    multi_buffer_editor.update(cx, |editor, cx| {
        editor.fold_buffer(buffer_3.read(cx).remote_id(), cx)
    });
    assert_eq!(
        multi_buffer_editor.update(cx, |editor, cx| editor.display_text(cx)),
        "\n\n\n\n\n",
        "After folding the third buffer, its text should not be displayed"
    );

    // Emulate selection inside the fold logic, that should work
    multi_buffer_editor.update_in(cx, |editor, window, cx| {
        editor
            .snapshot(window, cx)
            .next_line_boundary(Point::new(0, 4));
    });

    multi_buffer_editor.update(cx, |editor, cx| {
        editor.unfold_buffer(buffer_2.read(cx).remote_id(), cx)
    });
    assert_eq!(
        multi_buffer_editor.update(cx, |editor, cx| editor.display_text(cx)),
        "\n\n\n\n\nllll\nmmmm\nnnnn\n\n\n\nqqqq\nrrrr\n\n\n\nuuuu\n\n\n",
        "After unfolding the second buffer, its text should be displayed"
    );

    multi_buffer_editor.update(cx, |editor, cx| {
        editor.unfold_buffer(buffer_1.read(cx).remote_id(), cx)
    });
    assert_eq!(
        multi_buffer_editor.update(cx, |editor, cx| editor.display_text(cx)),
        "\n\n\naaaa\nbbbb\ncccc\n\n\n\nffff\ngggg\n\n\n\njjjj\n\n\n\n\nllll\nmmmm\nnnnn\n\n\n\nqqqq\nrrrr\n\n\n\nuuuu\n\n\n",
        "After unfolding the first buffer, its and 2nd buffer's text should be displayed"
    );

    multi_buffer_editor.update(cx, |editor, cx| {
        editor.unfold_buffer(buffer_3.read(cx).remote_id(), cx)
    });
    assert_eq!(
        multi_buffer_editor.update(cx, |editor, cx| editor.display_text(cx)),
        full_text,
        "After unfolding the all buffers, all original text should be displayed"
    );
}

#[gpui::test]
async fn test_multi_buffer_single_excerpts_folding(cx: &mut gpui::TestAppContext) {
    init_test(cx, |_| {});

    let sample_text_1 = "1111\n2222\n3333".to_string();
    let sample_text_2 = "4444\n5555\n6666".to_string();
    let sample_text_3 = "7777\n8888\n9999".to_string();

    let fs = FakeFs::new(cx.executor());
    fs.insert_tree(
        "/a",
        json!({
            "first.rs": sample_text_1,
            "second.rs": sample_text_2,
            "third.rs": sample_text_3,
        }),
    )
    .await;
    let project = Project::test(fs, ["/a".as_ref()], cx).await;
    let workspace = cx.add_window(|window, cx| Workspace::test_new(project.clone(), window, cx));
    let cx = &mut VisualTestContext::from_window(*workspace.deref(), cx);
    let worktree = project.update(cx, |project, cx| {
        let mut worktrees = project.worktrees(cx).collect::<Vec<_>>();
        assert_eq!(worktrees.len(), 1);
        worktrees.pop().unwrap()
    });
    let worktree_id = worktree.update(cx, |worktree, _| worktree.id());

    let buffer_1 = project
        .update(cx, |project, cx| {
            project.open_buffer((worktree_id, "first.rs"), cx)
        })
        .await
        .unwrap();
    let buffer_2 = project
        .update(cx, |project, cx| {
            project.open_buffer((worktree_id, "second.rs"), cx)
        })
        .await
        .unwrap();
    let buffer_3 = project
        .update(cx, |project, cx| {
            project.open_buffer((worktree_id, "third.rs"), cx)
        })
        .await
        .unwrap();

    let multi_buffer = cx.new(|cx| {
        let mut multi_buffer = MultiBuffer::new(ReadWrite);
        multi_buffer.push_excerpts(
            buffer_1.clone(),
            [ExcerptRange {
                context: Point::new(0, 0)..Point::new(3, 0),
                primary: None,
            }],
            cx,
        );
        multi_buffer.push_excerpts(
            buffer_2.clone(),
            [ExcerptRange {
                context: Point::new(0, 0)..Point::new(3, 0),
                primary: None,
            }],
            cx,
        );
        multi_buffer.push_excerpts(
            buffer_3.clone(),
            [ExcerptRange {
                context: Point::new(0, 0)..Point::new(3, 0),
                primary: None,
            }],
            cx,
        );
        multi_buffer
    });

    let multi_buffer_editor = cx.new_window_entity(|window, cx| {
        Editor::new(
            EditorMode::Full,
            multi_buffer,
            Some(project.clone()),
            true,
            window,
            cx,
        )
    });

    let full_text = "\n\n\n1111\n2222\n3333\n\n\n\n\n4444\n5555\n6666\n\n\n\n\n7777\n8888\n9999\n";
    assert_eq!(
        multi_buffer_editor.update(cx, |editor, cx| editor.display_text(cx)),
        full_text,
    );

    multi_buffer_editor.update(cx, |editor, cx| {
        editor.fold_buffer(buffer_1.read(cx).remote_id(), cx)
    });
    assert_eq!(
        multi_buffer_editor.update(cx, |editor, cx| editor.display_text(cx)),
        "\n\n\n\n\n4444\n5555\n6666\n\n\n\n\n7777\n8888\n9999\n",
        "After folding the first buffer, its text should not be displayed"
    );

    multi_buffer_editor.update(cx, |editor, cx| {
        editor.fold_buffer(buffer_2.read(cx).remote_id(), cx)
    });

    assert_eq!(
        multi_buffer_editor.update(cx, |editor, cx| editor.display_text(cx)),
        "\n\n\n\n\n\n\n7777\n8888\n9999\n",
        "After folding the second buffer, its text should not be displayed"
    );

    multi_buffer_editor.update(cx, |editor, cx| {
        editor.fold_buffer(buffer_3.read(cx).remote_id(), cx)
    });
    assert_eq!(
        multi_buffer_editor.update(cx, |editor, cx| editor.display_text(cx)),
        "\n\n\n\n\n",
        "After folding the third buffer, its text should not be displayed"
    );

    multi_buffer_editor.update(cx, |editor, cx| {
        editor.unfold_buffer(buffer_2.read(cx).remote_id(), cx)
    });
    assert_eq!(
        multi_buffer_editor.update(cx, |editor, cx| editor.display_text(cx)),
        "\n\n\n\n\n4444\n5555\n6666\n\n\n",
        "After unfolding the second buffer, its text should be displayed"
    );

    multi_buffer_editor.update(cx, |editor, cx| {
        editor.unfold_buffer(buffer_1.read(cx).remote_id(), cx)
    });
    assert_eq!(
        multi_buffer_editor.update(cx, |editor, cx| editor.display_text(cx)),
        "\n\n\n1111\n2222\n3333\n\n\n\n\n4444\n5555\n6666\n\n\n",
        "After unfolding the first buffer, its text should be displayed"
    );

    multi_buffer_editor.update(cx, |editor, cx| {
        editor.unfold_buffer(buffer_3.read(cx).remote_id(), cx)
    });
    assert_eq!(
        multi_buffer_editor.update(cx, |editor, cx| editor.display_text(cx)),
        full_text,
        "After unfolding all buffers, all original text should be displayed"
    );
}

#[gpui::test]
async fn test_multi_buffer_with_single_excerpt_folding(cx: &mut gpui::TestAppContext) {
    init_test(cx, |_| {});

    let sample_text = "aaaa\nbbbb\ncccc\ndddd\neeee\nffff\ngggg\nhhhh\niiii\njjjj".to_string();

    let fs = FakeFs::new(cx.executor());
    fs.insert_tree(
        "/a",
        json!({
            "main.rs": sample_text,
        }),
    )
    .await;
    let project = Project::test(fs, ["/a".as_ref()], cx).await;
    let workspace = cx.add_window(|window, cx| Workspace::test_new(project.clone(), window, cx));
    let cx = &mut VisualTestContext::from_window(*workspace.deref(), cx);
    let worktree = project.update(cx, |project, cx| {
        let mut worktrees = project.worktrees(cx).collect::<Vec<_>>();
        assert_eq!(worktrees.len(), 1);
        worktrees.pop().unwrap()
    });
    let worktree_id = worktree.update(cx, |worktree, _| worktree.id());

    let buffer_1 = project
        .update(cx, |project, cx| {
            project.open_buffer((worktree_id, "main.rs"), cx)
        })
        .await
        .unwrap();

    let multi_buffer = cx.new(|cx| {
        let mut multi_buffer = MultiBuffer::new(ReadWrite);
        multi_buffer.push_excerpts(
            buffer_1.clone(),
            [ExcerptRange {
                context: Point::new(0, 0)
                    ..Point::new(
                        sample_text.chars().filter(|&c| c == '\n').count() as u32 + 1,
                        0,
                    ),
                primary: None,
            }],
            cx,
        );
        multi_buffer
    });
    let multi_buffer_editor = cx.new_window_entity(|window, cx| {
        Editor::new(
            EditorMode::Full,
            multi_buffer,
            Some(project.clone()),
            true,
            window,
            cx,
        )
    });

    let selection_range = Point::new(1, 0)..Point::new(2, 0);
    multi_buffer_editor.update_in(cx, |editor, window, cx| {
        enum TestHighlight {}
        let multi_buffer_snapshot = editor.buffer().read(cx).snapshot(cx);
        let highlight_range = selection_range.clone().to_anchors(&multi_buffer_snapshot);
        editor.highlight_text::<TestHighlight>(
            vec![highlight_range.clone()],
            HighlightStyle::color(Hsla::green()),
            cx,
        );
        editor.change_selections(None, window, cx, |s| s.select_ranges(Some(highlight_range)));
    });

    let full_text = format!("\n\n\n{sample_text}\n");
    assert_eq!(
        multi_buffer_editor.update(cx, |editor, cx| editor.display_text(cx)),
        full_text,
    );
}

#[gpui::test]
async fn test_inline_completion_text(cx: &mut TestAppContext) {
    init_test(cx, |_| {});

    // Simple insertion
    assert_highlighted_edits(
        "Hello, world!",
        vec![(Point::new(0, 6)..Point::new(0, 6), " beautiful".into())],
        true,
        cx,
        |highlighted_edits, cx| {
            assert_eq!(highlighted_edits.text, "Hello, beautiful world!");
            assert_eq!(highlighted_edits.highlights.len(), 1);
            assert_eq!(highlighted_edits.highlights[0].0, 6..16);
            assert_eq!(
                highlighted_edits.highlights[0].1.background_color,
                Some(cx.theme().status().created_background)
            );
        },
    )
    .await;

    // Replacement
    assert_highlighted_edits(
        "This is a test.",
        vec![(Point::new(0, 0)..Point::new(0, 4), "That".into())],
        false,
        cx,
        |highlighted_edits, cx| {
            assert_eq!(highlighted_edits.text, "That is a test.");
            assert_eq!(highlighted_edits.highlights.len(), 1);
            assert_eq!(highlighted_edits.highlights[0].0, 0..4);
            assert_eq!(
                highlighted_edits.highlights[0].1.background_color,
                Some(cx.theme().status().created_background)
            );
        },
    )
    .await;

    // Multiple edits
    assert_highlighted_edits(
        "Hello, world!",
        vec![
            (Point::new(0, 0)..Point::new(0, 5), "Greetings".into()),
            (Point::new(0, 12)..Point::new(0, 12), " and universe".into()),
        ],
        false,
        cx,
        |highlighted_edits, cx| {
            assert_eq!(highlighted_edits.text, "Greetings, world and universe!");
            assert_eq!(highlighted_edits.highlights.len(), 2);
            assert_eq!(highlighted_edits.highlights[0].0, 0..9);
            assert_eq!(highlighted_edits.highlights[1].0, 16..29);
            assert_eq!(
                highlighted_edits.highlights[0].1.background_color,
                Some(cx.theme().status().created_background)
            );
            assert_eq!(
                highlighted_edits.highlights[1].1.background_color,
                Some(cx.theme().status().created_background)
            );
        },
    )
    .await;

    // Multiple lines with edits
    assert_highlighted_edits(
        "First line\nSecond line\nThird line\nFourth line",
        vec![
            (Point::new(1, 7)..Point::new(1, 11), "modified".to_string()),
            (
                Point::new(2, 0)..Point::new(2, 10),
                "New third line".to_string(),
            ),
            (Point::new(3, 6)..Point::new(3, 6), " updated".to_string()),
        ],
        false,
        cx,
        |highlighted_edits, cx| {
            assert_eq!(
                highlighted_edits.text,
                "Second modified\nNew third line\nFourth updated line"
            );
            assert_eq!(highlighted_edits.highlights.len(), 3);
            assert_eq!(highlighted_edits.highlights[0].0, 7..15); // "modified"
            assert_eq!(highlighted_edits.highlights[1].0, 16..30); // "New third line"
            assert_eq!(highlighted_edits.highlights[2].0, 37..45); // " updated"
            for highlight in &highlighted_edits.highlights {
                assert_eq!(
                    highlight.1.background_color,
                    Some(cx.theme().status().created_background)
                );
            }
        },
    )
    .await;
}

#[gpui::test]
async fn test_inline_completion_text_with_deletions(cx: &mut TestAppContext) {
    init_test(cx, |_| {});

    // Deletion
    assert_highlighted_edits(
        "Hello, world!",
        vec![(Point::new(0, 5)..Point::new(0, 11), "".to_string())],
        true,
        cx,
        |highlighted_edits, cx| {
            assert_eq!(highlighted_edits.text, "Hello, world!");
            assert_eq!(highlighted_edits.highlights.len(), 1);
            assert_eq!(highlighted_edits.highlights[0].0, 5..11);
            assert_eq!(
                highlighted_edits.highlights[0].1.background_color,
                Some(cx.theme().status().deleted_background)
            );
        },
    )
    .await;

    // Insertion
    assert_highlighted_edits(
        "Hello, world!",
        vec![(Point::new(0, 6)..Point::new(0, 6), " digital".to_string())],
        true,
        cx,
        |highlighted_edits, cx| {
            assert_eq!(highlighted_edits.highlights.len(), 1);
            assert_eq!(highlighted_edits.highlights[0].0, 6..14);
            assert_eq!(
                highlighted_edits.highlights[0].1.background_color,
                Some(cx.theme().status().created_background)
            );
        },
    )
    .await;
}

async fn assert_highlighted_edits(
    text: &str,
    edits: Vec<(Range<Point>, String)>,
    include_deletions: bool,
    cx: &mut TestAppContext,
    assertion_fn: impl Fn(HighlightedEdits, &App),
) {
    let window = cx.add_window(|window, cx| {
        let buffer = MultiBuffer::build_simple(text, cx);
        Editor::new(EditorMode::Full, buffer, None, true, window, cx)
    });
    let cx = &mut VisualTestContext::from_window(*window, cx);

    let (buffer, snapshot) = window
        .update(cx, |editor, _window, cx| {
            (
                editor.buffer().clone(),
                editor.buffer().read(cx).snapshot(cx),
            )
        })
        .unwrap();

    let edits = edits
        .into_iter()
        .map(|(range, edit)| {
            (
                snapshot.anchor_after(range.start)..snapshot.anchor_before(range.end),
                edit,
            )
        })
        .collect::<Vec<_>>();

    let text_anchor_edits = edits
        .clone()
        .into_iter()
        .map(|(range, edit)| (range.start.text_anchor..range.end.text_anchor, edit))
        .collect::<Vec<_>>();

    let edit_preview = window
        .update(cx, |_, _window, cx| {
            buffer
                .read(cx)
                .as_singleton()
                .unwrap()
                .read(cx)
                .preview_edits(text_anchor_edits.into(), cx)
        })
        .unwrap()
        .await;

    cx.update(|_window, cx| {
        let highlighted_edits = inline_completion_edit_text(
            &snapshot.as_singleton().unwrap().2,
            &edits,
            &edit_preview,
            include_deletions,
            cx,
        )
        .expect("Missing highlighted edits");
        assertion_fn(highlighted_edits, cx)
    });
}

#[gpui::test]
async fn test_rename_with_duplicate_edits(cx: &mut gpui::TestAppContext) {
    init_test(cx, |_| {});
    let capabilities = lsp::ServerCapabilities {
        rename_provider: Some(lsp::OneOf::Right(lsp::RenameOptions {
            prepare_provider: Some(true),
            work_done_progress_options: Default::default(),
        })),
        ..Default::default()
    };
    let mut cx = EditorLspTestContext::new_rust(capabilities, cx).await;

    cx.set_state(indoc! {"
        struct Fˇoo {}
    "});

    cx.update_editor(|editor, _, cx| {
        let highlight_range = Point::new(0, 7)..Point::new(0, 10);
        let highlight_range = highlight_range.to_anchors(&editor.buffer().read(cx).snapshot(cx));
        editor.highlight_background::<DocumentHighlightRead>(
            &[highlight_range],
            |c| c.editor_document_highlight_read_background,
            cx,
        );
    });

    let mut prepare_rename_handler =
        cx.handle_request::<lsp::request::PrepareRenameRequest, _, _>(move |_, _, _| async move {
            Ok(Some(lsp::PrepareRenameResponse::Range(lsp::Range {
                start: lsp::Position {
                    line: 0,
                    character: 7,
                },
                end: lsp::Position {
                    line: 0,
                    character: 10,
                },
            })))
        });
    let prepare_rename_task = cx
        .update_editor(|e, window, cx| e.rename(&Rename, window, cx))
        .expect("Prepare rename was not started");
    prepare_rename_handler.next().await.unwrap();
    prepare_rename_task.await.expect("Prepare rename failed");

    let mut rename_handler =
        cx.handle_request::<lsp::request::Rename, _, _>(move |url, _, _| async move {
            let edit = lsp::TextEdit {
                range: lsp::Range {
                    start: lsp::Position {
                        line: 0,
                        character: 7,
                    },
                    end: lsp::Position {
                        line: 0,
                        character: 10,
                    },
                },
                new_text: "FooRenamed".to_string(),
            };
            Ok(Some(lsp::WorkspaceEdit::new(
                // Specify the same edit twice
                std::collections::HashMap::from_iter(Some((url, vec![edit.clone(), edit]))),
            )))
        });
    let rename_task = cx
        .update_editor(|e, window, cx| e.confirm_rename(&ConfirmRename, window, cx))
        .expect("Confirm rename was not started");
    rename_handler.next().await.unwrap();
    rename_task.await.expect("Confirm rename failed");
    cx.run_until_parked();

    // Despite two edits, only one is actually applied as those are identical
    cx.assert_editor_state(indoc! {"
        struct FooRenamedˇ {}
    "});
}

#[gpui::test]
async fn test_rename_without_prepare(cx: &mut gpui::TestAppContext) {
    init_test(cx, |_| {});
    // These capabilities indicate that the server does not support prepare rename.
    let capabilities = lsp::ServerCapabilities {
        rename_provider: Some(lsp::OneOf::Left(true)),
        ..Default::default()
    };
    let mut cx = EditorLspTestContext::new_rust(capabilities, cx).await;

    cx.set_state(indoc! {"
        struct Fˇoo {}
    "});

    cx.update_editor(|editor, _window, cx| {
        let highlight_range = Point::new(0, 7)..Point::new(0, 10);
        let highlight_range = highlight_range.to_anchors(&editor.buffer().read(cx).snapshot(cx));
        editor.highlight_background::<DocumentHighlightRead>(
            &[highlight_range],
            |c| c.editor_document_highlight_read_background,
            cx,
        );
    });

    cx.update_editor(|e, window, cx| e.rename(&Rename, window, cx))
        .expect("Prepare rename was not started")
        .await
        .expect("Prepare rename failed");

    let mut rename_handler =
        cx.handle_request::<lsp::request::Rename, _, _>(move |url, _, _| async move {
            let edit = lsp::TextEdit {
                range: lsp::Range {
                    start: lsp::Position {
                        line: 0,
                        character: 7,
                    },
                    end: lsp::Position {
                        line: 0,
                        character: 10,
                    },
                },
                new_text: "FooRenamed".to_string(),
            };
            Ok(Some(lsp::WorkspaceEdit::new(
                std::collections::HashMap::from_iter(Some((url, vec![edit]))),
            )))
        });
    let rename_task = cx
        .update_editor(|e, window, cx| e.confirm_rename(&ConfirmRename, window, cx))
        .expect("Confirm rename was not started");
    rename_handler.next().await.unwrap();
    rename_task.await.expect("Confirm rename failed");
    cx.run_until_parked();

    // Correct range is renamed, as `surrounding_word` is used to find it.
    cx.assert_editor_state(indoc! {"
        struct FooRenamedˇ {}
    "});
}

fn empty_range(row: usize, column: usize) -> Range<DisplayPoint> {
    let point = DisplayPoint::new(DisplayRow(row as u32), column as u32);
    point..point
}

fn assert_selection_ranges(marked_text: &str, editor: &mut Editor, cx: &mut Context<Editor>) {
    let (text, ranges) = marked_text_ranges(marked_text, true);
    assert_eq!(editor.text(cx), text);
    assert_eq!(
        editor.selections.ranges(cx),
        ranges,
        "Assert selections are {}",
        marked_text
    );
}

pub fn handle_signature_help_request(
    cx: &mut EditorLspTestContext,
    mocked_response: lsp::SignatureHelp,
) -> impl Future<Output = ()> {
    let mut request =
        cx.handle_request::<lsp::request::SignatureHelpRequest, _, _>(move |_, _, _| {
            let mocked_response = mocked_response.clone();
            async move { Ok(Some(mocked_response)) }
        });

    async move {
        request.next().await;
    }
}

/// Handle completion request passing a marked string specifying where the completion
/// should be triggered from using '|' character, what range should be replaced, and what completions
/// should be returned using '<' and '>' to delimit the range
pub fn handle_completion_request(
    cx: &mut EditorLspTestContext,
    marked_string: &str,
    completions: Vec<&'static str>,
    counter: Arc<AtomicUsize>,
) -> impl Future<Output = ()> {
    let complete_from_marker: TextRangeMarker = '|'.into();
    let replace_range_marker: TextRangeMarker = ('<', '>').into();
    let (_, mut marked_ranges) = marked_text_ranges_by(
        marked_string,
        vec![complete_from_marker.clone(), replace_range_marker.clone()],
    );

    let complete_from_position =
        cx.to_lsp(marked_ranges.remove(&complete_from_marker).unwrap()[0].start);
    let replace_range =
        cx.to_lsp_range(marked_ranges.remove(&replace_range_marker).unwrap()[0].clone());

    let mut request = cx.handle_request::<lsp::request::Completion, _, _>(move |url, params, _| {
        let completions = completions.clone();
        counter.fetch_add(1, atomic::Ordering::Release);
        async move {
            assert_eq!(params.text_document_position.text_document.uri, url.clone());
            assert_eq!(
                params.text_document_position.position,
                complete_from_position
            );
            Ok(Some(lsp::CompletionResponse::Array(
                completions
                    .iter()
                    .map(|completion_text| lsp::CompletionItem {
                        label: completion_text.to_string(),
                        text_edit: Some(lsp::CompletionTextEdit::Edit(lsp::TextEdit {
                            range: replace_range,
                            new_text: completion_text.to_string(),
                        })),
                        ..Default::default()
                    })
                    .collect(),
            )))
        }
    });

    async move {
        request.next().await;
    }
}

fn handle_resolve_completion_request(
    cx: &mut EditorLspTestContext,
    edits: Option<Vec<(&'static str, &'static str)>>,
) -> impl Future<Output = ()> {
    let edits = edits.map(|edits| {
        edits
            .iter()
            .map(|(marked_string, new_text)| {
                let (_, marked_ranges) = marked_text_ranges(marked_string, false);
                let replace_range = cx.to_lsp_range(marked_ranges[0].clone());
                lsp::TextEdit::new(replace_range, new_text.to_string())
            })
            .collect::<Vec<_>>()
    });

    let mut request =
        cx.handle_request::<lsp::request::ResolveCompletionItem, _, _>(move |_, _, _| {
            let edits = edits.clone();
            async move {
                Ok(lsp::CompletionItem {
                    additional_text_edits: edits,
                    ..Default::default()
                })
            }
        });

    async move {
        request.next().await;
    }
}

pub(crate) fn update_test_language_settings(
    cx: &mut TestAppContext,
    f: impl Fn(&mut AllLanguageSettingsContent),
) {
    cx.update(|cx| {
        SettingsStore::update_global(cx, |store, cx| {
            store.update_user_settings::<AllLanguageSettings>(cx, f);
        });
    });
}

pub(crate) fn update_test_project_settings(
    cx: &mut TestAppContext,
    f: impl Fn(&mut ProjectSettings),
) {
    cx.update(|cx| {
        SettingsStore::update_global(cx, |store, cx| {
            store.update_user_settings::<ProjectSettings>(cx, f);
        });
    });
}

pub(crate) fn init_test(cx: &mut TestAppContext, f: fn(&mut AllLanguageSettingsContent)) {
    cx.update(|cx| {
        assets::Assets.load_test_fonts(cx);
        let store = SettingsStore::test(cx);
        cx.set_global(store);
        theme::init(theme::LoadThemes::JustBase, cx);
        release_channel::init(SemanticVersion::default(), cx);
        client::init_settings(cx);
        language::init(cx);
        Project::init_settings(cx);
        workspace::init_settings(cx);
        crate::init(cx);
    });

    update_test_language_settings(cx, f);
}

#[track_caller]
fn assert_hunk_revert(
    not_reverted_text_with_selections: &str,
    expected_hunk_statuses_before: Vec<DiffHunkStatus>,
    expected_reverted_text_with_selections: &str,
    base_text: &str,
    cx: &mut EditorLspTestContext,
) {
    cx.set_state(not_reverted_text_with_selections);
    cx.set_diff_base(base_text);
    cx.executor().run_until_parked();

    let actual_hunk_statuses_before = cx.update_editor(|editor, window, cx| {
        let snapshot = editor.snapshot(window, cx);
        let reverted_hunk_statuses = snapshot
            .buffer_snapshot
            .diff_hunks_in_range(0..snapshot.buffer_snapshot.len())
            .map(|hunk| hunk.status())
            .collect::<Vec<_>>();

        editor.revert_selected_hunks(&RevertSelectedHunks, window, cx);
        reverted_hunk_statuses
    });
    cx.executor().run_until_parked();
    cx.assert_editor_state(expected_reverted_text_with_selections);
    assert_eq!(actual_hunk_statuses_before, expected_hunk_statuses_before);
}<|MERGE_RESOLUTION|>--- conflicted
+++ resolved
@@ -14392,17 +14392,8 @@
 
         editor.buffer().update(cx, |multibuffer, cx| {
             let buffer = multibuffer.as_singleton().unwrap();
-<<<<<<< HEAD
             let change_set =
                 cx.new(|cx| BufferChangeSet::new_with_base_text(base_text, &buffer, cx));
-=======
-            let change_set = cx.new(|cx| {
-                let mut change_set = BufferChangeSet::new(&buffer, cx);
-                let _ =
-                    change_set.set_base_text(base_text.into(), buffer.read(cx).text_snapshot(), cx);
-                change_set
-            });
->>>>>>> 48dba9a9
 
             multibuffer.set_all_diff_hunks_expanded(cx);
             multibuffer.add_change_set(change_set, cx);
