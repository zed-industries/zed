use crate::{Editor, RangeToAnchorExt};
use gpui::{Context, HighlightStyle};
use language::CursorShape;
use multi_buffer::ToOffset;
use theme::ActiveTheme;

enum MatchingBracketHighlight {}

pub fn refresh_matching_bracket_highlights(editor: &mut Editor, cx: &mut Context<Editor>) {
    editor.clear_highlights::<MatchingBracketHighlight>(cx);

<<<<<<< HEAD
    let newest_selection = editor
        .selections
        .newest::<usize>(&editor.display_snapshot(cx));
=======
    let buffer_snapshot = editor.buffer.read(cx).snapshot(cx);
    let newest_selection = editor
        .selections
        .newest_anchor()
        .map(|anchor| anchor.to_offset(&buffer_snapshot));
>>>>>>> 5698636c
    // Don't highlight brackets if the selection isn't empty
    if !newest_selection.is_empty() {
        return;
    }

    let head = newest_selection.head();
    if head > buffer_snapshot.len() {
        log::error!("bug: cursor offset is out of range while refreshing bracket highlights");
        return;
    }

    let mut tail = head;
    if (editor.cursor_shape == CursorShape::Block || editor.cursor_shape == CursorShape::Hollow)
        && head < buffer_snapshot.len()
    {
        if let Some(tail_ch) = buffer_snapshot.chars_at(tail).next() {
            tail += tail_ch.len_utf8();
        }
    }

    if let Some((opening_range, closing_range)) =
        buffer_snapshot.innermost_enclosing_bracket_ranges(head..tail, None)
    {
        editor.highlight_text::<MatchingBracketHighlight>(
            vec![
                opening_range.to_anchors(&buffer_snapshot),
                closing_range.to_anchors(&buffer_snapshot),
            ],
            HighlightStyle {
                background_color: Some(
                    cx.theme()
                        .colors()
                        .editor_document_highlight_bracket_background,
                ),
                ..Default::default()
            },
            cx,
        )
    }
}

#[cfg(test)]
mod tests {
    use super::*;
    use crate::{editor_tests::init_test, test::editor_lsp_test_context::EditorLspTestContext};
    use indoc::indoc;
    use language::{BracketPair, BracketPairConfig, Language, LanguageConfig, LanguageMatcher};

    #[gpui::test]
    async fn test_matching_bracket_highlights(cx: &mut gpui::TestAppContext) {
        init_test(cx, |_| {});

        let mut cx = EditorLspTestContext::new(
            Language::new(
                LanguageConfig {
                    name: "Rust".into(),
                    matcher: LanguageMatcher {
                        path_suffixes: vec!["rs".to_string()],
                        ..Default::default()
                    },
                    brackets: BracketPairConfig {
                        pairs: vec![
                            BracketPair {
                                start: "{".to_string(),
                                end: "}".to_string(),
                                close: false,
                                surround: false,
                                newline: true,
                            },
                            BracketPair {
                                start: "(".to_string(),
                                end: ")".to_string(),
                                close: false,
                                surround: false,
                                newline: true,
                            },
                        ],
                        ..Default::default()
                    },
                    ..Default::default()
                },
                Some(tree_sitter_rust::LANGUAGE.into()),
            )
            .with_brackets_query(indoc! {r#"
                ("{" @open "}" @close)
                ("(" @open ")" @close)
                "#})
            .unwrap(),
            Default::default(),
            cx,
        )
        .await;

        // positioning cursor inside bracket highlights both
        cx.set_state(indoc! {r#"
            pub fn test("Test ˇargument") {
                another_test(1, 2, 3);
            }
        "#});
        cx.assert_editor_text_highlights::<MatchingBracketHighlight>(indoc! {r#"
            pub fn test«(»"Test argument"«)» {
                another_test(1, 2, 3);
            }
        "#});

        cx.set_state(indoc! {r#"
            pub fn test("Test argument") {
                another_test(1, ˇ2, 3);
            }
        "#});
        cx.assert_editor_text_highlights::<MatchingBracketHighlight>(indoc! {r#"
            pub fn test("Test argument") {
                another_test«(»1, 2, 3«)»;
            }
        "#});

        cx.set_state(indoc! {r#"
            pub fn test("Test argument") {
                anotherˇ_test(1, 2, 3);
            }
        "#});
        cx.assert_editor_text_highlights::<MatchingBracketHighlight>(indoc! {r#"
            pub fn test("Test argument") «{»
                another_test(1, 2, 3);
            «}»
        "#});

        // positioning outside of brackets removes highlight
        cx.set_state(indoc! {r#"
            pub fˇn test("Test argument") {
                another_test(1, 2, 3);
            }
        "#});
        cx.assert_editor_text_highlights::<MatchingBracketHighlight>(indoc! {r#"
            pub fn test("Test argument") {
                another_test(1, 2, 3);
            }
        "#});

        // non empty selection dismisses highlight
        cx.set_state(indoc! {r#"
            pub fn test("Te«st argˇ»ument") {
                another_test(1, 2, 3);
            }
        "#});
        cx.assert_editor_text_highlights::<MatchingBracketHighlight>(indoc! {r#"
            pub fn test«("Test argument") {
                another_test(1, 2, 3);
            }
        "#});
    }
}<|MERGE_RESOLUTION|>--- conflicted
+++ resolved
@@ -9,17 +9,11 @@
 pub fn refresh_matching_bracket_highlights(editor: &mut Editor, cx: &mut Context<Editor>) {
     editor.clear_highlights::<MatchingBracketHighlight>(cx);
 
-<<<<<<< HEAD
-    let newest_selection = editor
-        .selections
-        .newest::<usize>(&editor.display_snapshot(cx));
-=======
     let buffer_snapshot = editor.buffer.read(cx).snapshot(cx);
     let newest_selection = editor
         .selections
         .newest_anchor()
         .map(|anchor| anchor.to_offset(&buffer_snapshot));
->>>>>>> 5698636c
     // Don't highlight brackets if the selection isn't empty
     if !newest_selection.is_empty() {
         return;
