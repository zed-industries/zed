--- conflicted
+++ resolved
@@ -273,7 +273,6 @@
     V7,
 }
 
-<<<<<<< HEAD
 /// Splits selection into individual lines.
 #[derive(PartialEq, Clone, Deserialize, Default, JsonSchema, Action)]
 #[action(namespace = editor)]
@@ -282,7 +281,8 @@
     /// Keep the text selected after splitting instead of collapsing to cursors.
     #[serde(default)]
     pub keep_selections: bool,
-=======
+}
+
 /// Goes to the next diagnostic in the file.
 #[derive(PartialEq, Clone, Default, Debug, Deserialize, JsonSchema, Action)]
 #[action(namespace = editor)]
@@ -299,7 +299,6 @@
 pub struct GoToPreviousDiagnostic {
     #[serde(default)]
     pub severity: GoToDiagnosticSeverityFilter,
->>>>>>> 528d56e8
 }
 
 actions!(
