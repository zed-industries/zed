--- conflicted
+++ resolved
@@ -217,45 +217,7 @@
         workspace_id: Option<WorkspaceId>,
         window: &mut Window,
         cx: &mut Context<Editor>,
-<<<<<<< HEAD
     ) -> WasScrolled {
-        let (new_anchor, top_row) = if scroll_position.y <= 0. && scroll_position.x <= 0. {
-            (
-                ScrollAnchor {
-                    anchor: Anchor::min(),
-                    offset: scroll_position.max(&gpui::Point::default()),
-                },
-                0,
-            )
-        } else if scroll_position.y <= 0. {
-            let buffer_point = map
-                .clip_point(
-                    DisplayPoint::new(DisplayRow(0), scroll_position.x as u32),
-                    Bias::Left,
-                )
-                .to_point(map);
-            let anchor = map.buffer_snapshot.anchor_at(buffer_point, Bias::Right);
-
-            (
-                ScrollAnchor {
-                    anchor: anchor,
-                    offset: scroll_position.max(&gpui::Point::default()),
-                },
-                0,
-            )
-        } else {
-            let scroll_top = scroll_position.y;
-            let scroll_top = match EditorSettings::get_global(cx).scroll_beyond_last_line {
-                ScrollBeyondLastLine::OnePage => scroll_top,
-                ScrollBeyondLastLine::Off => {
-                    if let Some(height_in_lines) = self.visible_line_count {
-                        let max_row = map.max_point().row().0 as f32;
-                        scroll_top.min(max_row - height_in_lines + 1.).max(0.)
-                    } else {
-                        scroll_top
-                    }
-=======
-    ) {
         let scroll_top = scroll_position.y.max(0.);
         let scroll_top = match EditorSettings::get_global(cx).scroll_beyond_last_line {
             ScrollBeyondLastLine::OnePage => scroll_top,
@@ -265,7 +227,6 @@
                     scroll_top.min(max_row - height_in_lines + 1.).max(0.)
                 } else {
                     scroll_top
->>>>>>> af71e15e
                 }
             }
             ScrollBeyondLastLine::VerticalScrollMargin => {
