mod actions;
pub(crate) mod autoscroll;
pub(crate) mod scroll_amount;

<<<<<<< HEAD
use crate::editor_settings::{ScrollBeyondLastLine, ScrollbarAxes};
use crate::SemanticTokensRefreshReason;
=======
use crate::editor_settings::ScrollBeyondLastLine;
>>>>>>> 2dee03eb
use crate::{
    display_map::{DisplaySnapshot, ToDisplayPoint},
    hover_popover::hide_hover,
    persistence::DB,
    Anchor, DisplayPoint, DisplayRow, Editor, EditorEvent, EditorMode, EditorSettings,
    InlayHintRefreshReason, MultiBufferSnapshot, RowExt, ToPoint,
};
pub use autoscroll::{Autoscroll, AutoscrollStrategy};
use core::fmt::Debug;
use gpui::{point, px, App, Axis, Context, Global, Pixels, Task, Window};
use language::{Bias, Point};
pub use scroll_amount::ScrollAmount;
use settings::Settings;
use std::{
    cmp::Ordering,
    time::{Duration, Instant},
};
use util::ResultExt;
use workspace::{ItemId, WorkspaceId};

pub const SCROLL_EVENT_SEPARATION: Duration = Duration::from_millis(28);
const SCROLLBAR_SHOW_INTERVAL: Duration = Duration::from_secs(1);

#[derive(Default)]
pub struct ScrollbarAutoHide(pub bool);

impl Global for ScrollbarAutoHide {}

#[derive(Clone, Copy, Debug, PartialEq)]
pub struct ScrollAnchor {
    pub offset: gpui::Point<f32>,
    pub anchor: Anchor,
}

impl ScrollAnchor {
    fn new() -> Self {
        Self {
            offset: gpui::Point::default(),
            anchor: Anchor::min(),
        }
    }

    pub fn scroll_position(&self, snapshot: &DisplaySnapshot) -> gpui::Point<f32> {
        let mut scroll_position = self.offset;
        if self.anchor == Anchor::min() {
            scroll_position.y = 0.;
        } else {
            let scroll_top = self.anchor.to_display_point(snapshot).row().as_f32();
            scroll_position.y += scroll_top;
        }
        scroll_position
    }

    pub fn top_row(&self, buffer: &MultiBufferSnapshot) -> u32 {
        self.anchor.to_point(buffer).row
    }
}

#[derive(Clone, Copy, Debug)]
pub struct OngoingScroll {
    last_event: Instant,
    axis: Option<Axis>,
}

impl OngoingScroll {
    fn new() -> Self {
        Self {
            last_event: Instant::now() - SCROLL_EVENT_SEPARATION,
            axis: None,
        }
    }

    pub fn filter(&self, delta: &mut gpui::Point<Pixels>) -> Option<Axis> {
        const UNLOCK_PERCENT: f32 = 1.9;
        const UNLOCK_LOWER_BOUND: Pixels = px(6.);
        let mut axis = self.axis;

        let x = delta.x.abs();
        let y = delta.y.abs();
        let duration = Instant::now().duration_since(self.last_event);
        if duration > SCROLL_EVENT_SEPARATION {
            //New ongoing scroll will start, determine axis
            axis = if x <= y {
                Some(Axis::Vertical)
            } else {
                Some(Axis::Horizontal)
            };
        } else if x.max(y) >= UNLOCK_LOWER_BOUND {
            //Check if the current ongoing will need to unlock
            match axis {
                Some(Axis::Vertical) => {
                    if x > y && x >= y * UNLOCK_PERCENT {
                        axis = None;
                    }
                }

                Some(Axis::Horizontal) => {
                    if y > x && y >= x * UNLOCK_PERCENT {
                        axis = None;
                    }
                }

                None => {}
            }
        }

        match axis {
            Some(Axis::Vertical) => {
                *delta = point(px(0.), delta.y);
            }
            Some(Axis::Horizontal) => {
                *delta = point(delta.x, px(0.));
            }
            None => {}
        }

        axis
    }
}

pub struct ScrollManager {
    pub(crate) vertical_scroll_margin: f32,
    anchor: ScrollAnchor,
    ongoing: OngoingScroll,
    autoscroll_request: Option<(Autoscroll, bool)>,
    last_autoscroll: Option<(gpui::Point<f32>, f32, f32, AutoscrollStrategy)>,
    show_scrollbars: bool,
    hide_scrollbar_task: Option<Task<()>>,
    dragging_scrollbar: Option<Axis>,
    visible_line_count: Option<f32>,
    forbid_vertical_scroll: bool,
}

impl ScrollManager {
    pub fn new(cx: &mut App) -> Self {
        ScrollManager {
            vertical_scroll_margin: EditorSettings::get_global(cx).vertical_scroll_margin,
            anchor: ScrollAnchor::new(),
            ongoing: OngoingScroll::new(),
            autoscroll_request: None,
            show_scrollbars: true,
            hide_scrollbar_task: None,
            dragging_scrollbar: None,
            last_autoscroll: None,
            visible_line_count: None,
            forbid_vertical_scroll: false,
        }
    }

    pub fn clone_state(&mut self, other: &Self) {
        self.anchor = other.anchor;
        self.ongoing = other.ongoing;
    }

    pub fn anchor(&self) -> ScrollAnchor {
        self.anchor
    }

    pub fn ongoing_scroll(&self) -> OngoingScroll {
        self.ongoing
    }

    pub fn update_ongoing_scroll(&mut self, axis: Option<Axis>) {
        self.ongoing.last_event = Instant::now();
        self.ongoing.axis = axis;
    }

    pub fn scroll_position(&self, snapshot: &DisplaySnapshot) -> gpui::Point<f32> {
        self.anchor.scroll_position(snapshot)
    }

    fn set_scroll_position(
        &mut self,
        scroll_position: gpui::Point<f32>,
        map: &DisplaySnapshot,
        local: bool,
        autoscroll: bool,
        workspace_id: Option<WorkspaceId>,
        window: &mut Window,
        cx: &mut Context<Editor>,
    ) {
        if self.forbid_vertical_scroll {
            return;
        }
        let (new_anchor, top_row) = if scroll_position.y <= 0. {
            (
                ScrollAnchor {
                    anchor: Anchor::min(),
                    offset: scroll_position.max(&gpui::Point::default()),
                },
                0,
            )
        } else {
            let scroll_top = scroll_position.y;
            let scroll_top = match EditorSettings::get_global(cx).scroll_beyond_last_line {
                ScrollBeyondLastLine::OnePage => scroll_top,
                ScrollBeyondLastLine::Off => {
                    if let Some(height_in_lines) = self.visible_line_count {
                        let max_row = map.max_point().row().0 as f32;
                        scroll_top.min(max_row - height_in_lines + 1.).max(0.)
                    } else {
                        scroll_top
                    }
                }
                ScrollBeyondLastLine::VerticalScrollMargin => {
                    if let Some(height_in_lines) = self.visible_line_count {
                        let max_row = map.max_point().row().0 as f32;
                        scroll_top
                            .min(max_row - height_in_lines + 1. + self.vertical_scroll_margin)
                            .max(0.)
                    } else {
                        scroll_top
                    }
                }
            };

            let scroll_top_buffer_point =
                DisplayPoint::new(DisplayRow(scroll_top as u32), 0).to_point(map);
            let top_anchor = map
                .buffer_snapshot
                .anchor_at(scroll_top_buffer_point, Bias::Right);

            (
                ScrollAnchor {
                    anchor: top_anchor,
                    offset: point(
                        scroll_position.x.max(0.),
                        scroll_top - top_anchor.to_display_point(map).row().as_f32(),
                    ),
                },
                scroll_top_buffer_point.row,
            )
        };

        self.set_anchor(
            new_anchor,
            top_row,
            local,
            autoscroll,
            workspace_id,
            window,
            cx,
        );
    }

    fn set_anchor(
        &mut self,
        anchor: ScrollAnchor,
        top_row: u32,
        local: bool,
        autoscroll: bool,
        workspace_id: Option<WorkspaceId>,
        window: &mut Window,
        cx: &mut Context<Editor>,
    ) {
        if self.forbid_vertical_scroll {
            return;
        }
        self.anchor = anchor;
        cx.emit(EditorEvent::ScrollPositionChanged { local, autoscroll });
        self.show_scrollbars(window, cx);
        self.autoscroll_request.take();
        if let Some(workspace_id) = workspace_id {
            let item_id = cx.entity().entity_id().as_u64() as ItemId;

            cx.foreground_executor()
                .spawn(async move {
                    DB.save_scroll_position(
                        item_id,
                        workspace_id,
                        top_row,
                        anchor.offset.x,
                        anchor.offset.y,
                    )
                    .await
                    .log_err()
                })
                .detach()
        }
        cx.notify();
    }

    pub fn show_scrollbars(&mut self, window: &mut Window, cx: &mut Context<Editor>) {
        if !self.show_scrollbars {
            self.show_scrollbars = true;
            cx.notify();
        }

        if cx.default_global::<ScrollbarAutoHide>().0 {
            self.hide_scrollbar_task = Some(cx.spawn_in(window, async move |editor, cx| {
                cx.background_executor()
                    .timer(SCROLLBAR_SHOW_INTERVAL)
                    .await;
                editor
                    .update(cx, |editor, cx| {
                        editor.scroll_manager.show_scrollbars = false;
                        cx.notify();
                    })
                    .log_err();
            }));
        } else {
            self.hide_scrollbar_task = None;
        }
    }

    pub fn scrollbars_visible(&self) -> bool {
        self.show_scrollbars
    }

    pub fn autoscroll_request(&self) -> Option<Autoscroll> {
        self.autoscroll_request.map(|(autoscroll, _)| autoscroll)
    }

    pub fn dragging_scrollbar_axis(&self) -> Option<Axis> {
        self.dragging_scrollbar
    }

    pub fn any_scrollbar_dragged(&self) -> bool {
        self.dragging_scrollbar.is_some()
    }

    pub fn set_dragged_scrollbar_axis(&mut self, axis: Axis, cx: &mut Context<Editor>) {
        if self.dragging_scrollbar != Some(axis) {
            self.dragging_scrollbar = Some(axis);
            cx.notify();
        }
    }

    pub fn reset_scrollbar_dragging_state(&mut self, cx: &mut Context<Editor>) {
        if self.dragging_scrollbar.is_some() {
            self.dragging_scrollbar = None;
            cx.notify();
        }
    }

    pub fn clamp_scroll_left(&mut self, max: f32) -> bool {
        if max < self.anchor.offset.x {
            self.anchor.offset.x = max;
            true
        } else {
            false
        }
    }

    pub fn set_forbid_vertical_scroll(&mut self, forbid: bool) {
        self.forbid_vertical_scroll = forbid;
    }

    pub fn forbid_vertical_scroll(&self) -> bool {
        self.forbid_vertical_scroll
    }
}

impl Editor {
    pub fn vertical_scroll_margin(&self) -> usize {
        self.scroll_manager.vertical_scroll_margin as usize
    }

    pub fn set_vertical_scroll_margin(&mut self, margin_rows: usize, cx: &mut Context<Self>) {
        self.scroll_manager.vertical_scroll_margin = margin_rows as f32;
        cx.notify();
    }

    pub fn visible_line_count(&self) -> Option<f32> {
        self.scroll_manager.visible_line_count
    }

    pub fn visible_row_count(&self) -> Option<u32> {
        self.visible_line_count()
            .map(|line_count| line_count as u32 - 1)
    }

    pub(crate) fn set_visible_line_count(
        &mut self,
        lines: f32,
        window: &mut Window,
        cx: &mut Context<Self>,
    ) {
        let opened_first_time = self.scroll_manager.visible_line_count.is_none();
        self.scroll_manager.visible_line_count = Some(lines);
        if opened_first_time {
            cx.spawn_in(window, async move |editor, cx| {
                editor
                    .update(cx, |editor, cx| {
                        editor.refresh_inlay_hints(InlayHintRefreshReason::NewLinesShown, cx)
                    })
                    .ok()
            })
            .detach()
        }
    }

    pub fn apply_scroll_delta(
        &mut self,
        scroll_delta: gpui::Point<f32>,
        window: &mut Window,
        cx: &mut Context<Self>,
    ) {
        if self.scroll_manager.forbid_vertical_scroll {
            return;
        }
        let display_map = self.display_map.update(cx, |map, cx| map.snapshot(cx));
        let position = self.scroll_manager.anchor.scroll_position(&display_map) + scroll_delta;
        self.set_scroll_position_taking_display_map(position, true, false, display_map, window, cx);
    }

    pub fn set_scroll_position(
        &mut self,
        scroll_position: gpui::Point<f32>,
        window: &mut Window,
        cx: &mut Context<Self>,
    ) {
        if self.scroll_manager.forbid_vertical_scroll {
            return;
        }
        self.set_scroll_position_internal(scroll_position, true, false, window, cx);
    }

    /// Scrolls so that `row` is at the top of the editor view.
    pub fn set_scroll_top_row(
        &mut self,
        row: DisplayRow,
        window: &mut Window,
        cx: &mut Context<Editor>,
    ) {
        let snapshot = self.snapshot(window, cx).display_snapshot;
        let new_screen_top = DisplayPoint::new(row, 0);
        let new_screen_top = new_screen_top.to_offset(&snapshot, Bias::Left);
        let new_anchor = snapshot.buffer_snapshot.anchor_before(new_screen_top);

        self.set_scroll_anchor(
            ScrollAnchor {
                anchor: new_anchor,
                offset: Default::default(),
            },
            window,
            cx,
        );
    }

    pub(crate) fn set_scroll_position_internal(
        &mut self,
        scroll_position: gpui::Point<f32>,
        local: bool,
        autoscroll: bool,
        window: &mut Window,
        cx: &mut Context<Self>,
    ) {
        let map = self.display_map.update(cx, |map, cx| map.snapshot(cx));
        self.set_scroll_position_taking_display_map(
            scroll_position,
            local,
            autoscroll,
            map,
            window,
            cx,
        );
    }

    fn set_scroll_position_taking_display_map(
        &mut self,
        scroll_position: gpui::Point<f32>,
        local: bool,
        autoscroll: bool,
        display_map: DisplaySnapshot,
        window: &mut Window,
        cx: &mut Context<Self>,
    ) {
        hide_hover(self, cx);
        let workspace_id = self.workspace.as_ref().and_then(|workspace| workspace.1);

        self.edit_prediction_preview
            .set_previous_scroll_position(None);

        self.scroll_manager.set_scroll_position(
            scroll_position,
            &display_map,
            local,
            autoscroll,
            workspace_id,
            window,
            cx,
        );

        self.refresh_semantic_tokens(SemanticTokensRefreshReason::NewLinesShown, window, cx);
        self.refresh_inlay_hints(InlayHintRefreshReason::NewLinesShown, cx);
    }

    pub fn scroll_position(&self, cx: &mut Context<Self>) -> gpui::Point<f32> {
        let display_map = self.display_map.update(cx, |map, cx| map.snapshot(cx));
        self.scroll_manager.anchor.scroll_position(&display_map)
    }

    pub fn set_scroll_anchor(
        &mut self,
        scroll_anchor: ScrollAnchor,
        window: &mut Window,
        cx: &mut Context<Self>,
    ) {
        hide_hover(self, cx);
        let workspace_id = self.workspace.as_ref().and_then(|workspace| workspace.1);
        let top_row = scroll_anchor
            .anchor
            .to_point(&self.buffer().read(cx).snapshot(cx))
            .row;
        self.scroll_manager.set_anchor(
            scroll_anchor,
            top_row,
            true,
            false,
            workspace_id,
            window,
            cx,
        );
    }

    pub(crate) fn set_scroll_anchor_remote(
        &mut self,
        scroll_anchor: ScrollAnchor,
        window: &mut Window,
        cx: &mut Context<Self>,
    ) {
        hide_hover(self, cx);
        let workspace_id = self.workspace.as_ref().and_then(|workspace| workspace.1);
        let snapshot = &self.buffer().read(cx).snapshot(cx);
        if !scroll_anchor.anchor.is_valid(snapshot) {
            log::warn!("Invalid scroll anchor: {:?}", scroll_anchor);
            return;
        }
        let top_row = scroll_anchor.anchor.to_point(snapshot).row;
        self.scroll_manager.set_anchor(
            scroll_anchor,
            top_row,
            false,
            false,
            workspace_id,
            window,
            cx,
        );
    }

    pub fn scroll_screen(
        &mut self,
        amount: &ScrollAmount,
        window: &mut Window,
        cx: &mut Context<Self>,
    ) {
        if matches!(self.mode, EditorMode::SingleLine { .. }) {
            cx.propagate();
            return;
        }

        if self.take_rename(true, window, cx).is_some() {
            return;
        }

        let cur_position = self.scroll_position(cx);
        let Some(visible_line_count) = self.visible_line_count() else {
            return;
        };
        let new_pos = cur_position + point(0., amount.lines(visible_line_count));
        self.set_scroll_position(new_pos, window, cx);
    }

    /// Returns an ordering. The newest selection is:
    ///     Ordering::Equal => on screen
    ///     Ordering::Less => above the screen
    ///     Ordering::Greater => below the screen
    pub fn newest_selection_on_screen(&self, cx: &mut App) -> Ordering {
        let snapshot = self.display_map.update(cx, |map, cx| map.snapshot(cx));
        let newest_head = self
            .selections
            .newest_anchor()
            .head()
            .to_display_point(&snapshot);
        let screen_top = self
            .scroll_manager
            .anchor
            .anchor
            .to_display_point(&snapshot);

        if screen_top > newest_head {
            return Ordering::Less;
        }

        if let Some(visible_lines) = self.visible_line_count() {
            if newest_head.row() <= DisplayRow(screen_top.row().0 + visible_lines as u32) {
                return Ordering::Equal;
            }
        }

        Ordering::Greater
    }

    pub fn read_scroll_position_from_db(
        &mut self,
        item_id: u64,
        workspace_id: WorkspaceId,
        window: &mut Window,
        cx: &mut Context<Editor>,
    ) {
        let scroll_position = DB.get_scroll_position(item_id, workspace_id);
        if let Ok(Some((top_row, x, y))) = scroll_position {
            let top_anchor = self
                .buffer()
                .read(cx)
                .snapshot(cx)
                .anchor_at(Point::new(top_row, 0), Bias::Left);
            let scroll_anchor = ScrollAnchor {
                offset: gpui::Point::new(x, y),
                anchor: top_anchor,
            };
            self.set_scroll_anchor(scroll_anchor, window, cx);
        }
    }
}<|MERGE_RESOLUTION|>--- conflicted
+++ resolved
@@ -2,18 +2,13 @@
 pub(crate) mod autoscroll;
 pub(crate) mod scroll_amount;
 
-<<<<<<< HEAD
-use crate::editor_settings::{ScrollBeyondLastLine, ScrollbarAxes};
-use crate::SemanticTokensRefreshReason;
-=======
 use crate::editor_settings::ScrollBeyondLastLine;
->>>>>>> 2dee03eb
 use crate::{
     display_map::{DisplaySnapshot, ToDisplayPoint},
     hover_popover::hide_hover,
     persistence::DB,
     Anchor, DisplayPoint, DisplayRow, Editor, EditorEvent, EditorMode, EditorSettings,
-    InlayHintRefreshReason, MultiBufferSnapshot, RowExt, ToPoint,
+    InlayHintRefreshReason, MultiBufferSnapshot, RowExt, ToPoint, SemanticTokensRefreshReason,
 };
 pub use autoscroll::{Autoscroll, AutoscrollStrategy};
 use core::fmt::Debug;
