--- conflicted
+++ resolved
@@ -271,13 +271,9 @@
     init_settings(cx);
 
     workspace::register_project_item::<Editor>(cx);
-<<<<<<< HEAD
-    workspace::register_followable_item::<Editor>(cx);
+    workspace::FollowableViewRegistry::register::<Editor>(cx);
     workspace::register_serializable_item::<Editor>(cx);
-=======
-    workspace::FollowableViewRegistry::register::<Editor>(cx);
-    workspace::register_deserializable_item::<Editor>(cx);
->>>>>>> 85bc2339
+
     cx.observe_new_views(
         |workspace: &mut Workspace, _cx: &mut ViewContext<Workspace>| {
             workspace.register_action(Editor::new_file);
