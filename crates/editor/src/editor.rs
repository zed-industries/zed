--- conflicted
+++ resolved
@@ -19,14 +19,6 @@
 pub mod display_map;
 mod editor_settings;
 mod element;
-<<<<<<< HEAD
-mod hunk_diff;
-mod inlay_hint_cache;
-mod linked_editing_ranges;
-
-mod debounced_delay;
-=======
->>>>>>> 48581167
 mod git;
 mod highlight_matching_bracket;
 mod hover_links;
@@ -36,6 +28,7 @@
 mod inlay_hint_cache;
 mod inline_completion_provider;
 pub mod items;
+mod linked_editing_ranges;
 mod mouse_context_menu;
 pub mod movement;
 mod persistence;
@@ -1838,11 +1831,8 @@
                 }),
             ],
             tasks_update_task: None,
-<<<<<<< HEAD
             linked_edit_ranges: Default::default(),
-=======
             previous_search_ranges: None,
->>>>>>> 48581167
         };
         this.tasks_update_task = Some(this.refresh_runnables(cx));
         this._subscriptions.extend(project_subscriptions);
