--- conflicted
+++ resolved
@@ -68,15 +68,9 @@
 use gpui::{
     div, impl_actions, point, prelude::*, px, relative, size, uniform_list, Action, AnyElement,
     AppContext, AsyncWindowContext, AvailableSpace, BackgroundExecutor, Bounds, ClipboardItem,
-<<<<<<< HEAD
-    Context, DispatchPhase, ElementId, EventEmitter, FocusHandle, FocusOutEvent, FocusableView,
-    FontId, FontStyle, FontWeight, HighlightStyle, Hsla, InteractiveText, KeyContext,
-    ListSizingBehavior, Model, ModelContext, MouseButton, PaintQuad, ParentElement, Pixels, Render,
-=======
     Context, DispatchPhase, ElementId, EntityId, EventEmitter, FocusHandle, FocusOutEvent,
     FocusableView, FontId, FontStyle, FontWeight, HighlightStyle, Hsla, InteractiveText,
     KeyContext, ListSizingBehavior, Model, MouseButton, PaintQuad, ParentElement, Pixels, Render,
->>>>>>> 3c417864
     SharedString, Size, StrikethroughStyle, Styled, StyledText, Subscription, Task, TextStyle,
     UnderlineStyle, UniformListScrollHandle, View, ViewContext, ViewInputHandler, VisualContext,
     WeakFocusHandle, WeakView, WhiteSpace, WindowContext,
