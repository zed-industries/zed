#![allow(rustdoc::private_intra_doc_links)]
//! This is the place where everything editor-related is stored (data-wise) and displayed (ui-wise).
//! The main point of interest in this crate is [`Editor`] type, which is used in every other Zed part as a user input element.
//! It comes in different flavors: single line, multiline and a fixed height one.
//!
//! Editor contains of multiple large submodules:
//! * [`element`] — the place where all rendering happens
//! * [`display_map`] - chunks up text in the editor into the logical blocks, establishes coordinates and mapping between each of them.
//!   Contains all metadata related to text transformations (folds, fake inlay text insertions, soft wraps, tab markup, etc.).
//! * [`inlay_hint_cache`] - is a storage of inlay hints out of LSP requests, responsible for querying LSP and updating `display_map`'s state accordingly.
//!
//! All other submodules and structs are mostly concerned with holding editor data about the way it displays current buffer region(s).
//!
//! If you're looking to improve Vim mode, you should check out Vim crate that wraps Editor and overrides its behaviour.
pub mod actions;
mod blink_manager;
pub mod display_map;
mod editor_settings;
mod element;
mod inlay_hint_cache;

mod debounced_delay;
mod git;
mod highlight_matching_bracket;
mod hover_links;
mod hover_popover;
pub mod items;
mod mouse_context_menu;
pub mod movement;
mod persistence;
mod rust_analyzer_ext;
pub mod scroll;
mod selections_collection;

#[cfg(test)]
mod editor_tests;
#[cfg(any(test, feature = "test-support"))]
pub mod test;
<<<<<<< HEAD

use ::git::diff::DiffHunk;
=======
use ::git::diff::{DiffHunk, DiffHunkStatus};
>>>>>>> d5e0817f
pub(crate) use actions::*;
use aho_corasick::AhoCorasick;
use anyhow::{anyhow, Context as _, Result};
use blink_manager::BlinkManager;
use client::{Collaborator, ParticipantIndex};
use clock::ReplicaId;
use collections::{hash_map, BTreeMap, Bound, HashMap, HashSet, VecDeque};
use convert_case::{Case, Casing};
use copilot::Copilot;
use debounced_delay::DebouncedDelay;
pub use display_map::DisplayPoint;
use display_map::*;
pub use editor_settings::EditorSettings;
use element::LineWithInvisibles;
pub use element::{
    CursorLayout, EditorElement, HighlightedRange, HighlightedRangeLine, PointForPosition,
};
use futures::FutureExt;
use fuzzy::{StringMatch, StringMatchCandidate};
use git::diff_hunk_to_display;
use gpui::{
    div, impl_actions, point, prelude::*, px, relative, rems, size, uniform_list, Action,
    AnyElement, AppContext, AsyncWindowContext, BackgroundExecutor, Bounds, ClipboardItem, Context,
    DispatchPhase, ElementId, EventEmitter, FocusHandle, FocusableView, FontId, FontStyle,
    FontWeight, HighlightStyle, Hsla, InteractiveText, KeyContext, Model, MouseButton,
    ParentElement, Pixels, Render, SharedString, StrikethroughStyle, Styled, StyledText,
    Subscription, Task, TextStyle, UnderlineStyle, UniformListScrollHandle, View, ViewContext,
    ViewInputHandler, VisualContext, WeakView, WhiteSpace, WindowContext,
};
use highlight_matching_bracket::refresh_matching_bracket_highlights;
use hover_links::{HoverLink, HoveredLinkState, InlayHighlight};
use hover_popover::{hide_hover, HoverState};
use inlay_hint_cache::{InlayHintCache, InlaySplice, InvalidationStrategy};
pub use items::MAX_TAB_TITLE_LEN;
use itertools::Itertools;
use language::{char_kind, CharKind};
use language::{
    language_settings::{self, all_language_settings, InlayHintSettings},
    markdown, point_from_lsp, AutoindentMode, BracketPair, Buffer, Capability, CodeAction,
    CodeLabel, Completion, CursorShape, Diagnostic, Documentation, IndentKind, IndentSize,
    Language, OffsetRangeExt, Point, Selection, SelectionGoal, TransactionId,
};
use lsp::{DiagnosticSeverity, LanguageServerId};
use mouse_context_menu::MouseContextMenu;
use movement::TextLayoutDetails;
use multi_buffer::ToOffsetUtf16;
pub use multi_buffer::{
    Anchor, AnchorRangeExt, ExcerptId, ExcerptRange, MultiBuffer, MultiBufferSnapshot, ToOffset,
    ToPoint,
};
use ordered_float::OrderedFloat;
use parking_lot::{Mutex, RwLock};
use project::project_settings::{GitGutterSetting, ProjectSettings};
use project::Item;
use project::{FormatTrigger, Location, Project, ProjectPath, ProjectTransaction};
use rand::prelude::*;
use rpc::proto::*;
use scroll::{Autoscroll, OngoingScroll, ScrollAnchor, ScrollManager, ScrollbarAutoHide};
use selections_collection::{resolve_multiple, MutableSelectionsCollection, SelectionsCollection};
use serde::{Deserialize, Serialize};
use settings::{Settings, SettingsStore};
use smallvec::SmallVec;
use snippet::Snippet;
<<<<<<< HEAD

=======
use std::ops::Not as _;
>>>>>>> d5e0817f
use std::{
    any::TypeId,
    borrow::Cow,
    cmp::{self, Ordering, Reverse},
    mem,
    num::NonZeroU32,
    ops::{ControlFlow, Deref, DerefMut, Range, RangeInclusive},
    path::Path,
    sync::Arc,
    time::{Duration, Instant},
};
pub use sum_tree::Bias;
use text::{BufferId, OffsetUtf16, Rope};
use theme::{
    observe_buffer_font_size_adjustment, ActiveTheme, PlayerColor, StatusColors, SyntaxTheme,
    ThemeColors, ThemeSettings,
};
use ui::{
    h_flex, prelude::*, ButtonSize, ButtonStyle, IconButton, IconName, IconSize, ListItem, Popover,
    Tooltip,
};
use util::{maybe, post_inc, RangeExt, ResultExt, TryFutureExt};
use workspace::Toast;
use workspace::{
    searchable::SearchEvent, ItemNavHistory, SplitDirection, ViewId, Workspace, WorkspaceId,
};

use crate::hover_links::find_url;

const CURSOR_BLINK_INTERVAL: Duration = Duration::from_millis(500);
const MAX_LINE_LEN: usize = 1024;
const MIN_NAVIGATION_HISTORY_ROW_DELTA: i64 = 10;
const MAX_SELECTION_HISTORY_LEN: usize = 1024;
const COPILOT_DEBOUNCE_TIMEOUT: Duration = Duration::from_millis(75);
pub(crate) const CURSORS_VISIBLE_FOR: Duration = Duration::from_millis(2000);
#[doc(hidden)]
pub const CODE_ACTIONS_DEBOUNCE_TIMEOUT: Duration = Duration::from_millis(250);
#[doc(hidden)]
pub const DOCUMENT_HIGHLIGHTS_DEBOUNCE_TIMEOUT: Duration = Duration::from_millis(75);

pub(crate) const FORMAT_TIMEOUT: Duration = Duration::from_secs(2);

pub fn render_parsed_markdown(
    element_id: impl Into<ElementId>,
    parsed: &language::ParsedMarkdown,
    editor_style: &EditorStyle,
    workspace: Option<WeakView<Workspace>>,
    cx: &mut ViewContext<Editor>,
) -> InteractiveText {
    let code_span_background_color = cx
        .theme()
        .colors()
        .editor_document_highlight_read_background;

    let highlights = gpui::combine_highlights(
        parsed.highlights.iter().filter_map(|(range, highlight)| {
            let highlight = highlight.to_highlight_style(&editor_style.syntax)?;
            Some((range.clone(), highlight))
        }),
        parsed
            .regions
            .iter()
            .zip(&parsed.region_ranges)
            .filter_map(|(region, range)| {
                if region.code {
                    Some((
                        range.clone(),
                        HighlightStyle {
                            background_color: Some(code_span_background_color),
                            ..Default::default()
                        },
                    ))
                } else {
                    None
                }
            }),
    );

    let mut links = Vec::new();
    let mut link_ranges = Vec::new();
    for (range, region) in parsed.region_ranges.iter().zip(&parsed.regions) {
        if let Some(link) = region.link.clone() {
            links.push(link);
            link_ranges.push(range.clone());
        }
    }

    InteractiveText::new(
        element_id,
        StyledText::new(parsed.text.clone()).with_highlights(&editor_style.text, highlights),
    )
    .on_click(link_ranges, move |clicked_range_ix, cx| {
        match &links[clicked_range_ix] {
            markdown::Link::Web { url } => cx.open_url(url),
            markdown::Link::Path { path } => {
                if let Some(workspace) = &workspace {
                    _ = workspace.update(cx, |workspace, cx| {
                        workspace.open_abs_path(path.clone(), false, cx).detach();
                    });
                }
            }
        }
    })
}

#[derive(Clone, Copy, Debug, PartialEq, Eq, PartialOrd, Ord, Hash)]
pub(crate) enum InlayId {
    Suggestion(usize),
    Hint(usize),
}

impl InlayId {
    fn id(&self) -> usize {
        match self {
            Self::Suggestion(id) => *id,
            Self::Hint(id) => *id,
        }
    }
}

enum DocumentHighlightRead {}

enum DocumentHighlightWrite {}

enum InputComposition {}

#[derive(Copy, Clone, PartialEq, Eq)]
pub enum Direction {
    Prev,
    Next,
}

pub fn init_settings(cx: &mut AppContext) {
    EditorSettings::register(cx);
}

pub fn init(cx: &mut AppContext) {
    init_settings(cx);

    workspace::register_project_item::<Editor>(cx);
    workspace::register_followable_item::<Editor>(cx);
    workspace::register_deserializable_item::<Editor>(cx);
    cx.observe_new_views(
        |workspace: &mut Workspace, _cx: &mut ViewContext<Workspace>| {
            workspace.register_action(Editor::new_file);
            workspace.register_action(Editor::new_file_in_direction);
        },
    )
    .detach();

    cx.on_action(move |_: &workspace::NewFile, cx| {
        let app_state = workspace::AppState::global(cx);
        if let Some(app_state) = app_state.upgrade() {
            workspace::open_new(app_state, cx, |workspace, cx| {
                Editor::new_file(workspace, &Default::default(), cx)
            })
            .detach();
        }
    });
    cx.on_action(move |_: &workspace::NewWindow, cx| {
        let app_state = workspace::AppState::global(cx);
        if let Some(app_state) = app_state.upgrade() {
            workspace::open_new(app_state, cx, |workspace, cx| {
                Editor::new_file(workspace, &Default::default(), cx)
            })
            .detach();
        }
    });
}

trait InvalidationRegion {
    fn ranges(&self) -> &[Range<Anchor>];
}

#[derive(Clone, Debug, PartialEq)]
pub enum SelectPhase {
    Begin {
        position: DisplayPoint,
        add: bool,
        click_count: usize,
    },
    BeginColumnar {
        position: DisplayPoint,
        goal_column: u32,
    },
    Extend {
        position: DisplayPoint,
        click_count: usize,
    },
    Update {
        position: DisplayPoint,
        goal_column: u32,
        scroll_delta: gpui::Point<f32>,
    },
    End,
}

#[derive(Clone, Debug)]
pub enum SelectMode {
    Character,
    Word(Range<Anchor>),
    Line(Range<Anchor>),
    All,
}

#[derive(Copy, Clone, PartialEq, Eq, Debug)]
pub enum EditorMode {
    SingleLine,
    AutoHeight { max_lines: usize },
    Full,
}

#[derive(Clone, Debug)]
pub enum SoftWrap {
    None,
    EditorWidth,
    Column(u32),
}

#[derive(Clone)]
pub struct EditorStyle {
    pub background: Hsla,
    pub local_player: PlayerColor,
    pub text: TextStyle,
    pub scrollbar_width: Pixels,
    pub syntax: Arc<SyntaxTheme>,
    pub status: StatusColors,
    pub inlay_hints_style: HighlightStyle,
    pub suggestions_style: HighlightStyle,
}

impl Default for EditorStyle {
    fn default() -> Self {
        Self {
            background: Hsla::default(),
            local_player: PlayerColor::default(),
            text: TextStyle::default(),
            scrollbar_width: Pixels::default(),
            syntax: Default::default(),
            // HACK: Status colors don't have a real default.
            // We should look into removing the status colors from the editor
            // style and retrieve them directly from the theme.
            status: StatusColors::dark(),
            inlay_hints_style: HighlightStyle::default(),
            suggestions_style: HighlightStyle::default(),
        }
    }
}

type CompletionId = usize;

// type GetFieldEditorTheme = dyn Fn(&theme::Theme) -> theme::FieldEditor;
// type OverrideTextStyle = dyn Fn(&EditorStyle) -> Option<HighlightStyle>;

type BackgroundHighlight = (fn(&ThemeColors) -> Hsla, Vec<Range<Anchor>>);

/// Zed's primary text input `View`, allowing users to edit a [`MultiBuffer`]
///
/// See the [module level documentation](self) for more information.
pub struct Editor {
    focus_handle: FocusHandle,
    /// The text buffer being edited
    buffer: Model<MultiBuffer>,
    /// Map of how text in the buffer should be displayed.
    /// Handles soft wraps, folds, fake inlay text insertions, etc.
    pub display_map: Model<DisplayMap>,
    pub selections: SelectionsCollection,
    pub scroll_manager: ScrollManager,
    columnar_selection_tail: Option<Anchor>,
    add_selections_state: Option<AddSelectionsState>,
    select_next_state: Option<SelectNextState>,
    select_prev_state: Option<SelectNextState>,
    selection_history: SelectionHistory,
    autoclose_regions: Vec<AutocloseRegion>,
    snippet_stack: InvalidationStack<SnippetState>,
    select_larger_syntax_node_stack: Vec<Box<[Selection<usize>]>>,
    ime_transaction: Option<TransactionId>,
    active_diagnostics: Option<ActiveDiagnosticGroup>,
    soft_wrap_mode_override: Option<language_settings::SoftWrap>,
    project: Option<Model<Project>>,
    completion_provider: Option<Box<dyn CompletionProvider>>,
    collaboration_hub: Option<Box<dyn CollaborationHub>>,
    blink_manager: Model<BlinkManager>,
    show_cursor_names: bool,
    hovered_cursors: HashMap<HoveredCursor, Task<()>>,
    pub show_local_selections: bool,
    mode: EditorMode,
    show_breadcrumbs: bool,
    show_gutter: bool,
    show_wrap_guides: Option<bool>,
    placeholder_text: Option<Arc<str>>,
    highlight_order: usize,
    highlighted_rows: HashMap<TypeId, Vec<(usize, Range<Anchor>, Hsla)>>,
    background_highlights: BTreeMap<TypeId, BackgroundHighlight>,
    nav_history: Option<ItemNavHistory>,
    context_menu: RwLock<Option<ContextMenu>>,
    mouse_context_menu: Option<MouseContextMenu>,
    completion_tasks: Vec<(CompletionId, Task<Option<()>>)>,
    find_all_references_task_sources: Vec<Anchor>,
    next_completion_id: CompletionId,
    completion_documentation_pre_resolve_debounce: DebouncedDelay,
    available_code_actions: Option<(Model<Buffer>, Arc<[CodeAction]>)>,
    code_actions_task: Option<Task<()>>,
    document_highlights_task: Option<Task<()>>,
    pending_rename: Option<RenameState>,
    searchable: bool,
    cursor_shape: CursorShape,
    collapse_matches: bool,
    autoindent_mode: Option<AutoindentMode>,
    workspace: Option<(WeakView<Workspace>, WorkspaceId)>,
    keymap_context_layers: BTreeMap<TypeId, KeyContext>,
    input_enabled: bool,
    use_modal_editing: bool,
    read_only: bool,
    leader_peer_id: Option<PeerId>,
    remote_id: Option<ViewId>,
    hover_state: HoverState,
    gutter_hovered: bool,
    hovered_link_state: Option<HoveredLinkState>,
    copilot_state: CopilotState,
    inlay_hint_cache: InlayHintCache,
    next_inlay_id: usize,
    _subscriptions: Vec<Subscription>,
    pixel_position_of_newest_cursor: Option<gpui::Point<Pixels>>,
    gutter_width: Pixels,
    pub vim_replace_map: HashMap<Range<usize>, String>,
    style: Option<EditorStyle>,
    editor_actions: Vec<Box<dyn Fn(&mut ViewContext<Self>)>>,
    show_copilot_suggestions: bool,
    use_autoclose: bool,
    auto_replace_emoji_shortcode: bool,
    custom_context_menu: Option<
        Box<
            dyn 'static
                + Fn(&mut Self, DisplayPoint, &mut ViewContext<Self>) -> Option<View<ui::ContextMenu>>,
        >,
    >,
}

pub struct EditorSnapshot {
    pub mode: EditorMode,
    show_gutter: bool,
    pub display_snapshot: DisplaySnapshot,
    pub placeholder_text: Option<Arc<str>>,
    is_focused: bool,
    scroll_anchor: ScrollAnchor,
    ongoing_scroll: OngoingScroll,
}

pub struct GutterDimensions {
    pub left_padding: Pixels,
    pub right_padding: Pixels,
    pub width: Pixels,
    pub margin: Pixels,
}

impl Default for GutterDimensions {
    fn default() -> Self {
        Self {
            left_padding: Pixels::ZERO,
            right_padding: Pixels::ZERO,
            width: Pixels::ZERO,
            margin: Pixels::ZERO,
        }
    }
}

#[derive(Debug)]
pub struct RemoteSelection {
    pub replica_id: ReplicaId,
    pub selection: Selection<Anchor>,
    pub cursor_shape: CursorShape,
    pub peer_id: PeerId,
    pub line_mode: bool,
    pub participant_index: Option<ParticipantIndex>,
    pub user_name: Option<SharedString>,
}

#[derive(Clone, Debug)]
struct SelectionHistoryEntry {
    selections: Arc<[Selection<Anchor>]>,
    select_next_state: Option<SelectNextState>,
    select_prev_state: Option<SelectNextState>,
    add_selections_state: Option<AddSelectionsState>,
}

enum SelectionHistoryMode {
    Normal,
    Undoing,
    Redoing,
}

#[derive(Clone, PartialEq, Eq, Hash)]
struct HoveredCursor {
    replica_id: u16,
    selection_id: usize,
}

impl Default for SelectionHistoryMode {
    fn default() -> Self {
        Self::Normal
    }
}

#[derive(Default)]
struct SelectionHistory {
    #[allow(clippy::type_complexity)]
    selections_by_transaction:
        HashMap<TransactionId, (Arc<[Selection<Anchor>]>, Option<Arc<[Selection<Anchor>]>>)>,
    mode: SelectionHistoryMode,
    undo_stack: VecDeque<SelectionHistoryEntry>,
    redo_stack: VecDeque<SelectionHistoryEntry>,
}

impl SelectionHistory {
    fn insert_transaction(
        &mut self,
        transaction_id: TransactionId,
        selections: Arc<[Selection<Anchor>]>,
    ) {
        self.selections_by_transaction
            .insert(transaction_id, (selections, None));
    }

    #[allow(clippy::type_complexity)]
    fn transaction(
        &self,
        transaction_id: TransactionId,
    ) -> Option<&(Arc<[Selection<Anchor>]>, Option<Arc<[Selection<Anchor>]>>)> {
        self.selections_by_transaction.get(&transaction_id)
    }

    #[allow(clippy::type_complexity)]
    fn transaction_mut(
        &mut self,
        transaction_id: TransactionId,
    ) -> Option<&mut (Arc<[Selection<Anchor>]>, Option<Arc<[Selection<Anchor>]>>)> {
        self.selections_by_transaction.get_mut(&transaction_id)
    }

    fn push(&mut self, entry: SelectionHistoryEntry) {
        if !entry.selections.is_empty() {
            match self.mode {
                SelectionHistoryMode::Normal => {
                    self.push_undo(entry);
                    self.redo_stack.clear();
                }
                SelectionHistoryMode::Undoing => self.push_redo(entry),
                SelectionHistoryMode::Redoing => self.push_undo(entry),
            }
        }
    }

    fn push_undo(&mut self, entry: SelectionHistoryEntry) {
        if self
            .undo_stack
            .back()
            .map_or(true, |e| e.selections != entry.selections)
        {
            self.undo_stack.push_back(entry);
            if self.undo_stack.len() > MAX_SELECTION_HISTORY_LEN {
                self.undo_stack.pop_front();
            }
        }
    }

    fn push_redo(&mut self, entry: SelectionHistoryEntry) {
        if self
            .redo_stack
            .back()
            .map_or(true, |e| e.selections != entry.selections)
        {
            self.redo_stack.push_back(entry);
            if self.redo_stack.len() > MAX_SELECTION_HISTORY_LEN {
                self.redo_stack.pop_front();
            }
        }
    }
}

#[derive(Clone, Debug)]
struct AddSelectionsState {
    above: bool,
    stack: Vec<usize>,
}

#[derive(Clone)]
struct SelectNextState {
    query: AhoCorasick,
    wordwise: bool,
    done: bool,
}

impl std::fmt::Debug for SelectNextState {
    fn fmt(&self, f: &mut std::fmt::Formatter<'_>) -> std::fmt::Result {
        f.debug_struct(std::any::type_name::<Self>())
            .field("wordwise", &self.wordwise)
            .field("done", &self.done)
            .finish()
    }
}

#[derive(Debug)]
struct AutocloseRegion {
    selection_id: usize,
    range: Range<Anchor>,
    pair: BracketPair,
}

#[derive(Debug)]
struct SnippetState {
    ranges: Vec<Vec<Range<Anchor>>>,
    active_index: usize,
}

#[doc(hidden)]
pub struct RenameState {
    pub range: Range<Anchor>,
    pub old_name: Arc<str>,
    pub editor: View<Editor>,
    block_id: BlockId,
}

struct InvalidationStack<T>(Vec<T>);

enum ContextMenu {
    Completions(CompletionsMenu),
    CodeActions(CodeActionsMenu),
}

impl ContextMenu {
    fn select_first(
        &mut self,
        project: Option<&Model<Project>>,
        cx: &mut ViewContext<Editor>,
    ) -> bool {
        if self.visible() {
            match self {
                ContextMenu::Completions(menu) => menu.select_first(project, cx),
                ContextMenu::CodeActions(menu) => menu.select_first(cx),
            }
            true
        } else {
            false
        }
    }

    fn select_prev(
        &mut self,
        project: Option<&Model<Project>>,
        cx: &mut ViewContext<Editor>,
    ) -> bool {
        if self.visible() {
            match self {
                ContextMenu::Completions(menu) => menu.select_prev(project, cx),
                ContextMenu::CodeActions(menu) => menu.select_prev(cx),
            }
            true
        } else {
            false
        }
    }

    fn select_next(
        &mut self,
        project: Option<&Model<Project>>,
        cx: &mut ViewContext<Editor>,
    ) -> bool {
        if self.visible() {
            match self {
                ContextMenu::Completions(menu) => menu.select_next(project, cx),
                ContextMenu::CodeActions(menu) => menu.select_next(cx),
            }
            true
        } else {
            false
        }
    }

    fn select_last(
        &mut self,
        project: Option<&Model<Project>>,
        cx: &mut ViewContext<Editor>,
    ) -> bool {
        if self.visible() {
            match self {
                ContextMenu::Completions(menu) => menu.select_last(project, cx),
                ContextMenu::CodeActions(menu) => menu.select_last(cx),
            }
            true
        } else {
            false
        }
    }

    fn visible(&self) -> bool {
        match self {
            ContextMenu::Completions(menu) => menu.visible(),
            ContextMenu::CodeActions(menu) => menu.visible(),
        }
    }

    fn render(
        &self,
        cursor_position: DisplayPoint,
        style: &EditorStyle,
        max_height: Pixels,
        workspace: Option<WeakView<Workspace>>,
        cx: &mut ViewContext<Editor>,
    ) -> (DisplayPoint, AnyElement) {
        match self {
            ContextMenu::Completions(menu) => (
                cursor_position,
                menu.render(style, max_height, workspace, cx),
            ),
            ContextMenu::CodeActions(menu) => menu.render(cursor_position, style, max_height, cx),
        }
    }
}

#[derive(Clone)]
struct CompletionsMenu {
    id: CompletionId,
    initial_position: Anchor,
    buffer: Model<Buffer>,
    completions: Arc<RwLock<Box<[Completion]>>>,
    match_candidates: Arc<[StringMatchCandidate]>,
    matches: Arc<[StringMatch]>,
    selected_item: usize,
    scroll_handle: UniformListScrollHandle,
    selected_completion_documentation_resolve_debounce: Arc<Mutex<DebouncedDelay>>,
}

impl CompletionsMenu {
    fn select_first(&mut self, project: Option<&Model<Project>>, cx: &mut ViewContext<Editor>) {
        self.selected_item = 0;
        self.scroll_handle.scroll_to_item(self.selected_item);
        self.attempt_resolve_selected_completion_documentation(project, cx);
        cx.notify();
    }

    fn select_prev(&mut self, project: Option<&Model<Project>>, cx: &mut ViewContext<Editor>) {
        if self.selected_item > 0 {
            self.selected_item -= 1;
        } else {
            self.selected_item = self.matches.len() - 1;
        }
        self.scroll_handle.scroll_to_item(self.selected_item);
        self.attempt_resolve_selected_completion_documentation(project, cx);
        cx.notify();
    }

    fn select_next(&mut self, project: Option<&Model<Project>>, cx: &mut ViewContext<Editor>) {
        if self.selected_item + 1 < self.matches.len() {
            self.selected_item += 1;
        } else {
            self.selected_item = 0;
        }
        self.scroll_handle.scroll_to_item(self.selected_item);
        self.attempt_resolve_selected_completion_documentation(project, cx);
        cx.notify();
    }

    fn select_last(&mut self, project: Option<&Model<Project>>, cx: &mut ViewContext<Editor>) {
        self.selected_item = self.matches.len() - 1;
        self.scroll_handle.scroll_to_item(self.selected_item);
        self.attempt_resolve_selected_completion_documentation(project, cx);
        cx.notify();
    }

    fn pre_resolve_completion_documentation(
        completions: Arc<RwLock<Box<[Completion]>>>,
        matches: Arc<[StringMatch]>,
        editor: &Editor,
        cx: &mut ViewContext<Editor>,
    ) -> Task<()> {
        let settings = EditorSettings::get_global(cx);
        if !settings.show_completion_documentation {
            return Task::ready(());
        }

        let Some(provider) = editor.completion_provider.as_ref() else {
            return Task::ready(());
        };

        let resolve_task = provider.resolve_completions(
            matches.iter().map(|m| m.candidate_id).collect(),
            completions.clone(),
            cx,
        );

        return cx.spawn(move |this, mut cx| async move {
            if let Some(true) = resolve_task.await.log_err() {
                this.update(&mut cx, |_, cx| cx.notify()).ok();
            }
        });
    }

    fn attempt_resolve_selected_completion_documentation(
        &mut self,
        project: Option<&Model<Project>>,
        cx: &mut ViewContext<Editor>,
    ) {
        let settings = EditorSettings::get_global(cx);
        if !settings.show_completion_documentation {
            return;
        }

        let completion_index = self.matches[self.selected_item].candidate_id;
        let Some(project) = project else {
            return;
        };

        let resolve_task = project.update(cx, |project, cx| {
            project.resolve_completions(vec![completion_index], self.completions.clone(), cx)
        });

        let delay_ms =
            EditorSettings::get_global(cx).completion_documentation_secondary_query_debounce;
        let delay = Duration::from_millis(delay_ms);

        self.selected_completion_documentation_resolve_debounce
            .lock()
            .fire_new(delay, cx, |_, cx| {
                cx.spawn(move |this, mut cx| async move {
                    if let Some(true) = resolve_task.await.log_err() {
                        this.update(&mut cx, |_, cx| cx.notify()).ok();
                    }
                })
            });
    }

    fn visible(&self) -> bool {
        !self.matches.is_empty()
    }

    fn render(
        &self,
        style: &EditorStyle,
        max_height: Pixels,
        workspace: Option<WeakView<Workspace>>,
        cx: &mut ViewContext<Editor>,
    ) -> AnyElement {
        let settings = EditorSettings::get_global(cx);
        let show_completion_documentation = settings.show_completion_documentation;
        let max_completion_len = px(510.);
        let padding_width = 30;
        let widest_completion_pixels = self
            .matches
            .iter()
            .map(|mat| {
                let completions = self.completions.read();
                let completion = &completions[mat.candidate_id];
                let documentation = &completion.documentation;
                let font_size = style.text.font_size.to_pixels(cx.rem_size());

                let mut len = completion.label.text.chars().count();
                if let Ok(text_width) = cx.text_system().layout_line(
                    completion.label.text.as_str(),
                    font_size,
                    &[style.text.to_run(completion.label.text.as_str().len())],
                ) {
                    len = text_width.width.0 as usize;
                }

                if let Some(Documentation::SingleLine(documentation_text)) = documentation {
                    if show_completion_documentation {
                        if let Ok(documentation_width) = cx.text_system().layout_line(
                            documentation_text.as_str(),
                            font_size,
                            &[style.text.to_run(documentation_text.as_str().len())],
                        ) {
                            len = documentation_width.width.0 as usize + padding_width;
                        }
                    }
                }
                (len + padding_width).min(max_completion_len.0 as usize)
            })
            .max();

        let completions = self.completions.clone();
        let matches = self.matches.clone();
        let selected_item = self.selected_item;
        let style = style.clone();

        let multiline_docs = if show_completion_documentation {
            let mat = &self.matches[selected_item];
            let multiline_docs = match &self.completions.read()[mat.candidate_id].documentation {
                Some(Documentation::MultiLinePlainText(text)) => {
                    Some(div().child(SharedString::from(text.clone())))
                }
                Some(Documentation::MultiLineMarkdown(parsed)) if !parsed.text.is_empty() => {
                    Some(div().child(render_parsed_markdown(
                        "completions_markdown",
                        parsed,
                        &style,
                        workspace,
                        cx,
                    )))
                }
                _ => None,
            };
            multiline_docs.map(|div| {
                div.id("multiline_docs")
                    .max_h(max_height)
                    .flex_1()
                    .px_1p5()
                    .py_1()
                    .min_w(px(260.))
                    .max_w(px(640.))
                    .w(px(500.))
                    .overflow_y_scroll()
                    // Prevent a mouse down on documentation from being propagated to the editor,
                    // because that would move the cursor.
                    .on_mouse_down(MouseButton::Left, |_, cx| cx.stop_propagation())
            })
        } else {
            None
        };
        let min_completion_len = if let Some(a) = widest_completion_pixels {
            px(a as f32)
        } else {
            px(190.)
        };
        let list = uniform_list(
            cx.view().clone(),
            "completions",
            matches.len(),
            move |_editor, range, cx| {
                let start_ix = range.start;
                let completions_guard = completions.read();

                matches[range]
                    .iter()
                    .enumerate()
                    .map(|(ix, mat)| {
                        let item_ix = start_ix + ix;
                        let candidate_id = mat.candidate_id;
                        let completion = completions_guard[candidate_id].clone();

                        let documentation = if show_completion_documentation {
                            &completion.documentation
                        } else {
                            &None
                        };

<<<<<<< HEAD
                        let (_completion_width, completion_label, documentation_label) =
                            Self::truncate_completion(
                                &style,
                                cx,
                                mat,
                                &mut completion.clone(),
                                documentation,
                                max_completion_len,
                            );
                        div()
                            .min_w(min_completion_len + px(padding_width as f32))
                            .max_w(max_completion_len + px(padding_width as f32))
                            .child(
                                ListItem::new(mat.candidate_id)
                                    .inset(true)
                                    .selected(item_ix == selected_item)
                                    .on_click(cx.listener(move |editor, _event, cx| {
                                        cx.stop_propagation();
                                        if let Some(task) = editor.confirm_completion(
                                            &ConfirmCompletion {
                                                item_ix: Some(item_ix),
                                            },
                                            cx,
                                        ) {
                                            task.detach_and_log_err(cx)
                                        }
                                    }))
                                    .child(h_flex().overflow_hidden().child(completion_label))
                                    .end_slot(documentation_label),
                            )
=======
                        let highlights = gpui::combine_highlights(
                            mat.ranges().map(|range| (range, FontWeight::BOLD.into())),
                            styled_runs_for_code_label(&completion.label, &style.syntax).map(
                                |(range, mut highlight)| {
                                    // Ignore font weight for syntax highlighting, as we'll use it
                                    // for fuzzy matches.
                                    highlight.font_weight = None;

                                    if completion.lsp_completion.deprecated.unwrap_or(false) {
                                        highlight.strikethrough = Some(StrikethroughStyle {
                                            thickness: 1.0.into(),
                                            ..Default::default()
                                        });
                                        highlight.color = Some(cx.theme().colors().text_muted);
                                    }

                                    (range, highlight)
                                },
                            ),
                        );
                        let completion_label = StyledText::new(completion.label.text.clone())
                            .with_highlights(&style.text, highlights);
                        let documentation_label =
                            if let Some(Documentation::SingleLine(text)) = documentation {
                                if text.trim().is_empty() {
                                    None
                                } else {
                                    Some(
                                        h_flex().ml_4().child(
                                            Label::new(text.clone())
                                                .size(LabelSize::Small)
                                                .color(Color::Muted),
                                        ),
                                    )
                                }
                            } else {
                                None
                            };

                        div().min_w(px(220.)).max_w(px(540.)).child(
                            ListItem::new(mat.candidate_id)
                                .inset(true)
                                .selected(item_ix == selected_item)
                                .on_click(cx.listener(move |editor, _event, cx| {
                                    cx.stop_propagation();
                                    if let Some(task) = editor.confirm_completion(
                                        &ConfirmCompletion {
                                            item_ix: Some(item_ix),
                                        },
                                        cx,
                                    ) {
                                        task.detach_and_log_err(cx)
                                    }
                                }))
                                .child(h_flex().overflow_hidden().child(completion_label))
                                .end_slot::<Div>(documentation_label),
                        )
>>>>>>> d5e0817f
                    })
                    .collect()
            },
        )
        .max_h(max_height)
        .track_scroll(self.scroll_handle.clone())
        .min_w(min_completion_len + px(padding_width as f32));

        Popover::new()
            .child(list)
            .when_some(multiline_docs, |popover, multiline_docs| {
                popover.aside(multiline_docs)
            })
            .into_any_element()
    }

    fn truncate_completion(
        style: &EditorStyle,
        cx: &mut ViewContext<Editor>,
        mat: &StringMatch,
        completion: &mut Completion,
        documentation: &Option<Documentation>,
        max_completion_len: Pixels,
    ) -> (Pixels, StyledText, StyledText) {
        let highlights = gpui::combine_highlights(
            mat.ranges().map(|range| (range, FontWeight::BOLD.into())),
            styled_runs_for_code_label(&completion.label, &style.syntax).map(
                |(range, mut highlight)| {
                    // Ignore font weight for syntax highlighting, as we'll use it
                    // for fuzzy matches.
                    highlight.font_weight = None;
                    (range, highlight)
                },
            ),
        );

        let mut inline_documentation_exists = false;

        let mut documentation_text = if let Some(Documentation::SingleLine(text)) = documentation {
            inline_documentation_exists = true;
            text
        } else {
            ""
        }
        .to_owned();
        let documentation_style = style.clone().text;

        let documentation_highlight_style = HighlightStyle {
            color: Some(Color::Muted.color(cx)),
            ..Default::default()
        };

        let documentation_highlights = vec![(
            Range {
                start: 0,
                end: documentation_text.len(),
            },
            documentation_highlight_style,
        )];
        let documentation_label = StyledText::new(documentation_text.clone())
            .with_highlights(&documentation_style, documentation_highlights);

        let mut completion_label =
            StyledText::new(completion.label.text.clone()).with_highlights(&style.text, highlights);

        let font_size = style.text.font_size.to_pixels(cx.rem_size());

        let mut variable_name_end = completion.label.filter_range.end;
        let mut completion_label_text = completion.label.text.clone();
        let mut variable_name_length_truncated: i32 = 0;

        let mut actual_width: Pixels = px(0.);
        if let Ok(ellipsis_width) =
            cx.text_system()
                .layout_line("…", font_size, &[style.text.to_run("…".len())])
        {
            if let Ok(completion_layout_line) = completion_label.layout_line(font_size, cx) {
                if let Ok(documentation_layout_line) =
                    documentation_label.layout_line(font_size, cx)
                {
                    if inline_documentation_exists {
                        if completion_layout_line.width + documentation_layout_line.width
                            > max_completion_len
                        {
                            actual_width = max_completion_len;
                            let width_of_variable_name = completion_layout_line
                                .x_for_index(completion.label.filter_range.end);
                            let width_of_documentation =
                                documentation_layout_line.x_for_index(documentation_text.len());

                            let max_width_of_variable_name =
                                if width_of_documentation < max_completion_len * 0.2 {
                                    max_completion_len - width_of_documentation
                                } else {
                                    max_completion_len * 0.8
                                };

                            if width_of_variable_name < max_width_of_variable_name {
                                // truncate second part only
                                if let Some(documentation_truncation_index) =
                                    documentation_layout_line.index_for_x(
                                        (max_completion_len * 0.65).min(
                                            max_completion_len
                                                - ellipsis_width.width
                                                - width_of_variable_name,
                                        ),
                                    )
                                {
                                    variable_name_end = documentation_truncation_index + 3;
                                    documentation_text = documentation_text
                                        .chars()
                                        .take(documentation_truncation_index)
                                        .collect::<String>()
                                        + "…";
                                }
                            } else {
                                // truncate first part (and optionally second part too)
                                if let Some(variable_name_truncation_index) = completion_layout_line
                                    .index_for_x(max_width_of_variable_name - ellipsis_width.width)
                                {
                                    variable_name_length_truncated =
                                        completion.label.filter_range.end as i32
                                            - variable_name_truncation_index as i32
                                            - 3;
                                    variable_name_end = variable_name_truncation_index + 3;

                                    completion_label_text = completion
                                        .label
                                        .text
                                        .chars()
                                        .take(variable_name_truncation_index)
                                        .collect::<String>()
                                        + "…";
                                    completion_label =
                                        completion_label.with_text(completion_label_text.clone());
                                    if let Ok(new_completion_layout_line) =
                                        completion_label.layout_line(font_size, cx)
                                    {
                                        let combined_width = new_completion_layout_line
                                            .x_for_index(completion_label_text.len())
                                            + width_of_documentation;
                                        if combined_width > max_completion_len {
                                            if let Some(documentation_truncation_index) =
                                                documentation_layout_line.index_for_x(
                                                    (max_completion_len * 0.65).min(
                                                        max_completion_len
                                                            - ellipsis_width.width
                                                            - max_width_of_variable_name,
                                                    ),
                                                )
                                            {
                                                documentation_text = documentation_text
                                                    .chars()
                                                    .take(documentation_truncation_index)
                                                    .collect::<String>()
                                                    + "…";
                                            }
                                        }
                                    }
                                }
                            }
                        } else {
                            actual_width =
                                completion_layout_line.width + documentation_layout_line.width;
                        }
                    } else {
                        if completion_layout_line.width > max_completion_len {
                            actual_width = max_completion_len;
                            let width_of_variable_name = completion_layout_line
                                .x_for_index(completion.label.filter_range.end);
                            let width_of_type_annotation =
                                completion_layout_line.width - width_of_variable_name;

                            let max_width_of_variable_name =
                                if width_of_type_annotation < max_completion_len * 0.2 {
                                    max_completion_len - width_of_type_annotation
                                } else {
                                    max_completion_len * 0.8
                                };

                            if width_of_variable_name < max_width_of_variable_name {
                                // truncate second part only

                                if let Some(type_annotation_truncation_index) =
                                    completion_layout_line
                                        .index_for_x(max_completion_len - ellipsis_width.width)
                                {
                                    variable_name_end = type_annotation_truncation_index + 3;
                                    completion_label_text = completion
                                        .label
                                        .text
                                        .chars()
                                        .take(type_annotation_truncation_index)
                                        .collect::<String>()
                                        + "…";
                                }
                            } else {
                                // truncate first part (and optionally second part too)
                                if let Some(variable_name_truncation_index) = completion_layout_line
                                    .index_for_x(max_width_of_variable_name - ellipsis_width.width)
                                {
                                    variable_name_length_truncated =
                                        completion.label.filter_range.end as i32
                                            - variable_name_truncation_index as i32
                                            - 3;
                                    variable_name_end = variable_name_truncation_index + 3;

                                    let second_part_text = &completion.label.text.as_str()
                                        [completion.label.filter_range.end..];

                                    completion_label_text = completion
                                        .label
                                        .text
                                        .chars()
                                        .take(variable_name_truncation_index)
                                        .collect::<String>()
                                        + "…"
                                        + second_part_text;
                                    completion_label =
                                        completion_label.with_text(completion_label_text.clone());
                                    if let Ok(layout_line) =
                                        completion_label.layout_line(font_size, cx)
                                    {
                                        let combined_width =
                                            layout_line.x_for_index(completion_label_text.len());
                                        if combined_width > max_completion_len {
                                            if let Some(type_annotation_truncation_index) =
                                                layout_line.index_for_x(
                                                    max_completion_len - ellipsis_width.width,
                                                )
                                            {
                                                completion_label_text = completion_label_text
                                                    .chars()
                                                    .take(type_annotation_truncation_index)
                                                    .collect::<String>()
                                                    + "…";
                                            }
                                        }
                                    }
                                }
                            }
                        } else {
                            actual_width = completion_layout_line.width;
                        }
                    }
                }
            }
        };

        //recompute syntax highlighting
        completion.label.text = completion_label_text.clone();
        if inline_documentation_exists {
            completion.label.filter_range.end = completion_label_text.len();
            for run in completion.label.runs.iter_mut() {
                if run.0.start == 0 {
                    run.0.start = 0;
                    run.0.end = completion_label_text.len();
                }
            }
        } else {
            completion.label.filter_range.end = variable_name_end;
            for run in completion.label.runs.iter_mut() {
                if run.0.start == 0 {
                    run.0.start = 0;
                    run.0.end = variable_name_end;
                } else {
                    run.0.start =
                        (run.0.start as i32 - variable_name_length_truncated as i32) as usize;
                    run.0.end = (run.0.end as i32 - variable_name_length_truncated as i32) as usize;
                }
            }
        }
        let highlights = gpui::combine_highlights(
            mat.ranges().map(|range| (range, FontWeight::NORMAL.into())),
            styled_runs_for_code_label(&completion.label, &style.syntax).map(
                |(range, mut highlight)| {
                    // Ignore font weight for syntax highlighting, as we'll use it
                    // for fuzzy matches.
                    highlight.font_weight = None;
                    (range, highlight)
                },
            ),
        );

        let completion_label =
            StyledText::new(completion_label_text).with_highlights(&style.text, highlights);

        let documentation_style = style.clone().text;
        let documentation_highlight_style = HighlightStyle {
            color: Some(Color::Muted.color(cx)),
            ..Default::default()
        };
        let documentation_highlights = vec![(
            Range {
                start: 0,
                end: documentation_text.len(),
            },
            documentation_highlight_style,
        )];

        let documentation_label = StyledText::new(documentation_text)
            .with_highlights(&documentation_style, documentation_highlights);
        (actual_width, completion_label, documentation_label)
    }

    pub async fn filter(&mut self, query: Option<&str>, executor: BackgroundExecutor) {
        let mut matches = if let Some(query) = query {
            fuzzy::match_strings(
                &self.match_candidates,
                query,
                query.chars().any(|c| c.is_uppercase()),
                100,
                &Default::default(),
                executor,
            )
            .await
        } else {
            self.match_candidates
                .iter()
                .enumerate()
                .map(|(candidate_id, candidate)| StringMatch {
                    candidate_id,
                    score: Default::default(),
                    positions: Default::default(),
                    string: candidate.string.clone(),
                })
                .collect()
        };

        // Remove all candidates where the query's start does not match the start of any word in the candidate
        if let Some(query) = query {
            if let Some(query_start) = query.chars().next() {
                matches.retain(|string_match| {
                    split_words(&string_match.string).any(|word| {
                        // Check that the first codepoint of the word as lowercase matches the first
                        // codepoint of the query as lowercase
                        word.chars()
                            .flat_map(|codepoint| codepoint.to_lowercase())
                            .zip(query_start.to_lowercase())
                            .all(|(word_cp, query_cp)| word_cp == query_cp)
                    })
                });
            }
        }

        let completions = self.completions.read();
        matches.sort_unstable_by_key(|mat| {
            // We do want to strike a balance here between what the language server tells us
            // to sort by (the sort_text) and what are "obvious" good matches (i.e. when you type
            // `Creat` and there is a local variable called `CreateComponent`).
            // So what we do is: we bucket all matches into two buckets
            // - Strong matches
            // - Weak matches
            // Strong matches are the ones with a high fuzzy-matcher score (the "obvious" matches)
            // and the Weak matches are the rest.
            //
            // For the strong matches, we sort by the language-servers score first and for the weak
            // matches, we prefer our fuzzy finder first.
            //
            // The thinking behind that: it's useless to take the sort_text the language-server gives
            // us into account when it's obviously a bad match.

            #[derive(PartialEq, Eq, PartialOrd, Ord)]
            enum MatchScore<'a> {
                Strong {
                    sort_text: Option<&'a str>,
                    score: Reverse<OrderedFloat<f64>>,
                    sort_key: (usize, &'a str),
                },
                Weak {
                    score: Reverse<OrderedFloat<f64>>,
                    sort_text: Option<&'a str>,
                    sort_key: (usize, &'a str),
                },
            }

            let completion = &completions[mat.candidate_id];
            let sort_key = completion.sort_key();
            let sort_text = completion.lsp_completion.sort_text.as_deref();
            let score = Reverse(OrderedFloat(mat.score));

            if mat.score >= 0.2 {
                MatchScore::Strong {
                    sort_text,
                    score,
                    sort_key,
                }
            } else {
                MatchScore::Weak {
                    score,
                    sort_text,
                    sort_key,
                }
            }
        });

        for mat in &mut matches {
            let completion = &completions[mat.candidate_id];
            mat.string = completion.label.text.clone();
            for position in &mut mat.positions {
                *position += completion.label.filter_range.start;
            }
        }
        drop(completions);

        self.matches = matches.into();
        self.selected_item = 0;
    }
}

#[derive(Clone)]
struct CodeActionsMenu {
    actions: Arc<[CodeAction]>,
    buffer: Model<Buffer>,
    selected_item: usize,
    scroll_handle: UniformListScrollHandle,
    deployed_from_indicator: bool,
}

impl CodeActionsMenu {
    fn select_first(&mut self, cx: &mut ViewContext<Editor>) {
        self.selected_item = 0;
        self.scroll_handle.scroll_to_item(self.selected_item);
        cx.notify()
    }

    fn select_prev(&mut self, cx: &mut ViewContext<Editor>) {
        if self.selected_item > 0 {
            self.selected_item -= 1;
        } else {
            self.selected_item = self.actions.len() - 1;
        }
        self.scroll_handle.scroll_to_item(self.selected_item);
        cx.notify();
    }

    fn select_next(&mut self, cx: &mut ViewContext<Editor>) {
        if self.selected_item + 1 < self.actions.len() {
            self.selected_item += 1;
        } else {
            self.selected_item = 0;
        }
        self.scroll_handle.scroll_to_item(self.selected_item);
        cx.notify();
    }

    fn select_last(&mut self, cx: &mut ViewContext<Editor>) {
        self.selected_item = self.actions.len() - 1;
        self.scroll_handle.scroll_to_item(self.selected_item);
        cx.notify()
    }

    fn visible(&self) -> bool {
        !self.actions.is_empty()
    }

    fn render(
        &self,
        mut cursor_position: DisplayPoint,
        _style: &EditorStyle,
        max_height: Pixels,
        cx: &mut ViewContext<Editor>,
    ) -> (DisplayPoint, AnyElement) {
        let actions = self.actions.clone();
        let selected_item = self.selected_item;

        let element = uniform_list(
            cx.view().clone(),
            "code_actions_menu",
            self.actions.len(),
            move |_this, range, cx| {
                actions[range.clone()]
                    .iter()
                    .enumerate()
                    .map(|(ix, action)| {
                        let item_ix = range.start + ix;
                        let selected = selected_item == item_ix;
                        let colors = cx.theme().colors();
                        div()
                            .px_2()
                            .text_color(colors.text)
                            .when(selected, |style| {
                                style
                                    .bg(colors.element_active)
                                    .text_color(colors.text_accent)
                            })
                            .hover(|style| {
                                style
                                    .bg(colors.element_hover)
                                    .text_color(colors.text_accent)
                            })
                            .on_mouse_down(
                                MouseButton::Left,
                                cx.listener(move |editor, _, cx| {
                                    cx.stop_propagation();
                                    if let Some(task) = editor.confirm_code_action(
                                        &ConfirmCodeAction {
                                            item_ix: Some(item_ix),
                                        },
                                        cx,
                                    ) {
                                        task.detach_and_log_err(cx)
                                    }
                                }),
                            )
                            .whitespace_nowrap()
                            // TASK: It would be good to make lsp_action.title a SharedString to avoid allocating here.
                            .child(SharedString::from(action.lsp_action.title.clone()))
                    })
                    .collect()
            },
        )
        .elevation_1(cx)
        .px_2()
        .py_1()
        .max_h(max_height)
        .track_scroll(self.scroll_handle.clone())
        .with_width_from_item(
            self.actions
                .iter()
                .enumerate()
                .max_by_key(|(_, action)| action.lsp_action.title.chars().count())
                .map(|(ix, _)| ix),
        )
        .into_any_element();

        if self.deployed_from_indicator {
            *cursor_position.column_mut() = 0;
        }

        (cursor_position, element)
    }
}

#[derive(Debug)]
pub(crate) struct CopilotState {
    excerpt_id: Option<ExcerptId>,
    pending_refresh: Task<Option<()>>,
    pending_cycling_refresh: Task<Option<()>>,
    cycled: bool,
    completions: Vec<copilot::Completion>,
    active_completion_index: usize,
    suggestion: Option<Inlay>,
}

impl Default for CopilotState {
    fn default() -> Self {
        Self {
            excerpt_id: None,
            pending_cycling_refresh: Task::ready(Some(())),
            pending_refresh: Task::ready(Some(())),
            completions: Default::default(),
            active_completion_index: 0,
            cycled: false,
            suggestion: None,
        }
    }
}

impl CopilotState {
    fn active_completion(&self) -> Option<&copilot::Completion> {
        self.completions.get(self.active_completion_index)
    }

    fn text_for_active_completion(
        &self,
        cursor: Anchor,
        buffer: &MultiBufferSnapshot,
    ) -> Option<&str> {
        use language::ToOffset as _;

        let completion = self.active_completion()?;
        let excerpt_id = self.excerpt_id?;
        let completion_buffer = buffer.buffer_for_excerpt(excerpt_id)?;
        if excerpt_id != cursor.excerpt_id
            || !completion.range.start.is_valid(completion_buffer)
            || !completion.range.end.is_valid(completion_buffer)
        {
            return None;
        }

        let mut completion_range = completion.range.to_offset(&completion_buffer);
        let prefix_len = Self::common_prefix(
            completion_buffer.chars_for_range(completion_range.clone()),
            completion.text.chars(),
        );
        completion_range.start += prefix_len;
        let suffix_len = Self::common_prefix(
            completion_buffer.reversed_chars_for_range(completion_range.clone()),
            completion.text[prefix_len..].chars().rev(),
        );
        completion_range.end = completion_range.end.saturating_sub(suffix_len);

        if completion_range.is_empty()
            && completion_range.start == cursor.text_anchor.to_offset(&completion_buffer)
        {
            let completion_text = &completion.text[prefix_len..completion.text.len() - suffix_len];
            if completion_text.trim().is_empty() {
                None
            } else {
                Some(completion_text)
            }
        } else {
            None
        }
    }

    fn cycle_completions(&mut self, direction: Direction) {
        match direction {
            Direction::Prev => {
                self.active_completion_index = if self.active_completion_index == 0 {
                    self.completions.len().saturating_sub(1)
                } else {
                    self.active_completion_index - 1
                };
            }
            Direction::Next => {
                if self.completions.len() == 0 {
                    self.active_completion_index = 0
                } else {
                    self.active_completion_index =
                        (self.active_completion_index + 1) % self.completions.len();
                }
            }
        }
    }

    fn push_completion(&mut self, new_completion: copilot::Completion) {
        for completion in &self.completions {
            if completion.text == new_completion.text && completion.range == new_completion.range {
                return;
            }
        }
        self.completions.push(new_completion);
    }

    fn common_prefix<T1: Iterator<Item = char>, T2: Iterator<Item = char>>(a: T1, b: T2) -> usize {
        a.zip(b)
            .take_while(|(a, b)| a == b)
            .map(|(a, _)| a.len_utf8())
            .sum()
    }
}

#[derive(Debug)]
struct ActiveDiagnosticGroup {
    primary_range: Range<Anchor>,
    primary_message: String,
    blocks: HashMap<BlockId, Diagnostic>,
    is_valid: bool,
}

#[derive(Serialize, Deserialize)]
pub struct ClipboardSelection {
    pub len: usize,
    pub is_entire_line: bool,
    pub first_line_indent: u32,
}

#[derive(Debug)]
pub(crate) struct NavigationData {
    cursor_anchor: Anchor,
    cursor_position: Point,
    scroll_anchor: ScrollAnchor,
    scroll_top_row: u32,
}

enum GotoDefinitionKind {
    Symbol,
    Type,
    Implementation,
}

#[derive(Debug, Clone)]
enum InlayHintRefreshReason {
    Toggle(bool),
    SettingsChange(InlayHintSettings),
    NewLinesShown,
    BufferEdited(HashSet<Arc<Language>>),
    RefreshRequested,
    ExcerptsRemoved(Vec<ExcerptId>),
}

impl InlayHintRefreshReason {
    fn description(&self) -> &'static str {
        match self {
            Self::Toggle(_) => "toggle",
            Self::SettingsChange(_) => "settings change",
            Self::NewLinesShown => "new lines shown",
            Self::BufferEdited(_) => "buffer edited",
            Self::RefreshRequested => "refresh requested",
            Self::ExcerptsRemoved(_) => "excerpts removed",
        }
    }
}

impl Editor {
    pub fn single_line(cx: &mut ViewContext<Self>) -> Self {
        let buffer = cx.new_model(|cx| {
            Buffer::new(
                0,
                BufferId::new(cx.entity_id().as_u64()).unwrap(),
                String::new(),
            )
        });
        let buffer = cx.new_model(|cx| MultiBuffer::singleton(buffer, cx));
        Self::new(EditorMode::SingleLine, buffer, None, cx)
    }

    pub fn multi_line(cx: &mut ViewContext<Self>) -> Self {
        let buffer = cx.new_model(|cx| {
            Buffer::new(
                0,
                BufferId::new(cx.entity_id().as_u64()).unwrap(),
                String::new(),
            )
        });
        let buffer = cx.new_model(|cx| MultiBuffer::singleton(buffer, cx));
        Self::new(EditorMode::Full, buffer, None, cx)
    }

    pub fn auto_height(max_lines: usize, cx: &mut ViewContext<Self>) -> Self {
        let buffer = cx.new_model(|cx| {
            Buffer::new(
                0,
                BufferId::new(cx.entity_id().as_u64()).unwrap(),
                String::new(),
            )
        });
        let buffer = cx.new_model(|cx| MultiBuffer::singleton(buffer, cx));
        Self::new(EditorMode::AutoHeight { max_lines }, buffer, None, cx)
    }

    pub fn for_buffer(
        buffer: Model<Buffer>,
        project: Option<Model<Project>>,
        cx: &mut ViewContext<Self>,
    ) -> Self {
        let buffer = cx.new_model(|cx| MultiBuffer::singleton(buffer, cx));
        Self::new(EditorMode::Full, buffer, project, cx)
    }

    pub fn for_multibuffer(
        buffer: Model<MultiBuffer>,
        project: Option<Model<Project>>,
        cx: &mut ViewContext<Self>,
    ) -> Self {
        Self::new(EditorMode::Full, buffer, project, cx)
    }

    pub fn clone(&self, cx: &mut ViewContext<Self>) -> Self {
        let mut clone = Self::new(self.mode, self.buffer.clone(), self.project.clone(), cx);
        self.display_map.update(cx, |display_map, cx| {
            let snapshot = display_map.snapshot(cx);
            clone.display_map.update(cx, |display_map, cx| {
                display_map.set_state(&snapshot, cx);
            });
        });
        clone.selections.clone_state(&self.selections);
        clone.scroll_manager.clone_state(&self.scroll_manager);
        clone.searchable = self.searchable;
        clone
    }

    fn new(
        mode: EditorMode,
        buffer: Model<MultiBuffer>,
        project: Option<Model<Project>>,
        cx: &mut ViewContext<Self>,
    ) -> Self {
        let style = cx.text_style();
        let font_size = style.font_size.to_pixels(cx.rem_size());
        let display_map = cx.new_model(|cx| {
            DisplayMap::new(buffer.clone(), style.font(), font_size, None, 2, 1, cx)
        });

        let selections = SelectionsCollection::new(display_map.clone(), buffer.clone());

        let blink_manager = cx.new_model(|cx| BlinkManager::new(CURSOR_BLINK_INTERVAL, cx));

        let soft_wrap_mode_override =
            (mode == EditorMode::SingleLine).then(|| language_settings::SoftWrap::None);

        let mut project_subscriptions = Vec::new();
        if mode == EditorMode::Full {
            if let Some(project) = project.as_ref() {
                if buffer.read(cx).is_singleton() {
                    project_subscriptions.push(cx.observe(project, |_, _, cx| {
                        cx.emit(EditorEvent::TitleChanged);
                    }));
                }
                project_subscriptions.push(cx.subscribe(project, |editor, _, event, cx| {
                    if let project::Event::RefreshInlayHints = event {
                        editor.refresh_inlay_hints(InlayHintRefreshReason::RefreshRequested, cx);
                    };
                }));
            }
        }

        let inlay_hint_settings = inlay_hint_settings(
            selections.newest_anchor().head(),
            &buffer.read(cx).snapshot(cx),
            cx,
        );

        let focus_handle = cx.focus_handle();
        cx.on_focus(&focus_handle, Self::handle_focus).detach();
        cx.on_blur(&focus_handle, Self::handle_blur).detach();

        let mut this = Self {
            focus_handle,
            buffer: buffer.clone(),
            display_map: display_map.clone(),
            selections,
            scroll_manager: ScrollManager::new(cx),
            columnar_selection_tail: None,
            add_selections_state: None,
            select_next_state: None,
            select_prev_state: None,
            selection_history: Default::default(),
            autoclose_regions: Default::default(),
            snippet_stack: Default::default(),
            select_larger_syntax_node_stack: Vec::new(),
            ime_transaction: Default::default(),
            active_diagnostics: None,
            soft_wrap_mode_override,
            completion_provider: project.clone().map(|project| Box::new(project) as _),
            collaboration_hub: project.clone().map(|project| Box::new(project) as _),
            project,
            blink_manager: blink_manager.clone(),
            show_local_selections: true,
            mode,
            show_breadcrumbs: EditorSettings::get_global(cx).toolbar.breadcrumbs,
            show_gutter: mode == EditorMode::Full,
            show_wrap_guides: None,
            placeholder_text: None,
            highlight_order: 0,
            highlighted_rows: HashMap::default(),
            background_highlights: Default::default(),
            nav_history: None,
            context_menu: RwLock::new(None),
            mouse_context_menu: None,
            completion_tasks: Default::default(),
            find_all_references_task_sources: Vec::new(),
            next_completion_id: 0,
            completion_documentation_pre_resolve_debounce: DebouncedDelay::new(),
            next_inlay_id: 0,
            available_code_actions: Default::default(),
            code_actions_task: Default::default(),
            document_highlights_task: Default::default(),
            pending_rename: Default::default(),
            searchable: true,
            cursor_shape: Default::default(),
            autoindent_mode: Some(AutoindentMode::EachLine),
            collapse_matches: false,
            workspace: None,
            keymap_context_layers: Default::default(),
            input_enabled: true,
            use_modal_editing: mode == EditorMode::Full,
            read_only: false,
            use_autoclose: true,
            auto_replace_emoji_shortcode: false,
            leader_peer_id: None,
            remote_id: None,
            hover_state: Default::default(),
            hovered_link_state: Default::default(),
            copilot_state: Default::default(),
            inlay_hint_cache: InlayHintCache::new(inlay_hint_settings),
            gutter_hovered: false,
            pixel_position_of_newest_cursor: None,
            gutter_width: Default::default(),
            style: None,
            show_cursor_names: false,
            hovered_cursors: Default::default(),
            editor_actions: Default::default(),
            vim_replace_map: Default::default(),
            show_copilot_suggestions: mode == EditorMode::Full,
            custom_context_menu: None,
            _subscriptions: vec![
                cx.observe(&buffer, Self::on_buffer_changed),
                cx.subscribe(&buffer, Self::on_buffer_event),
                cx.observe(&display_map, Self::on_display_map_changed),
                cx.observe(&blink_manager, |_, _, cx| cx.notify()),
                cx.observe_global::<SettingsStore>(Self::settings_changed),
                observe_buffer_font_size_adjustment(cx, |_, cx| cx.notify()),
                cx.observe_window_activation(|editor, cx| {
                    let active = cx.is_window_active();
                    editor.blink_manager.update(cx, |blink_manager, cx| {
                        if active {
                            blink_manager.enable(cx);
                        } else {
                            blink_manager.show_cursor(cx);
                            blink_manager.disable(cx);
                        }
                    });
                }),
            ],
        };

        this._subscriptions.extend(project_subscriptions);

        this.end_selection(cx);
        this.scroll_manager.show_scrollbar(cx);

        if mode == EditorMode::Full {
            let should_auto_hide_scrollbars = cx.should_auto_hide_scrollbars();
            cx.set_global(ScrollbarAutoHide(should_auto_hide_scrollbars));
        }

        this.report_editor_event("open", None, cx);
        this
    }

    fn key_context(&self, cx: &AppContext) -> KeyContext {
        let mut key_context = KeyContext::default();
        key_context.add("Editor");
        let mode = match self.mode {
            EditorMode::SingleLine => "single_line",
            EditorMode::AutoHeight { .. } => "auto_height",
            EditorMode::Full => "full",
        };
        key_context.set("mode", mode);
        if self.pending_rename.is_some() {
            key_context.add("renaming");
        }
        if self.context_menu_visible() {
            match self.context_menu.read().as_ref() {
                Some(ContextMenu::Completions(_)) => {
                    key_context.add("menu");
                    key_context.add("showing_completions")
                }
                Some(ContextMenu::CodeActions(_)) => {
                    key_context.add("menu");
                    key_context.add("showing_code_actions")
                }
                None => {}
            }
        }

        for layer in self.keymap_context_layers.values() {
            key_context.extend(layer);
        }

        if let Some(extension) = self
            .buffer
            .read(cx)
            .as_singleton()
            .and_then(|buffer| buffer.read(cx).file()?.path().extension()?.to_str())
        {
            key_context.set("extension", extension.to_string());
        }

        if self.has_active_copilot_suggestion(cx) {
            key_context.add("copilot_suggestion");
        }

        key_context
    }

    pub fn new_file(
        workspace: &mut Workspace,
        _: &workspace::NewFile,
        cx: &mut ViewContext<Workspace>,
    ) {
        let project = workspace.project().clone();
        if project.read(cx).is_remote() {
            cx.propagate();
        } else if let Some(buffer) = project
            .update(cx, |project, cx| project.create_buffer("", None, cx))
            .log_err()
        {
            workspace.add_item_to_active_pane(
                Box::new(cx.new_view(|cx| Editor::for_buffer(buffer, Some(project.clone()), cx))),
                cx,
            );
        }
    }

    pub fn new_file_in_direction(
        workspace: &mut Workspace,
        action: &workspace::NewFileInDirection,
        cx: &mut ViewContext<Workspace>,
    ) {
        let project = workspace.project().clone();
        if project.read(cx).is_remote() {
            cx.propagate();
        } else if let Some(buffer) = project
            .update(cx, |project, cx| project.create_buffer("", None, cx))
            .log_err()
        {
            workspace.split_item(
                action.0,
                Box::new(cx.new_view(|cx| Editor::for_buffer(buffer, Some(project.clone()), cx))),
                cx,
            );
        }
    }

    pub fn replica_id(&self, cx: &AppContext) -> ReplicaId {
        self.buffer.read(cx).replica_id()
    }

    pub fn leader_peer_id(&self) -> Option<PeerId> {
        self.leader_peer_id
    }

    pub fn buffer(&self) -> &Model<MultiBuffer> {
        &self.buffer
    }

    pub fn workspace(&self) -> Option<View<Workspace>> {
        self.workspace.as_ref()?.0.upgrade()
    }

    pub fn title<'a>(&self, cx: &'a AppContext) -> Cow<'a, str> {
        self.buffer().read(cx).title(cx)
    }

    pub fn snapshot(&mut self, cx: &mut WindowContext) -> EditorSnapshot {
        EditorSnapshot {
            mode: self.mode,
            show_gutter: self.show_gutter,
            display_snapshot: self.display_map.update(cx, |map, cx| map.snapshot(cx)),
            scroll_anchor: self.scroll_manager.anchor(),
            ongoing_scroll: self.scroll_manager.ongoing_scroll(),
            placeholder_text: self.placeholder_text.clone(),
            is_focused: self.focus_handle.is_focused(cx),
        }
    }

    pub fn language_at<T: ToOffset>(&self, point: T, cx: &AppContext) -> Option<Arc<Language>> {
        self.buffer.read(cx).language_at(point, cx)
    }

    pub fn file_at<T: ToOffset>(
        &self,
        point: T,
        cx: &AppContext,
    ) -> Option<Arc<dyn language::File>> {
        self.buffer.read(cx).read(cx).file_at(point).cloned()
    }

    pub fn active_excerpt(
        &self,
        cx: &AppContext,
    ) -> Option<(ExcerptId, Model<Buffer>, Range<text::Anchor>)> {
        self.buffer
            .read(cx)
            .excerpt_containing(self.selections.newest_anchor().head(), cx)
    }

    pub fn mode(&self) -> EditorMode {
        self.mode
    }

    pub fn collaboration_hub(&self) -> Option<&dyn CollaborationHub> {
        self.collaboration_hub.as_deref()
    }

    pub fn set_collaboration_hub(&mut self, hub: Box<dyn CollaborationHub>) {
        self.collaboration_hub = Some(hub);
    }

    pub fn set_custom_context_menu(
        &mut self,
        f: impl 'static
            + Fn(&mut Self, DisplayPoint, &mut ViewContext<Self>) -> Option<View<ui::ContextMenu>>,
    ) {
        self.custom_context_menu = Some(Box::new(f))
    }

    pub fn set_completion_provider(&mut self, hub: Box<dyn CompletionProvider>) {
        self.completion_provider = Some(hub);
    }

    pub fn placeholder_text(&self, _cx: &mut WindowContext) -> Option<&str> {
        self.placeholder_text.as_deref()
    }

    pub fn set_placeholder_text(
        &mut self,
        placeholder_text: impl Into<Arc<str>>,
        cx: &mut ViewContext<Self>,
    ) {
        let placeholder_text = Some(placeholder_text.into());
        if self.placeholder_text != placeholder_text {
            self.placeholder_text = placeholder_text;
            cx.notify();
        }
    }

    pub fn set_cursor_shape(&mut self, cursor_shape: CursorShape, cx: &mut ViewContext<Self>) {
        self.cursor_shape = cursor_shape;
        cx.notify();
    }

    pub fn set_collapse_matches(&mut self, collapse_matches: bool) {
        self.collapse_matches = collapse_matches;
    }

    pub fn range_for_match<T: std::marker::Copy>(&self, range: &Range<T>) -> Range<T> {
        if self.collapse_matches {
            return range.start..range.start;
        }
        range.clone()
    }

    pub fn set_clip_at_line_ends(&mut self, clip: bool, cx: &mut ViewContext<Self>) {
        if self.display_map.read(cx).clip_at_line_ends != clip {
            self.display_map
                .update(cx, |map, _| map.clip_at_line_ends = clip);
        }
    }

    pub fn set_keymap_context_layer<Tag: 'static>(
        &mut self,
        context: KeyContext,
        cx: &mut ViewContext<Self>,
    ) {
        self.keymap_context_layers
            .insert(TypeId::of::<Tag>(), context);
        cx.notify();
    }

    pub fn remove_keymap_context_layer<Tag: 'static>(&mut self, cx: &mut ViewContext<Self>) {
        self.keymap_context_layers.remove(&TypeId::of::<Tag>());
        cx.notify();
    }

    pub fn set_input_enabled(&mut self, input_enabled: bool) {
        self.input_enabled = input_enabled;
    }

    pub fn set_autoindent(&mut self, autoindent: bool) {
        if autoindent {
            self.autoindent_mode = Some(AutoindentMode::EachLine);
        } else {
            self.autoindent_mode = None;
        }
    }

    pub fn read_only(&self, cx: &AppContext) -> bool {
        self.read_only || self.buffer.read(cx).read_only()
    }

    pub fn set_read_only(&mut self, read_only: bool) {
        self.read_only = read_only;
    }

    pub fn set_use_autoclose(&mut self, autoclose: bool) {
        self.use_autoclose = autoclose;
    }

    pub fn set_auto_replace_emoji_shortcode(&mut self, auto_replace: bool) {
        self.auto_replace_emoji_shortcode = auto_replace;
    }

    pub fn set_show_copilot_suggestions(&mut self, show_copilot_suggestions: bool) {
        self.show_copilot_suggestions = show_copilot_suggestions;
    }

    pub fn set_use_modal_editing(&mut self, to: bool) {
        self.use_modal_editing = to;
    }

    pub fn use_modal_editing(&self) -> bool {
        self.use_modal_editing
    }

    fn selections_did_change(
        &mut self,
        local: bool,
        old_cursor_position: &Anchor,
        cx: &mut ViewContext<Self>,
    ) {
        if self.focus_handle.is_focused(cx) && self.leader_peer_id.is_none() {
            self.buffer.update(cx, |buffer, cx| {
                buffer.set_active_selections(
                    &self.selections.disjoint_anchors(),
                    self.selections.line_mode,
                    self.cursor_shape,
                    cx,
                )
            });
        }

        let display_map = self
            .display_map
            .update(cx, |display_map, cx| display_map.snapshot(cx));
        let buffer = &display_map.buffer_snapshot;
        self.add_selections_state = None;
        self.select_next_state = None;
        self.select_prev_state = None;
        self.select_larger_syntax_node_stack.clear();
        self.invalidate_autoclose_regions(&self.selections.disjoint_anchors(), buffer);
        self.snippet_stack
            .invalidate(&self.selections.disjoint_anchors(), buffer);
        self.take_rename(false, cx);

        let new_cursor_position = self.selections.newest_anchor().head();

        self.push_to_nav_history(
            *old_cursor_position,
            Some(new_cursor_position.to_point(buffer)),
            cx,
        );

        if local {
            let new_cursor_position = self.selections.newest_anchor().head();
            let mut context_menu = self.context_menu.write();
            let completion_menu = match context_menu.as_ref() {
                Some(ContextMenu::Completions(menu)) => Some(menu),

                _ => {
                    *context_menu = None;
                    None
                }
            };

            if let Some(completion_menu) = completion_menu {
                let cursor_position = new_cursor_position.to_offset(buffer);
                let (word_range, kind) = buffer.surrounding_word(completion_menu.initial_position);
                if kind == Some(CharKind::Word)
                    && word_range.to_inclusive().contains(&cursor_position)
                {
                    let mut completion_menu = completion_menu.clone();
                    drop(context_menu);

                    let query = Self::completion_query(buffer, cursor_position);
                    cx.spawn(move |this, mut cx| async move {
                        completion_menu
                            .filter(query.as_deref(), cx.background_executor().clone())
                            .await;

                        this.update(&mut cx, |this, cx| {
                            let mut context_menu = this.context_menu.write();
                            let Some(ContextMenu::Completions(menu)) = context_menu.as_ref() else {
                                return;
                            };

                            if menu.id > completion_menu.id {
                                return;
                            }

                            *context_menu = Some(ContextMenu::Completions(completion_menu));
                            drop(context_menu);
                            cx.notify();
                        })
                    })
                    .detach();

                    self.show_completions(&ShowCompletions, cx);
                } else {
                    drop(context_menu);
                    self.hide_context_menu(cx);
                }
            } else {
                drop(context_menu);
            }

            hide_hover(self, cx);

            if old_cursor_position.to_display_point(&display_map).row()
                != new_cursor_position.to_display_point(&display_map).row()
            {
                self.available_code_actions.take();
            }
            self.refresh_code_actions(cx);
            self.refresh_document_highlights(cx);
            refresh_matching_bracket_highlights(self, cx);
            self.discard_copilot_suggestion(cx);
        }

        self.blink_manager.update(cx, BlinkManager::pause_blinking);
        cx.emit(EditorEvent::SelectionsChanged { local });

        if self.selections.disjoint_anchors().len() == 1 {
            cx.emit(SearchEvent::ActiveMatchChanged)
        }

        cx.notify();
    }

    pub fn change_selections<R>(
        &mut self,
        autoscroll: Option<Autoscroll>,
        cx: &mut ViewContext<Self>,
        change: impl FnOnce(&mut MutableSelectionsCollection<'_>) -> R,
    ) -> R {
        let old_cursor_position = self.selections.newest_anchor().head();
        self.push_to_selection_history();

        let (changed, result) = self.selections.change_with(cx, change);

        if changed {
            if let Some(autoscroll) = autoscroll {
                self.request_autoscroll(autoscroll, cx);
            }
            self.selections_did_change(true, &old_cursor_position, cx);
        }

        result
    }

    pub fn edit<I, S, T>(&mut self, edits: I, cx: &mut ViewContext<Self>)
    where
        I: IntoIterator<Item = (Range<S>, T)>,
        S: ToOffset,
        T: Into<Arc<str>>,
    {
        if self.read_only(cx) {
            return;
        }

        self.buffer
            .update(cx, |buffer, cx| buffer.edit(edits, None, cx));
    }

    pub fn edit_with_autoindent<I, S, T>(&mut self, edits: I, cx: &mut ViewContext<Self>)
    where
        I: IntoIterator<Item = (Range<S>, T)>,
        S: ToOffset,
        T: Into<Arc<str>>,
    {
        if self.read_only(cx) {
            return;
        }

        self.buffer.update(cx, |buffer, cx| {
            buffer.edit(edits, self.autoindent_mode.clone(), cx)
        });
    }

    pub fn edit_with_block_indent<I, S, T>(
        &mut self,
        edits: I,
        original_indent_columns: Vec<u32>,
        cx: &mut ViewContext<Self>,
    ) where
        I: IntoIterator<Item = (Range<S>, T)>,
        S: ToOffset,
        T: Into<Arc<str>>,
    {
        if self.read_only(cx) {
            return;
        }

        self.buffer.update(cx, |buffer, cx| {
            buffer.edit(
                edits,
                Some(AutoindentMode::Block {
                    original_indent_columns,
                }),
                cx,
            )
        });
    }

    fn select(&mut self, phase: SelectPhase, cx: &mut ViewContext<Self>) {
        self.hide_context_menu(cx);

        match phase {
            SelectPhase::Begin {
                position,
                add,
                click_count,
            } => self.begin_selection(position, add, click_count, cx),
            SelectPhase::BeginColumnar {
                position,
                goal_column,
            } => self.begin_columnar_selection(position, goal_column, cx),
            SelectPhase::Extend {
                position,
                click_count,
            } => self.extend_selection(position, click_count, cx),
            SelectPhase::Update {
                position,
                goal_column,
                scroll_delta,
            } => self.update_selection(position, goal_column, scroll_delta, cx),
            SelectPhase::End => self.end_selection(cx),
        }
    }

    fn extend_selection(
        &mut self,
        position: DisplayPoint,
        click_count: usize,
        cx: &mut ViewContext<Self>,
    ) {
        let display_map = self.display_map.update(cx, |map, cx| map.snapshot(cx));
        let tail = self.selections.newest::<usize>(cx).tail();
        self.begin_selection(position, false, click_count, cx);

        let position = position.to_offset(&display_map, Bias::Left);
        let tail_anchor = display_map.buffer_snapshot.anchor_before(tail);

        let mut pending_selection = self
            .selections
            .pending_anchor()
            .expect("extend_selection not called with pending selection");
        if position >= tail {
            pending_selection.start = tail_anchor;
        } else {
            pending_selection.end = tail_anchor;
            pending_selection.reversed = true;
        }

        let mut pending_mode = self.selections.pending_mode().unwrap();
        match &mut pending_mode {
            SelectMode::Word(range) | SelectMode::Line(range) => *range = tail_anchor..tail_anchor,
            _ => {}
        }

        self.change_selections(Some(Autoscroll::fit()), cx, |s| {
            s.set_pending(pending_selection, pending_mode)
        });
    }

    fn begin_selection(
        &mut self,
        position: DisplayPoint,
        add: bool,
        click_count: usize,
        cx: &mut ViewContext<Self>,
    ) {
        if !self.focus_handle.is_focused(cx) {
            cx.focus(&self.focus_handle);
        }

        let display_map = self.display_map.update(cx, |map, cx| map.snapshot(cx));
        let buffer = &display_map.buffer_snapshot;
        let newest_selection = self.selections.newest_anchor().clone();
        let position = display_map.clip_point(position, Bias::Left);

        let start;
        let end;
        let mode;
        let auto_scroll;
        match click_count {
            1 => {
                start = buffer.anchor_before(position.to_point(&display_map));
                end = start;
                mode = SelectMode::Character;
                auto_scroll = true;
            }
            2 => {
                let range = movement::surrounding_word(&display_map, position);
                start = buffer.anchor_before(range.start.to_point(&display_map));
                end = buffer.anchor_before(range.end.to_point(&display_map));
                mode = SelectMode::Word(start..end);
                auto_scroll = true;
            }
            3 => {
                let position = display_map
                    .clip_point(position, Bias::Left)
                    .to_point(&display_map);
                let line_start = display_map.prev_line_boundary(position).0;
                let next_line_start = buffer.clip_point(
                    display_map.next_line_boundary(position).0 + Point::new(1, 0),
                    Bias::Left,
                );
                start = buffer.anchor_before(line_start);
                end = buffer.anchor_before(next_line_start);
                mode = SelectMode::Line(start..end);
                auto_scroll = true;
            }
            _ => {
                start = buffer.anchor_before(0);
                end = buffer.anchor_before(buffer.len());
                mode = SelectMode::All;
                auto_scroll = false;
            }
        }

        self.change_selections(auto_scroll.then(|| Autoscroll::newest()), cx, |s| {
            if !add {
                s.clear_disjoint();
            } else if click_count > 1 {
                s.delete(newest_selection.id)
            }

            s.set_pending_anchor_range(start..end, mode);
        });
    }

    fn begin_columnar_selection(
        &mut self,
        position: DisplayPoint,
        goal_column: u32,
        cx: &mut ViewContext<Self>,
    ) {
        if !self.focus_handle.is_focused(cx) {
            cx.focus(&self.focus_handle);
        }

        let display_map = self.display_map.update(cx, |map, cx| map.snapshot(cx));
        let tail = self.selections.newest::<Point>(cx).tail();
        self.columnar_selection_tail = Some(display_map.buffer_snapshot.anchor_before(tail));

        self.select_columns(
            tail.to_display_point(&display_map),
            position,
            goal_column,
            &display_map,
            cx,
        );
    }

    fn update_selection(
        &mut self,
        position: DisplayPoint,
        goal_column: u32,
        scroll_delta: gpui::Point<f32>,
        cx: &mut ViewContext<Self>,
    ) {
        let display_map = self.display_map.update(cx, |map, cx| map.snapshot(cx));

        if let Some(tail) = self.columnar_selection_tail.as_ref() {
            let tail = tail.to_display_point(&display_map);
            self.select_columns(tail, position, goal_column, &display_map, cx);
        } else if let Some(mut pending) = self.selections.pending_anchor() {
            let buffer = self.buffer.read(cx).snapshot(cx);
            let head;
            let tail;
            let mode = self.selections.pending_mode().unwrap();
            match &mode {
                SelectMode::Character => {
                    head = position.to_point(&display_map);
                    tail = pending.tail().to_point(&buffer);
                }
                SelectMode::Word(original_range) => {
                    let original_display_range = original_range.start.to_display_point(&display_map)
                        ..original_range.end.to_display_point(&display_map);
                    let original_buffer_range = original_display_range.start.to_point(&display_map)
                        ..original_display_range.end.to_point(&display_map);
                    if movement::is_inside_word(&display_map, position)
                        || original_display_range.contains(&position)
                    {
                        let word_range = movement::surrounding_word(&display_map, position);
                        if word_range.start < original_display_range.start {
                            head = word_range.start.to_point(&display_map);
                        } else {
                            head = word_range.end.to_point(&display_map);
                        }
                    } else {
                        head = position.to_point(&display_map);
                    }

                    if head <= original_buffer_range.start {
                        tail = original_buffer_range.end;
                    } else {
                        tail = original_buffer_range.start;
                    }
                }
                SelectMode::Line(original_range) => {
                    let original_range = original_range.to_point(&display_map.buffer_snapshot);

                    let position = display_map
                        .clip_point(position, Bias::Left)
                        .to_point(&display_map);
                    let line_start = display_map.prev_line_boundary(position).0;
                    let next_line_start = buffer.clip_point(
                        display_map.next_line_boundary(position).0 + Point::new(1, 0),
                        Bias::Left,
                    );

                    if line_start < original_range.start {
                        head = line_start
                    } else {
                        head = next_line_start
                    }

                    if head <= original_range.start {
                        tail = original_range.end;
                    } else {
                        tail = original_range.start;
                    }
                }
                SelectMode::All => {
                    return;
                }
            };

            if head < tail {
                pending.start = buffer.anchor_before(head);
                pending.end = buffer.anchor_before(tail);
                pending.reversed = true;
            } else {
                pending.start = buffer.anchor_before(tail);
                pending.end = buffer.anchor_before(head);
                pending.reversed = false;
            }

            self.change_selections(None, cx, |s| {
                s.set_pending(pending, mode);
            });
        } else {
            log::error!("update_selection dispatched with no pending selection");
            return;
        }

        self.apply_scroll_delta(scroll_delta, cx);
        cx.notify();
    }

    fn end_selection(&mut self, cx: &mut ViewContext<Self>) {
        self.columnar_selection_tail.take();
        if self.selections.pending_anchor().is_some() {
            let selections = self.selections.all::<usize>(cx);
            self.change_selections(None, cx, |s| {
                s.select(selections);
                s.clear_pending();
            });
        }
    }

    fn select_columns(
        &mut self,
        tail: DisplayPoint,
        head: DisplayPoint,
        goal_column: u32,
        display_map: &DisplaySnapshot,
        cx: &mut ViewContext<Self>,
    ) {
        let start_row = cmp::min(tail.row(), head.row());
        let end_row = cmp::max(tail.row(), head.row());
        let start_column = cmp::min(tail.column(), goal_column);
        let end_column = cmp::max(tail.column(), goal_column);
        let reversed = start_column < tail.column();

        let selection_ranges = (start_row..=end_row)
            .filter_map(|row| {
                if start_column <= display_map.line_len(row) && !display_map.is_block_line(row) {
                    let start = display_map
                        .clip_point(DisplayPoint::new(row, start_column), Bias::Left)
                        .to_point(display_map);
                    let end = display_map
                        .clip_point(DisplayPoint::new(row, end_column), Bias::Right)
                        .to_point(display_map);
                    if reversed {
                        Some(end..start)
                    } else {
                        Some(start..end)
                    }
                } else {
                    None
                }
            })
            .collect::<Vec<_>>();

        self.change_selections(None, cx, |s| {
            s.select_ranges(selection_ranges);
        });
        cx.notify();
    }

    pub fn has_pending_nonempty_selection(&self) -> bool {
        let pending_nonempty_selection = match self.selections.pending_anchor() {
            Some(Selection { start, end, .. }) => start != end,
            None => false,
        };
        pending_nonempty_selection || self.columnar_selection_tail.is_some()
    }

    pub fn has_pending_selection(&self) -> bool {
        self.selections.pending_anchor().is_some() || self.columnar_selection_tail.is_some()
    }

    pub fn cancel(&mut self, _: &Cancel, cx: &mut ViewContext<Self>) {
        if self.dismiss_menus_and_popups(cx) {
            return;
        }

        if self.mode == EditorMode::Full {
            if self.change_selections(Some(Autoscroll::fit()), cx, |s| s.try_cancel()) {
                return;
            }
        }

        cx.propagate();
    }

    pub fn dismiss_menus_and_popups(&mut self, cx: &mut ViewContext<Self>) -> bool {
        if self.take_rename(false, cx).is_some() {
            return true;
        }

        if hide_hover(self, cx) {
            return true;
        }

        if self.hide_context_menu(cx).is_some() {
            return true;
        }

        if self.discard_copilot_suggestion(cx) {
            return true;
        }

        if self.snippet_stack.pop().is_some() {
            return true;
        }

        if self.mode == EditorMode::Full {
            if self.active_diagnostics.is_some() {
                self.dismiss_diagnostics(cx);
                return true;
            }
        }

        false
    }

    pub fn handle_input(&mut self, text: &str, cx: &mut ViewContext<Self>) {
        let text: Arc<str> = text.into();

        if self.read_only(cx) {
            return;
        }

        let selections = self.selections.all_adjusted(cx);
        let mut brace_inserted = false;
        let mut edits = Vec::new();
        let mut new_selections = Vec::with_capacity(selections.len());
        let mut new_autoclose_regions = Vec::new();
        let snapshot = self.buffer.read(cx).read(cx);

        for (selection, autoclose_region) in
            self.selections_with_autoclose_regions(selections, &snapshot)
        {
            if let Some(scope) = snapshot.language_scope_at(selection.head()) {
                // Determine if the inserted text matches the opening or closing
                // bracket of any of this language's bracket pairs.
                let mut bracket_pair = None;
                let mut is_bracket_pair_start = false;
                if !text.is_empty() {
                    // `text` can be empty when a user is using IME (e.g. Chinese Wubi Simplified)
                    //  and they are removing the character that triggered IME popup.
                    for (pair, enabled) in scope.brackets() {
                        if enabled && pair.close && pair.start.ends_with(text.as_ref()) {
                            bracket_pair = Some(pair.clone());
                            is_bracket_pair_start = true;
                            break;
                        } else if pair.end.as_str() == text.as_ref() {
                            bracket_pair = Some(pair.clone());
                            break;
                        }
                    }
                }

                if let Some(bracket_pair) = bracket_pair {
                    if selection.is_empty() {
                        if is_bracket_pair_start {
                            let prefix_len = bracket_pair.start.len() - text.len();

                            // If the inserted text is a suffix of an opening bracket and the
                            // selection is preceded by the rest of the opening bracket, then
                            // insert the closing bracket.
                            let following_text_allows_autoclose = snapshot
                                .chars_at(selection.start)
                                .next()
                                .map_or(true, |c| scope.should_autoclose_before(c));
                            let preceding_text_matches_prefix = prefix_len == 0
                                || (selection.start.column >= (prefix_len as u32)
                                    && snapshot.contains_str_at(
                                        Point::new(
                                            selection.start.row,
                                            selection.start.column - (prefix_len as u32),
                                        ),
                                        &bracket_pair.start[..prefix_len],
                                    ));
                            let autoclose = self.use_autoclose
                                && snapshot.settings_at(selection.start, cx).use_autoclose;
                            if autoclose
                                && following_text_allows_autoclose
                                && preceding_text_matches_prefix
                            {
                                let anchor = snapshot.anchor_before(selection.end);
                                new_selections.push((selection.map(|_| anchor), text.len()));
                                new_autoclose_regions.push((
                                    anchor,
                                    text.len(),
                                    selection.id,
                                    bracket_pair.clone(),
                                ));
                                edits.push((
                                    selection.range(),
                                    format!("{}{}", text, bracket_pair.end).into(),
                                ));
                                brace_inserted = true;
                                continue;
                            }
                        }

                        if let Some(region) = autoclose_region {
                            // If the selection is followed by an auto-inserted closing bracket,
                            // then don't insert that closing bracket again; just move the selection
                            // past the closing bracket.
                            let should_skip = selection.end == region.range.end.to_point(&snapshot)
                                && text.as_ref() == region.pair.end.as_str();
                            if should_skip {
                                let anchor = snapshot.anchor_after(selection.end);
                                new_selections
                                    .push((selection.map(|_| anchor), region.pair.end.len()));
                                continue;
                            }
                        }
                    }
                    // If an opening bracket is 1 character long and is typed while
                    // text is selected, then surround that text with the bracket pair.
                    else if is_bracket_pair_start && bracket_pair.start.chars().count() == 1 {
                        edits.push((selection.start..selection.start, text.clone()));
                        edits.push((
                            selection.end..selection.end,
                            bracket_pair.end.as_str().into(),
                        ));
                        brace_inserted = true;
                        new_selections.push((
                            Selection {
                                id: selection.id,
                                start: snapshot.anchor_after(selection.start),
                                end: snapshot.anchor_before(selection.end),
                                reversed: selection.reversed,
                                goal: selection.goal,
                            },
                            0,
                        ));
                        continue;
                    }
                }
            }

            if self.auto_replace_emoji_shortcode
                && selection.is_empty()
                && text.as_ref().ends_with(':')
            {
                if let Some(possible_emoji_short_code) =
                    Self::find_possible_emoji_shortcode_at_position(&snapshot, selection.start)
                {
                    if !possible_emoji_short_code.is_empty() {
                        if let Some(emoji) = emojis::get_by_shortcode(&possible_emoji_short_code) {
                            let emoji_shortcode_start = Point::new(
                                selection.start.row,
                                selection.start.column - possible_emoji_short_code.len() as u32 - 1,
                            );

                            // Remove shortcode from buffer
                            edits.push((
                                emoji_shortcode_start..selection.start,
                                "".to_string().into(),
                            ));
                            new_selections.push((
                                Selection {
                                    id: selection.id,
                                    start: snapshot.anchor_after(emoji_shortcode_start),
                                    end: snapshot.anchor_before(selection.start),
                                    reversed: selection.reversed,
                                    goal: selection.goal,
                                },
                                0,
                            ));

                            // Insert emoji
                            let selection_start_anchor = snapshot.anchor_after(selection.start);
                            new_selections.push((selection.map(|_| selection_start_anchor), 0));
                            edits.push((selection.start..selection.end, emoji.to_string().into()));

                            continue;
                        }
                    }
                }
            }

            // If not handling any auto-close operation, then just replace the selected
            // text with the given input and move the selection to the end of the
            // newly inserted text.
            let anchor = snapshot.anchor_after(selection.end);
            new_selections.push((selection.map(|_| anchor), 0));
            edits.push((selection.start..selection.end, text.clone()));
        }

        drop(snapshot);
        self.transact(cx, |this, cx| {
            this.buffer.update(cx, |buffer, cx| {
                buffer.edit(edits, this.autoindent_mode.clone(), cx);
            });

            let new_anchor_selections = new_selections.iter().map(|e| &e.0);
            let new_selection_deltas = new_selections.iter().map(|e| e.1);
            let snapshot = this.buffer.read(cx).read(cx);
            let new_selections = resolve_multiple::<usize, _>(new_anchor_selections, &snapshot)
                .zip(new_selection_deltas)
                .map(|(selection, delta)| Selection {
                    id: selection.id,
                    start: selection.start + delta,
                    end: selection.end + delta,
                    reversed: selection.reversed,
                    goal: SelectionGoal::None,
                })
                .collect::<Vec<_>>();

            let mut i = 0;
            for (position, delta, selection_id, pair) in new_autoclose_regions {
                let position = position.to_offset(&snapshot) + delta;
                let start = snapshot.anchor_before(position);
                let end = snapshot.anchor_after(position);
                while let Some(existing_state) = this.autoclose_regions.get(i) {
                    match existing_state.range.start.cmp(&start, &snapshot) {
                        Ordering::Less => i += 1,
                        Ordering::Greater => break,
                        Ordering::Equal => match end.cmp(&existing_state.range.end, &snapshot) {
                            Ordering::Less => i += 1,
                            Ordering::Equal => break,
                            Ordering::Greater => break,
                        },
                    }
                }
                this.autoclose_regions.insert(
                    i,
                    AutocloseRegion {
                        selection_id,
                        range: start..end,
                        pair,
                    },
                );
            }

            drop(snapshot);
            let had_active_copilot_suggestion = this.has_active_copilot_suggestion(cx);
            this.change_selections(Some(Autoscroll::fit()), cx, |s| s.select(new_selections));

            if brace_inserted {
                // If we inserted a brace while composing text (i.e. typing `"` on a
                // Brazilian keyboard), exit the composing state because most likely
                // the user wanted to surround the selection.
                this.unmark_text(cx);
            } else if EditorSettings::get_global(cx).use_on_type_format {
                if let Some(on_type_format_task) =
                    this.trigger_on_type_formatting(text.to_string(), cx)
                {
                    on_type_format_task.detach_and_log_err(cx);
                }
            }

            if had_active_copilot_suggestion {
                this.refresh_copilot_suggestions(true, cx);
                if !this.has_active_copilot_suggestion(cx) {
                    this.trigger_completion_on_input(&text, cx);
                }
            } else {
                this.trigger_completion_on_input(&text, cx);
                this.refresh_copilot_suggestions(true, cx);
            }
        });
    }

    fn find_possible_emoji_shortcode_at_position(
        snapshot: &MultiBufferSnapshot,
        position: Point,
    ) -> Option<String> {
        let mut chars = Vec::new();
        let mut found_colon = false;
        for char in snapshot.reversed_chars_at(position).take(100) {
            // Found a possible emoji shortcode in the middle of the buffer
            if found_colon {
                if char.is_whitespace() {
                    chars.reverse();
                    return Some(chars.iter().collect());
                }
                // If the previous character is not a whitespace, we are in the middle of a word
                // and we only want to complete the shortcode if the word is made up of other emojis
                let mut containing_word = String::new();
                for ch in snapshot
                    .reversed_chars_at(position)
                    .skip(chars.len() + 1)
                    .take(100)
                {
                    if ch.is_whitespace() {
                        break;
                    }
                    containing_word.push(ch);
                }
                let containing_word = containing_word.chars().rev().collect::<String>();
                if util::word_consists_of_emojis(containing_word.as_str()) {
                    chars.reverse();
                    return Some(chars.iter().collect());
                }
            }

            if char.is_whitespace() || !char.is_ascii() {
                return None;
            }
            if char == ':' {
                found_colon = true;
            } else {
                chars.push(char);
            }
        }
        // Found a possible emoji shortcode at the beginning of the buffer
        chars.reverse();
        Some(chars.iter().collect())
    }

    pub fn newline(&mut self, _: &Newline, cx: &mut ViewContext<Self>) {
        self.transact(cx, |this, cx| {
            let (edits, selection_fixup_info): (Vec<_>, Vec<_>) = {
                let selections = this.selections.all::<usize>(cx);
                let multi_buffer = this.buffer.read(cx);
                let buffer = multi_buffer.snapshot(cx);
                selections
                    .iter()
                    .map(|selection| {
                        let start_point = selection.start.to_point(&buffer);
                        let mut indent = buffer.indent_size_for_line(start_point.row);
                        indent.len = cmp::min(indent.len, start_point.column);
                        let start = selection.start;
                        let end = selection.end;
                        let is_cursor = start == end;
                        let language_scope = buffer.language_scope_at(start);
                        let (comment_delimiter, insert_extra_newline) = if let Some(language) =
                            &language_scope
                        {
                            let leading_whitespace_len = buffer
                                .reversed_chars_at(start)
                                .take_while(|c| c.is_whitespace() && *c != '\n')
                                .map(|c| c.len_utf8())
                                .sum::<usize>();

                            let trailing_whitespace_len = buffer
                                .chars_at(end)
                                .take_while(|c| c.is_whitespace() && *c != '\n')
                                .map(|c| c.len_utf8())
                                .sum::<usize>();

                            let insert_extra_newline =
                                language.brackets().any(|(pair, enabled)| {
                                    let pair_start = pair.start.trim_end();
                                    let pair_end = pair.end.trim_start();

                                    enabled
                                        && pair.newline
                                        && buffer.contains_str_at(
                                            end + trailing_whitespace_len,
                                            pair_end,
                                        )
                                        && buffer.contains_str_at(
                                            (start - leading_whitespace_len)
                                                .saturating_sub(pair_start.len()),
                                            pair_start,
                                        )
                                });
                            // Comment extension on newline is allowed only for cursor selections
                            let comment_delimiter = language.line_comment_prefixes().filter(|_| {
                                let is_comment_extension_enabled =
                                    multi_buffer.settings_at(0, cx).extend_comment_on_newline;
                                is_cursor && is_comment_extension_enabled
                            });
                            let get_comment_delimiter = |delimiters: &[Arc<str>]| {
                                let max_len_of_delimiter =
                                    delimiters.iter().map(|delimiter| delimiter.len()).max()?;
                                let (snapshot, range) =
                                    buffer.buffer_line_for_row(start_point.row)?;

                                let mut index_of_first_non_whitespace = 0;
                                let comment_candidate = snapshot
                                    .chars_for_range(range)
                                    .skip_while(|c| {
                                        let should_skip = c.is_whitespace();
                                        if should_skip {
                                            index_of_first_non_whitespace += 1;
                                        }
                                        should_skip
                                    })
                                    .take(max_len_of_delimiter)
                                    .collect::<String>();
                                let comment_prefix = delimiters.iter().find(|comment_prefix| {
                                    comment_candidate.starts_with(comment_prefix.as_ref())
                                })?;
                                let cursor_is_placed_after_comment_marker =
                                    index_of_first_non_whitespace + comment_prefix.len()
                                        <= start_point.column as usize;
                                if cursor_is_placed_after_comment_marker {
                                    Some(comment_prefix.clone())
                                } else {
                                    None
                                }
                            };
                            let comment_delimiter = if let Some(delimiters) = comment_delimiter {
                                get_comment_delimiter(delimiters)
                            } else {
                                None
                            };
                            (comment_delimiter, insert_extra_newline)
                        } else {
                            (None, false)
                        };

                        let capacity_for_delimiter = comment_delimiter
                            .as_deref()
                            .map(str::len)
                            .unwrap_or_default();
                        let mut new_text =
                            String::with_capacity(1 + capacity_for_delimiter + indent.len as usize);
                        new_text.push_str("\n");
                        new_text.extend(indent.chars());
                        if let Some(delimiter) = &comment_delimiter {
                            new_text.push_str(&delimiter);
                        }
                        if insert_extra_newline {
                            new_text = new_text.repeat(2);
                        }

                        let anchor = buffer.anchor_after(end);
                        let new_selection = selection.map(|_| anchor);
                        (
                            (start..end, new_text),
                            (insert_extra_newline, new_selection),
                        )
                    })
                    .unzip()
            };

            this.edit_with_autoindent(edits, cx);
            let buffer = this.buffer.read(cx).snapshot(cx);
            let new_selections = selection_fixup_info
                .into_iter()
                .map(|(extra_newline_inserted, new_selection)| {
                    let mut cursor = new_selection.end.to_point(&buffer);
                    if extra_newline_inserted {
                        cursor.row -= 1;
                        cursor.column = buffer.line_len(cursor.row);
                    }
                    new_selection.map(|_| cursor)
                })
                .collect();

            this.change_selections(Some(Autoscroll::fit()), cx, |s| s.select(new_selections));
            this.refresh_copilot_suggestions(true, cx);
        });
    }

    pub fn newline_above(&mut self, _: &NewlineAbove, cx: &mut ViewContext<Self>) {
        let buffer = self.buffer.read(cx);
        let snapshot = buffer.snapshot(cx);

        let mut edits = Vec::new();
        let mut rows = Vec::new();

        for (rows_inserted, selection) in self.selections.all_adjusted(cx).into_iter().enumerate() {
            let cursor = selection.head();
            let row = cursor.row;

            let start_of_line = snapshot.clip_point(Point::new(row, 0), Bias::Left);

            let newline = "\n".to_string();
            edits.push((start_of_line..start_of_line, newline));

            rows.push(row + rows_inserted as u32);
        }

        self.transact(cx, |editor, cx| {
            editor.edit(edits, cx);

            editor.change_selections(Some(Autoscroll::fit()), cx, |s| {
                let mut index = 0;
                s.move_cursors_with(|map, _, _| {
                    let row = rows[index];
                    index += 1;

                    let point = Point::new(row, 0);
                    let boundary = map.next_line_boundary(point).1;
                    let clipped = map.clip_point(boundary, Bias::Left);

                    (clipped, SelectionGoal::None)
                });
            });

            let mut indent_edits = Vec::new();
            let multibuffer_snapshot = editor.buffer.read(cx).snapshot(cx);
            for row in rows {
                let indents = multibuffer_snapshot.suggested_indents(row..row + 1, cx);
                for (row, indent) in indents {
                    if indent.len == 0 {
                        continue;
                    }

                    let text = match indent.kind {
                        IndentKind::Space => " ".repeat(indent.len as usize),
                        IndentKind::Tab => "\t".repeat(indent.len as usize),
                    };
                    let point = Point::new(row, 0);
                    indent_edits.push((point..point, text));
                }
            }
            editor.edit(indent_edits, cx);
        });
    }

    pub fn newline_below(&mut self, _: &NewlineBelow, cx: &mut ViewContext<Self>) {
        let buffer = self.buffer.read(cx);
        let snapshot = buffer.snapshot(cx);

        let mut edits = Vec::new();
        let mut rows = Vec::new();
        let mut rows_inserted = 0;

        for selection in self.selections.all_adjusted(cx) {
            let cursor = selection.head();
            let row = cursor.row;

            let point = Point::new(row + 1, 0);
            let start_of_line = snapshot.clip_point(point, Bias::Left);

            let newline = "\n".to_string();
            edits.push((start_of_line..start_of_line, newline));

            rows_inserted += 1;
            rows.push(row + rows_inserted);
        }

        self.transact(cx, |editor, cx| {
            editor.edit(edits, cx);

            editor.change_selections(Some(Autoscroll::fit()), cx, |s| {
                let mut index = 0;
                s.move_cursors_with(|map, _, _| {
                    let row = rows[index];
                    index += 1;

                    let point = Point::new(row, 0);
                    let boundary = map.next_line_boundary(point).1;
                    let clipped = map.clip_point(boundary, Bias::Left);

                    (clipped, SelectionGoal::None)
                });
            });

            let mut indent_edits = Vec::new();
            let multibuffer_snapshot = editor.buffer.read(cx).snapshot(cx);
            for row in rows {
                let indents = multibuffer_snapshot.suggested_indents(row..row + 1, cx);
                for (row, indent) in indents {
                    if indent.len == 0 {
                        continue;
                    }

                    let text = match indent.kind {
                        IndentKind::Space => " ".repeat(indent.len as usize),
                        IndentKind::Tab => "\t".repeat(indent.len as usize),
                    };
                    let point = Point::new(row, 0);
                    indent_edits.push((point..point, text));
                }
            }
            editor.edit(indent_edits, cx);
        });
    }

    pub fn insert(&mut self, text: &str, cx: &mut ViewContext<Self>) {
        let autoindent = text.is_empty().not().then(|| AutoindentMode::Block {
            original_indent_columns: Vec::new(),
        });
        self.insert_with_autoindent_mode(text, autoindent, cx);
    }

    fn insert_with_autoindent_mode(
        &mut self,
        text: &str,
        autoindent_mode: Option<AutoindentMode>,
        cx: &mut ViewContext<Self>,
    ) {
        if self.read_only(cx) {
            return;
        }

        let text: Arc<str> = text.into();
        self.transact(cx, |this, cx| {
            let old_selections = this.selections.all_adjusted(cx);
            let selection_anchors = this.buffer.update(cx, |buffer, cx| {
                let anchors = {
                    let snapshot = buffer.read(cx);
                    old_selections
                        .iter()
                        .map(|s| {
                            let anchor = snapshot.anchor_after(s.head());
                            s.map(|_| anchor)
                        })
                        .collect::<Vec<_>>()
                };
                buffer.edit(
                    old_selections
                        .iter()
                        .map(|s| (s.start..s.end, text.clone())),
                    autoindent_mode,
                    cx,
                );
                anchors
            });

            this.change_selections(Some(Autoscroll::fit()), cx, |s| {
                s.select_anchors(selection_anchors);
            })
        });
    }

    fn trigger_completion_on_input(&mut self, text: &str, cx: &mut ViewContext<Self>) {
        if !EditorSettings::get_global(cx).show_completions_on_input {
            return;
        }

        let selection = self.selections.newest_anchor();
        if self
            .buffer
            .read(cx)
            .is_completion_trigger(selection.head(), text, cx)
        {
            self.show_completions(&ShowCompletions, cx);
        } else {
            self.hide_context_menu(cx);
        }
    }

    /// If any empty selections is touching the start of its innermost containing autoclose
    /// region, expand it to select the brackets.
    fn select_autoclose_pair(&mut self, cx: &mut ViewContext<Self>) {
        let selections = self.selections.all::<usize>(cx);
        let buffer = self.buffer.read(cx).read(cx);
        let mut new_selections = Vec::new();
        for (mut selection, region) in self.selections_with_autoclose_regions(selections, &buffer) {
            if let (Some(region), true) = (region, selection.is_empty()) {
                let mut range = region.range.to_offset(&buffer);
                if selection.start == range.start {
                    if range.start >= region.pair.start.len() {
                        range.start -= region.pair.start.len();
                        if buffer.contains_str_at(range.start, &region.pair.start) {
                            if buffer.contains_str_at(range.end, &region.pair.end) {
                                range.end += region.pair.end.len();
                                selection.start = range.start;
                                selection.end = range.end;
                            }
                        }
                    }
                }
            }
            new_selections.push(selection);
        }

        drop(buffer);
        self.change_selections(None, cx, |selections| selections.select(new_selections));
    }

    /// Iterate the given selections, and for each one, find the smallest surrounding
    /// autoclose region. This uses the ordering of the selections and the autoclose
    /// regions to avoid repeated comparisons.
    fn selections_with_autoclose_regions<'a, D: ToOffset + Clone>(
        &'a self,
        selections: impl IntoIterator<Item = Selection<D>>,
        buffer: &'a MultiBufferSnapshot,
    ) -> impl Iterator<Item = (Selection<D>, Option<&'a AutocloseRegion>)> {
        let mut i = 0;
        let mut regions = self.autoclose_regions.as_slice();
        selections.into_iter().map(move |selection| {
            let range = selection.start.to_offset(buffer)..selection.end.to_offset(buffer);

            let mut enclosing = None;
            while let Some(pair_state) = regions.get(i) {
                if pair_state.range.end.to_offset(buffer) < range.start {
                    regions = &regions[i + 1..];
                    i = 0;
                } else if pair_state.range.start.to_offset(buffer) > range.end {
                    break;
                } else {
                    if pair_state.selection_id == selection.id {
                        enclosing = Some(pair_state);
                    }
                    i += 1;
                }
            }

            (selection.clone(), enclosing)
        })
    }

    /// Remove any autoclose regions that no longer contain their selection.
    fn invalidate_autoclose_regions(
        &mut self,
        mut selections: &[Selection<Anchor>],
        buffer: &MultiBufferSnapshot,
    ) {
        self.autoclose_regions.retain(|state| {
            let mut i = 0;
            while let Some(selection) = selections.get(i) {
                if selection.end.cmp(&state.range.start, buffer).is_lt() {
                    selections = &selections[1..];
                    continue;
                }
                if selection.start.cmp(&state.range.end, buffer).is_gt() {
                    break;
                }
                if selection.id == state.selection_id {
                    return true;
                } else {
                    i += 1;
                }
            }
            false
        });
    }

    fn completion_query(buffer: &MultiBufferSnapshot, position: impl ToOffset) -> Option<String> {
        let offset = position.to_offset(buffer);
        let (word_range, kind) = buffer.surrounding_word(offset);
        if offset > word_range.start && kind == Some(CharKind::Word) {
            Some(
                buffer
                    .text_for_range(word_range.start..offset)
                    .collect::<String>(),
            )
        } else {
            None
        }
    }

    pub fn toggle_inlay_hints(&mut self, _: &ToggleInlayHints, cx: &mut ViewContext<Self>) {
        self.refresh_inlay_hints(
            InlayHintRefreshReason::Toggle(!self.inlay_hint_cache.enabled),
            cx,
        );
    }

    pub fn inlay_hints_enabled(&self) -> bool {
        self.inlay_hint_cache.enabled
    }

    fn refresh_inlay_hints(&mut self, reason: InlayHintRefreshReason, cx: &mut ViewContext<Self>) {
        if self.project.is_none() || self.mode != EditorMode::Full {
            return;
        }

        let reason_description = reason.description();
        let ignore_debounce = matches!(
            reason,
            InlayHintRefreshReason::SettingsChange(_)
                | InlayHintRefreshReason::Toggle(_)
                | InlayHintRefreshReason::ExcerptsRemoved(_)
        );
        let (invalidate_cache, required_languages) = match reason {
            InlayHintRefreshReason::Toggle(enabled) => {
                self.inlay_hint_cache.enabled = enabled;
                if enabled {
                    (InvalidationStrategy::RefreshRequested, None)
                } else {
                    self.inlay_hint_cache.clear();
                    self.splice_inlays(
                        self.visible_inlay_hints(cx)
                            .iter()
                            .map(|inlay| inlay.id)
                            .collect(),
                        Vec::new(),
                        cx,
                    );
                    return;
                }
            }
            InlayHintRefreshReason::SettingsChange(new_settings) => {
                match self.inlay_hint_cache.update_settings(
                    &self.buffer,
                    new_settings,
                    self.visible_inlay_hints(cx),
                    cx,
                ) {
                    ControlFlow::Break(Some(InlaySplice {
                        to_remove,
                        to_insert,
                    })) => {
                        self.splice_inlays(to_remove, to_insert, cx);
                        return;
                    }
                    ControlFlow::Break(None) => return,
                    ControlFlow::Continue(()) => (InvalidationStrategy::RefreshRequested, None),
                }
            }
            InlayHintRefreshReason::ExcerptsRemoved(excerpts_removed) => {
                if let Some(InlaySplice {
                    to_remove,
                    to_insert,
                }) = self.inlay_hint_cache.remove_excerpts(excerpts_removed)
                {
                    self.splice_inlays(to_remove, to_insert, cx);
                }
                return;
            }
            InlayHintRefreshReason::NewLinesShown => (InvalidationStrategy::None, None),
            InlayHintRefreshReason::BufferEdited(buffer_languages) => {
                (InvalidationStrategy::BufferEdited, Some(buffer_languages))
            }
            InlayHintRefreshReason::RefreshRequested => {
                (InvalidationStrategy::RefreshRequested, None)
            }
        };

        if let Some(InlaySplice {
            to_remove,
            to_insert,
        }) = self.inlay_hint_cache.spawn_hint_refresh(
            reason_description,
            self.excerpts_for_inlay_hints_query(required_languages.as_ref(), cx),
            invalidate_cache,
            ignore_debounce,
            cx,
        ) {
            self.splice_inlays(to_remove, to_insert, cx);
        }
    }

    fn visible_inlay_hints(&self, cx: &ViewContext<'_, Editor>) -> Vec<Inlay> {
        self.display_map
            .read(cx)
            .current_inlays()
            .filter(move |inlay| matches!(inlay.id, InlayId::Hint(_)))
            .cloned()
            .collect()
    }

    pub fn excerpts_for_inlay_hints_query(
        &self,
        restrict_to_languages: Option<&HashSet<Arc<Language>>>,
        cx: &mut ViewContext<Editor>,
    ) -> HashMap<ExcerptId, (Model<Buffer>, clock::Global, Range<usize>)> {
        let Some(project) = self.project.as_ref() else {
            return HashMap::default();
        };
        let project = project.read(cx);
        let multi_buffer = self.buffer().read(cx);
        let multi_buffer_snapshot = multi_buffer.snapshot(cx);
        let multi_buffer_visible_start = self
            .scroll_manager
            .anchor()
            .anchor
            .to_point(&multi_buffer_snapshot);
        let multi_buffer_visible_end = multi_buffer_snapshot.clip_point(
            multi_buffer_visible_start
                + Point::new(self.visible_line_count().unwrap_or(0.).ceil() as u32, 0),
            Bias::Left,
        );
        let multi_buffer_visible_range = multi_buffer_visible_start..multi_buffer_visible_end;
        multi_buffer
            .range_to_buffer_ranges(multi_buffer_visible_range, cx)
            .into_iter()
            .filter(|(_, excerpt_visible_range, _)| !excerpt_visible_range.is_empty())
            .filter_map(|(buffer_handle, excerpt_visible_range, excerpt_id)| {
                let buffer = buffer_handle.read(cx);
                let buffer_file = project::File::from_dyn(buffer.file())?;
                let buffer_worktree = project.worktree_for_id(buffer_file.worktree_id(cx), cx)?;
                let worktree_entry = buffer_worktree
                    .read(cx)
                    .entry_for_id(buffer_file.project_entry_id(cx)?)?;
                if worktree_entry.is_ignored {
                    return None;
                }

                let language = buffer.language()?;
                if let Some(restrict_to_languages) = restrict_to_languages {
                    if !restrict_to_languages.contains(language) {
                        return None;
                    }
                }
                Some((
                    excerpt_id,
                    (
                        buffer_handle,
                        buffer.version().clone(),
                        excerpt_visible_range,
                    ),
                ))
            })
            .collect()
    }

    pub fn text_layout_details(&self, cx: &WindowContext) -> TextLayoutDetails {
        TextLayoutDetails {
            text_system: cx.text_system().clone(),
            editor_style: self.style.clone().unwrap(),
            rem_size: cx.rem_size(),
            scroll_anchor: self.scroll_manager.anchor(),
            visible_rows: self.visible_line_count(),
            vertical_scroll_margin: self.scroll_manager.vertical_scroll_margin,
        }
    }

    fn splice_inlays(
        &self,
        to_remove: Vec<InlayId>,
        to_insert: Vec<Inlay>,
        cx: &mut ViewContext<Self>,
    ) {
        self.display_map.update(cx, |display_map, cx| {
            display_map.splice_inlays(to_remove, to_insert, cx);
        });
        cx.notify();
    }

    fn trigger_on_type_formatting(
        &self,
        input: String,
        cx: &mut ViewContext<Self>,
    ) -> Option<Task<Result<()>>> {
        if input.len() != 1 {
            return None;
        }

        let project = self.project.as_ref()?;
        let position = self.selections.newest_anchor().head();
        let (buffer, buffer_position) = self
            .buffer
            .read(cx)
            .text_anchor_for_position(position, cx)?;

        // OnTypeFormatting returns a list of edits, no need to pass them between Zed instances,
        // hence we do LSP request & edit on host side only — add formats to host's history.
        let push_to_lsp_host_history = true;
        // If this is not the host, append its history with new edits.
        let push_to_client_history = project.read(cx).is_remote();

        let on_type_formatting = project.update(cx, |project, cx| {
            project.on_type_format(
                buffer.clone(),
                buffer_position,
                input,
                push_to_lsp_host_history,
                cx,
            )
        });
        Some(cx.spawn(|editor, mut cx| async move {
            if let Some(transaction) = on_type_formatting.await? {
                if push_to_client_history {
                    buffer
                        .update(&mut cx, |buffer, _| {
                            buffer.push_transaction(transaction, Instant::now());
                        })
                        .ok();
                }
                editor.update(&mut cx, |editor, cx| {
                    editor.refresh_document_highlights(cx);
                })?;
            }
            Ok(())
        }))
    }

    fn show_completions(&mut self, _: &ShowCompletions, cx: &mut ViewContext<Self>) {
        if self.pending_rename.is_some() {
            return;
        }

        let Some(provider) = self.completion_provider.as_ref() else {
            return;
        };

        let position = self.selections.newest_anchor().head();
        let (buffer, buffer_position) =
            if let Some(output) = self.buffer.read(cx).text_anchor_for_position(position, cx) {
                output
            } else {
                return;
            };

        let query = Self::completion_query(&self.buffer.read(cx).read(cx), position);
        let completions = provider.completions(&buffer, buffer_position, cx);

        let id = post_inc(&mut self.next_completion_id);
        let task = cx.spawn(|this, mut cx| {
            async move {
                let completions = completions.await.log_err();
                let menu = if let Some(completions) = completions {
                    let mut menu = CompletionsMenu {
                        id,
                        initial_position: position,
                        match_candidates: completions
                            .iter()
                            .enumerate()
                            .map(|(id, completion)| {
                                StringMatchCandidate::new(
                                    id,
                                    completion.label.text[completion.label.filter_range.clone()]
                                        .into(),
                                )
                            })
                            .collect(),
                        buffer,
                        completions: Arc::new(RwLock::new(completions.into())),
                        matches: Vec::new().into(),
                        selected_item: 0,
                        scroll_handle: UniformListScrollHandle::new(),
                        selected_completion_documentation_resolve_debounce: Arc::new(Mutex::new(
                            DebouncedDelay::new(),
                        )),
                    };
                    menu.filter(query.as_deref(), cx.background_executor().clone())
                        .await;

                    if menu.matches.is_empty() {
                        None
                    } else {
                        this.update(&mut cx, |editor, cx| {
                            let completions = menu.completions.clone();
                            let matches = menu.matches.clone();

                            let delay_ms = EditorSettings::get_global(cx)
                                .completion_documentation_secondary_query_debounce;
                            let delay = Duration::from_millis(delay_ms);

                            editor
                                .completion_documentation_pre_resolve_debounce
                                .fire_new(delay, cx, |editor, cx| {
                                    CompletionsMenu::pre_resolve_completion_documentation(
                                        completions,
                                        matches,
                                        editor,
                                        cx,
                                    )
                                });
                        })
                        .ok();
                        Some(menu)
                    }
                } else {
                    None
                };

                this.update(&mut cx, |this, cx| {
                    this.completion_tasks.retain(|(task_id, _)| *task_id >= id);

                    let mut context_menu = this.context_menu.write();
                    match context_menu.as_ref() {
                        None => {}

                        Some(ContextMenu::Completions(prev_menu)) => {
                            if prev_menu.id > id {
                                return;
                            }
                        }

                        _ => return,
                    }

                    if this.focus_handle.is_focused(cx) && menu.is_some() {
                        let menu = menu.unwrap();
                        *context_menu = Some(ContextMenu::Completions(menu));
                        drop(context_menu);
                        this.discard_copilot_suggestion(cx);
                        cx.notify();
                    } else if this.completion_tasks.len() <= 1 {
                        // If there are no more completion tasks and the last menu was
                        // empty, we should hide it. If it was already hidden, we should
                        // also show the copilot suggestion when available.
                        drop(context_menu);
                        if this.hide_context_menu(cx).is_none() {
                            this.update_visible_copilot_suggestion(cx);
                        }
                    }
                })?;

                Ok::<_, anyhow::Error>(())
            }
            .log_err()
        });

        self.completion_tasks.push((id, task));
    }

    pub fn confirm_completion(
        &mut self,
        action: &ConfirmCompletion,
        cx: &mut ViewContext<Self>,
    ) -> Option<Task<Result<()>>> {
        use language::ToOffset as _;

        let completions_menu = if let ContextMenu::Completions(menu) = self.hide_context_menu(cx)? {
            menu
        } else {
            return None;
        };

        let mat = completions_menu
            .matches
            .get(action.item_ix.unwrap_or(completions_menu.selected_item))?;
        let buffer_handle = completions_menu.buffer;
        let completions = completions_menu.completions.read();
        let completion = completions.get(mat.candidate_id)?;
        cx.stop_propagation();

        let snippet;
        let text;
        if completion.is_snippet() {
            snippet = Some(Snippet::parse(&completion.new_text).log_err()?);
            text = snippet.as_ref().unwrap().text.clone();
        } else {
            snippet = None;
            text = completion.new_text.clone();
        };
        let selections = self.selections.all::<usize>(cx);
        let buffer = buffer_handle.read(cx);
        let old_range = completion.old_range.to_offset(buffer);
        let old_text = buffer.text_for_range(old_range.clone()).collect::<String>();

        let newest_selection = self.selections.newest_anchor();
        if newest_selection.start.buffer_id != Some(buffer_handle.read(cx).remote_id()) {
            return None;
        }

        let lookbehind = newest_selection
            .start
            .text_anchor
            .to_offset(buffer)
            .saturating_sub(old_range.start);
        let lookahead = old_range
            .end
            .saturating_sub(newest_selection.end.text_anchor.to_offset(buffer));
        let mut common_prefix_len = old_text
            .bytes()
            .zip(text.bytes())
            .take_while(|(a, b)| a == b)
            .count();

        let snapshot = self.buffer.read(cx).snapshot(cx);
        let mut range_to_replace: Option<Range<isize>> = None;
        let mut ranges = Vec::new();
        for selection in &selections {
            if snapshot.contains_str_at(selection.start.saturating_sub(lookbehind), &old_text) {
                let start = selection.start.saturating_sub(lookbehind);
                let end = selection.end + lookahead;
                if selection.id == newest_selection.id {
                    range_to_replace = Some(
                        ((start + common_prefix_len) as isize - selection.start as isize)
                            ..(end as isize - selection.start as isize),
                    );
                }
                ranges.push(start + common_prefix_len..end);
            } else {
                common_prefix_len = 0;
                ranges.clear();
                ranges.extend(selections.iter().map(|s| {
                    if s.id == newest_selection.id {
                        range_to_replace = Some(
                            old_range.start.to_offset_utf16(&snapshot).0 as isize
                                - selection.start as isize
                                ..old_range.end.to_offset_utf16(&snapshot).0 as isize
                                    - selection.start as isize,
                        );
                        old_range.clone()
                    } else {
                        s.start..s.end
                    }
                }));
                break;
            }
        }
        let text = &text[common_prefix_len..];

        cx.emit(EditorEvent::InputHandled {
            utf16_range_to_replace: range_to_replace,
            text: text.into(),
        });

        self.transact(cx, |this, cx| {
            if let Some(mut snippet) = snippet {
                snippet.text = text.to_string();
                for tabstop in snippet.tabstops.iter_mut().flatten() {
                    tabstop.start -= common_prefix_len as isize;
                    tabstop.end -= common_prefix_len as isize;
                }

                this.insert_snippet(&ranges, snippet, cx).log_err();
            } else {
                this.buffer.update(cx, |buffer, cx| {
                    buffer.edit(
                        ranges.iter().map(|range| (range.clone(), text)),
                        this.autoindent_mode.clone(),
                        cx,
                    );
                });
            }

            this.refresh_copilot_suggestions(true, cx);
        });

        let provider = self.completion_provider.as_ref()?;
        let apply_edits = provider.apply_additional_edits_for_completion(
            buffer_handle,
            completion.clone(),
            true,
            cx,
        );
        Some(cx.foreground_executor().spawn(async move {
            apply_edits.await?;
            Ok(())
        }))
    }

    pub fn toggle_code_actions(&mut self, action: &ToggleCodeActions, cx: &mut ViewContext<Self>) {
        let mut context_menu = self.context_menu.write();
        if matches!(context_menu.as_ref(), Some(ContextMenu::CodeActions(_))) {
            *context_menu = None;
            cx.notify();
            return;
        }
        drop(context_menu);

        let deployed_from_indicator = action.deployed_from_indicator;
        let mut task = self.code_actions_task.take();
        cx.spawn(|this, mut cx| async move {
            while let Some(prev_task) = task {
                prev_task.await;
                task = this.update(&mut cx, |this, _| this.code_actions_task.take())?;
            }

            this.update(&mut cx, |this, cx| {
                if this.focus_handle.is_focused(cx) {
                    if let Some((buffer, actions)) = this.available_code_actions.clone() {
                        this.completion_tasks.clear();
                        this.discard_copilot_suggestion(cx);
                        *this.context_menu.write() =
                            Some(ContextMenu::CodeActions(CodeActionsMenu {
                                buffer,
                                actions,
                                selected_item: Default::default(),
                                scroll_handle: UniformListScrollHandle::default(),
                                deployed_from_indicator,
                            }));
                        cx.notify();
                    }
                }
            })?;

            Ok::<_, anyhow::Error>(())
        })
        .detach_and_log_err(cx);
    }

    pub fn confirm_code_action(
        &mut self,
        action: &ConfirmCodeAction,
        cx: &mut ViewContext<Self>,
    ) -> Option<Task<Result<()>>> {
        let actions_menu = if let ContextMenu::CodeActions(menu) = self.hide_context_menu(cx)? {
            menu
        } else {
            return None;
        };
        let action_ix = action.item_ix.unwrap_or(actions_menu.selected_item);
        let action = actions_menu.actions.get(action_ix)?.clone();
        let title = action.lsp_action.title.clone();
        let buffer = actions_menu.buffer;
        let workspace = self.workspace()?;

        let apply_code_actions = workspace
            .read(cx)
            .project()
            .clone()
            .update(cx, |project, cx| {
                project.apply_code_action(buffer, action, true, cx)
            });
        let workspace = workspace.downgrade();
        Some(cx.spawn(|editor, cx| async move {
            let project_transaction = apply_code_actions.await?;
            Self::open_project_transaction(&editor, workspace, project_transaction, title, cx).await
        }))
    }

    async fn open_project_transaction(
        this: &WeakView<Editor>,
        workspace: WeakView<Workspace>,
        transaction: ProjectTransaction,
        title: String,
        mut cx: AsyncWindowContext,
    ) -> Result<()> {
        let replica_id = this.update(&mut cx, |this, cx| this.replica_id(cx))?;

        let mut entries = transaction.0.into_iter().collect::<Vec<_>>();
        cx.update(|cx| {
            entries.sort_unstable_by_key(|(buffer, _)| {
                buffer.read(cx).file().map(|f| f.path().clone())
            });
        })?;

        // If the project transaction's edits are all contained within this editor, then
        // avoid opening a new editor to display them.

        if let Some((buffer, transaction)) = entries.first() {
            if entries.len() == 1 {
                let excerpt = this.update(&mut cx, |editor, cx| {
                    editor
                        .buffer()
                        .read(cx)
                        .excerpt_containing(editor.selections.newest_anchor().head(), cx)
                })?;
                if let Some((_, excerpted_buffer, excerpt_range)) = excerpt {
                    if excerpted_buffer == *buffer {
                        let all_edits_within_excerpt = buffer.read_with(&cx, |buffer, _| {
                            let excerpt_range = excerpt_range.to_offset(buffer);
                            buffer
                                .edited_ranges_for_transaction::<usize>(transaction)
                                .all(|range| {
                                    excerpt_range.start <= range.start
                                        && excerpt_range.end >= range.end
                                })
                        })?;

                        if all_edits_within_excerpt {
                            return Ok(());
                        }
                    }
                }
            }
        } else {
            return Ok(());
        }

        let mut ranges_to_highlight = Vec::new();
        let excerpt_buffer = cx.new_model(|cx| {
            let mut multibuffer =
                MultiBuffer::new(replica_id, Capability::ReadWrite).with_title(title);
            for (buffer_handle, transaction) in &entries {
                let buffer = buffer_handle.read(cx);
                ranges_to_highlight.extend(
                    multibuffer.push_excerpts_with_context_lines(
                        buffer_handle.clone(),
                        buffer
                            .edited_ranges_for_transaction::<usize>(transaction)
                            .collect(),
                        1,
                        cx,
                    ),
                );
            }
            multibuffer.push_transaction(entries.iter().map(|(b, t)| (b, t)), cx);
            multibuffer
        })?;

        workspace.update(&mut cx, |workspace, cx| {
            let project = workspace.project().clone();
            let editor =
                cx.new_view(|cx| Editor::for_multibuffer(excerpt_buffer, Some(project), cx));
            workspace.add_item_to_active_pane(Box::new(editor.clone()), cx);
            editor.update(cx, |editor, cx| {
                editor.highlight_background::<Self>(
                    ranges_to_highlight,
                    |theme| theme.editor_highlighted_line_background,
                    cx,
                );
            });
        })?;

        Ok(())
    }

    fn refresh_code_actions(&mut self, cx: &mut ViewContext<Self>) -> Option<()> {
        let project = self.project.clone()?;
        let buffer = self.buffer.read(cx);
        let newest_selection = self.selections.newest_anchor().clone();
        let (start_buffer, start) = buffer.text_anchor_for_position(newest_selection.start, cx)?;
        let (end_buffer, end) = buffer.text_anchor_for_position(newest_selection.end, cx)?;
        if start_buffer != end_buffer {
            return None;
        }

        self.code_actions_task = Some(cx.spawn(|this, mut cx| async move {
            cx.background_executor()
                .timer(CODE_ACTIONS_DEBOUNCE_TIMEOUT)
                .await;

            let actions = if let Ok(code_actions) = project.update(&mut cx, |project, cx| {
                project.code_actions(&start_buffer, start..end, cx)
            }) {
                code_actions.await.log_err()
            } else {
                None
            };

            this.update(&mut cx, |this, cx| {
                this.available_code_actions = actions.and_then(|actions| {
                    if actions.is_empty() {
                        None
                    } else {
                        Some((start_buffer, actions.into()))
                    }
                });
                cx.notify();
            })
            .log_err();
        }));
        None
    }

    fn refresh_document_highlights(&mut self, cx: &mut ViewContext<Self>) -> Option<()> {
        if self.pending_rename.is_some() {
            return None;
        }

        let project = self.project.clone()?;
        let buffer = self.buffer.read(cx);
        let newest_selection = self.selections.newest_anchor().clone();
        let cursor_position = newest_selection.head();
        let (cursor_buffer, cursor_buffer_position) =
            buffer.text_anchor_for_position(cursor_position, cx)?;
        let (tail_buffer, _) = buffer.text_anchor_for_position(newest_selection.tail(), cx)?;
        if cursor_buffer != tail_buffer {
            return None;
        }

        self.document_highlights_task = Some(cx.spawn(|this, mut cx| async move {
            cx.background_executor()
                .timer(DOCUMENT_HIGHLIGHTS_DEBOUNCE_TIMEOUT)
                .await;

            let highlights = if let Some(highlights) = project
                .update(&mut cx, |project, cx| {
                    project.document_highlights(&cursor_buffer, cursor_buffer_position, cx)
                })
                .log_err()
            {
                highlights.await.log_err()
            } else {
                None
            };

            if let Some(highlights) = highlights {
                this.update(&mut cx, |this, cx| {
                    if this.pending_rename.is_some() {
                        return;
                    }

                    let buffer_id = cursor_position.buffer_id;
                    let buffer = this.buffer.read(cx);
                    if !buffer
                        .text_anchor_for_position(cursor_position, cx)
                        .map_or(false, |(buffer, _)| buffer == cursor_buffer)
                    {
                        return;
                    }

                    let cursor_buffer_snapshot = cursor_buffer.read(cx);
                    let mut write_ranges = Vec::new();
                    let mut read_ranges = Vec::new();
                    for highlight in highlights {
                        for (excerpt_id, excerpt_range) in
                            buffer.excerpts_for_buffer(&cursor_buffer, cx)
                        {
                            let start = highlight
                                .range
                                .start
                                .max(&excerpt_range.context.start, cursor_buffer_snapshot);
                            let end = highlight
                                .range
                                .end
                                .min(&excerpt_range.context.end, cursor_buffer_snapshot);
                            if start.cmp(&end, cursor_buffer_snapshot).is_ge() {
                                continue;
                            }

                            let range = Anchor {
                                buffer_id,
                                excerpt_id: excerpt_id,
                                text_anchor: start,
                            }..Anchor {
                                buffer_id,
                                excerpt_id,
                                text_anchor: end,
                            };
                            if highlight.kind == lsp::DocumentHighlightKind::WRITE {
                                write_ranges.push(range);
                            } else {
                                read_ranges.push(range);
                            }
                        }
                    }

                    this.highlight_background::<DocumentHighlightRead>(
                        read_ranges,
                        |theme| theme.editor_document_highlight_read_background,
                        cx,
                    );
                    this.highlight_background::<DocumentHighlightWrite>(
                        write_ranges,
                        |theme| theme.editor_document_highlight_write_background,
                        cx,
                    );
                    cx.notify();
                })
                .log_err();
            }
        }));
        None
    }

    fn refresh_copilot_suggestions(
        &mut self,
        debounce: bool,
        cx: &mut ViewContext<Self>,
    ) -> Option<()> {
        let copilot = Copilot::global(cx)?;
        if !self.show_copilot_suggestions || !copilot.read(cx).status().is_authorized() {
            self.clear_copilot_suggestions(cx);
            return None;
        }
        self.update_visible_copilot_suggestion(cx);

        let snapshot = self.buffer.read(cx).snapshot(cx);
        let cursor = self.selections.newest_anchor().head();
        if !self.is_copilot_enabled_at(cursor, &snapshot, cx) {
            self.clear_copilot_suggestions(cx);
            return None;
        }

        let (buffer, buffer_position) =
            self.buffer.read(cx).text_anchor_for_position(cursor, cx)?;
        self.copilot_state.pending_refresh = cx.spawn(|this, mut cx| async move {
            if debounce {
                cx.background_executor()
                    .timer(COPILOT_DEBOUNCE_TIMEOUT)
                    .await;
            }

            let completions = copilot
                .update(&mut cx, |copilot, cx| {
                    copilot.completions(&buffer, buffer_position, cx)
                })
                .log_err()
                .unwrap_or(Task::ready(Ok(Vec::new())))
                .await
                .log_err()
                .into_iter()
                .flatten()
                .collect_vec();

            this.update(&mut cx, |this, cx| {
                if !completions.is_empty() {
                    this.copilot_state.cycled = false;
                    this.copilot_state.pending_cycling_refresh = Task::ready(None);
                    this.copilot_state.completions.clear();
                    this.copilot_state.active_completion_index = 0;
                    this.copilot_state.excerpt_id = Some(cursor.excerpt_id);
                    for completion in completions {
                        this.copilot_state.push_completion(completion);
                    }
                    this.update_visible_copilot_suggestion(cx);
                }
            })
            .log_err()?;
            Some(())
        });

        Some(())
    }

    fn cycle_copilot_suggestions(
        &mut self,
        direction: Direction,
        cx: &mut ViewContext<Self>,
    ) -> Option<()> {
        let copilot = Copilot::global(cx)?;
        if !self.show_copilot_suggestions || !copilot.read(cx).status().is_authorized() {
            return None;
        }

        if self.copilot_state.cycled {
            self.copilot_state.cycle_completions(direction);
            self.update_visible_copilot_suggestion(cx);
        } else {
            let cursor = self.selections.newest_anchor().head();
            let (buffer, buffer_position) =
                self.buffer.read(cx).text_anchor_for_position(cursor, cx)?;
            self.copilot_state.pending_cycling_refresh = cx.spawn(|this, mut cx| async move {
                let completions = copilot
                    .update(&mut cx, |copilot, cx| {
                        copilot.completions_cycling(&buffer, buffer_position, cx)
                    })
                    .log_err()?
                    .await;

                this.update(&mut cx, |this, cx| {
                    this.copilot_state.cycled = true;
                    for completion in completions.log_err().into_iter().flatten() {
                        this.copilot_state.push_completion(completion);
                    }
                    this.copilot_state.cycle_completions(direction);
                    this.update_visible_copilot_suggestion(cx);
                })
                .log_err()?;

                Some(())
            });
        }

        Some(())
    }

    fn copilot_suggest(&mut self, _: &copilot::Suggest, cx: &mut ViewContext<Self>) {
        if !self.has_active_copilot_suggestion(cx) {
            self.refresh_copilot_suggestions(false, cx);
            return;
        }

        self.update_visible_copilot_suggestion(cx);
    }

    pub fn display_cursor_names(&mut self, _: &DisplayCursorNames, cx: &mut ViewContext<Self>) {
        self.show_cursor_names(cx);
    }

    fn show_cursor_names(&mut self, cx: &mut ViewContext<Self>) {
        self.show_cursor_names = true;
        cx.notify();
        cx.spawn(|this, mut cx| async move {
            cx.background_executor().timer(CURSORS_VISIBLE_FOR).await;
            this.update(&mut cx, |this, cx| {
                this.show_cursor_names = false;
                cx.notify()
            })
            .ok()
        })
        .detach();
    }

    fn next_copilot_suggestion(&mut self, _: &copilot::NextSuggestion, cx: &mut ViewContext<Self>) {
        if self.has_active_copilot_suggestion(cx) {
            self.cycle_copilot_suggestions(Direction::Next, cx);
        } else {
            let is_copilot_disabled = self.refresh_copilot_suggestions(false, cx).is_none();
            if is_copilot_disabled {
                cx.propagate();
            }
        }
    }

    fn previous_copilot_suggestion(
        &mut self,
        _: &copilot::PreviousSuggestion,
        cx: &mut ViewContext<Self>,
    ) {
        if self.has_active_copilot_suggestion(cx) {
            self.cycle_copilot_suggestions(Direction::Prev, cx);
        } else {
            let is_copilot_disabled = self.refresh_copilot_suggestions(false, cx).is_none();
            if is_copilot_disabled {
                cx.propagate();
            }
        }
    }

    fn accept_copilot_suggestion(&mut self, cx: &mut ViewContext<Self>) -> bool {
        if let Some(suggestion) = self.take_active_copilot_suggestion(cx) {
            if let Some((copilot, completion)) =
                Copilot::global(cx).zip(self.copilot_state.active_completion())
            {
                copilot
                    .update(cx, |copilot, cx| copilot.accept_completion(completion, cx))
                    .detach_and_log_err(cx);

                self.report_copilot_event(Some(completion.uuid.clone()), true, cx)
            }
            cx.emit(EditorEvent::InputHandled {
                utf16_range_to_replace: None,
                text: suggestion.text.to_string().into(),
            });
            self.insert_with_autoindent_mode(&suggestion.text.to_string(), None, cx);
            cx.notify();
            true
        } else {
            false
        }
    }

    fn accept_partial_copilot_suggestion(
        &mut self,
        _: &AcceptPartialCopilotSuggestion,
        cx: &mut ViewContext<Self>,
    ) {
        if self.selections.count() == 1 && self.has_active_copilot_suggestion(cx) {
            if let Some(suggestion) = self.take_active_copilot_suggestion(cx) {
                let mut partial_suggestion = suggestion
                    .text
                    .chars()
                    .by_ref()
                    .take_while(|c| c.is_alphabetic())
                    .collect::<String>();
                if partial_suggestion.is_empty() {
                    partial_suggestion = suggestion
                        .text
                        .chars()
                        .by_ref()
                        .take_while(|c| c.is_whitespace() || !c.is_alphabetic())
                        .collect::<String>();
                }

                cx.emit(EditorEvent::InputHandled {
                    utf16_range_to_replace: None,
                    text: partial_suggestion.clone().into(),
                });
                self.insert_with_autoindent_mode(&partial_suggestion, None, cx);
                self.refresh_copilot_suggestions(true, cx);
                cx.notify();
            }
        }
    }

    fn discard_copilot_suggestion(&mut self, cx: &mut ViewContext<Self>) -> bool {
        if let Some(suggestion) = self.take_active_copilot_suggestion(cx) {
            if let Some(copilot) = Copilot::global(cx) {
                copilot
                    .update(cx, |copilot, cx| {
                        copilot.discard_completions(&self.copilot_state.completions, cx)
                    })
                    .detach_and_log_err(cx);

                self.report_copilot_event(None, false, cx)
            }

            self.display_map.update(cx, |map, cx| {
                map.splice_inlays(vec![suggestion.id], Vec::new(), cx)
            });
            cx.notify();
            true
        } else {
            false
        }
    }

    fn is_copilot_enabled_at(
        &self,
        location: Anchor,
        snapshot: &MultiBufferSnapshot,
        cx: &mut ViewContext<Self>,
    ) -> bool {
        let file = snapshot.file_at(location);
        let language = snapshot.language_at(location);
        let settings = all_language_settings(file, cx);
        self.show_copilot_suggestions
            && settings.copilot_enabled(language, file.map(|f| f.path().as_ref()))
    }

    fn has_active_copilot_suggestion(&self, cx: &AppContext) -> bool {
        if let Some(suggestion) = self.copilot_state.suggestion.as_ref() {
            let buffer = self.buffer.read(cx).read(cx);
            suggestion.position.is_valid(&buffer)
        } else {
            false
        }
    }

    fn take_active_copilot_suggestion(&mut self, cx: &mut ViewContext<Self>) -> Option<Inlay> {
        let suggestion = self.copilot_state.suggestion.take()?;
        self.display_map.update(cx, |map, cx| {
            map.splice_inlays(vec![suggestion.id], Default::default(), cx);
        });
        let buffer = self.buffer.read(cx).read(cx);

        if suggestion.position.is_valid(&buffer) {
            Some(suggestion)
        } else {
            None
        }
    }

    fn update_visible_copilot_suggestion(&mut self, cx: &mut ViewContext<Self>) {
        let snapshot = self.buffer.read(cx).snapshot(cx);
        let selection = self.selections.newest_anchor();
        let cursor = selection.head();

        if self.context_menu.read().is_some()
            || !self.completion_tasks.is_empty()
            || selection.start != selection.end
        {
            self.discard_copilot_suggestion(cx);
        } else if let Some(text) = self
            .copilot_state
            .text_for_active_completion(cursor, &snapshot)
        {
            let text = Rope::from(text);
            let mut to_remove = Vec::new();
            if let Some(suggestion) = self.copilot_state.suggestion.take() {
                to_remove.push(suggestion.id);
            }

            let suggestion_inlay =
                Inlay::suggestion(post_inc(&mut self.next_inlay_id), cursor, text);
            self.copilot_state.suggestion = Some(suggestion_inlay.clone());
            self.display_map.update(cx, move |map, cx| {
                map.splice_inlays(to_remove, vec![suggestion_inlay], cx)
            });
            cx.notify();
        } else {
            self.discard_copilot_suggestion(cx);
        }
    }

    fn clear_copilot_suggestions(&mut self, cx: &mut ViewContext<Self>) {
        if let Some(old_suggestion) = self.copilot_state.suggestion.take() {
            self.splice_inlays(vec![old_suggestion.id], Vec::new(), cx);
        }
        self.copilot_state = CopilotState::default();
        self.discard_copilot_suggestion(cx);
    }

    pub fn render_code_actions_indicator(
        &self,
        _style: &EditorStyle,
        is_active: bool,
        cx: &mut ViewContext<Self>,
    ) -> Option<IconButton> {
        if self.available_code_actions.is_some() {
            Some(
                IconButton::new("code_actions_indicator", ui::IconName::Bolt)
                    .icon_size(IconSize::XSmall)
                    .size(ui::ButtonSize::None)
                    .icon_color(Color::Muted)
                    .selected(is_active)
                    .on_click(cx.listener(|editor, _e, cx| {
                        editor.toggle_code_actions(
                            &ToggleCodeActions {
                                deployed_from_indicator: true,
                            },
                            cx,
                        );
                    })),
            )
        } else {
            None
        }
    }

    pub fn render_fold_indicators(
        &mut self,
        fold_data: Vec<Option<(FoldStatus, u32, bool)>>,
        _style: &EditorStyle,
        gutter_hovered: bool,
        _line_height: Pixels,
        _gutter_margin: Pixels,
        cx: &mut ViewContext<Self>,
    ) -> Vec<Option<AnyElement>> {
        fold_data
            .iter()
            .enumerate()
            .map(|(ix, fold_data)| {
                fold_data
                    .map(|(fold_status, buffer_row, active)| {
                        (active || gutter_hovered || fold_status == FoldStatus::Folded).then(|| {
                            IconButton::new(ix, ui::IconName::ChevronDown)
                                .on_click(cx.listener(move |this, _e, cx| match fold_status {
                                    FoldStatus::Folded => {
                                        this.unfold_at(&UnfoldAt { buffer_row }, cx);
                                    }
                                    FoldStatus::Foldable => {
                                        this.fold_at(&FoldAt { buffer_row }, cx);
                                    }
                                }))
                                .icon_color(ui::Color::Muted)
                                .icon_size(ui::IconSize::Small)
                                .selected(fold_status == FoldStatus::Folded)
                                .selected_icon(ui::IconName::ChevronRight)
                                .size(ui::ButtonSize::None)
                                .into_any_element()
                        })
                    })
                    .flatten()
            })
            .collect()
    }

    pub fn context_menu_visible(&self) -> bool {
        self.context_menu
            .read()
            .as_ref()
            .map_or(false, |menu| menu.visible())
    }

    pub fn render_context_menu(
        &self,
        cursor_position: DisplayPoint,
        style: &EditorStyle,
        max_height: Pixels,
        cx: &mut ViewContext<Editor>,
    ) -> Option<(DisplayPoint, AnyElement)> {
        self.context_menu.read().as_ref().map(|menu| {
            menu.render(
                cursor_position,
                style,
                max_height,
                self.workspace.as_ref().map(|(w, _)| w.clone()),
                cx,
            )
        })
    }

    fn hide_context_menu(&mut self, cx: &mut ViewContext<Self>) -> Option<ContextMenu> {
        cx.notify();
        self.completion_tasks.clear();
        let context_menu = self.context_menu.write().take();
        if context_menu.is_some() {
            self.update_visible_copilot_suggestion(cx);
        }
        context_menu
    }

    pub fn insert_snippet(
        &mut self,
        insertion_ranges: &[Range<usize>],
        snippet: Snippet,
        cx: &mut ViewContext<Self>,
    ) -> Result<()> {
        let tabstops = self.buffer.update(cx, |buffer, cx| {
            let snippet_text: Arc<str> = snippet.text.clone().into();
            buffer.edit(
                insertion_ranges
                    .iter()
                    .cloned()
                    .map(|range| (range, snippet_text.clone())),
                Some(AutoindentMode::EachLine),
                cx,
            );

            let snapshot = &*buffer.read(cx);
            let snippet = &snippet;
            snippet
                .tabstops
                .iter()
                .map(|tabstop| {
                    let mut tabstop_ranges = tabstop
                        .iter()
                        .flat_map(|tabstop_range| {
                            let mut delta = 0_isize;
                            insertion_ranges.iter().map(move |insertion_range| {
                                let insertion_start = insertion_range.start as isize + delta;
                                delta +=
                                    snippet.text.len() as isize - insertion_range.len() as isize;

                                let start = snapshot.anchor_before(
                                    (insertion_start + tabstop_range.start) as usize,
                                );
                                let end = snapshot
                                    .anchor_after((insertion_start + tabstop_range.end) as usize);
                                start..end
                            })
                        })
                        .collect::<Vec<_>>();
                    tabstop_ranges.sort_unstable_by(|a, b| a.start.cmp(&b.start, snapshot));
                    tabstop_ranges
                })
                .collect::<Vec<_>>()
        });

        if let Some(tabstop) = tabstops.first() {
            self.change_selections(Some(Autoscroll::fit()), cx, |s| {
                s.select_ranges(tabstop.iter().cloned());
            });
            self.snippet_stack.push(SnippetState {
                active_index: 0,
                ranges: tabstops,
            });

            // Check whether the just-entered snippet ends with an auto-closable bracket.
            if self.autoclose_regions.is_empty() {
                let snapshot = self.buffer.read(cx).snapshot(cx);
                for selection in &mut self.selections.all::<Point>(cx) {
                    let selection_head = selection.head();
                    let Some(scope) = snapshot.language_scope_at(selection_head) else {
                        continue;
                    };

                    let mut bracket_pair = None;
                    let next_chars = snapshot.chars_at(selection_head).collect::<String>();
                    let prev_chars = snapshot
                        .reversed_chars_at(selection_head)
                        .collect::<String>();
                    for (pair, enabled) in scope.brackets() {
                        if enabled
                            && pair.close
                            && prev_chars.starts_with(pair.start.as_str())
                            && next_chars.starts_with(pair.end.as_str())
                        {
                            bracket_pair = Some(pair.clone());
                            break;
                        }
                    }
                    if let Some(pair) = bracket_pair {
                        let start = snapshot.anchor_after(selection_head);
                        let end = snapshot.anchor_after(selection_head);
                        self.autoclose_regions.push(AutocloseRegion {
                            selection_id: selection.id,
                            range: start..end,
                            pair,
                        });
                    }
                }
            }
        }
        Ok(())
    }

    pub fn move_to_next_snippet_tabstop(&mut self, cx: &mut ViewContext<Self>) -> bool {
        self.move_to_snippet_tabstop(Bias::Right, cx)
    }

    pub fn move_to_prev_snippet_tabstop(&mut self, cx: &mut ViewContext<Self>) -> bool {
        self.move_to_snippet_tabstop(Bias::Left, cx)
    }

    pub fn move_to_snippet_tabstop(&mut self, bias: Bias, cx: &mut ViewContext<Self>) -> bool {
        if let Some(mut snippet) = self.snippet_stack.pop() {
            match bias {
                Bias::Left => {
                    if snippet.active_index > 0 {
                        snippet.active_index -= 1;
                    } else {
                        self.snippet_stack.push(snippet);
                        return false;
                    }
                }
                Bias::Right => {
                    if snippet.active_index + 1 < snippet.ranges.len() {
                        snippet.active_index += 1;
                    } else {
                        self.snippet_stack.push(snippet);
                        return false;
                    }
                }
            }
            if let Some(current_ranges) = snippet.ranges.get(snippet.active_index) {
                self.change_selections(Some(Autoscroll::fit()), cx, |s| {
                    s.select_anchor_ranges(current_ranges.iter().cloned())
                });
                // If snippet state is not at the last tabstop, push it back on the stack
                if snippet.active_index + 1 < snippet.ranges.len() {
                    self.snippet_stack.push(snippet);
                }
                return true;
            }
        }

        false
    }

    pub fn clear(&mut self, cx: &mut ViewContext<Self>) {
        self.transact(cx, |this, cx| {
            this.select_all(&SelectAll, cx);
            this.insert("", cx);
        });
    }

    pub fn backspace(&mut self, _: &Backspace, cx: &mut ViewContext<Self>) {
        self.transact(cx, |this, cx| {
            this.select_autoclose_pair(cx);
            let mut selections = this.selections.all::<Point>(cx);
            if !this.selections.line_mode {
                let display_map = this.display_map.update(cx, |map, cx| map.snapshot(cx));
                for selection in &mut selections {
                    if selection.is_empty() {
                        let old_head = selection.head();
                        let mut new_head =
                            movement::left(&display_map, old_head.to_display_point(&display_map))
                                .to_point(&display_map);
                        if let Some((buffer, line_buffer_range)) = display_map
                            .buffer_snapshot
                            .buffer_line_for_row(old_head.row)
                        {
                            let indent_size =
                                buffer.indent_size_for_line(line_buffer_range.start.row);
                            let indent_len = match indent_size.kind {
                                IndentKind::Space => {
                                    buffer.settings_at(line_buffer_range.start, cx).tab_size
                                }
                                IndentKind::Tab => NonZeroU32::new(1).unwrap(),
                            };
                            if old_head.column <= indent_size.len && old_head.column > 0 {
                                let indent_len = indent_len.get();
                                new_head = cmp::min(
                                    new_head,
                                    Point::new(
                                        old_head.row,
                                        ((old_head.column - 1) / indent_len) * indent_len,
                                    ),
                                );
                            }
                        }

                        selection.set_head(new_head, SelectionGoal::None);
                    }
                }
            }

            this.change_selections(Some(Autoscroll::fit()), cx, |s| s.select(selections));
            this.insert("", cx);
            this.refresh_copilot_suggestions(true, cx);
        });
    }

    pub fn delete(&mut self, _: &Delete, cx: &mut ViewContext<Self>) {
        self.transact(cx, |this, cx| {
            this.change_selections(Some(Autoscroll::fit()), cx, |s| {
                let line_mode = s.line_mode;
                s.move_with(|map, selection| {
                    if selection.is_empty() && !line_mode {
                        let cursor = movement::right(map, selection.head());
                        selection.end = cursor;
                        selection.reversed = true;
                        selection.goal = SelectionGoal::None;
                    }
                })
            });
            this.insert("", cx);
            this.refresh_copilot_suggestions(true, cx);
        });
    }

    pub fn tab_prev(&mut self, _: &TabPrev, cx: &mut ViewContext<Self>) {
        if self.move_to_prev_snippet_tabstop(cx) {
            return;
        }

        self.outdent(&Outdent, cx);
    }

    pub fn tab(&mut self, _: &Tab, cx: &mut ViewContext<Self>) {
        if self.move_to_next_snippet_tabstop(cx) || self.read_only(cx) {
            return;
        }

        let mut selections = self.selections.all_adjusted(cx);
        let buffer = self.buffer.read(cx);
        let snapshot = buffer.snapshot(cx);
        let rows_iter = selections.iter().map(|s| s.head().row);
        let suggested_indents = snapshot.suggested_indents(rows_iter, cx);

        let mut edits = Vec::new();
        let mut prev_edited_row = 0;
        let mut row_delta = 0;
        for selection in &mut selections {
            if selection.start.row != prev_edited_row {
                row_delta = 0;
            }
            prev_edited_row = selection.end.row;

            // If the selection is non-empty, then increase the indentation of the selected lines.
            if !selection.is_empty() {
                row_delta =
                    Self::indent_selection(buffer, &snapshot, selection, &mut edits, row_delta, cx);
                continue;
            }

            // If the selection is empty and the cursor is in the leading whitespace before the
            // suggested indentation, then auto-indent the line.
            let cursor = selection.head();
            let current_indent = snapshot.indent_size_for_line(cursor.row);
            if let Some(suggested_indent) = suggested_indents.get(&cursor.row).copied() {
                if cursor.column < suggested_indent.len
                    && cursor.column <= current_indent.len
                    && current_indent.len <= suggested_indent.len
                {
                    selection.start = Point::new(cursor.row, suggested_indent.len);
                    selection.end = selection.start;
                    if row_delta == 0 {
                        edits.extend(Buffer::edit_for_indent_size_adjustment(
                            cursor.row,
                            current_indent,
                            suggested_indent,
                        ));
                        row_delta = suggested_indent.len - current_indent.len;
                    }
                    continue;
                }
            }

            // Accept copilot suggestion if there is only one selection and the cursor is not
            // in the leading whitespace.
            if self.selections.count() == 1
                && cursor.column >= current_indent.len
                && self.has_active_copilot_suggestion(cx)
            {
                self.accept_copilot_suggestion(cx);
                return;
            }

            // Otherwise, insert a hard or soft tab.
            let settings = buffer.settings_at(cursor, cx);
            let tab_size = if settings.hard_tabs {
                IndentSize::tab()
            } else {
                let tab_size = settings.tab_size.get();
                let char_column = snapshot
                    .text_for_range(Point::new(cursor.row, 0)..cursor)
                    .flat_map(str::chars)
                    .count()
                    + row_delta as usize;
                let chars_to_next_tab_stop = tab_size - (char_column as u32 % tab_size);
                IndentSize::spaces(chars_to_next_tab_stop)
            };
            selection.start = Point::new(cursor.row, cursor.column + row_delta + tab_size.len);
            selection.end = selection.start;
            edits.push((cursor..cursor, tab_size.chars().collect::<String>()));
            row_delta += tab_size.len;
        }

        self.transact(cx, |this, cx| {
            this.buffer.update(cx, |b, cx| b.edit(edits, None, cx));
            this.change_selections(Some(Autoscroll::fit()), cx, |s| s.select(selections));
            this.refresh_copilot_suggestions(true, cx);
        });
    }

    pub fn indent(&mut self, _: &Indent, cx: &mut ViewContext<Self>) {
        if self.read_only(cx) {
            return;
        }
        let mut selections = self.selections.all::<Point>(cx);
        let mut prev_edited_row = 0;
        let mut row_delta = 0;
        let mut edits = Vec::new();
        let buffer = self.buffer.read(cx);
        let snapshot = buffer.snapshot(cx);
        for selection in &mut selections {
            if selection.start.row != prev_edited_row {
                row_delta = 0;
            }
            prev_edited_row = selection.end.row;

            row_delta =
                Self::indent_selection(buffer, &snapshot, selection, &mut edits, row_delta, cx);
        }

        self.transact(cx, |this, cx| {
            this.buffer.update(cx, |b, cx| b.edit(edits, None, cx));
            this.change_selections(Some(Autoscroll::fit()), cx, |s| s.select(selections));
        });
    }

    fn indent_selection(
        buffer: &MultiBuffer,
        snapshot: &MultiBufferSnapshot,
        selection: &mut Selection<Point>,
        edits: &mut Vec<(Range<Point>, String)>,
        delta_for_start_row: u32,
        cx: &AppContext,
    ) -> u32 {
        let settings = buffer.settings_at(selection.start, cx);
        let tab_size = settings.tab_size.get();
        let indent_kind = if settings.hard_tabs {
            IndentKind::Tab
        } else {
            IndentKind::Space
        };
        let mut start_row = selection.start.row;
        let mut end_row = selection.end.row + 1;

        // If a selection ends at the beginning of a line, don't indent
        // that last line.
        if selection.end.column == 0 && selection.end.row > selection.start.row {
            end_row -= 1;
        }

        // Avoid re-indenting a row that has already been indented by a
        // previous selection, but still update this selection's column
        // to reflect that indentation.
        if delta_for_start_row > 0 {
            start_row += 1;
            selection.start.column += delta_for_start_row;
            if selection.end.row == selection.start.row {
                selection.end.column += delta_for_start_row;
            }
        }

        let mut delta_for_end_row = 0;
        for row in start_row..end_row {
            let current_indent = snapshot.indent_size_for_line(row);
            let indent_delta = match (current_indent.kind, indent_kind) {
                (IndentKind::Space, IndentKind::Space) => {
                    let columns_to_next_tab_stop = tab_size - (current_indent.len % tab_size);
                    IndentSize::spaces(columns_to_next_tab_stop)
                }
                (IndentKind::Tab, IndentKind::Space) => IndentSize::spaces(tab_size),
                (_, IndentKind::Tab) => IndentSize::tab(),
            };

            let row_start = Point::new(row, 0);
            edits.push((
                row_start..row_start,
                indent_delta.chars().collect::<String>(),
            ));

            // Update this selection's endpoints to reflect the indentation.
            if row == selection.start.row {
                selection.start.column += indent_delta.len;
            }
            if row == selection.end.row {
                selection.end.column += indent_delta.len;
                delta_for_end_row = indent_delta.len;
            }
        }

        if selection.start.row == selection.end.row {
            delta_for_start_row + delta_for_end_row
        } else {
            delta_for_end_row
        }
    }

    pub fn outdent(&mut self, _: &Outdent, cx: &mut ViewContext<Self>) {
        if self.read_only(cx) {
            return;
        }
        let display_map = self.display_map.update(cx, |map, cx| map.snapshot(cx));
        let selections = self.selections.all::<Point>(cx);
        let mut deletion_ranges = Vec::new();
        let mut last_outdent = None;
        {
            let buffer = self.buffer.read(cx);
            let snapshot = buffer.snapshot(cx);
            for selection in &selections {
                let settings = buffer.settings_at(selection.start, cx);
                let tab_size = settings.tab_size.get();
                let mut rows = selection.spanned_rows(false, &display_map);

                // Avoid re-outdenting a row that has already been outdented by a
                // previous selection.
                if let Some(last_row) = last_outdent {
                    if last_row == rows.start {
                        rows.start += 1;
                    }
                }

                for row in rows {
                    let indent_size = snapshot.indent_size_for_line(row);
                    if indent_size.len > 0 {
                        let deletion_len = match indent_size.kind {
                            IndentKind::Space => {
                                let columns_to_prev_tab_stop = indent_size.len % tab_size;
                                if columns_to_prev_tab_stop == 0 {
                                    tab_size
                                } else {
                                    columns_to_prev_tab_stop
                                }
                            }
                            IndentKind::Tab => 1,
                        };
                        deletion_ranges.push(Point::new(row, 0)..Point::new(row, deletion_len));
                        last_outdent = Some(row);
                    }
                }
            }
        }

        self.transact(cx, |this, cx| {
            this.buffer.update(cx, |buffer, cx| {
                let empty_str: Arc<str> = "".into();
                buffer.edit(
                    deletion_ranges
                        .into_iter()
                        .map(|range| (range, empty_str.clone())),
                    None,
                    cx,
                );
            });
            let selections = this.selections.all::<usize>(cx);
            this.change_selections(Some(Autoscroll::fit()), cx, |s| s.select(selections));
        });
    }

    pub fn delete_line(&mut self, _: &DeleteLine, cx: &mut ViewContext<Self>) {
        let display_map = self.display_map.update(cx, |map, cx| map.snapshot(cx));
        let selections = self.selections.all::<Point>(cx);

        let mut new_cursors = Vec::new();
        let mut edit_ranges = Vec::new();
        let mut selections = selections.iter().peekable();
        while let Some(selection) = selections.next() {
            let mut rows = selection.spanned_rows(false, &display_map);
            let goal_display_column = selection.head().to_display_point(&display_map).column();

            // Accumulate contiguous regions of rows that we want to delete.
            while let Some(next_selection) = selections.peek() {
                let next_rows = next_selection.spanned_rows(false, &display_map);
                if next_rows.start <= rows.end {
                    rows.end = next_rows.end;
                    selections.next().unwrap();
                } else {
                    break;
                }
            }

            let buffer = &display_map.buffer_snapshot;
            let mut edit_start = Point::new(rows.start, 0).to_offset(buffer);
            let edit_end;
            let cursor_buffer_row;
            if buffer.max_point().row >= rows.end {
                // If there's a line after the range, delete the \n from the end of the row range
                // and position the cursor on the next line.
                edit_end = Point::new(rows.end, 0).to_offset(buffer);
                cursor_buffer_row = rows.end;
            } else {
                // If there isn't a line after the range, delete the \n from the line before the
                // start of the row range and position the cursor there.
                edit_start = edit_start.saturating_sub(1);
                edit_end = buffer.len();
                cursor_buffer_row = rows.start.saturating_sub(1);
            }

            let mut cursor = Point::new(cursor_buffer_row, 0).to_display_point(&display_map);
            *cursor.column_mut() =
                cmp::min(goal_display_column, display_map.line_len(cursor.row()));

            new_cursors.push((
                selection.id,
                buffer.anchor_after(cursor.to_point(&display_map)),
            ));
            edit_ranges.push(edit_start..edit_end);
        }

        self.transact(cx, |this, cx| {
            let buffer = this.buffer.update(cx, |buffer, cx| {
                let empty_str: Arc<str> = "".into();
                buffer.edit(
                    edit_ranges
                        .into_iter()
                        .map(|range| (range, empty_str.clone())),
                    None,
                    cx,
                );
                buffer.snapshot(cx)
            });
            let new_selections = new_cursors
                .into_iter()
                .map(|(id, cursor)| {
                    let cursor = cursor.to_point(&buffer);
                    Selection {
                        id,
                        start: cursor,
                        end: cursor,
                        reversed: false,
                        goal: SelectionGoal::None,
                    }
                })
                .collect();

            this.change_selections(Some(Autoscroll::fit()), cx, |s| {
                s.select(new_selections);
            });
        });
    }

    pub fn join_lines(&mut self, _: &JoinLines, cx: &mut ViewContext<Self>) {
        if self.read_only(cx) {
            return;
        }
        let mut row_ranges = Vec::<Range<u32>>::new();
        for selection in self.selections.all::<Point>(cx) {
            let start = selection.start.row;
            let end = if selection.start.row == selection.end.row {
                selection.start.row + 1
            } else {
                selection.end.row
            };

            if let Some(last_row_range) = row_ranges.last_mut() {
                if start <= last_row_range.end {
                    last_row_range.end = end;
                    continue;
                }
            }
            row_ranges.push(start..end);
        }

        let snapshot = self.buffer.read(cx).snapshot(cx);
        let mut cursor_positions = Vec::new();
        for row_range in &row_ranges {
            let anchor = snapshot.anchor_before(Point::new(
                row_range.end - 1,
                snapshot.line_len(row_range.end - 1),
            ));
            cursor_positions.push(anchor..anchor);
        }

        self.transact(cx, |this, cx| {
            for row_range in row_ranges.into_iter().rev() {
                for row in row_range.rev() {
                    let end_of_line = Point::new(row, snapshot.line_len(row));
                    let indent = snapshot.indent_size_for_line(row + 1);
                    let start_of_next_line = Point::new(row + 1, indent.len);

                    let replace = if snapshot.line_len(row + 1) > indent.len {
                        " "
                    } else {
                        ""
                    };

                    this.buffer.update(cx, |buffer, cx| {
                        buffer.edit([(end_of_line..start_of_next_line, replace)], None, cx)
                    });
                }
            }

            this.change_selections(Some(Autoscroll::fit()), cx, |s| {
                s.select_anchor_ranges(cursor_positions)
            });
        });
    }

    pub fn sort_lines_case_sensitive(
        &mut self,
        _: &SortLinesCaseSensitive,
        cx: &mut ViewContext<Self>,
    ) {
        self.manipulate_lines(cx, |lines| lines.sort())
    }

    pub fn sort_lines_case_insensitive(
        &mut self,
        _: &SortLinesCaseInsensitive,
        cx: &mut ViewContext<Self>,
    ) {
        self.manipulate_lines(cx, |lines| lines.sort_by_key(|line| line.to_lowercase()))
    }

    pub fn unique_lines_case_insensitive(
        &mut self,
        _: &UniqueLinesCaseInsensitive,
        cx: &mut ViewContext<Self>,
    ) {
        self.manipulate_lines(cx, |lines| {
            let mut seen = HashSet::default();
            lines.retain(|line| seen.insert(line.to_lowercase()));
        })
    }

    pub fn unique_lines_case_sensitive(
        &mut self,
        _: &UniqueLinesCaseSensitive,
        cx: &mut ViewContext<Self>,
    ) {
        self.manipulate_lines(cx, |lines| {
            let mut seen = HashSet::default();
            lines.retain(|line| seen.insert(*line));
        })
    }

    pub fn revert_selected_hunks(&mut self, _: &RevertSelectedHunks, cx: &mut ViewContext<Self>) {
        let revert_changes = self.gather_revert_changes(&self.selections.disjoint_anchors(), cx);
        if !revert_changes.is_empty() {
            self.transact(cx, |editor, cx| {
                editor.buffer().update(cx, |multi_buffer, cx| {
                    for (buffer_id, buffer_revert_ranges) in revert_changes {
                        if let Some(buffer) = multi_buffer.buffer(buffer_id) {
                            buffer.update(cx, |buffer, cx| {
                                buffer.edit(buffer_revert_ranges, None, cx);
                            });
                        }
                    }
                });
                editor.change_selections(None, cx, |selections| selections.refresh());
            });
        }
    }

    fn gather_revert_changes(
        &mut self,
        selections: &[Selection<Anchor>],
        cx: &mut ViewContext<'_, Editor>,
    ) -> HashMap<BufferId, Vec<(Range<text::Anchor>, Arc<str>)>> {
        let mut revert_changes = HashMap::default();
        self.buffer.update(cx, |multi_buffer, cx| {
            let multi_buffer_snapshot = multi_buffer.snapshot(cx);
            let selected_multi_buffer_rows = selections.iter().map(|selection| {
                let head = selection.head();
                let tail = selection.tail();
                let start = tail.to_point(&multi_buffer_snapshot).row;
                let end = head.to_point(&multi_buffer_snapshot).row;
                if start > end {
                    end..start
                } else {
                    start..end
                }
            });

            let mut processed_buffer_rows =
                HashMap::<BufferId, HashSet<Range<text::Anchor>>>::default();
            for selected_multi_buffer_rows in selected_multi_buffer_rows {
                let query_rows =
                    selected_multi_buffer_rows.start..selected_multi_buffer_rows.end + 1;
                for hunk in multi_buffer_snapshot.git_diff_hunks_in_range(query_rows.clone()) {
                    // Deleted hunk is an empty row range, no caret can be placed there and Zed allows to revert it
                    // when the caret is just above or just below the deleted hunk.
                    let allow_adjacent = hunk.status() == DiffHunkStatus::Removed;
                    let related_to_selection = if allow_adjacent {
                        hunk.associated_range.overlaps(&query_rows)
                            || hunk.associated_range.start == query_rows.end
                            || hunk.associated_range.end == query_rows.start
                    } else {
                        // `selected_multi_buffer_rows` are inclusive (e.g. [2..2] means 2nd row is selected)
                        // `hunk.associated_range` is exclusive (e.g. [2..3] means 2nd row is selected)
                        hunk.associated_range.overlaps(&selected_multi_buffer_rows)
                            || selected_multi_buffer_rows.end == hunk.associated_range.start
                    };
                    if related_to_selection {
                        if !processed_buffer_rows
                            .entry(hunk.buffer_id)
                            .or_default()
                            .insert(hunk.buffer_range.start..hunk.buffer_range.end)
                        {
                            continue;
                        }
                        Self::prepare_revert_change(&mut revert_changes, &multi_buffer, &hunk, cx);
                    }
                }
            }
        });
        revert_changes
    }

    fn prepare_revert_change(
        revert_changes: &mut HashMap<BufferId, Vec<(Range<text::Anchor>, Arc<str>)>>,
        multi_buffer: &MultiBuffer,
        hunk: &DiffHunk<u32>,
        cx: &mut AppContext,
    ) -> Option<()> {
        let buffer = multi_buffer.buffer(hunk.buffer_id)?;
        let buffer = buffer.read(cx);
        let original_text = buffer.diff_base()?.get(hunk.diff_base_byte_range.clone())?;
        let buffer_snapshot = buffer.snapshot();
        let buffer_revert_changes = revert_changes.entry(buffer.remote_id()).or_default();
        if let Err(i) = buffer_revert_changes.binary_search_by(|probe| {
            probe
                .0
                .start
                .cmp(&hunk.buffer_range.start, &buffer_snapshot)
                .then(probe.0.end.cmp(&hunk.buffer_range.end, &buffer_snapshot))
                .then(probe.1.as_ref().cmp(original_text))
        }) {
            buffer_revert_changes.insert(i, (hunk.buffer_range.clone(), Arc::from(original_text)));
            Some(())
        } else {
            None
        }
    }

    pub fn reverse_lines(&mut self, _: &ReverseLines, cx: &mut ViewContext<Self>) {
        self.manipulate_lines(cx, |lines| lines.reverse())
    }

    pub fn shuffle_lines(&mut self, _: &ShuffleLines, cx: &mut ViewContext<Self>) {
        self.manipulate_lines(cx, |lines| lines.shuffle(&mut thread_rng()))
    }

    fn manipulate_lines<Fn>(&mut self, cx: &mut ViewContext<Self>, mut callback: Fn)
    where
        Fn: FnMut(&mut Vec<&str>),
    {
        let display_map = self.display_map.update(cx, |map, cx| map.snapshot(cx));
        let buffer = self.buffer.read(cx).snapshot(cx);

        let mut edits = Vec::new();

        let selections = self.selections.all::<Point>(cx);
        let mut selections = selections.iter().peekable();
        let mut contiguous_row_selections = Vec::new();
        let mut new_selections = Vec::new();
        let mut added_lines = 0;
        let mut removed_lines = 0;

        while let Some(selection) = selections.next() {
            let (start_row, end_row) = consume_contiguous_rows(
                &mut contiguous_row_selections,
                selection,
                &display_map,
                &mut selections,
            );

            let start_point = Point::new(start_row, 0);
            let end_point = Point::new(end_row - 1, buffer.line_len(end_row - 1));
            let text = buffer
                .text_for_range(start_point..end_point)
                .collect::<String>();

            let mut lines = text.split('\n').collect_vec();

            let lines_before = lines.len();
            callback(&mut lines);
            let lines_after = lines.len();

            edits.push((start_point..end_point, lines.join("\n")));

            // Selections must change based on added and removed line count
            let start_row = start_point.row + added_lines as u32 - removed_lines as u32;
            let end_row = start_row + lines_after.saturating_sub(1) as u32;
            new_selections.push(Selection {
                id: selection.id,
                start: start_row,
                end: end_row,
                goal: SelectionGoal::None,
                reversed: selection.reversed,
            });

            if lines_after > lines_before {
                added_lines += lines_after - lines_before;
            } else if lines_before > lines_after {
                removed_lines += lines_before - lines_after;
            }
        }

        self.transact(cx, |this, cx| {
            let buffer = this.buffer.update(cx, |buffer, cx| {
                buffer.edit(edits, None, cx);
                buffer.snapshot(cx)
            });

            // Recalculate offsets on newly edited buffer
            let new_selections = new_selections
                .iter()
                .map(|s| {
                    let start_point = Point::new(s.start, 0);
                    let end_point = Point::new(s.end, buffer.line_len(s.end));
                    Selection {
                        id: s.id,
                        start: buffer.point_to_offset(start_point),
                        end: buffer.point_to_offset(end_point),
                        goal: s.goal,
                        reversed: s.reversed,
                    }
                })
                .collect();

            this.change_selections(Some(Autoscroll::fit()), cx, |s| {
                s.select(new_selections);
            });

            this.request_autoscroll(Autoscroll::fit(), cx);
        });
    }

    pub fn convert_to_upper_case(&mut self, _: &ConvertToUpperCase, cx: &mut ViewContext<Self>) {
        self.manipulate_text(cx, |text| text.to_uppercase())
    }

    pub fn convert_to_lower_case(&mut self, _: &ConvertToLowerCase, cx: &mut ViewContext<Self>) {
        self.manipulate_text(cx, |text| text.to_lowercase())
    }

    pub fn convert_to_title_case(&mut self, _: &ConvertToTitleCase, cx: &mut ViewContext<Self>) {
        self.manipulate_text(cx, |text| {
            // Hack to get around the fact that to_case crate doesn't support '\n' as a word boundary
            // https://github.com/rutrum/convert-case/issues/16
            text.split('\n')
                .map(|line| line.to_case(Case::Title))
                .join("\n")
        })
    }

    pub fn convert_to_snake_case(&mut self, _: &ConvertToSnakeCase, cx: &mut ViewContext<Self>) {
        self.manipulate_text(cx, |text| text.to_case(Case::Snake))
    }

    pub fn convert_to_kebab_case(&mut self, _: &ConvertToKebabCase, cx: &mut ViewContext<Self>) {
        self.manipulate_text(cx, |text| text.to_case(Case::Kebab))
    }

    pub fn convert_to_upper_camel_case(
        &mut self,
        _: &ConvertToUpperCamelCase,
        cx: &mut ViewContext<Self>,
    ) {
        self.manipulate_text(cx, |text| {
            // Hack to get around the fact that to_case crate doesn't support '\n' as a word boundary
            // https://github.com/rutrum/convert-case/issues/16
            text.split('\n')
                .map(|line| line.to_case(Case::UpperCamel))
                .join("\n")
        })
    }

    pub fn convert_to_lower_camel_case(
        &mut self,
        _: &ConvertToLowerCamelCase,
        cx: &mut ViewContext<Self>,
    ) {
        self.manipulate_text(cx, |text| text.to_case(Case::Camel))
    }

    fn manipulate_text<Fn>(&mut self, cx: &mut ViewContext<Self>, mut callback: Fn)
    where
        Fn: FnMut(&str) -> String,
    {
        let display_map = self.display_map.update(cx, |map, cx| map.snapshot(cx));
        let buffer = self.buffer.read(cx).snapshot(cx);

        let mut new_selections = Vec::new();
        let mut edits = Vec::new();
        let mut selection_adjustment = 0i32;

        for selection in self.selections.all::<usize>(cx) {
            let selection_is_empty = selection.is_empty();

            let (start, end) = if selection_is_empty {
                let word_range = movement::surrounding_word(
                    &display_map,
                    selection.start.to_display_point(&display_map),
                );
                let start = word_range.start.to_offset(&display_map, Bias::Left);
                let end = word_range.end.to_offset(&display_map, Bias::Left);
                (start, end)
            } else {
                (selection.start, selection.end)
            };

            let text = buffer.text_for_range(start..end).collect::<String>();
            let old_length = text.len() as i32;
            let text = callback(&text);

            new_selections.push(Selection {
                start: (start as i32 - selection_adjustment) as usize,
                end: ((start + text.len()) as i32 - selection_adjustment) as usize,
                goal: SelectionGoal::None,
                ..selection
            });

            selection_adjustment += old_length - text.len() as i32;

            edits.push((start..end, text));
        }

        self.transact(cx, |this, cx| {
            this.buffer.update(cx, |buffer, cx| {
                buffer.edit(edits, None, cx);
            });

            this.change_selections(Some(Autoscroll::fit()), cx, |s| {
                s.select(new_selections);
            });

            this.request_autoscroll(Autoscroll::fit(), cx);
        });
    }

    pub fn duplicate_line(&mut self, action: &DuplicateLine, cx: &mut ViewContext<Self>) {
        let display_map = self.display_map.update(cx, |map, cx| map.snapshot(cx));
        let buffer = &display_map.buffer_snapshot;
        let selections = self.selections.all::<Point>(cx);

        let mut edits = Vec::new();
        let mut selections_iter = selections.iter().peekable();
        while let Some(selection) = selections_iter.next() {
            // Avoid duplicating the same lines twice.
            let mut rows = selection.spanned_rows(false, &display_map);

            while let Some(next_selection) = selections_iter.peek() {
                let next_rows = next_selection.spanned_rows(false, &display_map);
                if next_rows.start < rows.end {
                    rows.end = next_rows.end;
                    selections_iter.next().unwrap();
                } else {
                    break;
                }
            }

            // Copy the text from the selected row region and splice it either at the start
            // or end of the region.
            let start = Point::new(rows.start, 0);
            let end = Point::new(rows.end - 1, buffer.line_len(rows.end - 1));
            let text = buffer
                .text_for_range(start..end)
                .chain(Some("\n"))
                .collect::<String>();
            let insert_location = if action.move_upwards {
                Point::new(rows.end, 0)
            } else {
                start
            };
            edits.push((insert_location..insert_location, text));
        }

        self.transact(cx, |this, cx| {
            this.buffer.update(cx, |buffer, cx| {
                buffer.edit(edits, None, cx);
            });

            this.request_autoscroll(Autoscroll::fit(), cx);
        });
    }

    pub fn move_line_up(&mut self, _: &MoveLineUp, cx: &mut ViewContext<Self>) {
        let display_map = self.display_map.update(cx, |map, cx| map.snapshot(cx));
        let buffer = self.buffer.read(cx).snapshot(cx);

        let mut edits = Vec::new();
        let mut unfold_ranges = Vec::new();
        let mut refold_ranges = Vec::new();

        let selections = self.selections.all::<Point>(cx);
        let mut selections = selections.iter().peekable();
        let mut contiguous_row_selections = Vec::new();
        let mut new_selections = Vec::new();

        while let Some(selection) = selections.next() {
            // Find all the selections that span a contiguous row range
            let (start_row, end_row) = consume_contiguous_rows(
                &mut contiguous_row_selections,
                selection,
                &display_map,
                &mut selections,
            );

            // Move the text spanned by the row range to be before the line preceding the row range
            if start_row > 0 {
                let range_to_move = Point::new(start_row - 1, buffer.line_len(start_row - 1))
                    ..Point::new(end_row - 1, buffer.line_len(end_row - 1));
                let insertion_point = display_map
                    .prev_line_boundary(Point::new(start_row - 1, 0))
                    .0;

                // Don't move lines across excerpts
                if buffer
                    .excerpt_boundaries_in_range((
                        Bound::Excluded(insertion_point),
                        Bound::Included(range_to_move.end),
                    ))
                    .next()
                    .is_none()
                {
                    let text = buffer
                        .text_for_range(range_to_move.clone())
                        .flat_map(|s| s.chars())
                        .skip(1)
                        .chain(['\n'])
                        .collect::<String>();

                    edits.push((
                        buffer.anchor_after(range_to_move.start)
                            ..buffer.anchor_before(range_to_move.end),
                        String::new(),
                    ));
                    let insertion_anchor = buffer.anchor_after(insertion_point);
                    edits.push((insertion_anchor..insertion_anchor, text));

                    let row_delta = range_to_move.start.row - insertion_point.row + 1;

                    // Move selections up
                    new_selections.extend(contiguous_row_selections.drain(..).map(
                        |mut selection| {
                            selection.start.row -= row_delta;
                            selection.end.row -= row_delta;
                            selection
                        },
                    ));

                    // Move folds up
                    unfold_ranges.push(range_to_move.clone());
                    for fold in display_map.folds_in_range(
                        buffer.anchor_before(range_to_move.start)
                            ..buffer.anchor_after(range_to_move.end),
                    ) {
                        let mut start = fold.range.start.to_point(&buffer);
                        let mut end = fold.range.end.to_point(&buffer);
                        start.row -= row_delta;
                        end.row -= row_delta;
                        refold_ranges.push(start..end);
                    }
                }
            }

            // If we didn't move line(s), preserve the existing selections
            new_selections.append(&mut contiguous_row_selections);
        }

        self.transact(cx, |this, cx| {
            this.unfold_ranges(unfold_ranges, true, true, cx);
            this.buffer.update(cx, |buffer, cx| {
                for (range, text) in edits {
                    buffer.edit([(range, text)], None, cx);
                }
            });
            this.fold_ranges(refold_ranges, true, cx);
            this.change_selections(Some(Autoscroll::fit()), cx, |s| {
                s.select(new_selections);
            })
        });
    }

    pub fn move_line_down(&mut self, _: &MoveLineDown, cx: &mut ViewContext<Self>) {
        let display_map = self.display_map.update(cx, |map, cx| map.snapshot(cx));
        let buffer = self.buffer.read(cx).snapshot(cx);

        let mut edits = Vec::new();
        let mut unfold_ranges = Vec::new();
        let mut refold_ranges = Vec::new();

        let selections = self.selections.all::<Point>(cx);
        let mut selections = selections.iter().peekable();
        let mut contiguous_row_selections = Vec::new();
        let mut new_selections = Vec::new();

        while let Some(selection) = selections.next() {
            // Find all the selections that span a contiguous row range
            let (start_row, end_row) = consume_contiguous_rows(
                &mut contiguous_row_selections,
                selection,
                &display_map,
                &mut selections,
            );

            // Move the text spanned by the row range to be after the last line of the row range
            if end_row <= buffer.max_point().row {
                let range_to_move = Point::new(start_row, 0)..Point::new(end_row, 0);
                let insertion_point = display_map.next_line_boundary(Point::new(end_row, 0)).0;

                // Don't move lines across excerpt boundaries
                if buffer
                    .excerpt_boundaries_in_range((
                        Bound::Excluded(range_to_move.start),
                        Bound::Included(insertion_point),
                    ))
                    .next()
                    .is_none()
                {
                    let mut text = String::from("\n");
                    text.extend(buffer.text_for_range(range_to_move.clone()));
                    text.pop(); // Drop trailing newline
                    edits.push((
                        buffer.anchor_after(range_to_move.start)
                            ..buffer.anchor_before(range_to_move.end),
                        String::new(),
                    ));
                    let insertion_anchor = buffer.anchor_after(insertion_point);
                    edits.push((insertion_anchor..insertion_anchor, text));

                    let row_delta = insertion_point.row - range_to_move.end.row + 1;

                    // Move selections down
                    new_selections.extend(contiguous_row_selections.drain(..).map(
                        |mut selection| {
                            selection.start.row += row_delta;
                            selection.end.row += row_delta;
                            selection
                        },
                    ));

                    // Move folds down
                    unfold_ranges.push(range_to_move.clone());
                    for fold in display_map.folds_in_range(
                        buffer.anchor_before(range_to_move.start)
                            ..buffer.anchor_after(range_to_move.end),
                    ) {
                        let mut start = fold.range.start.to_point(&buffer);
                        let mut end = fold.range.end.to_point(&buffer);
                        start.row += row_delta;
                        end.row += row_delta;
                        refold_ranges.push(start..end);
                    }
                }
            }

            // If we didn't move line(s), preserve the existing selections
            new_selections.append(&mut contiguous_row_selections);
        }

        self.transact(cx, |this, cx| {
            this.unfold_ranges(unfold_ranges, true, true, cx);
            this.buffer.update(cx, |buffer, cx| {
                for (range, text) in edits {
                    buffer.edit([(range, text)], None, cx);
                }
            });
            this.fold_ranges(refold_ranges, true, cx);
            this.change_selections(Some(Autoscroll::fit()), cx, |s| s.select(new_selections));
        });
    }

    pub fn transpose(&mut self, _: &Transpose, cx: &mut ViewContext<Self>) {
        let text_layout_details = &self.text_layout_details(cx);
        self.transact(cx, |this, cx| {
            let edits = this.change_selections(Some(Autoscroll::fit()), cx, |s| {
                let mut edits: Vec<(Range<usize>, String)> = Default::default();
                let line_mode = s.line_mode;
                s.move_with(|display_map, selection| {
                    if !selection.is_empty() || line_mode {
                        return;
                    }

                    let mut head = selection.head();
                    let mut transpose_offset = head.to_offset(display_map, Bias::Right);
                    if head.column() == display_map.line_len(head.row()) {
                        transpose_offset = display_map
                            .buffer_snapshot
                            .clip_offset(transpose_offset.saturating_sub(1), Bias::Left);
                    }

                    if transpose_offset == 0 {
                        return;
                    }

                    *head.column_mut() += 1;
                    head = display_map.clip_point(head, Bias::Right);
                    let goal = SelectionGoal::HorizontalPosition(
                        display_map
                            .x_for_display_point(head, &text_layout_details)
                            .into(),
                    );
                    selection.collapse_to(head, goal);

                    let transpose_start = display_map
                        .buffer_snapshot
                        .clip_offset(transpose_offset.saturating_sub(1), Bias::Left);
                    if edits.last().map_or(true, |e| e.0.end <= transpose_start) {
                        let transpose_end = display_map
                            .buffer_snapshot
                            .clip_offset(transpose_offset + 1, Bias::Right);
                        if let Some(ch) =
                            display_map.buffer_snapshot.chars_at(transpose_start).next()
                        {
                            edits.push((transpose_start..transpose_offset, String::new()));
                            edits.push((transpose_end..transpose_end, ch.to_string()));
                        }
                    }
                });
                edits
            });
            this.buffer
                .update(cx, |buffer, cx| buffer.edit(edits, None, cx));
            let selections = this.selections.all::<usize>(cx);
            this.change_selections(Some(Autoscroll::fit()), cx, |s| {
                s.select(selections);
            });
        });
    }

    pub fn cut(&mut self, _: &Cut, cx: &mut ViewContext<Self>) {
        let mut text = String::new();
        let buffer = self.buffer.read(cx).snapshot(cx);
        let mut selections = self.selections.all::<Point>(cx);
        let mut clipboard_selections = Vec::with_capacity(selections.len());
        {
            let max_point = buffer.max_point();
            let mut is_first = true;
            for selection in &mut selections {
                let is_entire_line = selection.is_empty() || self.selections.line_mode;
                if is_entire_line {
                    selection.start = Point::new(selection.start.row, 0);
                    selection.end = cmp::min(max_point, Point::new(selection.end.row + 1, 0));
                    selection.goal = SelectionGoal::None;
                }
                if is_first {
                    is_first = false;
                } else {
                    text += "\n";
                }
                let mut len = 0;
                for chunk in buffer.text_for_range(selection.start..selection.end) {
                    text.push_str(chunk);
                    len += chunk.len();
                }
                clipboard_selections.push(ClipboardSelection {
                    len,
                    is_entire_line,
                    first_line_indent: buffer.indent_size_for_line(selection.start.row).len,
                });
            }
        }

        self.transact(cx, |this, cx| {
            this.change_selections(Some(Autoscroll::fit()), cx, |s| {
                s.select(selections);
            });
            this.insert("", cx);
            cx.write_to_clipboard(ClipboardItem::new(text).with_metadata(clipboard_selections));
        });
    }

    pub fn copy(&mut self, _: &Copy, cx: &mut ViewContext<Self>) {
        let selections = self.selections.all::<Point>(cx);
        let buffer = self.buffer.read(cx).read(cx);
        let mut text = String::new();

        let mut clipboard_selections = Vec::with_capacity(selections.len());
        {
            let max_point = buffer.max_point();
            let mut is_first = true;
            for selection in selections.iter() {
                let mut start = selection.start;
                let mut end = selection.end;
                let is_entire_line = selection.is_empty() || self.selections.line_mode;
                if is_entire_line {
                    start = Point::new(start.row, 0);
                    end = cmp::min(max_point, Point::new(end.row + 1, 0));
                }
                if is_first {
                    is_first = false;
                } else {
                    text += "\n";
                }
                let mut len = 0;
                for chunk in buffer.text_for_range(start..end) {
                    text.push_str(chunk);
                    len += chunk.len();
                }
                clipboard_selections.push(ClipboardSelection {
                    len,
                    is_entire_line,
                    first_line_indent: buffer.indent_size_for_line(start.row).len,
                });
            }
        }

        cx.write_to_clipboard(ClipboardItem::new(text).with_metadata(clipboard_selections));
    }

    pub fn paste(&mut self, _: &Paste, cx: &mut ViewContext<Self>) {
        if self.read_only(cx) {
            return;
        }

        self.transact(cx, |this, cx| {
            if let Some(item) = cx.read_from_clipboard() {
                let clipboard_text = Cow::Borrowed(item.text());
                if let Some(mut clipboard_selections) = item.metadata::<Vec<ClipboardSelection>>() {
                    let old_selections = this.selections.all::<usize>(cx);
                    let all_selections_were_entire_line =
                        clipboard_selections.iter().all(|s| s.is_entire_line);
                    let first_selection_indent_column =
                        clipboard_selections.first().map(|s| s.first_line_indent);
                    if clipboard_selections.len() != old_selections.len() {
                        clipboard_selections.drain(..);
                    }

                    this.buffer.update(cx, |buffer, cx| {
                        let snapshot = buffer.read(cx);
                        let mut start_offset = 0;
                        let mut edits = Vec::new();
                        let mut original_indent_columns = Vec::new();
                        let line_mode = this.selections.line_mode;
                        for (ix, selection) in old_selections.iter().enumerate() {
                            let to_insert;
                            let entire_line;
                            let original_indent_column;
                            if let Some(clipboard_selection) = clipboard_selections.get(ix) {
                                let end_offset = start_offset + clipboard_selection.len;
                                to_insert = &clipboard_text[start_offset..end_offset];
                                entire_line = clipboard_selection.is_entire_line;
                                start_offset = end_offset + 1;
                                original_indent_column =
                                    Some(clipboard_selection.first_line_indent);
                            } else {
                                to_insert = clipboard_text.as_str();
                                entire_line = all_selections_were_entire_line;
                                original_indent_column = first_selection_indent_column
                            }

                            // If the corresponding selection was empty when this slice of the
                            // clipboard text was written, then the entire line containing the
                            // selection was copied. If this selection is also currently empty,
                            // then paste the line before the current line of the buffer.
                            let range = if selection.is_empty() && !line_mode && entire_line {
                                let column = selection.start.to_point(&snapshot).column as usize;
                                let line_start = selection.start - column;
                                line_start..line_start
                            } else {
                                selection.range()
                            };

                            edits.push((range, to_insert));
                            original_indent_columns.extend(original_indent_column);
                        }
                        drop(snapshot);

                        buffer.edit(
                            edits,
                            Some(AutoindentMode::Block {
                                original_indent_columns,
                            }),
                            cx,
                        );
                    });

                    let selections = this.selections.all::<usize>(cx);
                    this.change_selections(Some(Autoscroll::fit()), cx, |s| s.select(selections));
                } else {
                    this.insert(&clipboard_text, cx);
                }
            }
        });
    }

    pub fn undo(&mut self, _: &Undo, cx: &mut ViewContext<Self>) {
        if self.read_only(cx) {
            return;
        }

        if let Some(tx_id) = self.buffer.update(cx, |buffer, cx| buffer.undo(cx)) {
            if let Some((selections, _)) = self.selection_history.transaction(tx_id).cloned() {
                self.change_selections(None, cx, |s| {
                    s.select_anchors(selections.to_vec());
                });
            }
            self.request_autoscroll(Autoscroll::fit(), cx);
            self.unmark_text(cx);
            self.refresh_copilot_suggestions(true, cx);
            cx.emit(EditorEvent::Edited);
            cx.emit(EditorEvent::TransactionUndone {
                transaction_id: tx_id,
            });
        }
    }

    pub fn redo(&mut self, _: &Redo, cx: &mut ViewContext<Self>) {
        if self.read_only(cx) {
            return;
        }

        if let Some(tx_id) = self.buffer.update(cx, |buffer, cx| buffer.redo(cx)) {
            if let Some((_, Some(selections))) = self.selection_history.transaction(tx_id).cloned()
            {
                self.change_selections(None, cx, |s| {
                    s.select_anchors(selections.to_vec());
                });
            }
            self.request_autoscroll(Autoscroll::fit(), cx);
            self.unmark_text(cx);
            self.refresh_copilot_suggestions(true, cx);
            cx.emit(EditorEvent::Edited);
        }
    }

    pub fn finalize_last_transaction(&mut self, cx: &mut ViewContext<Self>) {
        self.buffer
            .update(cx, |buffer, cx| buffer.finalize_last_transaction(cx));
    }

    pub fn group_until_transaction(&mut self, tx_id: TransactionId, cx: &mut ViewContext<Self>) {
        self.buffer
            .update(cx, |buffer, cx| buffer.group_until_transaction(tx_id, cx));
    }

    pub fn move_left(&mut self, _: &MoveLeft, cx: &mut ViewContext<Self>) {
        self.change_selections(Some(Autoscroll::fit()), cx, |s| {
            let line_mode = s.line_mode;
            s.move_with(|map, selection| {
                let cursor = if selection.is_empty() && !line_mode {
                    movement::left(map, selection.start)
                } else {
                    selection.start
                };
                selection.collapse_to(cursor, SelectionGoal::None);
            });
        })
    }

    pub fn select_left(&mut self, _: &SelectLeft, cx: &mut ViewContext<Self>) {
        self.change_selections(Some(Autoscroll::fit()), cx, |s| {
            s.move_heads_with(|map, head, _| (movement::left(map, head), SelectionGoal::None));
        })
    }

    pub fn move_right(&mut self, _: &MoveRight, cx: &mut ViewContext<Self>) {
        self.change_selections(Some(Autoscroll::fit()), cx, |s| {
            let line_mode = s.line_mode;
            s.move_with(|map, selection| {
                let cursor = if selection.is_empty() && !line_mode {
                    movement::right(map, selection.end)
                } else {
                    selection.end
                };
                selection.collapse_to(cursor, SelectionGoal::None)
            });
        })
    }

    pub fn select_right(&mut self, _: &SelectRight, cx: &mut ViewContext<Self>) {
        self.change_selections(Some(Autoscroll::fit()), cx, |s| {
            s.move_heads_with(|map, head, _| (movement::right(map, head), SelectionGoal::None));
        })
    }

    pub fn move_up(&mut self, _: &MoveUp, cx: &mut ViewContext<Self>) {
        if self.take_rename(true, cx).is_some() {
            return;
        }

        if matches!(self.mode, EditorMode::SingleLine) {
            cx.propagate();
            return;
        }

        let text_layout_details = &self.text_layout_details(cx);

        self.change_selections(Some(Autoscroll::fit()), cx, |s| {
            let line_mode = s.line_mode;
            s.move_with(|map, selection| {
                if !selection.is_empty() && !line_mode {
                    selection.goal = SelectionGoal::None;
                }
                let (cursor, goal) = movement::up(
                    map,
                    selection.start,
                    selection.goal,
                    false,
                    &text_layout_details,
                );
                selection.collapse_to(cursor, goal);
            });
        })
    }

    pub fn move_up_by_lines(&mut self, action: &MoveUpByLines, cx: &mut ViewContext<Self>) {
        if self.take_rename(true, cx).is_some() {
            return;
        }

        if matches!(self.mode, EditorMode::SingleLine) {
            cx.propagate();
            return;
        }

        let text_layout_details = &self.text_layout_details(cx);

        self.change_selections(Some(Autoscroll::fit()), cx, |s| {
            let line_mode = s.line_mode;
            s.move_with(|map, selection| {
                if !selection.is_empty() && !line_mode {
                    selection.goal = SelectionGoal::None;
                }
                let (cursor, goal) = movement::up_by_rows(
                    map,
                    selection.start,
                    action.lines,
                    selection.goal,
                    false,
                    &text_layout_details,
                );
                selection.collapse_to(cursor, goal);
            });
        })
    }

    pub fn move_down_by_lines(&mut self, action: &MoveDownByLines, cx: &mut ViewContext<Self>) {
        if self.take_rename(true, cx).is_some() {
            return;
        }

        if matches!(self.mode, EditorMode::SingleLine) {
            cx.propagate();
            return;
        }

        let text_layout_details = &self.text_layout_details(cx);

        self.change_selections(Some(Autoscroll::fit()), cx, |s| {
            let line_mode = s.line_mode;
            s.move_with(|map, selection| {
                if !selection.is_empty() && !line_mode {
                    selection.goal = SelectionGoal::None;
                }
                let (cursor, goal) = movement::down_by_rows(
                    map,
                    selection.start,
                    action.lines,
                    selection.goal,
                    false,
                    &text_layout_details,
                );
                selection.collapse_to(cursor, goal);
            });
        })
    }

    pub fn select_down_by_lines(&mut self, action: &SelectDownByLines, cx: &mut ViewContext<Self>) {
        let text_layout_details = &self.text_layout_details(cx);
        self.change_selections(Some(Autoscroll::fit()), cx, |s| {
            s.move_heads_with(|map, head, goal| {
                movement::down_by_rows(map, head, action.lines, goal, false, &text_layout_details)
            })
        })
    }

    pub fn select_up_by_lines(&mut self, action: &SelectUpByLines, cx: &mut ViewContext<Self>) {
        let text_layout_details = &self.text_layout_details(cx);
        self.change_selections(Some(Autoscroll::fit()), cx, |s| {
            s.move_heads_with(|map, head, goal| {
                movement::up_by_rows(map, head, action.lines, goal, false, &text_layout_details)
            })
        })
    }

    pub fn move_page_up(&mut self, action: &MovePageUp, cx: &mut ViewContext<Self>) {
        if self.take_rename(true, cx).is_some() {
            return;
        }

        if matches!(self.mode, EditorMode::SingleLine) {
            cx.propagate();
            return;
        }

        let row_count = if let Some(row_count) = self.visible_line_count() {
            row_count as u32 - 1
        } else {
            return;
        };

        let autoscroll = if action.center_cursor {
            Autoscroll::center()
        } else {
            Autoscroll::fit()
        };

        let text_layout_details = &self.text_layout_details(cx);

        self.change_selections(Some(autoscroll), cx, |s| {
            let line_mode = s.line_mode;
            s.move_with(|map, selection| {
                if !selection.is_empty() && !line_mode {
                    selection.goal = SelectionGoal::None;
                }
                let (cursor, goal) = movement::up_by_rows(
                    map,
                    selection.end,
                    row_count,
                    selection.goal,
                    false,
                    &text_layout_details,
                );
                selection.collapse_to(cursor, goal);
            });
        });
    }

    pub fn select_up(&mut self, _: &SelectUp, cx: &mut ViewContext<Self>) {
        let text_layout_details = &self.text_layout_details(cx);
        self.change_selections(Some(Autoscroll::fit()), cx, |s| {
            s.move_heads_with(|map, head, goal| {
                movement::up(map, head, goal, false, &text_layout_details)
            })
        })
    }

    pub fn move_down(&mut self, _: &MoveDown, cx: &mut ViewContext<Self>) {
        self.take_rename(true, cx);

        if self.mode == EditorMode::SingleLine {
            cx.propagate();
            return;
        }

        let text_layout_details = &self.text_layout_details(cx);
        self.change_selections(Some(Autoscroll::fit()), cx, |s| {
            let line_mode = s.line_mode;
            s.move_with(|map, selection| {
                if !selection.is_empty() && !line_mode {
                    selection.goal = SelectionGoal::None;
                }
                let (cursor, goal) = movement::down(
                    map,
                    selection.end,
                    selection.goal,
                    false,
                    &text_layout_details,
                );
                selection.collapse_to(cursor, goal);
            });
        });
    }

    pub fn move_page_down(&mut self, action: &MovePageDown, cx: &mut ViewContext<Self>) {
        if self.take_rename(true, cx).is_some() {
            return;
        }

        if self
            .context_menu
            .write()
            .as_mut()
            .map(|menu| menu.select_last(self.project.as_ref(), cx))
            .unwrap_or(false)
        {
            return;
        }

        if matches!(self.mode, EditorMode::SingleLine) {
            cx.propagate();
            return;
        }

        let row_count = if let Some(row_count) = self.visible_line_count() {
            row_count as u32 - 1
        } else {
            return;
        };

        let autoscroll = if action.center_cursor {
            Autoscroll::center()
        } else {
            Autoscroll::fit()
        };

        let text_layout_details = &self.text_layout_details(cx);
        self.change_selections(Some(autoscroll), cx, |s| {
            let line_mode = s.line_mode;
            s.move_with(|map, selection| {
                if !selection.is_empty() && !line_mode {
                    selection.goal = SelectionGoal::None;
                }
                let (cursor, goal) = movement::down_by_rows(
                    map,
                    selection.end,
                    row_count,
                    selection.goal,
                    false,
                    &text_layout_details,
                );
                selection.collapse_to(cursor, goal);
            });
        });
    }

    pub fn select_down(&mut self, _: &SelectDown, cx: &mut ViewContext<Self>) {
        let text_layout_details = &self.text_layout_details(cx);
        self.change_selections(Some(Autoscroll::fit()), cx, |s| {
            s.move_heads_with(|map, head, goal| {
                movement::down(map, head, goal, false, &text_layout_details)
            })
        });
    }

    pub fn context_menu_first(&mut self, _: &ContextMenuFirst, cx: &mut ViewContext<Self>) {
        if let Some(context_menu) = self.context_menu.write().as_mut() {
            context_menu.select_first(self.project.as_ref(), cx);
        }
    }

    pub fn context_menu_prev(&mut self, _: &ContextMenuPrev, cx: &mut ViewContext<Self>) {
        if let Some(context_menu) = self.context_menu.write().as_mut() {
            context_menu.select_prev(self.project.as_ref(), cx);
        }
    }

    pub fn context_menu_next(&mut self, _: &ContextMenuNext, cx: &mut ViewContext<Self>) {
        if let Some(context_menu) = self.context_menu.write().as_mut() {
            context_menu.select_next(self.project.as_ref(), cx);
        }
    }

    pub fn context_menu_last(&mut self, _: &ContextMenuLast, cx: &mut ViewContext<Self>) {
        if let Some(context_menu) = self.context_menu.write().as_mut() {
            context_menu.select_last(self.project.as_ref(), cx);
        }
    }

    pub fn move_to_previous_word_start(
        &mut self,
        _: &MoveToPreviousWordStart,
        cx: &mut ViewContext<Self>,
    ) {
        self.change_selections(Some(Autoscroll::fit()), cx, |s| {
            s.move_cursors_with(|map, head, _| {
                (
                    movement::previous_word_start(map, head),
                    SelectionGoal::None,
                )
            });
        })
    }

    pub fn move_to_previous_subword_start(
        &mut self,
        _: &MoveToPreviousSubwordStart,
        cx: &mut ViewContext<Self>,
    ) {
        self.change_selections(Some(Autoscroll::fit()), cx, |s| {
            s.move_cursors_with(|map, head, _| {
                (
                    movement::previous_subword_start(map, head),
                    SelectionGoal::None,
                )
            });
        })
    }

    pub fn select_to_previous_word_start(
        &mut self,
        _: &SelectToPreviousWordStart,
        cx: &mut ViewContext<Self>,
    ) {
        self.change_selections(Some(Autoscroll::fit()), cx, |s| {
            s.move_heads_with(|map, head, _| {
                (
                    movement::previous_word_start(map, head),
                    SelectionGoal::None,
                )
            });
        })
    }

    pub fn select_to_previous_subword_start(
        &mut self,
        _: &SelectToPreviousSubwordStart,
        cx: &mut ViewContext<Self>,
    ) {
        self.change_selections(Some(Autoscroll::fit()), cx, |s| {
            s.move_heads_with(|map, head, _| {
                (
                    movement::previous_subword_start(map, head),
                    SelectionGoal::None,
                )
            });
        })
    }

    pub fn delete_to_previous_word_start(
        &mut self,
        _: &DeleteToPreviousWordStart,
        cx: &mut ViewContext<Self>,
    ) {
        self.transact(cx, |this, cx| {
            this.select_autoclose_pair(cx);
            this.change_selections(Some(Autoscroll::fit()), cx, |s| {
                let line_mode = s.line_mode;
                s.move_with(|map, selection| {
                    if selection.is_empty() && !line_mode {
                        let cursor = movement::previous_word_start(map, selection.head());
                        selection.set_head(cursor, SelectionGoal::None);
                    }
                });
            });
            this.insert("", cx);
        });
    }

    pub fn delete_to_previous_subword_start(
        &mut self,
        _: &DeleteToPreviousSubwordStart,
        cx: &mut ViewContext<Self>,
    ) {
        self.transact(cx, |this, cx| {
            this.select_autoclose_pair(cx);
            this.change_selections(Some(Autoscroll::fit()), cx, |s| {
                let line_mode = s.line_mode;
                s.move_with(|map, selection| {
                    if selection.is_empty() && !line_mode {
                        let cursor = movement::previous_subword_start(map, selection.head());
                        selection.set_head(cursor, SelectionGoal::None);
                    }
                });
            });
            this.insert("", cx);
        });
    }

    pub fn move_to_next_word_end(&mut self, _: &MoveToNextWordEnd, cx: &mut ViewContext<Self>) {
        self.change_selections(Some(Autoscroll::fit()), cx, |s| {
            s.move_cursors_with(|map, head, _| {
                (movement::next_word_end(map, head), SelectionGoal::None)
            });
        })
    }

    pub fn move_to_next_subword_end(
        &mut self,
        _: &MoveToNextSubwordEnd,
        cx: &mut ViewContext<Self>,
    ) {
        self.change_selections(Some(Autoscroll::fit()), cx, |s| {
            s.move_cursors_with(|map, head, _| {
                (movement::next_subword_end(map, head), SelectionGoal::None)
            });
        })
    }

    pub fn select_to_next_word_end(&mut self, _: &SelectToNextWordEnd, cx: &mut ViewContext<Self>) {
        self.change_selections(Some(Autoscroll::fit()), cx, |s| {
            s.move_heads_with(|map, head, _| {
                (movement::next_word_end(map, head), SelectionGoal::None)
            });
        })
    }

    pub fn select_to_next_subword_end(
        &mut self,
        _: &SelectToNextSubwordEnd,
        cx: &mut ViewContext<Self>,
    ) {
        self.change_selections(Some(Autoscroll::fit()), cx, |s| {
            s.move_heads_with(|map, head, _| {
                (movement::next_subword_end(map, head), SelectionGoal::None)
            });
        })
    }

    pub fn delete_to_next_word_end(&mut self, _: &DeleteToNextWordEnd, cx: &mut ViewContext<Self>) {
        self.transact(cx, |this, cx| {
            this.change_selections(Some(Autoscroll::fit()), cx, |s| {
                let line_mode = s.line_mode;
                s.move_with(|map, selection| {
                    if selection.is_empty() && !line_mode {
                        let cursor = movement::next_word_end(map, selection.head());
                        selection.set_head(cursor, SelectionGoal::None);
                    }
                });
            });
            this.insert("", cx);
        });
    }

    pub fn delete_to_next_subword_end(
        &mut self,
        _: &DeleteToNextSubwordEnd,
        cx: &mut ViewContext<Self>,
    ) {
        self.transact(cx, |this, cx| {
            this.change_selections(Some(Autoscroll::fit()), cx, |s| {
                s.move_with(|map, selection| {
                    if selection.is_empty() {
                        let cursor = movement::next_subword_end(map, selection.head());
                        selection.set_head(cursor, SelectionGoal::None);
                    }
                });
            });
            this.insert("", cx);
        });
    }

    pub fn move_to_beginning_of_line(
        &mut self,
        _: &MoveToBeginningOfLine,
        cx: &mut ViewContext<Self>,
    ) {
        self.change_selections(Some(Autoscroll::fit()), cx, |s| {
            s.move_cursors_with(|map, head, _| {
                (
                    movement::indented_line_beginning(map, head, true),
                    SelectionGoal::None,
                )
            });
        })
    }

    pub fn select_to_beginning_of_line(
        &mut self,
        action: &SelectToBeginningOfLine,
        cx: &mut ViewContext<Self>,
    ) {
        self.change_selections(Some(Autoscroll::fit()), cx, |s| {
            s.move_heads_with(|map, head, _| {
                (
                    movement::indented_line_beginning(map, head, action.stop_at_soft_wraps),
                    SelectionGoal::None,
                )
            });
        });
    }

    pub fn delete_to_beginning_of_line(
        &mut self,
        _: &DeleteToBeginningOfLine,
        cx: &mut ViewContext<Self>,
    ) {
        self.transact(cx, |this, cx| {
            this.change_selections(Some(Autoscroll::fit()), cx, |s| {
                s.move_with(|_, selection| {
                    selection.reversed = true;
                });
            });

            this.select_to_beginning_of_line(
                &SelectToBeginningOfLine {
                    stop_at_soft_wraps: false,
                },
                cx,
            );
            this.backspace(&Backspace, cx);
        });
    }

    pub fn move_to_end_of_line(&mut self, _: &MoveToEndOfLine, cx: &mut ViewContext<Self>) {
        self.change_selections(Some(Autoscroll::fit()), cx, |s| {
            s.move_cursors_with(|map, head, _| {
                (movement::line_end(map, head, true), SelectionGoal::None)
            });
        })
    }

    pub fn select_to_end_of_line(
        &mut self,
        action: &SelectToEndOfLine,
        cx: &mut ViewContext<Self>,
    ) {
        self.change_selections(Some(Autoscroll::fit()), cx, |s| {
            s.move_heads_with(|map, head, _| {
                (
                    movement::line_end(map, head, action.stop_at_soft_wraps),
                    SelectionGoal::None,
                )
            });
        })
    }

    pub fn delete_to_end_of_line(&mut self, _: &DeleteToEndOfLine, cx: &mut ViewContext<Self>) {
        self.transact(cx, |this, cx| {
            this.select_to_end_of_line(
                &SelectToEndOfLine {
                    stop_at_soft_wraps: false,
                },
                cx,
            );
            this.delete(&Delete, cx);
        });
    }

    pub fn cut_to_end_of_line(&mut self, _: &CutToEndOfLine, cx: &mut ViewContext<Self>) {
        self.transact(cx, |this, cx| {
            this.select_to_end_of_line(
                &SelectToEndOfLine {
                    stop_at_soft_wraps: false,
                },
                cx,
            );
            this.cut(&Cut, cx);
        });
    }

    pub fn move_to_start_of_paragraph(
        &mut self,
        _: &MoveToStartOfParagraph,
        cx: &mut ViewContext<Self>,
    ) {
        if matches!(self.mode, EditorMode::SingleLine) {
            cx.propagate();
            return;
        }

        self.change_selections(Some(Autoscroll::fit()), cx, |s| {
            s.move_with(|map, selection| {
                selection.collapse_to(
                    movement::start_of_paragraph(map, selection.head(), 1),
                    SelectionGoal::None,
                )
            });
        })
    }

    pub fn move_to_end_of_paragraph(
        &mut self,
        _: &MoveToEndOfParagraph,
        cx: &mut ViewContext<Self>,
    ) {
        if matches!(self.mode, EditorMode::SingleLine) {
            cx.propagate();
            return;
        }

        self.change_selections(Some(Autoscroll::fit()), cx, |s| {
            s.move_with(|map, selection| {
                selection.collapse_to(
                    movement::end_of_paragraph(map, selection.head(), 1),
                    SelectionGoal::None,
                )
            });
        })
    }

    pub fn select_to_start_of_paragraph(
        &mut self,
        _: &SelectToStartOfParagraph,
        cx: &mut ViewContext<Self>,
    ) {
        if matches!(self.mode, EditorMode::SingleLine) {
            cx.propagate();
            return;
        }

        self.change_selections(Some(Autoscroll::fit()), cx, |s| {
            s.move_heads_with(|map, head, _| {
                (
                    movement::start_of_paragraph(map, head, 1),
                    SelectionGoal::None,
                )
            });
        })
    }

    pub fn select_to_end_of_paragraph(
        &mut self,
        _: &SelectToEndOfParagraph,
        cx: &mut ViewContext<Self>,
    ) {
        if matches!(self.mode, EditorMode::SingleLine) {
            cx.propagate();
            return;
        }

        self.change_selections(Some(Autoscroll::fit()), cx, |s| {
            s.move_heads_with(|map, head, _| {
                (
                    movement::end_of_paragraph(map, head, 1),
                    SelectionGoal::None,
                )
            });
        })
    }

    pub fn move_to_beginning(&mut self, _: &MoveToBeginning, cx: &mut ViewContext<Self>) {
        if matches!(self.mode, EditorMode::SingleLine) {
            cx.propagate();
            return;
        }

        self.change_selections(Some(Autoscroll::fit()), cx, |s| {
            s.select_ranges(vec![0..0]);
        });
    }

    pub fn select_to_beginning(&mut self, _: &SelectToBeginning, cx: &mut ViewContext<Self>) {
        let mut selection = self.selections.last::<Point>(cx);
        selection.set_head(Point::zero(), SelectionGoal::None);

        self.change_selections(Some(Autoscroll::fit()), cx, |s| {
            s.select(vec![selection]);
        });
    }

    pub fn move_to_end(&mut self, _: &MoveToEnd, cx: &mut ViewContext<Self>) {
        if matches!(self.mode, EditorMode::SingleLine) {
            cx.propagate();
            return;
        }

        let cursor = self.buffer.read(cx).read(cx).len();
        self.change_selections(Some(Autoscroll::fit()), cx, |s| {
            s.select_ranges(vec![cursor..cursor])
        });
    }

    pub fn set_nav_history(&mut self, nav_history: Option<ItemNavHistory>) {
        self.nav_history = nav_history;
    }

    pub fn nav_history(&self) -> Option<&ItemNavHistory> {
        self.nav_history.as_ref()
    }

    fn push_to_nav_history(
        &mut self,
        cursor_anchor: Anchor,
        new_position: Option<Point>,
        cx: &mut ViewContext<Self>,
    ) {
        if let Some(nav_history) = self.nav_history.as_mut() {
            let buffer = self.buffer.read(cx).read(cx);
            let cursor_position = cursor_anchor.to_point(&buffer);
            let scroll_state = self.scroll_manager.anchor();
            let scroll_top_row = scroll_state.top_row(&buffer);
            drop(buffer);

            if let Some(new_position) = new_position {
                let row_delta = (new_position.row as i64 - cursor_position.row as i64).abs();
                if row_delta < MIN_NAVIGATION_HISTORY_ROW_DELTA {
                    return;
                }
            }

            nav_history.push(
                Some(NavigationData {
                    cursor_anchor,
                    cursor_position,
                    scroll_anchor: scroll_state,
                    scroll_top_row,
                }),
                cx,
            );
        }
    }

    pub fn select_to_end(&mut self, _: &SelectToEnd, cx: &mut ViewContext<Self>) {
        let buffer = self.buffer.read(cx).snapshot(cx);
        let mut selection = self.selections.first::<usize>(cx);
        selection.set_head(buffer.len(), SelectionGoal::None);
        self.change_selections(Some(Autoscroll::fit()), cx, |s| {
            s.select(vec![selection]);
        });
    }

    pub fn select_all(&mut self, _: &SelectAll, cx: &mut ViewContext<Self>) {
        let end = self.buffer.read(cx).read(cx).len();
        self.change_selections(None, cx, |s| {
            s.select_ranges(vec![0..end]);
        });
    }

    pub fn select_line(&mut self, _: &SelectLine, cx: &mut ViewContext<Self>) {
        let display_map = self.display_map.update(cx, |map, cx| map.snapshot(cx));
        let mut selections = self.selections.all::<Point>(cx);
        let max_point = display_map.buffer_snapshot.max_point();
        for selection in &mut selections {
            let rows = selection.spanned_rows(true, &display_map);
            selection.start = Point::new(rows.start, 0);
            selection.end = cmp::min(max_point, Point::new(rows.end, 0));
            selection.reversed = false;
        }
        self.change_selections(Some(Autoscroll::fit()), cx, |s| {
            s.select(selections);
        });
    }

    pub fn split_selection_into_lines(
        &mut self,
        _: &SplitSelectionIntoLines,
        cx: &mut ViewContext<Self>,
    ) {
        let mut to_unfold = Vec::new();
        let mut new_selection_ranges = Vec::new();
        {
            let selections = self.selections.all::<Point>(cx);
            let buffer = self.buffer.read(cx).read(cx);
            for selection in selections {
                for row in selection.start.row..selection.end.row {
                    let cursor = Point::new(row, buffer.line_len(row));
                    new_selection_ranges.push(cursor..cursor);
                }
                new_selection_ranges.push(selection.end..selection.end);
                to_unfold.push(selection.start..selection.end);
            }
        }
        self.unfold_ranges(to_unfold, true, true, cx);
        self.change_selections(Some(Autoscroll::fit()), cx, |s| {
            s.select_ranges(new_selection_ranges);
        });
    }

    pub fn add_selection_above(&mut self, _: &AddSelectionAbove, cx: &mut ViewContext<Self>) {
        self.add_selection(true, cx);
    }

    pub fn add_selection_below(&mut self, _: &AddSelectionBelow, cx: &mut ViewContext<Self>) {
        self.add_selection(false, cx);
    }

    fn add_selection(&mut self, above: bool, cx: &mut ViewContext<Self>) {
        let display_map = self.display_map.update(cx, |map, cx| map.snapshot(cx));
        let mut selections = self.selections.all::<Point>(cx);
        let text_layout_details = self.text_layout_details(cx);
        let mut state = self.add_selections_state.take().unwrap_or_else(|| {
            let oldest_selection = selections.iter().min_by_key(|s| s.id).unwrap().clone();
            let range = oldest_selection.display_range(&display_map).sorted();

            let start_x = display_map.x_for_display_point(range.start, &text_layout_details);
            let end_x = display_map.x_for_display_point(range.end, &text_layout_details);
            let positions = start_x.min(end_x)..start_x.max(end_x);

            selections.clear();
            let mut stack = Vec::new();
            for row in range.start.row()..=range.end.row() {
                if let Some(selection) = self.selections.build_columnar_selection(
                    &display_map,
                    row,
                    &positions,
                    oldest_selection.reversed,
                    &text_layout_details,
                ) {
                    stack.push(selection.id);
                    selections.push(selection);
                }
            }

            if above {
                stack.reverse();
            }

            AddSelectionsState { above, stack }
        });

        let last_added_selection = *state.stack.last().unwrap();
        let mut new_selections = Vec::new();
        if above == state.above {
            let end_row = if above {
                0
            } else {
                display_map.max_point().row()
            };

            'outer: for selection in selections {
                if selection.id == last_added_selection {
                    let range = selection.display_range(&display_map).sorted();
                    debug_assert_eq!(range.start.row(), range.end.row());
                    let mut row = range.start.row();
                    let positions =
                        if let SelectionGoal::HorizontalRange { start, end } = selection.goal {
                            px(start)..px(end)
                        } else {
                            let start_x =
                                display_map.x_for_display_point(range.start, &text_layout_details);
                            let end_x =
                                display_map.x_for_display_point(range.end, &text_layout_details);
                            start_x.min(end_x)..start_x.max(end_x)
                        };

                    while row != end_row {
                        if above {
                            row -= 1;
                        } else {
                            row += 1;
                        }

                        if let Some(new_selection) = self.selections.build_columnar_selection(
                            &display_map,
                            row,
                            &positions,
                            selection.reversed,
                            &text_layout_details,
                        ) {
                            state.stack.push(new_selection.id);
                            if above {
                                new_selections.push(new_selection);
                                new_selections.push(selection);
                            } else {
                                new_selections.push(selection);
                                new_selections.push(new_selection);
                            }

                            continue 'outer;
                        }
                    }
                }

                new_selections.push(selection);
            }
        } else {
            new_selections = selections;
            new_selections.retain(|s| s.id != last_added_selection);
            state.stack.pop();
        }

        self.change_selections(Some(Autoscroll::fit()), cx, |s| {
            s.select(new_selections);
        });
        if state.stack.len() > 1 {
            self.add_selections_state = Some(state);
        }
    }

    pub fn select_next_match_internal(
        &mut self,
        display_map: &DisplaySnapshot,
        replace_newest: bool,
        autoscroll: Option<Autoscroll>,
        cx: &mut ViewContext<Self>,
    ) -> Result<()> {
        fn select_next_match_ranges(
            this: &mut Editor,
            range: Range<usize>,
            replace_newest: bool,
            auto_scroll: Option<Autoscroll>,
            cx: &mut ViewContext<Editor>,
        ) {
            this.unfold_ranges([range.clone()], false, true, cx);
            this.change_selections(auto_scroll, cx, |s| {
                if replace_newest {
                    s.delete(s.newest_anchor().id);
                }
                s.insert_range(range.clone());
            });
        }

        let buffer = &display_map.buffer_snapshot;
        let mut selections = self.selections.all::<usize>(cx);
        if let Some(mut select_next_state) = self.select_next_state.take() {
            let query = &select_next_state.query;
            if !select_next_state.done {
                let first_selection = selections.iter().min_by_key(|s| s.id).unwrap();
                let last_selection = selections.iter().max_by_key(|s| s.id).unwrap();
                let mut next_selected_range = None;

                let bytes_after_last_selection =
                    buffer.bytes_in_range(last_selection.end..buffer.len());
                let bytes_before_first_selection = buffer.bytes_in_range(0..first_selection.start);
                let query_matches = query
                    .stream_find_iter(bytes_after_last_selection)
                    .map(|result| (last_selection.end, result))
                    .chain(
                        query
                            .stream_find_iter(bytes_before_first_selection)
                            .map(|result| (0, result)),
                    );

                for (start_offset, query_match) in query_matches {
                    let query_match = query_match.unwrap(); // can only fail due to I/O
                    let offset_range =
                        start_offset + query_match.start()..start_offset + query_match.end();
                    let display_range = offset_range.start.to_display_point(&display_map)
                        ..offset_range.end.to_display_point(&display_map);

                    if !select_next_state.wordwise
                        || (!movement::is_inside_word(&display_map, display_range.start)
                            && !movement::is_inside_word(&display_map, display_range.end))
                    {
                        // TODO: This is n^2, because we might check all the selections
                        if !selections
                            .iter()
                            .any(|selection| selection.range().overlaps(&offset_range))
                        {
                            next_selected_range = Some(offset_range);
                            break;
                        }
                    }
                }

                if let Some(next_selected_range) = next_selected_range {
                    select_next_match_ranges(
                        self,
                        next_selected_range,
                        replace_newest,
                        autoscroll,
                        cx,
                    );
                } else {
                    select_next_state.done = true;
                }
            }

            self.select_next_state = Some(select_next_state);
        } else {
            let mut only_carets = true;
            let mut same_text_selected = true;
            let mut selected_text = None;

            let mut selections_iter = selections.iter().peekable();
            while let Some(selection) = selections_iter.next() {
                if selection.start != selection.end {
                    only_carets = false;
                }

                if same_text_selected {
                    if selected_text.is_none() {
                        selected_text =
                            Some(buffer.text_for_range(selection.range()).collect::<String>());
                    }

                    if let Some(next_selection) = selections_iter.peek() {
                        if next_selection.range().len() == selection.range().len() {
                            let next_selected_text = buffer
                                .text_for_range(next_selection.range())
                                .collect::<String>();
                            if Some(next_selected_text) != selected_text {
                                same_text_selected = false;
                                selected_text = None;
                            }
                        } else {
                            same_text_selected = false;
                            selected_text = None;
                        }
                    }
                }
            }

            if only_carets {
                for selection in &mut selections {
                    let word_range = movement::surrounding_word(
                        &display_map,
                        selection.start.to_display_point(&display_map),
                    );
                    selection.start = word_range.start.to_offset(&display_map, Bias::Left);
                    selection.end = word_range.end.to_offset(&display_map, Bias::Left);
                    selection.goal = SelectionGoal::None;
                    selection.reversed = false;
                    select_next_match_ranges(
                        self,
                        selection.start..selection.end,
                        replace_newest,
                        autoscroll,
                        cx,
                    );
                }

                if selections.len() == 1 {
                    let selection = selections
                        .last()
                        .expect("ensured that there's only one selection");
                    let query = buffer
                        .text_for_range(selection.start..selection.end)
                        .collect::<String>();
                    let is_empty = query.is_empty();
                    let select_state = SelectNextState {
                        query: AhoCorasick::new(&[query])?,
                        wordwise: true,
                        done: is_empty,
                    };
                    self.select_next_state = Some(select_state);
                } else {
                    self.select_next_state = None;
                }
            } else if let Some(selected_text) = selected_text {
                self.select_next_state = Some(SelectNextState {
                    query: AhoCorasick::new(&[selected_text])?,
                    wordwise: false,
                    done: false,
                });
                self.select_next_match_internal(display_map, replace_newest, autoscroll, cx)?;
            }
        }
        Ok(())
    }

    pub fn select_all_matches(
        &mut self,
        _action: &SelectAllMatches,
        cx: &mut ViewContext<Self>,
    ) -> Result<()> {
        self.push_to_selection_history();
        let display_map = self.display_map.update(cx, |map, cx| map.snapshot(cx));

        self.select_next_match_internal(&display_map, false, None, cx)?;
        let Some(select_next_state) = self.select_next_state.as_mut() else {
            return Ok(());
        };
        if select_next_state.done {
            return Ok(());
        }

        let mut new_selections = self.selections.all::<usize>(cx);

        let buffer = &display_map.buffer_snapshot;
        let query_matches = select_next_state
            .query
            .stream_find_iter(buffer.bytes_in_range(0..buffer.len()));

        for query_match in query_matches {
            let query_match = query_match.unwrap(); // can only fail due to I/O
            let offset_range = query_match.start()..query_match.end();
            let display_range = offset_range.start.to_display_point(&display_map)
                ..offset_range.end.to_display_point(&display_map);

            if !select_next_state.wordwise
                || (!movement::is_inside_word(&display_map, display_range.start)
                    && !movement::is_inside_word(&display_map, display_range.end))
            {
                self.selections.change_with(cx, |selections| {
                    new_selections.push(Selection {
                        id: selections.new_selection_id(),
                        start: offset_range.start,
                        end: offset_range.end,
                        reversed: false,
                        goal: SelectionGoal::None,
                    });
                });
            }
        }

        new_selections.sort_by_key(|selection| selection.start);
        let mut ix = 0;
        while ix + 1 < new_selections.len() {
            let current_selection = &new_selections[ix];
            let next_selection = &new_selections[ix + 1];
            if current_selection.range().overlaps(&next_selection.range()) {
                if current_selection.id < next_selection.id {
                    new_selections.remove(ix + 1);
                } else {
                    new_selections.remove(ix);
                }
            } else {
                ix += 1;
            }
        }

        select_next_state.done = true;
        self.unfold_ranges(
            new_selections.iter().map(|selection| selection.range()),
            false,
            false,
            cx,
        );
        self.change_selections(Some(Autoscroll::fit()), cx, |selections| {
            selections.select(new_selections)
        });

        Ok(())
    }

    pub fn select_next(&mut self, action: &SelectNext, cx: &mut ViewContext<Self>) -> Result<()> {
        self.push_to_selection_history();
        let display_map = self.display_map.update(cx, |map, cx| map.snapshot(cx));
        self.select_next_match_internal(
            &display_map,
            action.replace_newest,
            Some(Autoscroll::newest()),
            cx,
        )?;
        Ok(())
    }

    pub fn select_previous(
        &mut self,
        action: &SelectPrevious,
        cx: &mut ViewContext<Self>,
    ) -> Result<()> {
        self.push_to_selection_history();
        let display_map = self.display_map.update(cx, |map, cx| map.snapshot(cx));
        let buffer = &display_map.buffer_snapshot;
        let mut selections = self.selections.all::<usize>(cx);
        if let Some(mut select_prev_state) = self.select_prev_state.take() {
            let query = &select_prev_state.query;
            if !select_prev_state.done {
                let first_selection = selections.iter().min_by_key(|s| s.id).unwrap();
                let last_selection = selections.iter().max_by_key(|s| s.id).unwrap();
                let mut next_selected_range = None;
                // When we're iterating matches backwards, the oldest match will actually be the furthest one in the buffer.
                let bytes_before_last_selection =
                    buffer.reversed_bytes_in_range(0..last_selection.start);
                let bytes_after_first_selection =
                    buffer.reversed_bytes_in_range(first_selection.end..buffer.len());
                let query_matches = query
                    .stream_find_iter(bytes_before_last_selection)
                    .map(|result| (last_selection.start, result))
                    .chain(
                        query
                            .stream_find_iter(bytes_after_first_selection)
                            .map(|result| (buffer.len(), result)),
                    );
                for (end_offset, query_match) in query_matches {
                    let query_match = query_match.unwrap(); // can only fail due to I/O
                    let offset_range =
                        end_offset - query_match.end()..end_offset - query_match.start();
                    let display_range = offset_range.start.to_display_point(&display_map)
                        ..offset_range.end.to_display_point(&display_map);

                    if !select_prev_state.wordwise
                        || (!movement::is_inside_word(&display_map, display_range.start)
                            && !movement::is_inside_word(&display_map, display_range.end))
                    {
                        next_selected_range = Some(offset_range);
                        break;
                    }
                }

                if let Some(next_selected_range) = next_selected_range {
                    self.unfold_ranges([next_selected_range.clone()], false, true, cx);
                    self.change_selections(Some(Autoscroll::newest()), cx, |s| {
                        if action.replace_newest {
                            s.delete(s.newest_anchor().id);
                        }
                        s.insert_range(next_selected_range);
                    });
                } else {
                    select_prev_state.done = true;
                }
            }

            self.select_prev_state = Some(select_prev_state);
        } else {
            let mut only_carets = true;
            let mut same_text_selected = true;
            let mut selected_text = None;

            let mut selections_iter = selections.iter().peekable();
            while let Some(selection) = selections_iter.next() {
                if selection.start != selection.end {
                    only_carets = false;
                }

                if same_text_selected {
                    if selected_text.is_none() {
                        selected_text =
                            Some(buffer.text_for_range(selection.range()).collect::<String>());
                    }

                    if let Some(next_selection) = selections_iter.peek() {
                        if next_selection.range().len() == selection.range().len() {
                            let next_selected_text = buffer
                                .text_for_range(next_selection.range())
                                .collect::<String>();
                            if Some(next_selected_text) != selected_text {
                                same_text_selected = false;
                                selected_text = None;
                            }
                        } else {
                            same_text_selected = false;
                            selected_text = None;
                        }
                    }
                }
            }

            if only_carets {
                for selection in &mut selections {
                    let word_range = movement::surrounding_word(
                        &display_map,
                        selection.start.to_display_point(&display_map),
                    );
                    selection.start = word_range.start.to_offset(&display_map, Bias::Left);
                    selection.end = word_range.end.to_offset(&display_map, Bias::Left);
                    selection.goal = SelectionGoal::None;
                    selection.reversed = false;
                }
                if selections.len() == 1 {
                    let selection = selections
                        .last()
                        .expect("ensured that there's only one selection");
                    let query = buffer
                        .text_for_range(selection.start..selection.end)
                        .collect::<String>();
                    let is_empty = query.is_empty();
                    let select_state = SelectNextState {
                        query: AhoCorasick::new(&[query.chars().rev().collect::<String>()])?,
                        wordwise: true,
                        done: is_empty,
                    };
                    self.select_prev_state = Some(select_state);
                } else {
                    self.select_prev_state = None;
                }

                self.unfold_ranges(
                    selections.iter().map(|s| s.range()).collect::<Vec<_>>(),
                    false,
                    true,
                    cx,
                );
                self.change_selections(Some(Autoscroll::newest()), cx, |s| {
                    s.select(selections);
                });
            } else if let Some(selected_text) = selected_text {
                self.select_prev_state = Some(SelectNextState {
                    query: AhoCorasick::new(&[selected_text.chars().rev().collect::<String>()])?,
                    wordwise: false,
                    done: false,
                });
                self.select_previous(action, cx)?;
            }
        }
        Ok(())
    }

    pub fn toggle_comments(&mut self, action: &ToggleComments, cx: &mut ViewContext<Self>) {
        let text_layout_details = &self.text_layout_details(cx);
        self.transact(cx, |this, cx| {
            let mut selections = this.selections.all::<Point>(cx);
            let mut edits = Vec::new();
            let mut selection_edit_ranges = Vec::new();
            let mut last_toggled_row = None;
            let snapshot = this.buffer.read(cx).read(cx);
            let empty_str: Arc<str> = "".into();
            let mut suffixes_inserted = Vec::new();

            fn comment_prefix_range(
                snapshot: &MultiBufferSnapshot,
                row: u32,
                comment_prefix: &str,
                comment_prefix_whitespace: &str,
            ) -> Range<Point> {
                let start = Point::new(row, snapshot.indent_size_for_line(row).len);

                let mut line_bytes = snapshot
                    .bytes_in_range(start..snapshot.max_point())
                    .flatten()
                    .copied();

                // If this line currently begins with the line comment prefix, then record
                // the range containing the prefix.
                if line_bytes
                    .by_ref()
                    .take(comment_prefix.len())
                    .eq(comment_prefix.bytes())
                {
                    // Include any whitespace that matches the comment prefix.
                    let matching_whitespace_len = line_bytes
                        .zip(comment_prefix_whitespace.bytes())
                        .take_while(|(a, b)| a == b)
                        .count() as u32;
                    let end = Point::new(
                        start.row,
                        start.column + comment_prefix.len() as u32 + matching_whitespace_len,
                    );
                    start..end
                } else {
                    start..start
                }
            }

            fn comment_suffix_range(
                snapshot: &MultiBufferSnapshot,
                row: u32,
                comment_suffix: &str,
                comment_suffix_has_leading_space: bool,
            ) -> Range<Point> {
                let end = Point::new(row, snapshot.line_len(row));
                let suffix_start_column = end.column.saturating_sub(comment_suffix.len() as u32);

                let mut line_end_bytes = snapshot
                    .bytes_in_range(Point::new(end.row, suffix_start_column.saturating_sub(1))..end)
                    .flatten()
                    .copied();

                let leading_space_len = if suffix_start_column > 0
                    && line_end_bytes.next() == Some(b' ')
                    && comment_suffix_has_leading_space
                {
                    1
                } else {
                    0
                };

                // If this line currently begins with the line comment prefix, then record
                // the range containing the prefix.
                if line_end_bytes.by_ref().eq(comment_suffix.bytes()) {
                    let start = Point::new(end.row, suffix_start_column - leading_space_len);
                    start..end
                } else {
                    end..end
                }
            }

            // TODO: Handle selections that cross excerpts
            for selection in &mut selections {
                let start_column = snapshot.indent_size_for_line(selection.start.row).len;
                let language = if let Some(language) =
                    snapshot.language_scope_at(Point::new(selection.start.row, start_column))
                {
                    language
                } else {
                    continue;
                };

                selection_edit_ranges.clear();

                // If multiple selections contain a given row, avoid processing that
                // row more than once.
                let mut start_row = selection.start.row;
                if last_toggled_row == Some(start_row) {
                    start_row += 1;
                }
                let end_row =
                    if selection.end.row > selection.start.row && selection.end.column == 0 {
                        selection.end.row - 1
                    } else {
                        selection.end.row
                    };
                last_toggled_row = Some(end_row);

                if start_row > end_row {
                    continue;
                }

                // If the language has line comments, toggle those.
                if let Some(full_comment_prefix) = language
                    .line_comment_prefixes()
                    .and_then(|prefixes| prefixes.first())
                {
                    // Split the comment prefix's trailing whitespace into a separate string,
                    // as that portion won't be used for detecting if a line is a comment.
                    let comment_prefix = full_comment_prefix.trim_end_matches(' ');
                    let comment_prefix_whitespace = &full_comment_prefix[comment_prefix.len()..];
                    let mut all_selection_lines_are_comments = true;

                    for row in start_row..=end_row {
                        if start_row < end_row && snapshot.is_line_blank(row) {
                            continue;
                        }

                        let prefix_range = comment_prefix_range(
                            snapshot.deref(),
                            row,
                            comment_prefix,
                            comment_prefix_whitespace,
                        );
                        if prefix_range.is_empty() {
                            all_selection_lines_are_comments = false;
                        }
                        selection_edit_ranges.push(prefix_range);
                    }

                    if all_selection_lines_are_comments {
                        edits.extend(
                            selection_edit_ranges
                                .iter()
                                .cloned()
                                .map(|range| (range, empty_str.clone())),
                        );
                    } else {
                        let min_column = selection_edit_ranges
                            .iter()
                            .map(|r| r.start.column)
                            .min()
                            .unwrap_or(0);
                        edits.extend(selection_edit_ranges.iter().map(|range| {
                            let position = Point::new(range.start.row, min_column);
                            (position..position, full_comment_prefix.clone())
                        }));
                    }
                } else if let Some((full_comment_prefix, comment_suffix)) =
                    language.block_comment_delimiters()
                {
                    let comment_prefix = full_comment_prefix.trim_end_matches(' ');
                    let comment_prefix_whitespace = &full_comment_prefix[comment_prefix.len()..];
                    let prefix_range = comment_prefix_range(
                        snapshot.deref(),
                        start_row,
                        comment_prefix,
                        comment_prefix_whitespace,
                    );
                    let suffix_range = comment_suffix_range(
                        snapshot.deref(),
                        end_row,
                        comment_suffix.trim_start_matches(' '),
                        comment_suffix.starts_with(' '),
                    );

                    if prefix_range.is_empty() || suffix_range.is_empty() {
                        edits.push((
                            prefix_range.start..prefix_range.start,
                            full_comment_prefix.clone(),
                        ));
                        edits.push((suffix_range.end..suffix_range.end, comment_suffix.clone()));
                        suffixes_inserted.push((end_row, comment_suffix.len()));
                    } else {
                        edits.push((prefix_range, empty_str.clone()));
                        edits.push((suffix_range, empty_str.clone()));
                    }
                } else {
                    continue;
                }
            }

            drop(snapshot);
            this.buffer.update(cx, |buffer, cx| {
                buffer.edit(edits, None, cx);
            });

            // Adjust selections so that they end before any comment suffixes that
            // were inserted.
            let mut suffixes_inserted = suffixes_inserted.into_iter().peekable();
            let mut selections = this.selections.all::<Point>(cx);
            let snapshot = this.buffer.read(cx).read(cx);
            for selection in &mut selections {
                while let Some((row, suffix_len)) = suffixes_inserted.peek().copied() {
                    match row.cmp(&selection.end.row) {
                        Ordering::Less => {
                            suffixes_inserted.next();
                            continue;
                        }
                        Ordering::Greater => break,
                        Ordering::Equal => {
                            if selection.end.column == snapshot.line_len(row) {
                                if selection.is_empty() {
                                    selection.start.column -= suffix_len as u32;
                                }
                                selection.end.column -= suffix_len as u32;
                            }
                            break;
                        }
                    }
                }
            }

            drop(snapshot);
            this.change_selections(Some(Autoscroll::fit()), cx, |s| s.select(selections));

            let selections = this.selections.all::<Point>(cx);
            let selections_on_single_row = selections.windows(2).all(|selections| {
                selections[0].start.row == selections[1].start.row
                    && selections[0].end.row == selections[1].end.row
                    && selections[0].start.row == selections[0].end.row
            });
            let selections_selecting = selections
                .iter()
                .any(|selection| selection.start != selection.end);
            let advance_downwards = action.advance_downwards
                && selections_on_single_row
                && !selections_selecting
                && this.mode != EditorMode::SingleLine;

            if advance_downwards {
                let snapshot = this.buffer.read(cx).snapshot(cx);

                this.change_selections(Some(Autoscroll::fit()), cx, |s| {
                    s.move_cursors_with(|display_snapshot, display_point, _| {
                        let mut point = display_point.to_point(display_snapshot);
                        point.row += 1;
                        point = snapshot.clip_point(point, Bias::Left);
                        let display_point = point.to_display_point(display_snapshot);
                        let goal = SelectionGoal::HorizontalPosition(
                            display_snapshot
                                .x_for_display_point(display_point, &text_layout_details)
                                .into(),
                        );
                        (display_point, goal)
                    })
                });
            }
        });
    }

    pub fn select_larger_syntax_node(
        &mut self,
        _: &SelectLargerSyntaxNode,
        cx: &mut ViewContext<Self>,
    ) {
        let display_map = self.display_map.update(cx, |map, cx| map.snapshot(cx));
        let buffer = self.buffer.read(cx).snapshot(cx);
        let old_selections = self.selections.all::<usize>(cx).into_boxed_slice();

        let mut stack = mem::take(&mut self.select_larger_syntax_node_stack);
        let mut selected_larger_node = false;
        let new_selections = old_selections
            .iter()
            .map(|selection| {
                let old_range = selection.start..selection.end;
                let mut new_range = old_range.clone();
                while let Some(containing_range) =
                    buffer.range_for_syntax_ancestor(new_range.clone())
                {
                    new_range = containing_range;
                    if !display_map.intersects_fold(new_range.start)
                        && !display_map.intersects_fold(new_range.end)
                    {
                        break;
                    }
                }

                selected_larger_node |= new_range != old_range;
                Selection {
                    id: selection.id,
                    start: new_range.start,
                    end: new_range.end,
                    goal: SelectionGoal::None,
                    reversed: selection.reversed,
                }
            })
            .collect::<Vec<_>>();

        if selected_larger_node {
            stack.push(old_selections);
            self.change_selections(Some(Autoscroll::fit()), cx, |s| {
                s.select(new_selections);
            });
        }
        self.select_larger_syntax_node_stack = stack;
    }

    pub fn select_smaller_syntax_node(
        &mut self,
        _: &SelectSmallerSyntaxNode,
        cx: &mut ViewContext<Self>,
    ) {
        let mut stack = mem::take(&mut self.select_larger_syntax_node_stack);
        if let Some(selections) = stack.pop() {
            self.change_selections(Some(Autoscroll::fit()), cx, |s| {
                s.select(selections.to_vec());
            });
        }
        self.select_larger_syntax_node_stack = stack;
    }

    pub fn move_to_enclosing_bracket(
        &mut self,
        _: &MoveToEnclosingBracket,
        cx: &mut ViewContext<Self>,
    ) {
        self.change_selections(Some(Autoscroll::fit()), cx, |s| {
            s.move_offsets_with(|snapshot, selection| {
                let Some(enclosing_bracket_ranges) =
                    snapshot.enclosing_bracket_ranges(selection.start..selection.end)
                else {
                    return;
                };

                let mut best_length = usize::MAX;
                let mut best_inside = false;
                let mut best_in_bracket_range = false;
                let mut best_destination = None;
                for (open, close) in enclosing_bracket_ranges {
                    let close = close.to_inclusive();
                    let length = close.end() - open.start;
                    let inside = selection.start >= open.end && selection.end <= *close.start();
                    let in_bracket_range = open.to_inclusive().contains(&selection.head())
                        || close.contains(&selection.head());

                    // If best is next to a bracket and current isn't, skip
                    if !in_bracket_range && best_in_bracket_range {
                        continue;
                    }

                    // Prefer smaller lengths unless best is inside and current isn't
                    if length > best_length && (best_inside || !inside) {
                        continue;
                    }

                    best_length = length;
                    best_inside = inside;
                    best_in_bracket_range = in_bracket_range;
                    best_destination = Some(
                        if close.contains(&selection.start) && close.contains(&selection.end) {
                            if inside {
                                open.end
                            } else {
                                open.start
                            }
                        } else {
                            if inside {
                                *close.start()
                            } else {
                                *close.end()
                            }
                        },
                    );
                }

                if let Some(destination) = best_destination {
                    selection.collapse_to(destination, SelectionGoal::None);
                }
            })
        });
    }

    pub fn undo_selection(&mut self, _: &UndoSelection, cx: &mut ViewContext<Self>) {
        self.end_selection(cx);
        self.selection_history.mode = SelectionHistoryMode::Undoing;
        if let Some(entry) = self.selection_history.undo_stack.pop_back() {
            self.change_selections(None, cx, |s| s.select_anchors(entry.selections.to_vec()));
            self.select_next_state = entry.select_next_state;
            self.select_prev_state = entry.select_prev_state;
            self.add_selections_state = entry.add_selections_state;
            self.request_autoscroll(Autoscroll::newest(), cx);
        }
        self.selection_history.mode = SelectionHistoryMode::Normal;
    }

    pub fn redo_selection(&mut self, _: &RedoSelection, cx: &mut ViewContext<Self>) {
        self.end_selection(cx);
        self.selection_history.mode = SelectionHistoryMode::Redoing;
        if let Some(entry) = self.selection_history.redo_stack.pop_back() {
            self.change_selections(None, cx, |s| s.select_anchors(entry.selections.to_vec()));
            self.select_next_state = entry.select_next_state;
            self.select_prev_state = entry.select_prev_state;
            self.add_selections_state = entry.add_selections_state;
            self.request_autoscroll(Autoscroll::newest(), cx);
        }
        self.selection_history.mode = SelectionHistoryMode::Normal;
    }

    fn go_to_diagnostic(&mut self, _: &GoToDiagnostic, cx: &mut ViewContext<Self>) {
        self.go_to_diagnostic_impl(Direction::Next, cx)
    }

    fn go_to_prev_diagnostic(&mut self, _: &GoToPrevDiagnostic, cx: &mut ViewContext<Self>) {
        self.go_to_diagnostic_impl(Direction::Prev, cx)
    }

    pub fn go_to_diagnostic_impl(&mut self, direction: Direction, cx: &mut ViewContext<Self>) {
        let buffer = self.buffer.read(cx).snapshot(cx);
        let selection = self.selections.newest::<usize>(cx);

        // If there is an active Diagnostic Popover jump to its diagnostic instead.
        if direction == Direction::Next {
            if let Some(popover) = self.hover_state.diagnostic_popover.as_ref() {
                let (group_id, jump_to) = popover.activation_info();
                if self.activate_diagnostics(group_id, cx) {
                    self.change_selections(Some(Autoscroll::fit()), cx, |s| {
                        let mut new_selection = s.newest_anchor().clone();
                        new_selection.collapse_to(jump_to, SelectionGoal::None);
                        s.select_anchors(vec![new_selection.clone()]);
                    });
                }
                return;
            }
        }

        let mut active_primary_range = self.active_diagnostics.as_ref().map(|active_diagnostics| {
            active_diagnostics
                .primary_range
                .to_offset(&buffer)
                .to_inclusive()
        });
        let mut search_start = if let Some(active_primary_range) = active_primary_range.as_ref() {
            if active_primary_range.contains(&selection.head()) {
                *active_primary_range.end()
            } else {
                selection.head()
            }
        } else {
            selection.head()
        };

        loop {
            let mut diagnostics = if direction == Direction::Prev {
                buffer.diagnostics_in_range::<_, usize>(0..search_start, true)
            } else {
                buffer.diagnostics_in_range::<_, usize>(search_start..buffer.len(), false)
            };
            let group = diagnostics.find_map(|entry| {
                if entry.diagnostic.is_primary
                    && entry.diagnostic.severity <= DiagnosticSeverity::WARNING
                    && !entry.range.is_empty()
                    && Some(entry.range.end) != active_primary_range.as_ref().map(|r| *r.end())
                    && !entry.range.contains(&search_start)
                {
                    Some((entry.range, entry.diagnostic.group_id))
                } else {
                    None
                }
            });

            if let Some((primary_range, group_id)) = group {
                if self.activate_diagnostics(group_id, cx) {
                    self.change_selections(Some(Autoscroll::fit()), cx, |s| {
                        s.select(vec![Selection {
                            id: selection.id,
                            start: primary_range.start,
                            end: primary_range.start,
                            reversed: false,
                            goal: SelectionGoal::None,
                        }]);
                    });
                }
                break;
            } else {
                // Cycle around to the start of the buffer, potentially moving back to the start of
                // the currently active diagnostic.
                active_primary_range.take();
                if direction == Direction::Prev {
                    if search_start == buffer.len() {
                        break;
                    } else {
                        search_start = buffer.len();
                    }
                } else if search_start == 0 {
                    break;
                } else {
                    search_start = 0;
                }
            }
        }
    }

    fn go_to_hunk(&mut self, _: &GoToHunk, cx: &mut ViewContext<Self>) {
        let snapshot = self
            .display_map
            .update(cx, |display_map, cx| display_map.snapshot(cx));
        let selection = self.selections.newest::<Point>(cx);

        if !self.seek_in_direction(
            &snapshot,
            selection.head(),
            false,
            snapshot
                .buffer_snapshot
                .git_diff_hunks_in_range((selection.head().row + 1)..u32::MAX),
            cx,
        ) {
            let wrapped_point = Point::zero();
            self.seek_in_direction(
                &snapshot,
                wrapped_point,
                true,
                snapshot
                    .buffer_snapshot
                    .git_diff_hunks_in_range((wrapped_point.row + 1)..u32::MAX),
                cx,
            );
        }
    }

    fn go_to_prev_hunk(&mut self, _: &GoToPrevHunk, cx: &mut ViewContext<Self>) {
        let snapshot = self
            .display_map
            .update(cx, |display_map, cx| display_map.snapshot(cx));
        let selection = self.selections.newest::<Point>(cx);

        if !self.seek_in_direction(
            &snapshot,
            selection.head(),
            false,
            snapshot
                .buffer_snapshot
                .git_diff_hunks_in_range_rev(0..selection.head().row),
            cx,
        ) {
            let wrapped_point = snapshot.buffer_snapshot.max_point();
            self.seek_in_direction(
                &snapshot,
                wrapped_point,
                true,
                snapshot
                    .buffer_snapshot
                    .git_diff_hunks_in_range_rev(0..wrapped_point.row),
                cx,
            );
        }
    }

    fn seek_in_direction(
        &mut self,
        snapshot: &DisplaySnapshot,
        initial_point: Point,
        is_wrapped: bool,
        hunks: impl Iterator<Item = DiffHunk<u32>>,
        cx: &mut ViewContext<Editor>,
    ) -> bool {
        let display_point = initial_point.to_display_point(snapshot);
        let mut hunks = hunks
            .map(|hunk| diff_hunk_to_display(hunk, &snapshot))
            .filter(|hunk| {
                if is_wrapped {
                    true
                } else {
                    !hunk.contains_display_row(display_point.row())
                }
            })
            .dedup();

        if let Some(hunk) = hunks.next() {
            self.change_selections(Some(Autoscroll::fit()), cx, |s| {
                let row = hunk.start_display_row();
                let point = DisplayPoint::new(row, 0);
                s.select_display_ranges([point..point]);
            });

            true
        } else {
            false
        }
    }

    pub fn go_to_definition(
        &mut self,
        _: &GoToDefinition,
        cx: &mut ViewContext<Self>,
    ) -> Task<Result<bool>> {
        self.go_to_definition_of_kind(GotoDefinitionKind::Symbol, false, cx)
    }

    pub fn go_to_implementation(
        &mut self,
        _: &GoToImplementation,
        cx: &mut ViewContext<Self>,
    ) -> Task<Result<bool>> {
        self.go_to_definition_of_kind(GotoDefinitionKind::Implementation, false, cx)
    }

    pub fn go_to_implementation_split(
        &mut self,
        _: &GoToImplementationSplit,
        cx: &mut ViewContext<Self>,
    ) -> Task<Result<bool>> {
        self.go_to_definition_of_kind(GotoDefinitionKind::Implementation, true, cx)
    }

    pub fn go_to_type_definition(
        &mut self,
        _: &GoToTypeDefinition,
        cx: &mut ViewContext<Self>,
    ) -> Task<Result<bool>> {
        self.go_to_definition_of_kind(GotoDefinitionKind::Type, false, cx)
    }

    pub fn go_to_definition_split(
        &mut self,
        _: &GoToDefinitionSplit,
        cx: &mut ViewContext<Self>,
    ) -> Task<Result<bool>> {
        self.go_to_definition_of_kind(GotoDefinitionKind::Symbol, true, cx)
    }

    pub fn go_to_type_definition_split(
        &mut self,
        _: &GoToTypeDefinitionSplit,
        cx: &mut ViewContext<Self>,
    ) -> Task<Result<bool>> {
        self.go_to_definition_of_kind(GotoDefinitionKind::Type, true, cx)
    }

    fn go_to_definition_of_kind(
        &mut self,
        kind: GotoDefinitionKind,
        split: bool,
        cx: &mut ViewContext<Self>,
    ) -> Task<Result<bool>> {
        let Some(workspace) = self.workspace() else {
            return Task::ready(Ok(false));
        };
        let buffer = self.buffer.read(cx);
        let head = self.selections.newest::<usize>(cx).head();
        let (buffer, head) = if let Some(text_anchor) = buffer.text_anchor_for_position(head, cx) {
            text_anchor
        } else {
            return Task::ready(Ok(false));
        };

        let project = workspace.read(cx).project().clone();
        let definitions = project.update(cx, |project, cx| match kind {
            GotoDefinitionKind::Symbol => project.definition(&buffer, head, cx),
            GotoDefinitionKind::Type => project.type_definition(&buffer, head, cx),
            GotoDefinitionKind::Implementation => project.implementation(&buffer, head, cx),
        });

        cx.spawn(|editor, mut cx| async move {
            let definitions = definitions.await?;
            let navigated = editor
                .update(&mut cx, |editor, cx| {
                    editor.navigate_to_hover_links(
                        Some(kind),
                        definitions.into_iter().map(HoverLink::Text).collect(),
                        split,
                        cx,
                    )
                })?
                .await?;
            anyhow::Ok(navigated)
        })
    }

    pub fn open_url(&mut self, _: &OpenUrl, cx: &mut ViewContext<Self>) {
        let position = self.selections.newest_anchor().head();
        let Some((buffer, buffer_position)) =
            self.buffer.read(cx).text_anchor_for_position(position, cx)
        else {
            return;
        };

        cx.spawn(|editor, mut cx| async move {
            if let Some((_, url)) = find_url(&buffer, buffer_position, cx.clone()) {
                editor.update(&mut cx, |_, cx| {
                    cx.open_url(&url);
                })
            } else {
                Ok(())
            }
        })
        .detach();
    }

    pub(crate) fn navigate_to_hover_links(
        &mut self,
        kind: Option<GotoDefinitionKind>,
        mut definitions: Vec<HoverLink>,
        split: bool,
        cx: &mut ViewContext<Editor>,
    ) -> Task<Result<bool>> {
        // If there is one definition, just open it directly
        if definitions.len() == 1 {
            let definition = definitions.pop().unwrap();
            let target_task = match definition {
                HoverLink::Text(link) => Task::Ready(Some(Ok(Some(link.target)))),
                HoverLink::InlayHint(lsp_location, server_id) => {
                    self.compute_target_location(lsp_location, server_id, cx)
                }
                HoverLink::Url(url) => {
                    cx.open_url(&url);
                    Task::ready(Ok(None))
                }
            };
            cx.spawn(|editor, mut cx| async move {
                let target = target_task.await.context("target resolution task")?;
                if let Some(target) = target {
                    editor.update(&mut cx, |editor, cx| {
                        let Some(workspace) = editor.workspace() else {
                            return false;
                        };
                        let pane = workspace.read(cx).active_pane().clone();

                        let range = target.range.to_offset(target.buffer.read(cx));
                        let range = editor.range_for_match(&range);
                        if Some(&target.buffer) == editor.buffer.read(cx).as_singleton().as_ref() {
                            editor.change_selections(Some(Autoscroll::fit()), cx, |s| {
                                s.select_ranges([range]);
                            });
                        } else {
                            cx.window_context().defer(move |cx| {
                                let target_editor: View<Self> =
                                    workspace.update(cx, |workspace, cx| {
                                        let pane = if split {
                                            workspace.adjacent_pane(cx)
                                        } else {
                                            workspace.active_pane().clone()
                                        };

                                        workspace.open_project_item(pane, target.buffer.clone(), cx)
                                    });
                                target_editor.update(cx, |target_editor, cx| {
                                    // When selecting a definition in a different buffer, disable the nav history
                                    // to avoid creating a history entry at the previous cursor location.
                                    pane.update(cx, |pane, _| pane.disable_history());
                                    target_editor.change_selections(
                                        Some(Autoscroll::fit()),
                                        cx,
                                        |s| {
                                            s.select_ranges([range]);
                                        },
                                    );
                                    pane.update(cx, |pane, _| pane.enable_history());
                                });
                            });
                        }
                        true
                    })
                } else {
                    Ok(false)
                }
            })
        } else if !definitions.is_empty() {
            let replica_id = self.replica_id(cx);
            cx.spawn(|editor, mut cx| async move {
                let (title, location_tasks, workspace) = editor
                    .update(&mut cx, |editor, cx| {
                        let tab_kind = match kind {
                            Some(GotoDefinitionKind::Implementation) => "Implementations",
                            _ => "Definitions",
                        };
                        let title = definitions
                            .iter()
                            .find_map(|definition| match definition {
                                HoverLink::Text(link) => link.origin.as_ref().map(|origin| {
                                    let buffer = origin.buffer.read(cx);
                                    format!(
                                        "{} for {}",
                                        tab_kind,
                                        buffer
                                            .text_for_range(origin.range.clone())
                                            .collect::<String>()
                                    )
                                }),
                                HoverLink::InlayHint(_, _) => None,
                                HoverLink::Url(_) => None,
                            })
                            .unwrap_or(tab_kind.to_string());
                        let location_tasks = definitions
                            .into_iter()
                            .map(|definition| match definition {
                                HoverLink::Text(link) => Task::Ready(Some(Ok(Some(link.target)))),
                                HoverLink::InlayHint(lsp_location, server_id) => {
                                    editor.compute_target_location(lsp_location, server_id, cx)
                                }
                                HoverLink::Url(_) => Task::ready(Ok(None)),
                            })
                            .collect::<Vec<_>>();
                        (title, location_tasks, editor.workspace().clone())
                    })
                    .context("location tasks preparation")?;

                let locations = futures::future::join_all(location_tasks)
                    .await
                    .into_iter()
                    .filter_map(|location| location.transpose())
                    .collect::<Result<_>>()
                    .context("location tasks")?;

                let Some(workspace) = workspace else {
                    return Ok(false);
                };
                let opened = workspace
                    .update(&mut cx, |workspace, cx| {
                        Self::open_locations_in_multibuffer(
                            workspace, locations, replica_id, title, split, cx,
                        )
                    })
                    .ok();

                anyhow::Ok(opened.is_some())
            })
        } else {
            Task::ready(Ok(false))
        }
    }

    fn compute_target_location(
        &self,
        lsp_location: lsp::Location,
        server_id: LanguageServerId,
        cx: &mut ViewContext<Editor>,
    ) -> Task<anyhow::Result<Option<Location>>> {
        let Some(project) = self.project.clone() else {
            return Task::Ready(Some(Ok(None)));
        };

        cx.spawn(move |editor, mut cx| async move {
            let location_task = editor.update(&mut cx, |editor, cx| {
                project.update(cx, |project, cx| {
                    let language_server_name =
                        editor.buffer.read(cx).as_singleton().and_then(|buffer| {
                            project
                                .language_server_for_buffer(buffer.read(cx), server_id, cx)
                                .map(|(lsp_adapter, _)| lsp_adapter.name.clone())
                        });
                    language_server_name.map(|language_server_name| {
                        project.open_local_buffer_via_lsp(
                            lsp_location.uri.clone(),
                            server_id,
                            language_server_name,
                            cx,
                        )
                    })
                })
            })?;
            let location = match location_task {
                Some(task) => Some({
                    let target_buffer_handle = task.await.context("open local buffer")?;
                    let range = target_buffer_handle.update(&mut cx, |target_buffer, _| {
                        let target_start = target_buffer
                            .clip_point_utf16(point_from_lsp(lsp_location.range.start), Bias::Left);
                        let target_end = target_buffer
                            .clip_point_utf16(point_from_lsp(lsp_location.range.end), Bias::Left);
                        target_buffer.anchor_after(target_start)
                            ..target_buffer.anchor_before(target_end)
                    })?;
                    Location {
                        buffer: target_buffer_handle,
                        range,
                    }
                }),
                None => None,
            };
            Ok(location)
        })
    }

    pub fn find_all_references(
        &mut self,
        _: &FindAllReferences,
        cx: &mut ViewContext<Self>,
    ) -> Option<Task<Result<()>>> {
        let multi_buffer = self.buffer.read(cx);
        let selection = self.selections.newest::<usize>(cx);
        let head = selection.head();

        let multi_buffer_snapshot = multi_buffer.snapshot(cx);
        let head_anchor = multi_buffer_snapshot.anchor_at(
            head,
            if head < selection.tail() {
                Bias::Right
            } else {
                Bias::Left
            },
        );
        match self
            .find_all_references_task_sources
            .binary_search_by(|task_anchor| task_anchor.cmp(&head_anchor, &multi_buffer_snapshot))
        {
            Ok(_) => {
                log::info!(
                    "Ignoring repeated FindAllReferences invocation with the position of already running task"
                );
                return None;
            }
            Err(i) => {
                self.find_all_references_task_sources.insert(i, head_anchor);
            }
        }

        let (buffer, head) = multi_buffer.text_anchor_for_position(head, cx)?;
        let replica_id = self.replica_id(cx);
        let workspace = self.workspace()?;
        let project = workspace.read(cx).project().clone();
        let references = project.update(cx, |project, cx| project.references(&buffer, head, cx));
        let open_task = cx.spawn(|editor, mut cx| async move {
            let mut locations = references.await?;
            let snapshot = buffer.update(&mut cx, |buffer, _| buffer.snapshot())?;
            let head_offset = text::ToOffset::to_offset(&head, &snapshot);

            // LSP may return references that contain the item itself we requested `find_all_references` for (eg. rust-analyzer)
            // So we will remove it from locations
            // If there is only one reference, we will not do this filter cause it may make locations empty
            if locations.len() > 1 {
                cx.update(|cx| {
                    locations.retain(|location| {
                        // fn foo(x : i64) {
                        //         ^
                        //  println!(x);
                        // }
                        // It is ok to find reference when caret being at ^ (the end of the word)
                        // So we turn offset into inclusive to include the end of the word
                        !location
                            .range
                            .to_offset(location.buffer.read(cx))
                            .to_inclusive()
                            .contains(&head_offset)
                    });
                })?;
            }

            if locations.is_empty() {
                return Ok(());
            }

            // If there is one reference, just open it directly
            if locations.len() == 1 {
                let target = locations.pop().unwrap();

                return editor.update(&mut cx, |editor, cx| {
                    let range = target.range.to_offset(target.buffer.read(cx));
                    let range = editor.range_for_match(&range);

                    if Some(&target.buffer) == editor.buffer().read(cx).as_singleton().as_ref() {
                        editor.change_selections(Some(Autoscroll::fit()), cx, |s| {
                            s.select_ranges([range]);
                        });
                    } else {
                        cx.window_context().defer(move |cx| {
                            let target_editor: View<Self> =
                                workspace.update(cx, |workspace, cx| {
                                    workspace.open_project_item(
                                        workspace.active_pane().clone(),
                                        target.buffer.clone(),
                                        cx,
                                    )
                                });
                            target_editor.update(cx, |target_editor, cx| {
                                target_editor.change_selections(Some(Autoscroll::fit()), cx, |s| {
                                    s.select_ranges([range]);
                                })
                            })
                        })
                    }
                });
            }

            workspace.update(&mut cx, |workspace, cx| {
                let title = locations
                    .first()
                    .as_ref()
                    .map(|location| {
                        let buffer = location.buffer.read(cx);
                        format!(
                            "References to `{}`",
                            buffer
                                .text_for_range(location.range.clone())
                                .collect::<String>()
                        )
                    })
                    .unwrap();
                Self::open_locations_in_multibuffer(
                    workspace, locations, replica_id, title, false, cx,
                );
            })?;

            Ok(())
        });
        Some(cx.spawn(|editor, mut cx| async move {
            open_task.await?;
            editor.update(&mut cx, |editor, _| {
                if let Ok(i) =
                    editor
                        .find_all_references_task_sources
                        .binary_search_by(|task_anchor| {
                            task_anchor.cmp(&head_anchor, &multi_buffer_snapshot)
                        })
                {
                    editor.find_all_references_task_sources.remove(i);
                }
            })?;
            anyhow::Ok(())
        }))
    }

    /// Opens a multibuffer with the given project locations in it
    pub fn open_locations_in_multibuffer(
        workspace: &mut Workspace,
        mut locations: Vec<Location>,
        replica_id: ReplicaId,
        title: String,
        split: bool,
        cx: &mut ViewContext<Workspace>,
    ) {
        // If there are multiple definitions, open them in a multibuffer
        locations.sort_by_key(|location| location.buffer.read(cx).remote_id());
        let mut locations = locations.into_iter().peekable();
        let mut ranges_to_highlight = Vec::new();
        let capability = workspace.project().read(cx).capability();

        let excerpt_buffer = cx.new_model(|cx| {
            let mut multibuffer = MultiBuffer::new(replica_id, capability);
            while let Some(location) = locations.next() {
                let buffer = location.buffer.read(cx);
                let mut ranges_for_buffer = Vec::new();
                let range = location.range.to_offset(buffer);
                ranges_for_buffer.push(range.clone());

                while let Some(next_location) = locations.peek() {
                    if next_location.buffer == location.buffer {
                        ranges_for_buffer.push(next_location.range.to_offset(buffer));
                        locations.next();
                    } else {
                        break;
                    }
                }

                ranges_for_buffer.sort_by_key(|range| (range.start, Reverse(range.end)));
                ranges_to_highlight.extend(multibuffer.push_excerpts_with_context_lines(
                    location.buffer.clone(),
                    ranges_for_buffer,
                    1,
                    cx,
                ))
            }

            multibuffer.with_title(title)
        });

        let editor = cx.new_view(|cx| {
            Editor::for_multibuffer(excerpt_buffer, Some(workspace.project().clone()), cx)
        });
        editor.update(cx, |editor, cx| {
            editor.highlight_background::<Self>(
                ranges_to_highlight,
                |theme| theme.editor_highlighted_line_background,
                cx,
            );
        });
        if split {
            workspace.split_item(SplitDirection::Right, Box::new(editor), cx);
        } else {
            workspace.add_item_to_active_pane(Box::new(editor), cx);
        }
    }

    pub fn rename(&mut self, _: &Rename, cx: &mut ViewContext<Self>) -> Option<Task<Result<()>>> {
        use language::ToOffset as _;

        let project = self.project.clone()?;
        let selection = self.selections.newest_anchor().clone();
        let (cursor_buffer, cursor_buffer_position) = self
            .buffer
            .read(cx)
            .text_anchor_for_position(selection.head(), cx)?;
        let (tail_buffer, _) = self
            .buffer
            .read(cx)
            .text_anchor_for_position(selection.tail(), cx)?;
        if tail_buffer != cursor_buffer {
            return None;
        }

        let snapshot = cursor_buffer.read(cx).snapshot();
        let cursor_buffer_offset = cursor_buffer_position.to_offset(&snapshot);
        let prepare_rename = project.update(cx, |project, cx| {
            project.prepare_rename(cursor_buffer.clone(), cursor_buffer_offset, cx)
        });
        drop(snapshot);

        Some(cx.spawn(|this, mut cx| async move {
            let rename_range = if let Some(range) = prepare_rename.await? {
                Some(range)
            } else {
                this.update(&mut cx, |this, cx| {
                    let buffer = this.buffer.read(cx).snapshot(cx);
                    let mut buffer_highlights = this
                        .document_highlights_for_position(selection.head(), &buffer)
                        .filter(|highlight| {
                            highlight.start.excerpt_id == selection.head().excerpt_id
                                && highlight.end.excerpt_id == selection.head().excerpt_id
                        });
                    buffer_highlights
                        .next()
                        .map(|highlight| highlight.start.text_anchor..highlight.end.text_anchor)
                })?
            };
            if let Some(rename_range) = rename_range {
                this.update(&mut cx, |this, cx| {
                    let snapshot = cursor_buffer.read(cx).snapshot();
                    let rename_buffer_range = rename_range.to_offset(&snapshot);
                    let cursor_offset_in_rename_range =
                        cursor_buffer_offset.saturating_sub(rename_buffer_range.start);

                    this.take_rename(false, cx);
                    let buffer = this.buffer.read(cx).read(cx);
                    let cursor_offset = selection.head().to_offset(&buffer);
                    let rename_start = cursor_offset.saturating_sub(cursor_offset_in_rename_range);
                    let rename_end = rename_start + rename_buffer_range.len();
                    let range = buffer.anchor_before(rename_start)..buffer.anchor_after(rename_end);
                    let mut old_highlight_id = None;
                    let old_name: Arc<str> = buffer
                        .chunks(rename_start..rename_end, true)
                        .map(|chunk| {
                            if old_highlight_id.is_none() {
                                old_highlight_id = chunk.syntax_highlight_id;
                            }
                            chunk.text
                        })
                        .collect::<String>()
                        .into();

                    drop(buffer);

                    // Position the selection in the rename editor so that it matches the current selection.
                    this.show_local_selections = false;
                    let rename_editor = cx.new_view(|cx| {
                        let mut editor = Editor::single_line(cx);
                        editor.buffer.update(cx, |buffer, cx| {
                            buffer.edit([(0..0, old_name.clone())], None, cx)
                        });
                        editor.select_all(&SelectAll, cx);
                        editor
                    });

                    let ranges = this
                        .clear_background_highlights::<DocumentHighlightWrite>(cx)
                        .into_iter()
                        .flat_map(|(_, ranges)| ranges.into_iter())
                        .chain(
                            this.clear_background_highlights::<DocumentHighlightRead>(cx)
                                .into_iter()
                                .flat_map(|(_, ranges)| ranges.into_iter()),
                        )
                        .collect();

                    this.highlight_text::<Rename>(
                        ranges,
                        HighlightStyle {
                            fade_out: Some(0.6),
                            ..Default::default()
                        },
                        cx,
                    );
                    let rename_focus_handle = rename_editor.focus_handle(cx);
                    cx.focus(&rename_focus_handle);
                    let block_id = this.insert_blocks(
                        [BlockProperties {
                            style: BlockStyle::Flex,
                            position: range.start,
                            height: 1,
                            render: Arc::new({
                                let rename_editor = rename_editor.clone();
                                move |cx: &mut BlockContext| {
                                    let mut text_style = cx.editor_style.text.clone();
                                    if let Some(highlight_style) = old_highlight_id
                                        .and_then(|h| h.style(&cx.editor_style.syntax))
                                    {
                                        text_style = text_style.highlight(highlight_style);
                                    }
                                    div()
                                        .pl(cx.anchor_x)
                                        .child(EditorElement::new(
                                            &rename_editor,
                                            EditorStyle {
                                                background: cx.theme().system().transparent,
                                                local_player: cx.editor_style.local_player,
                                                text: text_style,
                                                scrollbar_width: cx.editor_style.scrollbar_width,
                                                syntax: cx.editor_style.syntax.clone(),
                                                status: cx.editor_style.status.clone(),
                                                inlay_hints_style: HighlightStyle {
                                                    color: Some(cx.theme().status().hint),
                                                    font_weight: Some(FontWeight::BOLD),
                                                    ..HighlightStyle::default()
                                                },
                                                suggestions_style: HighlightStyle {
                                                    color: Some(cx.theme().status().predictive),
                                                    ..HighlightStyle::default()
                                                },
                                            },
                                        ))
                                        .into_any_element()
                                }
                            }),
                            disposition: BlockDisposition::Below,
                        }],
                        Some(Autoscroll::fit()),
                        cx,
                    )[0];
                    this.pending_rename = Some(RenameState {
                        range,
                        old_name,
                        editor: rename_editor,
                        block_id,
                    });
                })?;
            }

            Ok(())
        }))
    }

    pub fn confirm_rename(
        &mut self,
        _: &ConfirmRename,
        cx: &mut ViewContext<Self>,
    ) -> Option<Task<Result<()>>> {
        let rename = self.take_rename(false, cx)?;
        let workspace = self.workspace()?;
        let (start_buffer, start) = self
            .buffer
            .read(cx)
            .text_anchor_for_position(rename.range.start, cx)?;
        let (end_buffer, end) = self
            .buffer
            .read(cx)
            .text_anchor_for_position(rename.range.end, cx)?;
        if start_buffer != end_buffer {
            return None;
        }

        let buffer = start_buffer;
        let range = start..end;
        let old_name = rename.old_name;
        let new_name = rename.editor.read(cx).text(cx);

        let rename = workspace
            .read(cx)
            .project()
            .clone()
            .update(cx, |project, cx| {
                project.perform_rename(buffer.clone(), range.start, new_name.clone(), true, cx)
            });
        let workspace = workspace.downgrade();

        Some(cx.spawn(|editor, mut cx| async move {
            let project_transaction = rename.await?;
            Self::open_project_transaction(
                &editor,
                workspace,
                project_transaction,
                format!("Rename: {} → {}", old_name, new_name),
                cx.clone(),
            )
            .await?;

            editor.update(&mut cx, |editor, cx| {
                editor.refresh_document_highlights(cx);
            })?;
            Ok(())
        }))
    }

    fn take_rename(
        &mut self,
        moving_cursor: bool,
        cx: &mut ViewContext<Self>,
    ) -> Option<RenameState> {
        let rename = self.pending_rename.take()?;
        if rename.editor.focus_handle(cx).is_focused(cx) {
            cx.focus(&self.focus_handle);
        }

        self.remove_blocks(
            [rename.block_id].into_iter().collect(),
            Some(Autoscroll::fit()),
            cx,
        );
        self.clear_highlights::<Rename>(cx);
        self.show_local_selections = true;

        if moving_cursor {
            let rename_editor = rename.editor.read(cx);
            let cursor_in_rename_editor = rename_editor.selections.newest::<usize>(cx).head();

            // Update the selection to match the position of the selection inside
            // the rename editor.
            let snapshot = self.buffer.read(cx).read(cx);
            let rename_range = rename.range.to_offset(&snapshot);
            let cursor_in_editor = snapshot
                .clip_offset(rename_range.start + cursor_in_rename_editor, Bias::Left)
                .min(rename_range.end);
            drop(snapshot);

            self.change_selections(None, cx, |s| {
                s.select_ranges(vec![cursor_in_editor..cursor_in_editor])
            });
        } else {
            self.refresh_document_highlights(cx);
        }

        Some(rename)
    }

    pub fn pending_rename(&self) -> Option<&RenameState> {
        self.pending_rename.as_ref()
    }

    fn format(&mut self, _: &Format, cx: &mut ViewContext<Self>) -> Option<Task<Result<()>>> {
        let project = match &self.project {
            Some(project) => project.clone(),
            None => return None,
        };

        Some(self.perform_format(project, FormatTrigger::Manual, cx))
    }

    fn perform_format(
        &mut self,
        project: Model<Project>,
        trigger: FormatTrigger,
        cx: &mut ViewContext<Self>,
    ) -> Task<Result<()>> {
        let buffer = self.buffer().clone();
        let buffers = buffer.read(cx).all_buffers();

        let mut timeout = cx.background_executor().timer(FORMAT_TIMEOUT).fuse();
        let format = project.update(cx, |project, cx| project.format(buffers, true, trigger, cx));

        cx.spawn(|_, mut cx| async move {
            let transaction = futures::select_biased! {
                _ = timeout => {
                    log::warn!("timed out waiting for formatting");
                    None
                }
                transaction = format.log_err().fuse() => transaction,
            };

            buffer
                .update(&mut cx, |buffer, cx| {
                    if let Some(transaction) = transaction {
                        if !buffer.is_singleton() {
                            buffer.push_transaction(&transaction.0, cx);
                        }
                    }

                    cx.notify();
                })
                .ok();

            Ok(())
        })
    }

    fn restart_language_server(&mut self, _: &RestartLanguageServer, cx: &mut ViewContext<Self>) {
        if let Some(project) = self.project.clone() {
            self.buffer.update(cx, |multi_buffer, cx| {
                project.update(cx, |project, cx| {
                    project.restart_language_servers_for_buffers(multi_buffer.all_buffers(), cx);
                });
            })
        }
    }

    fn show_character_palette(&mut self, _: &ShowCharacterPalette, cx: &mut ViewContext<Self>) {
        cx.show_character_palette();
    }

    fn refresh_active_diagnostics(&mut self, cx: &mut ViewContext<Editor>) {
        if let Some(active_diagnostics) = self.active_diagnostics.as_mut() {
            let buffer = self.buffer.read(cx).snapshot(cx);
            let primary_range_start = active_diagnostics.primary_range.start.to_offset(&buffer);
            let is_valid = buffer
                .diagnostics_in_range::<_, usize>(active_diagnostics.primary_range.clone(), false)
                .any(|entry| {
                    entry.diagnostic.is_primary
                        && !entry.range.is_empty()
                        && entry.range.start == primary_range_start
                        && entry.diagnostic.message == active_diagnostics.primary_message
                });

            if is_valid != active_diagnostics.is_valid {
                active_diagnostics.is_valid = is_valid;
                let mut new_styles = HashMap::default();
                for (block_id, diagnostic) in &active_diagnostics.blocks {
                    new_styles.insert(
                        *block_id,
                        diagnostic_block_renderer(diagnostic.clone(), is_valid),
                    );
                }
                self.display_map
                    .update(cx, |display_map, _| display_map.replace_blocks(new_styles));
            }
        }
    }

    fn activate_diagnostics(&mut self, group_id: usize, cx: &mut ViewContext<Self>) -> bool {
        self.dismiss_diagnostics(cx);
        self.active_diagnostics = self.display_map.update(cx, |display_map, cx| {
            let buffer = self.buffer.read(cx).snapshot(cx);

            let mut primary_range = None;
            let mut primary_message = None;
            let mut group_end = Point::zero();
            let diagnostic_group = buffer
                .diagnostic_group::<Point>(group_id)
                .map(|entry| {
                    if entry.range.end > group_end {
                        group_end = entry.range.end;
                    }
                    if entry.diagnostic.is_primary {
                        primary_range = Some(entry.range.clone());
                        primary_message = Some(entry.diagnostic.message.clone());
                    }
                    entry
                })
                .collect::<Vec<_>>();
            let primary_range = primary_range?;
            let primary_message = primary_message?;
            let primary_range =
                buffer.anchor_after(primary_range.start)..buffer.anchor_before(primary_range.end);

            let blocks = display_map
                .insert_blocks(
                    diagnostic_group.iter().map(|entry| {
                        let diagnostic = entry.diagnostic.clone();
                        let message_height = diagnostic.message.matches('\n').count() as u8 + 1;
                        BlockProperties {
                            style: BlockStyle::Fixed,
                            position: buffer.anchor_after(entry.range.start),
                            height: message_height,
                            render: diagnostic_block_renderer(diagnostic, true),
                            disposition: BlockDisposition::Below,
                        }
                    }),
                    cx,
                )
                .into_iter()
                .zip(diagnostic_group.into_iter().map(|entry| entry.diagnostic))
                .collect();

            Some(ActiveDiagnosticGroup {
                primary_range,
                primary_message,
                blocks,
                is_valid: true,
            })
        });
        self.active_diagnostics.is_some()
    }

    fn dismiss_diagnostics(&mut self, cx: &mut ViewContext<Self>) {
        if let Some(active_diagnostic_group) = self.active_diagnostics.take() {
            self.display_map.update(cx, |display_map, cx| {
                display_map.remove_blocks(active_diagnostic_group.blocks.into_keys().collect(), cx);
            });
            cx.notify();
        }
    }

    pub fn set_selections_from_remote(
        &mut self,
        selections: Vec<Selection<Anchor>>,
        pending_selection: Option<Selection<Anchor>>,
        cx: &mut ViewContext<Self>,
    ) {
        let old_cursor_position = self.selections.newest_anchor().head();
        self.selections.change_with(cx, |s| {
            s.select_anchors(selections);
            if let Some(pending_selection) = pending_selection {
                s.set_pending(pending_selection, SelectMode::Character);
            } else {
                s.clear_pending();
            }
        });
        self.selections_did_change(false, &old_cursor_position, cx);
    }

    fn push_to_selection_history(&mut self) {
        self.selection_history.push(SelectionHistoryEntry {
            selections: self.selections.disjoint_anchors(),
            select_next_state: self.select_next_state.clone(),
            select_prev_state: self.select_prev_state.clone(),
            add_selections_state: self.add_selections_state.clone(),
        });
    }

    pub fn transact(
        &mut self,
        cx: &mut ViewContext<Self>,
        update: impl FnOnce(&mut Self, &mut ViewContext<Self>),
    ) -> Option<TransactionId> {
        self.start_transaction_at(Instant::now(), cx);
        update(self, cx);
        self.end_transaction_at(Instant::now(), cx)
    }

    fn start_transaction_at(&mut self, now: Instant, cx: &mut ViewContext<Self>) {
        self.end_selection(cx);
        if let Some(tx_id) = self
            .buffer
            .update(cx, |buffer, cx| buffer.start_transaction_at(now, cx))
        {
            self.selection_history
                .insert_transaction(tx_id, self.selections.disjoint_anchors());
            cx.emit(EditorEvent::TransactionBegun {
                transaction_id: tx_id,
            })
        }
    }

    fn end_transaction_at(
        &mut self,
        now: Instant,
        cx: &mut ViewContext<Self>,
    ) -> Option<TransactionId> {
        if let Some(tx_id) = self
            .buffer
            .update(cx, |buffer, cx| buffer.end_transaction_at(now, cx))
        {
            if let Some((_, end_selections)) = self.selection_history.transaction_mut(tx_id) {
                *end_selections = Some(self.selections.disjoint_anchors());
            } else {
                log::error!("unexpectedly ended a transaction that wasn't started by this editor");
            }

            cx.emit(EditorEvent::Edited);
            Some(tx_id)
        } else {
            None
        }
    }

    pub fn fold(&mut self, _: &actions::Fold, cx: &mut ViewContext<Self>) {
        let mut fold_ranges = Vec::new();

        let display_map = self.display_map.update(cx, |map, cx| map.snapshot(cx));

        let selections = self.selections.all_adjusted(cx);
        for selection in selections {
            let range = selection.range().sorted();
            let buffer_start_row = range.start.row;

            for row in (0..=range.end.row).rev() {
                let fold_range = display_map.foldable_range(row);

                if let Some(fold_range) = fold_range {
                    if fold_range.end.row >= buffer_start_row {
                        fold_ranges.push(fold_range);
                        if row <= range.start.row {
                            break;
                        }
                    }
                }
            }
        }

        self.fold_ranges(fold_ranges, true, cx);
    }

    pub fn fold_at(&mut self, fold_at: &FoldAt, cx: &mut ViewContext<Self>) {
        let buffer_row = fold_at.buffer_row;
        let display_map = self.display_map.update(cx, |map, cx| map.snapshot(cx));

        if let Some(fold_range) = display_map.foldable_range(buffer_row) {
            let autoscroll = self
                .selections
                .all::<Point>(cx)
                .iter()
                .any(|selection| fold_range.overlaps(&selection.range()));

            self.fold_ranges(std::iter::once(fold_range), autoscroll, cx);
        }
    }

    pub fn unfold_lines(&mut self, _: &UnfoldLines, cx: &mut ViewContext<Self>) {
        let display_map = self.display_map.update(cx, |map, cx| map.snapshot(cx));
        let buffer = &display_map.buffer_snapshot;
        let selections = self.selections.all::<Point>(cx);
        let ranges = selections
            .iter()
            .map(|s| {
                let range = s.display_range(&display_map).sorted();
                let mut start = range.start.to_point(&display_map);
                let mut end = range.end.to_point(&display_map);
                start.column = 0;
                end.column = buffer.line_len(end.row);
                start..end
            })
            .collect::<Vec<_>>();

        self.unfold_ranges(ranges, true, true, cx);
    }

    pub fn unfold_at(&mut self, unfold_at: &UnfoldAt, cx: &mut ViewContext<Self>) {
        let display_map = self.display_map.update(cx, |map, cx| map.snapshot(cx));

        let intersection_range = Point::new(unfold_at.buffer_row, 0)
            ..Point::new(
                unfold_at.buffer_row,
                display_map.buffer_snapshot.line_len(unfold_at.buffer_row),
            );

        let autoscroll = self
            .selections
            .all::<Point>(cx)
            .iter()
            .any(|selection| selection.range().overlaps(&intersection_range));

        self.unfold_ranges(std::iter::once(intersection_range), true, autoscroll, cx)
    }

    pub fn fold_selected_ranges(&mut self, _: &FoldSelectedRanges, cx: &mut ViewContext<Self>) {
        let selections = self.selections.all::<Point>(cx);
        let display_map = self.display_map.update(cx, |map, cx| map.snapshot(cx));
        let line_mode = self.selections.line_mode;
        let ranges = selections.into_iter().map(|s| {
            if line_mode {
                let start = Point::new(s.start.row, 0);
                let end = Point::new(s.end.row, display_map.buffer_snapshot.line_len(s.end.row));
                start..end
            } else {
                s.start..s.end
            }
        });
        self.fold_ranges(ranges, true, cx);
    }

    pub fn fold_ranges<T: ToOffset + Clone>(
        &mut self,
        ranges: impl IntoIterator<Item = Range<T>>,
        auto_scroll: bool,
        cx: &mut ViewContext<Self>,
    ) {
        let mut ranges = ranges.into_iter().peekable();
        if ranges.peek().is_some() {
            self.display_map.update(cx, |map, cx| map.fold(ranges, cx));

            if auto_scroll {
                self.request_autoscroll(Autoscroll::fit(), cx);
            }

            cx.notify();
        }
    }

    pub fn unfold_ranges<T: ToOffset + Clone>(
        &mut self,
        ranges: impl IntoIterator<Item = Range<T>>,
        inclusive: bool,
        auto_scroll: bool,
        cx: &mut ViewContext<Self>,
    ) {
        let mut ranges = ranges.into_iter().peekable();
        if ranges.peek().is_some() {
            self.display_map
                .update(cx, |map, cx| map.unfold(ranges, inclusive, cx));
            if auto_scroll {
                self.request_autoscroll(Autoscroll::fit(), cx);
            }

            cx.notify();
        }
    }

    pub fn set_gutter_hovered(&mut self, hovered: bool, cx: &mut ViewContext<Self>) {
        if hovered != self.gutter_hovered {
            self.gutter_hovered = hovered;
            cx.notify();
        }
    }

    pub fn insert_blocks(
        &mut self,
        blocks: impl IntoIterator<Item = BlockProperties<Anchor>>,
        autoscroll: Option<Autoscroll>,
        cx: &mut ViewContext<Self>,
    ) -> Vec<BlockId> {
        let blocks = self
            .display_map
            .update(cx, |display_map, cx| display_map.insert_blocks(blocks, cx));
        if let Some(autoscroll) = autoscroll {
            self.request_autoscroll(autoscroll, cx);
        }
        blocks
    }

    pub fn replace_blocks(
        &mut self,
        blocks: HashMap<BlockId, RenderBlock>,
        autoscroll: Option<Autoscroll>,
        cx: &mut ViewContext<Self>,
    ) {
        self.display_map
            .update(cx, |display_map, _| display_map.replace_blocks(blocks));
        if let Some(autoscroll) = autoscroll {
            self.request_autoscroll(autoscroll, cx);
        }
    }

    pub fn remove_blocks(
        &mut self,
        block_ids: HashSet<BlockId>,
        autoscroll: Option<Autoscroll>,
        cx: &mut ViewContext<Self>,
    ) {
        self.display_map.update(cx, |display_map, cx| {
            display_map.remove_blocks(block_ids, cx)
        });
        if let Some(autoscroll) = autoscroll {
            self.request_autoscroll(autoscroll, cx);
        }
    }

    pub fn longest_row(&self, cx: &mut AppContext) -> u32 {
        self.display_map
            .update(cx, |map, cx| map.snapshot(cx))
            .longest_row()
    }

    pub fn max_point(&self, cx: &mut AppContext) -> DisplayPoint {
        self.display_map
            .update(cx, |map, cx| map.snapshot(cx))
            .max_point()
    }

    pub fn text(&self, cx: &AppContext) -> String {
        self.buffer.read(cx).read(cx).text()
    }

    pub fn text_option(&self, cx: &AppContext) -> Option<String> {
        let text = self.text(cx);
        let text = text.trim();

        if text.is_empty() {
            return None;
        }

        Some(text.to_string())
    }

    pub fn set_text(&mut self, text: impl Into<Arc<str>>, cx: &mut ViewContext<Self>) {
        self.transact(cx, |this, cx| {
            this.buffer
                .read(cx)
                .as_singleton()
                .expect("you can only call set_text on editors for singleton buffers")
                .update(cx, |buffer, cx| buffer.set_text(text, cx));
        });
    }

    pub fn display_text(&self, cx: &mut AppContext) -> String {
        self.display_map
            .update(cx, |map, cx| map.snapshot(cx))
            .text()
    }

    pub fn wrap_guides(&self, cx: &AppContext) -> SmallVec<[(usize, bool); 2]> {
        let mut wrap_guides = smallvec::smallvec![];

        if self.show_wrap_guides == Some(false) {
            return wrap_guides;
        }

        let settings = self.buffer.read(cx).settings_at(0, cx);
        if settings.show_wrap_guides {
            if let SoftWrap::Column(soft_wrap) = self.soft_wrap_mode(cx) {
                wrap_guides.push((soft_wrap as usize, true));
            }
            wrap_guides.extend(settings.wrap_guides.iter().map(|guide| (*guide, false)))
        }

        wrap_guides
    }

    pub fn soft_wrap_mode(&self, cx: &AppContext) -> SoftWrap {
        let settings = self.buffer.read(cx).settings_at(0, cx);
        let mode = self
            .soft_wrap_mode_override
            .unwrap_or_else(|| settings.soft_wrap);
        match mode {
            language_settings::SoftWrap::None => SoftWrap::None,
            language_settings::SoftWrap::EditorWidth => SoftWrap::EditorWidth,
            language_settings::SoftWrap::PreferredLineLength => {
                SoftWrap::Column(settings.preferred_line_length)
            }
        }
    }

    pub fn set_soft_wrap_mode(
        &mut self,
        mode: language_settings::SoftWrap,
        cx: &mut ViewContext<Self>,
    ) {
        self.soft_wrap_mode_override = Some(mode);
        cx.notify();
    }

    pub fn set_style(&mut self, style: EditorStyle, cx: &mut ViewContext<Self>) {
        let rem_size = cx.rem_size();
        self.display_map.update(cx, |map, cx| {
            map.set_font(
                style.text.font(),
                style.text.font_size.to_pixels(rem_size),
                cx,
            )
        });
        self.style = Some(style);
    }

    #[cfg(any(test, feature = "test-support"))]
    pub fn style(&self) -> Option<&EditorStyle> {
        self.style.as_ref()
    }

    // Called by the element. This method is not designed to be called outside of the editor
    // element's layout code because it does not notify when rewrapping is computed synchronously.
    pub(crate) fn set_wrap_width(&self, width: Option<Pixels>, cx: &mut AppContext) -> bool {
        self.display_map
            .update(cx, |map, cx| map.set_wrap_width(width, cx))
    }

    pub fn toggle_soft_wrap(&mut self, _: &ToggleSoftWrap, cx: &mut ViewContext<Self>) {
        if self.soft_wrap_mode_override.is_some() {
            self.soft_wrap_mode_override.take();
        } else {
            let soft_wrap = match self.soft_wrap_mode(cx) {
                SoftWrap::None => language_settings::SoftWrap::EditorWidth,
                SoftWrap::EditorWidth | SoftWrap::Column(_) => language_settings::SoftWrap::None,
            };
            self.soft_wrap_mode_override = Some(soft_wrap);
        }
        cx.notify();
    }

    pub fn toggle_line_numbers(&mut self, _: &ToggleLineNumbers, cx: &mut ViewContext<Self>) {
        let mut editor_settings = EditorSettings::get_global(cx).clone();
        editor_settings.gutter.line_numbers = !editor_settings.gutter.line_numbers;
        EditorSettings::override_global(editor_settings, cx);
    }

    pub fn set_show_gutter(&mut self, show_gutter: bool, cx: &mut ViewContext<Self>) {
        self.show_gutter = show_gutter;
        cx.notify();
    }

    pub fn set_show_wrap_guides(&mut self, show_gutter: bool, cx: &mut ViewContext<Self>) {
        self.show_wrap_guides = Some(show_gutter);
        cx.notify();
    }

    pub fn reveal_in_finder(&mut self, _: &RevealInFinder, cx: &mut ViewContext<Self>) {
        if let Some(buffer) = self.buffer().read(cx).as_singleton() {
            if let Some(file) = buffer.read(cx).file().and_then(|f| f.as_local()) {
                cx.reveal_path(&file.abs_path(cx));
            }
        }
    }

    pub fn copy_path(&mut self, _: &CopyPath, cx: &mut ViewContext<Self>) {
        if let Some(buffer) = self.buffer().read(cx).as_singleton() {
            if let Some(file) = buffer.read(cx).file().and_then(|f| f.as_local()) {
                if let Some(path) = file.abs_path(cx).to_str() {
                    cx.write_to_clipboard(ClipboardItem::new(path.to_string()));
                }
            }
        }
    }

    pub fn copy_relative_path(&mut self, _: &CopyRelativePath, cx: &mut ViewContext<Self>) {
        if let Some(buffer) = self.buffer().read(cx).as_singleton() {
            if let Some(file) = buffer.read(cx).file().and_then(|f| f.as_local()) {
                if let Some(path) = file.path().to_str() {
                    cx.write_to_clipboard(ClipboardItem::new(path.to_string()));
                }
            }
        }
    }

    fn get_permalink_to_line(&mut self, cx: &mut ViewContext<Self>) -> Result<url::Url> {
        use git::permalink::{build_permalink, BuildPermalinkParams};

        let (path, repo) = maybe!({
            let project_handle = self.project.as_ref()?.clone();
            let project = project_handle.read(cx);
            let buffer = self.buffer().read(cx).as_singleton()?;
            let path = buffer
                .read(cx)
                .file()?
                .as_local()?
                .path()
                .to_str()?
                .to_string();
            let repo = project.get_repo(&buffer.read(cx).project_path(cx)?, cx)?;
            Some((path, repo))
        })
        .ok_or_else(|| anyhow!("unable to open git repository"))?;

        const REMOTE_NAME: &str = "origin";
        let origin_url = repo
            .lock()
            .remote_url(REMOTE_NAME)
            .ok_or_else(|| anyhow!("remote \"{REMOTE_NAME}\" not found"))?;
        let sha = repo
            .lock()
            .head_sha()
            .ok_or_else(|| anyhow!("failed to read HEAD SHA"))?;
        let selections = self.selections.all::<Point>(cx);
        let selection = selections.iter().peekable().next();

        build_permalink(BuildPermalinkParams {
            remote_url: &origin_url,
            sha: &sha,
            path: &path,
            selection: selection.map(|selection| selection.range()),
        })
    }

    pub fn copy_permalink_to_line(&mut self, _: &CopyPermalinkToLine, cx: &mut ViewContext<Self>) {
        let permalink = self.get_permalink_to_line(cx);

        match permalink {
            Ok(permalink) => {
                cx.write_to_clipboard(ClipboardItem::new(permalink.to_string()));
            }
            Err(err) => {
                let message = format!("Failed to copy permalink: {err}");

                Err::<(), anyhow::Error>(err).log_err();

                if let Some(workspace) = self.workspace() {
                    workspace.update(cx, |workspace, cx| {
                        workspace.show_toast(Toast::new(0x156a5f9ee, message), cx)
                    })
                }
            }
        }
    }

    pub fn open_permalink_to_line(&mut self, _: &OpenPermalinkToLine, cx: &mut ViewContext<Self>) {
        let permalink = self.get_permalink_to_line(cx);

        match permalink {
            Ok(permalink) => {
                cx.open_url(permalink.as_ref());
            }
            Err(err) => {
                let message = format!("Failed to open permalink: {err}");

                Err::<(), anyhow::Error>(err).log_err();

                if let Some(workspace) = self.workspace() {
                    workspace.update(cx, |workspace, cx| {
                        workspace.show_toast(Toast::new(0x45a8978, message), cx)
                    })
                }
            }
        }
    }

    /// Adds or removes (on `None` color) a highlight for the rows corresponding to the anchor range given.
    /// On matching anchor range, replaces the old highlight; does not clear the other existing highlights.
    /// If multiple anchor ranges will produce highlights for the same row, the last range added will be used.
    pub fn highlight_rows<T: 'static>(
        &mut self,
        rows: Range<Anchor>,
        color: Option<Hsla>,
        cx: &mut ViewContext<Self>,
    ) {
        let multi_buffer_snapshot = self.buffer().read(cx).snapshot(cx);
        match self.highlighted_rows.entry(TypeId::of::<T>()) {
            hash_map::Entry::Occupied(o) => {
                let row_highlights = o.into_mut();
                let existing_highlight_index =
                    row_highlights.binary_search_by(|(_, highlight_range, _)| {
                        highlight_range
                            .start
                            .cmp(&rows.start, &multi_buffer_snapshot)
                            .then(highlight_range.end.cmp(&rows.end, &multi_buffer_snapshot))
                    });
                match color {
                    Some(color) => {
                        let insert_index = match existing_highlight_index {
                            Ok(i) => i,
                            Err(i) => i,
                        };
                        row_highlights.insert(
                            insert_index,
                            (post_inc(&mut self.highlight_order), rows, color),
                        );
                    }
                    None => {
                        if let Ok(i) = existing_highlight_index {
                            row_highlights.remove(i);
                        }
                    }
                }
            }
            hash_map::Entry::Vacant(v) => {
                if let Some(color) = color {
                    v.insert(vec![(post_inc(&mut self.highlight_order), rows, color)]);
                }
            }
        }
    }

    /// Clear all anchor ranges for a certain highlight context type, so no corresponding rows will be highlighted.
    pub fn clear_row_highlights<T: 'static>(&mut self) {
        self.highlighted_rows.remove(&TypeId::of::<T>());
    }

    /// For a highlight given context type, gets all anchor ranges that will be used for row highlighting.
    pub fn highlighted_rows<T: 'static>(
        &self,
    ) -> Option<impl Iterator<Item = (&Range<Anchor>, &Hsla)>> {
        Some(
            self.highlighted_rows
                .get(&TypeId::of::<T>())?
                .iter()
                .map(|(_, range, color)| (range, color)),
        )
    }

    // Merges all anchor ranges for all context types ever set, picking the last highlight added in case of a row conflict.
    // Rerturns a map of display rows that are highlighted and their corresponding highlight color.
    pub fn highlighted_display_rows(&mut self, cx: &mut WindowContext) -> BTreeMap<u32, Hsla> {
        let snapshot = self.snapshot(cx);
        let mut used_highlight_orders = HashMap::default();
        self.highlighted_rows
            .iter()
            .flat_map(|(_, highlighted_rows)| highlighted_rows.iter())
            .fold(
                BTreeMap::<u32, Hsla>::new(),
                |mut unique_rows, (highlight_order, anchor_range, hsla)| {
                    let start_row = anchor_range.start.to_display_point(&snapshot).row();
                    let end_row = anchor_range.end.to_display_point(&snapshot).row();
                    for row in start_row..=end_row {
                        let used_index =
                            used_highlight_orders.entry(row).or_insert(*highlight_order);
                        if highlight_order >= used_index {
                            *used_index = *highlight_order;
                            unique_rows.insert(row, *hsla);
                        }
                    }
                    unique_rows
                },
            )
    }

    pub fn highlight_background<T: 'static>(
        &mut self,
        ranges: Vec<Range<Anchor>>,
        color_fetcher: fn(&ThemeColors) -> Hsla,
        cx: &mut ViewContext<Self>,
    ) {
        let snapshot = self.snapshot(cx);
        // this is to try and catch a panic sooner
        for range in &ranges {
            snapshot
                .buffer_snapshot
                .summary_for_anchor::<usize>(&range.start);
            snapshot
                .buffer_snapshot
                .summary_for_anchor::<usize>(&range.end);
        }

        self.background_highlights
            .insert(TypeId::of::<T>(), (color_fetcher, ranges));
        cx.notify();
    }

    pub fn clear_background_highlights<T: 'static>(
        &mut self,
        _cx: &mut ViewContext<Self>,
    ) -> Option<BackgroundHighlight> {
        let text_highlights = self.background_highlights.remove(&TypeId::of::<T>());
        text_highlights
    }

    #[cfg(feature = "test-support")]
    pub fn all_text_background_highlights(
        &mut self,
        cx: &mut ViewContext<Self>,
    ) -> Vec<(Range<DisplayPoint>, Hsla)> {
        let snapshot = self.snapshot(cx);
        let buffer = &snapshot.buffer_snapshot;
        let start = buffer.anchor_before(0);
        let end = buffer.anchor_after(buffer.len());
        let theme = cx.theme().colors();
        self.background_highlights_in_range(start..end, &snapshot, theme)
    }

    fn document_highlights_for_position<'a>(
        &'a self,
        position: Anchor,
        buffer: &'a MultiBufferSnapshot,
    ) -> impl 'a + Iterator<Item = &Range<Anchor>> {
        let read_highlights = self
            .background_highlights
            .get(&TypeId::of::<DocumentHighlightRead>())
            .map(|h| &h.1);
        let write_highlights = self
            .background_highlights
            .get(&TypeId::of::<DocumentHighlightWrite>())
            .map(|h| &h.1);
        let left_position = position.bias_left(buffer);
        let right_position = position.bias_right(buffer);
        read_highlights
            .into_iter()
            .chain(write_highlights)
            .flat_map(move |ranges| {
                let start_ix = match ranges.binary_search_by(|probe| {
                    let cmp = probe.end.cmp(&left_position, buffer);
                    if cmp.is_ge() {
                        Ordering::Greater
                    } else {
                        Ordering::Less
                    }
                }) {
                    Ok(i) | Err(i) => i,
                };

                ranges[start_ix..]
                    .iter()
                    .take_while(move |range| range.start.cmp(&right_position, buffer).is_le())
            })
    }

    pub fn has_background_highlights<T: 'static>(&self) -> bool {
        self.background_highlights
            .get(&TypeId::of::<T>())
            .map_or(false, |(_, highlights)| !highlights.is_empty())
    }

    pub fn background_highlights_in_range(
        &self,
        search_range: Range<Anchor>,
        display_snapshot: &DisplaySnapshot,
        theme: &ThemeColors,
    ) -> Vec<(Range<DisplayPoint>, Hsla)> {
        let mut results = Vec::new();
        for (color_fetcher, ranges) in self.background_highlights.values() {
            let color = color_fetcher(theme);
            let start_ix = match ranges.binary_search_by(|probe| {
                let cmp = probe
                    .end
                    .cmp(&search_range.start, &display_snapshot.buffer_snapshot);
                if cmp.is_gt() {
                    Ordering::Greater
                } else {
                    Ordering::Less
                }
            }) {
                Ok(i) | Err(i) => i,
            };
            for range in &ranges[start_ix..] {
                if range
                    .start
                    .cmp(&search_range.end, &display_snapshot.buffer_snapshot)
                    .is_ge()
                {
                    break;
                }

                let start = range.start.to_display_point(&display_snapshot);
                let end = range.end.to_display_point(&display_snapshot);
                results.push((start..end, color))
            }
        }
        results
    }

    pub fn background_highlight_row_ranges<T: 'static>(
        &self,
        search_range: Range<Anchor>,
        display_snapshot: &DisplaySnapshot,
        count: usize,
    ) -> Vec<RangeInclusive<DisplayPoint>> {
        let mut results = Vec::new();
        let Some((_, ranges)) = self.background_highlights.get(&TypeId::of::<T>()) else {
            return vec![];
        };

        let start_ix = match ranges.binary_search_by(|probe| {
            let cmp = probe
                .end
                .cmp(&search_range.start, &display_snapshot.buffer_snapshot);
            if cmp.is_gt() {
                Ordering::Greater
            } else {
                Ordering::Less
            }
        }) {
            Ok(i) | Err(i) => i,
        };
        let mut push_region = |start: Option<Point>, end: Option<Point>| {
            if let (Some(start_display), Some(end_display)) = (start, end) {
                results.push(
                    start_display.to_display_point(display_snapshot)
                        ..=end_display.to_display_point(display_snapshot),
                );
            }
        };
        let mut start_row: Option<Point> = None;
        let mut end_row: Option<Point> = None;
        if ranges.len() > count {
            return Vec::new();
        }
        for range in &ranges[start_ix..] {
            if range
                .start
                .cmp(&search_range.end, &display_snapshot.buffer_snapshot)
                .is_ge()
            {
                break;
            }
            let end = range.end.to_point(&display_snapshot.buffer_snapshot);
            if let Some(current_row) = &end_row {
                if end.row == current_row.row {
                    continue;
                }
            }
            let start = range.start.to_point(&display_snapshot.buffer_snapshot);
            if start_row.is_none() {
                assert_eq!(end_row, None);
                start_row = Some(start);
                end_row = Some(end);
                continue;
            }
            if let Some(current_end) = end_row.as_mut() {
                if start.row > current_end.row + 1 {
                    push_region(start_row, end_row);
                    start_row = Some(start);
                    end_row = Some(end);
                } else {
                    // Merge two hunks.
                    *current_end = end;
                }
            } else {
                unreachable!();
            }
        }
        // We might still have a hunk that was not rendered (if there was a search hit on the last line)
        push_region(start_row, end_row);
        results
    }

    /// Get the text ranges corresponding to the redaction query
    pub fn redacted_ranges(
        &self,
        search_range: Range<Anchor>,
        display_snapshot: &DisplaySnapshot,
        cx: &WindowContext,
    ) -> Vec<Range<DisplayPoint>> {
        display_snapshot
            .buffer_snapshot
            .redacted_ranges(search_range, |file| {
                if let Some(file) = file {
                    file.is_private()
                        && EditorSettings::get(Some(file.as_ref().into()), cx).redact_private_values
                } else {
                    false
                }
            })
            .map(|range| {
                range.start.to_display_point(display_snapshot)
                    ..range.end.to_display_point(display_snapshot)
            })
            .collect()
    }

    pub fn highlight_text<T: 'static>(
        &mut self,
        ranges: Vec<Range<Anchor>>,
        style: HighlightStyle,
        cx: &mut ViewContext<Self>,
    ) {
        self.display_map.update(cx, |map, _| {
            map.highlight_text(TypeId::of::<T>(), ranges, style)
        });
        cx.notify();
    }

    pub(crate) fn highlight_inlays<T: 'static>(
        &mut self,
        highlights: Vec<InlayHighlight>,
        style: HighlightStyle,
        cx: &mut ViewContext<Self>,
    ) {
        self.display_map.update(cx, |map, _| {
            map.highlight_inlays(TypeId::of::<T>(), highlights, style)
        });
        cx.notify();
    }

    pub fn text_highlights<'a, T: 'static>(
        &'a self,
        cx: &'a AppContext,
    ) -> Option<(HighlightStyle, &'a [Range<Anchor>])> {
        self.display_map.read(cx).text_highlights(TypeId::of::<T>())
    }

    pub fn clear_highlights<T: 'static>(&mut self, cx: &mut ViewContext<Self>) {
        let cleared = self
            .display_map
            .update(cx, |map, _| map.clear_highlights(TypeId::of::<T>()));
        if cleared {
            cx.notify();
        }
    }

    pub fn show_local_cursors(&self, cx: &WindowContext) -> bool {
        (self.read_only(cx) || self.blink_manager.read(cx).visible())
            && self.focus_handle.is_focused(cx)
    }

    fn on_buffer_changed(&mut self, _: Model<MultiBuffer>, cx: &mut ViewContext<Self>) {
        cx.notify();
    }

    fn on_buffer_event(
        &mut self,
        multibuffer: Model<MultiBuffer>,
        event: &multi_buffer::Event,
        cx: &mut ViewContext<Self>,
    ) {
        match event {
            multi_buffer::Event::Edited {
                singleton_buffer_edited,
            } => {
                self.refresh_active_diagnostics(cx);
                self.refresh_code_actions(cx);
                if self.has_active_copilot_suggestion(cx) {
                    self.update_visible_copilot_suggestion(cx);
                }
                cx.emit(EditorEvent::BufferEdited);
                cx.emit(SearchEvent::MatchesInvalidated);

                if *singleton_buffer_edited {
                    if let Some(project) = &self.project {
                        let project = project.read(cx);
                        let languages_affected = multibuffer
                            .read(cx)
                            .all_buffers()
                            .into_iter()
                            .filter_map(|buffer| {
                                let buffer = buffer.read(cx);
                                let language = buffer.language()?;
                                if project.is_local()
                                    && project.language_servers_for_buffer(buffer, cx).count() == 0
                                {
                                    None
                                } else {
                                    Some(language)
                                }
                            })
                            .cloned()
                            .collect::<HashSet<_>>();
                        if !languages_affected.is_empty() {
                            self.refresh_inlay_hints(
                                InlayHintRefreshReason::BufferEdited(languages_affected),
                                cx,
                            );
                        }
                    }
                }

                let Some(project) = &self.project else {
                    return;
                };
                let telemetry = project.read(cx).client().telemetry().clone();
                telemetry.log_edit_event("editor");
            }
            multi_buffer::Event::ExcerptsAdded {
                buffer,
                predecessor,
                excerpts,
            } => {
                cx.emit(EditorEvent::ExcerptsAdded {
                    buffer: buffer.clone(),
                    predecessor: *predecessor,
                    excerpts: excerpts.clone(),
                });
                self.refresh_inlay_hints(InlayHintRefreshReason::NewLinesShown, cx);
            }
            multi_buffer::Event::ExcerptsRemoved { ids } => {
                self.refresh_inlay_hints(InlayHintRefreshReason::ExcerptsRemoved(ids.clone()), cx);
                cx.emit(EditorEvent::ExcerptsRemoved { ids: ids.clone() })
            }
            multi_buffer::Event::Reparsed => cx.emit(EditorEvent::Reparsed),
            multi_buffer::Event::LanguageChanged => {
                cx.emit(EditorEvent::Reparsed);
                cx.notify();
            }
            multi_buffer::Event::DirtyChanged => cx.emit(EditorEvent::DirtyChanged),
            multi_buffer::Event::Saved => cx.emit(EditorEvent::Saved),
            multi_buffer::Event::FileHandleChanged | multi_buffer::Event::Reloaded => {
                cx.emit(EditorEvent::TitleChanged)
            }
            multi_buffer::Event::DiffBaseChanged => cx.emit(EditorEvent::DiffBaseChanged),
            multi_buffer::Event::Closed => cx.emit(EditorEvent::Closed),
            multi_buffer::Event::DiagnosticsUpdated => {
                self.refresh_active_diagnostics(cx);
            }
            _ => {}
        };
    }

    fn on_display_map_changed(&mut self, _: Model<DisplayMap>, cx: &mut ViewContext<Self>) {
        cx.notify();
    }

    fn settings_changed(&mut self, cx: &mut ViewContext<Self>) {
        self.refresh_copilot_suggestions(true, cx);
        self.refresh_inlay_hints(
            InlayHintRefreshReason::SettingsChange(inlay_hint_settings(
                self.selections.newest_anchor().head(),
                &self.buffer.read(cx).snapshot(cx),
                cx,
            )),
            cx,
        );
        let editor_settings = EditorSettings::get_global(cx);
        self.scroll_manager.vertical_scroll_margin = editor_settings.vertical_scroll_margin;
        self.show_breadcrumbs = editor_settings.toolbar.breadcrumbs;
        cx.notify();
    }

    pub fn set_searchable(&mut self, searchable: bool) {
        self.searchable = searchable;
    }

    pub fn searchable(&self) -> bool {
        self.searchable
    }

    fn open_excerpts_in_split(&mut self, _: &OpenExcerptsSplit, cx: &mut ViewContext<Self>) {
        self.open_excerpts_common(true, cx)
    }

    fn open_excerpts(&mut self, _: &OpenExcerpts, cx: &mut ViewContext<Self>) {
        self.open_excerpts_common(false, cx)
    }

    fn open_excerpts_common(&mut self, split: bool, cx: &mut ViewContext<Self>) {
        let buffer = self.buffer.read(cx);
        if buffer.is_singleton() {
            cx.propagate();
            return;
        }

        let Some(workspace) = self.workspace() else {
            cx.propagate();
            return;
        };

        let mut new_selections_by_buffer = HashMap::default();
        for selection in self.selections.all::<usize>(cx) {
            for (buffer, mut range, _) in
                buffer.range_to_buffer_ranges(selection.start..selection.end, cx)
            {
                if selection.reversed {
                    mem::swap(&mut range.start, &mut range.end);
                }
                new_selections_by_buffer
                    .entry(buffer)
                    .or_insert(Vec::new())
                    .push(range)
            }
        }

        // We defer the pane interaction because we ourselves are a workspace item
        // and activating a new item causes the pane to call a method on us reentrantly,
        // which panics if we're on the stack.
        cx.window_context().defer(move |cx| {
            workspace.update(cx, |workspace, cx| {
                let pane = if split {
                    workspace.adjacent_pane(cx)
                } else {
                    workspace.active_pane().clone()
                };

                for (buffer, ranges) in new_selections_by_buffer {
                    let editor = workspace.open_project_item::<Self>(pane.clone(), buffer, cx);
                    editor.update(cx, |editor, cx| {
                        editor.change_selections(Some(Autoscroll::newest()), cx, |s| {
                            s.select_ranges(ranges);
                        });
                    });
                }
            })
        });
    }

    fn jump(
        &mut self,
        path: ProjectPath,
        position: Point,
        anchor: language::Anchor,
        cx: &mut ViewContext<Self>,
    ) {
        let workspace = self.workspace();
        cx.spawn(|_, mut cx| async move {
            let workspace = workspace.ok_or_else(|| anyhow!("cannot jump without workspace"))?;
            let editor = workspace.update(&mut cx, |workspace, cx| {
                workspace.open_path(path, None, true, cx)
            })?;
            let editor = editor
                .await?
                .downcast::<Editor>()
                .ok_or_else(|| anyhow!("opened item was not an editor"))?
                .downgrade();
            editor.update(&mut cx, |editor, cx| {
                let buffer = editor
                    .buffer()
                    .read(cx)
                    .as_singleton()
                    .ok_or_else(|| anyhow!("cannot jump in a multi-buffer"))?;
                let buffer = buffer.read(cx);
                let cursor = if buffer.can_resolve(&anchor) {
                    language::ToPoint::to_point(&anchor, buffer)
                } else {
                    buffer.clip_point(position, Bias::Left)
                };

                let nav_history = editor.nav_history.take();
                editor.change_selections(Some(Autoscroll::newest()), cx, |s| {
                    s.select_ranges([cursor..cursor]);
                });
                editor.nav_history = nav_history;

                anyhow::Ok(())
            })??;

            anyhow::Ok(())
        })
        .detach_and_log_err(cx);
    }

    fn marked_text_ranges(&self, cx: &AppContext) -> Option<Vec<Range<OffsetUtf16>>> {
        let snapshot = self.buffer.read(cx).read(cx);
        let (_, ranges) = self.text_highlights::<InputComposition>(cx)?;
        Some(
            ranges
                .iter()
                .map(move |range| {
                    range.start.to_offset_utf16(&snapshot)..range.end.to_offset_utf16(&snapshot)
                })
                .collect(),
        )
    }

    fn selection_replacement_ranges(
        &self,
        range: Range<OffsetUtf16>,
        cx: &AppContext,
    ) -> Vec<Range<OffsetUtf16>> {
        let selections = self.selections.all::<OffsetUtf16>(cx);
        let newest_selection = selections
            .iter()
            .max_by_key(|selection| selection.id)
            .unwrap();
        let start_delta = range.start.0 as isize - newest_selection.start.0 as isize;
        let end_delta = range.end.0 as isize - newest_selection.end.0 as isize;
        let snapshot = self.buffer.read(cx).read(cx);
        selections
            .into_iter()
            .map(|mut selection| {
                selection.start.0 =
                    (selection.start.0 as isize).saturating_add(start_delta) as usize;
                selection.end.0 = (selection.end.0 as isize).saturating_add(end_delta) as usize;
                snapshot.clip_offset_utf16(selection.start, Bias::Left)
                    ..snapshot.clip_offset_utf16(selection.end, Bias::Right)
            })
            .collect()
    }

    fn report_copilot_event(
        &self,
        suggestion_id: Option<String>,
        suggestion_accepted: bool,
        cx: &AppContext,
    ) {
        let Some(project) = &self.project else {
            return;
        };

        // If None, we are either getting suggestions in a new, unsaved file, or in a file without an extension
        let file_extension = self
            .buffer
            .read(cx)
            .as_singleton()
            .and_then(|b| b.read(cx).file())
            .and_then(|file| Path::new(file.file_name(cx)).extension())
            .and_then(|e| e.to_str())
            .map(|a| a.to_string());

        let telemetry = project.read(cx).client().telemetry().clone();

        telemetry.report_copilot_event(suggestion_id, suggestion_accepted, file_extension)
    }

    fn report_editor_event(
        &self,
        operation: &'static str,
        file_extension: Option<String>,
        cx: &AppContext,
    ) {
<<<<<<< HEAD
        let Some(project) = &self.project else {
            return;
        };
=======
        if cfg!(any(test, feature = "test-support")) {
            return;
        }

        let Some(project) = &self.project else { return };
>>>>>>> d5e0817f

        // If None, we are in a file without an extension
        let file = self
            .buffer
            .read(cx)
            .as_singleton()
            .and_then(|b| b.read(cx).file());
        let file_extension = file_extension.or(file
            .as_ref()
            .and_then(|file| Path::new(file.file_name(cx)).extension())
            .and_then(|e| e.to_str())
            .map(|a| a.to_string()));

        let vim_mode = cx
            .global::<SettingsStore>()
            .raw_user_settings()
            .get("vim_mode")
            == Some(&serde_json::Value::Bool(true));
        let copilot_enabled = all_language_settings(file, cx).copilot_enabled(None, None);
        let copilot_enabled_for_language = self
            .buffer
            .read(cx)
            .settings_at(0, cx)
            .show_copilot_suggestions;

        let telemetry = project.read(cx).client().telemetry().clone();
        telemetry.report_editor_event(
            file_extension,
            vim_mode,
            operation,
            copilot_enabled,
            copilot_enabled_for_language,
        )
    }

    /// Copy the highlighted chunks to the clipboard as JSON. The format is an array of lines,
    /// with each line being an array of {text, highlight} objects.
    fn copy_highlight_json(&mut self, _: &CopyHighlightJson, cx: &mut ViewContext<Self>) {
        let Some(buffer) = self.buffer.read(cx).as_singleton() else {
            return;
        };

        #[derive(Serialize)]
        struct Chunk<'a> {
            text: String,
            highlight: Option<&'a str>,
        }

        let snapshot = buffer.read(cx).snapshot();
        let range = self
            .selected_text_range(cx)
            .and_then(|selected_range| {
                if selected_range.is_empty() {
                    None
                } else {
                    Some(selected_range)
                }
            })
            .unwrap_or_else(|| 0..snapshot.len());

        let chunks = snapshot.chunks(range, true);
        let mut lines = Vec::new();
        let mut line: VecDeque<Chunk> = VecDeque::new();

        let Some(style) = self.style.as_ref() else {
            return;
        };

        for chunk in chunks {
            let highlight = chunk
                .syntax_highlight_id
                .and_then(|id| id.name(&style.syntax));
            let mut chunk_lines = chunk.text.split('\n').peekable();
            while let Some(text) = chunk_lines.next() {
                let mut merged_with_last_token = false;
                if let Some(last_token) = line.back_mut() {
                    if last_token.highlight == highlight {
                        last_token.text.push_str(text);
                        merged_with_last_token = true;
                    }
                }

                if !merged_with_last_token {
                    line.push_back(Chunk {
                        text: text.into(),
                        highlight,
                    });
                }

                if chunk_lines.peek().is_some() {
                    if line.len() > 1 && line.front().unwrap().text.is_empty() {
                        line.pop_front();
                    }
                    if line.len() > 1 && line.back().unwrap().text.is_empty() {
                        line.pop_back();
                    }

                    lines.push(mem::take(&mut line));
                }
            }
        }

        let Some(lines) = serde_json::to_string_pretty(&lines).log_err() else {
            return;
        };
        cx.write_to_clipboard(ClipboardItem::new(lines));
    }

    pub fn inlay_hint_cache(&self) -> &InlayHintCache {
        &self.inlay_hint_cache
    }

    pub fn replay_insert_event(
        &mut self,
        text: &str,
        relative_utf16_range: Option<Range<isize>>,
        cx: &mut ViewContext<Self>,
    ) {
        if !self.input_enabled {
            cx.emit(EditorEvent::InputIgnored { text: text.into() });
            return;
        }
        if let Some(relative_utf16_range) = relative_utf16_range {
            let selections = self.selections.all::<OffsetUtf16>(cx);
            self.change_selections(None, cx, |s| {
                let new_ranges = selections.into_iter().map(|range| {
                    let start = OffsetUtf16(
                        range
                            .head()
                            .0
                            .saturating_add_signed(relative_utf16_range.start),
                    );
                    let end = OffsetUtf16(
                        range
                            .head()
                            .0
                            .saturating_add_signed(relative_utf16_range.end),
                    );
                    start..end
                });
                s.select_ranges(new_ranges);
            });
        }

        self.handle_input(text, cx);
    }

    pub fn supports_inlay_hints(&self, cx: &AppContext) -> bool {
        let Some(project) = self.project.as_ref() else {
            return false;
        };
        let project = project.read(cx);

        let mut supports = false;
        self.buffer().read(cx).for_each_buffer(|buffer| {
            if !supports {
                supports = project
                    .language_servers_for_buffer(buffer.read(cx), cx)
                    .any(
                        |(_, server)| match server.capabilities().inlay_hint_provider {
                            Some(lsp::OneOf::Left(enabled)) => enabled,
                            Some(lsp::OneOf::Right(_)) => true,
                            None => false,
                        },
                    )
            }
        });
        supports
    }

    pub fn focus(&self, cx: &mut WindowContext) {
        cx.focus(&self.focus_handle)
    }

    pub fn is_focused(&self, cx: &WindowContext) -> bool {
        self.focus_handle.is_focused(cx)
    }

    fn handle_focus(&mut self, cx: &mut ViewContext<Self>) {
        cx.emit(EditorEvent::Focused);

        if let Some(rename) = self.pending_rename.as_ref() {
            let rename_editor_focus_handle = rename.editor.read(cx).focus_handle.clone();
            cx.focus(&rename_editor_focus_handle);
        } else {
            self.blink_manager.update(cx, BlinkManager::enable);
            self.show_cursor_names(cx);
            self.buffer.update(cx, |buffer, cx| {
                buffer.finalize_last_transaction(cx);
                if self.leader_peer_id.is_none() {
                    buffer.set_active_selections(
                        &self.selections.disjoint_anchors(),
                        self.selections.line_mode,
                        self.cursor_shape,
                        cx,
                    );
                }
            });
        }
    }

    pub fn handle_blur(&mut self, cx: &mut ViewContext<Self>) {
        self.blink_manager.update(cx, BlinkManager::disable);
        self.buffer
            .update(cx, |buffer, cx| buffer.remove_active_selections(cx));
        self.hide_context_menu(cx);
        hide_hover(self, cx);
        cx.emit(EditorEvent::Blurred);
        cx.notify();
    }

    pub fn register_action<A: Action>(
        &mut self,
        listener: impl Fn(&A, &mut WindowContext) + 'static,
    ) -> &mut Self {
        let listener = Arc::new(listener);

        self.editor_actions.push(Box::new(move |cx| {
            let _view = cx.view().clone();
            let cx = cx.window_context();
            let listener = listener.clone();
            cx.on_action(TypeId::of::<A>(), move |action, phase, cx| {
                let action = action.downcast_ref().unwrap();
                if phase == DispatchPhase::Bubble {
                    listener(action, cx)
                }
            })
        }));
        self
    }
}

pub trait CollaborationHub {
    fn collaborators<'a>(&self, cx: &'a AppContext) -> &'a HashMap<PeerId, Collaborator>;
    fn user_participant_indices<'a>(
        &self,
        cx: &'a AppContext,
    ) -> &'a HashMap<u64, ParticipantIndex>;
    fn user_names(&self, cx: &AppContext) -> HashMap<u64, SharedString>;
}

impl CollaborationHub for Model<Project> {
    fn collaborators<'a>(&self, cx: &'a AppContext) -> &'a HashMap<PeerId, Collaborator> {
        self.read(cx).collaborators()
    }

    fn user_participant_indices<'a>(
        &self,
        cx: &'a AppContext,
    ) -> &'a HashMap<u64, ParticipantIndex> {
        self.read(cx).user_store().read(cx).participant_indices()
    }

    fn user_names(&self, cx: &AppContext) -> HashMap<u64, SharedString> {
        let this = self.read(cx);
        let user_ids = this.collaborators().values().map(|c| c.user_id);
        this.user_store().read_with(cx, |user_store, cx| {
            user_store.participant_names(user_ids, cx)
        })
    }
}

pub trait CompletionProvider {
    fn completions(
        &self,
        buffer: &Model<Buffer>,
        buffer_position: text::Anchor,
        cx: &mut ViewContext<Editor>,
    ) -> Task<Result<Vec<Completion>>>;

    fn resolve_completions(
        &self,
        completion_indices: Vec<usize>,
        completions: Arc<RwLock<Box<[Completion]>>>,
        cx: &mut ViewContext<Editor>,
    ) -> Task<Result<bool>>;

    fn apply_additional_edits_for_completion(
        &self,
        buffer: Model<Buffer>,
        completion: Completion,
        push_to_history: bool,
        cx: &mut ViewContext<Editor>,
    ) -> Task<Result<Option<language::Transaction>>>;
}

impl CompletionProvider for Model<Project> {
    fn completions(
        &self,
        buffer: &Model<Buffer>,
        buffer_position: text::Anchor,
        cx: &mut ViewContext<Editor>,
    ) -> Task<Result<Vec<Completion>>> {
        self.update(cx, |project, cx| {
            project.completions(&buffer, buffer_position, cx)
        })
    }

    fn resolve_completions(
        &self,
        completion_indices: Vec<usize>,
        completions: Arc<RwLock<Box<[Completion]>>>,
        cx: &mut ViewContext<Editor>,
    ) -> Task<Result<bool>> {
        self.update(cx, |project, cx| {
            project.resolve_completions(completion_indices, completions, cx)
        })
    }

    fn apply_additional_edits_for_completion(
        &self,
        buffer: Model<Buffer>,
        completion: Completion,
        push_to_history: bool,
        cx: &mut ViewContext<Editor>,
    ) -> Task<Result<Option<language::Transaction>>> {
        self.update(cx, |project, cx| {
            project.apply_additional_edits_for_completion(buffer, completion, push_to_history, cx)
        })
    }
}

fn inlay_hint_settings(
    location: Anchor,
    snapshot: &MultiBufferSnapshot,
    cx: &mut ViewContext<'_, Editor>,
) -> InlayHintSettings {
    let file = snapshot.file_at(location);
    let language = snapshot.language_at(location);
    let settings = all_language_settings(file, cx);
    settings
        .language(language.map(|l| l.name()).as_deref())
        .inlay_hints
}

fn consume_contiguous_rows(
    contiguous_row_selections: &mut Vec<Selection<Point>>,
    selection: &Selection<Point>,
    display_map: &DisplaySnapshot,
    selections: &mut std::iter::Peekable<std::slice::Iter<Selection<Point>>>,
) -> (u32, u32) {
    contiguous_row_selections.push(selection.clone());
    let start_row = selection.start.row;
    let mut end_row = ending_row(selection, display_map);

    while let Some(next_selection) = selections.peek() {
        if next_selection.start.row <= end_row {
            end_row = ending_row(next_selection, display_map);
            contiguous_row_selections.push(selections.next().unwrap().clone());
        } else {
            break;
        }
    }
    (start_row, end_row)
}

fn ending_row(next_selection: &Selection<Point>, display_map: &DisplaySnapshot) -> u32 {
    if next_selection.end.column > 0 || next_selection.is_empty() {
        display_map.next_line_boundary(next_selection.end).0.row + 1
    } else {
        next_selection.end.row
    }
}

impl EditorSnapshot {
    pub fn remote_selections_in_range<'a>(
        &'a self,
        range: &'a Range<Anchor>,
        collaboration_hub: &dyn CollaborationHub,
        cx: &'a AppContext,
    ) -> impl 'a + Iterator<Item = RemoteSelection> {
        let participant_names = collaboration_hub.user_names(cx);
        let participant_indices = collaboration_hub.user_participant_indices(cx);
        let collaborators_by_peer_id = collaboration_hub.collaborators(cx);
        let collaborators_by_replica_id = collaborators_by_peer_id
            .iter()
            .map(|(_, collaborator)| (collaborator.replica_id, collaborator))
            .collect::<HashMap<_, _>>();
        self.buffer_snapshot
            .remote_selections_in_range(range)
            .filter_map(move |(replica_id, line_mode, cursor_shape, selection)| {
                let collaborator = collaborators_by_replica_id.get(&replica_id)?;
                let participant_index = participant_indices.get(&collaborator.user_id).copied();
                let user_name = participant_names.get(&collaborator.user_id).cloned();
                Some(RemoteSelection {
                    replica_id,
                    selection,
                    cursor_shape,
                    line_mode,
                    participant_index,
                    peer_id: collaborator.peer_id,
                    user_name,
                })
            })
    }

    pub fn language_at<T: ToOffset>(&self, position: T) -> Option<&Arc<Language>> {
        self.display_snapshot.buffer_snapshot.language_at(position)
    }

    pub fn is_focused(&self) -> bool {
        self.is_focused
    }

    pub fn placeholder_text(&self) -> Option<&Arc<str>> {
        self.placeholder_text.as_ref()
    }

    pub fn scroll_position(&self) -> gpui::Point<f32> {
        self.scroll_anchor.scroll_position(&self.display_snapshot)
    }

    pub fn gutter_dimensions(
        &self,
        font_id: FontId,
        font_size: Pixels,
        em_width: Pixels,
        max_line_number_width: Pixels,
        cx: &AppContext,
    ) -> GutterDimensions {
        if !self.show_gutter {
            return GutterDimensions::default();
        }
        let descent = cx.text_system().descent(font_id, font_size);

        let show_git_gutter = matches!(
            ProjectSettings::get_global(cx).git.git_gutter,
            Some(GitGutterSetting::TrackedFiles)
        );
        let gutter_settings = EditorSettings::get_global(cx).gutter;

        let line_gutter_width = if gutter_settings.line_numbers {
            // Avoid flicker-like gutter resizes when the line number gains another digit and only resize the gutter on files with N*10^5 lines.
            let min_width_for_number_on_gutter = em_width * 4.0;
            max_line_number_width.max(min_width_for_number_on_gutter)
        } else {
            0.0.into()
        };

        let left_padding = if gutter_settings.code_actions {
            em_width * 3.0
        } else if show_git_gutter && gutter_settings.line_numbers {
            em_width * 2.0
        } else if show_git_gutter || gutter_settings.line_numbers {
            em_width
        } else {
            px(0.)
        };

        let right_padding = if gutter_settings.folds && gutter_settings.line_numbers {
            em_width * 4.0
        } else if gutter_settings.folds {
            em_width * 3.0
        } else if gutter_settings.line_numbers {
            em_width
        } else {
            px(0.)
        };

        GutterDimensions {
            left_padding,
            right_padding,
            width: line_gutter_width + left_padding + right_padding,
            margin: -descent,
        }
    }
}

impl Deref for EditorSnapshot {
    type Target = DisplaySnapshot;

    fn deref(&self) -> &Self::Target {
        &self.display_snapshot
    }
}

#[derive(Clone, Debug, PartialEq, Eq)]
pub enum EditorEvent {
    InputIgnored {
        text: Arc<str>,
    },
    InputHandled {
        utf16_range_to_replace: Option<Range<isize>>,
        text: Arc<str>,
    },
    ExcerptsAdded {
        buffer: Model<Buffer>,
        predecessor: ExcerptId,
        excerpts: Vec<(ExcerptId, ExcerptRange<language::Anchor>)>,
    },
    ExcerptsRemoved {
        ids: Vec<ExcerptId>,
    },
    BufferEdited,
    Edited,
    Reparsed,
    Focused,
    Blurred,
    DirtyChanged,
    Saved,
    TitleChanged,
    DiffBaseChanged,
    SelectionsChanged {
        local: bool,
    },
    ScrollPositionChanged {
        local: bool,
        autoscroll: bool,
    },
    Closed,
    TransactionUndone {
        transaction_id: clock::Lamport,
    },
    TransactionBegun {
        transaction_id: clock::Lamport,
    },
}

impl EventEmitter<EditorEvent> for Editor {}

impl FocusableView for Editor {
    fn focus_handle(&self, _cx: &AppContext) -> FocusHandle {
        self.focus_handle.clone()
    }
}

impl Render for Editor {
    fn render<'a>(&mut self, cx: &mut ViewContext<'a, Self>) -> impl IntoElement {
        let settings = ThemeSettings::get_global(cx);
        let text_style = match self.mode {
            EditorMode::SingleLine | EditorMode::AutoHeight { .. } => TextStyle {
                color: cx.theme().colors().editor_foreground,
                font_family: settings.ui_font.family.clone(),
                font_features: settings.ui_font.features,
                font_size: rems(0.875).into(),
                font_weight: FontWeight::NORMAL,
                font_style: FontStyle::Normal,
                line_height: relative(settings.buffer_line_height.value()),
                background_color: None,
                underline: None,
                strikethrough: None,
                white_space: WhiteSpace::Normal,
            },

            EditorMode::Full => TextStyle {
                color: cx.theme().colors().editor_foreground,
                font_family: settings.buffer_font.family.clone(),
                font_features: settings.buffer_font.features,
                font_size: settings.buffer_font_size(cx).into(),
                font_weight: FontWeight::NORMAL,
                font_style: FontStyle::Normal,
                line_height: relative(settings.buffer_line_height.value()),
                background_color: None,
                underline: None,
                strikethrough: None,
                white_space: WhiteSpace::Normal,
            },
        };

        let background = match self.mode {
            EditorMode::SingleLine => cx.theme().system().transparent,
            EditorMode::AutoHeight { max_lines: _ } => cx.theme().system().transparent,
            EditorMode::Full => cx.theme().colors().editor_background,
        };

        EditorElement::new(
            cx.view(),
            EditorStyle {
                background,
                local_player: cx.theme().players().local(),
                text: text_style,
                scrollbar_width: px(12.),
                syntax: cx.theme().syntax().clone(),
                status: cx.theme().status().clone(),
                inlay_hints_style: HighlightStyle {
                    color: Some(cx.theme().status().hint),
                    ..HighlightStyle::default()
                },
                suggestions_style: HighlightStyle {
                    color: Some(cx.theme().status().predictive),
                    ..HighlightStyle::default()
                },
            },
        )
    }
}

impl ViewInputHandler for Editor {
    fn text_for_range(
        &mut self,
        range_utf16: Range<usize>,
        cx: &mut ViewContext<Self>,
    ) -> Option<String> {
        Some(
            self.buffer
                .read(cx)
                .read(cx)
                .text_for_range(OffsetUtf16(range_utf16.start)..OffsetUtf16(range_utf16.end))
                .collect(),
        )
    }

    fn selected_text_range(&mut self, cx: &mut ViewContext<Self>) -> Option<Range<usize>> {
        // Prevent the IME menu from appearing when holding down an alphabetic key
        // while input is disabled.
        if !self.input_enabled {
            return None;
        }

        let range = self.selections.newest::<OffsetUtf16>(cx).range();
        Some(range.start.0..range.end.0)
    }

    fn marked_text_range(&self, cx: &mut ViewContext<Self>) -> Option<Range<usize>> {
        let snapshot = self.buffer.read(cx).read(cx);
        let range = self.text_highlights::<InputComposition>(cx)?.1.get(0)?;
        Some(range.start.to_offset_utf16(&snapshot).0..range.end.to_offset_utf16(&snapshot).0)
    }

    fn unmark_text(&mut self, cx: &mut ViewContext<Self>) {
        self.clear_highlights::<InputComposition>(cx);
        self.ime_transaction.take();
    }

    fn replace_text_in_range(
        &mut self,
        range_utf16: Option<Range<usize>>,
        text: &str,
        cx: &mut ViewContext<Self>,
    ) {
        if !self.input_enabled {
            cx.emit(EditorEvent::InputIgnored { text: text.into() });
            return;
        }

        self.transact(cx, |this, cx| {
            let new_selected_ranges = if let Some(range_utf16) = range_utf16 {
                let range_utf16 = OffsetUtf16(range_utf16.start)..OffsetUtf16(range_utf16.end);
                Some(this.selection_replacement_ranges(range_utf16, cx))
            } else {
                this.marked_text_ranges(cx)
            };

            let range_to_replace = new_selected_ranges.as_ref().and_then(|ranges_to_replace| {
                let newest_selection_id = this.selections.newest_anchor().id;
                this.selections
                    .all::<OffsetUtf16>(cx)
                    .iter()
                    .zip(ranges_to_replace.iter())
                    .find_map(|(selection, range)| {
                        if selection.id == newest_selection_id {
                            Some(
                                (range.start.0 as isize - selection.head().0 as isize)
                                    ..(range.end.0 as isize - selection.head().0 as isize),
                            )
                        } else {
                            None
                        }
                    })
            });

            cx.emit(EditorEvent::InputHandled {
                utf16_range_to_replace: range_to_replace,
                text: text.into(),
            });

            if let Some(new_selected_ranges) = new_selected_ranges {
                this.change_selections(None, cx, |selections| {
                    selections.select_ranges(new_selected_ranges)
                });
                this.backspace(&Default::default(), cx);
            }

            this.handle_input(text, cx);
        });

        if let Some(transaction) = self.ime_transaction {
            self.buffer.update(cx, |buffer, cx| {
                buffer.group_until_transaction(transaction, cx);
            });
        }

        self.unmark_text(cx);
    }

    fn replace_and_mark_text_in_range(
        &mut self,
        range_utf16: Option<Range<usize>>,
        text: &str,
        new_selected_range_utf16: Option<Range<usize>>,
        cx: &mut ViewContext<Self>,
    ) {
        if !self.input_enabled {
            cx.emit(EditorEvent::InputIgnored { text: text.into() });
            return;
        }

        let transaction = self.transact(cx, |this, cx| {
            let ranges_to_replace = if let Some(mut marked_ranges) = this.marked_text_ranges(cx) {
                let snapshot = this.buffer.read(cx).read(cx);
                if let Some(relative_range_utf16) = range_utf16.as_ref() {
                    for marked_range in &mut marked_ranges {
                        marked_range.end.0 = marked_range.start.0 + relative_range_utf16.end;
                        marked_range.start.0 += relative_range_utf16.start;
                        marked_range.start =
                            snapshot.clip_offset_utf16(marked_range.start, Bias::Left);
                        marked_range.end =
                            snapshot.clip_offset_utf16(marked_range.end, Bias::Right);
                    }
                }
                Some(marked_ranges)
            } else if let Some(range_utf16) = range_utf16 {
                let range_utf16 = OffsetUtf16(range_utf16.start)..OffsetUtf16(range_utf16.end);
                Some(this.selection_replacement_ranges(range_utf16, cx))
            } else {
                None
            };

            let range_to_replace = ranges_to_replace.as_ref().and_then(|ranges_to_replace| {
                let newest_selection_id = this.selections.newest_anchor().id;
                this.selections
                    .all::<OffsetUtf16>(cx)
                    .iter()
                    .zip(ranges_to_replace.iter())
                    .find_map(|(selection, range)| {
                        if selection.id == newest_selection_id {
                            Some(
                                (range.start.0 as isize - selection.head().0 as isize)
                                    ..(range.end.0 as isize - selection.head().0 as isize),
                            )
                        } else {
                            None
                        }
                    })
            });

            cx.emit(EditorEvent::InputHandled {
                utf16_range_to_replace: range_to_replace,
                text: text.into(),
            });

            if let Some(ranges) = ranges_to_replace {
                this.change_selections(None, cx, |s| s.select_ranges(ranges));
            }

            let marked_ranges = {
                let snapshot = this.buffer.read(cx).read(cx);
                this.selections
                    .disjoint_anchors()
                    .iter()
                    .map(|selection| {
                        selection.start.bias_left(&snapshot)..selection.end.bias_right(&snapshot)
                    })
                    .collect::<Vec<_>>()
            };

            if text.is_empty() {
                this.unmark_text(cx);
            } else {
                this.highlight_text::<InputComposition>(
                    marked_ranges.clone(),
                    HighlightStyle {
                        underline: Some(UnderlineStyle {
                            thickness: px(1.),
                            color: None,
                            wavy: false,
                        }),
                        ..Default::default()
                    },
                    cx,
                );
            }

            // Disable auto-closing when composing text (i.e. typing a `"` on a Brazilian keyboard)
            let use_autoclose = this.use_autoclose;
            this.set_use_autoclose(false);
            this.handle_input(text, cx);
            this.set_use_autoclose(use_autoclose);

            if let Some(new_selected_range) = new_selected_range_utf16 {
                let snapshot = this.buffer.read(cx).read(cx);
                let new_selected_ranges = marked_ranges
                    .into_iter()
                    .map(|marked_range| {
                        let insertion_start = marked_range.start.to_offset_utf16(&snapshot).0;
                        let new_start = OffsetUtf16(new_selected_range.start + insertion_start);
                        let new_end = OffsetUtf16(new_selected_range.end + insertion_start);
                        snapshot.clip_offset_utf16(new_start, Bias::Left)
                            ..snapshot.clip_offset_utf16(new_end, Bias::Right)
                    })
                    .collect::<Vec<_>>();

                drop(snapshot);
                this.change_selections(None, cx, |selections| {
                    selections.select_ranges(new_selected_ranges)
                });
            }
        });

        self.ime_transaction = self.ime_transaction.or(transaction);
        if let Some(transaction) = self.ime_transaction {
            self.buffer.update(cx, |buffer, cx| {
                buffer.group_until_transaction(transaction, cx);
            });
        }

        if self.text_highlights::<InputComposition>(cx).is_none() {
            self.ime_transaction.take();
        }
    }

    fn bounds_for_range(
        &mut self,
        range_utf16: Range<usize>,
        element_bounds: gpui::Bounds<Pixels>,
        cx: &mut ViewContext<Self>,
    ) -> Option<gpui::Bounds<Pixels>> {
        let text_layout_details = self.text_layout_details(cx);
        let style = &text_layout_details.editor_style;
        let font_id = cx.text_system().resolve_font(&style.text.font());
        let font_size = style.text.font_size.to_pixels(cx.rem_size());
        let line_height = style.text.line_height_in_pixels(cx.rem_size());
        let em_width = cx
            .text_system()
            .typographic_bounds(font_id, font_size, 'm')
            .unwrap()
            .size
            .width;

        let snapshot = self.snapshot(cx);
        let scroll_position = snapshot.scroll_position();
        let scroll_left = scroll_position.x * em_width;

        let start = OffsetUtf16(range_utf16.start).to_display_point(&snapshot);
        let x = snapshot.x_for_display_point(start, &text_layout_details) - scroll_left
            + self.gutter_width;
        let y = line_height * (start.row() as f32 - scroll_position.y);

        Some(Bounds {
            origin: element_bounds.origin + point(x, y),
            size: size(em_width, line_height),
        })
    }
}

trait SelectionExt {
    fn offset_range(&self, buffer: &MultiBufferSnapshot) -> Range<usize>;
    fn point_range(&self, buffer: &MultiBufferSnapshot) -> Range<Point>;
    fn display_range(&self, map: &DisplaySnapshot) -> Range<DisplayPoint>;
    fn spanned_rows(&self, include_end_if_at_line_start: bool, map: &DisplaySnapshot)
        -> Range<u32>;
}

impl<T: ToPoint + ToOffset> SelectionExt for Selection<T> {
    fn point_range(&self, buffer: &MultiBufferSnapshot) -> Range<Point> {
        let start = self.start.to_point(buffer);
        let end = self.end.to_point(buffer);
        if self.reversed {
            end..start
        } else {
            start..end
        }
    }

    fn offset_range(&self, buffer: &MultiBufferSnapshot) -> Range<usize> {
        let start = self.start.to_offset(buffer);
        let end = self.end.to_offset(buffer);
        if self.reversed {
            end..start
        } else {
            start..end
        }
    }

    fn display_range(&self, map: &DisplaySnapshot) -> Range<DisplayPoint> {
        let start = self
            .start
            .to_point(&map.buffer_snapshot)
            .to_display_point(map);
        let end = self
            .end
            .to_point(&map.buffer_snapshot)
            .to_display_point(map);
        if self.reversed {
            end..start
        } else {
            start..end
        }
    }

    fn spanned_rows(
        &self,
        include_end_if_at_line_start: bool,
        map: &DisplaySnapshot,
    ) -> Range<u32> {
        let start = self.start.to_point(&map.buffer_snapshot);
        let mut end = self.end.to_point(&map.buffer_snapshot);
        if !include_end_if_at_line_start && start.row != end.row && end.column == 0 {
            end.row -= 1;
        }

        let buffer_start = map.prev_line_boundary(start).0;
        let buffer_end = map.next_line_boundary(end).0;
        buffer_start.row..buffer_end.row + 1
    }
}

impl<T: InvalidationRegion> InvalidationStack<T> {
    fn invalidate<S>(&mut self, selections: &[Selection<S>], buffer: &MultiBufferSnapshot)
    where
        S: Clone + ToOffset,
    {
        while let Some(region) = self.last() {
            let all_selections_inside_invalidation_ranges =
                if selections.len() == region.ranges().len() {
                    selections
                        .iter()
                        .zip(region.ranges().iter().map(|r| r.to_offset(buffer)))
                        .all(|(selection, invalidation_range)| {
                            let head = selection.head().to_offset(buffer);
                            invalidation_range.start <= head && invalidation_range.end >= head
                        })
                } else {
                    false
                };

            if all_selections_inside_invalidation_ranges {
                break;
            } else {
                self.pop();
            }
        }
    }
}

impl<T> Default for InvalidationStack<T> {
    fn default() -> Self {
        Self(Default::default())
    }
}

impl<T> Deref for InvalidationStack<T> {
    type Target = Vec<T>;

    fn deref(&self) -> &Self::Target {
        &self.0
    }
}

impl<T> DerefMut for InvalidationStack<T> {
    fn deref_mut(&mut self) -> &mut Self::Target {
        &mut self.0
    }
}

impl InvalidationRegion for SnippetState {
    fn ranges(&self) -> &[Range<Anchor>] {
        &self.ranges[self.active_index]
    }
}

pub fn diagnostic_block_renderer(diagnostic: Diagnostic, _is_valid: bool) -> RenderBlock {
    let (text_without_backticks, code_ranges) = highlight_diagnostic_message(&diagnostic);

    Arc::new(move |cx: &mut BlockContext| {
        let group_id: SharedString = cx.block_id.to_string().into();

        let mut text_style = cx.text_style().clone();
        text_style.color = diagnostic_style(diagnostic.severity, true, cx.theme().status());

        h_flex()
            .id(cx.block_id)
            .group(group_id.clone())
            .relative()
            .size_full()
            .pl(cx.gutter_dimensions.width)
            .w(cx.max_width + cx.gutter_dimensions.width)
            .child(
                div()
                    .flex()
                    .w(cx.anchor_x - cx.gutter_dimensions.width)
                    .flex_shrink(),
            )
            .child(div().flex().flex_shrink_0().child(
                StyledText::new(text_without_backticks.clone()).with_highlights(
                    &text_style,
                    code_ranges.iter().map(|range| {
                        (
                            range.clone(),
                            HighlightStyle {
                                font_weight: Some(FontWeight::BOLD),
                                ..Default::default()
                            },
                        )
                    }),
                ),
            ))
            .child(
                IconButton::new(("copy-block", cx.block_id), IconName::Copy)
                    .icon_color(Color::Muted)
                    .size(ButtonSize::Compact)
                    .style(ButtonStyle::Transparent)
                    .visible_on_hover(group_id)
                    .on_click({
                        let message = diagnostic.message.clone();
                        move |_click, cx| cx.write_to_clipboard(ClipboardItem::new(message.clone()))
                    })
                    .tooltip(|cx| Tooltip::text("Copy diagnostic message", cx)),
            )
            .into_any_element()
    })
}

pub fn highlight_diagnostic_message(diagnostic: &Diagnostic) -> (SharedString, Vec<Range<usize>>) {
    let mut text_without_backticks = String::new();
    let mut code_ranges = Vec::new();

    if let Some(source) = &diagnostic.source {
        text_without_backticks.push_str(&source);
        code_ranges.push(0..source.len());
        text_without_backticks.push_str(": ");
    }

    let mut prev_offset = 0;
    let mut in_code_block = false;
    for (ix, _) in diagnostic
        .message
        .match_indices('`')
        .chain([(diagnostic.message.len(), "")])
    {
        let prev_len = text_without_backticks.len();
        text_without_backticks.push_str(&diagnostic.message[prev_offset..ix]);
        prev_offset = ix + 1;
        if in_code_block {
            code_ranges.push(prev_len..text_without_backticks.len());
            in_code_block = false;
        } else {
            in_code_block = true;
        }
    }

    (text_without_backticks.into(), code_ranges)
}

fn diagnostic_style(severity: DiagnosticSeverity, valid: bool, colors: &StatusColors) -> Hsla {
    match (severity, valid) {
        (DiagnosticSeverity::ERROR, true) => colors.error,
        (DiagnosticSeverity::ERROR, false) => colors.error,
        (DiagnosticSeverity::WARNING, true) => colors.warning,
        (DiagnosticSeverity::WARNING, false) => colors.warning,
        (DiagnosticSeverity::INFORMATION, true) => colors.info,
        (DiagnosticSeverity::INFORMATION, false) => colors.info,
        (DiagnosticSeverity::HINT, true) => colors.info,
        (DiagnosticSeverity::HINT, false) => colors.info,
        _ => colors.ignored,
    }
}

pub fn styled_runs_for_code_label<'a>(
    label: &'a CodeLabel,
    syntax_theme: &'a theme::SyntaxTheme,
) -> impl 'a + Iterator<Item = (Range<usize>, HighlightStyle)> {
    let fade_out = HighlightStyle {
        fade_out: Some(0.35),
        ..Default::default()
    };

    let mut prev_end = label.filter_range.end;
    label
        .runs
        .iter()
        .enumerate()
        .flat_map(move |(ix, (range, highlight_id))| {
            let style = if let Some(style) = highlight_id.style(syntax_theme) {
                style
            } else {
                return Default::default();
            };
            let mut muted_style = style;
            muted_style.highlight(fade_out);

            let mut runs = SmallVec::<[(Range<usize>, HighlightStyle); 3]>::new();
            if range.start >= label.filter_range.end {
                if range.start > prev_end {
                    runs.push((prev_end..range.start, fade_out));
                }
                runs.push((range.clone(), muted_style));
            } else if range.end <= label.filter_range.end {
                runs.push((range.clone(), style));
            } else {
                runs.push((range.start..label.filter_range.end, style));
                runs.push((label.filter_range.end..range.end, muted_style));
            }
            prev_end = cmp::max(prev_end, range.end);

            if ix + 1 == label.runs.len() && label.text.len() > prev_end {
                runs.push((prev_end..label.text.len(), fade_out));
            }

            runs
        })
}

pub(crate) fn split_words(text: &str) -> impl std::iter::Iterator<Item = &str> + '_ {
    let mut prev_index = 0;
    let mut prev_codepoint: Option<char> = None;
    text.char_indices()
        .chain([(text.len(), '\0')])
        .filter_map(move |(index, codepoint)| {
            let prev_codepoint = prev_codepoint.replace(codepoint)?;
            let is_boundary = index == text.len()
                || !prev_codepoint.is_uppercase() && codepoint.is_uppercase()
                || !prev_codepoint.is_alphanumeric() && codepoint.is_alphanumeric();
            if is_boundary {
                let chunk = &text[prev_index..index];
                prev_index = index;
                Some(chunk)
            } else {
                None
            }
        })
}

trait RangeToAnchorExt {
    fn to_anchors(self, snapshot: &MultiBufferSnapshot) -> Range<Anchor>;
}

impl<T: ToOffset> RangeToAnchorExt for Range<T> {
    fn to_anchors(self, snapshot: &MultiBufferSnapshot) -> Range<Anchor> {
        snapshot.anchor_after(self.start)..snapshot.anchor_before(self.end)
    }
}<|MERGE_RESOLUTION|>--- conflicted
+++ resolved
@@ -36,12 +36,8 @@
 mod editor_tests;
 #[cfg(any(test, feature = "test-support"))]
 pub mod test;
-<<<<<<< HEAD
-
-use ::git::diff::DiffHunk;
-=======
+
 use ::git::diff::{DiffHunk, DiffHunkStatus};
->>>>>>> d5e0817f
 pub(crate) use actions::*;
 use aho_corasick::AhoCorasick;
 use anyhow::{anyhow, Context as _, Result};
@@ -67,9 +63,9 @@
     AnyElement, AppContext, AsyncWindowContext, BackgroundExecutor, Bounds, ClipboardItem, Context,
     DispatchPhase, ElementId, EventEmitter, FocusHandle, FocusableView, FontId, FontStyle,
     FontWeight, HighlightStyle, Hsla, InteractiveText, KeyContext, Model, MouseButton,
-    ParentElement, Pixels, Render, SharedString, StrikethroughStyle, Styled, StyledText,
-    Subscription, Task, TextStyle, UnderlineStyle, UniformListScrollHandle, View, ViewContext,
-    ViewInputHandler, VisualContext, WeakView, WhiteSpace, WindowContext,
+    ParentElement, Pixels, Render, SharedString, Styled, StyledText, Subscription, Task, TextStyle,
+    UnderlineStyle, UniformListScrollHandle, View, ViewContext, ViewInputHandler, VisualContext,
+    WeakView, WhiteSpace, WindowContext,
 };
 use highlight_matching_bracket::refresh_matching_bracket_highlights;
 use hover_links::{HoverLink, HoveredLinkState, InlayHighlight};
@@ -105,11 +101,8 @@
 use settings::{Settings, SettingsStore};
 use smallvec::SmallVec;
 use snippet::Snippet;
-<<<<<<< HEAD
-
-=======
+
 use std::ops::Not as _;
->>>>>>> d5e0817f
 use std::{
     any::TypeId,
     borrow::Cow,
@@ -956,7 +949,6 @@
                             &None
                         };
 
-<<<<<<< HEAD
                         let (_completion_width, completion_label, documentation_label) =
                             Self::truncate_completion(
                                 &style,
@@ -987,65 +979,6 @@
                                     .child(h_flex().overflow_hidden().child(completion_label))
                                     .end_slot(documentation_label),
                             )
-=======
-                        let highlights = gpui::combine_highlights(
-                            mat.ranges().map(|range| (range, FontWeight::BOLD.into())),
-                            styled_runs_for_code_label(&completion.label, &style.syntax).map(
-                                |(range, mut highlight)| {
-                                    // Ignore font weight for syntax highlighting, as we'll use it
-                                    // for fuzzy matches.
-                                    highlight.font_weight = None;
-
-                                    if completion.lsp_completion.deprecated.unwrap_or(false) {
-                                        highlight.strikethrough = Some(StrikethroughStyle {
-                                            thickness: 1.0.into(),
-                                            ..Default::default()
-                                        });
-                                        highlight.color = Some(cx.theme().colors().text_muted);
-                                    }
-
-                                    (range, highlight)
-                                },
-                            ),
-                        );
-                        let completion_label = StyledText::new(completion.label.text.clone())
-                            .with_highlights(&style.text, highlights);
-                        let documentation_label =
-                            if let Some(Documentation::SingleLine(text)) = documentation {
-                                if text.trim().is_empty() {
-                                    None
-                                } else {
-                                    Some(
-                                        h_flex().ml_4().child(
-                                            Label::new(text.clone())
-                                                .size(LabelSize::Small)
-                                                .color(Color::Muted),
-                                        ),
-                                    )
-                                }
-                            } else {
-                                None
-                            };
-
-                        div().min_w(px(220.)).max_w(px(540.)).child(
-                            ListItem::new(mat.candidate_id)
-                                .inset(true)
-                                .selected(item_ix == selected_item)
-                                .on_click(cx.listener(move |editor, _event, cx| {
-                                    cx.stop_propagation();
-                                    if let Some(task) = editor.confirm_completion(
-                                        &ConfirmCompletion {
-                                            item_ix: Some(item_ix),
-                                        },
-                                        cx,
-                                    ) {
-                                        task.detach_and_log_err(cx)
-                                    }
-                                }))
-                                .child(h_flex().overflow_hidden().child(completion_label))
-                                .end_slot::<Div>(documentation_label),
-                        )
->>>>>>> d5e0817f
                     })
                     .collect()
             },
@@ -10014,17 +9947,11 @@
         file_extension: Option<String>,
         cx: &AppContext,
     ) {
-<<<<<<< HEAD
-        let Some(project) = &self.project else {
-            return;
-        };
-=======
         if cfg!(any(test, feature = "test-support")) {
             return;
         }
 
         let Some(project) = &self.project else { return };
->>>>>>> d5e0817f
 
         // If None, we are in a file without an extension
         let file = self
