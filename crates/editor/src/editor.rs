--- conflicted
+++ resolved
@@ -12439,15 +12439,7 @@
                 font_size: rems(0.875).into(),
                 font_weight: settings.ui_font.weight,
                 line_height: relative(settings.buffer_line_height.value()),
-<<<<<<< HEAD
-                background_color: None,
-                underline: None,
-                strikethrough: None,
-                white_space: WhiteSpace::Normal,
-                truncate: None,
-=======
                 ..Default::default()
->>>>>>> cb2c3343
             },
             EditorMode::Full => TextStyle {
                 color: cx.theme().colors().editor_foreground,
@@ -12456,15 +12448,7 @@
                 font_size: settings.buffer_font_size(cx).into(),
                 font_weight: settings.buffer_font.weight,
                 line_height: relative(settings.buffer_line_height.value()),
-<<<<<<< HEAD
-                background_color: None,
-                underline: None,
-                strikethrough: None,
-                white_space: WhiteSpace::Normal,
-                truncate: None,
-=======
                 ..Default::default()
->>>>>>> cb2c3343
             },
         };
 
