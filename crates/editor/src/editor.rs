#![allow(rustdoc::private_intra_doc_links)]
//! This is the place where everything editor-related is stored (data-wise) and displayed (ui-wise).
//! The main point of interest in this crate is [`Editor`] type, which is used in every other Zed part as a user input element.
//! It comes in different flavors: single line, multiline and a fixed height one.
//!
//! Editor contains of multiple large submodules:
//! * [`element`] — the place where all rendering happens
//! * [`display_map`] - chunks up text in the editor into the logical blocks, establishes coordinates and mapping between each of them.
//!   Contains all metadata related to text transformations (folds, fake inlay text insertions, soft wraps, tab markup, etc.).
//! * [`inlay_hint_cache`] - is a storage of inlay hints out of LSP requests, responsible for querying LSP and updating `display_map`'s state accordingly.
//!
//! All other submodules and structs are mostly concerned with holding editor data about the way it displays current buffer region(s).
//!
//! If you're looking to improve Vim mode, you should check out Vim crate that wraps Editor and overrides its behaviour.
pub mod actions;
mod blame_entry_tooltip;
mod blink_manager;
pub mod display_map;
mod editor_settings;
mod element;
mod hunk_diff;
mod inlay_hint_cache;

mod debounced_delay;
mod git;
mod highlight_matching_bracket;
mod hover_links;
mod hover_popover;
mod indent_guides;
mod inline_completion_provider;
pub mod items;
mod mouse_context_menu;
pub mod movement;
mod persistence;
mod rust_analyzer_ext;
pub mod scroll;
mod selections_collection;
pub mod tasks;

#[cfg(test)]
mod editor_tests;
#[cfg(any(test, feature = "test-support"))]
pub mod test;
use ::git::diff::{DiffHunk, DiffHunkStatus};
use ::git::{parse_git_remote_url, BuildPermalinkParams, GitHostingProviderRegistry};
pub(crate) use actions::*;
use aho_corasick::AhoCorasick;
use anyhow::{anyhow, Context as _, Result};
use blink_manager::BlinkManager;
use client::{Collaborator, ParticipantIndex};
use clock::ReplicaId;
use collections::{BTreeMap, Bound, HashMap, HashSet, VecDeque};
use convert_case::{Case, Casing};
use debounced_delay::DebouncedDelay;
use display_map::*;
pub use display_map::{DisplayPoint, FoldPlaceholder};
use editor_settings::CurrentLineHighlight;
pub use editor_settings::EditorSettings;
use element::LineWithInvisibles;
pub use element::{
    CursorLayout, EditorElement, HighlightedRange, HighlightedRangeLine, PointForPosition,
};
use futures::FutureExt;
use fuzzy::{StringMatch, StringMatchCandidate};
use git::blame::GitBlame;
use git::diff_hunk_to_display;
use gpui::{
    div, impl_actions, point, prelude::*, px, relative, size, uniform_list, Action, AnyElement,
    AppContext, AsyncWindowContext, AvailableSpace, BackgroundExecutor, Bounds, ClipboardItem,
    Context, DispatchPhase, ElementId, EventEmitter, FocusHandle, FocusableView, FontId, FontStyle,
    FontWeight, HighlightStyle, Hsla, InteractiveText, KeyContext, ListSizingBehavior, Model,
    MouseButton, PaintQuad, ParentElement, Pixels, Render, SharedString, Size, StrikethroughStyle,
    Styled, StyledText, Subscription, Task, TextStyle, UnderlineStyle, UniformListScrollHandle,
    View, ViewContext, ViewInputHandler, VisualContext, WeakView, WhiteSpace, WindowContext,
};
use highlight_matching_bracket::refresh_matching_bracket_highlights;
use hover_popover::{hide_hover, HoverState};
use hunk_diff::ExpandedHunks;
pub(crate) use hunk_diff::HunkToExpand;
use indent_guides::ActiveIndentGuidesState;
use inlay_hint_cache::{InlayHintCache, InlaySplice, InvalidationStrategy};
pub use inline_completion_provider::*;
pub use items::MAX_TAB_TITLE_LEN;
use itertools::Itertools;
use language::{
    char_kind,
    language_settings::{self, all_language_settings, InlayHintSettings},
    markdown, point_from_lsp, AutoindentMode, BracketPair, Buffer, Capability, CharKind, CodeLabel,
    CursorShape, Diagnostic, Documentation, IndentKind, IndentSize, Language, OffsetRangeExt,
    Point, Selection, SelectionGoal, TransactionId,
};
use language::{BufferRow, Runnable, RunnableRange};
use task::{ResolvedTask, TaskTemplate, TaskVariables};

use hover_links::{HoverLink, HoveredLinkState, InlayHighlight};
use lsp::{DiagnosticSeverity, LanguageServerId};
use mouse_context_menu::MouseContextMenu;
use movement::TextLayoutDetails;
pub use multi_buffer::{
    Anchor, AnchorRangeExt, ExcerptId, ExcerptRange, MultiBuffer, MultiBufferSnapshot, ToOffset,
    ToPoint,
};
use multi_buffer::{ExpandExcerptDirection, MultiBufferPoint, MultiBufferRow, ToOffsetUtf16};
use ordered_float::OrderedFloat;
use parking_lot::{Mutex, RwLock};
use project::project_settings::{GitGutterSetting, ProjectSettings};
use project::{
    CodeAction, Completion, FormatTrigger, Item, Location, Project, ProjectPath,
    ProjectTransaction, TaskSourceKind, WorktreeId,
};
use rand::prelude::*;
use rpc::{proto::*, ErrorExt};
use scroll::{Autoscroll, OngoingScroll, ScrollAnchor, ScrollManager, ScrollbarAutoHide};
use selections_collection::{resolve_multiple, MutableSelectionsCollection, SelectionsCollection};
use serde::{Deserialize, Serialize};
use settings::{Settings, SettingsStore};
use smallvec::SmallVec;
use snippet::Snippet;
use std::ops::Not as _;
use std::{
    any::TypeId,
    borrow::Cow,
    cmp::{self, Ordering, Reverse},
    mem,
    num::NonZeroU32,
    ops::{ControlFlow, Deref, DerefMut, Range, RangeInclusive},
    path::Path,
    sync::Arc,
    time::{Duration, Instant},
};
pub use sum_tree::Bias;
use sum_tree::TreeMap;
use text::{BufferId, OffsetUtf16, Rope};
use theme::{
    observe_buffer_font_size_adjustment, ActiveTheme, PlayerColor, StatusColors, SyntaxTheme,
    ThemeColors, ThemeSettings,
};
use ui::{
    h_flex, prelude::*, ButtonSize, ButtonStyle, IconButton, IconName, IconSize, ListItem, Popover,
    Tooltip,
};
use util::{defer, maybe, post_inc, RangeExt, ResultExt, TryFutureExt};
use workspace::item::{ItemHandle, PreviewTabsSettings};
use workspace::notifications::{DetachAndPromptErr, NotificationId};
use workspace::{
    searchable::SearchEvent, ItemNavHistory, SplitDirection, ViewId, Workspace, WorkspaceId,
};
use workspace::{OpenInTerminal, OpenTerminal, Toast};

use crate::hover_links::find_url;

pub const DEFAULT_MULTIBUFFER_CONTEXT: u32 = 2;
const CURSOR_BLINK_INTERVAL: Duration = Duration::from_millis(500);
const MAX_LINE_LEN: usize = 1024;
const MIN_NAVIGATION_HISTORY_ROW_DELTA: i64 = 10;
const MAX_SELECTION_HISTORY_LEN: usize = 1024;
pub(crate) const CURSORS_VISIBLE_FOR: Duration = Duration::from_millis(2000);
#[doc(hidden)]
pub const CODE_ACTIONS_DEBOUNCE_TIMEOUT: Duration = Duration::from_millis(250);
#[doc(hidden)]
pub const DOCUMENT_HIGHLIGHTS_DEBOUNCE_TIMEOUT: Duration = Duration::from_millis(75);

pub(crate) const FORMAT_TIMEOUT: Duration = Duration::from_secs(2);

pub fn render_parsed_markdown(
    element_id: impl Into<ElementId>,
    parsed: &language::ParsedMarkdown,
    editor_style: &EditorStyle,
    workspace: Option<WeakView<Workspace>>,
    cx: &mut WindowContext,
) -> InteractiveText {
    let code_span_background_color = cx
        .theme()
        .colors()
        .editor_document_highlight_read_background;

    let highlights = gpui::combine_highlights(
        parsed.highlights.iter().filter_map(|(range, highlight)| {
            let highlight = highlight.to_highlight_style(&editor_style.syntax)?;
            Some((range.clone(), highlight))
        }),
        parsed
            .regions
            .iter()
            .zip(&parsed.region_ranges)
            .filter_map(|(region, range)| {
                if region.code {
                    Some((
                        range.clone(),
                        HighlightStyle {
                            background_color: Some(code_span_background_color),
                            ..Default::default()
                        },
                    ))
                } else {
                    None
                }
            }),
    );

    let mut links = Vec::new();
    let mut link_ranges = Vec::new();
    for (range, region) in parsed.region_ranges.iter().zip(&parsed.regions) {
        if let Some(link) = region.link.clone() {
            links.push(link);
            link_ranges.push(range.clone());
        }
    }

    InteractiveText::new(
        element_id,
        StyledText::new(parsed.text.clone()).with_highlights(&editor_style.text, highlights),
    )
    .on_click(link_ranges, move |clicked_range_ix, cx| {
        match &links[clicked_range_ix] {
            markdown::Link::Web { url } => cx.open_url(url),
            markdown::Link::Path { path } => {
                if let Some(workspace) = &workspace {
                    _ = workspace.update(cx, |workspace, cx| {
                        workspace.open_abs_path(path.clone(), false, cx).detach();
                    });
                }
            }
        }
    })
}

#[derive(Clone, Copy, Debug, PartialEq, Eq, PartialOrd, Ord, Hash)]
pub(crate) enum InlayId {
    Suggestion(usize),
    Hint(usize),
}

impl InlayId {
    fn id(&self) -> usize {
        match self {
            Self::Suggestion(id) => *id,
            Self::Hint(id) => *id,
        }
    }
}

enum DiffRowHighlight {}
enum DocumentHighlightRead {}
enum DocumentHighlightWrite {}
enum InputComposition {}

#[derive(Copy, Clone, PartialEq, Eq)]
pub enum Direction {
    Prev,
    Next,
}

pub fn init_settings(cx: &mut AppContext) {
    EditorSettings::register(cx);
}

pub fn init(cx: &mut AppContext) {
    init_settings(cx);

    workspace::register_project_item::<Editor>(cx);
    workspace::register_followable_item::<Editor>(cx);
    workspace::register_deserializable_item::<Editor>(cx);
    cx.observe_new_views(
        |workspace: &mut Workspace, _cx: &mut ViewContext<Workspace>| {
            workspace.register_action(Editor::new_file);
            workspace.register_action(Editor::new_file_in_direction);
        },
    )
    .detach();

    cx.on_action(move |_: &workspace::NewFile, cx| {
        let app_state = workspace::AppState::global(cx);
        if let Some(app_state) = app_state.upgrade() {
            workspace::open_new(app_state, cx, |workspace, cx| {
                Editor::new_file(workspace, &Default::default(), cx)
            })
            .detach();
        }
    });
    cx.on_action(move |_: &workspace::NewWindow, cx| {
        let app_state = workspace::AppState::global(cx);
        if let Some(app_state) = app_state.upgrade() {
            workspace::open_new(app_state, cx, |workspace, cx| {
                Editor::new_file(workspace, &Default::default(), cx)
            })
            .detach();
        }
    });
}

pub struct SearchWithinRange;

trait InvalidationRegion {
    fn ranges(&self) -> &[Range<Anchor>];
}

#[derive(Clone, Debug, PartialEq)]
pub enum SelectPhase {
    Begin {
        position: DisplayPoint,
        add: bool,
        click_count: usize,
    },
    BeginColumnar {
        position: DisplayPoint,
        reset: bool,
        goal_column: u32,
    },
    Extend {
        position: DisplayPoint,
        click_count: usize,
    },
    Update {
        position: DisplayPoint,
        goal_column: u32,
        scroll_delta: gpui::Point<f32>,
    },
    End,
}

#[derive(Clone, Debug)]
pub enum SelectMode {
    Character,
    Word(Range<Anchor>),
    Line(Range<Anchor>),
    All,
}

#[derive(Copy, Clone, PartialEq, Eq, Debug)]
pub enum EditorMode {
    SingleLine,
    AutoHeight { max_lines: usize },
    Full,
}

#[derive(Clone, Debug)]
pub enum SoftWrap {
    None,
    PreferLine,
    EditorWidth,
    Column(u32),
}

#[derive(Clone)]
pub struct EditorStyle {
    pub background: Hsla,
    pub local_player: PlayerColor,
    pub text: TextStyle,
    pub scrollbar_width: Pixels,
    pub syntax: Arc<SyntaxTheme>,
    pub status: StatusColors,
    pub inlay_hints_style: HighlightStyle,
    pub suggestions_style: HighlightStyle,
}

impl Default for EditorStyle {
    fn default() -> Self {
        Self {
            background: Hsla::default(),
            local_player: PlayerColor::default(),
            text: TextStyle::default(),
            scrollbar_width: Pixels::default(),
            syntax: Default::default(),
            // HACK: Status colors don't have a real default.
            // We should look into removing the status colors from the editor
            // style and retrieve them directly from the theme.
            status: StatusColors::dark(),
            inlay_hints_style: HighlightStyle::default(),
            suggestions_style: HighlightStyle::default(),
        }
    }
}

type CompletionId = usize;

// type GetFieldEditorTheme = dyn Fn(&theme::Theme) -> theme::FieldEditor;
// type OverrideTextStyle = dyn Fn(&EditorStyle) -> Option<HighlightStyle>;

type BackgroundHighlight = (fn(&ThemeColors) -> Hsla, Arc<[Range<Anchor>]>);

struct ScrollbarMarkerState {
    scrollbar_size: Size<Pixels>,
    dirty: bool,
    markers: Arc<[PaintQuad]>,
    pending_refresh: Option<Task<Result<()>>>,
}

impl ScrollbarMarkerState {
    fn should_refresh(&self, scrollbar_size: Size<Pixels>) -> bool {
        self.pending_refresh.is_none() && (self.scrollbar_size != scrollbar_size || self.dirty)
    }
}

impl Default for ScrollbarMarkerState {
    fn default() -> Self {
        Self {
            scrollbar_size: Size::default(),
            dirty: false,
            markers: Arc::from([]),
            pending_refresh: None,
        }
    }
}

#[derive(Clone, Debug)]
struct RunnableTasks {
    templates: Vec<(TaskSourceKind, TaskTemplate)>,
    offset: MultiBufferOffset,
    // We need the column at which the task context evaluation should take place (when we're spawning it via gutter).
    column: u32,
    // Values of all named captures, including those starting with '_'
    extra_variables: HashMap<String, String>,
    // Full range of the tagged region. We use it to determine which `extra_variables` to grab for context resolution in e.g. a modal.
    context_range: Range<BufferOffset>,
}

#[derive(Clone)]
struct ResolvedTasks {
    templates: SmallVec<[(TaskSourceKind, ResolvedTask); 1]>,
    position: Anchor,
}
#[derive(Copy, Clone, Debug)]
struct MultiBufferOffset(usize);
#[derive(Copy, Clone, Debug, PartialEq, PartialOrd)]
struct BufferOffset(usize);
/// Zed's primary text input `View`, allowing users to edit a [`MultiBuffer`]
///
/// See the [module level documentation](self) for more information.
pub struct Editor {
    focus_handle: FocusHandle,
    /// The text buffer being edited
    buffer: Model<MultiBuffer>,
    /// Map of how text in the buffer should be displayed.
    /// Handles soft wraps, folds, fake inlay text insertions, etc.
    pub display_map: Model<DisplayMap>,
    pub selections: SelectionsCollection,
    pub scroll_manager: ScrollManager,
    columnar_selection_tail: Option<Anchor>,
    add_selections_state: Option<AddSelectionsState>,
    select_next_state: Option<SelectNextState>,
    select_prev_state: Option<SelectNextState>,
    selection_history: SelectionHistory,
    autoclose_regions: Vec<AutocloseRegion>,
    snippet_stack: InvalidationStack<SnippetState>,
    select_larger_syntax_node_stack: Vec<Box<[Selection<usize>]>>,
    ime_transaction: Option<TransactionId>,
    active_diagnostics: Option<ActiveDiagnosticGroup>,
    soft_wrap_mode_override: Option<language_settings::SoftWrap>,
    project: Option<Model<Project>>,
    completion_provider: Option<Box<dyn CompletionProvider>>,
    collaboration_hub: Option<Box<dyn CollaborationHub>>,
    blink_manager: Model<BlinkManager>,
    show_cursor_names: bool,
    hovered_cursors: HashMap<HoveredCursor, Task<()>>,
    pub show_local_selections: bool,
    mode: EditorMode,
    show_breadcrumbs: bool,
    show_gutter: bool,
    show_line_numbers: Option<bool>,
    show_git_diff_gutter: Option<bool>,
    show_code_actions: Option<bool>,
    show_wrap_guides: Option<bool>,
    show_indent_guides: Option<bool>,
    placeholder_text: Option<Arc<str>>,
    highlight_order: usize,
    highlighted_rows: HashMap<TypeId, Vec<RowHighlight>>,
    background_highlights: TreeMap<TypeId, BackgroundHighlight>,
    scrollbar_marker_state: ScrollbarMarkerState,
    active_indent_guides_state: ActiveIndentGuidesState,
    nav_history: Option<ItemNavHistory>,
    context_menu: RwLock<Option<ContextMenu>>,
    mouse_context_menu: Option<MouseContextMenu>,
    completion_tasks: Vec<(CompletionId, Task<Option<()>>)>,
    find_all_references_task_sources: Vec<Anchor>,
    next_completion_id: CompletionId,
    completion_documentation_pre_resolve_debounce: DebouncedDelay,
    available_code_actions: Option<(Location, Arc<[CodeAction]>)>,
    code_actions_task: Option<Task<()>>,
    document_highlights_task: Option<Task<()>>,
    pending_rename: Option<RenameState>,
    searchable: bool,
    cursor_shape: CursorShape,
    current_line_highlight: CurrentLineHighlight,
    collapse_matches: bool,
    autoindent_mode: Option<AutoindentMode>,
    workspace: Option<(WeakView<Workspace>, Option<WorkspaceId>)>,
    keymap_context_layers: BTreeMap<TypeId, KeyContext>,
    input_enabled: bool,
    use_modal_editing: bool,
    read_only: bool,
    leader_peer_id: Option<PeerId>,
    remote_id: Option<ViewId>,
    hover_state: HoverState,
    gutter_hovered: bool,
    hovered_link_state: Option<HoveredLinkState>,
    inline_completion_provider: Option<RegisteredInlineCompletionProvider>,
    active_inline_completion: Option<Inlay>,
    show_inline_completions: bool,
    inlay_hint_cache: InlayHintCache,
    expanded_hunks: ExpandedHunks,
    next_inlay_id: usize,
    _subscriptions: Vec<Subscription>,
    pixel_position_of_newest_cursor: Option<gpui::Point<Pixels>>,
    gutter_dimensions: GutterDimensions,
    pub vim_replace_map: HashMap<Range<usize>, String>,
    style: Option<EditorStyle>,
    editor_actions: Vec<Box<dyn Fn(&mut ViewContext<Self>)>>,
    use_autoclose: bool,
    auto_replace_emoji_shortcode: bool,
    show_git_blame_gutter: bool,
    show_git_blame_inline: bool,
    show_git_blame_inline_delay_task: Option<Task<()>>,
    git_blame_inline_enabled: bool,
    blame: Option<Model<GitBlame>>,
    blame_subscription: Option<Subscription>,
    custom_context_menu: Option<
        Box<
            dyn 'static
                + Fn(&mut Self, DisplayPoint, &mut ViewContext<Self>) -> Option<View<ui::ContextMenu>>,
        >,
    >,
    last_bounds: Option<Bounds<Pixels>>,
    expect_bounds_change: Option<Bounds<Pixels>>,
    tasks: BTreeMap<(BufferId, BufferRow), RunnableTasks>,
    tasks_update_task: Option<Task<()>>,
}

#[derive(Clone)]
pub struct EditorSnapshot {
    pub mode: EditorMode,
    show_gutter: bool,
    show_line_numbers: Option<bool>,
    show_git_diff_gutter: Option<bool>,
    show_code_actions: Option<bool>,
    render_git_blame_gutter: bool,
    pub display_snapshot: DisplaySnapshot,
    pub placeholder_text: Option<Arc<str>>,
    is_focused: bool,
    scroll_anchor: ScrollAnchor,
    ongoing_scroll: OngoingScroll,
    current_line_highlight: CurrentLineHighlight,
    gutter_hovered: bool,
}

const GIT_BLAME_GUTTER_WIDTH_CHARS: f32 = 53.;

#[derive(Debug, Clone, Copy)]
pub struct GutterDimensions {
    pub left_padding: Pixels,
    pub right_padding: Pixels,
    pub width: Pixels,
    pub margin: Pixels,
    pub git_blame_entries_width: Option<Pixels>,
}

impl Default for GutterDimensions {
    fn default() -> Self {
        Self {
            left_padding: Pixels::ZERO,
            right_padding: Pixels::ZERO,
            width: Pixels::ZERO,
            margin: Pixels::ZERO,
            git_blame_entries_width: None,
        }
    }
}

#[derive(Debug)]
pub struct RemoteSelection {
    pub replica_id: ReplicaId,
    pub selection: Selection<Anchor>,
    pub cursor_shape: CursorShape,
    pub peer_id: PeerId,
    pub line_mode: bool,
    pub participant_index: Option<ParticipantIndex>,
    pub user_name: Option<SharedString>,
}

#[derive(Clone, Debug)]
struct SelectionHistoryEntry {
    selections: Arc<[Selection<Anchor>]>,
    select_next_state: Option<SelectNextState>,
    select_prev_state: Option<SelectNextState>,
    add_selections_state: Option<AddSelectionsState>,
}

enum SelectionHistoryMode {
    Normal,
    Undoing,
    Redoing,
}

#[derive(Clone, PartialEq, Eq, Hash)]
struct HoveredCursor {
    replica_id: u16,
    selection_id: usize,
}

impl Default for SelectionHistoryMode {
    fn default() -> Self {
        Self::Normal
    }
}

#[derive(Default)]
struct SelectionHistory {
    #[allow(clippy::type_complexity)]
    selections_by_transaction:
        HashMap<TransactionId, (Arc<[Selection<Anchor>]>, Option<Arc<[Selection<Anchor>]>>)>,
    mode: SelectionHistoryMode,
    undo_stack: VecDeque<SelectionHistoryEntry>,
    redo_stack: VecDeque<SelectionHistoryEntry>,
}

impl SelectionHistory {
    fn insert_transaction(
        &mut self,
        transaction_id: TransactionId,
        selections: Arc<[Selection<Anchor>]>,
    ) {
        self.selections_by_transaction
            .insert(transaction_id, (selections, None));
    }

    #[allow(clippy::type_complexity)]
    fn transaction(
        &self,
        transaction_id: TransactionId,
    ) -> Option<&(Arc<[Selection<Anchor>]>, Option<Arc<[Selection<Anchor>]>>)> {
        self.selections_by_transaction.get(&transaction_id)
    }

    #[allow(clippy::type_complexity)]
    fn transaction_mut(
        &mut self,
        transaction_id: TransactionId,
    ) -> Option<&mut (Arc<[Selection<Anchor>]>, Option<Arc<[Selection<Anchor>]>>)> {
        self.selections_by_transaction.get_mut(&transaction_id)
    }

    fn push(&mut self, entry: SelectionHistoryEntry) {
        if !entry.selections.is_empty() {
            match self.mode {
                SelectionHistoryMode::Normal => {
                    self.push_undo(entry);
                    self.redo_stack.clear();
                }
                SelectionHistoryMode::Undoing => self.push_redo(entry),
                SelectionHistoryMode::Redoing => self.push_undo(entry),
            }
        }
    }

    fn push_undo(&mut self, entry: SelectionHistoryEntry) {
        if self
            .undo_stack
            .back()
            .map_or(true, |e| e.selections != entry.selections)
        {
            self.undo_stack.push_back(entry);
            if self.undo_stack.len() > MAX_SELECTION_HISTORY_LEN {
                self.undo_stack.pop_front();
            }
        }
    }

    fn push_redo(&mut self, entry: SelectionHistoryEntry) {
        if self
            .redo_stack
            .back()
            .map_or(true, |e| e.selections != entry.selections)
        {
            self.redo_stack.push_back(entry);
            if self.redo_stack.len() > MAX_SELECTION_HISTORY_LEN {
                self.redo_stack.pop_front();
            }
        }
    }
}

struct RowHighlight {
    index: usize,
    range: RangeInclusive<Anchor>,
    color: Option<Hsla>,
    should_autoscroll: bool,
}

#[derive(Clone, Debug)]
struct AddSelectionsState {
    above: bool,
    stack: Vec<usize>,
}

#[derive(Clone)]
struct SelectNextState {
    query: AhoCorasick,
    wordwise: bool,
    done: bool,
}

impl std::fmt::Debug for SelectNextState {
    fn fmt(&self, f: &mut std::fmt::Formatter<'_>) -> std::fmt::Result {
        f.debug_struct(std::any::type_name::<Self>())
            .field("wordwise", &self.wordwise)
            .field("done", &self.done)
            .finish()
    }
}

#[derive(Debug)]
struct AutocloseRegion {
    selection_id: usize,
    range: Range<Anchor>,
    pair: BracketPair,
}

#[derive(Debug)]
struct SnippetState {
    ranges: Vec<Vec<Range<Anchor>>>,
    active_index: usize,
}

#[doc(hidden)]
pub struct RenameState {
    pub range: Range<Anchor>,
    pub old_name: Arc<str>,
    pub editor: View<Editor>,
    block_id: BlockId,
}

struct InvalidationStack<T>(Vec<T>);

struct RegisteredInlineCompletionProvider {
    provider: Arc<dyn InlineCompletionProviderHandle>,
    _subscription: Subscription,
}

enum ContextMenu {
    Completions(CompletionsMenu),
    CodeActions(CodeActionsMenu),
}

impl ContextMenu {
    fn select_first(
        &mut self,
        project: Option<&Model<Project>>,
        cx: &mut ViewContext<Editor>,
    ) -> bool {
        if self.visible() {
            match self {
                ContextMenu::Completions(menu) => menu.select_first(project, cx),
                ContextMenu::CodeActions(menu) => menu.select_first(cx),
            }
            true
        } else {
            false
        }
    }

    fn select_prev(
        &mut self,
        project: Option<&Model<Project>>,
        cx: &mut ViewContext<Editor>,
    ) -> bool {
        if self.visible() {
            match self {
                ContextMenu::Completions(menu) => menu.select_prev(project, cx),
                ContextMenu::CodeActions(menu) => menu.select_prev(cx),
            }
            true
        } else {
            false
        }
    }

    fn select_next(
        &mut self,
        project: Option<&Model<Project>>,
        cx: &mut ViewContext<Editor>,
    ) -> bool {
        if self.visible() {
            match self {
                ContextMenu::Completions(menu) => menu.select_next(project, cx),
                ContextMenu::CodeActions(menu) => menu.select_next(cx),
            }
            true
        } else {
            false
        }
    }

    fn select_last(
        &mut self,
        project: Option<&Model<Project>>,
        cx: &mut ViewContext<Editor>,
    ) -> bool {
        if self.visible() {
            match self {
                ContextMenu::Completions(menu) => menu.select_last(project, cx),
                ContextMenu::CodeActions(menu) => menu.select_last(cx),
            }
            true
        } else {
            false
        }
    }

    fn visible(&self) -> bool {
        match self {
            ContextMenu::Completions(menu) => menu.visible(),
            ContextMenu::CodeActions(menu) => menu.visible(),
        }
    }

    fn render(
        &self,
        cursor_position: DisplayPoint,
        style: &EditorStyle,
        max_height: Pixels,
        workspace: Option<WeakView<Workspace>>,
        cx: &mut ViewContext<Editor>,
    ) -> (ContextMenuOrigin, AnyElement) {
        match self {
            ContextMenu::Completions(menu) => (
                ContextMenuOrigin::EditorPoint(cursor_position),
                menu.render(style, max_height, workspace, cx),
            ),
            ContextMenu::CodeActions(menu) => menu.render(cursor_position, style, max_height, cx),
        }
    }
}

enum ContextMenuOrigin {
    EditorPoint(DisplayPoint),
    GutterIndicator(DisplayRow),
}

#[derive(Clone)]
struct CompletionsMenu {
    id: CompletionId,
    initial_position: Anchor,
    buffer: Model<Buffer>,
    completions: Arc<RwLock<Box<[Completion]>>>,
    match_candidates: Arc<[StringMatchCandidate]>,
    matches: Arc<[StringMatch]>,
    selected_item: usize,
    scroll_handle: UniformListScrollHandle,
    selected_completion_documentation_resolve_debounce: Arc<Mutex<DebouncedDelay>>,
}

impl CompletionsMenu {
    fn select_first(&mut self, project: Option<&Model<Project>>, cx: &mut ViewContext<Editor>) {
        self.selected_item = 0;
        self.scroll_handle.scroll_to_item(self.selected_item);
        self.attempt_resolve_selected_completion_documentation(project, cx);
        cx.notify();
    }

    fn select_prev(&mut self, project: Option<&Model<Project>>, cx: &mut ViewContext<Editor>) {
        if self.selected_item > 0 {
            self.selected_item -= 1;
        } else {
            self.selected_item = self.matches.len() - 1;
        }
        self.scroll_handle.scroll_to_item(self.selected_item);
        self.attempt_resolve_selected_completion_documentation(project, cx);
        cx.notify();
    }

    fn select_next(&mut self, project: Option<&Model<Project>>, cx: &mut ViewContext<Editor>) {
        if self.selected_item + 1 < self.matches.len() {
            self.selected_item += 1;
        } else {
            self.selected_item = 0;
        }
        self.scroll_handle.scroll_to_item(self.selected_item);
        self.attempt_resolve_selected_completion_documentation(project, cx);
        cx.notify();
    }

    fn select_last(&mut self, project: Option<&Model<Project>>, cx: &mut ViewContext<Editor>) {
        self.selected_item = self.matches.len() - 1;
        self.scroll_handle.scroll_to_item(self.selected_item);
        self.attempt_resolve_selected_completion_documentation(project, cx);
        cx.notify();
    }

    fn pre_resolve_completion_documentation(
        buffer: Model<Buffer>,
        completions: Arc<RwLock<Box<[Completion]>>>,
        matches: Arc<[StringMatch]>,
        editor: &Editor,
        cx: &mut ViewContext<Editor>,
    ) -> Task<()> {
        let settings = EditorSettings::get_global(cx);
        if !settings.show_completion_documentation {
            return Task::ready(());
        }

        let Some(provider) = editor.completion_provider.as_ref() else {
            return Task::ready(());
        };

        let resolve_task = provider.resolve_completions(
            buffer,
            matches.iter().map(|m| m.candidate_id).collect(),
            completions.clone(),
            cx,
        );

        return cx.spawn(move |this, mut cx| async move {
            if let Some(true) = resolve_task.await.log_err() {
                this.update(&mut cx, |_, cx| cx.notify()).ok();
            }
        });
    }

    fn attempt_resolve_selected_completion_documentation(
        &mut self,
        project: Option<&Model<Project>>,
        cx: &mut ViewContext<Editor>,
    ) {
        let settings = EditorSettings::get_global(cx);
        if !settings.show_completion_documentation {
            return;
        }

        let completion_index = self.matches[self.selected_item].candidate_id;
        let Some(project) = project else {
            return;
        };

        let resolve_task = project.update(cx, |project, cx| {
            project.resolve_completions(
                self.buffer.clone(),
                vec![completion_index],
                self.completions.clone(),
                cx,
            )
        });

        let delay_ms =
            EditorSettings::get_global(cx).completion_documentation_secondary_query_debounce;
        let delay = Duration::from_millis(delay_ms);

        self.selected_completion_documentation_resolve_debounce
            .lock()
            .fire_new(delay, cx, |_, cx| {
                cx.spawn(move |this, mut cx| async move {
                    if let Some(true) = resolve_task.await.log_err() {
                        this.update(&mut cx, |_, cx| cx.notify()).ok();
                    }
                })
            });
    }

    fn visible(&self) -> bool {
        !self.matches.is_empty()
    }

    fn render(
        &self,
        style: &EditorStyle,
        max_height: Pixels,
        workspace: Option<WeakView<Workspace>>,
        cx: &mut ViewContext<Editor>,
    ) -> AnyElement {
        let settings = EditorSettings::get_global(cx);
        let show_completion_documentation = settings.show_completion_documentation;

        let font_size = style.text.font_size.to_pixels(cx.rem_size());
        let padding_width = cx.rem_size().0 / 16. * 36.;

        let max_completion_len = px(510.);
        let widest_completion_pixels = self
            .matches
            .iter()
            .map(|mat| {
                let completions = self.completions.read();
                let completion = &completions[mat.candidate_id];
                let documentation = &completion.documentation;

                let mut len = 0_f32;
                if let Ok(text_width) = cx.text_system().layout_line(
                    completion.label.text.as_str(),
                    font_size,
                    &[style.text.to_run(completion.label.text.as_str().len())],
                ) {
                    len = text_width.width.0;
                }

                if let Some(Documentation::SingleLine(documentation_text)) = documentation {
                    if show_completion_documentation {
                        if let Ok(documentation_width) = cx.text_system().layout_line(
                            documentation_text.as_str(),
                            font_size,
                            &[style.text.to_run(documentation_text.as_str().len())],
                        ) {
                            len += documentation_width.width.0 + padding_width;
                        }
                    }
                }

                (len + padding_width).min(max_completion_len.0 as f32)
            })
            .fold(190_f32, |a, b| a.max(b));

        let completions = self.completions.clone();
        let matches = self.matches.clone();
        let selected_item = self.selected_item;
        let style = style.clone();

        let multiline_docs = if show_completion_documentation {
            let mat = &self.matches[selected_item];
            let multiline_docs = match &self.completions.read()[mat.candidate_id].documentation {
                Some(Documentation::MultiLinePlainText(text)) => {
                    Some(div().child(SharedString::from(text.clone())))
                }
                Some(Documentation::MultiLineMarkdown(parsed)) if !parsed.text.is_empty() => {
                    Some(div().child(render_parsed_markdown(
                        "completions_markdown",
                        parsed,
                        &style,
                        workspace,
                        cx,
                    )))
                }
                _ => None,
            };
            multiline_docs.map(|div| {
                div.id("multiline_docs")
                    .max_h(max_height)
                    .flex_1()
                    .px_1p5()
                    .py_1()
                    .min_w(px(260.))
                    .max_w(px(640.))
                    .w(px(500.))
                    .overflow_y_scroll()
                    .occlude()
            })
        } else {
            None
        };

        let list = uniform_list(
            cx.view().clone(),
            "completions",
            matches.len(),
            move |_editor, range, cx| {
                let start_ix = range.start;
                let completions_guard = completions.read();

                matches[range]
                    .iter()
                    .enumerate()
                    .map(|(ix, mat)| {
                        let item_ix = start_ix + ix;
                        let candidate_id = mat.candidate_id;
                        let completion = completions_guard[candidate_id].clone();
                        let documentation = if show_completion_documentation {
                            &completion.documentation
                        } else {
                            &None
                        };

                        let (_completion_width, completion_label, documentation_label) =
                            Self::truncate_completion(
                                &style,
                                cx,
                                mat,
                                &mut completion.clone(),
                                documentation,
                                max_completion_len,
                            );
                        div()
                            .min_w(px(widest_completion_pixels + padding_width))
                            .max_w(max_completion_len + px(padding_width))
                            .child(
                                ListItem::new(mat.candidate_id)
                                    .inset(true)
                                    .selected(item_ix == selected_item)
                                    .on_click(cx.listener(move |editor, _event, cx| {
                                        cx.stop_propagation();
                                        if let Some(task) = editor.confirm_completion(
                                            &ConfirmCompletion {
                                                item_ix: Some(item_ix),
                                            },
                                            cx,
                                        ) {
                                            task.detach_and_log_err(cx)
                                        }
                                    }))
                                    .child(h_flex().overflow_hidden().child(completion_label))
                                    .end_slot(documentation_label),
                            )
                    })
                    .collect()
            },
        )
        .occlude()
        .max_h(max_height)
        .track_scroll(self.scroll_handle.clone())
<<<<<<< HEAD
        .min_w(px(widest_completion_pixels + padding_width));
=======
        .with_width_from_item(widest_completion_ix)
        .with_sizing_behavior(ListSizingBehavior::Infer);
>>>>>>> afc0650a

        Popover::new()
            .child(list)
            .when_some(multiline_docs, |popover, multiline_docs| {
                popover.aside(multiline_docs)
            })
            .into_any_element()
    }

    fn truncate_completion(
        style: &EditorStyle,
        cx: &mut ViewContext<Editor>,
        mat: &StringMatch,
        completion: &mut Completion,
        documentation: &Option<Documentation>,
        max_completion_len: Pixels,
    ) -> (Pixels, StyledText, StyledText) {
        let highlights = gpui::combine_highlights(
            mat.ranges().map(|range| (range, FontWeight::BOLD.into())),
            styled_runs_for_code_label(&completion.label, &style.syntax).map(
                |(range, mut highlight)| {
                    highlight.font_weight = None;

                    if completion.lsp_completion.deprecated.unwrap_or(false) {
                        highlight.strikethrough = Some(StrikethroughStyle {
                            thickness: 1.0.into(),
                            ..Default::default()
                        });
                        highlight.color = Some(cx.theme().colors().text_muted);
                    }

                    (range, highlight)
                },
            ),
        );
        let mut completion_label =
            StyledText::new(completion.label.text.clone()).with_highlights(&style.text, highlights);

        let mut inline_documentation_exists = false;

        let mut documentation_text = if let Some(Documentation::SingleLine(text)) = documentation {
            inline_documentation_exists = true;
            text
        } else {
            ""
        }
        .to_owned();
        let documentation_style = style.clone().text;

        let documentation_highlight_style = HighlightStyle {
            color: Some(Color::Muted.color(cx)),
            ..Default::default()
        };

        let documentation_highlights = vec![(
            Range {
                start: 0,
                end: documentation_text.len(),
            },
            documentation_highlight_style,
        )];
        let documentation_label = StyledText::new(documentation_text.clone())
            .with_highlights(&documentation_style, documentation_highlights);

        let font_size = style.text.font_size.to_pixels(cx.rem_size());

        let mut primary_end = completion.label.filter_range.end;
        let mut completion_label_text = completion.label.text.clone();
        let mut primary_length_truncated: i32 = 0;

        let mut actual_width = px(0.);

        let ellipsis_width = cx
            .text_system()
            .layout_line("…", font_size, &[style.text.to_run("…".len())])
            .unwrap();

        let completion_layout_line = completion_label.layout_line(font_size, cx).unwrap();
        let documentation_layout_line = documentation_label.layout_line(font_size, cx).unwrap();

        let primary_percentage = 0.8;
        let secondary_percentage = 0.65;
        if completion_layout_line.width + documentation_layout_line.width > max_completion_len {
            actual_width = max_completion_len;
            let primary_width =
                completion_layout_line.x_for_index(completion.label.filter_range.end); // width of the completion
            let secondary_width = match inline_documentation_exists {
                //width of the type annotation or LSP documentation
                true => documentation_layout_line.x_for_index(documentation_text.len()),
                false => completion_layout_line.width - primary_width,
            };

            let max_primary_width =
                if secondary_width < max_completion_len * (1. - primary_percentage) {
                    max_completion_len - secondary_width
                } else {
                    max_completion_len * primary_percentage
                };

            if primary_width < max_primary_width {
                // truncate second part only
                if inline_documentation_exists {
                    let documentation_truncation_index = documentation_layout_line
                        .index_for_x(
                            (max_completion_len * secondary_percentage)
                                .min(max_completion_len - ellipsis_width.width - primary_width),
                        )
                        .unwrap();
                    primary_end = documentation_truncation_index + 2;
                    documentation_text = documentation_text
                        .chars()
                        .take(documentation_truncation_index)
                        .collect::<String>()
                        + "…";
                } else {
                    let type_annotation_truncation_index = completion_layout_line
                        .index_for_x(max_completion_len - ellipsis_width.width)
                        .unwrap();
                    completion_label_text = format!(
                        "{}{}",
                        &(completion.label.text)[..type_annotation_truncation_index],
                        "…"
                    );
                }
            } else {
                // truncate the first (and maybe second) part
                let primary_truncation_index = completion_layout_line
                    .index_for_x(max_primary_width - ellipsis_width.width)
                    .unwrap();
                primary_end = primary_truncation_index + 3;
                primary_length_truncated =
                    completion.label.filter_range.end as i32 - primary_end as i32;

                if inline_documentation_exists {
                    completion_label_text = completion
                        .label
                        .text
                        .chars()
                        .take(primary_truncation_index)
                        .collect::<String>()
                        + "…";
                    completion_label = completion_label.with_text(completion_label_text.clone());
                    let new_completion_layout_line =
                        completion_label.layout_line(font_size, cx).unwrap();
                    let combined_width = new_completion_layout_line
                        .x_for_index(completion_label_text.len())
                        + secondary_width;
                    if combined_width > max_completion_len {
                        if let Some(documentation_truncation_index) = documentation_layout_line
                            .index_for_x(
                                (max_completion_len * secondary_percentage).min(
                                    max_completion_len - ellipsis_width.width - max_primary_width,
                                ),
                            )
                        {
                            documentation_text = documentation_text
                                .chars()
                                .take(documentation_truncation_index)
                                .collect::<String>()
                                + "…";
                        }
                    }
                } else {
                    let second_part_text =
                        &completion.label.text.as_str()[completion.label.filter_range.end..];

                    completion_label_text = completion
                        .label
                        .text
                        .chars()
                        .take(primary_truncation_index)
                        .collect::<String>()
                        + "…"
                        + second_part_text;
                    completion_label = completion_label.with_text(completion_label_text.clone());
                    let new_completion_layout_line =
                        completion_label.layout_line(font_size, cx).unwrap();
                    let combined_width =
                        new_completion_layout_line.x_for_index(completion_label_text.len());
                    if combined_width > max_completion_len {
                        let type_annotation_truncation_index = new_completion_layout_line
                            .index_for_x(max_completion_len - ellipsis_width.width)
                            .unwrap();

                        completion_label_text = completion_label_text
                            .chars()
                            .take(type_annotation_truncation_index - 2)
                            .collect::<String>()
                            + "…";
                    }
                }
            }
        }

        completion.label.text = completion_label_text.clone();

        if !inline_documentation_exists {
            completion.label.filter_range.end = completion.label.filter_range.end.min(primary_end);
        }
        for run in completion.label.runs.iter_mut() {
            run.0.start = (run.0.start as i32 - primary_length_truncated).max(0) as usize;
            run.0.end = (run.0.end as i32 - primary_length_truncated).max(0) as usize;
        }

        let highlights = gpui::combine_highlights(
            mat.ranges().map(|range| (range, FontWeight::BOLD.into())),
            styled_runs_for_code_label(&completion.label, &style.syntax).map(
                |(range, mut highlight)| {
                    // Ignore font weight for syntax highlighting, as we'll use it
                    // for fuzzy matches.
                    highlight.font_weight = None;

                    if completion.lsp_completion.deprecated.unwrap_or(false) {
                        highlight.strikethrough = Some(StrikethroughStyle {
                            thickness: 1.0.into(),
                            ..Default::default()
                        });
                        highlight.color = Some(cx.theme().colors().text_muted);
                    }

                    (range, highlight)
                },
            ),
        );

        let completion_label =
            StyledText::new(completion_label_text).with_highlights(&style.text, highlights);

        let documentation_style = style.clone().text;
        let documentation_highlight_style = HighlightStyle {
            color: Some(Color::Muted.color(cx)),
            ..Default::default()
        };
        let documentation_highlights = vec![(
            Range {
                start: 0,
                end: documentation_text.len(),
            },
            documentation_highlight_style,
        )];

        let documentation_label = StyledText::new(documentation_text)
            .with_highlights(&documentation_style, documentation_highlights);

        (actual_width, completion_label, documentation_label)
    }

    pub async fn filter(&mut self, query: Option<&str>, executor: BackgroundExecutor) {
        let mut matches = if let Some(query) = query {
            fuzzy::match_strings(
                &self.match_candidates,
                query,
                query.chars().any(|c| c.is_uppercase()),
                100,
                &Default::default(),
                executor,
            )
            .await
        } else {
            self.match_candidates
                .iter()
                .enumerate()
                .map(|(candidate_id, candidate)| StringMatch {
                    candidate_id,
                    score: Default::default(),
                    positions: Default::default(),
                    string: candidate.string.clone(),
                })
                .collect()
        };

        // Remove all candidates where the query's start does not match the start of any word in the candidate
        if let Some(query) = query {
            if let Some(query_start) = query.chars().next() {
                matches.retain(|string_match| {
                    split_words(&string_match.string).any(|word| {
                        // Check that the first codepoint of the word as lowercase matches the first
                        // codepoint of the query as lowercase
                        word.chars()
                            .flat_map(|codepoint| codepoint.to_lowercase())
                            .zip(query_start.to_lowercase())
                            .all(|(word_cp, query_cp)| word_cp == query_cp)
                    })
                });
            }
        }

        let completions = self.completions.read();
        matches.sort_unstable_by_key(|mat| {
            // We do want to strike a balance here between what the language server tells us
            // to sort by (the sort_text) and what are "obvious" good matches (i.e. when you type
            // `Creat` and there is a local variable called `CreateComponent`).
            // So what we do is: we bucket all matches into two buckets
            // - Strong matches
            // - Weak matches
            // Strong matches are the ones with a high fuzzy-matcher score (the "obvious" matches)
            // and the Weak matches are the rest.
            //
            // For the strong matches, we sort by the language-servers score first and for the weak
            // matches, we prefer our fuzzy finder first.
            //
            // The thinking behind that: it's useless to take the sort_text the language-server gives
            // us into account when it's obviously a bad match.

            #[derive(PartialEq, Eq, PartialOrd, Ord)]
            enum MatchScore<'a> {
                Strong {
                    sort_text: Option<&'a str>,
                    score: Reverse<OrderedFloat<f64>>,
                    sort_key: (usize, &'a str),
                },
                Weak {
                    score: Reverse<OrderedFloat<f64>>,
                    sort_text: Option<&'a str>,
                    sort_key: (usize, &'a str),
                },
            }

            let completion = &completions[mat.candidate_id];
            let sort_key = completion.sort_key();
            let sort_text = completion.lsp_completion.sort_text.as_deref();
            let score = Reverse(OrderedFloat(mat.score));

            if mat.score >= 0.2 {
                MatchScore::Strong {
                    sort_text,
                    score,
                    sort_key,
                }
            } else {
                MatchScore::Weak {
                    score,
                    sort_text,
                    sort_key,
                }
            }
        });

        for mat in &mut matches {
            let completion = &completions[mat.candidate_id];
            mat.string.clone_from(&completion.label.text);
            for position in &mut mat.positions {
                *position += completion.label.filter_range.start;
            }
        }
        drop(completions);

        self.matches = matches.into();
        self.selected_item = 0;
    }
}

#[derive(Clone)]
struct CodeActionContents {
    tasks: Option<Arc<ResolvedTasks>>,
    actions: Option<Arc<[CodeAction]>>,
}

impl CodeActionContents {
    fn len(&self) -> usize {
        match (&self.tasks, &self.actions) {
            (Some(tasks), Some(actions)) => actions.len() + tasks.templates.len(),
            (Some(tasks), None) => tasks.templates.len(),
            (None, Some(actions)) => actions.len(),
            (None, None) => 0,
        }
    }

    fn is_empty(&self) -> bool {
        match (&self.tasks, &self.actions) {
            (Some(tasks), Some(actions)) => actions.is_empty() && tasks.templates.is_empty(),
            (Some(tasks), None) => tasks.templates.is_empty(),
            (None, Some(actions)) => actions.is_empty(),
            (None, None) => true,
        }
    }

    fn iter(&self) -> impl Iterator<Item = CodeActionsItem> + '_ {
        self.tasks
            .iter()
            .flat_map(|tasks| {
                tasks
                    .templates
                    .iter()
                    .map(|(kind, task)| CodeActionsItem::Task(kind.clone(), task.clone()))
            })
            .chain(self.actions.iter().flat_map(|actions| {
                actions
                    .iter()
                    .map(|action| CodeActionsItem::CodeAction(action.clone()))
            }))
    }
    fn get(&self, index: usize) -> Option<CodeActionsItem> {
        match (&self.tasks, &self.actions) {
            (Some(tasks), Some(actions)) => {
                if index < tasks.templates.len() {
                    tasks
                        .templates
                        .get(index)
                        .cloned()
                        .map(|(kind, task)| CodeActionsItem::Task(kind, task))
                } else {
                    actions
                        .get(index - tasks.templates.len())
                        .cloned()
                        .map(CodeActionsItem::CodeAction)
                }
            }
            (Some(tasks), None) => tasks
                .templates
                .get(index)
                .cloned()
                .map(|(kind, task)| CodeActionsItem::Task(kind, task)),
            (None, Some(actions)) => actions.get(index).cloned().map(CodeActionsItem::CodeAction),
            (None, None) => None,
        }
    }
}

#[allow(clippy::large_enum_variant)]
#[derive(Clone)]
enum CodeActionsItem {
    Task(TaskSourceKind, ResolvedTask),
    CodeAction(CodeAction),
}

impl CodeActionsItem {
    fn as_task(&self) -> Option<&ResolvedTask> {
        let Self::Task(_, task) = self else {
            return None;
        };
        Some(task)
    }
    fn as_code_action(&self) -> Option<&CodeAction> {
        let Self::CodeAction(action) = self else {
            return None;
        };
        Some(action)
    }
    fn label(&self) -> String {
        match self {
            Self::CodeAction(action) => action.lsp_action.title.clone(),
            Self::Task(_, task) => task.resolved_label.clone(),
        }
    }
}

struct CodeActionsMenu {
    actions: CodeActionContents,
    buffer: Model<Buffer>,
    selected_item: usize,
    scroll_handle: UniformListScrollHandle,
    deployed_from_indicator: Option<DisplayRow>,
}

impl CodeActionsMenu {
    fn select_first(&mut self, cx: &mut ViewContext<Editor>) {
        self.selected_item = 0;
        self.scroll_handle.scroll_to_item(self.selected_item);
        cx.notify()
    }

    fn select_prev(&mut self, cx: &mut ViewContext<Editor>) {
        if self.selected_item > 0 {
            self.selected_item -= 1;
        } else {
            self.selected_item = self.actions.len() - 1;
        }
        self.scroll_handle.scroll_to_item(self.selected_item);
        cx.notify();
    }

    fn select_next(&mut self, cx: &mut ViewContext<Editor>) {
        if self.selected_item + 1 < self.actions.len() {
            self.selected_item += 1;
        } else {
            self.selected_item = 0;
        }
        self.scroll_handle.scroll_to_item(self.selected_item);
        cx.notify();
    }

    fn select_last(&mut self, cx: &mut ViewContext<Editor>) {
        self.selected_item = self.actions.len() - 1;
        self.scroll_handle.scroll_to_item(self.selected_item);
        cx.notify()
    }

    fn visible(&self) -> bool {
        !self.actions.is_empty()
    }

    fn render(
        &self,
        cursor_position: DisplayPoint,
        _style: &EditorStyle,
        max_height: Pixels,
        cx: &mut ViewContext<Editor>,
    ) -> (ContextMenuOrigin, AnyElement) {
        let actions = self.actions.clone();
        let selected_item = self.selected_item;
        let element = uniform_list(
            cx.view().clone(),
            "code_actions_menu",
            self.actions.len(),
            move |_this, range, cx| {
                actions
                    .iter()
                    .skip(range.start)
                    .take(range.end - range.start)
                    .enumerate()
                    .map(|(ix, action)| {
                        let item_ix = range.start + ix;
                        let selected = selected_item == item_ix;
                        let colors = cx.theme().colors();
                        div()
                            .px_2()
                            .text_color(colors.text)
                            .when(selected, |style| {
                                style
                                    .bg(colors.element_active)
                                    .text_color(colors.text_accent)
                            })
                            .hover(|style| {
                                style
                                    .bg(colors.element_hover)
                                    .text_color(colors.text_accent)
                            })
                            .whitespace_nowrap()
                            .when_some(action.as_code_action(), |this, action| {
                                this.on_mouse_down(
                                    MouseButton::Left,
                                    cx.listener(move |editor, _, cx| {
                                        cx.stop_propagation();
                                        if let Some(task) = editor.confirm_code_action(
                                            &ConfirmCodeAction {
                                                item_ix: Some(item_ix),
                                            },
                                            cx,
                                        ) {
                                            task.detach_and_log_err(cx)
                                        }
                                    }),
                                )
                                // TASK: It would be good to make lsp_action.title a SharedString to avoid allocating here.
                                .child(SharedString::from(action.lsp_action.title.clone()))
                            })
                            .when_some(action.as_task(), |this, task| {
                                this.on_mouse_down(
                                    MouseButton::Left,
                                    cx.listener(move |editor, _, cx| {
                                        cx.stop_propagation();
                                        if let Some(task) = editor.confirm_code_action(
                                            &ConfirmCodeAction {
                                                item_ix: Some(item_ix),
                                            },
                                            cx,
                                        ) {
                                            task.detach_and_log_err(cx)
                                        }
                                    }),
                                )
                                .child(SharedString::from(task.resolved_label.clone()))
                            })
                    })
                    .collect()
            },
        )
        .elevation_1(cx)
        .px_2()
        .py_1()
        .max_h(max_height)
        .occlude()
        .track_scroll(self.scroll_handle.clone())
        .with_width_from_item(
            self.actions
                .iter()
                .enumerate()
                .max_by_key(|(_, action)| match action {
                    CodeActionsItem::Task(_, task) => task.resolved_label.chars().count(),
                    CodeActionsItem::CodeAction(action) => action.lsp_action.title.chars().count(),
                })
                .map(|(ix, _)| ix),
        )
        .with_sizing_behavior(ListSizingBehavior::Infer)
        .into_any_element();

        let cursor_position = if let Some(row) = self.deployed_from_indicator {
            ContextMenuOrigin::GutterIndicator(row)
        } else {
            ContextMenuOrigin::EditorPoint(cursor_position)
        };

        (cursor_position, element)
    }
}

#[derive(Debug)]
struct ActiveDiagnosticGroup {
    primary_range: Range<Anchor>,
    primary_message: String,
    group_id: usize,
    blocks: HashMap<BlockId, Diagnostic>,
    is_valid: bool,
}

#[derive(Serialize, Deserialize)]
pub struct ClipboardSelection {
    pub len: usize,
    pub is_entire_line: bool,
    pub first_line_indent: u32,
}

#[derive(Debug)]
pub(crate) struct NavigationData {
    cursor_anchor: Anchor,
    cursor_position: Point,
    scroll_anchor: ScrollAnchor,
    scroll_top_row: u32,
}

enum GotoDefinitionKind {
    Symbol,
    Type,
    Implementation,
}

#[derive(Debug, Clone)]
enum InlayHintRefreshReason {
    Toggle(bool),
    SettingsChange(InlayHintSettings),
    NewLinesShown,
    BufferEdited(HashSet<Arc<Language>>),
    RefreshRequested,
    ExcerptsRemoved(Vec<ExcerptId>),
}

impl InlayHintRefreshReason {
    fn description(&self) -> &'static str {
        match self {
            Self::Toggle(_) => "toggle",
            Self::SettingsChange(_) => "settings change",
            Self::NewLinesShown => "new lines shown",
            Self::BufferEdited(_) => "buffer edited",
            Self::RefreshRequested => "refresh requested",
            Self::ExcerptsRemoved(_) => "excerpts removed",
        }
    }
}

impl Editor {
    pub fn single_line(cx: &mut ViewContext<Self>) -> Self {
        let buffer = cx.new_model(|cx| Buffer::local("", cx));
        let buffer = cx.new_model(|cx| MultiBuffer::singleton(buffer, cx));
        Self::new(EditorMode::SingleLine, buffer, None, false, cx)
    }

    pub fn multi_line(cx: &mut ViewContext<Self>) -> Self {
        let buffer = cx.new_model(|cx| Buffer::local("", cx));
        let buffer = cx.new_model(|cx| MultiBuffer::singleton(buffer, cx));
        Self::new(EditorMode::Full, buffer, None, false, cx)
    }

    pub fn auto_height(max_lines: usize, cx: &mut ViewContext<Self>) -> Self {
        let buffer = cx.new_model(|cx| Buffer::local("", cx));
        let buffer = cx.new_model(|cx| MultiBuffer::singleton(buffer, cx));
        Self::new(
            EditorMode::AutoHeight { max_lines },
            buffer,
            None,
            false,
            cx,
        )
    }

    pub fn for_buffer(
        buffer: Model<Buffer>,
        project: Option<Model<Project>>,
        cx: &mut ViewContext<Self>,
    ) -> Self {
        let buffer = cx.new_model(|cx| MultiBuffer::singleton(buffer, cx));
        Self::new(EditorMode::Full, buffer, project, false, cx)
    }

    pub fn for_multibuffer(
        buffer: Model<MultiBuffer>,
        project: Option<Model<Project>>,
        show_excerpt_controls: bool,
        cx: &mut ViewContext<Self>,
    ) -> Self {
        Self::new(EditorMode::Full, buffer, project, show_excerpt_controls, cx)
    }

    pub fn clone(&self, cx: &mut ViewContext<Self>) -> Self {
        let show_excerpt_controls = self.display_map.read(cx).show_excerpt_controls();
        let mut clone = Self::new(
            self.mode,
            self.buffer.clone(),
            self.project.clone(),
            show_excerpt_controls,
            cx,
        );
        self.display_map.update(cx, |display_map, cx| {
            let snapshot = display_map.snapshot(cx);
            clone.display_map.update(cx, |display_map, cx| {
                display_map.set_state(&snapshot, cx);
            });
        });
        clone.selections.clone_state(&self.selections);
        clone.scroll_manager.clone_state(&self.scroll_manager);
        clone.searchable = self.searchable;
        clone
    }

    fn new(
        mode: EditorMode,
        buffer: Model<MultiBuffer>,
        project: Option<Model<Project>>,
        show_excerpt_controls: bool,
        cx: &mut ViewContext<Self>,
    ) -> Self {
        let style = cx.text_style();
        let font_size = style.font_size.to_pixels(cx.rem_size());
        let editor = cx.view().downgrade();
        let fold_placeholder = FoldPlaceholder {
            constrain_width: true,
            render: Arc::new(move |fold_id, fold_range, cx| {
                let editor = editor.clone();
                div()
                    .id(fold_id)
                    .bg(cx.theme().colors().ghost_element_background)
                    .hover(|style| style.bg(cx.theme().colors().ghost_element_hover))
                    .active(|style| style.bg(cx.theme().colors().ghost_element_active))
                    .rounded_sm()
                    .size_full()
                    .cursor_pointer()
                    .child("⋯")
                    .on_mouse_down(MouseButton::Left, |_, cx| cx.stop_propagation())
                    .on_click(move |_, cx| {
                        editor
                            .update(cx, |editor, cx| {
                                editor.unfold_ranges(
                                    [fold_range.start..fold_range.end],
                                    true,
                                    false,
                                    cx,
                                );
                                cx.stop_propagation();
                            })
                            .ok();
                    })
                    .into_any()
            }),
            merge_adjacent: true,
        };
        let display_map = cx.new_model(|cx| {
            let file_header_size = if show_excerpt_controls { 3 } else { 2 };

            DisplayMap::new(
                buffer.clone(),
                style.font(),
                font_size,
                None,
                show_excerpt_controls,
                file_header_size,
                1,
                1,
                fold_placeholder,
                cx,
            )
        });

        let selections = SelectionsCollection::new(display_map.clone(), buffer.clone());

        let blink_manager = cx.new_model(|cx| BlinkManager::new(CURSOR_BLINK_INTERVAL, cx));

        let soft_wrap_mode_override =
            (mode == EditorMode::SingleLine).then(|| language_settings::SoftWrap::PreferLine);

        let mut project_subscriptions = Vec::new();
        if mode == EditorMode::Full {
            if let Some(project) = project.as_ref() {
                if buffer.read(cx).is_singleton() {
                    project_subscriptions.push(cx.observe(project, |_, _, cx| {
                        cx.emit(EditorEvent::TitleChanged);
                    }));
                }
                project_subscriptions.push(cx.subscribe(project, |editor, _, event, cx| {
                    if let project::Event::RefreshInlayHints = event {
                        editor.refresh_inlay_hints(InlayHintRefreshReason::RefreshRequested, cx);
                    } else if let project::Event::SnippetEdit(id, snippet_edits) = event {
                        if let Some(buffer) = editor.buffer.read(cx).buffer(*id) {
                            let focus_handle = editor.focus_handle(cx);
                            if focus_handle.is_focused(cx) {
                                let snapshot = buffer.read(cx).snapshot();
                                for (range, snippet) in snippet_edits {
                                    let editor_range =
                                        language::range_from_lsp(*range).to_offset(&snapshot);
                                    editor
                                        .insert_snippet(&[editor_range], snippet.clone(), cx)
                                        .ok();
                                }
                            }
                        }
                    }
                }));
                let task_inventory = project.read(cx).task_inventory().clone();
                project_subscriptions.push(cx.observe(&task_inventory, |editor, _, cx| {
                    editor.tasks_update_task = Some(editor.refresh_runnables(cx));
                }));
            }
        }

        let inlay_hint_settings = inlay_hint_settings(
            selections.newest_anchor().head(),
            &buffer.read(cx).snapshot(cx),
            cx,
        );
        let focus_handle = cx.focus_handle();
        cx.on_focus(&focus_handle, Self::handle_focus).detach();
        cx.on_blur(&focus_handle, Self::handle_blur).detach();

        let show_indent_guides = if mode == EditorMode::SingleLine {
            Some(false)
        } else {
            None
        };

        let mut this = Self {
            focus_handle,
            buffer: buffer.clone(),
            display_map: display_map.clone(),
            selections,
            scroll_manager: ScrollManager::new(cx),
            columnar_selection_tail: None,
            add_selections_state: None,
            select_next_state: None,
            select_prev_state: None,
            selection_history: Default::default(),
            autoclose_regions: Default::default(),
            snippet_stack: Default::default(),
            select_larger_syntax_node_stack: Vec::new(),
            ime_transaction: Default::default(),
            active_diagnostics: None,
            soft_wrap_mode_override,
            completion_provider: project.clone().map(|project| Box::new(project) as _),
            collaboration_hub: project.clone().map(|project| Box::new(project) as _),
            project,
            blink_manager: blink_manager.clone(),
            show_local_selections: true,
            mode,
            show_breadcrumbs: EditorSettings::get_global(cx).toolbar.breadcrumbs,
            show_gutter: mode == EditorMode::Full,
            show_line_numbers: None,
            show_git_diff_gutter: None,
            show_code_actions: None,
            show_wrap_guides: None,
            show_indent_guides,
            placeholder_text: None,
            highlight_order: 0,
            highlighted_rows: HashMap::default(),
            background_highlights: Default::default(),
            scrollbar_marker_state: ScrollbarMarkerState::default(),
            active_indent_guides_state: ActiveIndentGuidesState::default(),
            nav_history: None,
            context_menu: RwLock::new(None),
            mouse_context_menu: None,
            completion_tasks: Default::default(),
            find_all_references_task_sources: Vec::new(),
            next_completion_id: 0,
            completion_documentation_pre_resolve_debounce: DebouncedDelay::new(),
            next_inlay_id: 0,
            available_code_actions: Default::default(),
            code_actions_task: Default::default(),
            document_highlights_task: Default::default(),
            pending_rename: Default::default(),
            searchable: true,
            cursor_shape: Default::default(),
            current_line_highlight: EditorSettings::get_global(cx).current_line_highlight,
            autoindent_mode: Some(AutoindentMode::EachLine),
            collapse_matches: false,
            workspace: None,
            keymap_context_layers: Default::default(),
            input_enabled: true,
            use_modal_editing: mode == EditorMode::Full,
            read_only: false,
            use_autoclose: true,
            auto_replace_emoji_shortcode: false,
            leader_peer_id: None,
            remote_id: None,
            hover_state: Default::default(),
            hovered_link_state: Default::default(),
            inline_completion_provider: None,
            active_inline_completion: None,
            inlay_hint_cache: InlayHintCache::new(inlay_hint_settings),
            expanded_hunks: ExpandedHunks::default(),
            gutter_hovered: false,
            pixel_position_of_newest_cursor: None,
            last_bounds: None,
            expect_bounds_change: None,
            gutter_dimensions: GutterDimensions::default(),
            style: None,
            show_cursor_names: false,
            hovered_cursors: Default::default(),
            editor_actions: Default::default(),
            vim_replace_map: Default::default(),
            show_inline_completions: mode == EditorMode::Full,
            custom_context_menu: None,
            show_git_blame_gutter: false,
            show_git_blame_inline: false,
            show_git_blame_inline_delay_task: None,
            git_blame_inline_enabled: ProjectSettings::get_global(cx).git.inline_blame_enabled(),
            blame: None,
            blame_subscription: None,
            tasks: Default::default(),
            _subscriptions: vec![
                cx.observe(&buffer, Self::on_buffer_changed),
                cx.subscribe(&buffer, Self::on_buffer_event),
                cx.observe(&display_map, Self::on_display_map_changed),
                cx.observe(&blink_manager, |_, _, cx| cx.notify()),
                cx.observe_global::<SettingsStore>(Self::settings_changed),
                observe_buffer_font_size_adjustment(cx, |_, cx| cx.notify()),
                cx.observe_window_activation(|editor, cx| {
                    let active = cx.is_window_active();
                    editor.blink_manager.update(cx, |blink_manager, cx| {
                        if active {
                            blink_manager.enable(cx);
                        } else {
                            blink_manager.show_cursor(cx);
                            blink_manager.disable(cx);
                        }
                    });
                }),
            ],
            tasks_update_task: None,
        };
        this.tasks_update_task = Some(this.refresh_runnables(cx));
        this._subscriptions.extend(project_subscriptions);

        this.end_selection(cx);
        this.scroll_manager.show_scrollbar(cx);

        if mode == EditorMode::Full {
            let should_auto_hide_scrollbars = cx.should_auto_hide_scrollbars();
            cx.set_global(ScrollbarAutoHide(should_auto_hide_scrollbars));

            if this.git_blame_inline_enabled {
                this.git_blame_inline_enabled = true;
                this.start_git_blame_inline(false, cx);
            }
        }

        this.report_editor_event("open", None, cx);
        this
    }

    pub fn mouse_menu_is_focused(&self, cx: &mut WindowContext) -> bool {
        self.mouse_context_menu
            .as_ref()
            .is_some_and(|menu| menu.context_menu.focus_handle(cx).is_focused(cx))
    }

    fn key_context(&self, cx: &AppContext) -> KeyContext {
        let mut key_context = KeyContext::new_with_defaults();
        key_context.add("Editor");
        let mode = match self.mode {
            EditorMode::SingleLine => "single_line",
            EditorMode::AutoHeight { .. } => "auto_height",
            EditorMode::Full => "full",
        };
        key_context.set("mode", mode);
        if self.pending_rename.is_some() {
            key_context.add("renaming");
        }
        if self.context_menu_visible() {
            match self.context_menu.read().as_ref() {
                Some(ContextMenu::Completions(_)) => {
                    key_context.add("menu");
                    key_context.add("showing_completions")
                }
                Some(ContextMenu::CodeActions(_)) => {
                    key_context.add("menu");
                    key_context.add("showing_code_actions")
                }
                None => {}
            }
        }

        for layer in self.keymap_context_layers.values() {
            key_context.extend(layer);
        }

        if let Some(extension) = self
            .buffer
            .read(cx)
            .as_singleton()
            .and_then(|buffer| buffer.read(cx).file()?.path().extension()?.to_str())
        {
            key_context.set("extension", extension.to_string());
        }

        if self.has_active_inline_completion(cx) {
            key_context.add("copilot_suggestion");
            key_context.add("inline_completion");
        }

        key_context
    }

    pub fn new_file(
        workspace: &mut Workspace,
        _: &workspace::NewFile,
        cx: &mut ViewContext<Workspace>,
    ) {
        let project = workspace.project().clone();
        let create = project.update(cx, |project, cx| project.create_buffer(cx));

        cx.spawn(|workspace, mut cx| async move {
            let buffer = create.await?;
            workspace.update(&mut cx, |workspace, cx| {
                workspace.add_item_to_active_pane(
                    Box::new(
                        cx.new_view(|cx| Editor::for_buffer(buffer, Some(project.clone()), cx)),
                    ),
                    None,
                    cx,
                )
            })
        })
        .detach_and_prompt_err("Failed to create buffer", cx, |e, _| match e.error_code() {
            ErrorCode::RemoteUpgradeRequired => Some(format!(
                "The remote instance of Zed does not support this yet. It must be upgraded to {}",
                e.error_tag("required").unwrap_or("the latest version")
            )),
            _ => None,
        });
    }

    pub fn new_file_in_direction(
        workspace: &mut Workspace,
        action: &workspace::NewFileInDirection,
        cx: &mut ViewContext<Workspace>,
    ) {
        let project = workspace.project().clone();
        let create = project.update(cx, |project, cx| project.create_buffer(cx));
        let direction = action.0;

        cx.spawn(|workspace, mut cx| async move {
            let buffer = create.await?;
            workspace.update(&mut cx, move |workspace, cx| {
                workspace.split_item(
                    direction,
                    Box::new(
                        cx.new_view(|cx| Editor::for_buffer(buffer, Some(project.clone()), cx)),
                    ),
                    cx,
                )
            })?;
            anyhow::Ok(())
        })
        .detach_and_prompt_err("Failed to create buffer", cx, |e, _| match e.error_code() {
            ErrorCode::RemoteUpgradeRequired => Some(format!(
                "The remote instance of Zed does not support this yet. It must be upgraded to {}",
                e.error_tag("required").unwrap_or("the latest version")
            )),
            _ => None,
        });
    }

    pub fn replica_id(&self, cx: &AppContext) -> ReplicaId {
        self.buffer.read(cx).replica_id()
    }

    pub fn leader_peer_id(&self) -> Option<PeerId> {
        self.leader_peer_id
    }

    pub fn buffer(&self) -> &Model<MultiBuffer> {
        &self.buffer
    }

    pub fn workspace(&self) -> Option<View<Workspace>> {
        self.workspace.as_ref()?.0.upgrade()
    }

    pub fn title<'a>(&self, cx: &'a AppContext) -> Cow<'a, str> {
        self.buffer().read(cx).title(cx)
    }

    pub fn snapshot(&mut self, cx: &mut WindowContext) -> EditorSnapshot {
        EditorSnapshot {
            mode: self.mode,
            show_gutter: self.show_gutter,
            show_line_numbers: self.show_line_numbers,
            show_git_diff_gutter: self.show_git_diff_gutter,
            show_code_actions: self.show_code_actions,
            render_git_blame_gutter: self.render_git_blame_gutter(cx),
            display_snapshot: self.display_map.update(cx, |map, cx| map.snapshot(cx)),
            scroll_anchor: self.scroll_manager.anchor(),
            ongoing_scroll: self.scroll_manager.ongoing_scroll(),
            placeholder_text: self.placeholder_text.clone(),
            is_focused: self.focus_handle.is_focused(cx),
            current_line_highlight: self.current_line_highlight,
            gutter_hovered: self.gutter_hovered,
        }
    }

    pub fn language_at<T: ToOffset>(&self, point: T, cx: &AppContext) -> Option<Arc<Language>> {
        self.buffer.read(cx).language_at(point, cx)
    }

    pub fn file_at<T: ToOffset>(
        &self,
        point: T,
        cx: &AppContext,
    ) -> Option<Arc<dyn language::File>> {
        self.buffer.read(cx).read(cx).file_at(point).cloned()
    }

    pub fn active_excerpt(
        &self,
        cx: &AppContext,
    ) -> Option<(ExcerptId, Model<Buffer>, Range<text::Anchor>)> {
        self.buffer
            .read(cx)
            .excerpt_containing(self.selections.newest_anchor().head(), cx)
    }

    pub fn mode(&self) -> EditorMode {
        self.mode
    }

    pub fn collaboration_hub(&self) -> Option<&dyn CollaborationHub> {
        self.collaboration_hub.as_deref()
    }

    pub fn set_collaboration_hub(&mut self, hub: Box<dyn CollaborationHub>) {
        self.collaboration_hub = Some(hub);
    }

    pub fn set_custom_context_menu(
        &mut self,
        f: impl 'static
            + Fn(&mut Self, DisplayPoint, &mut ViewContext<Self>) -> Option<View<ui::ContextMenu>>,
    ) {
        self.custom_context_menu = Some(Box::new(f))
    }

    pub fn set_completion_provider(&mut self, provider: Box<dyn CompletionProvider>) {
        self.completion_provider = Some(provider);
    }

    pub fn set_inline_completion_provider<T>(
        &mut self,
        provider: Option<Model<T>>,
        cx: &mut ViewContext<Self>,
    ) where
        T: InlineCompletionProvider,
    {
        self.inline_completion_provider =
            provider.map(|provider| RegisteredInlineCompletionProvider {
                _subscription: cx.observe(&provider, |this, _, cx| {
                    if this.focus_handle.is_focused(cx) {
                        this.update_visible_inline_completion(cx);
                    }
                }),
                provider: Arc::new(provider),
            });
        self.refresh_inline_completion(false, cx);
    }

    pub fn placeholder_text(&self, _cx: &mut WindowContext) -> Option<&str> {
        self.placeholder_text.as_deref()
    }

    pub fn set_placeholder_text(
        &mut self,
        placeholder_text: impl Into<Arc<str>>,
        cx: &mut ViewContext<Self>,
    ) {
        let placeholder_text = Some(placeholder_text.into());
        if self.placeholder_text != placeholder_text {
            self.placeholder_text = placeholder_text;
            cx.notify();
        }
    }

    pub fn set_cursor_shape(&mut self, cursor_shape: CursorShape, cx: &mut ViewContext<Self>) {
        self.cursor_shape = cursor_shape;
        cx.notify();
    }

    pub fn set_current_line_highlight(&mut self, current_line_highlight: CurrentLineHighlight) {
        self.current_line_highlight = current_line_highlight;
    }

    pub fn set_collapse_matches(&mut self, collapse_matches: bool) {
        self.collapse_matches = collapse_matches;
    }

    pub fn range_for_match<T: std::marker::Copy>(&self, range: &Range<T>) -> Range<T> {
        if self.collapse_matches {
            return range.start..range.start;
        }
        range.clone()
    }

    pub fn set_clip_at_line_ends(&mut self, clip: bool, cx: &mut ViewContext<Self>) {
        if self.display_map.read(cx).clip_at_line_ends != clip {
            self.display_map
                .update(cx, |map, _| map.clip_at_line_ends = clip);
        }
    }

    pub fn set_keymap_context_layer<Tag: 'static>(
        &mut self,
        context: KeyContext,
        cx: &mut ViewContext<Self>,
    ) {
        self.keymap_context_layers
            .insert(TypeId::of::<Tag>(), context);
        cx.notify();
    }

    pub fn remove_keymap_context_layer<Tag: 'static>(&mut self, cx: &mut ViewContext<Self>) {
        self.keymap_context_layers.remove(&TypeId::of::<Tag>());
        cx.notify();
    }

    pub fn set_input_enabled(&mut self, input_enabled: bool) {
        self.input_enabled = input_enabled;
    }

    pub fn set_autoindent(&mut self, autoindent: bool) {
        if autoindent {
            self.autoindent_mode = Some(AutoindentMode::EachLine);
        } else {
            self.autoindent_mode = None;
        }
    }

    pub fn read_only(&self, cx: &AppContext) -> bool {
        self.read_only || self.buffer.read(cx).read_only()
    }

    pub fn set_read_only(&mut self, read_only: bool) {
        self.read_only = read_only;
    }

    pub fn set_use_autoclose(&mut self, autoclose: bool) {
        self.use_autoclose = autoclose;
    }

    pub fn set_auto_replace_emoji_shortcode(&mut self, auto_replace: bool) {
        self.auto_replace_emoji_shortcode = auto_replace;
    }

    pub fn set_show_inline_completions(&mut self, show_inline_completions: bool) {
        self.show_inline_completions = show_inline_completions;
    }

    pub fn set_use_modal_editing(&mut self, to: bool) {
        self.use_modal_editing = to;
    }

    pub fn use_modal_editing(&self) -> bool {
        self.use_modal_editing
    }

    fn selections_did_change(
        &mut self,
        local: bool,
        old_cursor_position: &Anchor,
        show_completions: bool,
        cx: &mut ViewContext<Self>,
    ) {
        // Copy selections to primary selection buffer
        #[cfg(target_os = "linux")]
        if local {
            let selections = self.selections.all::<usize>(cx);
            let buffer_handle = self.buffer.read(cx).read(cx);

            let mut text = String::new();
            for (index, selection) in selections.iter().enumerate() {
                let text_for_selection = buffer_handle
                    .text_for_range(selection.start..selection.end)
                    .collect::<String>();

                text.push_str(&text_for_selection);
                if index != selections.len() - 1 {
                    text.push('\n');
                }
            }

            if !text.is_empty() {
                cx.write_to_primary(ClipboardItem::new(text));
            }
        }

        if self.focus_handle.is_focused(cx) && self.leader_peer_id.is_none() {
            self.buffer.update(cx, |buffer, cx| {
                buffer.set_active_selections(
                    &self.selections.disjoint_anchors(),
                    self.selections.line_mode,
                    self.cursor_shape,
                    cx,
                )
            });
        }

        let display_map = self
            .display_map
            .update(cx, |display_map, cx| display_map.snapshot(cx));
        let buffer = &display_map.buffer_snapshot;
        self.add_selections_state = None;
        self.select_next_state = None;
        self.select_prev_state = None;
        self.select_larger_syntax_node_stack.clear();
        self.invalidate_autoclose_regions(&self.selections.disjoint_anchors(), buffer);
        self.snippet_stack
            .invalidate(&self.selections.disjoint_anchors(), buffer);
        self.take_rename(false, cx);

        let new_cursor_position = self.selections.newest_anchor().head();

        self.push_to_nav_history(
            *old_cursor_position,
            Some(new_cursor_position.to_point(buffer)),
            cx,
        );

        if local {
            let new_cursor_position = self.selections.newest_anchor().head();
            let mut context_menu = self.context_menu.write();
            let completion_menu = match context_menu.as_ref() {
                Some(ContextMenu::Completions(menu)) => Some(menu),

                _ => {
                    *context_menu = None;
                    None
                }
            };

            if let Some(completion_menu) = completion_menu {
                let cursor_position = new_cursor_position.to_offset(buffer);
                let (word_range, kind) = buffer.surrounding_word(completion_menu.initial_position);
                if kind == Some(CharKind::Word)
                    && word_range.to_inclusive().contains(&cursor_position)
                {
                    let mut completion_menu = completion_menu.clone();
                    drop(context_menu);

                    let query = Self::completion_query(buffer, cursor_position);
                    cx.spawn(move |this, mut cx| async move {
                        completion_menu
                            .filter(query.as_deref(), cx.background_executor().clone())
                            .await;

                        this.update(&mut cx, |this, cx| {
                            let mut context_menu = this.context_menu.write();
                            let Some(ContextMenu::Completions(menu)) = context_menu.as_ref() else {
                                return;
                            };

                            if menu.id > completion_menu.id {
                                return;
                            }

                            *context_menu = Some(ContextMenu::Completions(completion_menu));
                            drop(context_menu);
                            cx.notify();
                        })
                    })
                    .detach();

                    if show_completions {
                        self.show_completions(&ShowCompletions, cx);
                    }
                } else {
                    drop(context_menu);
                    self.hide_context_menu(cx);
                }
            } else {
                drop(context_menu);
            }

            hide_hover(self, cx);

            if old_cursor_position.to_display_point(&display_map).row()
                != new_cursor_position.to_display_point(&display_map).row()
            {
                self.available_code_actions.take();
            }
            self.refresh_code_actions(cx);
            self.refresh_document_highlights(cx);
            refresh_matching_bracket_highlights(self, cx);
            self.discard_inline_completion(false, cx);
            if self.git_blame_inline_enabled {
                self.start_inline_blame_timer(cx);
            }
        }

        self.blink_manager.update(cx, BlinkManager::pause_blinking);
        cx.emit(EditorEvent::SelectionsChanged { local });

        if self.selections.disjoint_anchors().len() == 1 {
            cx.emit(SearchEvent::ActiveMatchChanged)
        }

        cx.notify();
    }

    pub fn change_selections<R>(
        &mut self,
        autoscroll: Option<Autoscroll>,
        cx: &mut ViewContext<Self>,
        change: impl FnOnce(&mut MutableSelectionsCollection<'_>) -> R,
    ) -> R {
        self.change_selections_inner(autoscroll, true, cx, change)
    }

    pub fn change_selections_inner<R>(
        &mut self,
        autoscroll: Option<Autoscroll>,
        request_completions: bool,
        cx: &mut ViewContext<Self>,
        change: impl FnOnce(&mut MutableSelectionsCollection<'_>) -> R,
    ) -> R {
        let old_cursor_position = self.selections.newest_anchor().head();
        self.push_to_selection_history();

        let (changed, result) = self.selections.change_with(cx, change);

        if changed {
            if let Some(autoscroll) = autoscroll {
                self.request_autoscroll(autoscroll, cx);
            }
            self.selections_did_change(true, &old_cursor_position, request_completions, cx);
        }

        result
    }

    pub fn edit<I, S, T>(&mut self, edits: I, cx: &mut ViewContext<Self>)
    where
        I: IntoIterator<Item = (Range<S>, T)>,
        S: ToOffset,
        T: Into<Arc<str>>,
    {
        if self.read_only(cx) {
            return;
        }

        self.buffer
            .update(cx, |buffer, cx| buffer.edit(edits, None, cx));
    }

    pub fn edit_with_autoindent<I, S, T>(&mut self, edits: I, cx: &mut ViewContext<Self>)
    where
        I: IntoIterator<Item = (Range<S>, T)>,
        S: ToOffset,
        T: Into<Arc<str>>,
    {
        if self.read_only(cx) {
            return;
        }

        self.buffer.update(cx, |buffer, cx| {
            buffer.edit(edits, self.autoindent_mode.clone(), cx)
        });
    }

    pub fn edit_with_block_indent<I, S, T>(
        &mut self,
        edits: I,
        original_indent_columns: Vec<u32>,
        cx: &mut ViewContext<Self>,
    ) where
        I: IntoIterator<Item = (Range<S>, T)>,
        S: ToOffset,
        T: Into<Arc<str>>,
    {
        if self.read_only(cx) {
            return;
        }

        self.buffer.update(cx, |buffer, cx| {
            buffer.edit(
                edits,
                Some(AutoindentMode::Block {
                    original_indent_columns,
                }),
                cx,
            )
        });
    }

    fn select(&mut self, phase: SelectPhase, cx: &mut ViewContext<Self>) {
        self.hide_context_menu(cx);

        match phase {
            SelectPhase::Begin {
                position,
                add,
                click_count,
            } => self.begin_selection(position, add, click_count, cx),
            SelectPhase::BeginColumnar {
                position,
                goal_column,
                reset,
            } => self.begin_columnar_selection(position, goal_column, reset, cx),
            SelectPhase::Extend {
                position,
                click_count,
            } => self.extend_selection(position, click_count, cx),
            SelectPhase::Update {
                position,
                goal_column,
                scroll_delta,
            } => self.update_selection(position, goal_column, scroll_delta, cx),
            SelectPhase::End => self.end_selection(cx),
        }
    }

    fn extend_selection(
        &mut self,
        position: DisplayPoint,
        click_count: usize,
        cx: &mut ViewContext<Self>,
    ) {
        let display_map = self.display_map.update(cx, |map, cx| map.snapshot(cx));
        let tail = self.selections.newest::<usize>(cx).tail();
        self.begin_selection(position, false, click_count, cx);

        let position = position.to_offset(&display_map, Bias::Left);
        let tail_anchor = display_map.buffer_snapshot.anchor_before(tail);

        let mut pending_selection = self
            .selections
            .pending_anchor()
            .expect("extend_selection not called with pending selection");
        if position >= tail {
            pending_selection.start = tail_anchor;
        } else {
            pending_selection.end = tail_anchor;
            pending_selection.reversed = true;
        }

        let mut pending_mode = self.selections.pending_mode().unwrap();
        match &mut pending_mode {
            SelectMode::Word(range) | SelectMode::Line(range) => *range = tail_anchor..tail_anchor,
            _ => {}
        }

        self.change_selections(Some(Autoscroll::fit()), cx, |s| {
            s.set_pending(pending_selection, pending_mode)
        });
    }

    fn begin_selection(
        &mut self,
        position: DisplayPoint,
        add: bool,
        click_count: usize,
        cx: &mut ViewContext<Self>,
    ) {
        if !self.focus_handle.is_focused(cx) {
            cx.focus(&self.focus_handle);
        }

        let display_map = self.display_map.update(cx, |map, cx| map.snapshot(cx));
        let buffer = &display_map.buffer_snapshot;
        let newest_selection = self.selections.newest_anchor().clone();
        let position = display_map.clip_point(position, Bias::Left);

        let start;
        let end;
        let mode;
        let auto_scroll;
        match click_count {
            1 => {
                start = buffer.anchor_before(position.to_point(&display_map));
                end = start;
                mode = SelectMode::Character;
                auto_scroll = true;
            }
            2 => {
                let range = movement::surrounding_word(&display_map, position);
                start = buffer.anchor_before(range.start.to_point(&display_map));
                end = buffer.anchor_before(range.end.to_point(&display_map));
                mode = SelectMode::Word(start..end);
                auto_scroll = true;
            }
            3 => {
                let position = display_map
                    .clip_point(position, Bias::Left)
                    .to_point(&display_map);
                let line_start = display_map.prev_line_boundary(position).0;
                let next_line_start = buffer.clip_point(
                    display_map.next_line_boundary(position).0 + Point::new(1, 0),
                    Bias::Left,
                );
                start = buffer.anchor_before(line_start);
                end = buffer.anchor_before(next_line_start);
                mode = SelectMode::Line(start..end);
                auto_scroll = true;
            }
            _ => {
                start = buffer.anchor_before(0);
                end = buffer.anchor_before(buffer.len());
                mode = SelectMode::All;
                auto_scroll = false;
            }
        }

        self.change_selections(auto_scroll.then(|| Autoscroll::newest()), cx, |s| {
            if !add {
                s.clear_disjoint();
            } else if click_count > 1 {
                s.delete(newest_selection.id)
            }

            s.set_pending_anchor_range(start..end, mode);
        });
    }

    fn begin_columnar_selection(
        &mut self,
        position: DisplayPoint,
        goal_column: u32,
        reset: bool,
        cx: &mut ViewContext<Self>,
    ) {
        if !self.focus_handle.is_focused(cx) {
            cx.focus(&self.focus_handle);
        }

        let display_map = self.display_map.update(cx, |map, cx| map.snapshot(cx));

        if reset {
            let pointer_position = display_map
                .buffer_snapshot
                .anchor_before(position.to_point(&display_map));

            self.change_selections(Some(Autoscroll::newest()), cx, |s| {
                s.clear_disjoint();
                s.set_pending_anchor_range(
                    pointer_position..pointer_position,
                    SelectMode::Character,
                );
            });
        }

        let tail = self.selections.newest::<Point>(cx).tail();
        self.columnar_selection_tail = Some(display_map.buffer_snapshot.anchor_before(tail));

        if !reset {
            self.select_columns(
                tail.to_display_point(&display_map),
                position,
                goal_column,
                &display_map,
                cx,
            );
        }
    }

    fn update_selection(
        &mut self,
        position: DisplayPoint,
        goal_column: u32,
        scroll_delta: gpui::Point<f32>,
        cx: &mut ViewContext<Self>,
    ) {
        let display_map = self.display_map.update(cx, |map, cx| map.snapshot(cx));

        if let Some(tail) = self.columnar_selection_tail.as_ref() {
            let tail = tail.to_display_point(&display_map);
            self.select_columns(tail, position, goal_column, &display_map, cx);
        } else if let Some(mut pending) = self.selections.pending_anchor() {
            let buffer = self.buffer.read(cx).snapshot(cx);
            let head;
            let tail;
            let mode = self.selections.pending_mode().unwrap();
            match &mode {
                SelectMode::Character => {
                    head = position.to_point(&display_map);
                    tail = pending.tail().to_point(&buffer);
                }
                SelectMode::Word(original_range) => {
                    let original_display_range = original_range.start.to_display_point(&display_map)
                        ..original_range.end.to_display_point(&display_map);
                    let original_buffer_range = original_display_range.start.to_point(&display_map)
                        ..original_display_range.end.to_point(&display_map);
                    if movement::is_inside_word(&display_map, position)
                        || original_display_range.contains(&position)
                    {
                        let word_range = movement::surrounding_word(&display_map, position);
                        if word_range.start < original_display_range.start {
                            head = word_range.start.to_point(&display_map);
                        } else {
                            head = word_range.end.to_point(&display_map);
                        }
                    } else {
                        head = position.to_point(&display_map);
                    }

                    if head <= original_buffer_range.start {
                        tail = original_buffer_range.end;
                    } else {
                        tail = original_buffer_range.start;
                    }
                }
                SelectMode::Line(original_range) => {
                    let original_range = original_range.to_point(&display_map.buffer_snapshot);

                    let position = display_map
                        .clip_point(position, Bias::Left)
                        .to_point(&display_map);
                    let line_start = display_map.prev_line_boundary(position).0;
                    let next_line_start = buffer.clip_point(
                        display_map.next_line_boundary(position).0 + Point::new(1, 0),
                        Bias::Left,
                    );

                    if line_start < original_range.start {
                        head = line_start
                    } else {
                        head = next_line_start
                    }

                    if head <= original_range.start {
                        tail = original_range.end;
                    } else {
                        tail = original_range.start;
                    }
                }
                SelectMode::All => {
                    return;
                }
            };

            if head < tail {
                pending.start = buffer.anchor_before(head);
                pending.end = buffer.anchor_before(tail);
                pending.reversed = true;
            } else {
                pending.start = buffer.anchor_before(tail);
                pending.end = buffer.anchor_before(head);
                pending.reversed = false;
            }

            self.change_selections(None, cx, |s| {
                s.set_pending(pending, mode);
            });
        } else {
            log::error!("update_selection dispatched with no pending selection");
            return;
        }

        self.apply_scroll_delta(scroll_delta, cx);
        cx.notify();
    }

    fn end_selection(&mut self, cx: &mut ViewContext<Self>) {
        self.columnar_selection_tail.take();
        if self.selections.pending_anchor().is_some() {
            let selections = self.selections.all::<usize>(cx);
            self.change_selections(None, cx, |s| {
                s.select(selections);
                s.clear_pending();
            });
        }
    }

    fn select_columns(
        &mut self,
        tail: DisplayPoint,
        head: DisplayPoint,
        goal_column: u32,
        display_map: &DisplaySnapshot,
        cx: &mut ViewContext<Self>,
    ) {
        let start_row = cmp::min(tail.row(), head.row());
        let end_row = cmp::max(tail.row(), head.row());
        let start_column = cmp::min(tail.column(), goal_column);
        let end_column = cmp::max(tail.column(), goal_column);
        let reversed = start_column < tail.column();

        let selection_ranges = (start_row.0..=end_row.0)
            .map(DisplayRow)
            .filter_map(|row| {
                if start_column <= display_map.line_len(row) && !display_map.is_block_line(row) {
                    let start = display_map
                        .clip_point(DisplayPoint::new(row, start_column), Bias::Left)
                        .to_point(display_map);
                    let end = display_map
                        .clip_point(DisplayPoint::new(row, end_column), Bias::Right)
                        .to_point(display_map);
                    if reversed {
                        Some(end..start)
                    } else {
                        Some(start..end)
                    }
                } else {
                    None
                }
            })
            .collect::<Vec<_>>();

        self.change_selections(None, cx, |s| {
            s.select_ranges(selection_ranges);
        });
        cx.notify();
    }

    pub fn has_pending_nonempty_selection(&self) -> bool {
        let pending_nonempty_selection = match self.selections.pending_anchor() {
            Some(Selection { start, end, .. }) => start != end,
            None => false,
        };
        pending_nonempty_selection || self.columnar_selection_tail.is_some()
    }

    pub fn has_pending_selection(&self) -> bool {
        self.selections.pending_anchor().is_some() || self.columnar_selection_tail.is_some()
    }

    pub fn cancel(&mut self, _: &Cancel, cx: &mut ViewContext<Self>) {
        self.clear_expanded_diff_hunks(cx);
        if self.dismiss_menus_and_popups(true, cx) {
            return;
        }

        if self.mode == EditorMode::Full {
            if self.change_selections(Some(Autoscroll::fit()), cx, |s| s.try_cancel()) {
                return;
            }
        }

        cx.propagate();
    }

    pub fn dismiss_menus_and_popups(
        &mut self,
        should_report_inline_completion_event: bool,
        cx: &mut ViewContext<Self>,
    ) -> bool {
        if self.take_rename(false, cx).is_some() {
            return true;
        }

        if hide_hover(self, cx) {
            return true;
        }

        if self.hide_context_menu(cx).is_some() {
            return true;
        }

        if self.discard_inline_completion(should_report_inline_completion_event, cx) {
            return true;
        }

        if self.snippet_stack.pop().is_some() {
            return true;
        }

        if self.mode == EditorMode::Full {
            if self.active_diagnostics.is_some() {
                self.dismiss_diagnostics(cx);
                return true;
            }
        }

        false
    }

    pub fn handle_input(&mut self, text: &str, cx: &mut ViewContext<Self>) {
        let text: Arc<str> = text.into();

        if self.read_only(cx) {
            return;
        }

        let selections = self.selections.all_adjusted(cx);
        let mut brace_inserted = false;
        let mut edits = Vec::new();
        let mut new_selections = Vec::with_capacity(selections.len());
        let mut new_autoclose_regions = Vec::new();
        let snapshot = self.buffer.read(cx).read(cx);

        for (selection, autoclose_region) in
            self.selections_with_autoclose_regions(selections, &snapshot)
        {
            if let Some(scope) = snapshot.language_scope_at(selection.head()) {
                // Determine if the inserted text matches the opening or closing
                // bracket of any of this language's bracket pairs.
                let mut bracket_pair = None;
                let mut is_bracket_pair_start = false;
                let mut is_bracket_pair_end = false;
                if !text.is_empty() {
                    // `text` can be empty when a user is using IME (e.g. Chinese Wubi Simplified)
                    //  and they are removing the character that triggered IME popup.
                    for (pair, enabled) in scope.brackets() {
                        if !pair.close {
                            continue;
                        }

                        if enabled && pair.start.ends_with(text.as_ref()) {
                            bracket_pair = Some(pair.clone());
                            is_bracket_pair_start = true;
                            break;
                        }
                        if pair.end.as_str() == text.as_ref() {
                            bracket_pair = Some(pair.clone());
                            is_bracket_pair_end = true;
                            break;
                        }
                    }
                }

                if let Some(bracket_pair) = bracket_pair {
                    if selection.is_empty() {
                        if is_bracket_pair_start {
                            let prefix_len = bracket_pair.start.len() - text.len();

                            // If the inserted text is a suffix of an opening bracket and the
                            // selection is preceded by the rest of the opening bracket, then
                            // insert the closing bracket.
                            let following_text_allows_autoclose = snapshot
                                .chars_at(selection.start)
                                .next()
                                .map_or(true, |c| scope.should_autoclose_before(c));
                            let preceding_text_matches_prefix = prefix_len == 0
                                || (selection.start.column >= (prefix_len as u32)
                                    && snapshot.contains_str_at(
                                        Point::new(
                                            selection.start.row,
                                            selection.start.column - (prefix_len as u32),
                                        ),
                                        &bracket_pair.start[..prefix_len],
                                    ));
                            let autoclose = self.use_autoclose
                                && snapshot.settings_at(selection.start, cx).use_autoclose;
                            if autoclose
                                && following_text_allows_autoclose
                                && preceding_text_matches_prefix
                            {
                                let anchor = snapshot.anchor_before(selection.end);
                                new_selections.push((selection.map(|_| anchor), text.len()));
                                new_autoclose_regions.push((
                                    anchor,
                                    text.len(),
                                    selection.id,
                                    bracket_pair.clone(),
                                ));
                                edits.push((
                                    selection.range(),
                                    format!("{}{}", text, bracket_pair.end).into(),
                                ));
                                brace_inserted = true;
                                continue;
                            }
                        }

                        if let Some(region) = autoclose_region {
                            // If the selection is followed by an auto-inserted closing bracket,
                            // then don't insert that closing bracket again; just move the selection
                            // past the closing bracket.
                            let should_skip = selection.end == region.range.end.to_point(&snapshot)
                                && text.as_ref() == region.pair.end.as_str();
                            if should_skip {
                                let anchor = snapshot.anchor_after(selection.end);
                                new_selections
                                    .push((selection.map(|_| anchor), region.pair.end.len()));
                                continue;
                            }
                        }

                        let always_treat_brackets_as_autoclosed = snapshot
                            .settings_at(selection.start, cx)
                            .always_treat_brackets_as_autoclosed;
                        if always_treat_brackets_as_autoclosed
                            && is_bracket_pair_end
                            && snapshot.contains_str_at(selection.end, text.as_ref())
                        {
                            // Otherwise, when `always_treat_brackets_as_autoclosed` is set to `true
                            // and the inserted text is a closing bracket and the selection is followed
                            // by the closing bracket then move the selection past the closing bracket.
                            let anchor = snapshot.anchor_after(selection.end);
                            new_selections.push((selection.map(|_| anchor), text.len()));
                            continue;
                        }
                    }
                    // If an opening bracket is 1 character long and is typed while
                    // text is selected, then surround that text with the bracket pair.
                    else if is_bracket_pair_start && bracket_pair.start.chars().count() == 1 {
                        edits.push((selection.start..selection.start, text.clone()));
                        edits.push((
                            selection.end..selection.end,
                            bracket_pair.end.as_str().into(),
                        ));
                        brace_inserted = true;
                        new_selections.push((
                            Selection {
                                id: selection.id,
                                start: snapshot.anchor_after(selection.start),
                                end: snapshot.anchor_before(selection.end),
                                reversed: selection.reversed,
                                goal: selection.goal,
                            },
                            0,
                        ));
                        continue;
                    }
                }
            }

            if self.auto_replace_emoji_shortcode
                && selection.is_empty()
                && text.as_ref().ends_with(':')
            {
                if let Some(possible_emoji_short_code) =
                    Self::find_possible_emoji_shortcode_at_position(&snapshot, selection.start)
                {
                    if !possible_emoji_short_code.is_empty() {
                        if let Some(emoji) = emojis::get_by_shortcode(&possible_emoji_short_code) {
                            let emoji_shortcode_start = Point::new(
                                selection.start.row,
                                selection.start.column - possible_emoji_short_code.len() as u32 - 1,
                            );

                            // Remove shortcode from buffer
                            edits.push((
                                emoji_shortcode_start..selection.start,
                                "".to_string().into(),
                            ));
                            new_selections.push((
                                Selection {
                                    id: selection.id,
                                    start: snapshot.anchor_after(emoji_shortcode_start),
                                    end: snapshot.anchor_before(selection.start),
                                    reversed: selection.reversed,
                                    goal: selection.goal,
                                },
                                0,
                            ));

                            // Insert emoji
                            let selection_start_anchor = snapshot.anchor_after(selection.start);
                            new_selections.push((selection.map(|_| selection_start_anchor), 0));
                            edits.push((selection.start..selection.end, emoji.to_string().into()));

                            continue;
                        }
                    }
                }
            }

            // If not handling any auto-close operation, then just replace the selected
            // text with the given input and move the selection to the end of the
            // newly inserted text.
            let anchor = snapshot.anchor_after(selection.end);
            new_selections.push((selection.map(|_| anchor), 0));
            edits.push((selection.start..selection.end, text.clone()));
        }

        drop(snapshot);
        self.transact(cx, |this, cx| {
            this.buffer.update(cx, |buffer, cx| {
                buffer.edit(edits, this.autoindent_mode.clone(), cx);
            });

            let new_anchor_selections = new_selections.iter().map(|e| &e.0);
            let new_selection_deltas = new_selections.iter().map(|e| e.1);
            let snapshot = this.buffer.read(cx).read(cx);
            let new_selections = resolve_multiple::<usize, _>(new_anchor_selections, &snapshot)
                .zip(new_selection_deltas)
                .map(|(selection, delta)| Selection {
                    id: selection.id,
                    start: selection.start + delta,
                    end: selection.end + delta,
                    reversed: selection.reversed,
                    goal: SelectionGoal::None,
                })
                .collect::<Vec<_>>();

            let mut i = 0;
            for (position, delta, selection_id, pair) in new_autoclose_regions {
                let position = position.to_offset(&snapshot) + delta;
                let start = snapshot.anchor_before(position);
                let end = snapshot.anchor_after(position);
                while let Some(existing_state) = this.autoclose_regions.get(i) {
                    match existing_state.range.start.cmp(&start, &snapshot) {
                        Ordering::Less => i += 1,
                        Ordering::Greater => break,
                        Ordering::Equal => match end.cmp(&existing_state.range.end, &snapshot) {
                            Ordering::Less => i += 1,
                            Ordering::Equal => break,
                            Ordering::Greater => break,
                        },
                    }
                }
                this.autoclose_regions.insert(
                    i,
                    AutocloseRegion {
                        selection_id,
                        range: start..end,
                        pair,
                    },
                );
            }

            drop(snapshot);
            let had_active_inline_completion = this.has_active_inline_completion(cx);
            this.change_selections_inner(Some(Autoscroll::fit()), false, cx, |s| {
                s.select(new_selections)
            });

            if brace_inserted {
                // If we inserted a brace while composing text (i.e. typing `"` on a
                // Brazilian keyboard), exit the composing state because most likely
                // the user wanted to surround the selection.
                this.unmark_text(cx);
            } else if EditorSettings::get_global(cx).use_on_type_format {
                if let Some(on_type_format_task) =
                    this.trigger_on_type_formatting(text.to_string(), cx)
                {
                    on_type_format_task.detach_and_log_err(cx);
                }
            }

            let trigger_in_words = !had_active_inline_completion;
            this.trigger_completion_on_input(&text, trigger_in_words, cx);
            this.refresh_inline_completion(true, cx);
        });
    }

    fn find_possible_emoji_shortcode_at_position(
        snapshot: &MultiBufferSnapshot,
        position: Point,
    ) -> Option<String> {
        let mut chars = Vec::new();
        let mut found_colon = false;
        for char in snapshot.reversed_chars_at(position).take(100) {
            // Found a possible emoji shortcode in the middle of the buffer
            if found_colon {
                if char.is_whitespace() {
                    chars.reverse();
                    return Some(chars.iter().collect());
                }
                // If the previous character is not a whitespace, we are in the middle of a word
                // and we only want to complete the shortcode if the word is made up of other emojis
                let mut containing_word = String::new();
                for ch in snapshot
                    .reversed_chars_at(position)
                    .skip(chars.len() + 1)
                    .take(100)
                {
                    if ch.is_whitespace() {
                        break;
                    }
                    containing_word.push(ch);
                }
                let containing_word = containing_word.chars().rev().collect::<String>();
                if util::word_consists_of_emojis(containing_word.as_str()) {
                    chars.reverse();
                    return Some(chars.iter().collect());
                }
            }

            if char.is_whitespace() || !char.is_ascii() {
                return None;
            }
            if char == ':' {
                found_colon = true;
            } else {
                chars.push(char);
            }
        }
        // Found a possible emoji shortcode at the beginning of the buffer
        chars.reverse();
        Some(chars.iter().collect())
    }

    pub fn newline(&mut self, _: &Newline, cx: &mut ViewContext<Self>) {
        self.transact(cx, |this, cx| {
            let (edits, selection_fixup_info): (Vec<_>, Vec<_>) = {
                let selections = this.selections.all::<usize>(cx);
                let multi_buffer = this.buffer.read(cx);
                let buffer = multi_buffer.snapshot(cx);
                selections
                    .iter()
                    .map(|selection| {
                        let start_point = selection.start.to_point(&buffer);
                        let mut indent =
                            buffer.indent_size_for_line(MultiBufferRow(start_point.row));
                        indent.len = cmp::min(indent.len, start_point.column);
                        let start = selection.start;
                        let end = selection.end;
                        let selection_is_empty = start == end;
                        let language_scope = buffer.language_scope_at(start);
                        let (comment_delimiter, insert_extra_newline) = if let Some(language) =
                            &language_scope
                        {
                            let leading_whitespace_len = buffer
                                .reversed_chars_at(start)
                                .take_while(|c| c.is_whitespace() && *c != '\n')
                                .map(|c| c.len_utf8())
                                .sum::<usize>();

                            let trailing_whitespace_len = buffer
                                .chars_at(end)
                                .take_while(|c| c.is_whitespace() && *c != '\n')
                                .map(|c| c.len_utf8())
                                .sum::<usize>();

                            let insert_extra_newline =
                                language.brackets().any(|(pair, enabled)| {
                                    let pair_start = pair.start.trim_end();
                                    let pair_end = pair.end.trim_start();

                                    enabled
                                        && pair.newline
                                        && buffer.contains_str_at(
                                            end + trailing_whitespace_len,
                                            pair_end,
                                        )
                                        && buffer.contains_str_at(
                                            (start - leading_whitespace_len)
                                                .saturating_sub(pair_start.len()),
                                            pair_start,
                                        )
                                });

                            // Comment extension on newline is allowed only for cursor selections
                            let comment_delimiter = maybe!({
                                if !selection_is_empty {
                                    return None;
                                }

                                if !multi_buffer.settings_at(0, cx).extend_comment_on_newline {
                                    return None;
                                }

                                let delimiters = language.line_comment_prefixes();
                                let max_len_of_delimiter =
                                    delimiters.iter().map(|delimiter| delimiter.len()).max()?;
                                let (snapshot, range) =
                                    buffer.buffer_line_for_row(MultiBufferRow(start_point.row))?;

                                let mut index_of_first_non_whitespace = 0;
                                let comment_candidate = snapshot
                                    .chars_for_range(range)
                                    .skip_while(|c| {
                                        let should_skip = c.is_whitespace();
                                        if should_skip {
                                            index_of_first_non_whitespace += 1;
                                        }
                                        should_skip
                                    })
                                    .take(max_len_of_delimiter)
                                    .collect::<String>();
                                let comment_prefix = delimiters.iter().find(|comment_prefix| {
                                    comment_candidate.starts_with(comment_prefix.as_ref())
                                })?;
                                let cursor_is_placed_after_comment_marker =
                                    index_of_first_non_whitespace + comment_prefix.len()
                                        <= start_point.column as usize;
                                if cursor_is_placed_after_comment_marker {
                                    Some(comment_prefix.clone())
                                } else {
                                    None
                                }
                            });
                            (comment_delimiter, insert_extra_newline)
                        } else {
                            (None, false)
                        };

                        let capacity_for_delimiter = comment_delimiter
                            .as_deref()
                            .map(str::len)
                            .unwrap_or_default();
                        let mut new_text =
                            String::with_capacity(1 + capacity_for_delimiter + indent.len as usize);
                        new_text.push_str("\n");
                        new_text.extend(indent.chars());
                        if let Some(delimiter) = &comment_delimiter {
                            new_text.push_str(&delimiter);
                        }
                        if insert_extra_newline {
                            new_text = new_text.repeat(2);
                        }

                        let anchor = buffer.anchor_after(end);
                        let new_selection = selection.map(|_| anchor);
                        (
                            (start..end, new_text),
                            (insert_extra_newline, new_selection),
                        )
                    })
                    .unzip()
            };

            this.edit_with_autoindent(edits, cx);
            let buffer = this.buffer.read(cx).snapshot(cx);
            let new_selections = selection_fixup_info
                .into_iter()
                .map(|(extra_newline_inserted, new_selection)| {
                    let mut cursor = new_selection.end.to_point(&buffer);
                    if extra_newline_inserted {
                        cursor.row -= 1;
                        cursor.column = buffer.line_len(MultiBufferRow(cursor.row));
                    }
                    new_selection.map(|_| cursor)
                })
                .collect();

            this.change_selections(Some(Autoscroll::fit()), cx, |s| s.select(new_selections));
            this.refresh_inline_completion(true, cx);
        });
    }

    pub fn newline_above(&mut self, _: &NewlineAbove, cx: &mut ViewContext<Self>) {
        let buffer = self.buffer.read(cx);
        let snapshot = buffer.snapshot(cx);

        let mut edits = Vec::new();
        let mut rows = Vec::new();

        for (rows_inserted, selection) in self.selections.all_adjusted(cx).into_iter().enumerate() {
            let cursor = selection.head();
            let row = cursor.row;

            let start_of_line = snapshot.clip_point(Point::new(row, 0), Bias::Left);

            let newline = "\n".to_string();
            edits.push((start_of_line..start_of_line, newline));

            rows.push(row + rows_inserted as u32);
        }

        self.transact(cx, |editor, cx| {
            editor.edit(edits, cx);

            editor.change_selections(Some(Autoscroll::fit()), cx, |s| {
                let mut index = 0;
                s.move_cursors_with(|map, _, _| {
                    let row = rows[index];
                    index += 1;

                    let point = Point::new(row, 0);
                    let boundary = map.next_line_boundary(point).1;
                    let clipped = map.clip_point(boundary, Bias::Left);

                    (clipped, SelectionGoal::None)
                });
            });

            let mut indent_edits = Vec::new();
            let multibuffer_snapshot = editor.buffer.read(cx).snapshot(cx);
            for row in rows {
                let indents = multibuffer_snapshot.suggested_indents(row..row + 1, cx);
                for (row, indent) in indents {
                    if indent.len == 0 {
                        continue;
                    }

                    let text = match indent.kind {
                        IndentKind::Space => " ".repeat(indent.len as usize),
                        IndentKind::Tab => "\t".repeat(indent.len as usize),
                    };
                    let point = Point::new(row.0, 0);
                    indent_edits.push((point..point, text));
                }
            }
            editor.edit(indent_edits, cx);
        });
    }

    pub fn newline_below(&mut self, _: &NewlineBelow, cx: &mut ViewContext<Self>) {
        let buffer = self.buffer.read(cx);
        let snapshot = buffer.snapshot(cx);

        let mut edits = Vec::new();
        let mut rows = Vec::new();
        let mut rows_inserted = 0;

        for selection in self.selections.all_adjusted(cx) {
            let cursor = selection.head();
            let row = cursor.row;

            let point = Point::new(row + 1, 0);
            let start_of_line = snapshot.clip_point(point, Bias::Left);

            let newline = "\n".to_string();
            edits.push((start_of_line..start_of_line, newline));

            rows_inserted += 1;
            rows.push(row + rows_inserted);
        }

        self.transact(cx, |editor, cx| {
            editor.edit(edits, cx);

            editor.change_selections(Some(Autoscroll::fit()), cx, |s| {
                let mut index = 0;
                s.move_cursors_with(|map, _, _| {
                    let row = rows[index];
                    index += 1;

                    let point = Point::new(row, 0);
                    let boundary = map.next_line_boundary(point).1;
                    let clipped = map.clip_point(boundary, Bias::Left);

                    (clipped, SelectionGoal::None)
                });
            });

            let mut indent_edits = Vec::new();
            let multibuffer_snapshot = editor.buffer.read(cx).snapshot(cx);
            for row in rows {
                let indents = multibuffer_snapshot.suggested_indents(row..row + 1, cx);
                for (row, indent) in indents {
                    if indent.len == 0 {
                        continue;
                    }

                    let text = match indent.kind {
                        IndentKind::Space => " ".repeat(indent.len as usize),
                        IndentKind::Tab => "\t".repeat(indent.len as usize),
                    };
                    let point = Point::new(row.0, 0);
                    indent_edits.push((point..point, text));
                }
            }
            editor.edit(indent_edits, cx);
        });
    }

    pub fn insert(&mut self, text: &str, cx: &mut ViewContext<Self>) {
        let autoindent = text.is_empty().not().then(|| AutoindentMode::Block {
            original_indent_columns: Vec::new(),
        });
        self.insert_with_autoindent_mode(text, autoindent, cx);
    }

    fn insert_with_autoindent_mode(
        &mut self,
        text: &str,
        autoindent_mode: Option<AutoindentMode>,
        cx: &mut ViewContext<Self>,
    ) {
        if self.read_only(cx) {
            return;
        }

        let text: Arc<str> = text.into();
        self.transact(cx, |this, cx| {
            let old_selections = this.selections.all_adjusted(cx);
            let selection_anchors = this.buffer.update(cx, |buffer, cx| {
                let anchors = {
                    let snapshot = buffer.read(cx);
                    old_selections
                        .iter()
                        .map(|s| {
                            let anchor = snapshot.anchor_after(s.head());
                            s.map(|_| anchor)
                        })
                        .collect::<Vec<_>>()
                };
                buffer.edit(
                    old_selections
                        .iter()
                        .map(|s| (s.start..s.end, text.clone())),
                    autoindent_mode,
                    cx,
                );
                anchors
            });

            this.change_selections(Some(Autoscroll::fit()), cx, |s| {
                s.select_anchors(selection_anchors);
            })
        });
    }

    fn trigger_completion_on_input(
        &mut self,
        text: &str,
        trigger_in_words: bool,
        cx: &mut ViewContext<Self>,
    ) {
        if self.is_completion_trigger(text, trigger_in_words, cx) {
            self.show_completions(&ShowCompletions, cx);
        } else {
            self.hide_context_menu(cx);
        }
    }

    fn is_completion_trigger(
        &self,
        text: &str,
        trigger_in_words: bool,
        cx: &mut ViewContext<Self>,
    ) -> bool {
        let position = self.selections.newest_anchor().head();
        let multibuffer = self.buffer.read(cx);
        let Some(buffer) = position
            .buffer_id
            .and_then(|buffer_id| multibuffer.buffer(buffer_id).clone())
        else {
            return false;
        };

        if let Some(completion_provider) = &self.completion_provider {
            completion_provider.is_completion_trigger(
                &buffer,
                position.text_anchor,
                text,
                trigger_in_words,
                cx,
            )
        } else {
            false
        }
    }

    /// If any empty selections is touching the start of its innermost containing autoclose
    /// region, expand it to select the brackets.
    fn select_autoclose_pair(&mut self, cx: &mut ViewContext<Self>) {
        let selections = self.selections.all::<usize>(cx);
        let buffer = self.buffer.read(cx).read(cx);
        let new_selections = self
            .selections_with_autoclose_regions(selections, &buffer)
            .map(|(mut selection, region)| {
                if !selection.is_empty() {
                    return selection;
                }

                if let Some(region) = region {
                    let mut range = region.range.to_offset(&buffer);
                    if selection.start == range.start && range.start >= region.pair.start.len() {
                        range.start -= region.pair.start.len();
                        if buffer.contains_str_at(range.start, &region.pair.start)
                            && buffer.contains_str_at(range.end, &region.pair.end)
                        {
                            range.end += region.pair.end.len();
                            selection.start = range.start;
                            selection.end = range.end;

                            return selection;
                        }
                    }
                }

                let always_treat_brackets_as_autoclosed = buffer
                    .settings_at(selection.start, cx)
                    .always_treat_brackets_as_autoclosed;

                if !always_treat_brackets_as_autoclosed {
                    return selection;
                }

                if let Some(scope) = buffer.language_scope_at(selection.start) {
                    for (pair, enabled) in scope.brackets() {
                        if !enabled || !pair.close {
                            continue;
                        }

                        if buffer.contains_str_at(selection.start, &pair.end) {
                            let pair_start_len = pair.start.len();
                            if buffer.contains_str_at(selection.start - pair_start_len, &pair.start)
                            {
                                selection.start -= pair_start_len;
                                selection.end += pair.end.len();

                                return selection;
                            }
                        }
                    }
                }

                selection
            })
            .collect();

        drop(buffer);
        self.change_selections(None, cx, |selections| selections.select(new_selections));
    }

    /// Iterate the given selections, and for each one, find the smallest surrounding
    /// autoclose region. This uses the ordering of the selections and the autoclose
    /// regions to avoid repeated comparisons.
    fn selections_with_autoclose_regions<'a, D: ToOffset + Clone>(
        &'a self,
        selections: impl IntoIterator<Item = Selection<D>>,
        buffer: &'a MultiBufferSnapshot,
    ) -> impl Iterator<Item = (Selection<D>, Option<&'a AutocloseRegion>)> {
        let mut i = 0;
        let mut regions = self.autoclose_regions.as_slice();
        selections.into_iter().map(move |selection| {
            let range = selection.start.to_offset(buffer)..selection.end.to_offset(buffer);

            let mut enclosing = None;
            while let Some(pair_state) = regions.get(i) {
                if pair_state.range.end.to_offset(buffer) < range.start {
                    regions = &regions[i + 1..];
                    i = 0;
                } else if pair_state.range.start.to_offset(buffer) > range.end {
                    break;
                } else {
                    if pair_state.selection_id == selection.id {
                        enclosing = Some(pair_state);
                    }
                    i += 1;
                }
            }

            (selection.clone(), enclosing)
        })
    }

    /// Remove any autoclose regions that no longer contain their selection.
    fn invalidate_autoclose_regions(
        &mut self,
        mut selections: &[Selection<Anchor>],
        buffer: &MultiBufferSnapshot,
    ) {
        self.autoclose_regions.retain(|state| {
            let mut i = 0;
            while let Some(selection) = selections.get(i) {
                if selection.end.cmp(&state.range.start, buffer).is_lt() {
                    selections = &selections[1..];
                    continue;
                }
                if selection.start.cmp(&state.range.end, buffer).is_gt() {
                    break;
                }
                if selection.id == state.selection_id {
                    return true;
                } else {
                    i += 1;
                }
            }
            false
        });
    }

    fn completion_query(buffer: &MultiBufferSnapshot, position: impl ToOffset) -> Option<String> {
        let offset = position.to_offset(buffer);
        let (word_range, kind) = buffer.surrounding_word(offset);
        if offset > word_range.start && kind == Some(CharKind::Word) {
            Some(
                buffer
                    .text_for_range(word_range.start..offset)
                    .collect::<String>(),
            )
        } else {
            None
        }
    }

    pub fn toggle_inlay_hints(&mut self, _: &ToggleInlayHints, cx: &mut ViewContext<Self>) {
        self.refresh_inlay_hints(
            InlayHintRefreshReason::Toggle(!self.inlay_hint_cache.enabled),
            cx,
        );
    }

    pub fn inlay_hints_enabled(&self) -> bool {
        self.inlay_hint_cache.enabled
    }

    fn refresh_inlay_hints(&mut self, reason: InlayHintRefreshReason, cx: &mut ViewContext<Self>) {
        if self.project.is_none() || self.mode != EditorMode::Full {
            return;
        }

        let reason_description = reason.description();
        let ignore_debounce = matches!(
            reason,
            InlayHintRefreshReason::SettingsChange(_)
                | InlayHintRefreshReason::Toggle(_)
                | InlayHintRefreshReason::ExcerptsRemoved(_)
        );
        let (invalidate_cache, required_languages) = match reason {
            InlayHintRefreshReason::Toggle(enabled) => {
                self.inlay_hint_cache.enabled = enabled;
                if enabled {
                    (InvalidationStrategy::RefreshRequested, None)
                } else {
                    self.inlay_hint_cache.clear();
                    self.splice_inlays(
                        self.visible_inlay_hints(cx)
                            .iter()
                            .map(|inlay| inlay.id)
                            .collect(),
                        Vec::new(),
                        cx,
                    );
                    return;
                }
            }
            InlayHintRefreshReason::SettingsChange(new_settings) => {
                match self.inlay_hint_cache.update_settings(
                    &self.buffer,
                    new_settings,
                    self.visible_inlay_hints(cx),
                    cx,
                ) {
                    ControlFlow::Break(Some(InlaySplice {
                        to_remove,
                        to_insert,
                    })) => {
                        self.splice_inlays(to_remove, to_insert, cx);
                        return;
                    }
                    ControlFlow::Break(None) => return,
                    ControlFlow::Continue(()) => (InvalidationStrategy::RefreshRequested, None),
                }
            }
            InlayHintRefreshReason::ExcerptsRemoved(excerpts_removed) => {
                if let Some(InlaySplice {
                    to_remove,
                    to_insert,
                }) = self.inlay_hint_cache.remove_excerpts(excerpts_removed)
                {
                    self.splice_inlays(to_remove, to_insert, cx);
                }
                return;
            }
            InlayHintRefreshReason::NewLinesShown => (InvalidationStrategy::None, None),
            InlayHintRefreshReason::BufferEdited(buffer_languages) => {
                (InvalidationStrategy::BufferEdited, Some(buffer_languages))
            }
            InlayHintRefreshReason::RefreshRequested => {
                (InvalidationStrategy::RefreshRequested, None)
            }
        };

        if let Some(InlaySplice {
            to_remove,
            to_insert,
        }) = self.inlay_hint_cache.spawn_hint_refresh(
            reason_description,
            self.excerpts_for_inlay_hints_query(required_languages.as_ref(), cx),
            invalidate_cache,
            ignore_debounce,
            cx,
        ) {
            self.splice_inlays(to_remove, to_insert, cx);
        }
    }

    fn visible_inlay_hints(&self, cx: &ViewContext<'_, Editor>) -> Vec<Inlay> {
        self.display_map
            .read(cx)
            .current_inlays()
            .filter(move |inlay| matches!(inlay.id, InlayId::Hint(_)))
            .cloned()
            .collect()
    }

    pub fn excerpts_for_inlay_hints_query(
        &self,
        restrict_to_languages: Option<&HashSet<Arc<Language>>>,
        cx: &mut ViewContext<Editor>,
    ) -> HashMap<ExcerptId, (Model<Buffer>, clock::Global, Range<usize>)> {
        let Some(project) = self.project.as_ref() else {
            return HashMap::default();
        };
        let project = project.read(cx);
        let multi_buffer = self.buffer().read(cx);
        let multi_buffer_snapshot = multi_buffer.snapshot(cx);
        let multi_buffer_visible_start = self
            .scroll_manager
            .anchor()
            .anchor
            .to_point(&multi_buffer_snapshot);
        let multi_buffer_visible_end = multi_buffer_snapshot.clip_point(
            multi_buffer_visible_start
                + Point::new(self.visible_line_count().unwrap_or(0.).ceil() as u32, 0),
            Bias::Left,
        );
        let multi_buffer_visible_range = multi_buffer_visible_start..multi_buffer_visible_end;
        multi_buffer
            .range_to_buffer_ranges(multi_buffer_visible_range, cx)
            .into_iter()
            .filter(|(_, excerpt_visible_range, _)| !excerpt_visible_range.is_empty())
            .filter_map(|(buffer_handle, excerpt_visible_range, excerpt_id)| {
                let buffer = buffer_handle.read(cx);
                let buffer_file = project::File::from_dyn(buffer.file())?;
                let buffer_worktree = project.worktree_for_id(buffer_file.worktree_id(cx), cx)?;
                let worktree_entry = buffer_worktree
                    .read(cx)
                    .entry_for_id(buffer_file.project_entry_id(cx)?)?;
                if worktree_entry.is_ignored {
                    return None;
                }

                let language = buffer.language()?;
                if let Some(restrict_to_languages) = restrict_to_languages {
                    if !restrict_to_languages.contains(language) {
                        return None;
                    }
                }
                Some((
                    excerpt_id,
                    (
                        buffer_handle,
                        buffer.version().clone(),
                        excerpt_visible_range,
                    ),
                ))
            })
            .collect()
    }

    pub fn text_layout_details(&self, cx: &WindowContext) -> TextLayoutDetails {
        TextLayoutDetails {
            text_system: cx.text_system().clone(),
            editor_style: self.style.clone().unwrap(),
            rem_size: cx.rem_size(),
            scroll_anchor: self.scroll_manager.anchor(),
            visible_rows: self.visible_line_count(),
            vertical_scroll_margin: self.scroll_manager.vertical_scroll_margin,
        }
    }

    fn splice_inlays(
        &self,
        to_remove: Vec<InlayId>,
        to_insert: Vec<Inlay>,
        cx: &mut ViewContext<Self>,
    ) {
        self.display_map.update(cx, |display_map, cx| {
            display_map.splice_inlays(to_remove, to_insert, cx);
        });
        cx.notify();
    }

    fn trigger_on_type_formatting(
        &self,
        input: String,
        cx: &mut ViewContext<Self>,
    ) -> Option<Task<Result<()>>> {
        if input.len() != 1 {
            return None;
        }

        let project = self.project.as_ref()?;
        let position = self.selections.newest_anchor().head();
        let (buffer, buffer_position) = self
            .buffer
            .read(cx)
            .text_anchor_for_position(position, cx)?;

        // OnTypeFormatting returns a list of edits, no need to pass them between Zed instances,
        // hence we do LSP request & edit on host side only — add formats to host's history.
        let push_to_lsp_host_history = true;
        // If this is not the host, append its history with new edits.
        let push_to_client_history = project.read(cx).is_remote();

        let on_type_formatting = project.update(cx, |project, cx| {
            project.on_type_format(
                buffer.clone(),
                buffer_position,
                input,
                push_to_lsp_host_history,
                cx,
            )
        });
        Some(cx.spawn(|editor, mut cx| async move {
            if let Some(transaction) = on_type_formatting.await? {
                if push_to_client_history {
                    buffer
                        .update(&mut cx, |buffer, _| {
                            buffer.push_transaction(transaction, Instant::now());
                        })
                        .ok();
                }
                editor.update(&mut cx, |editor, cx| {
                    editor.refresh_document_highlights(cx);
                })?;
            }
            Ok(())
        }))
    }

    pub fn show_completions(&mut self, _: &ShowCompletions, cx: &mut ViewContext<Self>) {
        if self.pending_rename.is_some() {
            return;
        }

        let Some(provider) = self.completion_provider.as_ref() else {
            return;
        };

        let position = self.selections.newest_anchor().head();
        let (buffer, buffer_position) =
            if let Some(output) = self.buffer.read(cx).text_anchor_for_position(position, cx) {
                output
            } else {
                return;
            };

        let query = Self::completion_query(&self.buffer.read(cx).read(cx), position);
        let completions = provider.completions(&buffer, buffer_position, cx);

        let id = post_inc(&mut self.next_completion_id);
        let task = cx.spawn(|this, mut cx| {
            async move {
                let completions = completions.await.log_err();
                let menu = if let Some(completions) = completions {
                    let mut menu = CompletionsMenu {
                        id,
                        initial_position: position,
                        match_candidates: completions
                            .iter()
                            .enumerate()
                            .map(|(id, completion)| {
                                StringMatchCandidate::new(
                                    id,
                                    completion.label.text[completion.label.filter_range.clone()]
                                        .into(),
                                )
                            })
                            .collect(),
                        buffer: buffer.clone(),
                        completions: Arc::new(RwLock::new(completions.into())),
                        matches: Vec::new().into(),
                        selected_item: 0,
                        scroll_handle: UniformListScrollHandle::new(),
                        selected_completion_documentation_resolve_debounce: Arc::new(Mutex::new(
                            DebouncedDelay::new(),
                        )),
                    };
                    menu.filter(query.as_deref(), cx.background_executor().clone())
                        .await;

                    if menu.matches.is_empty() {
                        None
                    } else {
                        this.update(&mut cx, |editor, cx| {
                            let completions = menu.completions.clone();
                            let matches = menu.matches.clone();

                            let delay_ms = EditorSettings::get_global(cx)
                                .completion_documentation_secondary_query_debounce;
                            let delay = Duration::from_millis(delay_ms);

                            editor
                                .completion_documentation_pre_resolve_debounce
                                .fire_new(delay, cx, |editor, cx| {
                                    CompletionsMenu::pre_resolve_completion_documentation(
                                        buffer,
                                        completions,
                                        matches,
                                        editor,
                                        cx,
                                    )
                                });
                        })
                        .ok();
                        Some(menu)
                    }
                } else {
                    None
                };

                this.update(&mut cx, |this, cx| {
                    this.completion_tasks.retain(|(task_id, _)| *task_id >= id);

                    let mut context_menu = this.context_menu.write();
                    match context_menu.as_ref() {
                        None => {}

                        Some(ContextMenu::Completions(prev_menu)) => {
                            if prev_menu.id > id {
                                return;
                            }
                        }

                        _ => return,
                    }

                    if this.focus_handle.is_focused(cx) && menu.is_some() {
                        let menu = menu.unwrap();
                        *context_menu = Some(ContextMenu::Completions(menu));
                        drop(context_menu);
                        this.discard_inline_completion(false, cx);
                        cx.notify();
                    } else if this.completion_tasks.len() <= 1 {
                        // If there are no more completion tasks and the last menu was
                        // empty, we should hide it. If it was already hidden, we should
                        // also show the copilot completion when available.
                        drop(context_menu);
                        if this.hide_context_menu(cx).is_none() {
                            this.update_visible_inline_completion(cx);
                        }
                    }
                })?;

                Ok::<_, anyhow::Error>(())
            }
            .log_err()
        });

        self.completion_tasks.push((id, task));
    }

    pub fn confirm_completion(
        &mut self,
        action: &ConfirmCompletion,
        cx: &mut ViewContext<Self>,
    ) -> Option<Task<Result<()>>> {
        use language::ToOffset as _;

        let completions_menu = if let ContextMenu::Completions(menu) = self.hide_context_menu(cx)? {
            menu
        } else {
            return None;
        };

        let mat = completions_menu
            .matches
            .get(action.item_ix.unwrap_or(completions_menu.selected_item))?;
        let buffer_handle = completions_menu.buffer;
        let completions = completions_menu.completions.read();
        let completion = completions.get(mat.candidate_id)?;
        cx.stop_propagation();

        let snippet;
        let text;

        if completion.is_snippet() {
            snippet = Some(Snippet::parse(&completion.new_text).log_err()?);
            text = snippet.as_ref().unwrap().text.clone();
        } else {
            snippet = None;
            text = completion.new_text.clone();
        };
        let selections = self.selections.all::<usize>(cx);
        let buffer = buffer_handle.read(cx);
        let old_range = completion.old_range.to_offset(buffer);
        let old_text = buffer.text_for_range(old_range.clone()).collect::<String>();

        let newest_selection = self.selections.newest_anchor();
        if newest_selection.start.buffer_id != Some(buffer_handle.read(cx).remote_id()) {
            return None;
        }

        let lookbehind = newest_selection
            .start
            .text_anchor
            .to_offset(buffer)
            .saturating_sub(old_range.start);
        let lookahead = old_range
            .end
            .saturating_sub(newest_selection.end.text_anchor.to_offset(buffer));
        let mut common_prefix_len = old_text
            .bytes()
            .zip(text.bytes())
            .take_while(|(a, b)| a == b)
            .count();

        let snapshot = self.buffer.read(cx).snapshot(cx);
        let mut range_to_replace: Option<Range<isize>> = None;
        let mut ranges = Vec::new();
        for selection in &selections {
            if snapshot.contains_str_at(selection.start.saturating_sub(lookbehind), &old_text) {
                let start = selection.start.saturating_sub(lookbehind);
                let end = selection.end + lookahead;
                if selection.id == newest_selection.id {
                    range_to_replace = Some(
                        ((start + common_prefix_len) as isize - selection.start as isize)
                            ..(end as isize - selection.start as isize),
                    );
                }
                ranges.push(start + common_prefix_len..end);
            } else {
                common_prefix_len = 0;
                ranges.clear();
                ranges.extend(selections.iter().map(|s| {
                    if s.id == newest_selection.id {
                        range_to_replace = Some(
                            old_range.start.to_offset_utf16(&snapshot).0 as isize
                                - selection.start as isize
                                ..old_range.end.to_offset_utf16(&snapshot).0 as isize
                                    - selection.start as isize,
                        );
                        old_range.clone()
                    } else {
                        s.start..s.end
                    }
                }));
                break;
            }
        }
        let text = &text[common_prefix_len..];

        cx.emit(EditorEvent::InputHandled {
            utf16_range_to_replace: range_to_replace,
            text: text.into(),
        });

        self.transact(cx, |this, cx| {
            if let Some(mut snippet) = snippet {
                snippet.text = text.to_string();
                for tabstop in snippet.tabstops.iter_mut().flatten() {
                    tabstop.start -= common_prefix_len as isize;
                    tabstop.end -= common_prefix_len as isize;
                }

                this.insert_snippet(&ranges, snippet, cx).log_err();
            } else {
                this.buffer.update(cx, |buffer, cx| {
                    buffer.edit(
                        ranges.iter().map(|range| (range.clone(), text)),
                        this.autoindent_mode.clone(),
                        cx,
                    );
                });
            }

            this.refresh_inline_completion(true, cx);
        });

        if let Some(confirm) = completion.confirm.as_ref() {
            (confirm)(cx);
        }

        if completion.show_new_completions_on_confirm {
            self.show_completions(&ShowCompletions, cx);
        }

        let provider = self.completion_provider.as_ref()?;
        let apply_edits = provider.apply_additional_edits_for_completion(
            buffer_handle,
            completion.clone(),
            true,
            cx,
        );
        Some(cx.foreground_executor().spawn(async move {
            apply_edits.await?;
            Ok(())
        }))
    }

    pub fn toggle_code_actions(&mut self, action: &ToggleCodeActions, cx: &mut ViewContext<Self>) {
        let mut context_menu = self.context_menu.write();
        if let Some(ContextMenu::CodeActions(code_actions)) = context_menu.as_ref() {
            if code_actions.deployed_from_indicator == action.deployed_from_indicator {
                // Toggle if we're selecting the same one
                *context_menu = None;
                cx.notify();
                return;
            } else {
                // Otherwise, clear it and start a new one
                *context_menu = None;
                cx.notify();
            }
        }
        drop(context_menu);
        let snapshot = self.snapshot(cx);
        let deployed_from_indicator = action.deployed_from_indicator;
        let mut task = self.code_actions_task.take();
        let action = action.clone();
        cx.spawn(|editor, mut cx| async move {
            while let Some(prev_task) = task {
                prev_task.await;
                task = editor.update(&mut cx, |this, _| this.code_actions_task.take())?;
            }

            let spawned_test_task = editor.update(&mut cx, |editor, cx| {
                if editor.focus_handle.is_focused(cx) {
                    let multibuffer_point = action
                        .deployed_from_indicator
                        .map(|row| DisplayPoint::new(row, 0).to_point(&snapshot))
                        .unwrap_or_else(|| editor.selections.newest::<Point>(cx).head());
                    let (buffer, buffer_row) = snapshot
                        .buffer_snapshot
                        .buffer_line_for_row(MultiBufferRow(multibuffer_point.row))
                        .and_then(|(buffer_snapshot, range)| {
                            editor
                                .buffer
                                .read(cx)
                                .buffer(buffer_snapshot.remote_id())
                                .map(|buffer| (buffer, range.start.row))
                        })?;
                    let (_, code_actions) = editor
                        .available_code_actions
                        .clone()
                        .and_then(|(location, code_actions)| {
                            let snapshot = location.buffer.read(cx).snapshot();
                            let point_range = location.range.to_point(&snapshot);
                            let point_range = point_range.start.row..=point_range.end.row;
                            if point_range.contains(&buffer_row) {
                                Some((location, code_actions))
                            } else {
                                None
                            }
                        })
                        .unzip();
                    let buffer_id = buffer.read(cx).remote_id();
                    let tasks = editor
                        .tasks
                        .get(&(buffer_id, buffer_row))
                        .map(|t| Arc::new(t.to_owned()));
                    if tasks.is_none() && code_actions.is_none() {
                        return None;
                    }

                    editor.completion_tasks.clear();
                    editor.discard_inline_completion(false, cx);
                    let task_context =
                        tasks
                            .as_ref()
                            .zip(editor.project.clone())
                            .map(|(tasks, project)| {
                                let position = Point::new(buffer_row, tasks.column);
                                let range_start = buffer.read(cx).anchor_at(position, Bias::Right);
                                let location = Location {
                                    buffer: buffer.clone(),
                                    range: range_start..range_start,
                                };
                                // Fill in the environmental variables from the tree-sitter captures
                                let mut captured_task_variables = TaskVariables::default();
                                for (capture_name, value) in tasks.extra_variables.clone() {
                                    captured_task_variables.insert(
                                        task::VariableName::Custom(capture_name.into()),
                                        value.clone(),
                                    );
                                }
                                project.update(cx, |project, cx| {
                                    project.task_context_for_location(
                                        captured_task_variables,
                                        location,
                                        cx,
                                    )
                                })
                            });

                    Some(cx.spawn(|editor, mut cx| async move {
                        let task_context = match task_context {
                            Some(task_context) => task_context.await,
                            None => None,
                        };
                        let resolved_tasks =
                            tasks.zip(task_context).map(|(tasks, task_context)| {
                                Arc::new(ResolvedTasks {
                                    templates: tasks
                                        .templates
                                        .iter()
                                        .filter_map(|(kind, template)| {
                                            template
                                                .resolve_task(&kind.to_id_base(), &task_context)
                                                .map(|task| (kind.clone(), task))
                                        })
                                        .collect(),
                                    position: snapshot.buffer_snapshot.anchor_before(Point::new(
                                        multibuffer_point.row,
                                        tasks.column,
                                    )),
                                })
                            });
                        let spawn_straight_away = resolved_tasks
                            .as_ref()
                            .map_or(false, |tasks| tasks.templates.len() == 1)
                            && code_actions
                                .as_ref()
                                .map_or(true, |actions| actions.is_empty());
                        if let Some(task) = editor
                            .update(&mut cx, |editor, cx| {
                                *editor.context_menu.write() =
                                    Some(ContextMenu::CodeActions(CodeActionsMenu {
                                        buffer,
                                        actions: CodeActionContents {
                                            tasks: resolved_tasks,
                                            actions: code_actions,
                                        },
                                        selected_item: Default::default(),
                                        scroll_handle: UniformListScrollHandle::default(),
                                        deployed_from_indicator,
                                    }));
                                if spawn_straight_away {
                                    if let Some(task) = editor.confirm_code_action(
                                        &ConfirmCodeAction { item_ix: Some(0) },
                                        cx,
                                    ) {
                                        cx.notify();
                                        return task;
                                    }
                                }
                                cx.notify();
                                Task::ready(Ok(()))
                            })
                            .ok()
                        {
                            task.await
                        } else {
                            Ok(())
                        }
                    }))
                } else {
                    Some(Task::ready(Ok(())))
                }
            })?;
            if let Some(task) = spawned_test_task {
                task.await?;
            }

            Ok::<_, anyhow::Error>(())
        })
        .detach_and_log_err(cx);
    }

    pub fn confirm_code_action(
        &mut self,
        action: &ConfirmCodeAction,
        cx: &mut ViewContext<Self>,
    ) -> Option<Task<Result<()>>> {
        let actions_menu = if let ContextMenu::CodeActions(menu) = self.hide_context_menu(cx)? {
            menu
        } else {
            return None;
        };
        let action_ix = action.item_ix.unwrap_or(actions_menu.selected_item);
        let action = actions_menu.actions.get(action_ix)?;
        let title = action.label();
        let buffer = actions_menu.buffer;
        let workspace = self.workspace()?;

        match action {
            CodeActionsItem::Task(task_source_kind, resolved_task) => {
                workspace.update(cx, |workspace, cx| {
                    workspace::tasks::schedule_resolved_task(
                        workspace,
                        task_source_kind,
                        resolved_task,
                        false,
                        cx,
                    );

                    Some(Task::ready(Ok(())))
                })
            }
            CodeActionsItem::CodeAction(action) => {
                let apply_code_actions = workspace
                    .read(cx)
                    .project()
                    .clone()
                    .update(cx, |project, cx| {
                        project.apply_code_action(buffer, action, true, cx)
                    });
                let workspace = workspace.downgrade();
                Some(cx.spawn(|editor, cx| async move {
                    let project_transaction = apply_code_actions.await?;
                    Self::open_project_transaction(
                        &editor,
                        workspace,
                        project_transaction,
                        title,
                        cx,
                    )
                    .await
                }))
            }
        }
    }

    pub async fn open_project_transaction(
        this: &WeakView<Editor>,
        workspace: WeakView<Workspace>,
        transaction: ProjectTransaction,
        title: String,
        mut cx: AsyncWindowContext,
    ) -> Result<()> {
        let replica_id = this.update(&mut cx, |this, cx| this.replica_id(cx))?;

        let mut entries = transaction.0.into_iter().collect::<Vec<_>>();
        cx.update(|cx| {
            entries.sort_unstable_by_key(|(buffer, _)| {
                buffer.read(cx).file().map(|f| f.path().clone())
            });
        })?;

        // If the project transaction's edits are all contained within this editor, then
        // avoid opening a new editor to display them.

        if let Some((buffer, transaction)) = entries.first() {
            if entries.len() == 1 {
                let excerpt = this.update(&mut cx, |editor, cx| {
                    editor
                        .buffer()
                        .read(cx)
                        .excerpt_containing(editor.selections.newest_anchor().head(), cx)
                })?;
                if let Some((_, excerpted_buffer, excerpt_range)) = excerpt {
                    if excerpted_buffer == *buffer {
                        let all_edits_within_excerpt = buffer.read_with(&cx, |buffer, _| {
                            let excerpt_range = excerpt_range.to_offset(buffer);
                            buffer
                                .edited_ranges_for_transaction::<usize>(transaction)
                                .all(|range| {
                                    excerpt_range.start <= range.start
                                        && excerpt_range.end >= range.end
                                })
                        })?;

                        if all_edits_within_excerpt {
                            return Ok(());
                        }
                    }
                }
            }
        } else {
            return Ok(());
        }

        let mut ranges_to_highlight = Vec::new();
        let excerpt_buffer = cx.new_model(|cx| {
            let mut multibuffer =
                MultiBuffer::new(replica_id, Capability::ReadWrite).with_title(title);
            for (buffer_handle, transaction) in &entries {
                let buffer = buffer_handle.read(cx);
                ranges_to_highlight.extend(
                    multibuffer.push_excerpts_with_context_lines(
                        buffer_handle.clone(),
                        buffer
                            .edited_ranges_for_transaction::<usize>(transaction)
                            .collect(),
                        DEFAULT_MULTIBUFFER_CONTEXT,
                        cx,
                    ),
                );
            }
            multibuffer.push_transaction(entries.iter().map(|(b, t)| (b, t)), cx);
            multibuffer
        })?;

        workspace.update(&mut cx, |workspace, cx| {
            let project = workspace.project().clone();
            let editor =
                cx.new_view(|cx| Editor::for_multibuffer(excerpt_buffer, Some(project), true, cx));
            workspace.add_item_to_active_pane(Box::new(editor.clone()), None, cx);
            editor.update(cx, |editor, cx| {
                editor.highlight_background::<Self>(
                    &ranges_to_highlight,
                    |theme| theme.editor_highlighted_line_background,
                    cx,
                );
            });
        })?;

        Ok(())
    }

    fn refresh_code_actions(&mut self, cx: &mut ViewContext<Self>) -> Option<()> {
        let project = self.project.clone()?;
        let buffer = self.buffer.read(cx);
        let newest_selection = self.selections.newest_anchor().clone();
        let (start_buffer, start) = buffer.text_anchor_for_position(newest_selection.start, cx)?;
        let (end_buffer, end) = buffer.text_anchor_for_position(newest_selection.end, cx)?;
        if start_buffer != end_buffer {
            return None;
        }

        self.code_actions_task = Some(cx.spawn(|this, mut cx| async move {
            cx.background_executor()
                .timer(CODE_ACTIONS_DEBOUNCE_TIMEOUT)
                .await;

            let actions = if let Ok(code_actions) = project.update(&mut cx, |project, cx| {
                project.code_actions(&start_buffer, start..end, cx)
            }) {
                code_actions.await
            } else {
                Vec::new()
            };

            this.update(&mut cx, |this, cx| {
                this.available_code_actions = if actions.is_empty() {
                    None
                } else {
                    Some((
                        Location {
                            buffer: start_buffer,
                            range: start..end,
                        },
                        actions.into(),
                    ))
                };
                cx.notify();
            })
            .log_err();
        }));
        None
    }

    fn start_inline_blame_timer(&mut self, cx: &mut ViewContext<Self>) {
        if let Some(delay) = ProjectSettings::get_global(cx).git.inline_blame_delay() {
            self.show_git_blame_inline = false;

            self.show_git_blame_inline_delay_task = Some(cx.spawn(|this, mut cx| async move {
                cx.background_executor().timer(delay).await;

                this.update(&mut cx, |this, cx| {
                    this.show_git_blame_inline = true;
                    cx.notify();
                })
                .log_err();
            }));
        }
    }

    fn refresh_document_highlights(&mut self, cx: &mut ViewContext<Self>) -> Option<()> {
        if self.pending_rename.is_some() {
            return None;
        }

        let project = self.project.clone()?;
        let buffer = self.buffer.read(cx);
        let newest_selection = self.selections.newest_anchor().clone();
        let cursor_position = newest_selection.head();
        let (cursor_buffer, cursor_buffer_position) =
            buffer.text_anchor_for_position(cursor_position, cx)?;
        let (tail_buffer, _) = buffer.text_anchor_for_position(newest_selection.tail(), cx)?;
        if cursor_buffer != tail_buffer {
            return None;
        }

        self.document_highlights_task = Some(cx.spawn(|this, mut cx| async move {
            cx.background_executor()
                .timer(DOCUMENT_HIGHLIGHTS_DEBOUNCE_TIMEOUT)
                .await;

            let highlights = if let Some(highlights) = project
                .update(&mut cx, |project, cx| {
                    project.document_highlights(&cursor_buffer, cursor_buffer_position, cx)
                })
                .log_err()
            {
                highlights.await.log_err()
            } else {
                None
            };

            if let Some(highlights) = highlights {
                this.update(&mut cx, |this, cx| {
                    if this.pending_rename.is_some() {
                        return;
                    }

                    let buffer_id = cursor_position.buffer_id;
                    let buffer = this.buffer.read(cx);
                    if !buffer
                        .text_anchor_for_position(cursor_position, cx)
                        .map_or(false, |(buffer, _)| buffer == cursor_buffer)
                    {
                        return;
                    }

                    let cursor_buffer_snapshot = cursor_buffer.read(cx);
                    let mut write_ranges = Vec::new();
                    let mut read_ranges = Vec::new();
                    for highlight in highlights {
                        for (excerpt_id, excerpt_range) in
                            buffer.excerpts_for_buffer(&cursor_buffer, cx)
                        {
                            let start = highlight
                                .range
                                .start
                                .max(&excerpt_range.context.start, cursor_buffer_snapshot);
                            let end = highlight
                                .range
                                .end
                                .min(&excerpt_range.context.end, cursor_buffer_snapshot);
                            if start.cmp(&end, cursor_buffer_snapshot).is_ge() {
                                continue;
                            }

                            let range = Anchor {
                                buffer_id,
                                excerpt_id: excerpt_id,
                                text_anchor: start,
                            }..Anchor {
                                buffer_id,
                                excerpt_id,
                                text_anchor: end,
                            };
                            if highlight.kind == lsp::DocumentHighlightKind::WRITE {
                                write_ranges.push(range);
                            } else {
                                read_ranges.push(range);
                            }
                        }
                    }

                    this.highlight_background::<DocumentHighlightRead>(
                        &read_ranges,
                        |theme| theme.editor_document_highlight_read_background,
                        cx,
                    );
                    this.highlight_background::<DocumentHighlightWrite>(
                        &write_ranges,
                        |theme| theme.editor_document_highlight_write_background,
                        cx,
                    );
                    cx.notify();
                })
                .log_err();
            }
        }));
        None
    }

    fn refresh_inline_completion(
        &mut self,
        debounce: bool,
        cx: &mut ViewContext<Self>,
    ) -> Option<()> {
        let provider = self.inline_completion_provider()?;
        let cursor = self.selections.newest_anchor().head();
        let (buffer, cursor_buffer_position) =
            self.buffer.read(cx).text_anchor_for_position(cursor, cx)?;
        if !self.show_inline_completions
            || !provider.is_enabled(&buffer, cursor_buffer_position, cx)
        {
            self.discard_inline_completion(false, cx);
            return None;
        }

        self.update_visible_inline_completion(cx);
        provider.refresh(buffer, cursor_buffer_position, debounce, cx);
        Some(())
    }

    fn cycle_inline_completion(
        &mut self,
        direction: Direction,
        cx: &mut ViewContext<Self>,
    ) -> Option<()> {
        let provider = self.inline_completion_provider()?;
        let cursor = self.selections.newest_anchor().head();
        let (buffer, cursor_buffer_position) =
            self.buffer.read(cx).text_anchor_for_position(cursor, cx)?;
        if !self.show_inline_completions
            || !provider.is_enabled(&buffer, cursor_buffer_position, cx)
        {
            return None;
        }

        provider.cycle(buffer, cursor_buffer_position, direction, cx);
        self.update_visible_inline_completion(cx);

        Some(())
    }

    pub fn show_inline_completion(&mut self, _: &ShowInlineCompletion, cx: &mut ViewContext<Self>) {
        if !self.has_active_inline_completion(cx) {
            self.refresh_inline_completion(false, cx);
            return;
        }

        self.update_visible_inline_completion(cx);
    }

    pub fn display_cursor_names(&mut self, _: &DisplayCursorNames, cx: &mut ViewContext<Self>) {
        self.show_cursor_names(cx);
    }

    fn show_cursor_names(&mut self, cx: &mut ViewContext<Self>) {
        self.show_cursor_names = true;
        cx.notify();
        cx.spawn(|this, mut cx| async move {
            cx.background_executor().timer(CURSORS_VISIBLE_FOR).await;
            this.update(&mut cx, |this, cx| {
                this.show_cursor_names = false;
                cx.notify()
            })
            .ok()
        })
        .detach();
    }

    pub fn next_inline_completion(&mut self, _: &NextInlineCompletion, cx: &mut ViewContext<Self>) {
        if self.has_active_inline_completion(cx) {
            self.cycle_inline_completion(Direction::Next, cx);
        } else {
            let is_copilot_disabled = self.refresh_inline_completion(false, cx).is_none();
            if is_copilot_disabled {
                cx.propagate();
            }
        }
    }

    pub fn previous_inline_completion(
        &mut self,
        _: &PreviousInlineCompletion,
        cx: &mut ViewContext<Self>,
    ) {
        if self.has_active_inline_completion(cx) {
            self.cycle_inline_completion(Direction::Prev, cx);
        } else {
            let is_copilot_disabled = self.refresh_inline_completion(false, cx).is_none();
            if is_copilot_disabled {
                cx.propagate();
            }
        }
    }

    pub fn accept_inline_completion(
        &mut self,
        _: &AcceptInlineCompletion,
        cx: &mut ViewContext<Self>,
    ) {
        let Some(completion) = self.take_active_inline_completion(cx) else {
            return;
        };
        if let Some(provider) = self.inline_completion_provider() {
            provider.accept(cx);
        }

        cx.emit(EditorEvent::InputHandled {
            utf16_range_to_replace: None,
            text: completion.text.to_string().into(),
        });
        self.insert_with_autoindent_mode(&completion.text.to_string(), None, cx);
        self.refresh_inline_completion(true, cx);
        cx.notify();
    }

    pub fn accept_partial_inline_completion(
        &mut self,
        _: &AcceptPartialInlineCompletion,
        cx: &mut ViewContext<Self>,
    ) {
        if self.selections.count() == 1 && self.has_active_inline_completion(cx) {
            if let Some(completion) = self.take_active_inline_completion(cx) {
                let mut partial_completion = completion
                    .text
                    .chars()
                    .by_ref()
                    .take_while(|c| c.is_alphabetic())
                    .collect::<String>();
                if partial_completion.is_empty() {
                    partial_completion = completion
                        .text
                        .chars()
                        .by_ref()
                        .take_while(|c| c.is_whitespace() || !c.is_alphabetic())
                        .collect::<String>();
                }

                cx.emit(EditorEvent::InputHandled {
                    utf16_range_to_replace: None,
                    text: partial_completion.clone().into(),
                });
                self.insert_with_autoindent_mode(&partial_completion, None, cx);
                self.refresh_inline_completion(true, cx);
                cx.notify();
            }
        }
    }

    fn discard_inline_completion(
        &mut self,
        should_report_inline_completion_event: bool,
        cx: &mut ViewContext<Self>,
    ) -> bool {
        if let Some(provider) = self.inline_completion_provider() {
            provider.discard(should_report_inline_completion_event, cx);
        }

        self.take_active_inline_completion(cx).is_some()
    }

    pub fn has_active_inline_completion(&self, cx: &AppContext) -> bool {
        if let Some(completion) = self.active_inline_completion.as_ref() {
            let buffer = self.buffer.read(cx).read(cx);
            completion.position.is_valid(&buffer)
        } else {
            false
        }
    }

    fn take_active_inline_completion(&mut self, cx: &mut ViewContext<Self>) -> Option<Inlay> {
        let completion = self.active_inline_completion.take()?;
        self.display_map.update(cx, |map, cx| {
            map.splice_inlays(vec![completion.id], Default::default(), cx);
        });
        let buffer = self.buffer.read(cx).read(cx);

        if completion.position.is_valid(&buffer) {
            Some(completion)
        } else {
            None
        }
    }

    fn update_visible_inline_completion(&mut self, cx: &mut ViewContext<Self>) {
        let selection = self.selections.newest_anchor();
        let cursor = selection.head();

        if self.context_menu.read().is_none()
            && self.completion_tasks.is_empty()
            && selection.start == selection.end
        {
            if let Some(provider) = self.inline_completion_provider() {
                if let Some((buffer, cursor_buffer_position)) =
                    self.buffer.read(cx).text_anchor_for_position(cursor, cx)
                {
                    if let Some(text) =
                        provider.active_completion_text(&buffer, cursor_buffer_position, cx)
                    {
                        let text = Rope::from(text);
                        let mut to_remove = Vec::new();
                        if let Some(completion) = self.active_inline_completion.take() {
                            to_remove.push(completion.id);
                        }

                        let completion_inlay =
                            Inlay::suggestion(post_inc(&mut self.next_inlay_id), cursor, text);
                        self.active_inline_completion = Some(completion_inlay.clone());
                        self.display_map.update(cx, move |map, cx| {
                            map.splice_inlays(to_remove, vec![completion_inlay], cx)
                        });
                        cx.notify();
                        return;
                    }
                }
            }
        }

        self.discard_inline_completion(false, cx);
    }

    fn inline_completion_provider(&self) -> Option<Arc<dyn InlineCompletionProviderHandle>> {
        Some(self.inline_completion_provider.as_ref()?.provider.clone())
    }

    fn render_code_actions_indicator(
        &self,
        _style: &EditorStyle,
        row: DisplayRow,
        is_active: bool,
        cx: &mut ViewContext<Self>,
    ) -> Option<IconButton> {
        if self.available_code_actions.is_some() {
            Some(
                IconButton::new("code_actions_indicator", ui::IconName::Bolt)
                    .icon_size(IconSize::XSmall)
                    .size(ui::ButtonSize::None)
                    .icon_color(Color::Muted)
                    .selected(is_active)
                    .on_click(cx.listener(move |editor, _e, cx| {
                        editor.focus(cx);
                        editor.toggle_code_actions(
                            &ToggleCodeActions {
                                deployed_from_indicator: Some(row),
                            },
                            cx,
                        );
                    })),
            )
        } else {
            None
        }
    }

    fn clear_tasks(&mut self) {
        self.tasks.clear()
    }

    fn insert_tasks(&mut self, key: (BufferId, BufferRow), value: RunnableTasks) {
        if let Some(_) = self.tasks.insert(key, value) {
            // This case should hopefully be rare, but just in case...
            log::error!("multiple different run targets found on a single line, only the last target will be rendered")
        }
    }

    fn render_run_indicator(
        &self,
        _style: &EditorStyle,
        is_active: bool,
        row: DisplayRow,
        cx: &mut ViewContext<Self>,
    ) -> IconButton {
        IconButton::new(("run_indicator", row.0 as usize), ui::IconName::Play)
            .icon_size(IconSize::XSmall)
            .size(ui::ButtonSize::None)
            .icon_color(Color::Muted)
            .selected(is_active)
            .on_click(cx.listener(move |editor, _e, cx| {
                editor.focus(cx);
                editor.toggle_code_actions(
                    &ToggleCodeActions {
                        deployed_from_indicator: Some(row),
                    },
                    cx,
                );
            }))
    }

    pub fn context_menu_visible(&self) -> bool {
        self.context_menu
            .read()
            .as_ref()
            .map_or(false, |menu| menu.visible())
    }

    fn render_context_menu(
        &self,
        cursor_position: DisplayPoint,
        style: &EditorStyle,
        max_height: Pixels,
        cx: &mut ViewContext<Editor>,
    ) -> Option<(ContextMenuOrigin, AnyElement)> {
        self.context_menu.read().as_ref().map(|menu| {
            menu.render(
                cursor_position,
                style,
                max_height,
                self.workspace.as_ref().map(|(w, _)| w.clone()),
                cx,
            )
        })
    }

    fn hide_context_menu(&mut self, cx: &mut ViewContext<Self>) -> Option<ContextMenu> {
        cx.notify();
        self.completion_tasks.clear();
        let context_menu = self.context_menu.write().take();
        if context_menu.is_some() {
            self.update_visible_inline_completion(cx);
        }
        context_menu
    }

    pub fn insert_snippet(
        &mut self,
        insertion_ranges: &[Range<usize>],
        snippet: Snippet,
        cx: &mut ViewContext<Self>,
    ) -> Result<()> {
        struct Tabstop<T> {
            is_end_tabstop: bool,
            ranges: Vec<Range<T>>,
        }

        let tabstops = self.buffer.update(cx, |buffer, cx| {
            let snippet_text: Arc<str> = snippet.text.clone().into();
            buffer.edit(
                insertion_ranges
                    .iter()
                    .cloned()
                    .map(|range| (range, snippet_text.clone())),
                Some(AutoindentMode::EachLine),
                cx,
            );

            let snapshot = &*buffer.read(cx);
            let snippet = &snippet;
            snippet
                .tabstops
                .iter()
                .map(|tabstop| {
                    let is_end_tabstop = tabstop.first().map_or(false, |tabstop| {
                        tabstop.is_empty() && tabstop.start == snippet.text.len() as isize
                    });
                    let mut tabstop_ranges = tabstop
                        .iter()
                        .flat_map(|tabstop_range| {
                            let mut delta = 0_isize;
                            insertion_ranges.iter().map(move |insertion_range| {
                                let insertion_start = insertion_range.start as isize + delta;
                                delta +=
                                    snippet.text.len() as isize - insertion_range.len() as isize;

                                let start = ((insertion_start + tabstop_range.start) as usize)
                                    .min(snapshot.len());
                                let end = ((insertion_start + tabstop_range.end) as usize)
                                    .min(snapshot.len());
                                snapshot.anchor_before(start)..snapshot.anchor_after(end)
                            })
                        })
                        .collect::<Vec<_>>();
                    tabstop_ranges.sort_unstable_by(|a, b| a.start.cmp(&b.start, snapshot));

                    Tabstop {
                        is_end_tabstop,
                        ranges: tabstop_ranges,
                    }
                })
                .collect::<Vec<_>>()
        });

        if let Some(tabstop) = tabstops.first() {
            self.change_selections(Some(Autoscroll::fit()), cx, |s| {
                s.select_ranges(tabstop.ranges.iter().cloned());
            });

            // If we're already at the last tabstop and it's at the end of the snippet,
            // we're done, we don't need to keep the state around.
            if !tabstop.is_end_tabstop {
                let ranges = tabstops
                    .into_iter()
                    .map(|tabstop| tabstop.ranges)
                    .collect::<Vec<_>>();
                self.snippet_stack.push(SnippetState {
                    active_index: 0,
                    ranges,
                });
            }

            // Check whether the just-entered snippet ends with an auto-closable bracket.
            if self.autoclose_regions.is_empty() {
                let snapshot = self.buffer.read(cx).snapshot(cx);
                for selection in &mut self.selections.all::<Point>(cx) {
                    let selection_head = selection.head();
                    let Some(scope) = snapshot.language_scope_at(selection_head) else {
                        continue;
                    };

                    let mut bracket_pair = None;
                    let next_chars = snapshot.chars_at(selection_head).collect::<String>();
                    let prev_chars = snapshot
                        .reversed_chars_at(selection_head)
                        .collect::<String>();
                    for (pair, enabled) in scope.brackets() {
                        if enabled
                            && pair.close
                            && prev_chars.starts_with(pair.start.as_str())
                            && next_chars.starts_with(pair.end.as_str())
                        {
                            bracket_pair = Some(pair.clone());
                            break;
                        }
                    }
                    if let Some(pair) = bracket_pair {
                        let start = snapshot.anchor_after(selection_head);
                        let end = snapshot.anchor_after(selection_head);
                        self.autoclose_regions.push(AutocloseRegion {
                            selection_id: selection.id,
                            range: start..end,
                            pair,
                        });
                    }
                }
            }
        }
        Ok(())
    }

    pub fn move_to_next_snippet_tabstop(&mut self, cx: &mut ViewContext<Self>) -> bool {
        self.move_to_snippet_tabstop(Bias::Right, cx)
    }

    pub fn move_to_prev_snippet_tabstop(&mut self, cx: &mut ViewContext<Self>) -> bool {
        self.move_to_snippet_tabstop(Bias::Left, cx)
    }

    pub fn move_to_snippet_tabstop(&mut self, bias: Bias, cx: &mut ViewContext<Self>) -> bool {
        if let Some(mut snippet) = self.snippet_stack.pop() {
            match bias {
                Bias::Left => {
                    if snippet.active_index > 0 {
                        snippet.active_index -= 1;
                    } else {
                        self.snippet_stack.push(snippet);
                        return false;
                    }
                }
                Bias::Right => {
                    if snippet.active_index + 1 < snippet.ranges.len() {
                        snippet.active_index += 1;
                    } else {
                        self.snippet_stack.push(snippet);
                        return false;
                    }
                }
            }
            if let Some(current_ranges) = snippet.ranges.get(snippet.active_index) {
                self.change_selections(Some(Autoscroll::fit()), cx, |s| {
                    s.select_anchor_ranges(current_ranges.iter().cloned())
                });
                // If snippet state is not at the last tabstop, push it back on the stack
                if snippet.active_index + 1 < snippet.ranges.len() {
                    self.snippet_stack.push(snippet);
                }
                return true;
            }
        }

        false
    }

    pub fn clear(&mut self, cx: &mut ViewContext<Self>) {
        self.transact(cx, |this, cx| {
            this.select_all(&SelectAll, cx);
            this.insert("", cx);
        });
    }

    pub fn backspace(&mut self, _: &Backspace, cx: &mut ViewContext<Self>) {
        self.transact(cx, |this, cx| {
            this.select_autoclose_pair(cx);
            let mut selections = this.selections.all::<MultiBufferPoint>(cx);
            if !this.selections.line_mode {
                let display_map = this.display_map.update(cx, |map, cx| map.snapshot(cx));
                for selection in &mut selections {
                    if selection.is_empty() {
                        let old_head = selection.head();
                        let mut new_head =
                            movement::left(&display_map, old_head.to_display_point(&display_map))
                                .to_point(&display_map);
                        if let Some((buffer, line_buffer_range)) = display_map
                            .buffer_snapshot
                            .buffer_line_for_row(MultiBufferRow(old_head.row))
                        {
                            let indent_size =
                                buffer.indent_size_for_line(line_buffer_range.start.row);
                            let indent_len = match indent_size.kind {
                                IndentKind::Space => {
                                    buffer.settings_at(line_buffer_range.start, cx).tab_size
                                }
                                IndentKind::Tab => NonZeroU32::new(1).unwrap(),
                            };
                            if old_head.column <= indent_size.len && old_head.column > 0 {
                                let indent_len = indent_len.get();
                                new_head = cmp::min(
                                    new_head,
                                    MultiBufferPoint::new(
                                        old_head.row,
                                        ((old_head.column - 1) / indent_len) * indent_len,
                                    ),
                                );
                            }
                        }

                        selection.set_head(new_head, SelectionGoal::None);
                    }
                }
            }

            this.change_selections(Some(Autoscroll::fit()), cx, |s| s.select(selections));
            this.insert("", cx);
            this.refresh_inline_completion(true, cx);
        });
    }

    pub fn delete(&mut self, _: &Delete, cx: &mut ViewContext<Self>) {
        self.transact(cx, |this, cx| {
            this.change_selections(Some(Autoscroll::fit()), cx, |s| {
                let line_mode = s.line_mode;
                s.move_with(|map, selection| {
                    if selection.is_empty() && !line_mode {
                        let cursor = movement::right(map, selection.head());
                        selection.end = cursor;
                        selection.reversed = true;
                        selection.goal = SelectionGoal::None;
                    }
                })
            });
            this.insert("", cx);
            this.refresh_inline_completion(true, cx);
        });
    }

    pub fn tab_prev(&mut self, _: &TabPrev, cx: &mut ViewContext<Self>) {
        if self.move_to_prev_snippet_tabstop(cx) {
            return;
        }

        self.outdent(&Outdent, cx);
    }

    pub fn tab(&mut self, _: &Tab, cx: &mut ViewContext<Self>) {
        if self.move_to_next_snippet_tabstop(cx) || self.read_only(cx) {
            return;
        }

        let mut selections = self.selections.all_adjusted(cx);
        let buffer = self.buffer.read(cx);
        let snapshot = buffer.snapshot(cx);
        let rows_iter = selections.iter().map(|s| s.head().row);
        let suggested_indents = snapshot.suggested_indents(rows_iter, cx);

        let mut edits = Vec::new();
        let mut prev_edited_row = 0;
        let mut row_delta = 0;
        for selection in &mut selections {
            if selection.start.row != prev_edited_row {
                row_delta = 0;
            }
            prev_edited_row = selection.end.row;

            // If the selection is non-empty, then increase the indentation of the selected lines.
            if !selection.is_empty() {
                row_delta =
                    Self::indent_selection(buffer, &snapshot, selection, &mut edits, row_delta, cx);
                continue;
            }

            // If the selection is empty and the cursor is in the leading whitespace before the
            // suggested indentation, then auto-indent the line.
            let cursor = selection.head();
            let current_indent = snapshot.indent_size_for_line(MultiBufferRow(cursor.row));
            if let Some(suggested_indent) =
                suggested_indents.get(&MultiBufferRow(cursor.row)).copied()
            {
                if cursor.column < suggested_indent.len
                    && cursor.column <= current_indent.len
                    && current_indent.len <= suggested_indent.len
                {
                    selection.start = Point::new(cursor.row, suggested_indent.len);
                    selection.end = selection.start;
                    if row_delta == 0 {
                        edits.extend(Buffer::edit_for_indent_size_adjustment(
                            cursor.row,
                            current_indent,
                            suggested_indent,
                        ));
                        row_delta = suggested_indent.len - current_indent.len;
                    }
                    continue;
                }
            }

            // Otherwise, insert a hard or soft tab.
            let settings = buffer.settings_at(cursor, cx);
            let tab_size = if settings.hard_tabs {
                IndentSize::tab()
            } else {
                let tab_size = settings.tab_size.get();
                let char_column = snapshot
                    .text_for_range(Point::new(cursor.row, 0)..cursor)
                    .flat_map(str::chars)
                    .count()
                    + row_delta as usize;
                let chars_to_next_tab_stop = tab_size - (char_column as u32 % tab_size);
                IndentSize::spaces(chars_to_next_tab_stop)
            };
            selection.start = Point::new(cursor.row, cursor.column + row_delta + tab_size.len);
            selection.end = selection.start;
            edits.push((cursor..cursor, tab_size.chars().collect::<String>()));
            row_delta += tab_size.len;
        }

        self.transact(cx, |this, cx| {
            this.buffer.update(cx, |b, cx| b.edit(edits, None, cx));
            this.change_selections(Some(Autoscroll::fit()), cx, |s| s.select(selections));
            this.refresh_inline_completion(true, cx);
        });
    }

    pub fn indent(&mut self, _: &Indent, cx: &mut ViewContext<Self>) {
        if self.read_only(cx) {
            return;
        }
        let mut selections = self.selections.all::<Point>(cx);
        let mut prev_edited_row = 0;
        let mut row_delta = 0;
        let mut edits = Vec::new();
        let buffer = self.buffer.read(cx);
        let snapshot = buffer.snapshot(cx);
        for selection in &mut selections {
            if selection.start.row != prev_edited_row {
                row_delta = 0;
            }
            prev_edited_row = selection.end.row;

            row_delta =
                Self::indent_selection(buffer, &snapshot, selection, &mut edits, row_delta, cx);
        }

        self.transact(cx, |this, cx| {
            this.buffer.update(cx, |b, cx| b.edit(edits, None, cx));
            this.change_selections(Some(Autoscroll::fit()), cx, |s| s.select(selections));
        });
    }

    fn indent_selection(
        buffer: &MultiBuffer,
        snapshot: &MultiBufferSnapshot,
        selection: &mut Selection<Point>,
        edits: &mut Vec<(Range<Point>, String)>,
        delta_for_start_row: u32,
        cx: &AppContext,
    ) -> u32 {
        let settings = buffer.settings_at(selection.start, cx);
        let tab_size = settings.tab_size.get();
        let indent_kind = if settings.hard_tabs {
            IndentKind::Tab
        } else {
            IndentKind::Space
        };
        let mut start_row = selection.start.row;
        let mut end_row = selection.end.row + 1;

        // If a selection ends at the beginning of a line, don't indent
        // that last line.
        if selection.end.column == 0 && selection.end.row > selection.start.row {
            end_row -= 1;
        }

        // Avoid re-indenting a row that has already been indented by a
        // previous selection, but still update this selection's column
        // to reflect that indentation.
        if delta_for_start_row > 0 {
            start_row += 1;
            selection.start.column += delta_for_start_row;
            if selection.end.row == selection.start.row {
                selection.end.column += delta_for_start_row;
            }
        }

        let mut delta_for_end_row = 0;
        let has_multiple_rows = start_row + 1 != end_row;
        for row in start_row..end_row {
            let current_indent = snapshot.indent_size_for_line(MultiBufferRow(row));
            let indent_delta = match (current_indent.kind, indent_kind) {
                (IndentKind::Space, IndentKind::Space) => {
                    let columns_to_next_tab_stop = tab_size - (current_indent.len % tab_size);
                    IndentSize::spaces(columns_to_next_tab_stop)
                }
                (IndentKind::Tab, IndentKind::Space) => IndentSize::spaces(tab_size),
                (_, IndentKind::Tab) => IndentSize::tab(),
            };

            let start = if has_multiple_rows || current_indent.len < selection.start.column {
                0
            } else {
                selection.start.column
            };
            let row_start = Point::new(row, start);
            edits.push((
                row_start..row_start,
                indent_delta.chars().collect::<String>(),
            ));

            // Update this selection's endpoints to reflect the indentation.
            if row == selection.start.row {
                selection.start.column += indent_delta.len;
            }
            if row == selection.end.row {
                selection.end.column += indent_delta.len;
                delta_for_end_row = indent_delta.len;
            }
        }

        if selection.start.row == selection.end.row {
            delta_for_start_row + delta_for_end_row
        } else {
            delta_for_end_row
        }
    }

    pub fn outdent(&mut self, _: &Outdent, cx: &mut ViewContext<Self>) {
        if self.read_only(cx) {
            return;
        }
        let display_map = self.display_map.update(cx, |map, cx| map.snapshot(cx));
        let selections = self.selections.all::<Point>(cx);
        let mut deletion_ranges = Vec::new();
        let mut last_outdent = None;
        {
            let buffer = self.buffer.read(cx);
            let snapshot = buffer.snapshot(cx);
            for selection in &selections {
                let settings = buffer.settings_at(selection.start, cx);
                let tab_size = settings.tab_size.get();
                let mut rows = selection.spanned_rows(false, &display_map);

                // Avoid re-outdenting a row that has already been outdented by a
                // previous selection.
                if let Some(last_row) = last_outdent {
                    if last_row == rows.start {
                        rows.start = rows.start.next_row();
                    }
                }
                let has_multiple_rows = rows.len() > 1;
                for row in rows.iter_rows() {
                    let indent_size = snapshot.indent_size_for_line(row);
                    if indent_size.len > 0 {
                        let deletion_len = match indent_size.kind {
                            IndentKind::Space => {
                                let columns_to_prev_tab_stop = indent_size.len % tab_size;
                                if columns_to_prev_tab_stop == 0 {
                                    tab_size
                                } else {
                                    columns_to_prev_tab_stop
                                }
                            }
                            IndentKind::Tab => 1,
                        };
                        let start = if has_multiple_rows
                            || deletion_len > selection.start.column
                            || indent_size.len < selection.start.column
                        {
                            0
                        } else {
                            selection.start.column - deletion_len
                        };
                        deletion_ranges.push(
                            Point::new(row.0, start)..Point::new(row.0, start + deletion_len),
                        );
                        last_outdent = Some(row);
                    }
                }
            }
        }

        self.transact(cx, |this, cx| {
            this.buffer.update(cx, |buffer, cx| {
                let empty_str: Arc<str> = "".into();
                buffer.edit(
                    deletion_ranges
                        .into_iter()
                        .map(|range| (range, empty_str.clone())),
                    None,
                    cx,
                );
            });
            let selections = this.selections.all::<usize>(cx);
            this.change_selections(Some(Autoscroll::fit()), cx, |s| s.select(selections));
        });
    }

    pub fn delete_line(&mut self, _: &DeleteLine, cx: &mut ViewContext<Self>) {
        let display_map = self.display_map.update(cx, |map, cx| map.snapshot(cx));
        let selections = self.selections.all::<Point>(cx);

        let mut new_cursors = Vec::new();
        let mut edit_ranges = Vec::new();
        let mut selections = selections.iter().peekable();
        while let Some(selection) = selections.next() {
            let mut rows = selection.spanned_rows(false, &display_map);
            let goal_display_column = selection.head().to_display_point(&display_map).column();

            // Accumulate contiguous regions of rows that we want to delete.
            while let Some(next_selection) = selections.peek() {
                let next_rows = next_selection.spanned_rows(false, &display_map);
                if next_rows.start <= rows.end {
                    rows.end = next_rows.end;
                    selections.next().unwrap();
                } else {
                    break;
                }
            }

            let buffer = &display_map.buffer_snapshot;
            let mut edit_start = Point::new(rows.start.0, 0).to_offset(buffer);
            let edit_end;
            let cursor_buffer_row;
            if buffer.max_point().row >= rows.end.0 {
                // If there's a line after the range, delete the \n from the end of the row range
                // and position the cursor on the next line.
                edit_end = Point::new(rows.end.0, 0).to_offset(buffer);
                cursor_buffer_row = rows.end;
            } else {
                // If there isn't a line after the range, delete the \n from the line before the
                // start of the row range and position the cursor there.
                edit_start = edit_start.saturating_sub(1);
                edit_end = buffer.len();
                cursor_buffer_row = rows.start.previous_row();
            }

            let mut cursor = Point::new(cursor_buffer_row.0, 0).to_display_point(&display_map);
            *cursor.column_mut() =
                cmp::min(goal_display_column, display_map.line_len(cursor.row()));

            new_cursors.push((
                selection.id,
                buffer.anchor_after(cursor.to_point(&display_map)),
            ));
            edit_ranges.push(edit_start..edit_end);
        }

        self.transact(cx, |this, cx| {
            let buffer = this.buffer.update(cx, |buffer, cx| {
                let empty_str: Arc<str> = "".into();
                buffer.edit(
                    edit_ranges
                        .into_iter()
                        .map(|range| (range, empty_str.clone())),
                    None,
                    cx,
                );
                buffer.snapshot(cx)
            });
            let new_selections = new_cursors
                .into_iter()
                .map(|(id, cursor)| {
                    let cursor = cursor.to_point(&buffer);
                    Selection {
                        id,
                        start: cursor,
                        end: cursor,
                        reversed: false,
                        goal: SelectionGoal::None,
                    }
                })
                .collect();

            this.change_selections(Some(Autoscroll::fit()), cx, |s| {
                s.select(new_selections);
            });
        });
    }

    pub fn join_lines(&mut self, _: &JoinLines, cx: &mut ViewContext<Self>) {
        if self.read_only(cx) {
            return;
        }
        let mut row_ranges = Vec::<Range<MultiBufferRow>>::new();
        for selection in self.selections.all::<Point>(cx) {
            let start = MultiBufferRow(selection.start.row);
            let end = if selection.start.row == selection.end.row {
                MultiBufferRow(selection.start.row + 1)
            } else {
                MultiBufferRow(selection.end.row)
            };

            if let Some(last_row_range) = row_ranges.last_mut() {
                if start <= last_row_range.end {
                    last_row_range.end = end;
                    continue;
                }
            }
            row_ranges.push(start..end);
        }

        let snapshot = self.buffer.read(cx).snapshot(cx);
        let mut cursor_positions = Vec::new();
        for row_range in &row_ranges {
            let anchor = snapshot.anchor_before(Point::new(
                row_range.end.previous_row().0,
                snapshot.line_len(row_range.end.previous_row()),
            ));
            cursor_positions.push(anchor..anchor);
        }

        self.transact(cx, |this, cx| {
            for row_range in row_ranges.into_iter().rev() {
                for row in row_range.iter_rows().rev() {
                    let end_of_line = Point::new(row.0, snapshot.line_len(row));
                    let next_line_row = row.next_row();
                    let indent = snapshot.indent_size_for_line(next_line_row);
                    let start_of_next_line = Point::new(next_line_row.0, indent.len);

                    let replace = if snapshot.line_len(next_line_row) > indent.len {
                        " "
                    } else {
                        ""
                    };

                    this.buffer.update(cx, |buffer, cx| {
                        buffer.edit([(end_of_line..start_of_next_line, replace)], None, cx)
                    });
                }
            }

            this.change_selections(Some(Autoscroll::fit()), cx, |s| {
                s.select_anchor_ranges(cursor_positions)
            });
        });
    }

    pub fn sort_lines_case_sensitive(
        &mut self,
        _: &SortLinesCaseSensitive,
        cx: &mut ViewContext<Self>,
    ) {
        self.manipulate_lines(cx, |lines| lines.sort())
    }

    pub fn sort_lines_case_insensitive(
        &mut self,
        _: &SortLinesCaseInsensitive,
        cx: &mut ViewContext<Self>,
    ) {
        self.manipulate_lines(cx, |lines| lines.sort_by_key(|line| line.to_lowercase()))
    }

    pub fn unique_lines_case_insensitive(
        &mut self,
        _: &UniqueLinesCaseInsensitive,
        cx: &mut ViewContext<Self>,
    ) {
        self.manipulate_lines(cx, |lines| {
            let mut seen = HashSet::default();
            lines.retain(|line| seen.insert(line.to_lowercase()));
        })
    }

    pub fn unique_lines_case_sensitive(
        &mut self,
        _: &UniqueLinesCaseSensitive,
        cx: &mut ViewContext<Self>,
    ) {
        self.manipulate_lines(cx, |lines| {
            let mut seen = HashSet::default();
            lines.retain(|line| seen.insert(*line));
        })
    }

    pub fn revert_selected_hunks(&mut self, _: &RevertSelectedHunks, cx: &mut ViewContext<Self>) {
        let revert_changes = self.gather_revert_changes(&self.selections.disjoint_anchors(), cx);
        if !revert_changes.is_empty() {
            self.transact(cx, |editor, cx| {
                editor.buffer().update(cx, |multi_buffer, cx| {
                    for (buffer_id, changes) in revert_changes {
                        if let Some(buffer) = multi_buffer.buffer(buffer_id) {
                            buffer.update(cx, |buffer, cx| {
                                buffer.edit(
                                    changes.into_iter().map(|(range, text)| {
                                        (range, text.to_string().map(Arc::<str>::from))
                                    }),
                                    None,
                                    cx,
                                );
                            });
                        }
                    }
                });
                editor.change_selections(None, cx, |selections| selections.refresh());
            });
        }
    }

    pub fn open_active_item_in_terminal(&mut self, _: &OpenInTerminal, cx: &mut ViewContext<Self>) {
        if let Some(working_directory) = self.active_excerpt(cx).and_then(|(_, buffer, _)| {
            let project_path = buffer.read(cx).project_path(cx)?;
            let project = self.project.as_ref()?.read(cx);
            let entry = project.entry_for_path(&project_path, cx)?;
            let abs_path = project.absolute_path(&project_path, cx)?;
            let parent = if entry.is_symlink {
                abs_path.canonicalize().ok()?
            } else {
                abs_path
            }
            .parent()?
            .to_path_buf();
            Some(parent)
        }) {
            cx.dispatch_action(OpenTerminal { working_directory }.boxed_clone());
        }
    }

    fn gather_revert_changes(
        &mut self,
        selections: &[Selection<Anchor>],
        cx: &mut ViewContext<'_, Editor>,
    ) -> HashMap<BufferId, Vec<(Range<text::Anchor>, Rope)>> {
        let mut revert_changes = HashMap::default();
        self.buffer.update(cx, |multi_buffer, cx| {
            let multi_buffer_snapshot = multi_buffer.snapshot(cx);
            for hunk in hunks_for_selections(&multi_buffer_snapshot, selections) {
                Self::prepare_revert_change(&mut revert_changes, &multi_buffer, &hunk, cx);
            }
        });
        revert_changes
    }

    fn prepare_revert_change(
        revert_changes: &mut HashMap<BufferId, Vec<(Range<text::Anchor>, Rope)>>,
        multi_buffer: &MultiBuffer,
        hunk: &DiffHunk<MultiBufferRow>,
        cx: &mut AppContext,
    ) -> Option<()> {
        let buffer = multi_buffer.buffer(hunk.buffer_id)?;
        let buffer = buffer.read(cx);
        let original_text = buffer.diff_base()?.slice(hunk.diff_base_byte_range.clone());
        let buffer_snapshot = buffer.snapshot();
        let buffer_revert_changes = revert_changes.entry(buffer.remote_id()).or_default();
        if let Err(i) = buffer_revert_changes.binary_search_by(|probe| {
            probe
                .0
                .start
                .cmp(&hunk.buffer_range.start, &buffer_snapshot)
                .then(probe.0.end.cmp(&hunk.buffer_range.end, &buffer_snapshot))
        }) {
            buffer_revert_changes.insert(i, (hunk.buffer_range.clone(), original_text));
            Some(())
        } else {
            None
        }
    }

    pub fn reverse_lines(&mut self, _: &ReverseLines, cx: &mut ViewContext<Self>) {
        self.manipulate_lines(cx, |lines| lines.reverse())
    }

    pub fn shuffle_lines(&mut self, _: &ShuffleLines, cx: &mut ViewContext<Self>) {
        self.manipulate_lines(cx, |lines| lines.shuffle(&mut thread_rng()))
    }

    fn manipulate_lines<Fn>(&mut self, cx: &mut ViewContext<Self>, mut callback: Fn)
    where
        Fn: FnMut(&mut Vec<&str>),
    {
        let display_map = self.display_map.update(cx, |map, cx| map.snapshot(cx));
        let buffer = self.buffer.read(cx).snapshot(cx);

        let mut edits = Vec::new();

        let selections = self.selections.all::<Point>(cx);
        let mut selections = selections.iter().peekable();
        let mut contiguous_row_selections = Vec::new();
        let mut new_selections = Vec::new();
        let mut added_lines = 0;
        let mut removed_lines = 0;

        while let Some(selection) = selections.next() {
            let (start_row, end_row) = consume_contiguous_rows(
                &mut contiguous_row_selections,
                selection,
                &display_map,
                &mut selections,
            );

            let start_point = Point::new(start_row.0, 0);
            let end_point = Point::new(
                end_row.previous_row().0,
                buffer.line_len(end_row.previous_row()),
            );
            let text = buffer
                .text_for_range(start_point..end_point)
                .collect::<String>();

            let mut lines = text.split('\n').collect_vec();

            let lines_before = lines.len();
            callback(&mut lines);
            let lines_after = lines.len();

            edits.push((start_point..end_point, lines.join("\n")));

            // Selections must change based on added and removed line count
            let start_row =
                MultiBufferRow(start_point.row + added_lines as u32 - removed_lines as u32);
            let end_row = MultiBufferRow(start_row.0 + lines_after.saturating_sub(1) as u32);
            new_selections.push(Selection {
                id: selection.id,
                start: start_row,
                end: end_row,
                goal: SelectionGoal::None,
                reversed: selection.reversed,
            });

            if lines_after > lines_before {
                added_lines += lines_after - lines_before;
            } else if lines_before > lines_after {
                removed_lines += lines_before - lines_after;
            }
        }

        self.transact(cx, |this, cx| {
            let buffer = this.buffer.update(cx, |buffer, cx| {
                buffer.edit(edits, None, cx);
                buffer.snapshot(cx)
            });

            // Recalculate offsets on newly edited buffer
            let new_selections = new_selections
                .iter()
                .map(|s| {
                    let start_point = Point::new(s.start.0, 0);
                    let end_point = Point::new(s.end.0, buffer.line_len(s.end));
                    Selection {
                        id: s.id,
                        start: buffer.point_to_offset(start_point),
                        end: buffer.point_to_offset(end_point),
                        goal: s.goal,
                        reversed: s.reversed,
                    }
                })
                .collect();

            this.change_selections(Some(Autoscroll::fit()), cx, |s| {
                s.select(new_selections);
            });

            this.request_autoscroll(Autoscroll::fit(), cx);
        });
    }

    pub fn convert_to_upper_case(&mut self, _: &ConvertToUpperCase, cx: &mut ViewContext<Self>) {
        self.manipulate_text(cx, |text| text.to_uppercase())
    }

    pub fn convert_to_lower_case(&mut self, _: &ConvertToLowerCase, cx: &mut ViewContext<Self>) {
        self.manipulate_text(cx, |text| text.to_lowercase())
    }

    pub fn convert_to_title_case(&mut self, _: &ConvertToTitleCase, cx: &mut ViewContext<Self>) {
        self.manipulate_text(cx, |text| {
            // Hack to get around the fact that to_case crate doesn't support '\n' as a word boundary
            // https://github.com/rutrum/convert-case/issues/16
            text.split('\n')
                .map(|line| line.to_case(Case::Title))
                .join("\n")
        })
    }

    pub fn convert_to_snake_case(&mut self, _: &ConvertToSnakeCase, cx: &mut ViewContext<Self>) {
        self.manipulate_text(cx, |text| text.to_case(Case::Snake))
    }

    pub fn convert_to_kebab_case(&mut self, _: &ConvertToKebabCase, cx: &mut ViewContext<Self>) {
        self.manipulate_text(cx, |text| text.to_case(Case::Kebab))
    }

    pub fn convert_to_upper_camel_case(
        &mut self,
        _: &ConvertToUpperCamelCase,
        cx: &mut ViewContext<Self>,
    ) {
        self.manipulate_text(cx, |text| {
            // Hack to get around the fact that to_case crate doesn't support '\n' as a word boundary
            // https://github.com/rutrum/convert-case/issues/16
            text.split('\n')
                .map(|line| line.to_case(Case::UpperCamel))
                .join("\n")
        })
    }

    pub fn convert_to_lower_camel_case(
        &mut self,
        _: &ConvertToLowerCamelCase,
        cx: &mut ViewContext<Self>,
    ) {
        self.manipulate_text(cx, |text| text.to_case(Case::Camel))
    }

    pub fn convert_to_opposite_case(
        &mut self,
        _: &ConvertToOppositeCase,
        cx: &mut ViewContext<Self>,
    ) {
        self.manipulate_text(cx, |text| {
            text.chars()
                .fold(String::with_capacity(text.len()), |mut t, c| {
                    if c.is_uppercase() {
                        t.extend(c.to_lowercase());
                    } else {
                        t.extend(c.to_uppercase());
                    }
                    t
                })
        })
    }

    fn manipulate_text<Fn>(&mut self, cx: &mut ViewContext<Self>, mut callback: Fn)
    where
        Fn: FnMut(&str) -> String,
    {
        let display_map = self.display_map.update(cx, |map, cx| map.snapshot(cx));
        let buffer = self.buffer.read(cx).snapshot(cx);

        let mut new_selections = Vec::new();
        let mut edits = Vec::new();
        let mut selection_adjustment = 0i32;

        for selection in self.selections.all::<usize>(cx) {
            let selection_is_empty = selection.is_empty();

            let (start, end) = if selection_is_empty {
                let word_range = movement::surrounding_word(
                    &display_map,
                    selection.start.to_display_point(&display_map),
                );
                let start = word_range.start.to_offset(&display_map, Bias::Left);
                let end = word_range.end.to_offset(&display_map, Bias::Left);
                (start, end)
            } else {
                (selection.start, selection.end)
            };

            let text = buffer.text_for_range(start..end).collect::<String>();
            let old_length = text.len() as i32;
            let text = callback(&text);

            new_selections.push(Selection {
                start: (start as i32 - selection_adjustment) as usize,
                end: ((start + text.len()) as i32 - selection_adjustment) as usize,
                goal: SelectionGoal::None,
                ..selection
            });

            selection_adjustment += old_length - text.len() as i32;

            edits.push((start..end, text));
        }

        self.transact(cx, |this, cx| {
            this.buffer.update(cx, |buffer, cx| {
                buffer.edit(edits, None, cx);
            });

            this.change_selections(Some(Autoscroll::fit()), cx, |s| {
                s.select(new_selections);
            });

            this.request_autoscroll(Autoscroll::fit(), cx);
        });
    }

    pub fn duplicate_line(&mut self, upwards: bool, cx: &mut ViewContext<Self>) {
        let display_map = self.display_map.update(cx, |map, cx| map.snapshot(cx));
        let buffer = &display_map.buffer_snapshot;
        let selections = self.selections.all::<Point>(cx);

        let mut edits = Vec::new();
        let mut selections_iter = selections.iter().peekable();
        while let Some(selection) = selections_iter.next() {
            // Avoid duplicating the same lines twice.
            let mut rows = selection.spanned_rows(false, &display_map);

            while let Some(next_selection) = selections_iter.peek() {
                let next_rows = next_selection.spanned_rows(false, &display_map);
                if next_rows.start < rows.end {
                    rows.end = next_rows.end;
                    selections_iter.next().unwrap();
                } else {
                    break;
                }
            }

            // Copy the text from the selected row region and splice it either at the start
            // or end of the region.
            let start = Point::new(rows.start.0, 0);
            let end = Point::new(
                rows.end.previous_row().0,
                buffer.line_len(rows.end.previous_row()),
            );
            let text = buffer
                .text_for_range(start..end)
                .chain(Some("\n"))
                .collect::<String>();
            let insert_location = if upwards {
                Point::new(rows.end.0, 0)
            } else {
                start
            };
            edits.push((insert_location..insert_location, text));
        }

        self.transact(cx, |this, cx| {
            this.buffer.update(cx, |buffer, cx| {
                buffer.edit(edits, None, cx);
            });

            this.request_autoscroll(Autoscroll::fit(), cx);
        });
    }

    pub fn duplicate_line_up(&mut self, _: &DuplicateLineUp, cx: &mut ViewContext<Self>) {
        self.duplicate_line(true, cx);
    }

    pub fn duplicate_line_down(&mut self, _: &DuplicateLineDown, cx: &mut ViewContext<Self>) {
        self.duplicate_line(false, cx);
    }

    pub fn move_line_up(&mut self, _: &MoveLineUp, cx: &mut ViewContext<Self>) {
        let display_map = self.display_map.update(cx, |map, cx| map.snapshot(cx));
        let buffer = self.buffer.read(cx).snapshot(cx);

        let mut edits = Vec::new();
        let mut unfold_ranges = Vec::new();
        let mut refold_ranges = Vec::new();

        let selections = self.selections.all::<Point>(cx);
        let mut selections = selections.iter().peekable();
        let mut contiguous_row_selections = Vec::new();
        let mut new_selections = Vec::new();

        while let Some(selection) = selections.next() {
            // Find all the selections that span a contiguous row range
            let (start_row, end_row) = consume_contiguous_rows(
                &mut contiguous_row_selections,
                selection,
                &display_map,
                &mut selections,
            );

            // Move the text spanned by the row range to be before the line preceding the row range
            if start_row.0 > 0 {
                let range_to_move = Point::new(
                    start_row.previous_row().0,
                    buffer.line_len(start_row.previous_row()),
                )
                    ..Point::new(
                        end_row.previous_row().0,
                        buffer.line_len(end_row.previous_row()),
                    );
                let insertion_point = display_map
                    .prev_line_boundary(Point::new(start_row.previous_row().0, 0))
                    .0;

                // Don't move lines across excerpts
                if buffer
                    .excerpt_boundaries_in_range((
                        Bound::Excluded(insertion_point),
                        Bound::Included(range_to_move.end),
                    ))
                    .next()
                    .is_none()
                {
                    let text = buffer
                        .text_for_range(range_to_move.clone())
                        .flat_map(|s| s.chars())
                        .skip(1)
                        .chain(['\n'])
                        .collect::<String>();

                    edits.push((
                        buffer.anchor_after(range_to_move.start)
                            ..buffer.anchor_before(range_to_move.end),
                        String::new(),
                    ));
                    let insertion_anchor = buffer.anchor_after(insertion_point);
                    edits.push((insertion_anchor..insertion_anchor, text));

                    let row_delta = range_to_move.start.row - insertion_point.row + 1;

                    // Move selections up
                    new_selections.extend(contiguous_row_selections.drain(..).map(
                        |mut selection| {
                            selection.start.row -= row_delta;
                            selection.end.row -= row_delta;
                            selection
                        },
                    ));

                    // Move folds up
                    unfold_ranges.push(range_to_move.clone());
                    for fold in display_map.folds_in_range(
                        buffer.anchor_before(range_to_move.start)
                            ..buffer.anchor_after(range_to_move.end),
                    ) {
                        let mut start = fold.range.start.to_point(&buffer);
                        let mut end = fold.range.end.to_point(&buffer);
                        start.row -= row_delta;
                        end.row -= row_delta;
                        refold_ranges.push((start..end, fold.placeholder.clone()));
                    }
                }
            }

            // If we didn't move line(s), preserve the existing selections
            new_selections.append(&mut contiguous_row_selections);
        }

        self.transact(cx, |this, cx| {
            this.unfold_ranges(unfold_ranges, true, true, cx);
            this.buffer.update(cx, |buffer, cx| {
                for (range, text) in edits {
                    buffer.edit([(range, text)], None, cx);
                }
            });
            this.fold_ranges(refold_ranges, true, cx);
            this.change_selections(Some(Autoscroll::fit()), cx, |s| {
                s.select(new_selections);
            })
        });
    }

    pub fn move_line_down(&mut self, _: &MoveLineDown, cx: &mut ViewContext<Self>) {
        let display_map = self.display_map.update(cx, |map, cx| map.snapshot(cx));
        let buffer = self.buffer.read(cx).snapshot(cx);

        let mut edits = Vec::new();
        let mut unfold_ranges = Vec::new();
        let mut refold_ranges = Vec::new();

        let selections = self.selections.all::<Point>(cx);
        let mut selections = selections.iter().peekable();
        let mut contiguous_row_selections = Vec::new();
        let mut new_selections = Vec::new();

        while let Some(selection) = selections.next() {
            // Find all the selections that span a contiguous row range
            let (start_row, end_row) = consume_contiguous_rows(
                &mut contiguous_row_selections,
                selection,
                &display_map,
                &mut selections,
            );

            // Move the text spanned by the row range to be after the last line of the row range
            if end_row.0 <= buffer.max_point().row {
                let range_to_move =
                    MultiBufferPoint::new(start_row.0, 0)..MultiBufferPoint::new(end_row.0, 0);
                let insertion_point = display_map
                    .next_line_boundary(MultiBufferPoint::new(end_row.0, 0))
                    .0;

                // Don't move lines across excerpt boundaries
                if buffer
                    .excerpt_boundaries_in_range((
                        Bound::Excluded(range_to_move.start),
                        Bound::Included(insertion_point),
                    ))
                    .next()
                    .is_none()
                {
                    let mut text = String::from("\n");
                    text.extend(buffer.text_for_range(range_to_move.clone()));
                    text.pop(); // Drop trailing newline
                    edits.push((
                        buffer.anchor_after(range_to_move.start)
                            ..buffer.anchor_before(range_to_move.end),
                        String::new(),
                    ));
                    let insertion_anchor = buffer.anchor_after(insertion_point);
                    edits.push((insertion_anchor..insertion_anchor, text));

                    let row_delta = insertion_point.row - range_to_move.end.row + 1;

                    // Move selections down
                    new_selections.extend(contiguous_row_selections.drain(..).map(
                        |mut selection| {
                            selection.start.row += row_delta;
                            selection.end.row += row_delta;
                            selection
                        },
                    ));

                    // Move folds down
                    unfold_ranges.push(range_to_move.clone());
                    for fold in display_map.folds_in_range(
                        buffer.anchor_before(range_to_move.start)
                            ..buffer.anchor_after(range_to_move.end),
                    ) {
                        let mut start = fold.range.start.to_point(&buffer);
                        let mut end = fold.range.end.to_point(&buffer);
                        start.row += row_delta;
                        end.row += row_delta;
                        refold_ranges.push((start..end, fold.placeholder.clone()));
                    }
                }
            }

            // If we didn't move line(s), preserve the existing selections
            new_selections.append(&mut contiguous_row_selections);
        }

        self.transact(cx, |this, cx| {
            this.unfold_ranges(unfold_ranges, true, true, cx);
            this.buffer.update(cx, |buffer, cx| {
                for (range, text) in edits {
                    buffer.edit([(range, text)], None, cx);
                }
            });
            this.fold_ranges(refold_ranges, true, cx);
            this.change_selections(Some(Autoscroll::fit()), cx, |s| s.select(new_selections));
        });
    }

    pub fn transpose(&mut self, _: &Transpose, cx: &mut ViewContext<Self>) {
        let text_layout_details = &self.text_layout_details(cx);
        self.transact(cx, |this, cx| {
            let edits = this.change_selections(Some(Autoscroll::fit()), cx, |s| {
                let mut edits: Vec<(Range<usize>, String)> = Default::default();
                let line_mode = s.line_mode;
                s.move_with(|display_map, selection| {
                    if !selection.is_empty() || line_mode {
                        return;
                    }

                    let mut head = selection.head();
                    let mut transpose_offset = head.to_offset(display_map, Bias::Right);
                    if head.column() == display_map.line_len(head.row()) {
                        transpose_offset = display_map
                            .buffer_snapshot
                            .clip_offset(transpose_offset.saturating_sub(1), Bias::Left);
                    }

                    if transpose_offset == 0 {
                        return;
                    }

                    *head.column_mut() += 1;
                    head = display_map.clip_point(head, Bias::Right);
                    let goal = SelectionGoal::HorizontalPosition(
                        display_map
                            .x_for_display_point(head, &text_layout_details)
                            .into(),
                    );
                    selection.collapse_to(head, goal);

                    let transpose_start = display_map
                        .buffer_snapshot
                        .clip_offset(transpose_offset.saturating_sub(1), Bias::Left);
                    if edits.last().map_or(true, |e| e.0.end <= transpose_start) {
                        let transpose_end = display_map
                            .buffer_snapshot
                            .clip_offset(transpose_offset + 1, Bias::Right);
                        if let Some(ch) =
                            display_map.buffer_snapshot.chars_at(transpose_start).next()
                        {
                            edits.push((transpose_start..transpose_offset, String::new()));
                            edits.push((transpose_end..transpose_end, ch.to_string()));
                        }
                    }
                });
                edits
            });
            this.buffer
                .update(cx, |buffer, cx| buffer.edit(edits, None, cx));
            let selections = this.selections.all::<usize>(cx);
            this.change_selections(Some(Autoscroll::fit()), cx, |s| {
                s.select(selections);
            });
        });
    }

    pub fn cut(&mut self, _: &Cut, cx: &mut ViewContext<Self>) {
        let mut text = String::new();
        let buffer = self.buffer.read(cx).snapshot(cx);
        let mut selections = self.selections.all::<Point>(cx);
        let mut clipboard_selections = Vec::with_capacity(selections.len());
        {
            let max_point = buffer.max_point();
            let mut is_first = true;
            for selection in &mut selections {
                let is_entire_line = selection.is_empty() || self.selections.line_mode;
                if is_entire_line {
                    selection.start = Point::new(selection.start.row, 0);
                    selection.end = cmp::min(max_point, Point::new(selection.end.row + 1, 0));
                    selection.goal = SelectionGoal::None;
                }
                if is_first {
                    is_first = false;
                } else {
                    text += "\n";
                }
                let mut len = 0;
                for chunk in buffer.text_for_range(selection.start..selection.end) {
                    text.push_str(chunk);
                    len += chunk.len();
                }
                clipboard_selections.push(ClipboardSelection {
                    len,
                    is_entire_line,
                    first_line_indent: buffer
                        .indent_size_for_line(MultiBufferRow(selection.start.row))
                        .len,
                });
            }
        }

        self.transact(cx, |this, cx| {
            this.change_selections(Some(Autoscroll::fit()), cx, |s| {
                s.select(selections);
            });
            this.insert("", cx);
            cx.write_to_clipboard(ClipboardItem::new(text).with_metadata(clipboard_selections));
        });
    }

    pub fn copy(&mut self, _: &Copy, cx: &mut ViewContext<Self>) {
        let selections = self.selections.all::<Point>(cx);
        let buffer = self.buffer.read(cx).read(cx);
        let mut text = String::new();

        let mut clipboard_selections = Vec::with_capacity(selections.len());
        {
            let max_point = buffer.max_point();
            let mut is_first = true;
            for selection in selections.iter() {
                let mut start = selection.start;
                let mut end = selection.end;
                let is_entire_line = selection.is_empty() || self.selections.line_mode;
                if is_entire_line {
                    start = Point::new(start.row, 0);
                    end = cmp::min(max_point, Point::new(end.row + 1, 0));
                }
                if is_first {
                    is_first = false;
                } else {
                    text += "\n";
                }
                let mut len = 0;
                for chunk in buffer.text_for_range(start..end) {
                    text.push_str(chunk);
                    len += chunk.len();
                }
                clipboard_selections.push(ClipboardSelection {
                    len,
                    is_entire_line,
                    first_line_indent: buffer.indent_size_for_line(MultiBufferRow(start.row)).len,
                });
            }
        }

        cx.write_to_clipboard(ClipboardItem::new(text).with_metadata(clipboard_selections));
    }

    pub fn paste(&mut self, _: &Paste, cx: &mut ViewContext<Self>) {
        if self.read_only(cx) {
            return;
        }

        self.transact(cx, |this, cx| {
            if let Some(item) = cx.read_from_clipboard() {
                let clipboard_text = Cow::Borrowed(item.text());
                if let Some(mut clipboard_selections) = item.metadata::<Vec<ClipboardSelection>>() {
                    let old_selections = this.selections.all::<usize>(cx);
                    let all_selections_were_entire_line =
                        clipboard_selections.iter().all(|s| s.is_entire_line);
                    let first_selection_indent_column =
                        clipboard_selections.first().map(|s| s.first_line_indent);
                    if clipboard_selections.len() != old_selections.len() {
                        clipboard_selections.drain(..);
                    }

                    this.buffer.update(cx, |buffer, cx| {
                        let snapshot = buffer.read(cx);
                        let mut start_offset = 0;
                        let mut edits = Vec::new();
                        let mut original_indent_columns = Vec::new();
                        let line_mode = this.selections.line_mode;
                        for (ix, selection) in old_selections.iter().enumerate() {
                            let to_insert;
                            let entire_line;
                            let original_indent_column;
                            if let Some(clipboard_selection) = clipboard_selections.get(ix) {
                                let end_offset = start_offset + clipboard_selection.len;
                                to_insert = &clipboard_text[start_offset..end_offset];
                                entire_line = clipboard_selection.is_entire_line;
                                start_offset = end_offset + 1;
                                original_indent_column =
                                    Some(clipboard_selection.first_line_indent);
                            } else {
                                to_insert = clipboard_text.as_str();
                                entire_line = all_selections_were_entire_line;
                                original_indent_column = first_selection_indent_column
                            }

                            // If the corresponding selection was empty when this slice of the
                            // clipboard text was written, then the entire line containing the
                            // selection was copied. If this selection is also currently empty,
                            // then paste the line before the current line of the buffer.
                            let range = if selection.is_empty() && !line_mode && entire_line {
                                let column = selection.start.to_point(&snapshot).column as usize;
                                let line_start = selection.start - column;
                                line_start..line_start
                            } else {
                                selection.range()
                            };

                            edits.push((range, to_insert));
                            original_indent_columns.extend(original_indent_column);
                        }
                        drop(snapshot);

                        buffer.edit(
                            edits,
                            Some(AutoindentMode::Block {
                                original_indent_columns,
                            }),
                            cx,
                        );
                    });

                    let selections = this.selections.all::<usize>(cx);
                    this.change_selections(Some(Autoscroll::fit()), cx, |s| s.select(selections));
                } else {
                    this.insert(&clipboard_text, cx);
                }
            }
        });
    }

    pub fn undo(&mut self, _: &Undo, cx: &mut ViewContext<Self>) {
        if self.read_only(cx) {
            return;
        }

        if let Some(tx_id) = self.buffer.update(cx, |buffer, cx| buffer.undo(cx)) {
            if let Some((selections, _)) = self.selection_history.transaction(tx_id).cloned() {
                self.change_selections(None, cx, |s| {
                    s.select_anchors(selections.to_vec());
                });
            }
            self.request_autoscroll(Autoscroll::fit(), cx);
            self.unmark_text(cx);
            self.refresh_inline_completion(true, cx);
            cx.emit(EditorEvent::Edited);
            cx.emit(EditorEvent::TransactionUndone {
                transaction_id: tx_id,
            });
        }
    }

    pub fn redo(&mut self, _: &Redo, cx: &mut ViewContext<Self>) {
        if self.read_only(cx) {
            return;
        }

        if let Some(tx_id) = self.buffer.update(cx, |buffer, cx| buffer.redo(cx)) {
            if let Some((_, Some(selections))) = self.selection_history.transaction(tx_id).cloned()
            {
                self.change_selections(None, cx, |s| {
                    s.select_anchors(selections.to_vec());
                });
            }
            self.request_autoscroll(Autoscroll::fit(), cx);
            self.unmark_text(cx);
            self.refresh_inline_completion(true, cx);
            cx.emit(EditorEvent::Edited);
        }
    }

    pub fn finalize_last_transaction(&mut self, cx: &mut ViewContext<Self>) {
        self.buffer
            .update(cx, |buffer, cx| buffer.finalize_last_transaction(cx));
    }

    pub fn group_until_transaction(&mut self, tx_id: TransactionId, cx: &mut ViewContext<Self>) {
        self.buffer
            .update(cx, |buffer, cx| buffer.group_until_transaction(tx_id, cx));
    }

    pub fn move_left(&mut self, _: &MoveLeft, cx: &mut ViewContext<Self>) {
        self.change_selections(Some(Autoscroll::fit()), cx, |s| {
            let line_mode = s.line_mode;
            s.move_with(|map, selection| {
                let cursor = if selection.is_empty() && !line_mode {
                    movement::left(map, selection.start)
                } else {
                    selection.start
                };
                selection.collapse_to(cursor, SelectionGoal::None);
            });
        })
    }

    pub fn select_left(&mut self, _: &SelectLeft, cx: &mut ViewContext<Self>) {
        self.change_selections(Some(Autoscroll::fit()), cx, |s| {
            s.move_heads_with(|map, head, _| (movement::left(map, head), SelectionGoal::None));
        })
    }

    pub fn move_right(&mut self, _: &MoveRight, cx: &mut ViewContext<Self>) {
        self.change_selections(Some(Autoscroll::fit()), cx, |s| {
            let line_mode = s.line_mode;
            s.move_with(|map, selection| {
                let cursor = if selection.is_empty() && !line_mode {
                    movement::right(map, selection.end)
                } else {
                    selection.end
                };
                selection.collapse_to(cursor, SelectionGoal::None)
            });
        })
    }

    pub fn select_right(&mut self, _: &SelectRight, cx: &mut ViewContext<Self>) {
        self.change_selections(Some(Autoscroll::fit()), cx, |s| {
            s.move_heads_with(|map, head, _| (movement::right(map, head), SelectionGoal::None));
        })
    }

    pub fn move_up(&mut self, _: &MoveUp, cx: &mut ViewContext<Self>) {
        if self.take_rename(true, cx).is_some() {
            return;
        }

        if matches!(self.mode, EditorMode::SingleLine) {
            cx.propagate();
            return;
        }

        let text_layout_details = &self.text_layout_details(cx);

        self.change_selections(Some(Autoscroll::fit()), cx, |s| {
            let line_mode = s.line_mode;
            s.move_with(|map, selection| {
                if !selection.is_empty() && !line_mode {
                    selection.goal = SelectionGoal::None;
                }
                let (cursor, goal) = movement::up(
                    map,
                    selection.start,
                    selection.goal,
                    false,
                    &text_layout_details,
                );
                selection.collapse_to(cursor, goal);
            });
        })
    }

    pub fn move_up_by_lines(&mut self, action: &MoveUpByLines, cx: &mut ViewContext<Self>) {
        if self.take_rename(true, cx).is_some() {
            return;
        }

        if matches!(self.mode, EditorMode::SingleLine) {
            cx.propagate();
            return;
        }

        let text_layout_details = &self.text_layout_details(cx);

        self.change_selections(Some(Autoscroll::fit()), cx, |s| {
            let line_mode = s.line_mode;
            s.move_with(|map, selection| {
                if !selection.is_empty() && !line_mode {
                    selection.goal = SelectionGoal::None;
                }
                let (cursor, goal) = movement::up_by_rows(
                    map,
                    selection.start,
                    action.lines,
                    selection.goal,
                    false,
                    &text_layout_details,
                );
                selection.collapse_to(cursor, goal);
            });
        })
    }

    pub fn move_down_by_lines(&mut self, action: &MoveDownByLines, cx: &mut ViewContext<Self>) {
        if self.take_rename(true, cx).is_some() {
            return;
        }

        if matches!(self.mode, EditorMode::SingleLine) {
            cx.propagate();
            return;
        }

        let text_layout_details = &self.text_layout_details(cx);

        self.change_selections(Some(Autoscroll::fit()), cx, |s| {
            let line_mode = s.line_mode;
            s.move_with(|map, selection| {
                if !selection.is_empty() && !line_mode {
                    selection.goal = SelectionGoal::None;
                }
                let (cursor, goal) = movement::down_by_rows(
                    map,
                    selection.start,
                    action.lines,
                    selection.goal,
                    false,
                    &text_layout_details,
                );
                selection.collapse_to(cursor, goal);
            });
        })
    }

    pub fn select_down_by_lines(&mut self, action: &SelectDownByLines, cx: &mut ViewContext<Self>) {
        let text_layout_details = &self.text_layout_details(cx);
        self.change_selections(Some(Autoscroll::fit()), cx, |s| {
            s.move_heads_with(|map, head, goal| {
                movement::down_by_rows(map, head, action.lines, goal, false, &text_layout_details)
            })
        })
    }

    pub fn select_up_by_lines(&mut self, action: &SelectUpByLines, cx: &mut ViewContext<Self>) {
        let text_layout_details = &self.text_layout_details(cx);
        self.change_selections(Some(Autoscroll::fit()), cx, |s| {
            s.move_heads_with(|map, head, goal| {
                movement::up_by_rows(map, head, action.lines, goal, false, &text_layout_details)
            })
        })
    }

    pub fn move_page_up(&mut self, action: &MovePageUp, cx: &mut ViewContext<Self>) {
        if self.take_rename(true, cx).is_some() {
            return;
        }

        if matches!(self.mode, EditorMode::SingleLine) {
            cx.propagate();
            return;
        }

        let row_count = if let Some(row_count) = self.visible_line_count() {
            row_count as u32 - 1
        } else {
            return;
        };

        let autoscroll = if action.center_cursor {
            Autoscroll::center()
        } else {
            Autoscroll::fit()
        };

        let text_layout_details = &self.text_layout_details(cx);

        self.change_selections(Some(autoscroll), cx, |s| {
            let line_mode = s.line_mode;
            s.move_with(|map, selection| {
                if !selection.is_empty() && !line_mode {
                    selection.goal = SelectionGoal::None;
                }
                let (cursor, goal) = movement::up_by_rows(
                    map,
                    selection.end,
                    row_count,
                    selection.goal,
                    false,
                    &text_layout_details,
                );
                selection.collapse_to(cursor, goal);
            });
        });
    }

    pub fn select_up(&mut self, _: &SelectUp, cx: &mut ViewContext<Self>) {
        let text_layout_details = &self.text_layout_details(cx);
        self.change_selections(Some(Autoscroll::fit()), cx, |s| {
            s.move_heads_with(|map, head, goal| {
                movement::up(map, head, goal, false, &text_layout_details)
            })
        })
    }

    pub fn move_down(&mut self, _: &MoveDown, cx: &mut ViewContext<Self>) {
        self.take_rename(true, cx);

        if self.mode == EditorMode::SingleLine {
            cx.propagate();
            return;
        }

        let text_layout_details = &self.text_layout_details(cx);
        self.change_selections(Some(Autoscroll::fit()), cx, |s| {
            let line_mode = s.line_mode;
            s.move_with(|map, selection| {
                if !selection.is_empty() && !line_mode {
                    selection.goal = SelectionGoal::None;
                }
                let (cursor, goal) = movement::down(
                    map,
                    selection.end,
                    selection.goal,
                    false,
                    &text_layout_details,
                );
                selection.collapse_to(cursor, goal);
            });
        });
    }

    pub fn move_page_down(&mut self, action: &MovePageDown, cx: &mut ViewContext<Self>) {
        if self.take_rename(true, cx).is_some() {
            return;
        }

        if self
            .context_menu
            .write()
            .as_mut()
            .map(|menu| menu.select_last(self.project.as_ref(), cx))
            .unwrap_or(false)
        {
            return;
        }

        if matches!(self.mode, EditorMode::SingleLine) {
            cx.propagate();
            return;
        }

        let row_count = if let Some(row_count) = self.visible_line_count() {
            row_count as u32 - 1
        } else {
            return;
        };

        let autoscroll = if action.center_cursor {
            Autoscroll::center()
        } else {
            Autoscroll::fit()
        };

        let text_layout_details = &self.text_layout_details(cx);
        self.change_selections(Some(autoscroll), cx, |s| {
            let line_mode = s.line_mode;
            s.move_with(|map, selection| {
                if !selection.is_empty() && !line_mode {
                    selection.goal = SelectionGoal::None;
                }
                let (cursor, goal) = movement::down_by_rows(
                    map,
                    selection.end,
                    row_count,
                    selection.goal,
                    false,
                    &text_layout_details,
                );
                selection.collapse_to(cursor, goal);
            });
        });
    }

    pub fn select_down(&mut self, _: &SelectDown, cx: &mut ViewContext<Self>) {
        let text_layout_details = &self.text_layout_details(cx);
        self.change_selections(Some(Autoscroll::fit()), cx, |s| {
            s.move_heads_with(|map, head, goal| {
                movement::down(map, head, goal, false, &text_layout_details)
            })
        });
    }

    pub fn context_menu_first(&mut self, _: &ContextMenuFirst, cx: &mut ViewContext<Self>) {
        if let Some(context_menu) = self.context_menu.write().as_mut() {
            context_menu.select_first(self.project.as_ref(), cx);
        }
    }

    pub fn context_menu_prev(&mut self, _: &ContextMenuPrev, cx: &mut ViewContext<Self>) {
        if let Some(context_menu) = self.context_menu.write().as_mut() {
            context_menu.select_prev(self.project.as_ref(), cx);
        }
    }

    pub fn context_menu_next(&mut self, _: &ContextMenuNext, cx: &mut ViewContext<Self>) {
        if let Some(context_menu) = self.context_menu.write().as_mut() {
            context_menu.select_next(self.project.as_ref(), cx);
        }
    }

    pub fn context_menu_last(&mut self, _: &ContextMenuLast, cx: &mut ViewContext<Self>) {
        if let Some(context_menu) = self.context_menu.write().as_mut() {
            context_menu.select_last(self.project.as_ref(), cx);
        }
    }

    pub fn move_to_previous_word_start(
        &mut self,
        _: &MoveToPreviousWordStart,
        cx: &mut ViewContext<Self>,
    ) {
        self.change_selections(Some(Autoscroll::fit()), cx, |s| {
            s.move_cursors_with(|map, head, _| {
                (
                    movement::previous_word_start(map, head),
                    SelectionGoal::None,
                )
            });
        })
    }

    pub fn move_to_previous_subword_start(
        &mut self,
        _: &MoveToPreviousSubwordStart,
        cx: &mut ViewContext<Self>,
    ) {
        self.change_selections(Some(Autoscroll::fit()), cx, |s| {
            s.move_cursors_with(|map, head, _| {
                (
                    movement::previous_subword_start(map, head),
                    SelectionGoal::None,
                )
            });
        })
    }

    pub fn select_to_previous_word_start(
        &mut self,
        _: &SelectToPreviousWordStart,
        cx: &mut ViewContext<Self>,
    ) {
        self.change_selections(Some(Autoscroll::fit()), cx, |s| {
            s.move_heads_with(|map, head, _| {
                (
                    movement::previous_word_start(map, head),
                    SelectionGoal::None,
                )
            });
        })
    }

    pub fn select_to_previous_subword_start(
        &mut self,
        _: &SelectToPreviousSubwordStart,
        cx: &mut ViewContext<Self>,
    ) {
        self.change_selections(Some(Autoscroll::fit()), cx, |s| {
            s.move_heads_with(|map, head, _| {
                (
                    movement::previous_subword_start(map, head),
                    SelectionGoal::None,
                )
            });
        })
    }

    pub fn delete_to_previous_word_start(
        &mut self,
        _: &DeleteToPreviousWordStart,
        cx: &mut ViewContext<Self>,
    ) {
        self.transact(cx, |this, cx| {
            this.select_autoclose_pair(cx);
            this.change_selections(Some(Autoscroll::fit()), cx, |s| {
                let line_mode = s.line_mode;
                s.move_with(|map, selection| {
                    if selection.is_empty() && !line_mode {
                        let cursor = movement::previous_word_start(map, selection.head());
                        selection.set_head(cursor, SelectionGoal::None);
                    }
                });
            });
            this.insert("", cx);
        });
    }

    pub fn delete_to_previous_subword_start(
        &mut self,
        _: &DeleteToPreviousSubwordStart,
        cx: &mut ViewContext<Self>,
    ) {
        self.transact(cx, |this, cx| {
            this.select_autoclose_pair(cx);
            this.change_selections(Some(Autoscroll::fit()), cx, |s| {
                let line_mode = s.line_mode;
                s.move_with(|map, selection| {
                    if selection.is_empty() && !line_mode {
                        let cursor = movement::previous_subword_start(map, selection.head());
                        selection.set_head(cursor, SelectionGoal::None);
                    }
                });
            });
            this.insert("", cx);
        });
    }

    pub fn move_to_next_word_end(&mut self, _: &MoveToNextWordEnd, cx: &mut ViewContext<Self>) {
        self.change_selections(Some(Autoscroll::fit()), cx, |s| {
            s.move_cursors_with(|map, head, _| {
                (movement::next_word_end(map, head), SelectionGoal::None)
            });
        })
    }

    pub fn move_to_next_subword_end(
        &mut self,
        _: &MoveToNextSubwordEnd,
        cx: &mut ViewContext<Self>,
    ) {
        self.change_selections(Some(Autoscroll::fit()), cx, |s| {
            s.move_cursors_with(|map, head, _| {
                (movement::next_subword_end(map, head), SelectionGoal::None)
            });
        })
    }

    pub fn select_to_next_word_end(&mut self, _: &SelectToNextWordEnd, cx: &mut ViewContext<Self>) {
        self.change_selections(Some(Autoscroll::fit()), cx, |s| {
            s.move_heads_with(|map, head, _| {
                (movement::next_word_end(map, head), SelectionGoal::None)
            });
        })
    }

    pub fn select_to_next_subword_end(
        &mut self,
        _: &SelectToNextSubwordEnd,
        cx: &mut ViewContext<Self>,
    ) {
        self.change_selections(Some(Autoscroll::fit()), cx, |s| {
            s.move_heads_with(|map, head, _| {
                (movement::next_subword_end(map, head), SelectionGoal::None)
            });
        })
    }

    pub fn delete_to_next_word_end(&mut self, _: &DeleteToNextWordEnd, cx: &mut ViewContext<Self>) {
        self.transact(cx, |this, cx| {
            this.change_selections(Some(Autoscroll::fit()), cx, |s| {
                let line_mode = s.line_mode;
                s.move_with(|map, selection| {
                    if selection.is_empty() && !line_mode {
                        let cursor = movement::next_word_end(map, selection.head());
                        selection.set_head(cursor, SelectionGoal::None);
                    }
                });
            });
            this.insert("", cx);
        });
    }

    pub fn delete_to_next_subword_end(
        &mut self,
        _: &DeleteToNextSubwordEnd,
        cx: &mut ViewContext<Self>,
    ) {
        self.transact(cx, |this, cx| {
            this.change_selections(Some(Autoscroll::fit()), cx, |s| {
                s.move_with(|map, selection| {
                    if selection.is_empty() {
                        let cursor = movement::next_subword_end(map, selection.head());
                        selection.set_head(cursor, SelectionGoal::None);
                    }
                });
            });
            this.insert("", cx);
        });
    }

    pub fn move_to_beginning_of_line(
        &mut self,
        action: &MoveToBeginningOfLine,
        cx: &mut ViewContext<Self>,
    ) {
        self.change_selections(Some(Autoscroll::fit()), cx, |s| {
            s.move_cursors_with(|map, head, _| {
                (
                    movement::indented_line_beginning(map, head, action.stop_at_soft_wraps),
                    SelectionGoal::None,
                )
            });
        })
    }

    pub fn select_to_beginning_of_line(
        &mut self,
        action: &SelectToBeginningOfLine,
        cx: &mut ViewContext<Self>,
    ) {
        self.change_selections(Some(Autoscroll::fit()), cx, |s| {
            s.move_heads_with(|map, head, _| {
                (
                    movement::indented_line_beginning(map, head, action.stop_at_soft_wraps),
                    SelectionGoal::None,
                )
            });
        });
    }

    pub fn delete_to_beginning_of_line(
        &mut self,
        _: &DeleteToBeginningOfLine,
        cx: &mut ViewContext<Self>,
    ) {
        self.transact(cx, |this, cx| {
            this.change_selections(Some(Autoscroll::fit()), cx, |s| {
                s.move_with(|_, selection| {
                    selection.reversed = true;
                });
            });

            this.select_to_beginning_of_line(
                &SelectToBeginningOfLine {
                    stop_at_soft_wraps: false,
                },
                cx,
            );
            this.backspace(&Backspace, cx);
        });
    }

    pub fn move_to_end_of_line(&mut self, action: &MoveToEndOfLine, cx: &mut ViewContext<Self>) {
        self.change_selections(Some(Autoscroll::fit()), cx, |s| {
            s.move_cursors_with(|map, head, _| {
                (
                    movement::line_end(map, head, action.stop_at_soft_wraps),
                    SelectionGoal::None,
                )
            });
        })
    }

    pub fn select_to_end_of_line(
        &mut self,
        action: &SelectToEndOfLine,
        cx: &mut ViewContext<Self>,
    ) {
        self.change_selections(Some(Autoscroll::fit()), cx, |s| {
            s.move_heads_with(|map, head, _| {
                (
                    movement::line_end(map, head, action.stop_at_soft_wraps),
                    SelectionGoal::None,
                )
            });
        })
    }

    pub fn delete_to_end_of_line(&mut self, _: &DeleteToEndOfLine, cx: &mut ViewContext<Self>) {
        self.transact(cx, |this, cx| {
            this.select_to_end_of_line(
                &SelectToEndOfLine {
                    stop_at_soft_wraps: false,
                },
                cx,
            );
            this.delete(&Delete, cx);
        });
    }

    pub fn cut_to_end_of_line(&mut self, _: &CutToEndOfLine, cx: &mut ViewContext<Self>) {
        self.transact(cx, |this, cx| {
            this.select_to_end_of_line(
                &SelectToEndOfLine {
                    stop_at_soft_wraps: false,
                },
                cx,
            );
            this.cut(&Cut, cx);
        });
    }

    pub fn move_to_start_of_paragraph(
        &mut self,
        _: &MoveToStartOfParagraph,
        cx: &mut ViewContext<Self>,
    ) {
        if matches!(self.mode, EditorMode::SingleLine) {
            cx.propagate();
            return;
        }

        self.change_selections(Some(Autoscroll::fit()), cx, |s| {
            s.move_with(|map, selection| {
                selection.collapse_to(
                    movement::start_of_paragraph(map, selection.head(), 1),
                    SelectionGoal::None,
                )
            });
        })
    }

    pub fn move_to_end_of_paragraph(
        &mut self,
        _: &MoveToEndOfParagraph,
        cx: &mut ViewContext<Self>,
    ) {
        if matches!(self.mode, EditorMode::SingleLine) {
            cx.propagate();
            return;
        }

        self.change_selections(Some(Autoscroll::fit()), cx, |s| {
            s.move_with(|map, selection| {
                selection.collapse_to(
                    movement::end_of_paragraph(map, selection.head(), 1),
                    SelectionGoal::None,
                )
            });
        })
    }

    pub fn select_to_start_of_paragraph(
        &mut self,
        _: &SelectToStartOfParagraph,
        cx: &mut ViewContext<Self>,
    ) {
        if matches!(self.mode, EditorMode::SingleLine) {
            cx.propagate();
            return;
        }

        self.change_selections(Some(Autoscroll::fit()), cx, |s| {
            s.move_heads_with(|map, head, _| {
                (
                    movement::start_of_paragraph(map, head, 1),
                    SelectionGoal::None,
                )
            });
        })
    }

    pub fn select_to_end_of_paragraph(
        &mut self,
        _: &SelectToEndOfParagraph,
        cx: &mut ViewContext<Self>,
    ) {
        if matches!(self.mode, EditorMode::SingleLine) {
            cx.propagate();
            return;
        }

        self.change_selections(Some(Autoscroll::fit()), cx, |s| {
            s.move_heads_with(|map, head, _| {
                (
                    movement::end_of_paragraph(map, head, 1),
                    SelectionGoal::None,
                )
            });
        })
    }

    pub fn move_to_beginning(&mut self, _: &MoveToBeginning, cx: &mut ViewContext<Self>) {
        if matches!(self.mode, EditorMode::SingleLine) {
            cx.propagate();
            return;
        }

        self.change_selections(Some(Autoscroll::fit()), cx, |s| {
            s.select_ranges(vec![0..0]);
        });
    }

    pub fn select_to_beginning(&mut self, _: &SelectToBeginning, cx: &mut ViewContext<Self>) {
        let mut selection = self.selections.last::<Point>(cx);
        selection.set_head(Point::zero(), SelectionGoal::None);

        self.change_selections(Some(Autoscroll::fit()), cx, |s| {
            s.select(vec![selection]);
        });
    }

    pub fn move_to_end(&mut self, _: &MoveToEnd, cx: &mut ViewContext<Self>) {
        if matches!(self.mode, EditorMode::SingleLine) {
            cx.propagate();
            return;
        }

        let cursor = self.buffer.read(cx).read(cx).len();
        self.change_selections(Some(Autoscroll::fit()), cx, |s| {
            s.select_ranges(vec![cursor..cursor])
        });
    }

    pub fn set_nav_history(&mut self, nav_history: Option<ItemNavHistory>) {
        self.nav_history = nav_history;
    }

    pub fn nav_history(&self) -> Option<&ItemNavHistory> {
        self.nav_history.as_ref()
    }

    fn push_to_nav_history(
        &mut self,
        cursor_anchor: Anchor,
        new_position: Option<Point>,
        cx: &mut ViewContext<Self>,
    ) {
        if let Some(nav_history) = self.nav_history.as_mut() {
            let buffer = self.buffer.read(cx).read(cx);
            let cursor_position = cursor_anchor.to_point(&buffer);
            let scroll_state = self.scroll_manager.anchor();
            let scroll_top_row = scroll_state.top_row(&buffer);
            drop(buffer);

            if let Some(new_position) = new_position {
                let row_delta = (new_position.row as i64 - cursor_position.row as i64).abs();
                if row_delta < MIN_NAVIGATION_HISTORY_ROW_DELTA {
                    return;
                }
            }

            nav_history.push(
                Some(NavigationData {
                    cursor_anchor,
                    cursor_position,
                    scroll_anchor: scroll_state,
                    scroll_top_row,
                }),
                cx,
            );
        }
    }

    pub fn select_to_end(&mut self, _: &SelectToEnd, cx: &mut ViewContext<Self>) {
        let buffer = self.buffer.read(cx).snapshot(cx);
        let mut selection = self.selections.first::<usize>(cx);
        selection.set_head(buffer.len(), SelectionGoal::None);
        self.change_selections(Some(Autoscroll::fit()), cx, |s| {
            s.select(vec![selection]);
        });
    }

    pub fn select_all(&mut self, _: &SelectAll, cx: &mut ViewContext<Self>) {
        let end = self.buffer.read(cx).read(cx).len();
        self.change_selections(None, cx, |s| {
            s.select_ranges(vec![0..end]);
        });
    }

    pub fn select_line(&mut self, _: &SelectLine, cx: &mut ViewContext<Self>) {
        let display_map = self.display_map.update(cx, |map, cx| map.snapshot(cx));
        let mut selections = self.selections.all::<Point>(cx);
        let max_point = display_map.buffer_snapshot.max_point();
        for selection in &mut selections {
            let rows = selection.spanned_rows(true, &display_map);
            selection.start = Point::new(rows.start.0, 0);
            selection.end = cmp::min(max_point, Point::new(rows.end.0, 0));
            selection.reversed = false;
        }
        self.change_selections(Some(Autoscroll::fit()), cx, |s| {
            s.select(selections);
        });
    }

    pub fn split_selection_into_lines(
        &mut self,
        _: &SplitSelectionIntoLines,
        cx: &mut ViewContext<Self>,
    ) {
        let mut to_unfold = Vec::new();
        let mut new_selection_ranges = Vec::new();
        {
            let selections = self.selections.all::<Point>(cx);
            let buffer = self.buffer.read(cx).read(cx);
            for selection in selections {
                for row in selection.start.row..selection.end.row {
                    let cursor = Point::new(row, buffer.line_len(MultiBufferRow(row)));
                    new_selection_ranges.push(cursor..cursor);
                }
                new_selection_ranges.push(selection.end..selection.end);
                to_unfold.push(selection.start..selection.end);
            }
        }
        self.unfold_ranges(to_unfold, true, true, cx);
        self.change_selections(Some(Autoscroll::fit()), cx, |s| {
            s.select_ranges(new_selection_ranges);
        });
    }

    pub fn add_selection_above(&mut self, _: &AddSelectionAbove, cx: &mut ViewContext<Self>) {
        self.add_selection(true, cx);
    }

    pub fn add_selection_below(&mut self, _: &AddSelectionBelow, cx: &mut ViewContext<Self>) {
        self.add_selection(false, cx);
    }

    fn add_selection(&mut self, above: bool, cx: &mut ViewContext<Self>) {
        let display_map = self.display_map.update(cx, |map, cx| map.snapshot(cx));
        let mut selections = self.selections.all::<Point>(cx);
        let text_layout_details = self.text_layout_details(cx);
        let mut state = self.add_selections_state.take().unwrap_or_else(|| {
            let oldest_selection = selections.iter().min_by_key(|s| s.id).unwrap().clone();
            let range = oldest_selection.display_range(&display_map).sorted();

            let start_x = display_map.x_for_display_point(range.start, &text_layout_details);
            let end_x = display_map.x_for_display_point(range.end, &text_layout_details);
            let positions = start_x.min(end_x)..start_x.max(end_x);

            selections.clear();
            let mut stack = Vec::new();
            for row in range.start.row().0..=range.end.row().0 {
                if let Some(selection) = self.selections.build_columnar_selection(
                    &display_map,
                    DisplayRow(row),
                    &positions,
                    oldest_selection.reversed,
                    &text_layout_details,
                ) {
                    stack.push(selection.id);
                    selections.push(selection);
                }
            }

            if above {
                stack.reverse();
            }

            AddSelectionsState { above, stack }
        });

        let last_added_selection = *state.stack.last().unwrap();
        let mut new_selections = Vec::new();
        if above == state.above {
            let end_row = if above {
                DisplayRow(0)
            } else {
                display_map.max_point().row()
            };

            'outer: for selection in selections {
                if selection.id == last_added_selection {
                    let range = selection.display_range(&display_map).sorted();
                    debug_assert_eq!(range.start.row(), range.end.row());
                    let mut row = range.start.row();
                    let positions =
                        if let SelectionGoal::HorizontalRange { start, end } = selection.goal {
                            px(start)..px(end)
                        } else {
                            let start_x =
                                display_map.x_for_display_point(range.start, &text_layout_details);
                            let end_x =
                                display_map.x_for_display_point(range.end, &text_layout_details);
                            start_x.min(end_x)..start_x.max(end_x)
                        };

                    while row != end_row {
                        if above {
                            row.0 -= 1;
                        } else {
                            row.0 += 1;
                        }

                        if let Some(new_selection) = self.selections.build_columnar_selection(
                            &display_map,
                            row,
                            &positions,
                            selection.reversed,
                            &text_layout_details,
                        ) {
                            state.stack.push(new_selection.id);
                            if above {
                                new_selections.push(new_selection);
                                new_selections.push(selection);
                            } else {
                                new_selections.push(selection);
                                new_selections.push(new_selection);
                            }

                            continue 'outer;
                        }
                    }
                }

                new_selections.push(selection);
            }
        } else {
            new_selections = selections;
            new_selections.retain(|s| s.id != last_added_selection);
            state.stack.pop();
        }

        self.change_selections(Some(Autoscroll::fit()), cx, |s| {
            s.select(new_selections);
        });
        if state.stack.len() > 1 {
            self.add_selections_state = Some(state);
        }
    }

    pub fn select_next_match_internal(
        &mut self,
        display_map: &DisplaySnapshot,
        replace_newest: bool,
        autoscroll: Option<Autoscroll>,
        cx: &mut ViewContext<Self>,
    ) -> Result<()> {
        fn select_next_match_ranges(
            this: &mut Editor,
            range: Range<usize>,
            replace_newest: bool,
            auto_scroll: Option<Autoscroll>,
            cx: &mut ViewContext<Editor>,
        ) {
            this.unfold_ranges([range.clone()], false, true, cx);
            this.change_selections(auto_scroll, cx, |s| {
                if replace_newest {
                    s.delete(s.newest_anchor().id);
                }
                s.insert_range(range.clone());
            });
        }

        let buffer = &display_map.buffer_snapshot;
        let mut selections = self.selections.all::<usize>(cx);
        if let Some(mut select_next_state) = self.select_next_state.take() {
            let query = &select_next_state.query;
            if !select_next_state.done {
                let first_selection = selections.iter().min_by_key(|s| s.id).unwrap();
                let last_selection = selections.iter().max_by_key(|s| s.id).unwrap();
                let mut next_selected_range = None;

                let bytes_after_last_selection =
                    buffer.bytes_in_range(last_selection.end..buffer.len());
                let bytes_before_first_selection = buffer.bytes_in_range(0..first_selection.start);
                let query_matches = query
                    .stream_find_iter(bytes_after_last_selection)
                    .map(|result| (last_selection.end, result))
                    .chain(
                        query
                            .stream_find_iter(bytes_before_first_selection)
                            .map(|result| (0, result)),
                    );

                for (start_offset, query_match) in query_matches {
                    let query_match = query_match.unwrap(); // can only fail due to I/O
                    let offset_range =
                        start_offset + query_match.start()..start_offset + query_match.end();
                    let display_range = offset_range.start.to_display_point(&display_map)
                        ..offset_range.end.to_display_point(&display_map);

                    if !select_next_state.wordwise
                        || (!movement::is_inside_word(&display_map, display_range.start)
                            && !movement::is_inside_word(&display_map, display_range.end))
                    {
                        // TODO: This is n^2, because we might check all the selections
                        if !selections
                            .iter()
                            .any(|selection| selection.range().overlaps(&offset_range))
                        {
                            next_selected_range = Some(offset_range);
                            break;
                        }
                    }
                }

                if let Some(next_selected_range) = next_selected_range {
                    select_next_match_ranges(
                        self,
                        next_selected_range,
                        replace_newest,
                        autoscroll,
                        cx,
                    );
                } else {
                    select_next_state.done = true;
                }
            }

            self.select_next_state = Some(select_next_state);
        } else {
            let mut only_carets = true;
            let mut same_text_selected = true;
            let mut selected_text = None;

            let mut selections_iter = selections.iter().peekable();
            while let Some(selection) = selections_iter.next() {
                if selection.start != selection.end {
                    only_carets = false;
                }

                if same_text_selected {
                    if selected_text.is_none() {
                        selected_text =
                            Some(buffer.text_for_range(selection.range()).collect::<String>());
                    }

                    if let Some(next_selection) = selections_iter.peek() {
                        if next_selection.range().len() == selection.range().len() {
                            let next_selected_text = buffer
                                .text_for_range(next_selection.range())
                                .collect::<String>();
                            if Some(next_selected_text) != selected_text {
                                same_text_selected = false;
                                selected_text = None;
                            }
                        } else {
                            same_text_selected = false;
                            selected_text = None;
                        }
                    }
                }
            }

            if only_carets {
                for selection in &mut selections {
                    let word_range = movement::surrounding_word(
                        &display_map,
                        selection.start.to_display_point(&display_map),
                    );
                    selection.start = word_range.start.to_offset(&display_map, Bias::Left);
                    selection.end = word_range.end.to_offset(&display_map, Bias::Left);
                    selection.goal = SelectionGoal::None;
                    selection.reversed = false;
                    select_next_match_ranges(
                        self,
                        selection.start..selection.end,
                        replace_newest,
                        autoscroll,
                        cx,
                    );
                }

                if selections.len() == 1 {
                    let selection = selections
                        .last()
                        .expect("ensured that there's only one selection");
                    let query = buffer
                        .text_for_range(selection.start..selection.end)
                        .collect::<String>();
                    let is_empty = query.is_empty();
                    let select_state = SelectNextState {
                        query: AhoCorasick::new(&[query])?,
                        wordwise: true,
                        done: is_empty,
                    };
                    self.select_next_state = Some(select_state);
                } else {
                    self.select_next_state = None;
                }
            } else if let Some(selected_text) = selected_text {
                self.select_next_state = Some(SelectNextState {
                    query: AhoCorasick::new(&[selected_text])?,
                    wordwise: false,
                    done: false,
                });
                self.select_next_match_internal(display_map, replace_newest, autoscroll, cx)?;
            }
        }
        Ok(())
    }

    pub fn select_all_matches(
        &mut self,
        _action: &SelectAllMatches,
        cx: &mut ViewContext<Self>,
    ) -> Result<()> {
        self.push_to_selection_history();
        let display_map = self.display_map.update(cx, |map, cx| map.snapshot(cx));

        self.select_next_match_internal(&display_map, false, None, cx)?;
        let Some(select_next_state) = self.select_next_state.as_mut() else {
            return Ok(());
        };
        if select_next_state.done {
            return Ok(());
        }

        let mut new_selections = self.selections.all::<usize>(cx);

        let buffer = &display_map.buffer_snapshot;
        let query_matches = select_next_state
            .query
            .stream_find_iter(buffer.bytes_in_range(0..buffer.len()));

        for query_match in query_matches {
            let query_match = query_match.unwrap(); // can only fail due to I/O
            let offset_range = query_match.start()..query_match.end();
            let display_range = offset_range.start.to_display_point(&display_map)
                ..offset_range.end.to_display_point(&display_map);

            if !select_next_state.wordwise
                || (!movement::is_inside_word(&display_map, display_range.start)
                    && !movement::is_inside_word(&display_map, display_range.end))
            {
                self.selections.change_with(cx, |selections| {
                    new_selections.push(Selection {
                        id: selections.new_selection_id(),
                        start: offset_range.start,
                        end: offset_range.end,
                        reversed: false,
                        goal: SelectionGoal::None,
                    });
                });
            }
        }

        new_selections.sort_by_key(|selection| selection.start);
        let mut ix = 0;
        while ix + 1 < new_selections.len() {
            let current_selection = &new_selections[ix];
            let next_selection = &new_selections[ix + 1];
            if current_selection.range().overlaps(&next_selection.range()) {
                if current_selection.id < next_selection.id {
                    new_selections.remove(ix + 1);
                } else {
                    new_selections.remove(ix);
                }
            } else {
                ix += 1;
            }
        }

        select_next_state.done = true;
        self.unfold_ranges(
            new_selections.iter().map(|selection| selection.range()),
            false,
            false,
            cx,
        );
        self.change_selections(Some(Autoscroll::fit()), cx, |selections| {
            selections.select(new_selections)
        });

        Ok(())
    }

    pub fn select_next(&mut self, action: &SelectNext, cx: &mut ViewContext<Self>) -> Result<()> {
        self.push_to_selection_history();
        let display_map = self.display_map.update(cx, |map, cx| map.snapshot(cx));
        self.select_next_match_internal(
            &display_map,
            action.replace_newest,
            Some(Autoscroll::newest()),
            cx,
        )?;
        Ok(())
    }

    pub fn select_previous(
        &mut self,
        action: &SelectPrevious,
        cx: &mut ViewContext<Self>,
    ) -> Result<()> {
        self.push_to_selection_history();
        let display_map = self.display_map.update(cx, |map, cx| map.snapshot(cx));
        let buffer = &display_map.buffer_snapshot;
        let mut selections = self.selections.all::<usize>(cx);
        if let Some(mut select_prev_state) = self.select_prev_state.take() {
            let query = &select_prev_state.query;
            if !select_prev_state.done {
                let first_selection = selections.iter().min_by_key(|s| s.id).unwrap();
                let last_selection = selections.iter().max_by_key(|s| s.id).unwrap();
                let mut next_selected_range = None;
                // When we're iterating matches backwards, the oldest match will actually be the furthest one in the buffer.
                let bytes_before_last_selection =
                    buffer.reversed_bytes_in_range(0..last_selection.start);
                let bytes_after_first_selection =
                    buffer.reversed_bytes_in_range(first_selection.end..buffer.len());
                let query_matches = query
                    .stream_find_iter(bytes_before_last_selection)
                    .map(|result| (last_selection.start, result))
                    .chain(
                        query
                            .stream_find_iter(bytes_after_first_selection)
                            .map(|result| (buffer.len(), result)),
                    );
                for (end_offset, query_match) in query_matches {
                    let query_match = query_match.unwrap(); // can only fail due to I/O
                    let offset_range =
                        end_offset - query_match.end()..end_offset - query_match.start();
                    let display_range = offset_range.start.to_display_point(&display_map)
                        ..offset_range.end.to_display_point(&display_map);

                    if !select_prev_state.wordwise
                        || (!movement::is_inside_word(&display_map, display_range.start)
                            && !movement::is_inside_word(&display_map, display_range.end))
                    {
                        next_selected_range = Some(offset_range);
                        break;
                    }
                }

                if let Some(next_selected_range) = next_selected_range {
                    self.unfold_ranges([next_selected_range.clone()], false, true, cx);
                    self.change_selections(Some(Autoscroll::newest()), cx, |s| {
                        if action.replace_newest {
                            s.delete(s.newest_anchor().id);
                        }
                        s.insert_range(next_selected_range);
                    });
                } else {
                    select_prev_state.done = true;
                }
            }

            self.select_prev_state = Some(select_prev_state);
        } else {
            let mut only_carets = true;
            let mut same_text_selected = true;
            let mut selected_text = None;

            let mut selections_iter = selections.iter().peekable();
            while let Some(selection) = selections_iter.next() {
                if selection.start != selection.end {
                    only_carets = false;
                }

                if same_text_selected {
                    if selected_text.is_none() {
                        selected_text =
                            Some(buffer.text_for_range(selection.range()).collect::<String>());
                    }

                    if let Some(next_selection) = selections_iter.peek() {
                        if next_selection.range().len() == selection.range().len() {
                            let next_selected_text = buffer
                                .text_for_range(next_selection.range())
                                .collect::<String>();
                            if Some(next_selected_text) != selected_text {
                                same_text_selected = false;
                                selected_text = None;
                            }
                        } else {
                            same_text_selected = false;
                            selected_text = None;
                        }
                    }
                }
            }

            if only_carets {
                for selection in &mut selections {
                    let word_range = movement::surrounding_word(
                        &display_map,
                        selection.start.to_display_point(&display_map),
                    );
                    selection.start = word_range.start.to_offset(&display_map, Bias::Left);
                    selection.end = word_range.end.to_offset(&display_map, Bias::Left);
                    selection.goal = SelectionGoal::None;
                    selection.reversed = false;
                }
                if selections.len() == 1 {
                    let selection = selections
                        .last()
                        .expect("ensured that there's only one selection");
                    let query = buffer
                        .text_for_range(selection.start..selection.end)
                        .collect::<String>();
                    let is_empty = query.is_empty();
                    let select_state = SelectNextState {
                        query: AhoCorasick::new(&[query.chars().rev().collect::<String>()])?,
                        wordwise: true,
                        done: is_empty,
                    };
                    self.select_prev_state = Some(select_state);
                } else {
                    self.select_prev_state = None;
                }

                self.unfold_ranges(
                    selections.iter().map(|s| s.range()).collect::<Vec<_>>(),
                    false,
                    true,
                    cx,
                );
                self.change_selections(Some(Autoscroll::newest()), cx, |s| {
                    s.select(selections);
                });
            } else if let Some(selected_text) = selected_text {
                self.select_prev_state = Some(SelectNextState {
                    query: AhoCorasick::new(&[selected_text.chars().rev().collect::<String>()])?,
                    wordwise: false,
                    done: false,
                });
                self.select_previous(action, cx)?;
            }
        }
        Ok(())
    }

    pub fn toggle_comments(&mut self, action: &ToggleComments, cx: &mut ViewContext<Self>) {
        let text_layout_details = &self.text_layout_details(cx);
        self.transact(cx, |this, cx| {
            let mut selections = this.selections.all::<MultiBufferPoint>(cx);
            let mut edits = Vec::new();
            let mut selection_edit_ranges = Vec::new();
            let mut last_toggled_row = None;
            let snapshot = this.buffer.read(cx).read(cx);
            let empty_str: Arc<str> = "".into();
            let mut suffixes_inserted = Vec::new();

            fn comment_prefix_range(
                snapshot: &MultiBufferSnapshot,
                row: MultiBufferRow,
                comment_prefix: &str,
                comment_prefix_whitespace: &str,
            ) -> Range<Point> {
                let start = Point::new(row.0, snapshot.indent_size_for_line(row).len);

                let mut line_bytes = snapshot
                    .bytes_in_range(start..snapshot.max_point())
                    .flatten()
                    .copied();

                // If this line currently begins with the line comment prefix, then record
                // the range containing the prefix.
                if line_bytes
                    .by_ref()
                    .take(comment_prefix.len())
                    .eq(comment_prefix.bytes())
                {
                    // Include any whitespace that matches the comment prefix.
                    let matching_whitespace_len = line_bytes
                        .zip(comment_prefix_whitespace.bytes())
                        .take_while(|(a, b)| a == b)
                        .count() as u32;
                    let end = Point::new(
                        start.row,
                        start.column + comment_prefix.len() as u32 + matching_whitespace_len,
                    );
                    start..end
                } else {
                    start..start
                }
            }

            fn comment_suffix_range(
                snapshot: &MultiBufferSnapshot,
                row: MultiBufferRow,
                comment_suffix: &str,
                comment_suffix_has_leading_space: bool,
            ) -> Range<Point> {
                let end = Point::new(row.0, snapshot.line_len(row));
                let suffix_start_column = end.column.saturating_sub(comment_suffix.len() as u32);

                let mut line_end_bytes = snapshot
                    .bytes_in_range(Point::new(end.row, suffix_start_column.saturating_sub(1))..end)
                    .flatten()
                    .copied();

                let leading_space_len = if suffix_start_column > 0
                    && line_end_bytes.next() == Some(b' ')
                    && comment_suffix_has_leading_space
                {
                    1
                } else {
                    0
                };

                // If this line currently begins with the line comment prefix, then record
                // the range containing the prefix.
                if line_end_bytes.by_ref().eq(comment_suffix.bytes()) {
                    let start = Point::new(end.row, suffix_start_column - leading_space_len);
                    start..end
                } else {
                    end..end
                }
            }

            // TODO: Handle selections that cross excerpts
            for selection in &mut selections {
                let start_column = snapshot
                    .indent_size_for_line(MultiBufferRow(selection.start.row))
                    .len;
                let language = if let Some(language) =
                    snapshot.language_scope_at(Point::new(selection.start.row, start_column))
                {
                    language
                } else {
                    continue;
                };

                selection_edit_ranges.clear();

                // If multiple selections contain a given row, avoid processing that
                // row more than once.
                let mut start_row = MultiBufferRow(selection.start.row);
                if last_toggled_row == Some(start_row) {
                    start_row = start_row.next_row();
                }
                let end_row =
                    if selection.end.row > selection.start.row && selection.end.column == 0 {
                        MultiBufferRow(selection.end.row - 1)
                    } else {
                        MultiBufferRow(selection.end.row)
                    };
                last_toggled_row = Some(end_row);

                if start_row > end_row {
                    continue;
                }

                // If the language has line comments, toggle those.
                let full_comment_prefixes = language.line_comment_prefixes();
                if !full_comment_prefixes.is_empty() {
                    let first_prefix = full_comment_prefixes
                        .first()
                        .expect("prefixes is non-empty");
                    let prefix_trimmed_lengths = full_comment_prefixes
                        .iter()
                        .map(|p| p.trim_end_matches(' ').len())
                        .collect::<SmallVec<[usize; 4]>>();

                    let mut all_selection_lines_are_comments = true;

                    for row in start_row.0..=end_row.0 {
                        let row = MultiBufferRow(row);
                        if start_row < end_row && snapshot.is_line_blank(row) {
                            continue;
                        }

                        let prefix_range = full_comment_prefixes
                            .iter()
                            .zip(prefix_trimmed_lengths.iter().copied())
                            .map(|(prefix, trimmed_prefix_len)| {
                                comment_prefix_range(
                                    snapshot.deref(),
                                    row,
                                    &prefix[..trimmed_prefix_len],
                                    &prefix[trimmed_prefix_len..],
                                )
                            })
                            .max_by_key(|range| range.end.column - range.start.column)
                            .expect("prefixes is non-empty");

                        if prefix_range.is_empty() {
                            all_selection_lines_are_comments = false;
                        }

                        selection_edit_ranges.push(prefix_range);
                    }

                    if all_selection_lines_are_comments {
                        edits.extend(
                            selection_edit_ranges
                                .iter()
                                .cloned()
                                .map(|range| (range, empty_str.clone())),
                        );
                    } else {
                        let min_column = selection_edit_ranges
                            .iter()
                            .map(|range| range.start.column)
                            .min()
                            .unwrap_or(0);
                        edits.extend(selection_edit_ranges.iter().map(|range| {
                            let position = Point::new(range.start.row, min_column);
                            (position..position, first_prefix.clone())
                        }));
                    }
                } else if let Some((full_comment_prefix, comment_suffix)) =
                    language.block_comment_delimiters()
                {
                    let comment_prefix = full_comment_prefix.trim_end_matches(' ');
                    let comment_prefix_whitespace = &full_comment_prefix[comment_prefix.len()..];
                    let prefix_range = comment_prefix_range(
                        snapshot.deref(),
                        start_row,
                        comment_prefix,
                        comment_prefix_whitespace,
                    );
                    let suffix_range = comment_suffix_range(
                        snapshot.deref(),
                        end_row,
                        comment_suffix.trim_start_matches(' '),
                        comment_suffix.starts_with(' '),
                    );

                    if prefix_range.is_empty() || suffix_range.is_empty() {
                        edits.push((
                            prefix_range.start..prefix_range.start,
                            full_comment_prefix.clone(),
                        ));
                        edits.push((suffix_range.end..suffix_range.end, comment_suffix.clone()));
                        suffixes_inserted.push((end_row, comment_suffix.len()));
                    } else {
                        edits.push((prefix_range, empty_str.clone()));
                        edits.push((suffix_range, empty_str.clone()));
                    }
                } else {
                    continue;
                }
            }

            drop(snapshot);
            this.buffer.update(cx, |buffer, cx| {
                buffer.edit(edits, None, cx);
            });

            // Adjust selections so that they end before any comment suffixes that
            // were inserted.
            let mut suffixes_inserted = suffixes_inserted.into_iter().peekable();
            let mut selections = this.selections.all::<Point>(cx);
            let snapshot = this.buffer.read(cx).read(cx);
            for selection in &mut selections {
                while let Some((row, suffix_len)) = suffixes_inserted.peek().copied() {
                    match row.cmp(&MultiBufferRow(selection.end.row)) {
                        Ordering::Less => {
                            suffixes_inserted.next();
                            continue;
                        }
                        Ordering::Greater => break,
                        Ordering::Equal => {
                            if selection.end.column == snapshot.line_len(row) {
                                if selection.is_empty() {
                                    selection.start.column -= suffix_len as u32;
                                }
                                selection.end.column -= suffix_len as u32;
                            }
                            break;
                        }
                    }
                }
            }

            drop(snapshot);
            this.change_selections(Some(Autoscroll::fit()), cx, |s| s.select(selections));

            let selections = this.selections.all::<Point>(cx);
            let selections_on_single_row = selections.windows(2).all(|selections| {
                selections[0].start.row == selections[1].start.row
                    && selections[0].end.row == selections[1].end.row
                    && selections[0].start.row == selections[0].end.row
            });
            let selections_selecting = selections
                .iter()
                .any(|selection| selection.start != selection.end);
            let advance_downwards = action.advance_downwards
                && selections_on_single_row
                && !selections_selecting
                && this.mode != EditorMode::SingleLine;

            if advance_downwards {
                let snapshot = this.buffer.read(cx).snapshot(cx);

                this.change_selections(Some(Autoscroll::fit()), cx, |s| {
                    s.move_cursors_with(|display_snapshot, display_point, _| {
                        let mut point = display_point.to_point(display_snapshot);
                        point.row += 1;
                        point = snapshot.clip_point(point, Bias::Left);
                        let display_point = point.to_display_point(display_snapshot);
                        let goal = SelectionGoal::HorizontalPosition(
                            display_snapshot
                                .x_for_display_point(display_point, &text_layout_details)
                                .into(),
                        );
                        (display_point, goal)
                    })
                });
            }
        });
    }

    pub fn select_larger_syntax_node(
        &mut self,
        _: &SelectLargerSyntaxNode,
        cx: &mut ViewContext<Self>,
    ) {
        let display_map = self.display_map.update(cx, |map, cx| map.snapshot(cx));
        let buffer = self.buffer.read(cx).snapshot(cx);
        let old_selections = self.selections.all::<usize>(cx).into_boxed_slice();

        let mut stack = mem::take(&mut self.select_larger_syntax_node_stack);
        let mut selected_larger_node = false;
        let new_selections = old_selections
            .iter()
            .map(|selection| {
                let old_range = selection.start..selection.end;
                let mut new_range = old_range.clone();
                while let Some(containing_range) =
                    buffer.range_for_syntax_ancestor(new_range.clone())
                {
                    new_range = containing_range;
                    if !display_map.intersects_fold(new_range.start)
                        && !display_map.intersects_fold(new_range.end)
                    {
                        break;
                    }
                }

                selected_larger_node |= new_range != old_range;
                Selection {
                    id: selection.id,
                    start: new_range.start,
                    end: new_range.end,
                    goal: SelectionGoal::None,
                    reversed: selection.reversed,
                }
            })
            .collect::<Vec<_>>();

        if selected_larger_node {
            stack.push(old_selections);
            self.change_selections(Some(Autoscroll::fit()), cx, |s| {
                s.select(new_selections);
            });
        }
        self.select_larger_syntax_node_stack = stack;
    }

    pub fn select_smaller_syntax_node(
        &mut self,
        _: &SelectSmallerSyntaxNode,
        cx: &mut ViewContext<Self>,
    ) {
        let mut stack = mem::take(&mut self.select_larger_syntax_node_stack);
        if let Some(selections) = stack.pop() {
            self.change_selections(Some(Autoscroll::fit()), cx, |s| {
                s.select(selections.to_vec());
            });
        }
        self.select_larger_syntax_node_stack = stack;
    }

    fn refresh_runnables(&mut self, cx: &mut ViewContext<Self>) -> Task<()> {
        let project = self.project.clone();
        cx.spawn(|this, mut cx| async move {
            let Ok(display_snapshot) = this.update(&mut cx, |this, cx| {
                this.display_map.update(cx, |map, cx| map.snapshot(cx))
            }) else {
                return;
            };

            let Some(project) = project else {
                return;
            };

            let hide_runnables = project
                .update(&mut cx, |project, cx| {
                    // Do not display any test indicators in non-dev server remote projects.
                    project.is_remote() && project.ssh_connection_string(cx).is_none()
                })
                .unwrap_or(true);
            if hide_runnables {
                return;
            }
            let new_rows =
                cx.background_executor()
                    .spawn({
                        let snapshot = display_snapshot.clone();
                        async move {
                            Self::fetch_runnable_ranges(&snapshot, Anchor::min()..Anchor::max())
                        }
                    })
                    .await;
            let rows = Self::runnable_rows(project, display_snapshot, new_rows, cx.clone());

            this.update(&mut cx, |this, _| {
                this.clear_tasks();
                for (key, value) in rows {
                    this.insert_tasks(key, value);
                }
            })
            .ok();
        })
    }
    fn fetch_runnable_ranges(
        snapshot: &DisplaySnapshot,
        range: Range<Anchor>,
    ) -> Vec<language::RunnableRange> {
        snapshot.buffer_snapshot.runnable_ranges(range).collect()
    }

    fn runnable_rows(
        project: Model<Project>,
        snapshot: DisplaySnapshot,
        runnable_ranges: Vec<RunnableRange>,
        mut cx: AsyncWindowContext,
    ) -> Vec<((BufferId, u32), RunnableTasks)> {
        runnable_ranges
            .into_iter()
            .filter_map(|mut runnable| {
                let tasks = cx
                    .update(|cx| Self::templates_with_tags(&project, &mut runnable.runnable, cx))
                    .ok()?;
                if tasks.is_empty() {
                    return None;
                }

                let point = runnable.run_range.start.to_point(&snapshot.buffer_snapshot);

                let row = snapshot
                    .buffer_snapshot
                    .buffer_line_for_row(MultiBufferRow(point.row))?
                    .1
                    .start
                    .row;

                let context_range =
                    BufferOffset(runnable.full_range.start)..BufferOffset(runnable.full_range.end);
                Some((
                    (runnable.buffer_id, row),
                    RunnableTasks {
                        templates: tasks,
                        offset: MultiBufferOffset(runnable.run_range.start),
                        context_range,
                        column: point.column,
                        extra_variables: runnable.extra_captures,
                    },
                ))
            })
            .collect()
    }

    fn templates_with_tags(
        project: &Model<Project>,
        runnable: &mut Runnable,
        cx: &WindowContext<'_>,
    ) -> Vec<(TaskSourceKind, TaskTemplate)> {
        let (inventory, worktree_id) = project.read_with(cx, |project, cx| {
            let worktree_id = project
                .buffer_for_id(runnable.buffer)
                .and_then(|buffer| buffer.read(cx).file())
                .map(|file| WorktreeId::from_usize(file.worktree_id()));

            (project.task_inventory().clone(), worktree_id)
        });

        let inventory = inventory.read(cx);
        let tags = mem::take(&mut runnable.tags);
        let mut tags: Vec<_> = tags
            .into_iter()
            .flat_map(|tag| {
                let tag = tag.0.clone();
                inventory
                    .list_tasks(Some(runnable.language.clone()), worktree_id)
                    .into_iter()
                    .filter(move |(_, template)| {
                        template.tags.iter().any(|source_tag| source_tag == &tag)
                    })
            })
            .sorted_by_key(|(kind, _)| kind.to_owned())
            .collect();
        if let Some((leading_tag_source, _)) = tags.first() {
            // Strongest source wins; if we have worktree tag binding, prefer that to
            // global and language bindings;
            // if we have a global binding, prefer that to language binding.
            let first_mismatch = tags
                .iter()
                .position(|(tag_source, _)| tag_source != leading_tag_source);
            if let Some(index) = first_mismatch {
                tags.truncate(index);
            }
        }

        tags
    }

    pub fn move_to_enclosing_bracket(
        &mut self,
        _: &MoveToEnclosingBracket,
        cx: &mut ViewContext<Self>,
    ) {
        self.change_selections(Some(Autoscroll::fit()), cx, |s| {
            s.move_offsets_with(|snapshot, selection| {
                let Some(enclosing_bracket_ranges) =
                    snapshot.enclosing_bracket_ranges(selection.start..selection.end)
                else {
                    return;
                };

                let mut best_length = usize::MAX;
                let mut best_inside = false;
                let mut best_in_bracket_range = false;
                let mut best_destination = None;
                for (open, close) in enclosing_bracket_ranges {
                    let close = close.to_inclusive();
                    let length = close.end() - open.start;
                    let inside = selection.start >= open.end && selection.end <= *close.start();
                    let in_bracket_range = open.to_inclusive().contains(&selection.head())
                        || close.contains(&selection.head());

                    // If best is next to a bracket and current isn't, skip
                    if !in_bracket_range && best_in_bracket_range {
                        continue;
                    }

                    // Prefer smaller lengths unless best is inside and current isn't
                    if length > best_length && (best_inside || !inside) {
                        continue;
                    }

                    best_length = length;
                    best_inside = inside;
                    best_in_bracket_range = in_bracket_range;
                    best_destination = Some(
                        if close.contains(&selection.start) && close.contains(&selection.end) {
                            if inside {
                                open.end
                            } else {
                                open.start
                            }
                        } else {
                            if inside {
                                *close.start()
                            } else {
                                *close.end()
                            }
                        },
                    );
                }

                if let Some(destination) = best_destination {
                    selection.collapse_to(destination, SelectionGoal::None);
                }
            })
        });
    }

    pub fn undo_selection(&mut self, _: &UndoSelection, cx: &mut ViewContext<Self>) {
        self.end_selection(cx);
        self.selection_history.mode = SelectionHistoryMode::Undoing;
        if let Some(entry) = self.selection_history.undo_stack.pop_back() {
            self.change_selections(None, cx, |s| s.select_anchors(entry.selections.to_vec()));
            self.select_next_state = entry.select_next_state;
            self.select_prev_state = entry.select_prev_state;
            self.add_selections_state = entry.add_selections_state;
            self.request_autoscroll(Autoscroll::newest(), cx);
        }
        self.selection_history.mode = SelectionHistoryMode::Normal;
    }

    pub fn redo_selection(&mut self, _: &RedoSelection, cx: &mut ViewContext<Self>) {
        self.end_selection(cx);
        self.selection_history.mode = SelectionHistoryMode::Redoing;
        if let Some(entry) = self.selection_history.redo_stack.pop_back() {
            self.change_selections(None, cx, |s| s.select_anchors(entry.selections.to_vec()));
            self.select_next_state = entry.select_next_state;
            self.select_prev_state = entry.select_prev_state;
            self.add_selections_state = entry.add_selections_state;
            self.request_autoscroll(Autoscroll::newest(), cx);
        }
        self.selection_history.mode = SelectionHistoryMode::Normal;
    }

    pub fn expand_excerpts(&mut self, action: &ExpandExcerpts, cx: &mut ViewContext<Self>) {
        self.expand_excerpts_for_direction(action.lines, ExpandExcerptDirection::UpAndDown, cx)
    }

    pub fn expand_excerpts_down(
        &mut self,
        action: &ExpandExcerptsDown,
        cx: &mut ViewContext<Self>,
    ) {
        self.expand_excerpts_for_direction(action.lines, ExpandExcerptDirection::Down, cx)
    }

    pub fn expand_excerpts_up(&mut self, action: &ExpandExcerptsUp, cx: &mut ViewContext<Self>) {
        self.expand_excerpts_for_direction(action.lines, ExpandExcerptDirection::Up, cx)
    }

    pub fn expand_excerpts_for_direction(
        &mut self,
        lines: u32,
        direction: ExpandExcerptDirection,
        cx: &mut ViewContext<Self>,
    ) {
        let selections = self.selections.disjoint_anchors();

        let lines = if lines == 0 {
            EditorSettings::get_global(cx).expand_excerpt_lines
        } else {
            lines
        };

        self.buffer.update(cx, |buffer, cx| {
            buffer.expand_excerpts(
                selections
                    .into_iter()
                    .map(|selection| selection.head().excerpt_id)
                    .dedup(),
                lines,
                direction,
                cx,
            )
        })
    }

    pub fn expand_excerpt(
        &mut self,
        excerpt: ExcerptId,
        direction: ExpandExcerptDirection,
        cx: &mut ViewContext<Self>,
    ) {
        let lines = EditorSettings::get_global(cx).expand_excerpt_lines;
        self.buffer.update(cx, |buffer, cx| {
            buffer.expand_excerpts([excerpt], lines, direction, cx)
        })
    }

    fn go_to_diagnostic(&mut self, _: &GoToDiagnostic, cx: &mut ViewContext<Self>) {
        self.go_to_diagnostic_impl(Direction::Next, cx)
    }

    fn go_to_prev_diagnostic(&mut self, _: &GoToPrevDiagnostic, cx: &mut ViewContext<Self>) {
        self.go_to_diagnostic_impl(Direction::Prev, cx)
    }

    pub fn go_to_diagnostic_impl(&mut self, direction: Direction, cx: &mut ViewContext<Self>) {
        let buffer = self.buffer.read(cx).snapshot(cx);
        let selection = self.selections.newest::<usize>(cx);

        // If there is an active Diagnostic Popover jump to its diagnostic instead.
        if direction == Direction::Next {
            if let Some(popover) = self.hover_state.diagnostic_popover.as_ref() {
                let (group_id, jump_to) = popover.activation_info();
                if self.activate_diagnostics(group_id, cx) {
                    self.change_selections(Some(Autoscroll::fit()), cx, |s| {
                        let mut new_selection = s.newest_anchor().clone();
                        new_selection.collapse_to(jump_to, SelectionGoal::None);
                        s.select_anchors(vec![new_selection.clone()]);
                    });
                }
                return;
            }
        }

        let mut active_primary_range = self.active_diagnostics.as_ref().map(|active_diagnostics| {
            active_diagnostics
                .primary_range
                .to_offset(&buffer)
                .to_inclusive()
        });
        let mut search_start = if let Some(active_primary_range) = active_primary_range.as_ref() {
            if active_primary_range.contains(&selection.head()) {
                *active_primary_range.start()
            } else {
                selection.head()
            }
        } else {
            selection.head()
        };
        let snapshot = self.snapshot(cx);
        loop {
            let diagnostics = if direction == Direction::Prev {
                buffer.diagnostics_in_range::<_, usize>(0..search_start, true)
            } else {
                buffer.diagnostics_in_range::<_, usize>(search_start..buffer.len(), false)
            }
            .filter(|diagnostic| !snapshot.intersects_fold(diagnostic.range.start));
            let group = diagnostics
                // relies on diagnostics_in_range to return diagnostics with the same starting range to
                // be sorted in a stable way
                // skip until we are at current active diagnostic, if it exists
                .skip_while(|entry| {
                    (match direction {
                        Direction::Prev => entry.range.start >= search_start,
                        Direction::Next => entry.range.start <= search_start,
                    }) && self
                        .active_diagnostics
                        .as_ref()
                        .is_some_and(|a| a.group_id != entry.diagnostic.group_id)
                })
                .find_map(|entry| {
                    if entry.diagnostic.is_primary
                        && entry.diagnostic.severity <= DiagnosticSeverity::WARNING
                        && !entry.range.is_empty()
                        // if we match with the active diagnostic, skip it
                        && Some(entry.diagnostic.group_id)
                            != self.active_diagnostics.as_ref().map(|d| d.group_id)
                    {
                        Some((entry.range, entry.diagnostic.group_id))
                    } else {
                        None
                    }
                });

            if let Some((primary_range, group_id)) = group {
                if self.activate_diagnostics(group_id, cx) {
                    self.change_selections(Some(Autoscroll::fit()), cx, |s| {
                        s.select(vec![Selection {
                            id: selection.id,
                            start: primary_range.start,
                            end: primary_range.start,
                            reversed: false,
                            goal: SelectionGoal::None,
                        }]);
                    });
                }
                break;
            } else {
                // Cycle around to the start of the buffer, potentially moving back to the start of
                // the currently active diagnostic.
                active_primary_range.take();
                if direction == Direction::Prev {
                    if search_start == buffer.len() {
                        break;
                    } else {
                        search_start = buffer.len();
                    }
                } else if search_start == 0 {
                    break;
                } else {
                    search_start = 0;
                }
            }
        }
    }

    fn go_to_hunk(&mut self, _: &GoToHunk, cx: &mut ViewContext<Self>) {
        let snapshot = self
            .display_map
            .update(cx, |display_map, cx| display_map.snapshot(cx));
        let selection = self.selections.newest::<Point>(cx);

        if !self.seek_in_direction(
            &snapshot,
            selection.head(),
            false,
            snapshot.buffer_snapshot.git_diff_hunks_in_range(
                MultiBufferRow(selection.head().row + 1)..MultiBufferRow::MAX,
            ),
            cx,
        ) {
            let wrapped_point = Point::zero();
            self.seek_in_direction(
                &snapshot,
                wrapped_point,
                true,
                snapshot.buffer_snapshot.git_diff_hunks_in_range(
                    MultiBufferRow(wrapped_point.row + 1)..MultiBufferRow::MAX,
                ),
                cx,
            );
        }
    }

    fn go_to_prev_hunk(&mut self, _: &GoToPrevHunk, cx: &mut ViewContext<Self>) {
        let snapshot = self
            .display_map
            .update(cx, |display_map, cx| display_map.snapshot(cx));
        let selection = self.selections.newest::<Point>(cx);

        if !self.seek_in_direction(
            &snapshot,
            selection.head(),
            false,
            snapshot.buffer_snapshot.git_diff_hunks_in_range_rev(
                MultiBufferRow(0)..MultiBufferRow(selection.head().row),
            ),
            cx,
        ) {
            let wrapped_point = snapshot.buffer_snapshot.max_point();
            self.seek_in_direction(
                &snapshot,
                wrapped_point,
                true,
                snapshot.buffer_snapshot.git_diff_hunks_in_range_rev(
                    MultiBufferRow(0)..MultiBufferRow(wrapped_point.row),
                ),
                cx,
            );
        }
    }

    fn seek_in_direction(
        &mut self,
        snapshot: &DisplaySnapshot,
        initial_point: Point,
        is_wrapped: bool,
        hunks: impl Iterator<Item = DiffHunk<MultiBufferRow>>,
        cx: &mut ViewContext<Editor>,
    ) -> bool {
        let display_point = initial_point.to_display_point(snapshot);
        let mut hunks = hunks
            .map(|hunk| diff_hunk_to_display(&hunk, &snapshot))
            .filter(|hunk| {
                if is_wrapped {
                    true
                } else {
                    !hunk.contains_display_row(display_point.row())
                }
            })
            .dedup();

        if let Some(hunk) = hunks.next() {
            self.change_selections(Some(Autoscroll::fit()), cx, |s| {
                let row = hunk.start_display_row();
                let point = DisplayPoint::new(row, 0);
                s.select_display_ranges([point..point]);
            });

            true
        } else {
            false
        }
    }

    pub fn go_to_definition(
        &mut self,
        _: &GoToDefinition,
        cx: &mut ViewContext<Self>,
    ) -> Task<Result<bool>> {
        self.go_to_definition_of_kind(GotoDefinitionKind::Symbol, false, cx)
    }

    pub fn go_to_implementation(
        &mut self,
        _: &GoToImplementation,
        cx: &mut ViewContext<Self>,
    ) -> Task<Result<bool>> {
        self.go_to_definition_of_kind(GotoDefinitionKind::Implementation, false, cx)
    }

    pub fn go_to_implementation_split(
        &mut self,
        _: &GoToImplementationSplit,
        cx: &mut ViewContext<Self>,
    ) -> Task<Result<bool>> {
        self.go_to_definition_of_kind(GotoDefinitionKind::Implementation, true, cx)
    }

    pub fn go_to_type_definition(
        &mut self,
        _: &GoToTypeDefinition,
        cx: &mut ViewContext<Self>,
    ) -> Task<Result<bool>> {
        self.go_to_definition_of_kind(GotoDefinitionKind::Type, false, cx)
    }

    pub fn go_to_definition_split(
        &mut self,
        _: &GoToDefinitionSplit,
        cx: &mut ViewContext<Self>,
    ) -> Task<Result<bool>> {
        self.go_to_definition_of_kind(GotoDefinitionKind::Symbol, true, cx)
    }

    pub fn go_to_type_definition_split(
        &mut self,
        _: &GoToTypeDefinitionSplit,
        cx: &mut ViewContext<Self>,
    ) -> Task<Result<bool>> {
        self.go_to_definition_of_kind(GotoDefinitionKind::Type, true, cx)
    }

    fn go_to_definition_of_kind(
        &mut self,
        kind: GotoDefinitionKind,
        split: bool,
        cx: &mut ViewContext<Self>,
    ) -> Task<Result<bool>> {
        let Some(workspace) = self.workspace() else {
            return Task::ready(Ok(false));
        };
        let buffer = self.buffer.read(cx);
        let head = self.selections.newest::<usize>(cx).head();
        let (buffer, head) = if let Some(text_anchor) = buffer.text_anchor_for_position(head, cx) {
            text_anchor
        } else {
            return Task::ready(Ok(false));
        };

        let project = workspace.read(cx).project().clone();
        let definitions = project.update(cx, |project, cx| match kind {
            GotoDefinitionKind::Symbol => project.definition(&buffer, head, cx),
            GotoDefinitionKind::Type => project.type_definition(&buffer, head, cx),
            GotoDefinitionKind::Implementation => project.implementation(&buffer, head, cx),
        });

        cx.spawn(|editor, mut cx| async move {
            let definitions = definitions.await?;
            let navigated = editor
                .update(&mut cx, |editor, cx| {
                    editor.navigate_to_hover_links(
                        Some(kind),
                        definitions
                            .into_iter()
                            .filter(|location| {
                                hover_links::exclude_link_to_position(&buffer, &head, location, cx)
                            })
                            .map(HoverLink::Text)
                            .collect::<Vec<_>>(),
                        split,
                        cx,
                    )
                })?
                .await?;
            anyhow::Ok(navigated)
        })
    }

    pub fn open_url(&mut self, _: &OpenUrl, cx: &mut ViewContext<Self>) {
        let position = self.selections.newest_anchor().head();
        let Some((buffer, buffer_position)) =
            self.buffer.read(cx).text_anchor_for_position(position, cx)
        else {
            return;
        };

        cx.spawn(|editor, mut cx| async move {
            if let Some((_, url)) = find_url(&buffer, buffer_position, cx.clone()) {
                editor.update(&mut cx, |_, cx| {
                    cx.open_url(&url);
                })
            } else {
                Ok(())
            }
        })
        .detach();
    }

    pub(crate) fn navigate_to_hover_links(
        &mut self,
        kind: Option<GotoDefinitionKind>,
        mut definitions: Vec<HoverLink>,
        split: bool,
        cx: &mut ViewContext<Editor>,
    ) -> Task<Result<bool>> {
        // If there is one definition, just open it directly
        if definitions.len() == 1 {
            let definition = definitions.pop().unwrap();
            let target_task = match definition {
                HoverLink::Text(link) => Task::Ready(Some(Ok(Some(link.target)))),
                HoverLink::InlayHint(lsp_location, server_id) => {
                    self.compute_target_location(lsp_location, server_id, cx)
                }
                HoverLink::Url(url) => {
                    cx.open_url(&url);
                    Task::ready(Ok(None))
                }
            };
            cx.spawn(|editor, mut cx| async move {
                let target = target_task.await.context("target resolution task")?;
                if let Some(target) = target {
                    editor.update(&mut cx, |editor, cx| {
                        let Some(workspace) = editor.workspace() else {
                            return false;
                        };
                        let pane = workspace.read(cx).active_pane().clone();

                        let range = target.range.to_offset(target.buffer.read(cx));
                        let range = editor.range_for_match(&range);

                        /// If select range has more than one line, we
                        /// just point the cursor to range.start.
                        fn check_multiline_range(
                            buffer: &Buffer,
                            range: Range<usize>,
                        ) -> Range<usize> {
                            if buffer.offset_to_point(range.start).row
                                == buffer.offset_to_point(range.end).row
                            {
                                range
                            } else {
                                range.start..range.start
                            }
                        }

                        if Some(&target.buffer) == editor.buffer.read(cx).as_singleton().as_ref() {
                            let buffer = target.buffer.read(cx);
                            let range = check_multiline_range(buffer, range);
                            editor.change_selections(Some(Autoscroll::focused()), cx, |s| {
                                s.select_ranges([range]);
                            });
                        } else {
                            cx.window_context().defer(move |cx| {
                                let target_editor: View<Self> =
                                    workspace.update(cx, |workspace, cx| {
                                        let pane = if split {
                                            workspace.adjacent_pane(cx)
                                        } else {
                                            workspace.active_pane().clone()
                                        };

                                        workspace.open_project_item(pane, target.buffer.clone(), cx)
                                    });
                                target_editor.update(cx, |target_editor, cx| {
                                    // When selecting a definition in a different buffer, disable the nav history
                                    // to avoid creating a history entry at the previous cursor location.
                                    pane.update(cx, |pane, _| pane.disable_history());
                                    let buffer = target.buffer.read(cx);
                                    let range = check_multiline_range(buffer, range);
                                    target_editor.change_selections(
                                        Some(Autoscroll::focused()),
                                        cx,
                                        |s| {
                                            s.select_ranges([range]);
                                        },
                                    );
                                    pane.update(cx, |pane, _| pane.enable_history());
                                });
                            });
                        }
                        true
                    })
                } else {
                    Ok(false)
                }
            })
        } else if !definitions.is_empty() {
            let replica_id = self.replica_id(cx);
            cx.spawn(|editor, mut cx| async move {
                let (title, location_tasks, workspace) = editor
                    .update(&mut cx, |editor, cx| {
                        let tab_kind = match kind {
                            Some(GotoDefinitionKind::Implementation) => "Implementations",
                            _ => "Definitions",
                        };
                        let title = definitions
                            .iter()
                            .find_map(|definition| match definition {
                                HoverLink::Text(link) => link.origin.as_ref().map(|origin| {
                                    let buffer = origin.buffer.read(cx);
                                    format!(
                                        "{} for {}",
                                        tab_kind,
                                        buffer
                                            .text_for_range(origin.range.clone())
                                            .collect::<String>()
                                    )
                                }),
                                HoverLink::InlayHint(_, _) => None,
                                HoverLink::Url(_) => None,
                            })
                            .unwrap_or(tab_kind.to_string());
                        let location_tasks = definitions
                            .into_iter()
                            .map(|definition| match definition {
                                HoverLink::Text(link) => Task::Ready(Some(Ok(Some(link.target)))),
                                HoverLink::InlayHint(lsp_location, server_id) => {
                                    editor.compute_target_location(lsp_location, server_id, cx)
                                }
                                HoverLink::Url(_) => Task::ready(Ok(None)),
                            })
                            .collect::<Vec<_>>();
                        (title, location_tasks, editor.workspace().clone())
                    })
                    .context("location tasks preparation")?;

                let locations = futures::future::join_all(location_tasks)
                    .await
                    .into_iter()
                    .filter_map(|location| location.transpose())
                    .collect::<Result<_>>()
                    .context("location tasks")?;

                let Some(workspace) = workspace else {
                    return Ok(false);
                };
                let opened = workspace
                    .update(&mut cx, |workspace, cx| {
                        Self::open_locations_in_multibuffer(
                            workspace, locations, replica_id, title, split, cx,
                        )
                    })
                    .ok();

                anyhow::Ok(opened.is_some())
            })
        } else {
            Task::ready(Ok(false))
        }
    }

    fn compute_target_location(
        &self,
        lsp_location: lsp::Location,
        server_id: LanguageServerId,
        cx: &mut ViewContext<Editor>,
    ) -> Task<anyhow::Result<Option<Location>>> {
        let Some(project) = self.project.clone() else {
            return Task::Ready(Some(Ok(None)));
        };

        cx.spawn(move |editor, mut cx| async move {
            let location_task = editor.update(&mut cx, |editor, cx| {
                project.update(cx, |project, cx| {
                    let language_server_name =
                        editor.buffer.read(cx).as_singleton().and_then(|buffer| {
                            project
                                .language_server_for_buffer(buffer.read(cx), server_id, cx)
                                .map(|(lsp_adapter, _)| lsp_adapter.name.clone())
                        });
                    language_server_name.map(|language_server_name| {
                        project.open_local_buffer_via_lsp(
                            lsp_location.uri.clone(),
                            server_id,
                            language_server_name,
                            cx,
                        )
                    })
                })
            })?;
            let location = match location_task {
                Some(task) => Some({
                    let target_buffer_handle = task.await.context("open local buffer")?;
                    let range = target_buffer_handle.update(&mut cx, |target_buffer, _| {
                        let target_start = target_buffer
                            .clip_point_utf16(point_from_lsp(lsp_location.range.start), Bias::Left);
                        let target_end = target_buffer
                            .clip_point_utf16(point_from_lsp(lsp_location.range.end), Bias::Left);
                        target_buffer.anchor_after(target_start)
                            ..target_buffer.anchor_before(target_end)
                    })?;
                    Location {
                        buffer: target_buffer_handle,
                        range,
                    }
                }),
                None => None,
            };
            Ok(location)
        })
    }

    pub fn find_all_references(
        &mut self,
        _: &FindAllReferences,
        cx: &mut ViewContext<Self>,
    ) -> Option<Task<Result<()>>> {
        let multi_buffer = self.buffer.read(cx);
        let selection = self.selections.newest::<usize>(cx);
        let head = selection.head();

        let multi_buffer_snapshot = multi_buffer.snapshot(cx);
        let head_anchor = multi_buffer_snapshot.anchor_at(
            head,
            if head < selection.tail() {
                Bias::Right
            } else {
                Bias::Left
            },
        );

        match self
            .find_all_references_task_sources
            .binary_search_by(|anchor| anchor.cmp(&head_anchor, &multi_buffer_snapshot))
        {
            Ok(_) => {
                log::info!(
                    "Ignoring repeated FindAllReferences invocation with the position of already running task"
                );
                return None;
            }
            Err(i) => {
                self.find_all_references_task_sources.insert(i, head_anchor);
            }
        }

        let (buffer, head) = multi_buffer.text_anchor_for_position(head, cx)?;
        let replica_id = self.replica_id(cx);
        let workspace = self.workspace()?;
        let project = workspace.read(cx).project().clone();
        let references = project.update(cx, |project, cx| project.references(&buffer, head, cx));
        Some(cx.spawn(|editor, mut cx| async move {
            let _cleanup = defer({
                let mut cx = cx.clone();
                move || {
                    let _ = editor.update(&mut cx, |editor, _| {
                        if let Ok(i) =
                            editor
                                .find_all_references_task_sources
                                .binary_search_by(|anchor| {
                                    anchor.cmp(&head_anchor, &multi_buffer_snapshot)
                                })
                        {
                            editor.find_all_references_task_sources.remove(i);
                        }
                    });
                }
            });

            let locations = references.await?;
            if locations.is_empty() {
                return anyhow::Ok(());
            }

            workspace.update(&mut cx, |workspace, cx| {
                let title = locations
                    .first()
                    .as_ref()
                    .map(|location| {
                        let buffer = location.buffer.read(cx);
                        format!(
                            "References to `{}`",
                            buffer
                                .text_for_range(location.range.clone())
                                .collect::<String>()
                        )
                    })
                    .unwrap();
                Self::open_locations_in_multibuffer(
                    workspace, locations, replica_id, title, false, cx,
                );
            })
        }))
    }

    /// Opens a multibuffer with the given project locations in it
    pub fn open_locations_in_multibuffer(
        workspace: &mut Workspace,
        mut locations: Vec<Location>,
        replica_id: ReplicaId,
        title: String,
        split: bool,
        cx: &mut ViewContext<Workspace>,
    ) {
        // If there are multiple definitions, open them in a multibuffer
        locations.sort_by_key(|location| location.buffer.read(cx).remote_id());
        let mut locations = locations.into_iter().peekable();
        let mut ranges_to_highlight = Vec::new();
        let capability = workspace.project().read(cx).capability();

        let excerpt_buffer = cx.new_model(|cx| {
            let mut multibuffer = MultiBuffer::new(replica_id, capability);
            while let Some(location) = locations.next() {
                let buffer = location.buffer.read(cx);
                let mut ranges_for_buffer = Vec::new();
                let range = location.range.to_offset(buffer);
                ranges_for_buffer.push(range.clone());

                while let Some(next_location) = locations.peek() {
                    if next_location.buffer == location.buffer {
                        ranges_for_buffer.push(next_location.range.to_offset(buffer));
                        locations.next();
                    } else {
                        break;
                    }
                }

                ranges_for_buffer.sort_by_key(|range| (range.start, Reverse(range.end)));
                ranges_to_highlight.extend(multibuffer.push_excerpts_with_context_lines(
                    location.buffer.clone(),
                    ranges_for_buffer,
                    DEFAULT_MULTIBUFFER_CONTEXT,
                    cx,
                ))
            }

            multibuffer.with_title(title)
        });

        let editor = cx.new_view(|cx| {
            Editor::for_multibuffer(excerpt_buffer, Some(workspace.project().clone()), true, cx)
        });
        editor.update(cx, |editor, cx| {
            editor.highlight_background::<Self>(
                &ranges_to_highlight,
                |theme| theme.editor_highlighted_line_background,
                cx,
            );
        });

        let item = Box::new(editor);
        let item_id = item.item_id();

        if split {
            workspace.split_item(SplitDirection::Right, item.clone(), cx);
        } else {
            let destination_index = workspace.active_pane().update(cx, |pane, cx| {
                if PreviewTabsSettings::get_global(cx).enable_preview_from_code_navigation {
                    pane.close_current_preview_item(cx)
                } else {
                    None
                }
            });
            workspace.add_item_to_active_pane(item.clone(), destination_index, cx);
        }
        workspace.active_pane().update(cx, |pane, cx| {
            pane.set_preview_item_id(Some(item_id), cx);
        });
    }

    pub fn rename(&mut self, _: &Rename, cx: &mut ViewContext<Self>) -> Option<Task<Result<()>>> {
        use language::ToOffset as _;

        let project = self.project.clone()?;
        let selection = self.selections.newest_anchor().clone();
        let (cursor_buffer, cursor_buffer_position) = self
            .buffer
            .read(cx)
            .text_anchor_for_position(selection.head(), cx)?;
        let (tail_buffer, cursor_buffer_position_end) = self
            .buffer
            .read(cx)
            .text_anchor_for_position(selection.tail(), cx)?;
        if tail_buffer != cursor_buffer {
            return None;
        }

        let snapshot = cursor_buffer.read(cx).snapshot();
        let cursor_buffer_offset = cursor_buffer_position.to_offset(&snapshot);
        let cursor_buffer_offset_end = cursor_buffer_position_end.to_offset(&snapshot);
        let prepare_rename = project.update(cx, |project, cx| {
            project.prepare_rename(cursor_buffer.clone(), cursor_buffer_offset, cx)
        });
        drop(snapshot);

        Some(cx.spawn(|this, mut cx| async move {
            let rename_range = if let Some(range) = prepare_rename.await? {
                Some(range)
            } else {
                this.update(&mut cx, |this, cx| {
                    let buffer = this.buffer.read(cx).snapshot(cx);
                    let mut buffer_highlights = this
                        .document_highlights_for_position(selection.head(), &buffer)
                        .filter(|highlight| {
                            highlight.start.excerpt_id == selection.head().excerpt_id
                                && highlight.end.excerpt_id == selection.head().excerpt_id
                        });
                    buffer_highlights
                        .next()
                        .map(|highlight| highlight.start.text_anchor..highlight.end.text_anchor)
                })?
            };
            if let Some(rename_range) = rename_range {
                this.update(&mut cx, |this, cx| {
                    let snapshot = cursor_buffer.read(cx).snapshot();
                    let rename_buffer_range = rename_range.to_offset(&snapshot);
                    let cursor_offset_in_rename_range =
                        cursor_buffer_offset.saturating_sub(rename_buffer_range.start);
                    let cursor_offset_in_rename_range_end =
                        cursor_buffer_offset_end.saturating_sub(rename_buffer_range.start);

                    this.take_rename(false, cx);
                    let buffer = this.buffer.read(cx).read(cx);
                    let cursor_offset = selection.head().to_offset(&buffer);
                    let rename_start = cursor_offset.saturating_sub(cursor_offset_in_rename_range);
                    let rename_end = rename_start + rename_buffer_range.len();
                    let range = buffer.anchor_before(rename_start)..buffer.anchor_after(rename_end);
                    let mut old_highlight_id = None;
                    let old_name: Arc<str> = buffer
                        .chunks(rename_start..rename_end, true)
                        .map(|chunk| {
                            if old_highlight_id.is_none() {
                                old_highlight_id = chunk.syntax_highlight_id;
                            }
                            chunk.text
                        })
                        .collect::<String>()
                        .into();

                    drop(buffer);

                    // Position the selection in the rename editor so that it matches the current selection.
                    this.show_local_selections = false;
                    let rename_editor = cx.new_view(|cx| {
                        let mut editor = Editor::single_line(cx);
                        editor.buffer.update(cx, |buffer, cx| {
                            buffer.edit([(0..0, old_name.clone())], None, cx)
                        });
                        let rename_selection_range = match cursor_offset_in_rename_range
                            .cmp(&cursor_offset_in_rename_range_end)
                        {
                            Ordering::Equal => {
                                editor.select_all(&SelectAll, cx);
                                return editor;
                            }
                            Ordering::Less => {
                                cursor_offset_in_rename_range..cursor_offset_in_rename_range_end
                            }
                            Ordering::Greater => {
                                cursor_offset_in_rename_range_end..cursor_offset_in_rename_range
                            }
                        };
                        if rename_selection_range.end > old_name.len() {
                            editor.select_all(&SelectAll, cx);
                        } else {
                            editor.change_selections(Some(Autoscroll::fit()), cx, |s| {
                                s.select_ranges([rename_selection_range]);
                            });
                        }
                        editor
                    });

                    let write_highlights =
                        this.clear_background_highlights::<DocumentHighlightWrite>(cx);
                    let read_highlights =
                        this.clear_background_highlights::<DocumentHighlightRead>(cx);
                    let ranges = write_highlights
                        .iter()
                        .flat_map(|(_, ranges)| ranges.iter())
                        .chain(read_highlights.iter().flat_map(|(_, ranges)| ranges.iter()))
                        .cloned()
                        .collect();

                    this.highlight_text::<Rename>(
                        ranges,
                        HighlightStyle {
                            fade_out: Some(0.6),
                            ..Default::default()
                        },
                        cx,
                    );
                    let rename_focus_handle = rename_editor.focus_handle(cx);
                    cx.focus(&rename_focus_handle);
                    let block_id = this.insert_blocks(
                        [BlockProperties {
                            style: BlockStyle::Flex,
                            position: range.start,
                            height: 1,
                            render: Box::new({
                                let rename_editor = rename_editor.clone();
                                move |cx: &mut BlockContext| {
                                    let mut text_style = cx.editor_style.text.clone();
                                    if let Some(highlight_style) = old_highlight_id
                                        .and_then(|h| h.style(&cx.editor_style.syntax))
                                    {
                                        text_style = text_style.highlight(highlight_style);
                                    }
                                    div()
                                        .pl(cx.anchor_x)
                                        .child(EditorElement::new(
                                            &rename_editor,
                                            EditorStyle {
                                                background: cx.theme().system().transparent,
                                                local_player: cx.editor_style.local_player,
                                                text: text_style,
                                                scrollbar_width: cx.editor_style.scrollbar_width,
                                                syntax: cx.editor_style.syntax.clone(),
                                                status: cx.editor_style.status.clone(),
                                                inlay_hints_style: HighlightStyle {
                                                    color: Some(cx.theme().status().hint),
                                                    font_weight: Some(FontWeight::BOLD),
                                                    ..HighlightStyle::default()
                                                },
                                                suggestions_style: HighlightStyle {
                                                    color: Some(cx.theme().status().predictive),
                                                    ..HighlightStyle::default()
                                                },
                                            },
                                        ))
                                        .into_any_element()
                                }
                            }),
                            disposition: BlockDisposition::Below,
                        }],
                        Some(Autoscroll::fit()),
                        cx,
                    )[0];
                    this.pending_rename = Some(RenameState {
                        range,
                        old_name,
                        editor: rename_editor,
                        block_id,
                    });
                })?;
            }

            Ok(())
        }))
    }

    pub fn confirm_rename(
        &mut self,
        _: &ConfirmRename,
        cx: &mut ViewContext<Self>,
    ) -> Option<Task<Result<()>>> {
        let rename = self.take_rename(false, cx)?;
        let workspace = self.workspace()?;
        let (start_buffer, start) = self
            .buffer
            .read(cx)
            .text_anchor_for_position(rename.range.start, cx)?;
        let (end_buffer, end) = self
            .buffer
            .read(cx)
            .text_anchor_for_position(rename.range.end, cx)?;
        if start_buffer != end_buffer {
            return None;
        }

        let buffer = start_buffer;
        let range = start..end;
        let old_name = rename.old_name;
        let new_name = rename.editor.read(cx).text(cx);

        let rename = workspace
            .read(cx)
            .project()
            .clone()
            .update(cx, |project, cx| {
                project.perform_rename(buffer.clone(), range.start, new_name.clone(), true, cx)
            });
        let workspace = workspace.downgrade();

        Some(cx.spawn(|editor, mut cx| async move {
            let project_transaction = rename.await?;
            Self::open_project_transaction(
                &editor,
                workspace,
                project_transaction,
                format!("Rename: {} → {}", old_name, new_name),
                cx.clone(),
            )
            .await?;

            editor.update(&mut cx, |editor, cx| {
                editor.refresh_document_highlights(cx);
            })?;
            Ok(())
        }))
    }

    fn take_rename(
        &mut self,
        moving_cursor: bool,
        cx: &mut ViewContext<Self>,
    ) -> Option<RenameState> {
        let rename = self.pending_rename.take()?;
        if rename.editor.focus_handle(cx).is_focused(cx) {
            cx.focus(&self.focus_handle);
        }

        self.remove_blocks(
            [rename.block_id].into_iter().collect(),
            Some(Autoscroll::fit()),
            cx,
        );
        self.clear_highlights::<Rename>(cx);
        self.show_local_selections = true;

        if moving_cursor {
            let rename_editor = rename.editor.read(cx);
            let cursor_in_rename_editor = rename_editor.selections.newest::<usize>(cx).head();

            // Update the selection to match the position of the selection inside
            // the rename editor.
            let snapshot = self.buffer.read(cx).read(cx);
            let rename_range = rename.range.to_offset(&snapshot);
            let cursor_in_editor = snapshot
                .clip_offset(rename_range.start + cursor_in_rename_editor, Bias::Left)
                .min(rename_range.end);
            drop(snapshot);

            self.change_selections(None, cx, |s| {
                s.select_ranges(vec![cursor_in_editor..cursor_in_editor])
            });
        } else {
            self.refresh_document_highlights(cx);
        }

        Some(rename)
    }

    pub fn pending_rename(&self) -> Option<&RenameState> {
        self.pending_rename.as_ref()
    }

    fn format(&mut self, _: &Format, cx: &mut ViewContext<Self>) -> Option<Task<Result<()>>> {
        let project = match &self.project {
            Some(project) => project.clone(),
            None => return None,
        };

        Some(self.perform_format(project, FormatTrigger::Manual, cx))
    }

    fn perform_format(
        &mut self,
        project: Model<Project>,
        trigger: FormatTrigger,
        cx: &mut ViewContext<Self>,
    ) -> Task<Result<()>> {
        let buffer = self.buffer().clone();
        let mut buffers = buffer.read(cx).all_buffers();
        if trigger == FormatTrigger::Save {
            buffers.retain(|buffer| buffer.read(cx).is_dirty());
        }

        let mut timeout = cx.background_executor().timer(FORMAT_TIMEOUT).fuse();
        let format = project.update(cx, |project, cx| project.format(buffers, true, trigger, cx));

        cx.spawn(|_, mut cx| async move {
            let transaction = futures::select_biased! {
                () = timeout => {
                    log::warn!("timed out waiting for formatting");
                    None
                }
                transaction = format.log_err().fuse() => transaction,
            };

            buffer
                .update(&mut cx, |buffer, cx| {
                    if let Some(transaction) = transaction {
                        if !buffer.is_singleton() {
                            buffer.push_transaction(&transaction.0, cx);
                        }
                    }

                    cx.notify();
                })
                .ok();

            Ok(())
        })
    }

    fn restart_language_server(&mut self, _: &RestartLanguageServer, cx: &mut ViewContext<Self>) {
        if let Some(project) = self.project.clone() {
            self.buffer.update(cx, |multi_buffer, cx| {
                project.update(cx, |project, cx| {
                    project.restart_language_servers_for_buffers(multi_buffer.all_buffers(), cx);
                });
            })
        }
    }

    fn show_character_palette(&mut self, _: &ShowCharacterPalette, cx: &mut ViewContext<Self>) {
        cx.show_character_palette();
    }

    fn refresh_active_diagnostics(&mut self, cx: &mut ViewContext<Editor>) {
        if let Some(active_diagnostics) = self.active_diagnostics.as_mut() {
            let buffer = self.buffer.read(cx).snapshot(cx);
            let primary_range_start = active_diagnostics.primary_range.start.to_offset(&buffer);
            let is_valid = buffer
                .diagnostics_in_range::<_, usize>(active_diagnostics.primary_range.clone(), false)
                .any(|entry| {
                    entry.diagnostic.is_primary
                        && !entry.range.is_empty()
                        && entry.range.start == primary_range_start
                        && entry.diagnostic.message == active_diagnostics.primary_message
                });

            if is_valid != active_diagnostics.is_valid {
                active_diagnostics.is_valid = is_valid;
                let mut new_styles = HashMap::default();
                for (block_id, diagnostic) in &active_diagnostics.blocks {
                    new_styles.insert(
                        *block_id,
                        diagnostic_block_renderer(diagnostic.clone(), is_valid),
                    );
                }
                self.display_map
                    .update(cx, |display_map, _| display_map.replace_blocks(new_styles));
            }
        }
    }

    fn activate_diagnostics(&mut self, group_id: usize, cx: &mut ViewContext<Self>) -> bool {
        self.dismiss_diagnostics(cx);
        let snapshot = self.snapshot(cx);
        self.active_diagnostics = self.display_map.update(cx, |display_map, cx| {
            let buffer = self.buffer.read(cx).snapshot(cx);

            let mut primary_range = None;
            let mut primary_message = None;
            let mut group_end = Point::zero();
            let diagnostic_group = buffer
                .diagnostic_group::<MultiBufferPoint>(group_id)
                .filter_map(|entry| {
                    if snapshot.is_line_folded(MultiBufferRow(entry.range.start.row))
                        && (entry.range.start.row == entry.range.end.row
                            || snapshot.is_line_folded(MultiBufferRow(entry.range.end.row)))
                    {
                        return None;
                    }
                    if entry.range.end > group_end {
                        group_end = entry.range.end;
                    }
                    if entry.diagnostic.is_primary {
                        primary_range = Some(entry.range.clone());
                        primary_message = Some(entry.diagnostic.message.clone());
                    }
                    Some(entry)
                })
                .collect::<Vec<_>>();
            let primary_range = primary_range?;
            let primary_message = primary_message?;
            let primary_range =
                buffer.anchor_after(primary_range.start)..buffer.anchor_before(primary_range.end);

            let blocks = display_map
                .insert_blocks(
                    diagnostic_group.iter().map(|entry| {
                        let diagnostic = entry.diagnostic.clone();
                        let message_height = diagnostic.message.matches('\n').count() as u8 + 1;
                        BlockProperties {
                            style: BlockStyle::Fixed,
                            position: buffer.anchor_after(entry.range.start),
                            height: message_height,
                            render: diagnostic_block_renderer(diagnostic, true),
                            disposition: BlockDisposition::Below,
                        }
                    }),
                    cx,
                )
                .into_iter()
                .zip(diagnostic_group.into_iter().map(|entry| entry.diagnostic))
                .collect();

            Some(ActiveDiagnosticGroup {
                primary_range,
                primary_message,
                group_id,
                blocks,
                is_valid: true,
            })
        });
        self.active_diagnostics.is_some()
    }

    fn dismiss_diagnostics(&mut self, cx: &mut ViewContext<Self>) {
        if let Some(active_diagnostic_group) = self.active_diagnostics.take() {
            self.display_map.update(cx, |display_map, cx| {
                display_map.remove_blocks(active_diagnostic_group.blocks.into_keys().collect(), cx);
            });
            cx.notify();
        }
    }

    pub fn set_selections_from_remote(
        &mut self,
        selections: Vec<Selection<Anchor>>,
        pending_selection: Option<Selection<Anchor>>,
        cx: &mut ViewContext<Self>,
    ) {
        let old_cursor_position = self.selections.newest_anchor().head();
        self.selections.change_with(cx, |s| {
            s.select_anchors(selections);
            if let Some(pending_selection) = pending_selection {
                s.set_pending(pending_selection, SelectMode::Character);
            } else {
                s.clear_pending();
            }
        });
        self.selections_did_change(false, &old_cursor_position, true, cx);
    }

    fn push_to_selection_history(&mut self) {
        self.selection_history.push(SelectionHistoryEntry {
            selections: self.selections.disjoint_anchors(),
            select_next_state: self.select_next_state.clone(),
            select_prev_state: self.select_prev_state.clone(),
            add_selections_state: self.add_selections_state.clone(),
        });
    }

    pub fn transact(
        &mut self,
        cx: &mut ViewContext<Self>,
        update: impl FnOnce(&mut Self, &mut ViewContext<Self>),
    ) -> Option<TransactionId> {
        self.start_transaction_at(Instant::now(), cx);
        update(self, cx);
        self.end_transaction_at(Instant::now(), cx)
    }

    fn start_transaction_at(&mut self, now: Instant, cx: &mut ViewContext<Self>) {
        self.end_selection(cx);
        if let Some(tx_id) = self
            .buffer
            .update(cx, |buffer, cx| buffer.start_transaction_at(now, cx))
        {
            self.selection_history
                .insert_transaction(tx_id, self.selections.disjoint_anchors());
            cx.emit(EditorEvent::TransactionBegun {
                transaction_id: tx_id,
            })
        }
    }

    fn end_transaction_at(
        &mut self,
        now: Instant,
        cx: &mut ViewContext<Self>,
    ) -> Option<TransactionId> {
        if let Some(tx_id) = self
            .buffer
            .update(cx, |buffer, cx| buffer.end_transaction_at(now, cx))
        {
            if let Some((_, end_selections)) = self.selection_history.transaction_mut(tx_id) {
                *end_selections = Some(self.selections.disjoint_anchors());
            } else {
                log::error!("unexpectedly ended a transaction that wasn't started by this editor");
            }

            cx.emit(EditorEvent::Edited);
            Some(tx_id)
        } else {
            None
        }
    }

    pub fn fold(&mut self, _: &actions::Fold, cx: &mut ViewContext<Self>) {
        let mut fold_ranges = Vec::new();

        let display_map = self.display_map.update(cx, |map, cx| map.snapshot(cx));

        let selections = self.selections.all_adjusted(cx);
        for selection in selections {
            let range = selection.range().sorted();
            let buffer_start_row = range.start.row;

            for row in (0..=range.end.row).rev() {
                if let Some((foldable_range, fold_text)) =
                    display_map.foldable_range(MultiBufferRow(row))
                {
                    if foldable_range.end.row >= buffer_start_row {
                        fold_ranges.push((foldable_range, fold_text));
                        if row <= range.start.row {
                            break;
                        }
                    }
                }
            }
        }

        self.fold_ranges(fold_ranges, true, cx);
    }

    pub fn fold_at(&mut self, fold_at: &FoldAt, cx: &mut ViewContext<Self>) {
        let buffer_row = fold_at.buffer_row;
        let display_map = self.display_map.update(cx, |map, cx| map.snapshot(cx));

        if let Some((fold_range, placeholder)) = display_map.foldable_range(buffer_row) {
            let autoscroll = self
                .selections
                .all::<Point>(cx)
                .iter()
                .any(|selection| fold_range.overlaps(&selection.range()));

            self.fold_ranges([(fold_range, placeholder)], autoscroll, cx);
        }
    }

    pub fn unfold_lines(&mut self, _: &UnfoldLines, cx: &mut ViewContext<Self>) {
        let display_map = self.display_map.update(cx, |map, cx| map.snapshot(cx));
        let buffer = &display_map.buffer_snapshot;
        let selections = self.selections.all::<Point>(cx);
        let ranges = selections
            .iter()
            .map(|s| {
                let range = s.display_range(&display_map).sorted();
                let mut start = range.start.to_point(&display_map);
                let mut end = range.end.to_point(&display_map);
                start.column = 0;
                end.column = buffer.line_len(MultiBufferRow(end.row));
                start..end
            })
            .collect::<Vec<_>>();

        self.unfold_ranges(ranges, true, true, cx);
    }

    pub fn unfold_at(&mut self, unfold_at: &UnfoldAt, cx: &mut ViewContext<Self>) {
        let display_map = self.display_map.update(cx, |map, cx| map.snapshot(cx));

        let intersection_range = Point::new(unfold_at.buffer_row.0, 0)
            ..Point::new(
                unfold_at.buffer_row.0,
                display_map.buffer_snapshot.line_len(unfold_at.buffer_row),
            );

        let autoscroll = self
            .selections
            .all::<Point>(cx)
            .iter()
            .any(|selection| selection.range().overlaps(&intersection_range));

        self.unfold_ranges(std::iter::once(intersection_range), true, autoscroll, cx)
    }

    pub fn fold_selected_ranges(&mut self, _: &FoldSelectedRanges, cx: &mut ViewContext<Self>) {
        let selections = self.selections.all::<Point>(cx);
        let display_map = self.display_map.update(cx, |map, cx| map.snapshot(cx));
        let line_mode = self.selections.line_mode;
        let ranges = selections.into_iter().map(|s| {
            if line_mode {
                let start = Point::new(s.start.row, 0);
                let end = Point::new(
                    s.end.row,
                    display_map
                        .buffer_snapshot
                        .line_len(MultiBufferRow(s.end.row)),
                );
                (start..end, display_map.fold_placeholder.clone())
            } else {
                (s.start..s.end, display_map.fold_placeholder.clone())
            }
        });
        self.fold_ranges(ranges, true, cx);
    }

    pub fn fold_ranges<T: ToOffset + Clone>(
        &mut self,
        ranges: impl IntoIterator<Item = (Range<T>, FoldPlaceholder)>,
        auto_scroll: bool,
        cx: &mut ViewContext<Self>,
    ) {
        let mut fold_ranges = Vec::new();
        let mut buffers_affected = HashMap::default();
        let multi_buffer = self.buffer().read(cx);
        for (fold_range, fold_text) in ranges {
            if let Some((_, buffer, _)) =
                multi_buffer.excerpt_containing(fold_range.start.clone(), cx)
            {
                buffers_affected.insert(buffer.read(cx).remote_id(), buffer);
            };
            fold_ranges.push((fold_range, fold_text));
        }

        let mut ranges = fold_ranges.into_iter().peekable();
        if ranges.peek().is_some() {
            self.display_map.update(cx, |map, cx| map.fold(ranges, cx));

            if auto_scroll {
                self.request_autoscroll(Autoscroll::fit(), cx);
            }

            for buffer in buffers_affected.into_values() {
                self.sync_expanded_diff_hunks(buffer, cx);
            }

            cx.notify();

            if let Some(active_diagnostics) = self.active_diagnostics.take() {
                // Clear diagnostics block when folding a range that contains it.
                let snapshot = self.snapshot(cx);
                if snapshot.intersects_fold(active_diagnostics.primary_range.start) {
                    drop(snapshot);
                    self.active_diagnostics = Some(active_diagnostics);
                    self.dismiss_diagnostics(cx);
                } else {
                    self.active_diagnostics = Some(active_diagnostics);
                }
            }

            self.scrollbar_marker_state.dirty = true;
        }
    }

    pub fn unfold_ranges<T: ToOffset + Clone>(
        &mut self,
        ranges: impl IntoIterator<Item = Range<T>>,
        inclusive: bool,
        auto_scroll: bool,
        cx: &mut ViewContext<Self>,
    ) {
        let mut unfold_ranges = Vec::new();
        let mut buffers_affected = HashMap::default();
        let multi_buffer = self.buffer().read(cx);
        for range in ranges {
            if let Some((_, buffer, _)) = multi_buffer.excerpt_containing(range.start.clone(), cx) {
                buffers_affected.insert(buffer.read(cx).remote_id(), buffer);
            };
            unfold_ranges.push(range);
        }

        let mut ranges = unfold_ranges.into_iter().peekable();
        if ranges.peek().is_some() {
            self.display_map
                .update(cx, |map, cx| map.unfold(ranges, inclusive, cx));
            if auto_scroll {
                self.request_autoscroll(Autoscroll::fit(), cx);
            }

            for buffer in buffers_affected.into_values() {
                self.sync_expanded_diff_hunks(buffer, cx);
            }

            cx.notify();
            self.scrollbar_marker_state.dirty = true;
            self.active_indent_guides_state.dirty = true;
        }
    }

    pub fn set_gutter_hovered(&mut self, hovered: bool, cx: &mut ViewContext<Self>) {
        if hovered != self.gutter_hovered {
            self.gutter_hovered = hovered;
            cx.notify();
        }
    }

    pub fn insert_blocks(
        &mut self,
        blocks: impl IntoIterator<Item = BlockProperties<Anchor>>,
        autoscroll: Option<Autoscroll>,
        cx: &mut ViewContext<Self>,
    ) -> Vec<BlockId> {
        let blocks = self
            .display_map
            .update(cx, |display_map, cx| display_map.insert_blocks(blocks, cx));
        if let Some(autoscroll) = autoscroll {
            self.request_autoscroll(autoscroll, cx);
        }
        blocks
    }

    pub fn replace_blocks(
        &mut self,
        blocks: HashMap<BlockId, RenderBlock>,
        autoscroll: Option<Autoscroll>,
        cx: &mut ViewContext<Self>,
    ) {
        self.display_map
            .update(cx, |display_map, _| display_map.replace_blocks(blocks));
        if let Some(autoscroll) = autoscroll {
            self.request_autoscroll(autoscroll, cx);
        }
    }

    pub fn remove_blocks(
        &mut self,
        block_ids: HashSet<BlockId>,
        autoscroll: Option<Autoscroll>,
        cx: &mut ViewContext<Self>,
    ) {
        self.display_map.update(cx, |display_map, cx| {
            display_map.remove_blocks(block_ids, cx)
        });
        if let Some(autoscroll) = autoscroll {
            self.request_autoscroll(autoscroll, cx);
        }
    }

    pub fn insert_flaps(
        &mut self,
        flaps: impl IntoIterator<Item = Flap>,
        cx: &mut ViewContext<Self>,
    ) -> Vec<FlapId> {
        self.display_map
            .update(cx, |map, cx| map.insert_flaps(flaps, cx))
    }

    pub fn remove_flaps(
        &mut self,
        ids: impl IntoIterator<Item = FlapId>,
        cx: &mut ViewContext<Self>,
    ) {
        self.display_map
            .update(cx, |map, cx| map.remove_flaps(ids, cx));
    }

    pub fn longest_row(&self, cx: &mut AppContext) -> DisplayRow {
        self.display_map
            .update(cx, |map, cx| map.snapshot(cx))
            .longest_row()
    }

    pub fn max_point(&self, cx: &mut AppContext) -> DisplayPoint {
        self.display_map
            .update(cx, |map, cx| map.snapshot(cx))
            .max_point()
    }

    pub fn text(&self, cx: &AppContext) -> String {
        self.buffer.read(cx).read(cx).text()
    }

    pub fn text_option(&self, cx: &AppContext) -> Option<String> {
        let text = self.text(cx);
        let text = text.trim();

        if text.is_empty() {
            return None;
        }

        Some(text.to_string())
    }

    pub fn set_text(&mut self, text: impl Into<Arc<str>>, cx: &mut ViewContext<Self>) {
        self.transact(cx, |this, cx| {
            this.buffer
                .read(cx)
                .as_singleton()
                .expect("you can only call set_text on editors for singleton buffers")
                .update(cx, |buffer, cx| buffer.set_text(text, cx));
        });
    }

    pub fn display_text(&self, cx: &mut AppContext) -> String {
        self.display_map
            .update(cx, |map, cx| map.snapshot(cx))
            .text()
    }

    pub fn wrap_guides(&self, cx: &AppContext) -> SmallVec<[(usize, bool); 2]> {
        let mut wrap_guides = smallvec::smallvec![];

        if self.show_wrap_guides == Some(false) {
            return wrap_guides;
        }

        let settings = self.buffer.read(cx).settings_at(0, cx);
        if settings.show_wrap_guides {
            if let SoftWrap::Column(soft_wrap) = self.soft_wrap_mode(cx) {
                wrap_guides.push((soft_wrap as usize, true));
            }
            wrap_guides.extend(settings.wrap_guides.iter().map(|guide| (*guide, false)))
        }

        wrap_guides
    }

    pub fn soft_wrap_mode(&self, cx: &AppContext) -> SoftWrap {
        let settings = self.buffer.read(cx).settings_at(0, cx);
        let mode = self
            .soft_wrap_mode_override
            .unwrap_or_else(|| settings.soft_wrap);
        match mode {
            language_settings::SoftWrap::None => SoftWrap::None,
            language_settings::SoftWrap::PreferLine => SoftWrap::PreferLine,
            language_settings::SoftWrap::EditorWidth => SoftWrap::EditorWidth,
            language_settings::SoftWrap::PreferredLineLength => {
                SoftWrap::Column(settings.preferred_line_length)
            }
        }
    }

    pub fn set_soft_wrap_mode(
        &mut self,
        mode: language_settings::SoftWrap,
        cx: &mut ViewContext<Self>,
    ) {
        self.soft_wrap_mode_override = Some(mode);
        cx.notify();
    }

    pub fn set_style(&mut self, style: EditorStyle, cx: &mut ViewContext<Self>) {
        let rem_size = cx.rem_size();
        self.display_map.update(cx, |map, cx| {
            map.set_font(
                style.text.font(),
                style.text.font_size.to_pixels(rem_size),
                cx,
            )
        });
        self.style = Some(style);
    }

    pub fn style(&self) -> Option<&EditorStyle> {
        self.style.as_ref()
    }

    // Called by the element. This method is not designed to be called outside of the editor
    // element's layout code because it does not notify when rewrapping is computed synchronously.
    pub(crate) fn set_wrap_width(&self, width: Option<Pixels>, cx: &mut AppContext) -> bool {
        self.display_map
            .update(cx, |map, cx| map.set_wrap_width(width, cx))
    }

    pub fn toggle_soft_wrap(&mut self, _: &ToggleSoftWrap, cx: &mut ViewContext<Self>) {
        if self.soft_wrap_mode_override.is_some() {
            self.soft_wrap_mode_override.take();
        } else {
            let soft_wrap = match self.soft_wrap_mode(cx) {
                SoftWrap::None | SoftWrap::PreferLine => language_settings::SoftWrap::EditorWidth,
                SoftWrap::EditorWidth | SoftWrap::Column(_) => {
                    language_settings::SoftWrap::PreferLine
                }
            };
            self.soft_wrap_mode_override = Some(soft_wrap);
        }
        cx.notify();
    }

    pub fn toggle_indent_guides(&mut self, _: &ToggleIndentGuides, cx: &mut ViewContext<Self>) {
        let currently_enabled = self.should_show_indent_guides().unwrap_or_else(|| {
            self.buffer
                .read(cx)
                .settings_at(0, cx)
                .indent_guides
                .enabled
        });
        self.show_indent_guides = Some(!currently_enabled);
        cx.notify();
    }

    fn should_show_indent_guides(&self) -> Option<bool> {
        self.show_indent_guides
    }

    pub fn toggle_line_numbers(&mut self, _: &ToggleLineNumbers, cx: &mut ViewContext<Self>) {
        let mut editor_settings = EditorSettings::get_global(cx).clone();
        editor_settings.gutter.line_numbers = !editor_settings.gutter.line_numbers;
        EditorSettings::override_global(editor_settings, cx);
    }

    pub fn set_show_gutter(&mut self, show_gutter: bool, cx: &mut ViewContext<Self>) {
        self.show_gutter = show_gutter;
        cx.notify();
    }

    pub fn set_show_line_numbers(&mut self, show_line_numbers: bool, cx: &mut ViewContext<Self>) {
        self.show_line_numbers = Some(show_line_numbers);
        cx.notify();
    }

    pub fn set_show_git_diff_gutter(
        &mut self,
        show_git_diff_gutter: bool,
        cx: &mut ViewContext<Self>,
    ) {
        self.show_git_diff_gutter = Some(show_git_diff_gutter);
        cx.notify();
    }

    pub fn set_show_code_actions(&mut self, show_code_actions: bool, cx: &mut ViewContext<Self>) {
        self.show_code_actions = Some(show_code_actions);
        cx.notify();
    }

    pub fn set_show_wrap_guides(&mut self, show_wrap_guides: bool, cx: &mut ViewContext<Self>) {
        self.show_wrap_guides = Some(show_wrap_guides);
        cx.notify();
    }

    pub fn set_show_indent_guides(&mut self, show_indent_guides: bool, cx: &mut ViewContext<Self>) {
        self.show_indent_guides = Some(show_indent_guides);
        cx.notify();
    }

    pub fn reveal_in_finder(&mut self, _: &RevealInFinder, cx: &mut ViewContext<Self>) {
        if let Some(buffer) = self.buffer().read(cx).as_singleton() {
            if let Some(file) = buffer.read(cx).file().and_then(|f| f.as_local()) {
                cx.reveal_path(&file.abs_path(cx));
            }
        }
    }

    pub fn copy_path(&mut self, _: &CopyPath, cx: &mut ViewContext<Self>) {
        if let Some(buffer) = self.buffer().read(cx).as_singleton() {
            if let Some(file) = buffer.read(cx).file().and_then(|f| f.as_local()) {
                if let Some(path) = file.abs_path(cx).to_str() {
                    cx.write_to_clipboard(ClipboardItem::new(path.to_string()));
                }
            }
        }
    }

    pub fn copy_relative_path(&mut self, _: &CopyRelativePath, cx: &mut ViewContext<Self>) {
        if let Some(buffer) = self.buffer().read(cx).as_singleton() {
            if let Some(file) = buffer.read(cx).file().and_then(|f| f.as_local()) {
                if let Some(path) = file.path().to_str() {
                    cx.write_to_clipboard(ClipboardItem::new(path.to_string()));
                }
            }
        }
    }

    pub fn toggle_git_blame(&mut self, _: &ToggleGitBlame, cx: &mut ViewContext<Self>) {
        self.show_git_blame_gutter = !self.show_git_blame_gutter;

        if self.show_git_blame_gutter && !self.has_blame_entries(cx) {
            self.start_git_blame(true, cx);
        }

        cx.notify();
    }

    pub fn toggle_git_blame_inline(
        &mut self,
        _: &ToggleGitBlameInline,
        cx: &mut ViewContext<Self>,
    ) {
        self.toggle_git_blame_inline_internal(true, cx);
        cx.notify();
    }

    pub fn git_blame_inline_enabled(&self) -> bool {
        self.git_blame_inline_enabled
    }

    fn start_git_blame(&mut self, user_triggered: bool, cx: &mut ViewContext<Self>) {
        if let Some(project) = self.project.as_ref() {
            let Some(buffer) = self.buffer().read(cx).as_singleton() else {
                return;
            };

            if buffer.read(cx).file().is_none() {
                return;
            }

            let focused = self.focus_handle(cx).contains_focused(cx);

            let project = project.clone();
            let blame =
                cx.new_model(|cx| GitBlame::new(buffer, project, user_triggered, focused, cx));
            self.blame_subscription = Some(cx.observe(&blame, |_, _, cx| cx.notify()));
            self.blame = Some(blame);
        }
    }

    fn toggle_git_blame_inline_internal(
        &mut self,
        user_triggered: bool,
        cx: &mut ViewContext<Self>,
    ) {
        if self.git_blame_inline_enabled {
            self.git_blame_inline_enabled = false;
            self.show_git_blame_inline = false;
            self.show_git_blame_inline_delay_task.take();
        } else {
            self.git_blame_inline_enabled = true;
            self.start_git_blame_inline(user_triggered, cx);
        }

        cx.notify();
    }

    fn start_git_blame_inline(&mut self, user_triggered: bool, cx: &mut ViewContext<Self>) {
        self.start_git_blame(user_triggered, cx);

        if ProjectSettings::get_global(cx)
            .git
            .inline_blame_delay()
            .is_some()
        {
            self.start_inline_blame_timer(cx);
        } else {
            self.show_git_blame_inline = true
        }
    }

    pub fn blame(&self) -> Option<&Model<GitBlame>> {
        self.blame.as_ref()
    }

    pub fn render_git_blame_gutter(&mut self, cx: &mut WindowContext) -> bool {
        self.show_git_blame_gutter && self.has_blame_entries(cx)
    }

    pub fn render_git_blame_inline(&mut self, cx: &mut WindowContext) -> bool {
        self.show_git_blame_inline
            && self.focus_handle.is_focused(cx)
            && !self.newest_selection_head_on_empty_line(cx)
            && self.has_blame_entries(cx)
    }

    fn has_blame_entries(&self, cx: &mut WindowContext) -> bool {
        self.blame()
            .map_or(false, |blame| blame.read(cx).has_generated_entries())
    }

    fn newest_selection_head_on_empty_line(&mut self, cx: &mut WindowContext) -> bool {
        let cursor_anchor = self.selections.newest_anchor().head();

        let snapshot = self.buffer.read(cx).snapshot(cx);
        let buffer_row = MultiBufferRow(cursor_anchor.to_point(&snapshot).row);

        snapshot.line_len(buffer_row) == 0
    }

    fn get_permalink_to_line(&mut self, cx: &mut ViewContext<Self>) -> Result<url::Url> {
        let (path, selection, repo) = maybe!({
            let project_handle = self.project.as_ref()?.clone();
            let project = project_handle.read(cx);

            let selection = self.selections.newest::<Point>(cx);
            let selection_range = selection.range();

            let (buffer, selection) = if let Some(buffer) = self.buffer().read(cx).as_singleton() {
                (buffer, selection_range.start.row..selection_range.end.row)
            } else {
                let buffer_ranges = self
                    .buffer()
                    .read(cx)
                    .range_to_buffer_ranges(selection_range, cx);

                let (buffer, range, _) = if selection.reversed {
                    buffer_ranges.first()
                } else {
                    buffer_ranges.last()
                }?;

                let snapshot = buffer.read(cx).snapshot();
                let selection = text::ToPoint::to_point(&range.start, &snapshot).row
                    ..text::ToPoint::to_point(&range.end, &snapshot).row;
                (buffer.clone(), selection)
            };

            let path = buffer
                .read(cx)
                .file()?
                .as_local()?
                .path()
                .to_str()?
                .to_string();
            let repo = project.get_repo(&buffer.read(cx).project_path(cx)?, cx)?;
            Some((path, selection, repo))
        })
        .ok_or_else(|| anyhow!("unable to open git repository"))?;

        const REMOTE_NAME: &str = "origin";
        let origin_url = repo
            .remote_url(REMOTE_NAME)
            .ok_or_else(|| anyhow!("remote \"{REMOTE_NAME}\" not found"))?;
        let sha = repo
            .head_sha()
            .ok_or_else(|| anyhow!("failed to read HEAD SHA"))?;

        let (provider, remote) =
            parse_git_remote_url(GitHostingProviderRegistry::default_global(cx), &origin_url)
                .ok_or_else(|| anyhow!("failed to parse Git remote URL"))?;

        Ok(provider.build_permalink(
            remote,
            BuildPermalinkParams {
                sha: &sha,
                path: &path,
                selection: Some(selection),
            },
        ))
    }

    pub fn copy_permalink_to_line(&mut self, _: &CopyPermalinkToLine, cx: &mut ViewContext<Self>) {
        let permalink = self.get_permalink_to_line(cx);

        match permalink {
            Ok(permalink) => {
                cx.write_to_clipboard(ClipboardItem::new(permalink.to_string()));
            }
            Err(err) => {
                let message = format!("Failed to copy permalink: {err}");

                Err::<(), anyhow::Error>(err).log_err();

                if let Some(workspace) = self.workspace() {
                    workspace.update(cx, |workspace, cx| {
                        struct CopyPermalinkToLine;

                        workspace.show_toast(
                            Toast::new(NotificationId::unique::<CopyPermalinkToLine>(), message),
                            cx,
                        )
                    })
                }
            }
        }
    }

    pub fn open_permalink_to_line(&mut self, _: &OpenPermalinkToLine, cx: &mut ViewContext<Self>) {
        let permalink = self.get_permalink_to_line(cx);

        match permalink {
            Ok(permalink) => {
                cx.open_url(permalink.as_ref());
            }
            Err(err) => {
                let message = format!("Failed to open permalink: {err}");

                Err::<(), anyhow::Error>(err).log_err();

                if let Some(workspace) = self.workspace() {
                    workspace.update(cx, |workspace, cx| {
                        struct OpenPermalinkToLine;

                        workspace.show_toast(
                            Toast::new(NotificationId::unique::<OpenPermalinkToLine>(), message),
                            cx,
                        )
                    })
                }
            }
        }
    }

    /// Adds or removes (on `None` color) a highlight for the rows corresponding to the anchor range given.
    /// On matching anchor range, replaces the old highlight; does not clear the other existing highlights.
    /// If multiple anchor ranges will produce highlights for the same row, the last range added will be used.
    pub fn highlight_rows<T: 'static>(
        &mut self,
        rows: RangeInclusive<Anchor>,
        color: Option<Hsla>,
        should_autoscroll: bool,
        cx: &mut ViewContext<Self>,
    ) {
        let snapshot = self.buffer().read(cx).snapshot(cx);
        let row_highlights = self.highlighted_rows.entry(TypeId::of::<T>()).or_default();
        let existing_highlight_index = row_highlights.binary_search_by(|highlight| {
            highlight
                .range
                .start()
                .cmp(&rows.start(), &snapshot)
                .then(highlight.range.end().cmp(&rows.end(), &snapshot))
        });
        match (color, existing_highlight_index) {
            (Some(_), Ok(ix)) | (_, Err(ix)) => row_highlights.insert(
                ix,
                RowHighlight {
                    index: post_inc(&mut self.highlight_order),
                    range: rows,
                    should_autoscroll,
                    color,
                },
            ),
            (None, Ok(i)) => {
                row_highlights.remove(i);
            }
        }
    }

    /// Clear all anchor ranges for a certain highlight context type, so no corresponding rows will be highlighted.
    pub fn clear_row_highlights<T: 'static>(&mut self) {
        self.highlighted_rows.remove(&TypeId::of::<T>());
    }

    /// For a highlight given context type, gets all anchor ranges that will be used for row highlighting.
    pub fn highlighted_rows<T: 'static>(
        &self,
    ) -> Option<impl Iterator<Item = (&RangeInclusive<Anchor>, Option<&Hsla>)>> {
        Some(
            self.highlighted_rows
                .get(&TypeId::of::<T>())?
                .iter()
                .map(|highlight| (&highlight.range, highlight.color.as_ref())),
        )
    }

    /// Merges all anchor ranges for all context types ever set, picking the last highlight added in case of a row conflict.
    /// Rerturns a map of display rows that are highlighted and their corresponding highlight color.
    /// Allows to ignore certain kinds of highlights.
    pub fn highlighted_display_rows(
        &mut self,
        cx: &mut WindowContext,
    ) -> BTreeMap<DisplayRow, Hsla> {
        let snapshot = self.snapshot(cx);
        let mut used_highlight_orders = HashMap::default();
        self.highlighted_rows
            .iter()
            .flat_map(|(_, highlighted_rows)| highlighted_rows.iter())
            .fold(
                BTreeMap::<DisplayRow, Hsla>::new(),
                |mut unique_rows, highlight| {
                    let start_row = highlight.range.start().to_display_point(&snapshot).row();
                    let end_row = highlight.range.end().to_display_point(&snapshot).row();
                    for row in start_row.0..=end_row.0 {
                        let used_index =
                            used_highlight_orders.entry(row).or_insert(highlight.index);
                        if highlight.index >= *used_index {
                            *used_index = highlight.index;
                            match highlight.color {
                                Some(hsla) => unique_rows.insert(DisplayRow(row), hsla),
                                None => unique_rows.remove(&DisplayRow(row)),
                            };
                        }
                    }
                    unique_rows
                },
            )
    }

    pub fn highlighted_display_row_for_autoscroll(
        &self,
        snapshot: &DisplaySnapshot,
    ) -> Option<DisplayRow> {
        self.highlighted_rows
            .values()
            .flat_map(|highlighted_rows| highlighted_rows.iter())
            .filter_map(|highlight| {
                if highlight.color.is_none() || !highlight.should_autoscroll {
                    return None;
                }
                Some(highlight.range.start().to_display_point(&snapshot).row())
            })
            .min()
    }

    pub fn set_search_within_ranges(
        &mut self,
        ranges: &[Range<Anchor>],
        cx: &mut ViewContext<Self>,
    ) {
        self.highlight_background::<SearchWithinRange>(
            ranges,
            |colors| colors.editor_document_highlight_read_background,
            cx,
        )
    }

    pub fn clear_search_within_ranges(&mut self, cx: &mut ViewContext<Self>) {
        self.clear_background_highlights::<SearchWithinRange>(cx);
    }

    pub fn highlight_background<T: 'static>(
        &mut self,
        ranges: &[Range<Anchor>],
        color_fetcher: fn(&ThemeColors) -> Hsla,
        cx: &mut ViewContext<Self>,
    ) {
        let snapshot = self.snapshot(cx);
        // this is to try and catch a panic sooner
        for range in ranges {
            snapshot
                .buffer_snapshot
                .summary_for_anchor::<usize>(&range.start);
            snapshot
                .buffer_snapshot
                .summary_for_anchor::<usize>(&range.end);
        }

        self.background_highlights
            .insert(TypeId::of::<T>(), (color_fetcher, Arc::from(ranges)));
        self.scrollbar_marker_state.dirty = true;
        cx.notify();
    }

    pub fn clear_background_highlights<T: 'static>(
        &mut self,
        cx: &mut ViewContext<Self>,
    ) -> Option<BackgroundHighlight> {
        let text_highlights = self.background_highlights.remove(&TypeId::of::<T>())?;
        if !text_highlights.1.is_empty() {
            self.scrollbar_marker_state.dirty = true;
            cx.notify();
        }
        Some(text_highlights)
    }

    #[cfg(feature = "test-support")]
    pub fn all_text_background_highlights(
        &mut self,
        cx: &mut ViewContext<Self>,
    ) -> Vec<(Range<DisplayPoint>, Hsla)> {
        let snapshot = self.snapshot(cx);
        let buffer = &snapshot.buffer_snapshot;
        let start = buffer.anchor_before(0);
        let end = buffer.anchor_after(buffer.len());
        let theme = cx.theme().colors();
        self.background_highlights_in_range(start..end, &snapshot, theme)
    }

    fn document_highlights_for_position<'a>(
        &'a self,
        position: Anchor,
        buffer: &'a MultiBufferSnapshot,
    ) -> impl 'a + Iterator<Item = &Range<Anchor>> {
        let read_highlights = self
            .background_highlights
            .get(&TypeId::of::<DocumentHighlightRead>())
            .map(|h| &h.1);
        let write_highlights = self
            .background_highlights
            .get(&TypeId::of::<DocumentHighlightWrite>())
            .map(|h| &h.1);
        let left_position = position.bias_left(buffer);
        let right_position = position.bias_right(buffer);
        read_highlights
            .into_iter()
            .chain(write_highlights)
            .flat_map(move |ranges| {
                let start_ix = match ranges.binary_search_by(|probe| {
                    let cmp = probe.end.cmp(&left_position, buffer);
                    if cmp.is_ge() {
                        Ordering::Greater
                    } else {
                        Ordering::Less
                    }
                }) {
                    Ok(i) | Err(i) => i,
                };

                ranges[start_ix..]
                    .iter()
                    .take_while(move |range| range.start.cmp(&right_position, buffer).is_le())
            })
    }

    pub fn has_background_highlights<T: 'static>(&self) -> bool {
        self.background_highlights
            .get(&TypeId::of::<T>())
            .map_or(false, |(_, highlights)| !highlights.is_empty())
    }

    pub fn background_highlights_in_range(
        &self,
        search_range: Range<Anchor>,
        display_snapshot: &DisplaySnapshot,
        theme: &ThemeColors,
    ) -> Vec<(Range<DisplayPoint>, Hsla)> {
        let mut results = Vec::new();
        for (color_fetcher, ranges) in self.background_highlights.values() {
            let color = color_fetcher(theme);
            let start_ix = match ranges.binary_search_by(|probe| {
                let cmp = probe
                    .end
                    .cmp(&search_range.start, &display_snapshot.buffer_snapshot);
                if cmp.is_gt() {
                    Ordering::Greater
                } else {
                    Ordering::Less
                }
            }) {
                Ok(i) | Err(i) => i,
            };
            for range in &ranges[start_ix..] {
                if range
                    .start
                    .cmp(&search_range.end, &display_snapshot.buffer_snapshot)
                    .is_ge()
                {
                    break;
                }

                let start = range.start.to_display_point(&display_snapshot);
                let end = range.end.to_display_point(&display_snapshot);
                results.push((start..end, color))
            }
        }
        results
    }

    pub fn background_highlight_row_ranges<T: 'static>(
        &self,
        search_range: Range<Anchor>,
        display_snapshot: &DisplaySnapshot,
        count: usize,
    ) -> Vec<RangeInclusive<DisplayPoint>> {
        let mut results = Vec::new();
        let Some((_, ranges)) = self.background_highlights.get(&TypeId::of::<T>()) else {
            return vec![];
        };

        let start_ix = match ranges.binary_search_by(|probe| {
            let cmp = probe
                .end
                .cmp(&search_range.start, &display_snapshot.buffer_snapshot);
            if cmp.is_gt() {
                Ordering::Greater
            } else {
                Ordering::Less
            }
        }) {
            Ok(i) | Err(i) => i,
        };
        let mut push_region = |start: Option<Point>, end: Option<Point>| {
            if let (Some(start_display), Some(end_display)) = (start, end) {
                results.push(
                    start_display.to_display_point(display_snapshot)
                        ..=end_display.to_display_point(display_snapshot),
                );
            }
        };
        let mut start_row: Option<Point> = None;
        let mut end_row: Option<Point> = None;
        if ranges.len() > count {
            return Vec::new();
        }
        for range in &ranges[start_ix..] {
            if range
                .start
                .cmp(&search_range.end, &display_snapshot.buffer_snapshot)
                .is_ge()
            {
                break;
            }
            let end = range.end.to_point(&display_snapshot.buffer_snapshot);
            if let Some(current_row) = &end_row {
                if end.row == current_row.row {
                    continue;
                }
            }
            let start = range.start.to_point(&display_snapshot.buffer_snapshot);
            if start_row.is_none() {
                assert_eq!(end_row, None);
                start_row = Some(start);
                end_row = Some(end);
                continue;
            }
            if let Some(current_end) = end_row.as_mut() {
                if start.row > current_end.row + 1 {
                    push_region(start_row, end_row);
                    start_row = Some(start);
                    end_row = Some(end);
                } else {
                    // Merge two hunks.
                    *current_end = end;
                }
            } else {
                unreachable!();
            }
        }
        // We might still have a hunk that was not rendered (if there was a search hit on the last line)
        push_region(start_row, end_row);
        results
    }

    /// Get the text ranges corresponding to the redaction query
    pub fn redacted_ranges(
        &self,
        search_range: Range<Anchor>,
        display_snapshot: &DisplaySnapshot,
        cx: &WindowContext,
    ) -> Vec<Range<DisplayPoint>> {
        display_snapshot
            .buffer_snapshot
            .redacted_ranges(search_range, |file| {
                if let Some(file) = file {
                    file.is_private()
                        && EditorSettings::get(Some(file.as_ref().into()), cx).redact_private_values
                } else {
                    false
                }
            })
            .map(|range| {
                range.start.to_display_point(display_snapshot)
                    ..range.end.to_display_point(display_snapshot)
            })
            .collect()
    }

    pub fn highlight_text<T: 'static>(
        &mut self,
        ranges: Vec<Range<Anchor>>,
        style: HighlightStyle,
        cx: &mut ViewContext<Self>,
    ) {
        self.display_map.update(cx, |map, _| {
            map.highlight_text(TypeId::of::<T>(), ranges, style)
        });
        cx.notify();
    }

    pub(crate) fn highlight_inlays<T: 'static>(
        &mut self,
        highlights: Vec<InlayHighlight>,
        style: HighlightStyle,
        cx: &mut ViewContext<Self>,
    ) {
        self.display_map.update(cx, |map, _| {
            map.highlight_inlays(TypeId::of::<T>(), highlights, style)
        });
        cx.notify();
    }

    pub fn text_highlights<'a, T: 'static>(
        &'a self,
        cx: &'a AppContext,
    ) -> Option<(HighlightStyle, &'a [Range<Anchor>])> {
        self.display_map.read(cx).text_highlights(TypeId::of::<T>())
    }

    pub fn clear_highlights<T: 'static>(&mut self, cx: &mut ViewContext<Self>) {
        let cleared = self
            .display_map
            .update(cx, |map, _| map.clear_highlights(TypeId::of::<T>()));
        if cleared {
            cx.notify();
        }
    }

    pub fn show_local_cursors(&self, cx: &WindowContext) -> bool {
        (self.read_only(cx) || self.blink_manager.read(cx).visible())
            && self.focus_handle.is_focused(cx)
    }

    fn on_buffer_changed(&mut self, _: Model<MultiBuffer>, cx: &mut ViewContext<Self>) {
        cx.notify();
    }

    fn on_buffer_event(
        &mut self,
        multibuffer: Model<MultiBuffer>,
        event: &multi_buffer::Event,
        cx: &mut ViewContext<Self>,
    ) {
        match event {
            multi_buffer::Event::Edited {
                singleton_buffer_edited,
            } => {
                self.scrollbar_marker_state.dirty = true;
                self.active_indent_guides_state.dirty = true;
                self.refresh_active_diagnostics(cx);
                self.refresh_code_actions(cx);
                if self.has_active_inline_completion(cx) {
                    self.update_visible_inline_completion(cx);
                }
                cx.emit(EditorEvent::BufferEdited);
                cx.emit(SearchEvent::MatchesInvalidated);

                if *singleton_buffer_edited {
                    if let Some(project) = &self.project {
                        let project = project.read(cx);
                        let languages_affected = multibuffer
                            .read(cx)
                            .all_buffers()
                            .into_iter()
                            .filter_map(|buffer| {
                                let buffer = buffer.read(cx);
                                let language = buffer.language()?;
                                if project.is_local()
                                    && project.language_servers_for_buffer(buffer, cx).count() == 0
                                {
                                    None
                                } else {
                                    Some(language)
                                }
                            })
                            .cloned()
                            .collect::<HashSet<_>>();
                        if !languages_affected.is_empty() {
                            self.refresh_inlay_hints(
                                InlayHintRefreshReason::BufferEdited(languages_affected),
                                cx,
                            );
                        }
                    }
                }

                let Some(project) = &self.project else { return };
                let telemetry = project.read(cx).client().telemetry().clone();
                telemetry.log_edit_event("editor");
            }
            multi_buffer::Event::ExcerptsAdded {
                buffer,
                predecessor,
                excerpts,
            } => {
                self.tasks_update_task = Some(self.refresh_runnables(cx));
                cx.emit(EditorEvent::ExcerptsAdded {
                    buffer: buffer.clone(),
                    predecessor: *predecessor,
                    excerpts: excerpts.clone(),
                });
                self.refresh_inlay_hints(InlayHintRefreshReason::NewLinesShown, cx);
            }
            multi_buffer::Event::ExcerptsRemoved { ids } => {
                self.refresh_inlay_hints(InlayHintRefreshReason::ExcerptsRemoved(ids.clone()), cx);
                cx.emit(EditorEvent::ExcerptsRemoved { ids: ids.clone() })
            }
            multi_buffer::Event::Reparsed => {
                self.tasks_update_task = Some(self.refresh_runnables(cx));

                cx.emit(EditorEvent::Reparsed);
            }
            multi_buffer::Event::LanguageChanged => {
                cx.emit(EditorEvent::Reparsed);
                cx.notify();
            }
            multi_buffer::Event::DirtyChanged => cx.emit(EditorEvent::DirtyChanged),
            multi_buffer::Event::Saved => cx.emit(EditorEvent::Saved),
            multi_buffer::Event::FileHandleChanged | multi_buffer::Event::Reloaded => {
                cx.emit(EditorEvent::TitleChanged)
            }
            multi_buffer::Event::DiffBaseChanged => {
                self.scrollbar_marker_state.dirty = true;
                cx.emit(EditorEvent::DiffBaseChanged);
                cx.notify();
            }
            multi_buffer::Event::DiffUpdated { buffer } => {
                self.sync_expanded_diff_hunks(buffer.clone(), cx);
                cx.notify();
            }
            multi_buffer::Event::Closed => cx.emit(EditorEvent::Closed),
            multi_buffer::Event::DiagnosticsUpdated => {
                self.refresh_active_diagnostics(cx);
                self.scrollbar_marker_state.dirty = true;
                cx.notify();
            }
            _ => {}
        };
    }

    fn on_display_map_changed(&mut self, _: Model<DisplayMap>, cx: &mut ViewContext<Self>) {
        cx.notify();
    }

    fn settings_changed(&mut self, cx: &mut ViewContext<Self>) {
        self.refresh_inline_completion(true, cx);
        self.refresh_inlay_hints(
            InlayHintRefreshReason::SettingsChange(inlay_hint_settings(
                self.selections.newest_anchor().head(),
                &self.buffer.read(cx).snapshot(cx),
                cx,
            )),
            cx,
        );
        let editor_settings = EditorSettings::get_global(cx);
        self.scroll_manager.vertical_scroll_margin = editor_settings.vertical_scroll_margin;
        self.show_breadcrumbs = editor_settings.toolbar.breadcrumbs;
        self.current_line_highlight = editor_settings.current_line_highlight;

        if self.mode == EditorMode::Full {
            let inline_blame_enabled = ProjectSettings::get_global(cx).git.inline_blame_enabled();
            if self.git_blame_inline_enabled != inline_blame_enabled {
                self.toggle_git_blame_inline_internal(false, cx);
            }
        }

        cx.notify();
    }

    pub fn set_searchable(&mut self, searchable: bool) {
        self.searchable = searchable;
    }

    pub fn searchable(&self) -> bool {
        self.searchable
    }

    fn open_excerpts_in_split(&mut self, _: &OpenExcerptsSplit, cx: &mut ViewContext<Self>) {
        self.open_excerpts_common(true, cx)
    }

    fn open_excerpts(&mut self, _: &OpenExcerpts, cx: &mut ViewContext<Self>) {
        self.open_excerpts_common(false, cx)
    }

    fn open_excerpts_common(&mut self, split: bool, cx: &mut ViewContext<Self>) {
        let buffer = self.buffer.read(cx);
        if buffer.is_singleton() {
            cx.propagate();
            return;
        }

        let Some(workspace) = self.workspace() else {
            cx.propagate();
            return;
        };

        let mut new_selections_by_buffer = HashMap::default();
        for selection in self.selections.all::<usize>(cx) {
            for (buffer, mut range, _) in
                buffer.range_to_buffer_ranges(selection.start..selection.end, cx)
            {
                if selection.reversed {
                    mem::swap(&mut range.start, &mut range.end);
                }
                new_selections_by_buffer
                    .entry(buffer)
                    .or_insert(Vec::new())
                    .push(range)
            }
        }

        // We defer the pane interaction because we ourselves are a workspace item
        // and activating a new item causes the pane to call a method on us reentrantly,
        // which panics if we're on the stack.
        cx.window_context().defer(move |cx| {
            workspace.update(cx, |workspace, cx| {
                let pane = if split {
                    workspace.adjacent_pane(cx)
                } else {
                    workspace.active_pane().clone()
                };

                for (buffer, ranges) in new_selections_by_buffer {
                    let editor = workspace.open_project_item::<Self>(pane.clone(), buffer, cx);
                    editor.update(cx, |editor, cx| {
                        editor.change_selections(Some(Autoscroll::newest()), cx, |s| {
                            s.select_ranges(ranges);
                        });
                    });
                }
            })
        });
    }

    fn jump(
        &mut self,
        path: ProjectPath,
        position: Point,
        anchor: language::Anchor,
        offset_from_top: u32,
        cx: &mut ViewContext<Self>,
    ) {
        let workspace = self.workspace();
        cx.spawn(|_, mut cx| async move {
            let workspace = workspace.ok_or_else(|| anyhow!("cannot jump without workspace"))?;
            let editor = workspace.update(&mut cx, |workspace, cx| {
                // Reset the preview item id before opening the new item
                workspace.active_pane().update(cx, |pane, cx| {
                    pane.set_preview_item_id(None, cx);
                });
                workspace.open_path_preview(path, None, true, true, cx)
            })?;
            let editor = editor
                .await?
                .downcast::<Editor>()
                .ok_or_else(|| anyhow!("opened item was not an editor"))?
                .downgrade();
            editor.update(&mut cx, |editor, cx| {
                let buffer = editor
                    .buffer()
                    .read(cx)
                    .as_singleton()
                    .ok_or_else(|| anyhow!("cannot jump in a multi-buffer"))?;
                let buffer = buffer.read(cx);
                let cursor = if buffer.can_resolve(&anchor) {
                    language::ToPoint::to_point(&anchor, buffer)
                } else {
                    buffer.clip_point(position, Bias::Left)
                };

                let nav_history = editor.nav_history.take();
                editor.change_selections(
                    Some(Autoscroll::top_relative(offset_from_top as usize)),
                    cx,
                    |s| {
                        s.select_ranges([cursor..cursor]);
                    },
                );
                editor.nav_history = nav_history;

                anyhow::Ok(())
            })??;

            anyhow::Ok(())
        })
        .detach_and_log_err(cx);
    }

    fn marked_text_ranges(&self, cx: &AppContext) -> Option<Vec<Range<OffsetUtf16>>> {
        let snapshot = self.buffer.read(cx).read(cx);
        let (_, ranges) = self.text_highlights::<InputComposition>(cx)?;
        Some(
            ranges
                .iter()
                .map(move |range| {
                    range.start.to_offset_utf16(&snapshot)..range.end.to_offset_utf16(&snapshot)
                })
                .collect(),
        )
    }

    fn selection_replacement_ranges(
        &self,
        range: Range<OffsetUtf16>,
        cx: &AppContext,
    ) -> Vec<Range<OffsetUtf16>> {
        let selections = self.selections.all::<OffsetUtf16>(cx);
        let newest_selection = selections
            .iter()
            .max_by_key(|selection| selection.id)
            .unwrap();
        let start_delta = range.start.0 as isize - newest_selection.start.0 as isize;
        let end_delta = range.end.0 as isize - newest_selection.end.0 as isize;
        let snapshot = self.buffer.read(cx).read(cx);
        selections
            .into_iter()
            .map(|mut selection| {
                selection.start.0 =
                    (selection.start.0 as isize).saturating_add(start_delta) as usize;
                selection.end.0 = (selection.end.0 as isize).saturating_add(end_delta) as usize;
                snapshot.clip_offset_utf16(selection.start, Bias::Left)
                    ..snapshot.clip_offset_utf16(selection.end, Bias::Right)
            })
            .collect()
    }

    fn report_editor_event(
        &self,
        operation: &'static str,
        file_extension: Option<String>,
        cx: &AppContext,
    ) {
        if cfg!(any(test, feature = "test-support")) {
            return;
        }

        let Some(project) = &self.project else { return };

        // If None, we are in a file without an extension
        let file = self
            .buffer
            .read(cx)
            .as_singleton()
            .and_then(|b| b.read(cx).file());
        let file_extension = file_extension.or(file
            .as_ref()
            .and_then(|file| Path::new(file.file_name(cx)).extension())
            .and_then(|e| e.to_str())
            .map(|a| a.to_string()));

        let vim_mode = cx
            .global::<SettingsStore>()
            .raw_user_settings()
            .get("vim_mode")
            == Some(&serde_json::Value::Bool(true));

        let copilot_enabled = all_language_settings(file, cx).inline_completions.provider
            == language::language_settings::InlineCompletionProvider::Copilot;
        let copilot_enabled_for_language = self
            .buffer
            .read(cx)
            .settings_at(0, cx)
            .show_inline_completions;

        let telemetry = project.read(cx).client().telemetry().clone();
        telemetry.report_editor_event(
            file_extension,
            vim_mode,
            operation,
            copilot_enabled,
            copilot_enabled_for_language,
        )
    }

    /// Copy the highlighted chunks to the clipboard as JSON. The format is an array of lines,
    /// with each line being an array of {text, highlight} objects.
    fn copy_highlight_json(&mut self, _: &CopyHighlightJson, cx: &mut ViewContext<Self>) {
        let Some(buffer) = self.buffer.read(cx).as_singleton() else {
            return;
        };

        #[derive(Serialize)]
        struct Chunk<'a> {
            text: String,
            highlight: Option<&'a str>,
        }

        let snapshot = buffer.read(cx).snapshot();
        let range = self
            .selected_text_range(cx)
            .and_then(|selected_range| {
                if selected_range.is_empty() {
                    None
                } else {
                    Some(selected_range)
                }
            })
            .unwrap_or_else(|| 0..snapshot.len());

        let chunks = snapshot.chunks(range, true);
        let mut lines = Vec::new();
        let mut line: VecDeque<Chunk> = VecDeque::new();

        let Some(style) = self.style.as_ref() else {
            return;
        };

        for chunk in chunks {
            let highlight = chunk
                .syntax_highlight_id
                .and_then(|id| id.name(&style.syntax));
            let mut chunk_lines = chunk.text.split('\n').peekable();
            while let Some(text) = chunk_lines.next() {
                let mut merged_with_last_token = false;
                if let Some(last_token) = line.back_mut() {
                    if last_token.highlight == highlight {
                        last_token.text.push_str(text);
                        merged_with_last_token = true;
                    }
                }

                if !merged_with_last_token {
                    line.push_back(Chunk {
                        text: text.into(),
                        highlight,
                    });
                }

                if chunk_lines.peek().is_some() {
                    if line.len() > 1 && line.front().unwrap().text.is_empty() {
                        line.pop_front();
                    }
                    if line.len() > 1 && line.back().unwrap().text.is_empty() {
                        line.pop_back();
                    }

                    lines.push(mem::take(&mut line));
                }
            }
        }

        let Some(lines) = serde_json::to_string_pretty(&lines).log_err() else {
            return;
        };
        cx.write_to_clipboard(ClipboardItem::new(lines));
    }

    pub fn inlay_hint_cache(&self) -> &InlayHintCache {
        &self.inlay_hint_cache
    }

    pub fn replay_insert_event(
        &mut self,
        text: &str,
        relative_utf16_range: Option<Range<isize>>,
        cx: &mut ViewContext<Self>,
    ) {
        if !self.input_enabled {
            cx.emit(EditorEvent::InputIgnored { text: text.into() });
            return;
        }
        if let Some(relative_utf16_range) = relative_utf16_range {
            let selections = self.selections.all::<OffsetUtf16>(cx);
            self.change_selections(None, cx, |s| {
                let new_ranges = selections.into_iter().map(|range| {
                    let start = OffsetUtf16(
                        range
                            .head()
                            .0
                            .saturating_add_signed(relative_utf16_range.start),
                    );
                    let end = OffsetUtf16(
                        range
                            .head()
                            .0
                            .saturating_add_signed(relative_utf16_range.end),
                    );
                    start..end
                });
                s.select_ranges(new_ranges);
            });
        }

        self.handle_input(text, cx);
    }

    pub fn supports_inlay_hints(&self, cx: &AppContext) -> bool {
        let Some(project) = self.project.as_ref() else {
            return false;
        };
        let project = project.read(cx);

        let mut supports = false;
        self.buffer().read(cx).for_each_buffer(|buffer| {
            if !supports {
                supports = project
                    .language_servers_for_buffer(buffer.read(cx), cx)
                    .any(
                        |(_, server)| match server.capabilities().inlay_hint_provider {
                            Some(lsp::OneOf::Left(enabled)) => enabled,
                            Some(lsp::OneOf::Right(_)) => true,
                            None => false,
                        },
                    )
            }
        });
        supports
    }

    pub fn focus(&self, cx: &mut WindowContext) {
        cx.focus(&self.focus_handle)
    }

    pub fn is_focused(&self, cx: &WindowContext) -> bool {
        self.focus_handle.is_focused(cx)
    }

    fn handle_focus(&mut self, cx: &mut ViewContext<Self>) {
        cx.emit(EditorEvent::Focused);
        if let Some(rename) = self.pending_rename.as_ref() {
            let rename_editor_focus_handle = rename.editor.read(cx).focus_handle.clone();
            cx.focus(&rename_editor_focus_handle);
        } else {
            if let Some(blame) = self.blame.as_ref() {
                blame.update(cx, GitBlame::focus)
            }

            self.blink_manager.update(cx, BlinkManager::enable);
            self.show_cursor_names(cx);
            self.buffer.update(cx, |buffer, cx| {
                buffer.finalize_last_transaction(cx);
                if self.leader_peer_id.is_none() {
                    buffer.set_active_selections(
                        &self.selections.disjoint_anchors(),
                        self.selections.line_mode,
                        self.cursor_shape,
                        cx,
                    );
                }
            });
        }
    }

    pub fn handle_blur(&mut self, cx: &mut ViewContext<Self>) {
        self.blink_manager.update(cx, BlinkManager::disable);
        self.buffer
            .update(cx, |buffer, cx| buffer.remove_active_selections(cx));

        if let Some(blame) = self.blame.as_ref() {
            blame.update(cx, GitBlame::blur)
        }
        self.hide_context_menu(cx);
        hide_hover(self, cx);
        cx.emit(EditorEvent::Blurred);
        cx.notify();
    }

    pub fn register_action<A: Action>(
        &mut self,
        listener: impl Fn(&A, &mut WindowContext) + 'static,
    ) -> &mut Self {
        let listener = Arc::new(listener);

        self.editor_actions.push(Box::new(move |cx| {
            let _view = cx.view().clone();
            let cx = cx.window_context();
            let listener = listener.clone();
            cx.on_action(TypeId::of::<A>(), move |action, phase, cx| {
                let action = action.downcast_ref().unwrap();
                if phase == DispatchPhase::Bubble {
                    listener(action, cx)
                }
            })
        }));
        self
    }
}

fn hunks_for_selections(
    multi_buffer_snapshot: &MultiBufferSnapshot,
    selections: &[Selection<Anchor>],
) -> Vec<DiffHunk<MultiBufferRow>> {
    let mut hunks = Vec::with_capacity(selections.len());
    let mut processed_buffer_rows: HashMap<BufferId, HashSet<Range<text::Anchor>>> =
        HashMap::default();
    let buffer_rows_for_selections = selections.iter().map(|selection| {
        let head = selection.head();
        let tail = selection.tail();
        let start = MultiBufferRow(tail.to_point(&multi_buffer_snapshot).row);
        let end = MultiBufferRow(head.to_point(&multi_buffer_snapshot).row);
        if start > end {
            end..start
        } else {
            start..end
        }
    });

    for selected_multi_buffer_rows in buffer_rows_for_selections {
        let query_rows =
            selected_multi_buffer_rows.start..selected_multi_buffer_rows.end.next_row();
        for hunk in multi_buffer_snapshot.git_diff_hunks_in_range(query_rows.clone()) {
            // Deleted hunk is an empty row range, no caret can be placed there and Zed allows to revert it
            // when the caret is just above or just below the deleted hunk.
            let allow_adjacent = hunk_status(&hunk) == DiffHunkStatus::Removed;
            let related_to_selection = if allow_adjacent {
                hunk.associated_range.overlaps(&query_rows)
                    || hunk.associated_range.start == query_rows.end
                    || hunk.associated_range.end == query_rows.start
            } else {
                // `selected_multi_buffer_rows` are inclusive (e.g. [2..2] means 2nd row is selected)
                // `hunk.associated_range` is exclusive (e.g. [2..3] means 2nd row is selected)
                hunk.associated_range.overlaps(&selected_multi_buffer_rows)
                    || selected_multi_buffer_rows.end == hunk.associated_range.start
            };
            if related_to_selection {
                if !processed_buffer_rows
                    .entry(hunk.buffer_id)
                    .or_default()
                    .insert(hunk.buffer_range.start..hunk.buffer_range.end)
                {
                    continue;
                }
                hunks.push(hunk);
            }
        }
    }

    hunks
}

pub trait CollaborationHub {
    fn collaborators<'a>(&self, cx: &'a AppContext) -> &'a HashMap<PeerId, Collaborator>;
    fn user_participant_indices<'a>(
        &self,
        cx: &'a AppContext,
    ) -> &'a HashMap<u64, ParticipantIndex>;
    fn user_names(&self, cx: &AppContext) -> HashMap<u64, SharedString>;
}

impl CollaborationHub for Model<Project> {
    fn collaborators<'a>(&self, cx: &'a AppContext) -> &'a HashMap<PeerId, Collaborator> {
        self.read(cx).collaborators()
    }

    fn user_participant_indices<'a>(
        &self,
        cx: &'a AppContext,
    ) -> &'a HashMap<u64, ParticipantIndex> {
        self.read(cx).user_store().read(cx).participant_indices()
    }

    fn user_names(&self, cx: &AppContext) -> HashMap<u64, SharedString> {
        let this = self.read(cx);
        let user_ids = this.collaborators().values().map(|c| c.user_id);
        this.user_store().read_with(cx, |user_store, cx| {
            user_store.participant_names(user_ids, cx)
        })
    }
}

pub trait CompletionProvider {
    fn completions(
        &self,
        buffer: &Model<Buffer>,
        buffer_position: text::Anchor,
        cx: &mut ViewContext<Editor>,
    ) -> Task<Result<Vec<Completion>>>;

    fn resolve_completions(
        &self,
        buffer: Model<Buffer>,
        completion_indices: Vec<usize>,
        completions: Arc<RwLock<Box<[Completion]>>>,
        cx: &mut ViewContext<Editor>,
    ) -> Task<Result<bool>>;

    fn apply_additional_edits_for_completion(
        &self,
        buffer: Model<Buffer>,
        completion: Completion,
        push_to_history: bool,
        cx: &mut ViewContext<Editor>,
    ) -> Task<Result<Option<language::Transaction>>>;

    fn is_completion_trigger(
        &self,
        buffer: &Model<Buffer>,
        position: language::Anchor,
        text: &str,
        trigger_in_words: bool,
        cx: &mut ViewContext<Editor>,
    ) -> bool;
}

impl CompletionProvider for Model<Project> {
    fn completions(
        &self,
        buffer: &Model<Buffer>,
        buffer_position: text::Anchor,
        cx: &mut ViewContext<Editor>,
    ) -> Task<Result<Vec<Completion>>> {
        self.update(cx, |project, cx| {
            project.completions(&buffer, buffer_position, cx)
        })
    }

    fn resolve_completions(
        &self,
        buffer: Model<Buffer>,
        completion_indices: Vec<usize>,
        completions: Arc<RwLock<Box<[Completion]>>>,
        cx: &mut ViewContext<Editor>,
    ) -> Task<Result<bool>> {
        self.update(cx, |project, cx| {
            project.resolve_completions(buffer, completion_indices, completions, cx)
        })
    }

    fn apply_additional_edits_for_completion(
        &self,
        buffer: Model<Buffer>,
        completion: Completion,
        push_to_history: bool,
        cx: &mut ViewContext<Editor>,
    ) -> Task<Result<Option<language::Transaction>>> {
        self.update(cx, |project, cx| {
            project.apply_additional_edits_for_completion(buffer, completion, push_to_history, cx)
        })
    }

    fn is_completion_trigger(
        &self,
        buffer: &Model<Buffer>,
        position: language::Anchor,
        text: &str,
        trigger_in_words: bool,
        cx: &mut ViewContext<Editor>,
    ) -> bool {
        if !EditorSettings::get_global(cx).show_completions_on_input {
            return false;
        }

        let mut chars = text.chars();
        let char = if let Some(char) = chars.next() {
            char
        } else {
            return false;
        };
        if chars.next().is_some() {
            return false;
        }

        let buffer = buffer.read(cx);
        let scope = buffer.snapshot().language_scope_at(position);
        if trigger_in_words && char_kind(&scope, char) == CharKind::Word {
            return true;
        }

        buffer
            .completion_triggers()
            .iter()
            .any(|string| string == text)
    }
}

fn inlay_hint_settings(
    location: Anchor,
    snapshot: &MultiBufferSnapshot,
    cx: &mut ViewContext<'_, Editor>,
) -> InlayHintSettings {
    let file = snapshot.file_at(location);
    let language = snapshot.language_at(location);
    let settings = all_language_settings(file, cx);
    settings
        .language(language.map(|l| l.name()).as_deref())
        .inlay_hints
}

fn consume_contiguous_rows(
    contiguous_row_selections: &mut Vec<Selection<Point>>,
    selection: &Selection<Point>,
    display_map: &DisplaySnapshot,
    selections: &mut std::iter::Peekable<std::slice::Iter<Selection<Point>>>,
) -> (MultiBufferRow, MultiBufferRow) {
    contiguous_row_selections.push(selection.clone());
    let start_row = MultiBufferRow(selection.start.row);
    let mut end_row = ending_row(selection, display_map);

    while let Some(next_selection) = selections.peek() {
        if next_selection.start.row <= end_row.0 {
            end_row = ending_row(next_selection, display_map);
            contiguous_row_selections.push(selections.next().unwrap().clone());
        } else {
            break;
        }
    }
    (start_row, end_row)
}

fn ending_row(next_selection: &Selection<Point>, display_map: &DisplaySnapshot) -> MultiBufferRow {
    if next_selection.end.column > 0 || next_selection.is_empty() {
        MultiBufferRow(display_map.next_line_boundary(next_selection.end).0.row + 1)
    } else {
        MultiBufferRow(next_selection.end.row)
    }
}

impl EditorSnapshot {
    pub fn remote_selections_in_range<'a>(
        &'a self,
        range: &'a Range<Anchor>,
        collaboration_hub: &dyn CollaborationHub,
        cx: &'a AppContext,
    ) -> impl 'a + Iterator<Item = RemoteSelection> {
        let participant_names = collaboration_hub.user_names(cx);
        let participant_indices = collaboration_hub.user_participant_indices(cx);
        let collaborators_by_peer_id = collaboration_hub.collaborators(cx);
        let collaborators_by_replica_id = collaborators_by_peer_id
            .iter()
            .map(|(_, collaborator)| (collaborator.replica_id, collaborator))
            .collect::<HashMap<_, _>>();
        self.buffer_snapshot
            .remote_selections_in_range(range)
            .filter_map(move |(replica_id, line_mode, cursor_shape, selection)| {
                let collaborator = collaborators_by_replica_id.get(&replica_id)?;
                let participant_index = participant_indices.get(&collaborator.user_id).copied();
                let user_name = participant_names.get(&collaborator.user_id).cloned();
                Some(RemoteSelection {
                    replica_id,
                    selection,
                    cursor_shape,
                    line_mode,
                    participant_index,
                    peer_id: collaborator.peer_id,
                    user_name,
                })
            })
    }

    pub fn language_at<T: ToOffset>(&self, position: T) -> Option<&Arc<Language>> {
        self.display_snapshot.buffer_snapshot.language_at(position)
    }

    pub fn is_focused(&self) -> bool {
        self.is_focused
    }

    pub fn placeholder_text(&self) -> Option<&Arc<str>> {
        self.placeholder_text.as_ref()
    }

    pub fn scroll_position(&self) -> gpui::Point<f32> {
        self.scroll_anchor.scroll_position(&self.display_snapshot)
    }

    pub fn gutter_dimensions(
        &self,
        font_id: FontId,
        font_size: Pixels,
        em_width: Pixels,
        max_line_number_width: Pixels,
        cx: &AppContext,
    ) -> GutterDimensions {
        if !self.show_gutter {
            return GutterDimensions::default();
        }
        let descent = cx.text_system().descent(font_id, font_size);

        let show_git_gutter = self.show_git_diff_gutter.unwrap_or_else(|| {
            matches!(
                ProjectSettings::get_global(cx).git.git_gutter,
                Some(GitGutterSetting::TrackedFiles)
            )
        });
        let gutter_settings = EditorSettings::get_global(cx).gutter;
        let show_line_numbers = self
            .show_line_numbers
            .unwrap_or_else(|| gutter_settings.line_numbers);
        let line_gutter_width = if show_line_numbers {
            // Avoid flicker-like gutter resizes when the line number gains another digit and only resize the gutter on files with N*10^5 lines.
            let min_width_for_number_on_gutter = em_width * 4.0;
            max_line_number_width.max(min_width_for_number_on_gutter)
        } else {
            0.0.into()
        };

        let show_code_actions = self
            .show_code_actions
            .unwrap_or_else(|| gutter_settings.code_actions);

        let git_blame_entries_width = self
            .render_git_blame_gutter
            .then_some(em_width * GIT_BLAME_GUTTER_WIDTH_CHARS);

        let mut left_padding = git_blame_entries_width.unwrap_or(Pixels::ZERO);
        left_padding += if show_code_actions {
            em_width * 3.0
        } else if show_git_gutter && show_line_numbers {
            em_width * 2.0
        } else if show_git_gutter || show_line_numbers {
            em_width
        } else {
            px(0.)
        };

        let right_padding = if gutter_settings.folds && show_line_numbers {
            em_width * 4.0
        } else if gutter_settings.folds {
            em_width * 3.0
        } else if show_line_numbers {
            em_width
        } else {
            px(0.)
        };

        GutterDimensions {
            left_padding,
            right_padding,
            width: line_gutter_width + left_padding + right_padding,
            margin: -descent,
            git_blame_entries_width,
        }
    }

    pub fn render_fold_toggle(
        &self,
        buffer_row: MultiBufferRow,
        row_contains_cursor: bool,
        editor: View<Editor>,
        cx: &mut WindowContext,
    ) -> Option<AnyElement> {
        let folded = self.is_line_folded(buffer_row);

        if let Some(flap) = self
            .flap_snapshot
            .query_row(buffer_row, &self.buffer_snapshot)
        {
            let toggle_callback = Arc::new(move |folded, cx: &mut WindowContext| {
                if folded {
                    editor.update(cx, |editor, cx| {
                        editor.fold_at(&crate::FoldAt { buffer_row }, cx)
                    });
                } else {
                    editor.update(cx, |editor, cx| {
                        editor.unfold_at(&crate::UnfoldAt { buffer_row }, cx)
                    });
                }
            });

            Some((flap.render_toggle)(
                buffer_row,
                folded,
                toggle_callback,
                cx,
            ))
        } else if folded
            || (self.starts_indent(buffer_row) && (row_contains_cursor || self.gutter_hovered))
        {
            Some(
                IconButton::new(
                    ("indent-fold-indicator", buffer_row.0),
                    ui::IconName::ChevronDown,
                )
                .on_click(cx.listener_for(&editor, move |this, _e, cx| {
                    if folded {
                        this.unfold_at(&UnfoldAt { buffer_row }, cx);
                    } else {
                        this.fold_at(&FoldAt { buffer_row }, cx);
                    }
                }))
                .icon_color(ui::Color::Muted)
                .icon_size(ui::IconSize::Small)
                .selected(folded)
                .selected_icon(ui::IconName::ChevronRight)
                .size(ui::ButtonSize::None)
                .into_any_element(),
            )
        } else {
            None
        }
    }

    pub fn render_flap_trailer(
        &self,
        buffer_row: MultiBufferRow,
        cx: &mut WindowContext,
    ) -> Option<AnyElement> {
        let folded = self.is_line_folded(buffer_row);
        let flap = self
            .flap_snapshot
            .query_row(buffer_row, &self.buffer_snapshot)?;
        Some((flap.render_trailer)(buffer_row, folded, cx))
    }
}

impl Deref for EditorSnapshot {
    type Target = DisplaySnapshot;

    fn deref(&self) -> &Self::Target {
        &self.display_snapshot
    }
}

#[derive(Clone, Debug, PartialEq, Eq)]
pub enum EditorEvent {
    InputIgnored {
        text: Arc<str>,
    },
    InputHandled {
        utf16_range_to_replace: Option<Range<isize>>,
        text: Arc<str>,
    },
    ExcerptsAdded {
        buffer: Model<Buffer>,
        predecessor: ExcerptId,
        excerpts: Vec<(ExcerptId, ExcerptRange<language::Anchor>)>,
    },
    ExcerptsRemoved {
        ids: Vec<ExcerptId>,
    },
    BufferEdited,
    Edited,
    Reparsed,
    Focused,
    Blurred,
    DirtyChanged,
    Saved,
    TitleChanged,
    DiffBaseChanged,
    SelectionsChanged {
        local: bool,
    },
    ScrollPositionChanged {
        local: bool,
        autoscroll: bool,
    },
    Closed,
    TransactionUndone {
        transaction_id: clock::Lamport,
    },
    TransactionBegun {
        transaction_id: clock::Lamport,
    },
}

impl EventEmitter<EditorEvent> for Editor {}

impl FocusableView for Editor {
    fn focus_handle(&self, _cx: &AppContext) -> FocusHandle {
        self.focus_handle.clone()
    }
}

impl Render for Editor {
    fn render<'a>(&mut self, cx: &mut ViewContext<'a, Self>) -> impl IntoElement {
        let settings = ThemeSettings::get_global(cx);

        let text_style = match self.mode {
            EditorMode::SingleLine | EditorMode::AutoHeight { .. } => TextStyle {
                color: cx.theme().colors().editor_foreground,
                font_family: settings.ui_font.family.clone(),
                font_features: settings.ui_font.features.clone(),
                font_size: rems(0.875).into(),
                font_weight: settings.ui_font.weight,
                font_style: FontStyle::Normal,
                line_height: relative(settings.buffer_line_height.value()),
                background_color: None,
                underline: None,
                strikethrough: None,
                white_space: WhiteSpace::Normal,
            },
            EditorMode::Full => TextStyle {
                color: cx.theme().colors().editor_foreground,
                font_family: settings.buffer_font.family.clone(),
                font_features: settings.buffer_font.features.clone(),
                font_size: settings.buffer_font_size(cx).into(),
                font_weight: settings.buffer_font.weight,
                font_style: FontStyle::Normal,
                line_height: relative(settings.buffer_line_height.value()),
                background_color: None,
                underline: None,
                strikethrough: None,
                white_space: WhiteSpace::Normal,
            },
        };

        let background = match self.mode {
            EditorMode::SingleLine => cx.theme().system().transparent,
            EditorMode::AutoHeight { max_lines: _ } => cx.theme().system().transparent,
            EditorMode::Full => cx.theme().colors().editor_background,
        };

        EditorElement::new(
            cx.view(),
            EditorStyle {
                background,
                local_player: cx.theme().players().local(),
                text: text_style,
                scrollbar_width: EditorElement::SCROLLBAR_WIDTH,
                syntax: cx.theme().syntax().clone(),
                status: cx.theme().status().clone(),
                inlay_hints_style: HighlightStyle {
                    color: Some(cx.theme().status().hint),
                    ..HighlightStyle::default()
                },
                suggestions_style: HighlightStyle {
                    color: Some(cx.theme().status().predictive),
                    ..HighlightStyle::default()
                },
            },
        )
    }
}

impl ViewInputHandler for Editor {
    fn text_for_range(
        &mut self,
        range_utf16: Range<usize>,
        cx: &mut ViewContext<Self>,
    ) -> Option<String> {
        Some(
            self.buffer
                .read(cx)
                .read(cx)
                .text_for_range(OffsetUtf16(range_utf16.start)..OffsetUtf16(range_utf16.end))
                .collect(),
        )
    }

    fn selected_text_range(&mut self, cx: &mut ViewContext<Self>) -> Option<Range<usize>> {
        // Prevent the IME menu from appearing when holding down an alphabetic key
        // while input is disabled.
        if !self.input_enabled {
            return None;
        }

        let range = self.selections.newest::<OffsetUtf16>(cx).range();
        Some(range.start.0..range.end.0)
    }

    fn marked_text_range(&self, cx: &mut ViewContext<Self>) -> Option<Range<usize>> {
        let snapshot = self.buffer.read(cx).read(cx);
        let range = self.text_highlights::<InputComposition>(cx)?.1.get(0)?;
        Some(range.start.to_offset_utf16(&snapshot).0..range.end.to_offset_utf16(&snapshot).0)
    }

    fn unmark_text(&mut self, cx: &mut ViewContext<Self>) {
        self.clear_highlights::<InputComposition>(cx);
        self.ime_transaction.take();
    }

    fn replace_text_in_range(
        &mut self,
        range_utf16: Option<Range<usize>>,
        text: &str,
        cx: &mut ViewContext<Self>,
    ) {
        if !self.input_enabled {
            cx.emit(EditorEvent::InputIgnored { text: text.into() });
            return;
        }

        self.transact(cx, |this, cx| {
            let new_selected_ranges = if let Some(range_utf16) = range_utf16 {
                let range_utf16 = OffsetUtf16(range_utf16.start)..OffsetUtf16(range_utf16.end);
                Some(this.selection_replacement_ranges(range_utf16, cx))
            } else {
                this.marked_text_ranges(cx)
            };

            let range_to_replace = new_selected_ranges.as_ref().and_then(|ranges_to_replace| {
                let newest_selection_id = this.selections.newest_anchor().id;
                this.selections
                    .all::<OffsetUtf16>(cx)
                    .iter()
                    .zip(ranges_to_replace.iter())
                    .find_map(|(selection, range)| {
                        if selection.id == newest_selection_id {
                            Some(
                                (range.start.0 as isize - selection.head().0 as isize)
                                    ..(range.end.0 as isize - selection.head().0 as isize),
                            )
                        } else {
                            None
                        }
                    })
            });

            cx.emit(EditorEvent::InputHandled {
                utf16_range_to_replace: range_to_replace,
                text: text.into(),
            });

            if let Some(new_selected_ranges) = new_selected_ranges {
                this.change_selections(None, cx, |selections| {
                    selections.select_ranges(new_selected_ranges)
                });
                this.backspace(&Default::default(), cx);
            }

            this.handle_input(text, cx);
        });

        if let Some(transaction) = self.ime_transaction {
            self.buffer.update(cx, |buffer, cx| {
                buffer.group_until_transaction(transaction, cx);
            });
        }

        self.unmark_text(cx);
    }

    fn replace_and_mark_text_in_range(
        &mut self,
        range_utf16: Option<Range<usize>>,
        text: &str,
        new_selected_range_utf16: Option<Range<usize>>,
        cx: &mut ViewContext<Self>,
    ) {
        if !self.input_enabled {
            cx.emit(EditorEvent::InputIgnored { text: text.into() });
            return;
        }

        let transaction = self.transact(cx, |this, cx| {
            let ranges_to_replace = if let Some(mut marked_ranges) = this.marked_text_ranges(cx) {
                let snapshot = this.buffer.read(cx).read(cx);
                if let Some(relative_range_utf16) = range_utf16.as_ref() {
                    for marked_range in &mut marked_ranges {
                        marked_range.end.0 = marked_range.start.0 + relative_range_utf16.end;
                        marked_range.start.0 += relative_range_utf16.start;
                        marked_range.start =
                            snapshot.clip_offset_utf16(marked_range.start, Bias::Left);
                        marked_range.end =
                            snapshot.clip_offset_utf16(marked_range.end, Bias::Right);
                    }
                }
                Some(marked_ranges)
            } else if let Some(range_utf16) = range_utf16 {
                let range_utf16 = OffsetUtf16(range_utf16.start)..OffsetUtf16(range_utf16.end);
                Some(this.selection_replacement_ranges(range_utf16, cx))
            } else {
                None
            };

            let range_to_replace = ranges_to_replace.as_ref().and_then(|ranges_to_replace| {
                let newest_selection_id = this.selections.newest_anchor().id;
                this.selections
                    .all::<OffsetUtf16>(cx)
                    .iter()
                    .zip(ranges_to_replace.iter())
                    .find_map(|(selection, range)| {
                        if selection.id == newest_selection_id {
                            Some(
                                (range.start.0 as isize - selection.head().0 as isize)
                                    ..(range.end.0 as isize - selection.head().0 as isize),
                            )
                        } else {
                            None
                        }
                    })
            });

            cx.emit(EditorEvent::InputHandled {
                utf16_range_to_replace: range_to_replace,
                text: text.into(),
            });

            if let Some(ranges) = ranges_to_replace {
                this.change_selections(None, cx, |s| s.select_ranges(ranges));
            }

            let marked_ranges = {
                let snapshot = this.buffer.read(cx).read(cx);
                this.selections
                    .disjoint_anchors()
                    .iter()
                    .map(|selection| {
                        selection.start.bias_left(&snapshot)..selection.end.bias_right(&snapshot)
                    })
                    .collect::<Vec<_>>()
            };

            if text.is_empty() {
                this.unmark_text(cx);
            } else {
                this.highlight_text::<InputComposition>(
                    marked_ranges.clone(),
                    HighlightStyle {
                        underline: Some(UnderlineStyle {
                            thickness: px(1.),
                            color: None,
                            wavy: false,
                        }),
                        ..Default::default()
                    },
                    cx,
                );
            }

            // Disable auto-closing when composing text (i.e. typing a `"` on a Brazilian keyboard)
            let use_autoclose = this.use_autoclose;
            this.set_use_autoclose(false);
            this.handle_input(text, cx);
            this.set_use_autoclose(use_autoclose);

            if let Some(new_selected_range) = new_selected_range_utf16 {
                let snapshot = this.buffer.read(cx).read(cx);
                let new_selected_ranges = marked_ranges
                    .into_iter()
                    .map(|marked_range| {
                        let insertion_start = marked_range.start.to_offset_utf16(&snapshot).0;
                        let new_start = OffsetUtf16(new_selected_range.start + insertion_start);
                        let new_end = OffsetUtf16(new_selected_range.end + insertion_start);
                        snapshot.clip_offset_utf16(new_start, Bias::Left)
                            ..snapshot.clip_offset_utf16(new_end, Bias::Right)
                    })
                    .collect::<Vec<_>>();

                drop(snapshot);
                this.change_selections(None, cx, |selections| {
                    selections.select_ranges(new_selected_ranges)
                });
            }
        });

        self.ime_transaction = self.ime_transaction.or(transaction);
        if let Some(transaction) = self.ime_transaction {
            self.buffer.update(cx, |buffer, cx| {
                buffer.group_until_transaction(transaction, cx);
            });
        }

        if self.text_highlights::<InputComposition>(cx).is_none() {
            self.ime_transaction.take();
        }
    }

    fn bounds_for_range(
        &mut self,
        range_utf16: Range<usize>,
        element_bounds: gpui::Bounds<Pixels>,
        cx: &mut ViewContext<Self>,
    ) -> Option<gpui::Bounds<Pixels>> {
        let text_layout_details = self.text_layout_details(cx);
        let style = &text_layout_details.editor_style;
        let font_id = cx.text_system().resolve_font(&style.text.font());
        let font_size = style.text.font_size.to_pixels(cx.rem_size());
        let line_height = style.text.line_height_in_pixels(cx.rem_size());
        let em_width = cx
            .text_system()
            .typographic_bounds(font_id, font_size, 'm')
            .unwrap()
            .size
            .width;

        let snapshot = self.snapshot(cx);
        let scroll_position = snapshot.scroll_position();
        let scroll_left = scroll_position.x * em_width;

        let start = OffsetUtf16(range_utf16.start).to_display_point(&snapshot);
        let x = snapshot.x_for_display_point(start, &text_layout_details) - scroll_left
            + self.gutter_dimensions.width;
        let y = line_height * (start.row().as_f32() - scroll_position.y);

        Some(Bounds {
            origin: element_bounds.origin + point(x, y),
            size: size(em_width, line_height),
        })
    }
}

trait SelectionExt {
    fn display_range(&self, map: &DisplaySnapshot) -> Range<DisplayPoint>;
    fn spanned_rows(
        &self,
        include_end_if_at_line_start: bool,
        map: &DisplaySnapshot,
    ) -> Range<MultiBufferRow>;
}

impl<T: ToPoint + ToOffset> SelectionExt for Selection<T> {
    fn display_range(&self, map: &DisplaySnapshot) -> Range<DisplayPoint> {
        let start = self
            .start
            .to_point(&map.buffer_snapshot)
            .to_display_point(map);
        let end = self
            .end
            .to_point(&map.buffer_snapshot)
            .to_display_point(map);
        if self.reversed {
            end..start
        } else {
            start..end
        }
    }

    fn spanned_rows(
        &self,
        include_end_if_at_line_start: bool,
        map: &DisplaySnapshot,
    ) -> Range<MultiBufferRow> {
        let start = self.start.to_point(&map.buffer_snapshot);
        let mut end = self.end.to_point(&map.buffer_snapshot);
        if !include_end_if_at_line_start && start.row != end.row && end.column == 0 {
            end.row -= 1;
        }

        let buffer_start = map.prev_line_boundary(start).0;
        let buffer_end = map.next_line_boundary(end).0;
        MultiBufferRow(buffer_start.row)..MultiBufferRow(buffer_end.row + 1)
    }
}

impl<T: InvalidationRegion> InvalidationStack<T> {
    fn invalidate<S>(&mut self, selections: &[Selection<S>], buffer: &MultiBufferSnapshot)
    where
        S: Clone + ToOffset,
    {
        while let Some(region) = self.last() {
            let all_selections_inside_invalidation_ranges =
                if selections.len() == region.ranges().len() {
                    selections
                        .iter()
                        .zip(region.ranges().iter().map(|r| r.to_offset(buffer)))
                        .all(|(selection, invalidation_range)| {
                            let head = selection.head().to_offset(buffer);
                            invalidation_range.start <= head && invalidation_range.end >= head
                        })
                } else {
                    false
                };

            if all_selections_inside_invalidation_ranges {
                break;
            } else {
                self.pop();
            }
        }
    }
}

impl<T> Default for InvalidationStack<T> {
    fn default() -> Self {
        Self(Default::default())
    }
}

impl<T> Deref for InvalidationStack<T> {
    type Target = Vec<T>;

    fn deref(&self) -> &Self::Target {
        &self.0
    }
}

impl<T> DerefMut for InvalidationStack<T> {
    fn deref_mut(&mut self) -> &mut Self::Target {
        &mut self.0
    }
}

impl InvalidationRegion for SnippetState {
    fn ranges(&self) -> &[Range<Anchor>] {
        &self.ranges[self.active_index]
    }
}

pub fn diagnostic_block_renderer(diagnostic: Diagnostic, _is_valid: bool) -> RenderBlock {
    let (text_without_backticks, code_ranges) = highlight_diagnostic_message(&diagnostic);

    Box::new(move |cx: &mut BlockContext| {
        let group_id: SharedString = cx.block_id.to_string().into();

        let mut text_style = cx.text_style().clone();
        text_style.color = diagnostic_style(diagnostic.severity, true, cx.theme().status());
        let theme_settings = ThemeSettings::get_global(cx);
        text_style.font_family = theme_settings.buffer_font.family.clone();
        text_style.font_style = theme_settings.buffer_font.style;
        text_style.font_features = theme_settings.buffer_font.features.clone();
        text_style.font_weight = theme_settings.buffer_font.weight;

        let multi_line_diagnostic = diagnostic.message.contains('\n');

        let buttons = |diagnostic: &Diagnostic, block_id: usize| {
            if multi_line_diagnostic {
                v_flex()
            } else {
                h_flex()
            }
            .children(diagnostic.is_primary.then(|| {
                IconButton::new(("close-block", block_id), IconName::XCircle)
                    .icon_color(Color::Muted)
                    .size(ButtonSize::Compact)
                    .style(ButtonStyle::Transparent)
                    .visible_on_hover(group_id.clone())
                    .on_click(move |_click, cx| cx.dispatch_action(Box::new(Cancel)))
                    .tooltip(|cx| Tooltip::for_action("Close Diagnostics", &Cancel, cx))
            }))
            .child(
                IconButton::new(("copy-block", block_id), IconName::Copy)
                    .icon_color(Color::Muted)
                    .size(ButtonSize::Compact)
                    .style(ButtonStyle::Transparent)
                    .visible_on_hover(group_id.clone())
                    .on_click({
                        let message = diagnostic.message.clone();
                        move |_click, cx| cx.write_to_clipboard(ClipboardItem::new(message.clone()))
                    })
                    .tooltip(|cx| Tooltip::text("Copy diagnostic message", cx)),
            )
        };

        let icon_size = buttons(&diagnostic, cx.block_id)
            .into_any_element()
            .layout_as_root(AvailableSpace::min_size(), cx);

        h_flex()
            .id(cx.block_id)
            .group(group_id.clone())
            .relative()
            .size_full()
            .pl(cx.gutter_dimensions.width)
            .w(cx.max_width + cx.gutter_dimensions.width)
            .child(
                div()
                    .flex()
                    .w(cx.anchor_x - cx.gutter_dimensions.width - icon_size.width)
                    .flex_shrink(),
            )
            .child(buttons(&diagnostic, cx.block_id))
            .child(div().flex().flex_shrink_0().child(
                StyledText::new(text_without_backticks.clone()).with_highlights(
                    &text_style,
                    code_ranges.iter().map(|range| {
                        (
                            range.clone(),
                            HighlightStyle {
                                font_weight: Some(FontWeight::BOLD),
                                ..Default::default()
                            },
                        )
                    }),
                ),
            ))
            .into_any_element()
    })
}

pub fn highlight_diagnostic_message(diagnostic: &Diagnostic) -> (SharedString, Vec<Range<usize>>) {
    let mut text_without_backticks = String::new();
    let mut code_ranges = Vec::new();

    if let Some(source) = &diagnostic.source {
        text_without_backticks.push_str(&source);
        code_ranges.push(0..source.len());
        text_without_backticks.push_str(": ");
    }

    let mut prev_offset = 0;
    let mut in_code_block = false;
    for (ix, _) in diagnostic
        .message
        .match_indices('`')
        .chain([(diagnostic.message.len(), "")])
    {
        let prev_len = text_without_backticks.len();
        text_without_backticks.push_str(&diagnostic.message[prev_offset..ix]);
        prev_offset = ix + 1;
        if in_code_block {
            code_ranges.push(prev_len..text_without_backticks.len());
            in_code_block = false;
        } else {
            in_code_block = true;
        }
    }

    (text_without_backticks.into(), code_ranges)
}

fn diagnostic_style(severity: DiagnosticSeverity, valid: bool, colors: &StatusColors) -> Hsla {
    match (severity, valid) {
        (DiagnosticSeverity::ERROR, true) => colors.error,
        (DiagnosticSeverity::ERROR, false) => colors.error,
        (DiagnosticSeverity::WARNING, true) => colors.warning,
        (DiagnosticSeverity::WARNING, false) => colors.warning,
        (DiagnosticSeverity::INFORMATION, true) => colors.info,
        (DiagnosticSeverity::INFORMATION, false) => colors.info,
        (DiagnosticSeverity::HINT, true) => colors.info,
        (DiagnosticSeverity::HINT, false) => colors.info,
        _ => colors.ignored,
    }
}

pub fn styled_runs_for_code_label<'a>(
    label: &'a CodeLabel,
    syntax_theme: &'a theme::SyntaxTheme,
) -> impl 'a + Iterator<Item = (Range<usize>, HighlightStyle)> {
    let fade_out = HighlightStyle {
        fade_out: Some(0.35),
        ..Default::default()
    };

    let mut prev_end = label.filter_range.end;
    label
        .runs
        .iter()
        .enumerate()
        .flat_map(move |(ix, (range, highlight_id))| {
            let style = if let Some(style) = highlight_id.style(syntax_theme) {
                style
            } else {
                return Default::default();
            };
            let mut muted_style = style;
            muted_style.highlight(fade_out);

            let mut runs = SmallVec::<[(Range<usize>, HighlightStyle); 3]>::new();
            if range.start >= label.filter_range.end {
                if range.start > prev_end {
                    runs.push((prev_end..range.start, fade_out));
                }
                runs.push((range.clone(), muted_style));
            } else if range.end <= label.filter_range.end {
                runs.push((range.clone(), style));
            } else {
                runs.push((range.start..label.filter_range.end, style));
                runs.push((label.filter_range.end..range.end, muted_style));
            }
            prev_end = cmp::max(prev_end, range.end);

            if ix + 1 == label.runs.len() && label.text.len() > prev_end {
                runs.push((prev_end..label.text.len(), fade_out));
            }

            runs
        })
}

pub(crate) fn split_words(text: &str) -> impl std::iter::Iterator<Item = &str> + '_ {
    let mut prev_index = 0;
    let mut prev_codepoint: Option<char> = None;
    text.char_indices()
        .chain([(text.len(), '\0')])
        .filter_map(move |(index, codepoint)| {
            let prev_codepoint = prev_codepoint.replace(codepoint)?;
            let is_boundary = index == text.len()
                || !prev_codepoint.is_uppercase() && codepoint.is_uppercase()
                || !prev_codepoint.is_alphanumeric() && codepoint.is_alphanumeric();
            if is_boundary {
                let chunk = &text[prev_index..index];
                prev_index = index;
                Some(chunk)
            } else {
                None
            }
        })
}

trait RangeToAnchorExt {
    fn to_anchors(self, snapshot: &MultiBufferSnapshot) -> Range<Anchor>;
}

impl<T: ToOffset> RangeToAnchorExt for Range<T> {
    fn to_anchors(self, snapshot: &MultiBufferSnapshot) -> Range<Anchor> {
        let start_offset = self.start.to_offset(snapshot);
        let end_offset = self.end.to_offset(snapshot);
        if start_offset == end_offset {
            snapshot.anchor_before(start_offset)..snapshot.anchor_before(end_offset)
        } else {
            snapshot.anchor_after(self.start)..snapshot.anchor_before(self.end)
        }
    }
}

pub trait RowExt {
    fn as_f32(&self) -> f32;

    fn next_row(&self) -> Self;

    fn previous_row(&self) -> Self;

    fn minus(&self, other: Self) -> u32;
}

impl RowExt for DisplayRow {
    fn as_f32(&self) -> f32 {
        self.0 as f32
    }

    fn next_row(&self) -> Self {
        Self(self.0 + 1)
    }

    fn previous_row(&self) -> Self {
        Self(self.0.saturating_sub(1))
    }

    fn minus(&self, other: Self) -> u32 {
        self.0 - other.0
    }
}

impl RowExt for MultiBufferRow {
    fn as_f32(&self) -> f32 {
        self.0 as f32
    }

    fn next_row(&self) -> Self {
        Self(self.0 + 1)
    }

    fn previous_row(&self) -> Self {
        Self(self.0.saturating_sub(1))
    }

    fn minus(&self, other: Self) -> u32 {
        self.0 - other.0
    }
}

trait RowRangeExt {
    type Row;

    fn len(&self) -> usize;

    fn iter_rows(&self) -> impl DoubleEndedIterator<Item = Self::Row>;
}

impl RowRangeExt for Range<MultiBufferRow> {
    type Row = MultiBufferRow;

    fn len(&self) -> usize {
        (self.end.0 - self.start.0) as usize
    }

    fn iter_rows(&self) -> impl DoubleEndedIterator<Item = MultiBufferRow> {
        (self.start.0..self.end.0).map(MultiBufferRow)
    }
}

impl RowRangeExt for Range<DisplayRow> {
    type Row = DisplayRow;

    fn len(&self) -> usize {
        (self.end.0 - self.start.0) as usize
    }

    fn iter_rows(&self) -> impl DoubleEndedIterator<Item = DisplayRow> {
        (self.start.0..self.end.0).map(DisplayRow)
    }
}

fn hunk_status(hunk: &DiffHunk<MultiBufferRow>) -> DiffHunkStatus {
    if hunk.diff_base_byte_range.is_empty() {
        DiffHunkStatus::Added
    } else if hunk.associated_range.is_empty() {
        DiffHunkStatus::Removed
    } else {
        DiffHunkStatus::Modified
    }
}<|MERGE_RESOLUTION|>--- conflicted
+++ resolved
@@ -1102,12 +1102,8 @@
         .occlude()
         .max_h(max_height)
         .track_scroll(self.scroll_handle.clone())
-<<<<<<< HEAD
-        .min_w(px(widest_completion_pixels + padding_width));
-=======
-        .with_width_from_item(widest_completion_ix)
+        .min_w(px(widest_completion_pixels + padding_width))
         .with_sizing_behavior(ListSizingBehavior::Infer);
->>>>>>> afc0650a
 
         Popover::new()
             .child(list)
