--- conflicted
+++ resolved
@@ -601,18 +601,7 @@
                 }
             });
         }
-<<<<<<< HEAD
-
-        for mat in &mut matches {
-            let completion = &completions[mat.candidate_id];
-            mat.string.clone_from(&completion.label.text);
-            for position in &mut mat.positions {
-                *position += completion.label.filter_range.start;
-            }
-        }
-=======
         drop(completions);
->>>>>>> 7b721efe
 
         self.matches = matches.into();
         self.selected_item = 0;
