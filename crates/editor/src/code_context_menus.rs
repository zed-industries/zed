use fuzzy::{StringMatch, StringMatchCandidate};
use gpui::{
    div, px, uniform_list, AnyElement, BackgroundExecutor, Div, Entity, FontWeight,
    ListSizingBehavior, ScrollStrategy, SharedString, Size, StrikethroughStyle, StyledText,
    UniformListScrollHandle, WeakEntity,
};
use language::Buffer;
use language::{CodeLabel, Documentation};
use lsp::LanguageServerId;
use multi_buffer::{Anchor, ExcerptId};
use ordered_float::OrderedFloat;
use project::{CodeAction, Completion, TaskSourceKind};

use std::{
    cell::RefCell,
    cmp::{min, Reverse},
    iter,
    ops::Range,
    rc::Rc,
};
use task::ResolvedTask;
use ui::{prelude::*, Color, IntoElement, ListItem, Pixels, Popover, Styled};
use util::ResultExt;
use workspace::Workspace;

use crate::{
    actions::{ConfirmCodeAction, ConfirmCompletion},
    display_map::DisplayPoint,
    render_parsed_markdown, split_words, styled_runs_for_code_label, CodeActionProvider,
    CompletionId, CompletionProvider, DisplayRow, Editor, EditorStyle, ResolvedTasks,
};

pub const MENU_GAP: Pixels = px(4.);
pub const MENU_ASIDE_X_PADDING: Pixels = px(16.);
pub const MENU_ASIDE_MIN_WIDTH: Pixels = px(260.);
pub const MENU_ASIDE_MAX_WIDTH: Pixels = px(500.);

pub enum CodeContextMenu {
    Completions(CompletionsMenu),
    CodeActions(CodeActionsMenu),
}

impl CodeContextMenu {
    pub fn select_first(
        &mut self,
        provider: Option<&dyn CompletionProvider>,
        cx: &mut Context<Editor>,
    ) -> bool {
        if self.visible() {
            match self {
                CodeContextMenu::Completions(menu) => menu.select_first(provider, cx),
                CodeContextMenu::CodeActions(menu) => menu.select_first(cx),
            }
            true
        } else {
            false
        }
    }

    pub fn select_prev(
        &mut self,
        provider: Option<&dyn CompletionProvider>,
        cx: &mut Context<Editor>,
    ) -> bool {
        if self.visible() {
            match self {
                CodeContextMenu::Completions(menu) => menu.select_prev(provider, cx),
                CodeContextMenu::CodeActions(menu) => menu.select_prev(cx),
            }
            true
        } else {
            false
        }
    }

    pub fn select_next(
        &mut self,
        provider: Option<&dyn CompletionProvider>,
        cx: &mut Context<Editor>,
    ) -> bool {
        if self.visible() {
            match self {
                CodeContextMenu::Completions(menu) => menu.select_next(provider, cx),
                CodeContextMenu::CodeActions(menu) => menu.select_next(cx),
            }
            true
        } else {
            false
        }
    }

    pub fn select_last(
        &mut self,
        provider: Option<&dyn CompletionProvider>,
        cx: &mut Context<Editor>,
    ) -> bool {
        if self.visible() {
            match self {
                CodeContextMenu::Completions(menu) => menu.select_last(provider, cx),
                CodeContextMenu::CodeActions(menu) => menu.select_last(cx),
            }
            true
        } else {
            false
        }
    }

    pub fn visible(&self) -> bool {
        match self {
            CodeContextMenu::Completions(menu) => menu.visible(),
            CodeContextMenu::CodeActions(menu) => menu.visible(),
        }
    }

    pub fn origin(&self, cursor_position: DisplayPoint) -> ContextMenuOrigin {
        match self {
            CodeContextMenu::Completions(menu) => menu.origin(cursor_position),
            CodeContextMenu::CodeActions(menu) => menu.origin(cursor_position),
        }
    }

    pub fn render(
        &self,
        style: &EditorStyle,
        max_height_in_lines: u32,
        y_flipped: bool,
        window: &mut Window,
        cx: &mut Context<Editor>,
    ) -> AnyElement {
        match self {
            CodeContextMenu::Completions(menu) => {
                menu.render(style, max_height_in_lines, y_flipped, window, cx)
            }
            CodeContextMenu::CodeActions(menu) => {
                menu.render(style, max_height_in_lines, y_flipped, window, cx)
            }
        }
    }

    pub fn render_aside(
        &self,
        style: &EditorStyle,
        max_size: Size<Pixels>,
        workspace: Option<WeakEntity<Workspace>>,
        cx: &mut Context<Editor>,
    ) -> Option<AnyElement> {
        match self {
            CodeContextMenu::Completions(menu) => menu.render_aside(style, max_size, workspace, cx),
            CodeContextMenu::CodeActions(_) => None,
        }
    }
}

pub enum ContextMenuOrigin {
    EditorPoint(DisplayPoint),
    GutterIndicator(DisplayRow),
}

#[derive(Clone, Debug)]
pub struct CompletionsMenu {
    pub id: CompletionId,
    sort_completions: bool,
    pub initial_position: Anchor,
    pub buffer: Entity<Buffer>,
    pub completions: Rc<RefCell<Box<[Completion]>>>,
    match_candidates: Rc<[StringMatchCandidate]>,
    pub entries: Rc<RefCell<Vec<StringMatch>>>,
    pub selected_item: usize,
    scroll_handle: UniformListScrollHandle,
    resolve_completions: bool,
    show_completion_documentation: bool,
    last_rendered_range: Rc<RefCell<Option<Range<usize>>>>,
    pub previewing_inline_completion: bool,
}

impl CompletionsMenu {
    pub fn new(
        id: CompletionId,
        sort_completions: bool,
        show_completion_documentation: bool,
        initial_position: Anchor,
        buffer: Entity<Buffer>,
        completions: Box<[Completion]>,
    ) -> Self {
        let match_candidates = completions
            .iter()
            .enumerate()
            .map(|(id, completion)| StringMatchCandidate::new(id, &completion.label.filter_text()))
            .collect();

        Self {
            id,
            sort_completions,
            initial_position,
            buffer,
            show_completion_documentation,
            completions: RefCell::new(completions).into(),
            match_candidates,
            entries: RefCell::new(Vec::new()).into(),
            selected_item: 0,
            scroll_handle: UniformListScrollHandle::new(),
            resolve_completions: true,
            last_rendered_range: RefCell::new(None).into(),
            previewing_inline_completion: false,
        }
    }

    pub fn new_snippet_choices(
        id: CompletionId,
        sort_completions: bool,
        choices: &Vec<String>,
        selection: Range<Anchor>,
        buffer: Entity<Buffer>,
    ) -> Self {
        let completions = choices
            .iter()
            .map(|choice| Completion {
                old_range: selection.start.text_anchor..selection.end.text_anchor,
                new_text: choice.to_string(),
                label: CodeLabel {
                    text: choice.to_string(),
                    runs: Default::default(),
                    filter_range: Default::default(),
                },
                server_id: LanguageServerId(usize::MAX),
                documentation: None,
                lsp_completion: Default::default(),
                confirm: None,
                resolved: true,
            })
            .collect();

        let match_candidates = choices
            .iter()
            .enumerate()
            .map(|(id, completion)| StringMatchCandidate::new(id, &completion))
            .collect();
        let entries = choices
            .iter()
            .enumerate()
            .map(|(id, completion)| StringMatch {
                candidate_id: id,
                score: 1.,
                positions: vec![],
                string: completion.clone(),
            })
            .collect::<Vec<_>>();
        Self {
            id,
            sort_completions,
            initial_position: selection.start,
            buffer,
            completions: RefCell::new(completions).into(),
            match_candidates,
            entries: RefCell::new(entries).into(),
            selected_item: 0,
            scroll_handle: UniformListScrollHandle::new(),
            resolve_completions: false,
            show_completion_documentation: false,
            last_rendered_range: RefCell::new(None).into(),
            previewing_inline_completion: false,
        }
    }

    fn select_first(
        &mut self,
        provider: Option<&dyn CompletionProvider>,
        cx: &mut Context<Editor>,
    ) {
        let index = if self.scroll_handle.y_flipped() {
            self.entries.borrow().len() - 1
        } else {
            0
        };
        self.update_selection_index(index, provider, cx);
    }

    fn select_last(&mut self, provider: Option<&dyn CompletionProvider>, cx: &mut Context<Editor>) {
        let index = if self.scroll_handle.y_flipped() {
            0
        } else {
            self.entries.borrow().len() - 1
        };
        self.update_selection_index(index, provider, cx);
    }

    fn select_prev(&mut self, provider: Option<&dyn CompletionProvider>, cx: &mut Context<Editor>) {
        let index = if self.scroll_handle.y_flipped() {
            self.next_match_index()
        } else {
            self.prev_match_index()
        };
        self.update_selection_index(index, provider, cx);
    }

    fn select_next(&mut self, provider: Option<&dyn CompletionProvider>, cx: &mut Context<Editor>) {
        let index = if self.scroll_handle.y_flipped() {
            self.prev_match_index()
        } else {
            self.next_match_index()
        };
        self.update_selection_index(index, provider, cx);
    }

    fn update_selection_index(
        &mut self,
        match_index: usize,
        provider: Option<&dyn CompletionProvider>,
        cx: &mut Context<Editor>,
    ) {
        if self.selected_item != match_index {
            self.selected_item = match_index;
            self.scroll_handle
                .scroll_to_item(self.selected_item, ScrollStrategy::Top);
            self.resolve_visible_completions(provider, cx);
            cx.notify();
        }
    }

    fn prev_match_index(&self) -> usize {
        if self.selected_item > 0 {
            self.selected_item - 1
        } else {
            self.entries.borrow().len() - 1
        }
    }

    fn next_match_index(&self) -> usize {
        if self.selected_item + 1 < self.entries.borrow().len() {
            self.selected_item + 1
        } else {
            0
        }
    }

    pub fn resolve_visible_completions(
        &mut self,
        provider: Option<&dyn CompletionProvider>,
        cx: &mut Context<Editor>,
    ) {
        if !self.resolve_completions {
            return;
        }
        let Some(provider) = provider else {
            return;
        };

        // Attempt to resolve completions for every item that will be displayed. This matters
        // because single line documentation may be displayed inline with the completion.
        //
        // When navigating to the very beginning or end of completions, `last_rendered_range` may
        // have no overlap with the completions that will be displayed, so instead use a range based
        // on the last rendered count.
        const APPROXIMATE_VISIBLE_COUNT: usize = 12;
        let last_rendered_range = self.last_rendered_range.borrow().clone();
        let visible_count = last_rendered_range
            .clone()
            .map_or(APPROXIMATE_VISIBLE_COUNT, |range| range.count());
        let entries = self.entries.borrow();
        let entry_range = if self.selected_item == 0 {
            0..min(visible_count, entries.len())
        } else if self.selected_item == entries.len() - 1 {
            entries.len().saturating_sub(visible_count)..entries.len()
        } else {
            last_rendered_range.map_or(0..0, |range| {
                min(range.start, entries.len())..min(range.end, entries.len())
            })
        };

        // Expand the range to resolve more completions than are predicted to be visible, to reduce
        // jank on navigation.
        const EXTRA_TO_RESOLVE: usize = 4;
        let entry_indices = util::iterate_expanded_and_wrapped_usize_range(
            entry_range.clone(),
            EXTRA_TO_RESOLVE,
            EXTRA_TO_RESOLVE,
            entries.len(),
        );

        // Avoid work by sometimes filtering out completions that already have documentation.
        // This filtering doesn't happen if the completions are currently being updated.
        let completions = self.completions.borrow();
        let candidate_ids = entry_indices
            .map(|i| entries[i].candidate_id)
            .filter(|i| completions[*i].documentation.is_none());

        // Current selection is always resolved even if it already has documentation, to handle
        // out-of-spec language servers that return more results later.
        let selected_candidate_id = entries[self.selected_item].candidate_id;
        let candidate_ids = iter::once(selected_candidate_id)
            .chain(candidate_ids.filter(|id| *id != selected_candidate_id))
            .collect::<Vec<usize>>();
        drop(entries);

        if candidate_ids.is_empty() {
            return;
        }

        let resolve_task = provider.resolve_completions(
            self.buffer.clone(),
            candidate_ids,
            self.completions.clone(),
            cx,
        );

        cx.spawn(move |editor, mut cx| async move {
            if let Some(true) = resolve_task.await.log_err() {
                editor.update(&mut cx, |_, cx| cx.notify()).ok();
            }
        })
        .detach();
    }

    pub fn is_empty(&self) -> bool {
        self.entries.borrow().is_empty()
    }

    pub fn visible(&self) -> bool {
        !self.is_empty() && !self.previewing_inline_completion
    }

    fn origin(&self, cursor_position: DisplayPoint) -> ContextMenuOrigin {
        ContextMenuOrigin::EditorPoint(cursor_position)
    }

    fn render(
        &self,
        style: &EditorStyle,
        max_height_in_lines: u32,
        y_flipped: bool,
        window: &mut Window,
        cx: &mut Context<Editor>,
    ) -> AnyElement {
        let completions = self.completions.borrow_mut();
        let show_completion_documentation = self.show_completion_documentation;
        let widest_completion_ix = self
            .entries
            .borrow()
            .iter()
            .enumerate()
            .max_by_key(|(_, mat)| {
                let completion = &completions[mat.candidate_id];
                let documentation = &completion.documentation;

                let mut len = completion.label.text.chars().count();
                if let Some(Documentation::SingleLine(text)) = documentation {
                    if show_completion_documentation {
                        len += text.chars().count();
                    }
                }

                len
            })
            .map(|(ix, _)| ix);
        drop(completions);

        let selected_item = self.selected_item;
        let completions = self.completions.clone();
        let entries = self.entries.clone();
        let last_rendered_range = self.last_rendered_range.clone();
        let style = style.clone();
        let list = uniform_list(
            cx.entity().clone(),
            "completions",
            self.entries.borrow().len(),
            move |_editor, range, _window, cx| {
                last_rendered_range.borrow_mut().replace(range.clone());
                let start_ix = range.start;
                let completions_guard = completions.borrow_mut();

                entries.borrow()[range]
                    .iter()
                    .enumerate()
                    .map(|(ix, mat)| {
                        let item_ix = start_ix + ix;
                        let completion = &completions_guard[mat.candidate_id];
                        let documentation = if show_completion_documentation {
                            &completion.documentation
                        } else {
                            &None
                        };

                        let filter_start = completion.label.filter_range.start;
                        let highlights = gpui::combine_highlights(
                            mat.ranges().map(|range| {
                                (
                                    filter_start + range.start..filter_start + range.end,
                                    FontWeight::BOLD.into(),
                                )
                            }),
                            styled_runs_for_code_label(&completion.label, &style.syntax).map(
                                |(range, mut highlight)| {
                                    // Ignore font weight for syntax highlighting, as we'll use it
                                    // for fuzzy matches.
                                    highlight.font_weight = None;

                                    if completion.lsp_completion.deprecated.unwrap_or(false) {
                                        highlight.strikethrough = Some(StrikethroughStyle {
                                            thickness: 1.0.into(),
                                            ..Default::default()
                                        });
                                        highlight.color = Some(cx.theme().colors().text_muted);
                                    }

                                    (range, highlight)
                                },
                            ),
                        );

                        let completion_label = StyledText::new(completion.label.text.clone())
                            .with_highlights(&style.text, highlights);
                        let documentation_label =
                            if let Some(Documentation::SingleLine(text)) = documentation {
                                if text.trim().is_empty() {
                                    None
                                } else {
                                    Some(
                                        Label::new(text.clone())
                                            .ml_4()
                                            .size(LabelSize::Small)
                                            .color(Color::Muted),
                                    )
<<<<<<< HEAD
                                }
                            } else {
                                None
                            };
=======
                                    .on_click(cx.listener(move |editor, _event, window, cx| {
                                        cx.stop_propagation();
                                        editor.toggle_zed_predict_onboarding(window, cx);
                                    })),
                            ),
>>>>>>> f29b33ec

                        let color_swatch = completion
                            .color()
                            .map(|color| div().size_4().bg(color).rounded_sm());

                        div().min_w(px(280.)).max_w(px(540.)).child(
                            ListItem::new(mat.candidate_id)
                                .inset(true)
                                .toggle_state(item_ix == selected_item)
                                .on_click(cx.listener(move |editor, _event, window, cx| {
                                    cx.stop_propagation();
                                    if let Some(task) = editor.confirm_completion(
                                        &ConfirmCompletion {
                                            item_ix: Some(item_ix),
                                        },
                                        window,
                                        cx,
                                    ) {
                                        task.detach_and_log_err(cx)
                                    }
                                }))
                                .start_slot::<Div>(color_swatch)
                                .child(h_flex().overflow_hidden().child(completion_label))
                                .end_slot::<Label>(documentation_label),
                        )
                    })
                    .collect()
            },
        )
        .occlude()
        .max_h(max_height_in_lines as f32 * window.line_height())
        .track_scroll(self.scroll_handle.clone())
        .y_flipped(y_flipped)
        .with_width_from_item(widest_completion_ix)
        .with_sizing_behavior(ListSizingBehavior::Infer);

        Popover::new().child(list).into_any_element()
    }

    fn render_aside(
        &self,
        style: &EditorStyle,
        max_size: Size<Pixels>,
        workspace: Option<WeakEntity<Workspace>>,
        cx: &mut Context<Editor>,
    ) -> Option<AnyElement> {
        if !self.show_completion_documentation {
            return None;
        }

        let mat = &self.entries.borrow()[self.selected_item];
        let multiline_docs = match self.completions.borrow_mut()[mat.candidate_id]
            .documentation
            .as_ref()?
        {
            Documentation::MultiLinePlainText(text) => {
                div().child(SharedString::from(text.clone()))
            }
            Documentation::MultiLineMarkdown(parsed) if !parsed.text.is_empty() => div().child(
                render_parsed_markdown("completions_markdown", parsed, &style, workspace, cx),
            ),
            Documentation::MultiLineMarkdown(_) => return None,
            Documentation::SingleLine(_) => return None,
            Documentation::Undocumented => return None,
        };

        Some(
            Popover::new()
                .child(
                    multiline_docs
                        .id("multiline_docs")
                        .px(MENU_ASIDE_X_PADDING / 2.)
                        .max_w(max_size.width)
                        .max_h(max_size.height)
                        .overflow_y_scroll()
                        .occlude(),
                )
                .into_any_element(),
        )
    }

    pub async fn filter(&mut self, query: Option<&str>, executor: BackgroundExecutor) {
        let mut matches = if let Some(query) = query {
            fuzzy::match_strings(
                &self.match_candidates,
                query,
                query.chars().any(|c| c.is_uppercase()),
                100,
                &Default::default(),
                executor,
            )
            .await
        } else {
            self.match_candidates
                .iter()
                .enumerate()
                .map(|(candidate_id, candidate)| StringMatch {
                    candidate_id,
                    score: Default::default(),
                    positions: Default::default(),
                    string: candidate.string.clone(),
                })
                .collect()
        };

        // Remove all candidates where the query's start does not match the start of any word in the candidate
        if let Some(query) = query {
            if let Some(query_start) = query.chars().next() {
                matches.retain(|string_match| {
                    split_words(&string_match.string).any(|word| {
                        // Check that the first codepoint of the word as lowercase matches the first
                        // codepoint of the query as lowercase
                        word.chars()
                            .flat_map(|codepoint| codepoint.to_lowercase())
                            .zip(query_start.to_lowercase())
                            .all(|(word_cp, query_cp)| word_cp == query_cp)
                    })
                });
            }
        }

        let completions = self.completions.borrow_mut();
        if self.sort_completions {
            matches.sort_unstable_by_key(|mat| {
                // We do want to strike a balance here between what the language server tells us
                // to sort by (the sort_text) and what are "obvious" good matches (i.e. when you type
                // `Creat` and there is a local variable called `CreateComponent`).
                // So what we do is: we bucket all matches into two buckets
                // - Strong matches
                // - Weak matches
                // Strong matches are the ones with a high fuzzy-matcher score (the "obvious" matches)
                // and the Weak matches are the rest.
                //
                // For the strong matches, we sort by our fuzzy-finder score first and for the weak
                // matches, we prefer language-server sort_text first.
                //
                // The thinking behind that: we want to show strong matches first in order of relevance(fuzzy score).
                // Rest of the matches(weak) can be sorted as language-server expects.

                #[derive(PartialEq, Eq, PartialOrd, Ord)]
                enum MatchScore<'a> {
                    Strong {
                        score: Reverse<OrderedFloat<f64>>,
                        sort_text: Option<&'a str>,
                        sort_key: (usize, &'a str),
                    },
                    Weak {
                        sort_text: Option<&'a str>,
                        score: Reverse<OrderedFloat<f64>>,
                        sort_key: (usize, &'a str),
                    },
                }

                let completion = &completions[mat.candidate_id];
                let sort_key = completion.sort_key();
                let sort_text = completion.lsp_completion.sort_text.as_deref();
                let score = Reverse(OrderedFloat(mat.score));

                if mat.score >= 0.2 {
                    MatchScore::Strong {
                        score,
                        sort_text,
                        sort_key,
                    }
                } else {
                    MatchScore::Weak {
                        sort_text,
                        score,
                        sort_key,
                    }
                }
            });
        }
        drop(completions);

        *self.entries.borrow_mut() = matches;
        self.selected_item = 0;
        // This keeps the display consistent when y_flipped.
        self.scroll_handle.scroll_to_item(0, ScrollStrategy::Top);
    }

    pub fn set_previewing_inline_completion(&mut self, value: bool) {
        self.previewing_inline_completion = value;
    }
}

#[derive(Clone)]
pub struct AvailableCodeAction {
    pub excerpt_id: ExcerptId,
    pub action: CodeAction,
    pub provider: Rc<dyn CodeActionProvider>,
}

#[derive(Clone)]
pub struct CodeActionContents {
    pub tasks: Option<Rc<ResolvedTasks>>,
    pub actions: Option<Rc<[AvailableCodeAction]>>,
}

impl CodeActionContents {
    fn len(&self) -> usize {
        match (&self.tasks, &self.actions) {
            (Some(tasks), Some(actions)) => actions.len() + tasks.templates.len(),
            (Some(tasks), None) => tasks.templates.len(),
            (None, Some(actions)) => actions.len(),
            (None, None) => 0,
        }
    }

    fn is_empty(&self) -> bool {
        match (&self.tasks, &self.actions) {
            (Some(tasks), Some(actions)) => actions.is_empty() && tasks.templates.is_empty(),
            (Some(tasks), None) => tasks.templates.is_empty(),
            (None, Some(actions)) => actions.is_empty(),
            (None, None) => true,
        }
    }

    fn iter(&self) -> impl Iterator<Item = CodeActionsItem> + '_ {
        self.tasks
            .iter()
            .flat_map(|tasks| {
                tasks
                    .templates
                    .iter()
                    .map(|(kind, task)| CodeActionsItem::Task(kind.clone(), task.clone()))
            })
            .chain(self.actions.iter().flat_map(|actions| {
                actions.iter().map(|available| CodeActionsItem::CodeAction {
                    excerpt_id: available.excerpt_id,
                    action: available.action.clone(),
                    provider: available.provider.clone(),
                })
            }))
    }

    pub fn get(&self, index: usize) -> Option<CodeActionsItem> {
        match (&self.tasks, &self.actions) {
            (Some(tasks), Some(actions)) => {
                if index < tasks.templates.len() {
                    tasks
                        .templates
                        .get(index)
                        .cloned()
                        .map(|(kind, task)| CodeActionsItem::Task(kind, task))
                } else {
                    actions.get(index - tasks.templates.len()).map(|available| {
                        CodeActionsItem::CodeAction {
                            excerpt_id: available.excerpt_id,
                            action: available.action.clone(),
                            provider: available.provider.clone(),
                        }
                    })
                }
            }
            (Some(tasks), None) => tasks
                .templates
                .get(index)
                .cloned()
                .map(|(kind, task)| CodeActionsItem::Task(kind, task)),
            (None, Some(actions)) => {
                actions
                    .get(index)
                    .map(|available| CodeActionsItem::CodeAction {
                        excerpt_id: available.excerpt_id,
                        action: available.action.clone(),
                        provider: available.provider.clone(),
                    })
            }
            (None, None) => None,
        }
    }
}

#[allow(clippy::large_enum_variant)]
#[derive(Clone)]
pub enum CodeActionsItem {
    Task(TaskSourceKind, ResolvedTask),
    CodeAction {
        excerpt_id: ExcerptId,
        action: CodeAction,
        provider: Rc<dyn CodeActionProvider>,
    },
}

impl CodeActionsItem {
    fn as_task(&self) -> Option<&ResolvedTask> {
        let Self::Task(_, task) = self else {
            return None;
        };
        Some(task)
    }

    fn as_code_action(&self) -> Option<&CodeAction> {
        let Self::CodeAction { action, .. } = self else {
            return None;
        };
        Some(action)
    }

    pub fn label(&self) -> String {
        match self {
            Self::CodeAction { action, .. } => action.lsp_action.title.clone(),
            Self::Task(_, task) => task.resolved_label.clone(),
        }
    }
}

pub struct CodeActionsMenu {
    pub actions: CodeActionContents,
    pub buffer: Entity<Buffer>,
    pub selected_item: usize,
    pub scroll_handle: UniformListScrollHandle,
    pub deployed_from_indicator: Option<DisplayRow>,
}

impl CodeActionsMenu {
    fn select_first(&mut self, cx: &mut Context<Editor>) {
        self.selected_item = if self.scroll_handle.y_flipped() {
            self.actions.len() - 1
        } else {
            0
        };
        self.scroll_handle
            .scroll_to_item(self.selected_item, ScrollStrategy::Top);
        cx.notify()
    }

    fn select_last(&mut self, cx: &mut Context<Editor>) {
        self.selected_item = if self.scroll_handle.y_flipped() {
            0
        } else {
            self.actions.len() - 1
        };
        self.scroll_handle
            .scroll_to_item(self.selected_item, ScrollStrategy::Top);
        cx.notify()
    }

    fn select_prev(&mut self, cx: &mut Context<Editor>) {
        self.selected_item = if self.scroll_handle.y_flipped() {
            self.next_match_index()
        } else {
            self.prev_match_index()
        };
        self.scroll_handle
            .scroll_to_item(self.selected_item, ScrollStrategy::Top);
        cx.notify();
    }

    fn select_next(&mut self, cx: &mut Context<Editor>) {
        self.selected_item = if self.scroll_handle.y_flipped() {
            self.prev_match_index()
        } else {
            self.next_match_index()
        };
        self.scroll_handle
            .scroll_to_item(self.selected_item, ScrollStrategy::Top);
        cx.notify();
    }

    fn prev_match_index(&self) -> usize {
        if self.selected_item > 0 {
            self.selected_item - 1
        } else {
            self.actions.len() - 1
        }
    }

    fn next_match_index(&self) -> usize {
        if self.selected_item + 1 < self.actions.len() {
            self.selected_item + 1
        } else {
            0
        }
    }

    fn visible(&self) -> bool {
        !self.actions.is_empty()
    }

    fn origin(&self, cursor_position: DisplayPoint) -> ContextMenuOrigin {
        if let Some(row) = self.deployed_from_indicator {
            ContextMenuOrigin::GutterIndicator(row)
        } else {
            ContextMenuOrigin::EditorPoint(cursor_position)
        }
    }

    fn render(
        &self,
        _style: &EditorStyle,
        max_height_in_lines: u32,
        y_flipped: bool,
        window: &mut Window,
        cx: &mut Context<Editor>,
    ) -> AnyElement {
        let actions = self.actions.clone();
        let selected_item = self.selected_item;
        let list = uniform_list(
            cx.entity().clone(),
            "code_actions_menu",
            self.actions.len(),
            move |_this, range, _, cx| {
                actions
                    .iter()
                    .skip(range.start)
                    .take(range.end - range.start)
                    .enumerate()
                    .map(|(ix, action)| {
                        let item_ix = range.start + ix;
                        let selected = item_ix == selected_item;
                        let colors = cx.theme().colors();
                        div().min_w(px(220.)).max_w(px(540.)).child(
                            ListItem::new(item_ix)
                                .inset(true)
                                .toggle_state(selected)
                                .when_some(action.as_code_action(), |this, action| {
                                    this.on_click(cx.listener(move |editor, _, window, cx| {
                                        cx.stop_propagation();
                                        if let Some(task) = editor.confirm_code_action(
                                            &ConfirmCodeAction {
                                                item_ix: Some(item_ix),
                                            },
                                            window,
                                            cx,
                                        ) {
                                            task.detach_and_log_err(cx)
                                        }
                                    }))
                                    .child(
                                        h_flex()
                                            .overflow_hidden()
                                            .child(
                                                // TASK: It would be good to make lsp_action.title a SharedString to avoid allocating here.
                                                action.lsp_action.title.replace("\n", ""),
                                            )
                                            .when(selected, |this| {
                                                this.text_color(colors.text_accent)
                                            }),
                                    )
                                })
                                .when_some(action.as_task(), |this, task| {
                                    this.on_click(cx.listener(move |editor, _, window, cx| {
                                        cx.stop_propagation();
                                        if let Some(task) = editor.confirm_code_action(
                                            &ConfirmCodeAction {
                                                item_ix: Some(item_ix),
                                            },
                                            window,
                                            cx,
                                        ) {
                                            task.detach_and_log_err(cx)
                                        }
                                    }))
                                    .child(
                                        h_flex()
                                            .overflow_hidden()
                                            .child(task.resolved_label.replace("\n", ""))
                                            .when(selected, |this| {
                                                this.text_color(colors.text_accent)
                                            }),
                                    )
                                }),
                        )
                    })
                    .collect()
            },
        )
        .occlude()
        .max_h(max_height_in_lines as f32 * window.line_height())
        .track_scroll(self.scroll_handle.clone())
        .y_flipped(y_flipped)
        .with_width_from_item(
            self.actions
                .iter()
                .enumerate()
                .max_by_key(|(_, action)| match action {
                    CodeActionsItem::Task(_, task) => task.resolved_label.chars().count(),
                    CodeActionsItem::CodeAction { action, .. } => {
                        action.lsp_action.title.chars().count()
                    }
                })
                .map(|(ix, _)| ix),
        )
        .with_sizing_behavior(ListSizingBehavior::Infer);

        Popover::new().child(list).into_any_element()
    }
}<|MERGE_RESOLUTION|>--- conflicted
+++ resolved
@@ -493,7 +493,6 @@
                                     // Ignore font weight for syntax highlighting, as we'll use it
                                     // for fuzzy matches.
                                     highlight.font_weight = None;
-
                                     if completion.lsp_completion.deprecated.unwrap_or(false) {
                                         highlight.strikethrough = Some(StrikethroughStyle {
                                             thickness: 1.0.into(),
@@ -520,18 +519,10 @@
                                             .size(LabelSize::Small)
                                             .color(Color::Muted),
                                     )
-<<<<<<< HEAD
                                 }
                             } else {
                                 None
                             };
-=======
-                                    .on_click(cx.listener(move |editor, _event, window, cx| {
-                                        cx.stop_propagation();
-                                        editor.toggle_zed_predict_onboarding(window, cx);
-                                    })),
-                            ),
->>>>>>> f29b33ec
 
                         let color_swatch = completion
                             .color()
