use std::cell::RefCell;
use std::{cmp::Reverse, ops::Range, rc::Rc};

use fuzzy::{StringMatch, StringMatchCandidate};
use gpui::{
    div, px, uniform_list, AnyElement, BackgroundExecutor, Div, FontWeight, ListSizingBehavior,
    Model, ScrollStrategy, SharedString, StrikethroughStyle, StyledText, UniformListScrollHandle,
    ViewContext, WeakView,
};
use language::Buffer;
use language::{CodeLabel, Documentation};
use lsp::LanguageServerId;
use multi_buffer::{Anchor, ExcerptId};
use ordered_float::OrderedFloat;
use project::{CodeAction, Completion, TaskSourceKind};
use task::ResolvedTask;
<<<<<<< HEAD
use ui::{
    h_flex, ActiveTheme as _, Color, FluentBuilder as _, InteractiveElement as _, IntoElement,
    Label, LabelCommon as _, LabelSize, ListItem, ParentElement as _, Pixels, Popover,
    StatefulInteractiveElement as _, Styled, Toggleable as _,
};
=======
use ui::{prelude::*, Color, IntoElement, ListItem, Popover, Styled};
>>>>>>> c86cf2c3
use util::ResultExt as _;
use workspace::Workspace;

use crate::{
    actions::{ConfirmCodeAction, ConfirmCompletion},
    display_map::DisplayPoint,
    render_parsed_markdown, split_words, styled_runs_for_code_label, CodeActionProvider,
    CompletionId, CompletionProvider, DisplayRow, Editor, EditorStyle, ResolvedTasks,
};
use crate::{AcceptInlineCompletion, InlineCompletionMenuHint, InlineCompletionText};

pub const MAX_COMPLETIONS_ASIDE_WIDTH: Pixels = px(500.);

pub enum CodeContextMenu {
    Completions(CompletionsMenu),
    CodeActions(CodeActionsMenu),
}

impl CodeContextMenu {
    pub fn select_first(
        &mut self,
        provider: Option<&dyn CompletionProvider>,
        cx: &mut ViewContext<Editor>,
    ) -> bool {
        if self.visible() {
            match self {
                CodeContextMenu::Completions(menu) => menu.select_first(provider, cx),
                CodeContextMenu::CodeActions(menu) => menu.select_first(cx),
            }
            true
        } else {
            false
        }
    }

    pub fn select_prev(
        &mut self,
        provider: Option<&dyn CompletionProvider>,
        cx: &mut ViewContext<Editor>,
    ) -> bool {
        if self.visible() {
            match self {
                CodeContextMenu::Completions(menu) => menu.select_prev(provider, cx),
                CodeContextMenu::CodeActions(menu) => menu.select_prev(cx),
            }
            true
        } else {
            false
        }
    }

    pub fn select_next(
        &mut self,
        provider: Option<&dyn CompletionProvider>,
        cx: &mut ViewContext<Editor>,
    ) -> bool {
        if self.visible() {
            match self {
                CodeContextMenu::Completions(menu) => menu.select_next(provider, cx),
                CodeContextMenu::CodeActions(menu) => menu.select_next(cx),
            }
            true
        } else {
            false
        }
    }

    pub fn select_last(
        &mut self,
        provider: Option<&dyn CompletionProvider>,
        cx: &mut ViewContext<Editor>,
    ) -> bool {
        if self.visible() {
            match self {
                CodeContextMenu::Completions(menu) => menu.select_last(provider, cx),
                CodeContextMenu::CodeActions(menu) => menu.select_last(cx),
            }
            true
        } else {
            false
        }
    }

    pub fn visible(&self) -> bool {
        match self {
            CodeContextMenu::Completions(menu) => menu.visible(),
            CodeContextMenu::CodeActions(menu) => menu.visible(),
        }
    }

    pub fn origin(&self, cursor_position: DisplayPoint) -> ContextMenuOrigin {
        match self {
            CodeContextMenu::Completions(menu) => menu.origin(cursor_position),
            CodeContextMenu::CodeActions(menu) => menu.origin(cursor_position),
        }
    }

    pub fn render(
        &self,
        style: &EditorStyle,
        max_height_in_lines: u32,
        cx: &mut ViewContext<Editor>,
    ) -> AnyElement {
        match self {
            CodeContextMenu::Completions(menu) => menu.render(style, max_height_in_lines, cx),
            CodeContextMenu::CodeActions(menu) => menu.render(style, max_height_in_lines, cx),
        }
    }

    pub fn render_aside(
        &self,
        style: &EditorStyle,
        max_height: Pixels,
        workspace: Option<WeakView<Workspace>>,
        cx: &mut ViewContext<Editor>,
    ) -> Option<AnyElement> {
        match self {
            CodeContextMenu::Completions(menu) => {
                menu.render_aside(style, max_height, workspace, cx)
            }
            CodeContextMenu::CodeActions(_) => None,
        }
    }
}

pub enum ContextMenuOrigin {
    EditorPoint(DisplayPoint),
    GutterIndicator(DisplayRow),
}

#[derive(Clone, Debug)]
pub struct CompletionsMenu {
    pub id: CompletionId,
    sort_completions: bool,
    pub initial_position: Anchor,
    pub buffer: Model<Buffer>,
    pub completions: Rc<RefCell<Box<[Completion]>>>,
    match_candidates: Rc<[StringMatchCandidate]>,
    pub entries: Rc<[CompletionEntry]>,
    pub selected_item: usize,
    scroll_handle: UniformListScrollHandle,
    resolve_completions: bool,
    show_completion_documentation: bool,
}

#[derive(Clone, Debug)]
pub(crate) enum CompletionEntry {
    Match(StringMatch),
    InlineCompletionHint(InlineCompletionMenuHint),
}

impl CompletionsMenu {
    pub fn new(
        id: CompletionId,
        sort_completions: bool,
        show_completion_documentation: bool,
        initial_position: Anchor,
        buffer: Model<Buffer>,
        completions: Box<[Completion]>,
    ) -> Self {
        let match_candidates = completions
            .iter()
            .enumerate()
            .map(|(id, completion)| StringMatchCandidate::new(id, &completion.label.filter_text()))
            .collect();

        Self {
            id,
            sort_completions,
            initial_position,
            buffer,
            show_completion_documentation,
            completions: RefCell::new(completions).into(),
            match_candidates,
            entries: Vec::new().into(),
            selected_item: 0,
            scroll_handle: UniformListScrollHandle::new(),
            resolve_completions: true,
        }
    }

    pub fn new_snippet_choices(
        id: CompletionId,
        sort_completions: bool,
        choices: &Vec<String>,
        selection: Range<Anchor>,
        buffer: Model<Buffer>,
    ) -> Self {
        let completions = choices
            .iter()
            .map(|choice| Completion {
                old_range: selection.start.text_anchor..selection.end.text_anchor,
                new_text: choice.to_string(),
                label: CodeLabel {
                    text: choice.to_string(),
                    runs: Default::default(),
                    filter_range: Default::default(),
                },
                server_id: LanguageServerId(usize::MAX),
                documentation: None,
                lsp_completion: Default::default(),
                confirm: None,
            })
            .collect();

        let match_candidates = choices
            .iter()
            .enumerate()
            .map(|(id, completion)| StringMatchCandidate::new(id, &completion))
            .collect();
        let entries = choices
            .iter()
            .enumerate()
            .map(|(id, completion)| {
                CompletionEntry::Match(StringMatch {
                    candidate_id: id,
                    score: 1.,
                    positions: vec![],
                    string: completion.clone(),
                })
            })
            .collect();
        Self {
            id,
            sort_completions,
            initial_position: selection.start,
            buffer,
            completions: RefCell::new(completions).into(),
            match_candidates,
            entries,
            selected_item: 0,
            scroll_handle: UniformListScrollHandle::new(),
            resolve_completions: false,
            show_completion_documentation: false,
        }
    }

    fn select_first(
        &mut self,
        provider: Option<&dyn CompletionProvider>,
        cx: &mut ViewContext<Editor>,
    ) {
        self.selected_item = 0;
        self.scroll_handle
            .scroll_to_item(self.selected_item, ScrollStrategy::Top);
        self.resolve_selected_completion(provider, cx);
        cx.notify();
    }

    fn select_prev(
        &mut self,
        provider: Option<&dyn CompletionProvider>,
        cx: &mut ViewContext<Editor>,
    ) {
        if self.selected_item > 0 {
            self.selected_item -= 1;
        } else {
            self.selected_item = self.entries.len() - 1;
        }
        self.scroll_handle
            .scroll_to_item(self.selected_item, ScrollStrategy::Top);
        self.resolve_selected_completion(provider, cx);
        cx.notify();
    }

    fn select_next(
        &mut self,
        provider: Option<&dyn CompletionProvider>,
        cx: &mut ViewContext<Editor>,
    ) {
        if self.selected_item + 1 < self.entries.len() {
            self.selected_item += 1;
        } else {
            self.selected_item = 0;
        }
        self.scroll_handle
            .scroll_to_item(self.selected_item, ScrollStrategy::Top);
        self.resolve_selected_completion(provider, cx);
        cx.notify();
    }

    fn select_last(
        &mut self,
        provider: Option<&dyn CompletionProvider>,
        cx: &mut ViewContext<Editor>,
    ) {
        self.selected_item = self.entries.len() - 1;
        self.scroll_handle
            .scroll_to_item(self.selected_item, ScrollStrategy::Top);
        self.resolve_selected_completion(provider, cx);
        cx.notify();
    }

    pub fn show_inline_completion_hint(&mut self, hint: InlineCompletionMenuHint) {
        let hint = CompletionEntry::InlineCompletionHint(hint);

        self.entries = match self.entries.first() {
            Some(CompletionEntry::InlineCompletionHint { .. }) => {
                let mut entries = Vec::from(&*self.entries);
                entries[0] = hint;
                entries
            }
            _ => {
                let mut entries = Vec::with_capacity(self.entries.len() + 1);
                entries.push(hint);
                entries.extend_from_slice(&self.entries);
                entries
            }
        }
        .into();
        self.selected_item = 0;
    }

    pub fn resolve_selected_completion(
        &mut self,
        provider: Option<&dyn CompletionProvider>,
        cx: &mut ViewContext<Editor>,
    ) {
        if !self.resolve_completions {
            return;
        }
        let Some(provider) = provider else {
            return;
        };

        match &self.entries[self.selected_item] {
            CompletionEntry::Match(entry) => {
                let completion_index = entry.candidate_id;
                let resolve_task = provider.resolve_completions(
                    self.buffer.clone(),
                    vec![completion_index],
                    self.completions.clone(),
                    cx,
                );

                cx.spawn(move |editor, mut cx| async move {
                    if let Some(true) = resolve_task.await.log_err() {
                        editor.update(&mut cx, |_, cx| cx.notify()).ok();
                    }
                })
                .detach();
            }
            CompletionEntry::InlineCompletionHint { .. } => {}
        }
    }

    pub fn visible(&self) -> bool {
        !self.entries.is_empty()
    }

    fn origin(&self, cursor_position: DisplayPoint) -> ContextMenuOrigin {
        ContextMenuOrigin::EditorPoint(cursor_position)
    }

    fn render(
        &self,
        style: &EditorStyle,
        max_height_in_lines: u32,
        cx: &mut ViewContext<Editor>,
    ) -> AnyElement {
        let completions = self.completions.borrow_mut();
        let show_completion_documentation = self.show_completion_documentation;
        let widest_completion_ix = self
            .entries
            .iter()
            .enumerate()
            .max_by_key(|(_, mat)| match mat {
                CompletionEntry::Match(mat) => {
                    let completion = &completions[mat.candidate_id];
                    let documentation = &completion.documentation;

                    let mut len = completion.label.text.chars().count();
                    if let Some(Documentation::SingleLine(text)) = documentation {
                        if show_completion_documentation {
                            len += text.chars().count();
                        }
                    }

                    len
                }
                CompletionEntry::InlineCompletionHint(InlineCompletionMenuHint {
                    provider_name,
                    ..
                }) => provider_name.len(),
            })
            .map(|(ix, _)| ix);
        drop(completions);

        let selected_item = self.selected_item;
<<<<<<< HEAD
        let completions = self.completions.clone();
        let matches = self.matches.clone();
        let style = style.clone();
=======
        let style = style.clone();

        let multiline_docs = match &self.entries[selected_item] {
            CompletionEntry::Match(mat) if show_completion_documentation => {
                match &completions[mat.candidate_id].documentation {
                    Some(Documentation::MultiLinePlainText(text)) => {
                        Some(div().child(SharedString::from(text.clone())))
                    }
                    Some(Documentation::MultiLineMarkdown(parsed)) if !parsed.text.is_empty() => {
                        Some(div().child(render_parsed_markdown(
                            "completions_markdown",
                            parsed,
                            &style,
                            workspace,
                            cx,
                        )))
                    }
                    Some(Documentation::Undocumented) if self.aside_was_displayed.get() => {
                        Some(div().child("No documentation"))
                    }
                    _ => None,
                }
            }
            CompletionEntry::InlineCompletionHint(hint) => Some(match &hint.text {
                InlineCompletionText::Edit { text, highlights } => div()
                    .my_1()
                    .rounded(px(6.))
                    .bg(cx.theme().colors().editor_background)
                    .border_1()
                    .border_color(cx.theme().colors().border_variant)
                    .child(
                        gpui::StyledText::new(text.clone())
                            .with_highlights(&style.text, highlights.clone()),
                    ),
                InlineCompletionText::Move(text) => div().child(text.clone()),
            }),
            _ => None,
        };

        let aside_contents = if let Some(multiline_docs) = multiline_docs {
            Some(multiline_docs)
        } else if show_completion_documentation && self.aside_was_displayed.get() {
            Some(div().child("Fetching documentation..."))
        } else {
            None
        };
        self.aside_was_displayed.set(aside_contents.is_some());

        let aside_contents = aside_contents.map(|div| {
            div.id("multiline_docs")
                .max_h(max_height)
                .flex_1()
                .px_1p5()
                .py_1()
                .max_w(px(640.))
                .w(px(450.))
                .overflow_y_scroll()
                .occlude()
        });

        drop(completions);
        let completions = self.completions.clone();
        let matches = self.entries.clone();
>>>>>>> c86cf2c3
        let list = uniform_list(
            cx.view().clone(),
            "completions",
            matches.len(),
            move |_editor, range, cx| {
                let start_ix = range.start;
                let completions_guard = completions.borrow_mut();

                matches[range]
                    .iter()
                    .enumerate()
                    .map(|(ix, mat)| {
                        let item_ix = start_ix + ix;
                        match mat {
                            CompletionEntry::Match(mat) => {
                                let candidate_id = mat.candidate_id;
                                let completion = &completions_guard[candidate_id];

                                let documentation = if show_completion_documentation {
                                    &completion.documentation
                                } else {
                                    &None
                                };

                                let filter_start = completion.label.filter_range.start;
                                let highlights = gpui::combine_highlights(
                                    mat.ranges().map(|range| {
                                        (
                                            filter_start + range.start..filter_start + range.end,
                                            FontWeight::BOLD.into(),
                                        )
                                    }),
                                    styled_runs_for_code_label(&completion.label, &style.syntax)
                                        .map(|(range, mut highlight)| {
                                            // Ignore font weight for syntax highlighting, as we'll use it
                                            // for fuzzy matches.
                                            highlight.font_weight = None;

                                            if completion.lsp_completion.deprecated.unwrap_or(false)
                                            {
                                                highlight.strikethrough =
                                                    Some(StrikethroughStyle {
                                                        thickness: 1.0.into(),
                                                        ..Default::default()
                                                    });
                                                highlight.color =
                                                    Some(cx.theme().colors().text_muted);
                                            }

                                            (range, highlight)
                                        }),
                                );

                                let completion_label =
                                    StyledText::new(completion.label.text.clone())
                                        .with_highlights(&style.text, highlights);
                                let documentation_label =
                                    if let Some(Documentation::SingleLine(text)) = documentation {
                                        if text.trim().is_empty() {
                                            None
                                        } else {
                                            Some(
                                                Label::new(text.clone())
                                                    .ml_4()
                                                    .size(LabelSize::Small)
                                                    .color(Color::Muted),
                                            )
                                        }
                                    } else {
                                        None
                                    };

                                let color_swatch = completion
                                    .color()
                                    .map(|color| div().size_4().bg(color).rounded_sm());

                                div().min_w(px(220.)).max_w(px(540.)).child(
                                    ListItem::new(mat.candidate_id)
                                        .inset(true)
                                        .toggle_state(item_ix == selected_item)
                                        .on_click(cx.listener(move |editor, _event, cx| {
                                            cx.stop_propagation();
                                            if let Some(task) = editor.confirm_completion(
                                                &ConfirmCompletion {
                                                    item_ix: Some(item_ix),
                                                },
                                                cx,
                                            ) {
                                                task.detach_and_log_err(cx)
                                            }
                                        }))
                                        .start_slot::<Div>(color_swatch)
                                        .child(h_flex().overflow_hidden().child(completion_label))
                                        .end_slot::<Label>(documentation_label),
                                )
                            }
                            CompletionEntry::InlineCompletionHint(InlineCompletionMenuHint {
                                provider_name,
                                ..
                            }) => div().min_w(px(250.)).max_w(px(500.)).child(
                                ListItem::new("inline-completion")
                                    .inset(true)
                                    .toggle_state(item_ix == selected_item)
                                    .start_slot(Icon::new(IconName::ZedPredict))
                                    .child(
                                        StyledText::new(format!(
                                            "{} Completion",
                                            SharedString::new_static(provider_name)
                                        ))
                                        .with_highlights(&style.text, None),
                                    )
                                    .on_click(cx.listener(move |editor, _event, cx| {
                                        cx.stop_propagation();
                                        editor.accept_inline_completion(
                                            &AcceptInlineCompletion {},
                                            cx,
                                        );
                                    })),
                            ),
                        }
                    })
                    .collect()
            },
        )
        .occlude()
        .max_h(max_height_in_lines as f32 * cx.line_height())
        .track_scroll(self.scroll_handle.clone())
        .with_width_from_item(widest_completion_ix)
        .with_sizing_behavior(ListSizingBehavior::Infer);

        Popover::new().child(list).into_any_element()
    }

    fn render_aside(
        &self,
        style: &EditorStyle,
        max_height: Pixels,
        workspace: Option<WeakView<Workspace>>,
        cx: &mut ViewContext<Editor>,
    ) -> Option<AnyElement> {
        if !self.show_completion_documentation {
            return None;
        }

        let selected_item = self.selected_item;
        let completions = self.completions.borrow_mut();
        let completion = &completions[self.matches[selected_item].candidate_id];
        let multiline_docs = match completion.documentation.as_ref()? {
            Documentation::MultiLinePlainText(text) => {
                div().child(SharedString::from(text.clone()))
            }
            Documentation::MultiLineMarkdown(parsed) if !parsed.text.is_empty() => div().child(
                render_parsed_markdown("completions_markdown", parsed, style, workspace, cx),
            ),
            Documentation::MultiLineMarkdown(_) => return None,
            Documentation::SingleLine(_) => return None,
            Documentation::Undocumented => return None,
        };

        Some(
            Popover::new()
                .child(
                    multiline_docs
                        .id("multiline_docs")
                        .max_h(max_height)
                        .px_0p5()
                        .min_w(px(260.))
                        .max_w(MAX_COMPLETIONS_ASIDE_WIDTH)
                        .overflow_y_scroll()
                        .occlude(),
                )
                .into_any_element(),
        )
    }

    pub async fn filter(&mut self, query: Option<&str>, executor: BackgroundExecutor) {
        let mut matches = if let Some(query) = query {
            fuzzy::match_strings(
                &self.match_candidates,
                query,
                query.chars().any(|c| c.is_uppercase()),
                100,
                &Default::default(),
                executor,
            )
            .await
        } else {
            self.match_candidates
                .iter()
                .enumerate()
                .map(|(candidate_id, candidate)| StringMatch {
                    candidate_id,
                    score: Default::default(),
                    positions: Default::default(),
                    string: candidate.string.clone(),
                })
                .collect()
        };

        // Remove all candidates where the query's start does not match the start of any word in the candidate
        if let Some(query) = query {
            if let Some(query_start) = query.chars().next() {
                matches.retain(|string_match| {
                    split_words(&string_match.string).any(|word| {
                        // Check that the first codepoint of the word as lowercase matches the first
                        // codepoint of the query as lowercase
                        word.chars()
                            .flat_map(|codepoint| codepoint.to_lowercase())
                            .zip(query_start.to_lowercase())
                            .all(|(word_cp, query_cp)| word_cp == query_cp)
                    })
                });
            }
        }

        let completions = self.completions.borrow_mut();
        if self.sort_completions {
            matches.sort_unstable_by_key(|mat| {
                // We do want to strike a balance here between what the language server tells us
                // to sort by (the sort_text) and what are "obvious" good matches (i.e. when you type
                // `Creat` and there is a local variable called `CreateComponent`).
                // So what we do is: we bucket all matches into two buckets
                // - Strong matches
                // - Weak matches
                // Strong matches are the ones with a high fuzzy-matcher score (the "obvious" matches)
                // and the Weak matches are the rest.
                //
                // For the strong matches, we sort by our fuzzy-finder score first and for the weak
                // matches, we prefer language-server sort_text first.
                //
                // The thinking behind that: we want to show strong matches first in order of relevance(fuzzy score).
                // Rest of the matches(weak) can be sorted as language-server expects.

                #[derive(PartialEq, Eq, PartialOrd, Ord)]
                enum MatchScore<'a> {
                    Strong {
                        score: Reverse<OrderedFloat<f64>>,
                        sort_text: Option<&'a str>,
                        sort_key: (usize, &'a str),
                    },
                    Weak {
                        sort_text: Option<&'a str>,
                        score: Reverse<OrderedFloat<f64>>,
                        sort_key: (usize, &'a str),
                    },
                }

                let completion = &completions[mat.candidate_id];
                let sort_key = completion.sort_key();
                let sort_text = completion.lsp_completion.sort_text.as_deref();
                let score = Reverse(OrderedFloat(mat.score));

                if mat.score >= 0.2 {
                    MatchScore::Strong {
                        score,
                        sort_text,
                        sort_key,
                    }
                } else {
                    MatchScore::Weak {
                        sort_text,
                        score,
                        sort_key,
                    }
                }
            });
        }
        drop(completions);

        let mut new_entries: Vec<_> = matches.into_iter().map(CompletionEntry::Match).collect();
        if let Some(CompletionEntry::InlineCompletionHint(hint)) = self.entries.first() {
            new_entries.insert(0, CompletionEntry::InlineCompletionHint(hint.clone()));
        }

        self.entries = new_entries.into();
        self.selected_item = 0;
    }
}

#[derive(Clone)]
pub struct AvailableCodeAction {
    pub excerpt_id: ExcerptId,
    pub action: CodeAction,
    pub provider: Rc<dyn CodeActionProvider>,
}

#[derive(Clone)]
pub struct CodeActionContents {
    pub tasks: Option<Rc<ResolvedTasks>>,
    pub actions: Option<Rc<[AvailableCodeAction]>>,
}

impl CodeActionContents {
    fn len(&self) -> usize {
        match (&self.tasks, &self.actions) {
            (Some(tasks), Some(actions)) => actions.len() + tasks.templates.len(),
            (Some(tasks), None) => tasks.templates.len(),
            (None, Some(actions)) => actions.len(),
            (None, None) => 0,
        }
    }

    fn is_empty(&self) -> bool {
        match (&self.tasks, &self.actions) {
            (Some(tasks), Some(actions)) => actions.is_empty() && tasks.templates.is_empty(),
            (Some(tasks), None) => tasks.templates.is_empty(),
            (None, Some(actions)) => actions.is_empty(),
            (None, None) => true,
        }
    }

    fn iter(&self) -> impl Iterator<Item = CodeActionsItem> + '_ {
        self.tasks
            .iter()
            .flat_map(|tasks| {
                tasks
                    .templates
                    .iter()
                    .map(|(kind, task)| CodeActionsItem::Task(kind.clone(), task.clone()))
            })
            .chain(self.actions.iter().flat_map(|actions| {
                actions.iter().map(|available| CodeActionsItem::CodeAction {
                    excerpt_id: available.excerpt_id,
                    action: available.action.clone(),
                    provider: available.provider.clone(),
                })
            }))
    }

    pub fn get(&self, index: usize) -> Option<CodeActionsItem> {
        match (&self.tasks, &self.actions) {
            (Some(tasks), Some(actions)) => {
                if index < tasks.templates.len() {
                    tasks
                        .templates
                        .get(index)
                        .cloned()
                        .map(|(kind, task)| CodeActionsItem::Task(kind, task))
                } else {
                    actions.get(index - tasks.templates.len()).map(|available| {
                        CodeActionsItem::CodeAction {
                            excerpt_id: available.excerpt_id,
                            action: available.action.clone(),
                            provider: available.provider.clone(),
                        }
                    })
                }
            }
            (Some(tasks), None) => tasks
                .templates
                .get(index)
                .cloned()
                .map(|(kind, task)| CodeActionsItem::Task(kind, task)),
            (None, Some(actions)) => {
                actions
                    .get(index)
                    .map(|available| CodeActionsItem::CodeAction {
                        excerpt_id: available.excerpt_id,
                        action: available.action.clone(),
                        provider: available.provider.clone(),
                    })
            }
            (None, None) => None,
        }
    }
}

#[allow(clippy::large_enum_variant)]
#[derive(Clone)]
pub enum CodeActionsItem {
    Task(TaskSourceKind, ResolvedTask),
    CodeAction {
        excerpt_id: ExcerptId,
        action: CodeAction,
        provider: Rc<dyn CodeActionProvider>,
    },
}

impl CodeActionsItem {
    fn as_task(&self) -> Option<&ResolvedTask> {
        let Self::Task(_, task) = self else {
            return None;
        };
        Some(task)
    }

    fn as_code_action(&self) -> Option<&CodeAction> {
        let Self::CodeAction { action, .. } = self else {
            return None;
        };
        Some(action)
    }

    pub fn label(&self) -> String {
        match self {
            Self::CodeAction { action, .. } => action.lsp_action.title.clone(),
            Self::Task(_, task) => task.resolved_label.clone(),
        }
    }
}

pub struct CodeActionsMenu {
    pub actions: CodeActionContents,
    pub buffer: Model<Buffer>,
    pub selected_item: usize,
    pub scroll_handle: UniformListScrollHandle,
    pub deployed_from_indicator: Option<DisplayRow>,
}

impl CodeActionsMenu {
    fn select_first(&mut self, cx: &mut ViewContext<Editor>) {
        self.selected_item = 0;
        self.scroll_handle
            .scroll_to_item(self.selected_item, ScrollStrategy::Top);
        cx.notify()
    }

    fn select_prev(&mut self, cx: &mut ViewContext<Editor>) {
        if self.selected_item > 0 {
            self.selected_item -= 1;
        } else {
            self.selected_item = self.actions.len() - 1;
        }
        self.scroll_handle
            .scroll_to_item(self.selected_item, ScrollStrategy::Top);
        cx.notify();
    }

    fn select_next(&mut self, cx: &mut ViewContext<Editor>) {
        if self.selected_item + 1 < self.actions.len() {
            self.selected_item += 1;
        } else {
            self.selected_item = 0;
        }
        self.scroll_handle
            .scroll_to_item(self.selected_item, ScrollStrategy::Top);
        cx.notify();
    }

    fn select_last(&mut self, cx: &mut ViewContext<Editor>) {
        self.selected_item = self.actions.len() - 1;
        self.scroll_handle
            .scroll_to_item(self.selected_item, ScrollStrategy::Top);
        cx.notify()
    }

    fn visible(&self) -> bool {
        !self.actions.is_empty()
    }

    fn origin(&self, cursor_position: DisplayPoint) -> ContextMenuOrigin {
        if let Some(row) = self.deployed_from_indicator {
            ContextMenuOrigin::GutterIndicator(row)
        } else {
            ContextMenuOrigin::EditorPoint(cursor_position)
        }
    }

    fn render(
        &self,
        _style: &EditorStyle,
        max_height_in_lines: u32,
        cx: &mut ViewContext<Editor>,
    ) -> AnyElement {
        let actions = self.actions.clone();
        let selected_item = self.selected_item;
        let list = uniform_list(
            cx.view().clone(),
            "code_actions_menu",
            self.actions.len(),
            move |_this, range, cx| {
                actions
                    .iter()
                    .skip(range.start)
                    .take(range.end - range.start)
                    .enumerate()
                    .map(|(ix, action)| {
                        let item_ix = range.start + ix;
                        let selected = item_ix == selected_item;
                        let colors = cx.theme().colors();
                        div().min_w(px(220.)).max_w(px(540.)).child(
                            ListItem::new(item_ix)
                                .inset(true)
                                .toggle_state(selected)
                                .when_some(action.as_code_action(), |this, action| {
                                    this.on_click(cx.listener(move |editor, _, cx| {
                                        cx.stop_propagation();
                                        if let Some(task) = editor.confirm_code_action(
                                            &ConfirmCodeAction {
                                                item_ix: Some(item_ix),
                                            },
                                            cx,
                                        ) {
                                            task.detach_and_log_err(cx)
                                        }
                                    }))
                                    .child(
                                        h_flex()
                                            .overflow_hidden()
                                            .child(
                                                // TASK: It would be good to make lsp_action.title a SharedString to avoid allocating here.
                                                action.lsp_action.title.replace("\n", ""),
                                            )
                                            .when(selected, |this| {
                                                this.text_color(colors.text_accent)
                                            }),
                                    )
                                })
                                .when_some(action.as_task(), |this, task| {
                                    this.on_click(cx.listener(move |editor, _, cx| {
                                        cx.stop_propagation();
                                        if let Some(task) = editor.confirm_code_action(
                                            &ConfirmCodeAction {
                                                item_ix: Some(item_ix),
                                            },
                                            cx,
                                        ) {
                                            task.detach_and_log_err(cx)
                                        }
                                    }))
                                    .child(
                                        h_flex()
                                            .overflow_hidden()
                                            .child(task.resolved_label.replace("\n", ""))
                                            .when(selected, |this| {
                                                this.text_color(colors.text_accent)
                                            }),
                                    )
                                }),
                        )
                    })
                    .collect()
            },
        )
        .occlude()
        .max_h(max_height_in_lines as f32 * cx.line_height())
        .track_scroll(self.scroll_handle.clone())
        .with_width_from_item(
            self.actions
                .iter()
                .enumerate()
                .max_by_key(|(_, action)| match action {
                    CodeActionsItem::Task(_, task) => task.resolved_label.chars().count(),
                    CodeActionsItem::CodeAction { action, .. } => {
                        action.lsp_action.title.chars().count()
                    }
                })
                .map(|(ix, _)| ix),
        )
        .with_sizing_behavior(ListSizingBehavior::Infer);

        Popover::new().child(list).into_any_element()
    }
}<|MERGE_RESOLUTION|>--- conflicted
+++ resolved
@@ -14,16 +14,8 @@
 use ordered_float::OrderedFloat;
 use project::{CodeAction, Completion, TaskSourceKind};
 use task::ResolvedTask;
-<<<<<<< HEAD
-use ui::{
-    h_flex, ActiveTheme as _, Color, FluentBuilder as _, InteractiveElement as _, IntoElement,
-    Label, LabelCommon as _, LabelSize, ListItem, ParentElement as _, Pixels, Popover,
-    StatefulInteractiveElement as _, Styled, Toggleable as _,
-};
-=======
-use ui::{prelude::*, Color, IntoElement, ListItem, Popover, Styled};
->>>>>>> c86cf2c3
-use util::ResultExt as _;
+use ui::{prelude::*, Color, IntoElement, ListItem, Pixels, Popover, Styled};
+use util::ResultExt;
 use workspace::Workspace;
 
 use crate::{
@@ -412,75 +404,9 @@
         drop(completions);
 
         let selected_item = self.selected_item;
-<<<<<<< HEAD
-        let completions = self.completions.clone();
-        let matches = self.matches.clone();
-        let style = style.clone();
-=======
-        let style = style.clone();
-
-        let multiline_docs = match &self.entries[selected_item] {
-            CompletionEntry::Match(mat) if show_completion_documentation => {
-                match &completions[mat.candidate_id].documentation {
-                    Some(Documentation::MultiLinePlainText(text)) => {
-                        Some(div().child(SharedString::from(text.clone())))
-                    }
-                    Some(Documentation::MultiLineMarkdown(parsed)) if !parsed.text.is_empty() => {
-                        Some(div().child(render_parsed_markdown(
-                            "completions_markdown",
-                            parsed,
-                            &style,
-                            workspace,
-                            cx,
-                        )))
-                    }
-                    Some(Documentation::Undocumented) if self.aside_was_displayed.get() => {
-                        Some(div().child("No documentation"))
-                    }
-                    _ => None,
-                }
-            }
-            CompletionEntry::InlineCompletionHint(hint) => Some(match &hint.text {
-                InlineCompletionText::Edit { text, highlights } => div()
-                    .my_1()
-                    .rounded(px(6.))
-                    .bg(cx.theme().colors().editor_background)
-                    .border_1()
-                    .border_color(cx.theme().colors().border_variant)
-                    .child(
-                        gpui::StyledText::new(text.clone())
-                            .with_highlights(&style.text, highlights.clone()),
-                    ),
-                InlineCompletionText::Move(text) => div().child(text.clone()),
-            }),
-            _ => None,
-        };
-
-        let aside_contents = if let Some(multiline_docs) = multiline_docs {
-            Some(multiline_docs)
-        } else if show_completion_documentation && self.aside_was_displayed.get() {
-            Some(div().child("Fetching documentation..."))
-        } else {
-            None
-        };
-        self.aside_was_displayed.set(aside_contents.is_some());
-
-        let aside_contents = aside_contents.map(|div| {
-            div.id("multiline_docs")
-                .max_h(max_height)
-                .flex_1()
-                .px_1p5()
-                .py_1()
-                .max_w(px(640.))
-                .w(px(450.))
-                .overflow_y_scroll()
-                .occlude()
-        });
-
-        drop(completions);
         let completions = self.completions.clone();
         let matches = self.entries.clone();
->>>>>>> c86cf2c3
+        let style = style.clone();
         let list = uniform_list(
             cx.view().clone(),
             "completions",
@@ -625,19 +551,41 @@
             return None;
         }
 
-        let selected_item = self.selected_item;
-        let completions = self.completions.borrow_mut();
-        let completion = &completions[self.matches[selected_item].candidate_id];
-        let multiline_docs = match completion.documentation.as_ref()? {
-            Documentation::MultiLinePlainText(text) => {
-                div().child(SharedString::from(text.clone()))
-            }
-            Documentation::MultiLineMarkdown(parsed) if !parsed.text.is_empty() => div().child(
-                render_parsed_markdown("completions_markdown", parsed, style, workspace, cx),
-            ),
-            Documentation::MultiLineMarkdown(_) => return None,
-            Documentation::SingleLine(_) => return None,
-            Documentation::Undocumented => return None,
+        let multiline_docs = match &self.entries[self.selected_item] {
+            CompletionEntry::Match(mat) => {
+                match self.completions.borrow_mut()[mat.candidate_id]
+                    .documentation
+                    .as_ref()?
+                {
+                    Documentation::MultiLinePlainText(text) => {
+                        div().child(SharedString::from(text.clone()))
+                    }
+                    Documentation::MultiLineMarkdown(parsed) if !parsed.text.is_empty() => div()
+                        .child(render_parsed_markdown(
+                            "completions_markdown",
+                            parsed,
+                            &style,
+                            workspace,
+                            cx,
+                        )),
+                    Documentation::MultiLineMarkdown(_) => return None,
+                    Documentation::SingleLine(_) => return None,
+                    Documentation::Undocumented => return None,
+                }
+            }
+            CompletionEntry::InlineCompletionHint(hint) => match &hint.text {
+                InlineCompletionText::Edit { text, highlights } => div()
+                    .my_1()
+                    .rounded(px(6.))
+                    .bg(cx.theme().colors().editor_background)
+                    .border_1()
+                    .border_color(cx.theme().colors().border_variant)
+                    .child(
+                        gpui::StyledText::new(text.clone())
+                            .with_highlights(&style.text, highlights.clone()),
+                    ),
+                InlineCompletionText::Move(text) => div().child(text.clone()),
+            },
         };
 
         Some(
