--- conflicted
+++ resolved
@@ -455,7 +455,6 @@
         self.0.inlay_hints(buffer, range, cx)
     }
 
-<<<<<<< HEAD
     fn semantic_tokens(
         &self,
         buffer: Entity<Buffer>,
@@ -474,7 +473,8 @@
     ) -> Option<Task<anyhow::Result<Vec<project::SemanticToken>>>> {
         let buffer = self.to_base(&buffer, &[range.start, range.end], cx)?;
         self.0.semantic_tokens_full(buffer, range, cx)
-=======
+    }
+
     fn inline_values(
         &self,
         _: Entity<Buffer>,
@@ -482,7 +482,6 @@
         _: &mut App,
     ) -> Option<Task<anyhow::Result<Vec<project::InlayHint>>>> {
         None
->>>>>>> 17c3b741
     }
 
     fn resolve_inlay_hint(
