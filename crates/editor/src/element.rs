use crate::{
    ActiveDiagnostic, BlockId, CURSORS_VISIBLE_FOR, ChunkRendererContext, ChunkReplacement,
    CodeActionSource, ColumnarMode, ConflictsOurs, ConflictsOursMarker, ConflictsOuter,
    ConflictsTheirs, ConflictsTheirsMarker, ContextMenuPlacement, CursorShape, CustomBlockId,
    DisplayDiffHunk, DisplayPoint, DisplayRow, DocumentHighlightRead, DocumentHighlightWrite,
    EditDisplayMode, EditPrediction, Editor, EditorMode, EditorSettings, EditorSnapshot,
    EditorStyle, FILE_HEADER_HEIGHT, FocusedBlock, GutterDimensions, HalfPageDown, HalfPageUp,
    HandleInput, HoveredCursor, InlayHintRefreshReason, JumpData, LineDown, LineHighlight, LineUp,
<<<<<<< HEAD
    MAX_LINE_LEN, MINIMAP_FONT_SIZE, MULTI_BUFFER_EXCERPT_HEADER_HEIGHT, OpenExcerpts, PageDown,
    PageUp, PhantomBreakpointIndicator, Point, RowExt, RowRangeExt, SelectPhase,
    SelectedTextHighlight, Selection, SelectionDragState, SelectionEffects, SizingBehavior,
    SoftWrap, StickyHeaderExcerpt, ToPoint, ToggleFold, ToggleFoldAll,
=======
    MAX_LINE_LEN, MINIMAP_FONT_SIZE, MULTI_BUFFER_EXCERPT_HEADER_HEIGHT, OpenExcerpts,
    OpenExcerptsSplit, PageDown, PageUp, PhantomBreakpointIndicator, Point, RowExt, RowRangeExt,
    SelectPhase, SelectedTextHighlight, Selection, SelectionDragState, SizingBehavior, SoftWrap,
    StickyHeaderExcerpt, ToPoint, ToggleFold, ToggleFoldAll,
>>>>>>> 3c81ee6b
    code_context_menus::{CodeActionsMenu, MENU_ASIDE_MAX_WIDTH, MENU_ASIDE_MIN_WIDTH, MENU_GAP},
    display_map::{
        Block, BlockContext, BlockStyle, ChunkRendererId, DisplaySnapshot, EditorMargins,
        HighlightKey, HighlightedChunk, ToDisplayPoint,
    },
    editor_settings::{
        CurrentLineHighlight, DocumentColorsRenderMode, DoubleClickInMultibuffer, Minimap,
        MinimapThumb, MinimapThumbBorder, ScrollBeyondLastLine, ScrollbarAxes,
        ScrollbarDiagnostics, ShowMinimap,
    },
    git::blame::{BlameRenderer, GitBlame, GlobalBlameRenderer},
    hover_popover::{
        self, HOVER_POPOVER_GAP, MIN_POPOVER_CHARACTER_WIDTH, MIN_POPOVER_LINE_HEIGHT,
        POPOVER_RIGHT_OFFSET, hover_at,
    },
    inlay_hint_settings,
    items::BufferSearchHighlights,
    mouse_context_menu::{self, MenuPosition},
    scroll::{
        ActiveScrollbarState, Autoscroll, ScrollOffset, ScrollPixelOffset, ScrollbarThumbState,
        scroll_amount::ScrollAmount,
    },
};
use buffer_diff::{DiffHunkStatus, DiffHunkStatusKind};
use collections::{BTreeMap, HashMap};
use file_icons::FileIcons;
use git::{
    Oid,
    blame::{BlameEntry, ParsedCommitMessage},
    status::FileStatus,
};
use gpui::{
    Action, Along, AnyElement, App, AppContext, AvailableSpace, Axis as ScrollbarAxis, BorderStyle,
    Bounds, ClickEvent, ClipboardItem, ContentMask, Context, Corner, Corners, CursorStyle,
    DispatchPhase, Edges, Element, ElementInputHandler, Entity, Focusable as _, FontId,
    GlobalElementId, Hitbox, HitboxBehavior, Hsla, InteractiveElement, IntoElement, IsZero,
    KeybindingKeystroke, Length, Modifiers, ModifiersChangedEvent, MouseButton, MouseClickEvent,
    MouseDownEvent, MouseMoveEvent, MouseUpEvent, PaintQuad, ParentElement, Pixels, ScrollDelta,
    ScrollHandle, ScrollWheelEvent, ShapedLine, SharedString, Size, StatefulInteractiveElement,
    Style, Styled, TextRun, TextStyleRefinement, WeakEntity, Window, anchored, deferred, div, fill,
    linear_color_stop, linear_gradient, outline, point, px, quad, relative, size, solid_background,
    transparent_black,
};
use itertools::Itertools;
use language::{IndentGuideSettings, language_settings::ShowWhitespaceSetting};
use markdown::Markdown;
use multi_buffer::{
    Anchor, ExcerptId, ExcerptInfo, ExpandExcerptDirection, ExpandInfo, MultiBufferPoint,
    MultiBufferRow, RowInfo,
};

use project::{
    Entry, ProjectPath,
    debugger::breakpoint_store::{Breakpoint, BreakpointSessionState},
    project_settings::ProjectSettings,
};
use settings::{
    GitGutterSetting, GitHunkStyleSetting, IndentGuideBackgroundColoring, IndentGuideColoring,
    Settings,
};
use smallvec::{SmallVec, smallvec};
use std::{
    any::TypeId,
    borrow::Cow,
    cmp::{self, Ordering},
    fmt::{self, Write},
    iter, mem,
    ops::{Deref, Range},
    path::{self, Path},
    rc::Rc,
    sync::Arc,
    time::{Duration, Instant},
};
use sum_tree::Bias;
use text::{BufferId, SelectionGoal};
use theme::{ActiveTheme, Appearance, BufferLineHeight, PlayerColor};
use ui::utils::ensure_minimum_contrast;
use ui::{
    ButtonLike, ContextMenu, Indicator, KeyBinding, POPOVER_Y_PADDING, Tooltip, h_flex, prelude::*,
    right_click_menu, scrollbars::ShowScrollbar, text_for_keystroke,
};
use unicode_segmentation::UnicodeSegmentation;
use util::post_inc;
use util::{RangeExt, ResultExt, debug_panic};
use workspace::{
    CollaboratorId, ItemSettings, OpenInTerminal, OpenTerminal, RevealInProjectPanel, Workspace,
    item::{Item, ItemBufferKind},
    notifications::NotifyTaskExt,
};

/// Determines what kinds of highlights should be applied to a lines background.
#[derive(Clone, Copy, Default)]
struct LineHighlightSpec {
    selection: bool,
    breakpoint: bool,
    _active_stack_frame: bool,
}

#[derive(Debug)]
struct SelectionLayout {
    head: DisplayPoint,
    cursor_shape: CursorShape,
    is_newest: bool,
    is_local: bool,
    range: Range<DisplayPoint>,
    active_rows: Range<DisplayRow>,
    user_name: Option<SharedString>,
}

struct InlineBlameLayout {
    element: AnyElement,
    bounds: Bounds<Pixels>,
    buffer_id: BufferId,
    entry: BlameEntry,
}

impl SelectionLayout {
    fn new<T: ToPoint + ToDisplayPoint + Clone>(
        selection: Selection<T>,
        line_mode: bool,
        cursor_shape: CursorShape,
        map: &DisplaySnapshot,
        is_newest: bool,
        is_local: bool,
        user_name: Option<SharedString>,
    ) -> Self {
        let point_selection = selection.map(|p| p.to_point(map.buffer_snapshot()));
        let display_selection = point_selection.map(|p| p.to_display_point(map));
        let mut range = display_selection.range();
        let mut head = display_selection.head();
        let mut active_rows = map.prev_line_boundary(point_selection.start).1.row()
            ..map.next_line_boundary(point_selection.end).1.row();

        // vim visual line mode
        if line_mode {
            let point_range = map.expand_to_line(point_selection.range());
            range = point_range.start.to_display_point(map)..point_range.end.to_display_point(map);
        }

        // any vim visual mode (including line mode)
        if (cursor_shape == CursorShape::Block || cursor_shape == CursorShape::Hollow)
            && !range.is_empty()
            && !selection.reversed
        {
            if head.column() > 0 {
                head = map.clip_point(DisplayPoint::new(head.row(), head.column() - 1), Bias::Left)
            } else if head.row().0 > 0 && head != map.max_point() {
                head = map.clip_point(
                    DisplayPoint::new(
                        head.row().previous_row(),
                        map.line_len(head.row().previous_row()),
                    ),
                    Bias::Left,
                );
                // updating range.end is a no-op unless you're cursor is
                // on the newline containing a multi-buffer divider
                // in which case the clip_point may have moved the head up
                // an additional row.
                range.end = DisplayPoint::new(head.row().next_row(), 0);
                active_rows.end = head.row();
            }
        }

        Self {
            head,
            cursor_shape,
            is_newest,
            is_local,
            range,
            active_rows,
            user_name,
        }
    }
}

pub struct EditorElement {
    editor: Entity<Editor>,
    style: EditorStyle,
}

type DisplayRowDelta = u32;

impl EditorElement {
    pub(crate) const SCROLLBAR_WIDTH: Pixels = px(15.);

    pub fn new(editor: &Entity<Editor>, style: EditorStyle) -> Self {
        Self {
            editor: editor.clone(),
            style,
        }
    }

    fn register_actions(&self, window: &mut Window, cx: &mut App) {
        let editor = &self.editor;
        editor.update(cx, |editor, cx| {
            for action in editor.editor_actions.borrow().values() {
                (action)(editor, window, cx)
            }
        });

        crate::rust_analyzer_ext::apply_related_actions(editor, window, cx);
        crate::clangd_ext::apply_related_actions(editor, window, cx);

        register_action(editor, window, Editor::open_context_menu);
        register_action(editor, window, Editor::move_left);
        register_action(editor, window, Editor::move_right);
        register_action(editor, window, Editor::move_down);
        register_action(editor, window, Editor::move_down_by_lines);
        register_action(editor, window, Editor::select_down_by_lines);
        register_action(editor, window, Editor::move_up);
        register_action(editor, window, Editor::move_up_by_lines);
        register_action(editor, window, Editor::select_up_by_lines);
        register_action(editor, window, Editor::select_page_down);
        register_action(editor, window, Editor::select_page_up);
        register_action(editor, window, Editor::cancel);
        register_action(editor, window, Editor::newline);
        register_action(editor, window, Editor::newline_above);
        register_action(editor, window, Editor::newline_below);
        register_action(editor, window, Editor::backspace);
        register_action(editor, window, Editor::blame_hover);
        register_action(editor, window, Editor::delete);
        register_action(editor, window, Editor::tab);
        register_action(editor, window, Editor::next_snippet_tabstop);
        register_action(editor, window, Editor::previous_snippet_tabstop);
        register_action(editor, window, Editor::backtab);
        register_action(editor, window, Editor::indent);
        register_action(editor, window, Editor::outdent);
        register_action(editor, window, Editor::autoindent);
        register_action(editor, window, Editor::delete_line);
        register_action(editor, window, Editor::join_lines);
        register_action(editor, window, Editor::sort_lines_by_length);
        register_action(editor, window, Editor::sort_lines_case_sensitive);
        register_action(editor, window, Editor::sort_lines_case_insensitive);
        register_action(editor, window, Editor::reverse_lines);
        register_action(editor, window, Editor::shuffle_lines);
        register_action(editor, window, Editor::convert_indentation_to_spaces);
        register_action(editor, window, Editor::convert_indentation_to_tabs);
        register_action(editor, window, Editor::convert_to_upper_case);
        register_action(editor, window, Editor::convert_to_lower_case);
        register_action(editor, window, Editor::convert_to_title_case);
        register_action(editor, window, Editor::convert_to_snake_case);
        register_action(editor, window, Editor::convert_to_kebab_case);
        register_action(editor, window, Editor::convert_to_upper_camel_case);
        register_action(editor, window, Editor::convert_to_lower_camel_case);
        register_action(editor, window, Editor::convert_to_opposite_case);
        register_action(editor, window, Editor::convert_to_sentence_case);
        register_action(editor, window, Editor::toggle_case);
        register_action(editor, window, Editor::convert_to_rot13);
        register_action(editor, window, Editor::convert_to_rot47);
        register_action(editor, window, Editor::delete_to_previous_word_start);
        register_action(editor, window, Editor::delete_to_previous_subword_start);
        register_action(editor, window, Editor::delete_to_next_word_end);
        register_action(editor, window, Editor::delete_to_next_subword_end);
        register_action(editor, window, Editor::delete_to_beginning_of_line);
        register_action(editor, window, Editor::delete_to_end_of_line);
        register_action(editor, window, Editor::cut_to_end_of_line);
        register_action(editor, window, Editor::duplicate_line_up);
        register_action(editor, window, Editor::duplicate_line_down);
        register_action(editor, window, Editor::duplicate_selection);
        register_action(editor, window, Editor::move_line_up);
        register_action(editor, window, Editor::move_line_down);
        register_action(editor, window, Editor::transpose);
        register_action(editor, window, Editor::rewrap);
        register_action(editor, window, Editor::cut);
        register_action(editor, window, Editor::kill_ring_cut);
        register_action(editor, window, Editor::kill_ring_yank);
        register_action(editor, window, Editor::copy);
        register_action(editor, window, Editor::copy_and_trim);
        register_action(editor, window, Editor::diff_clipboard_with_selection);
        register_action(editor, window, Editor::paste);
        register_action(editor, window, Editor::undo);
        register_action(editor, window, Editor::redo);
        register_action(editor, window, Editor::move_page_up);
        register_action(editor, window, Editor::move_page_down);
        register_action(editor, window, Editor::next_screen);
        register_action(editor, window, Editor::scroll_cursor_top);
        register_action(editor, window, Editor::scroll_cursor_center);
        register_action(editor, window, Editor::scroll_cursor_bottom);
        register_action(editor, window, Editor::scroll_cursor_center_top_bottom);
        register_action(editor, window, |editor, _: &LineDown, window, cx| {
            editor.scroll_screen(&ScrollAmount::Line(1.), window, cx)
        });
        register_action(editor, window, |editor, _: &LineUp, window, cx| {
            editor.scroll_screen(&ScrollAmount::Line(-1.), window, cx)
        });
        register_action(editor, window, |editor, _: &HalfPageDown, window, cx| {
            editor.scroll_screen(&ScrollAmount::Page(0.5), window, cx)
        });
        register_action(
            editor,
            window,
            |editor, HandleInput(text): &HandleInput, window, cx| {
                if text.is_empty() {
                    return;
                }
                editor.handle_input(text, window, cx);
            },
        );
        register_action(editor, window, |editor, _: &HalfPageUp, window, cx| {
            editor.scroll_screen(&ScrollAmount::Page(-0.5), window, cx)
        });
        register_action(editor, window, |editor, _: &PageDown, window, cx| {
            editor.scroll_screen(&ScrollAmount::Page(1.), window, cx)
        });
        register_action(editor, window, |editor, _: &PageUp, window, cx| {
            editor.scroll_screen(&ScrollAmount::Page(-1.), window, cx)
        });
        register_action(editor, window, Editor::move_to_previous_word_start);
        register_action(editor, window, Editor::move_to_previous_subword_start);
        register_action(editor, window, Editor::move_to_next_word_end);
        register_action(editor, window, Editor::move_to_next_subword_end);
        register_action(editor, window, Editor::move_to_beginning_of_line);
        register_action(editor, window, Editor::move_to_end_of_line);
        register_action(editor, window, Editor::move_to_start_of_paragraph);
        register_action(editor, window, Editor::move_to_end_of_paragraph);
        register_action(editor, window, Editor::move_to_beginning);
        register_action(editor, window, Editor::move_to_end);
        register_action(editor, window, Editor::move_to_start_of_excerpt);
        register_action(editor, window, Editor::move_to_start_of_next_excerpt);
        register_action(editor, window, Editor::move_to_end_of_excerpt);
        register_action(editor, window, Editor::move_to_end_of_previous_excerpt);
        register_action(editor, window, Editor::select_up);
        register_action(editor, window, Editor::select_down);
        register_action(editor, window, Editor::select_left);
        register_action(editor, window, Editor::select_right);
        register_action(editor, window, Editor::select_to_previous_word_start);
        register_action(editor, window, Editor::select_to_previous_subword_start);
        register_action(editor, window, Editor::select_to_next_word_end);
        register_action(editor, window, Editor::select_to_next_subword_end);
        register_action(editor, window, Editor::select_to_beginning_of_line);
        register_action(editor, window, Editor::select_to_end_of_line);
        register_action(editor, window, Editor::select_to_start_of_paragraph);
        register_action(editor, window, Editor::select_to_end_of_paragraph);
        register_action(editor, window, Editor::select_to_start_of_excerpt);
        register_action(editor, window, Editor::select_to_start_of_next_excerpt);
        register_action(editor, window, Editor::select_to_end_of_excerpt);
        register_action(editor, window, Editor::select_to_end_of_previous_excerpt);
        register_action(editor, window, Editor::select_to_beginning);
        register_action(editor, window, Editor::select_to_end);
        register_action(editor, window, Editor::select_all);
        register_action(editor, window, |editor, action, window, cx| {
            editor.select_all_matches(action, window, cx).log_err();
        });
        register_action(editor, window, Editor::select_line);
        register_action(editor, window, Editor::split_selection_into_lines);
        register_action(editor, window, Editor::add_selection_above);
        register_action(editor, window, Editor::add_selection_below);
        register_action(editor, window, |editor, action, window, cx| {
            editor.select_next(action, window, cx).log_err();
        });
        register_action(editor, window, |editor, action, window, cx| {
            editor.select_previous(action, window, cx).log_err();
        });
        register_action(editor, window, |editor, action, window, cx| {
            editor.find_next_match(action, window, cx).log_err();
        });
        register_action(editor, window, |editor, action, window, cx| {
            editor.find_previous_match(action, window, cx).log_err();
        });
        register_action(editor, window, Editor::toggle_comments);
        register_action(editor, window, Editor::select_larger_syntax_node);
        register_action(editor, window, Editor::select_smaller_syntax_node);
        register_action(editor, window, Editor::select_next_syntax_node);
        register_action(editor, window, Editor::select_prev_syntax_node);
        register_action(editor, window, Editor::unwrap_syntax_node);
        register_action(editor, window, Editor::select_enclosing_symbol);
        register_action(editor, window, Editor::move_to_enclosing_bracket);
        register_action(editor, window, Editor::undo_selection);
        register_action(editor, window, Editor::redo_selection);
        if editor.read(cx).buffer_kind(cx) == ItemBufferKind::Multibuffer {
            register_action(editor, window, Editor::expand_excerpts);
            register_action(editor, window, Editor::expand_excerpts_up);
            register_action(editor, window, Editor::expand_excerpts_down);
        }
        register_action(editor, window, Editor::go_to_diagnostic);
        register_action(editor, window, Editor::go_to_prev_diagnostic);
        register_action(editor, window, Editor::go_to_next_hunk);
        register_action(editor, window, Editor::go_to_prev_hunk);
        register_action(editor, window, Editor::go_to_next_document_highlight);
        register_action(editor, window, Editor::go_to_prev_document_highlight);
        register_action(editor, window, |editor, action, window, cx| {
            editor
                .go_to_definition(action, window, cx)
                .detach_and_log_err(cx);
        });
        register_action(editor, window, |editor, action, window, cx| {
            editor
                .go_to_definition_split(action, window, cx)
                .detach_and_log_err(cx);
        });
        register_action(editor, window, |editor, action, window, cx| {
            editor
                .go_to_declaration(action, window, cx)
                .detach_and_log_err(cx);
        });
        register_action(editor, window, |editor, action, window, cx| {
            editor
                .go_to_declaration_split(action, window, cx)
                .detach_and_log_err(cx);
        });
        register_action(editor, window, |editor, action, window, cx| {
            editor
                .go_to_implementation(action, window, cx)
                .detach_and_log_err(cx);
        });
        register_action(editor, window, |editor, action, window, cx| {
            editor
                .go_to_implementation_split(action, window, cx)
                .detach_and_log_err(cx);
        });
        register_action(editor, window, |editor, action, window, cx| {
            editor
                .go_to_type_definition(action, window, cx)
                .detach_and_log_err(cx);
        });
        register_action(editor, window, |editor, action, window, cx| {
            editor
                .go_to_type_definition_split(action, window, cx)
                .detach_and_log_err(cx);
        });
        register_action(editor, window, Editor::open_url);
        register_action(editor, window, Editor::open_selected_filename);
        register_action(editor, window, Editor::fold);
        register_action(editor, window, Editor::fold_at_level);
        register_action(editor, window, Editor::fold_at_level_1);
        register_action(editor, window, Editor::fold_at_level_2);
        register_action(editor, window, Editor::fold_at_level_3);
        register_action(editor, window, Editor::fold_at_level_4);
        register_action(editor, window, Editor::fold_at_level_5);
        register_action(editor, window, Editor::fold_at_level_6);
        register_action(editor, window, Editor::fold_at_level_7);
        register_action(editor, window, Editor::fold_at_level_8);
        register_action(editor, window, Editor::fold_at_level_9);
        register_action(editor, window, Editor::fold_all);
        register_action(editor, window, Editor::fold_function_bodies);
        register_action(editor, window, Editor::fold_recursive);
        register_action(editor, window, Editor::toggle_fold);
        register_action(editor, window, Editor::toggle_fold_recursive);
        register_action(editor, window, Editor::toggle_fold_all);
        register_action(editor, window, Editor::unfold_lines);
        register_action(editor, window, Editor::unfold_recursive);
        register_action(editor, window, Editor::unfold_all);
        register_action(editor, window, Editor::fold_selected_ranges);
        register_action(editor, window, Editor::set_mark);
        register_action(editor, window, Editor::swap_selection_ends);
        register_action(editor, window, Editor::show_completions);
        register_action(editor, window, Editor::show_word_completions);
        register_action(editor, window, Editor::toggle_code_actions);
        register_action(editor, window, Editor::open_excerpts);
        register_action(editor, window, Editor::open_excerpts_in_split);
        register_action(editor, window, Editor::toggle_soft_wrap);
        register_action(editor, window, Editor::toggle_tab_bar);
        register_action(editor, window, Editor::toggle_line_numbers);
        register_action(editor, window, Editor::toggle_relative_line_numbers);
        register_action(editor, window, Editor::toggle_indent_guides);
        register_action(editor, window, Editor::toggle_inlay_hints);
        register_action(editor, window, Editor::toggle_edit_predictions);
        if editor.read(cx).diagnostics_enabled() {
            register_action(editor, window, Editor::toggle_diagnostics);
        }
        if editor.read(cx).inline_diagnostics_enabled() {
            register_action(editor, window, Editor::toggle_inline_diagnostics);
        }
        if editor.read(cx).supports_minimap(cx) {
            register_action(editor, window, Editor::toggle_minimap);
        }
        register_action(editor, window, hover_popover::hover);
        register_action(editor, window, Editor::reveal_in_finder);
        register_action(editor, window, Editor::copy_path);
        register_action(editor, window, Editor::copy_relative_path);
        register_action(editor, window, Editor::copy_file_name);
        register_action(editor, window, Editor::copy_file_name_without_extension);
        register_action(editor, window, Editor::copy_highlight_json);
        register_action(editor, window, Editor::copy_permalink_to_line);
        register_action(editor, window, Editor::open_permalink_to_line);
        register_action(editor, window, Editor::copy_file_location);
        register_action(editor, window, Editor::toggle_git_blame);
        register_action(editor, window, Editor::toggle_git_blame_inline);
        register_action(editor, window, Editor::open_git_blame_commit);
        register_action(editor, window, Editor::toggle_selected_diff_hunks);
        register_action(editor, window, Editor::toggle_staged_selected_diff_hunks);
        register_action(editor, window, Editor::stage_and_next);
        register_action(editor, window, Editor::unstage_and_next);
        register_action(editor, window, Editor::expand_all_diff_hunks);
        register_action(editor, window, Editor::collapse_all_diff_hunks);
        register_action(editor, window, Editor::go_to_previous_change);
        register_action(editor, window, Editor::go_to_next_change);
        register_action(editor, window, Editor::go_to_prev_reference);
        register_action(editor, window, Editor::go_to_next_reference);

        register_action(editor, window, |editor, action, window, cx| {
            if let Some(task) = editor.format(action, window, cx) {
                task.detach_and_notify_err(window, cx);
            } else {
                cx.propagate();
            }
        });
        register_action(editor, window, |editor, action, window, cx| {
            if let Some(task) = editor.format_selections(action, window, cx) {
                task.detach_and_notify_err(window, cx);
            } else {
                cx.propagate();
            }
        });
        register_action(editor, window, |editor, action, window, cx| {
            if let Some(task) = editor.organize_imports(action, window, cx) {
                task.detach_and_notify_err(window, cx);
            } else {
                cx.propagate();
            }
        });
        register_action(editor, window, Editor::restart_language_server);
        register_action(editor, window, Editor::stop_language_server);
        register_action(editor, window, Editor::show_character_palette);
        register_action(editor, window, |editor, action, window, cx| {
            if let Some(task) = editor.confirm_completion(action, window, cx) {
                task.detach_and_notify_err(window, cx);
            } else {
                cx.propagate();
            }
        });
        register_action(editor, window, |editor, action, window, cx| {
            if let Some(task) = editor.confirm_completion_replace(action, window, cx) {
                task.detach_and_notify_err(window, cx);
            } else {
                cx.propagate();
            }
        });
        register_action(editor, window, |editor, action, window, cx| {
            if let Some(task) = editor.confirm_completion_insert(action, window, cx) {
                task.detach_and_notify_err(window, cx);
            } else {
                cx.propagate();
            }
        });
        register_action(editor, window, |editor, action, window, cx| {
            if let Some(task) = editor.compose_completion(action, window, cx) {
                task.detach_and_notify_err(window, cx);
            } else {
                cx.propagate();
            }
        });
        register_action(editor, window, |editor, action, window, cx| {
            if let Some(task) = editor.confirm_code_action(action, window, cx) {
                task.detach_and_notify_err(window, cx);
            } else {
                cx.propagate();
            }
        });
        register_action(editor, window, |editor, action, window, cx| {
            if let Some(task) = editor.rename(action, window, cx) {
                task.detach_and_notify_err(window, cx);
            } else {
                cx.propagate();
            }
        });
        register_action(editor, window, |editor, action, window, cx| {
            if let Some(task) = editor.confirm_rename(action, window, cx) {
                task.detach_and_notify_err(window, cx);
            } else {
                cx.propagate();
            }
        });
        register_action(editor, window, |editor, action, window, cx| {
            if let Some(task) = editor.find_all_references(action, window, cx) {
                task.detach_and_log_err(cx);
            } else {
                cx.propagate();
            }
        });
        register_action(editor, window, Editor::show_signature_help);
        register_action(editor, window, Editor::signature_help_prev);
        register_action(editor, window, Editor::signature_help_next);
        register_action(editor, window, Editor::next_edit_prediction);
        register_action(editor, window, Editor::previous_edit_prediction);
        register_action(editor, window, Editor::show_edit_prediction);
        register_action(editor, window, Editor::context_menu_first);
        register_action(editor, window, Editor::context_menu_prev);
        register_action(editor, window, Editor::context_menu_next);
        register_action(editor, window, Editor::context_menu_last);
        register_action(editor, window, Editor::display_cursor_names);
        register_action(editor, window, Editor::unique_lines_case_insensitive);
        register_action(editor, window, Editor::unique_lines_case_sensitive);
        register_action(editor, window, Editor::accept_partial_edit_prediction);
        register_action(editor, window, Editor::accept_edit_prediction);
        register_action(editor, window, Editor::restore_file);
        register_action(editor, window, Editor::git_restore);
        register_action(editor, window, Editor::apply_all_diff_hunks);
        register_action(editor, window, Editor::apply_selected_diff_hunks);
        register_action(editor, window, Editor::open_active_item_in_terminal);
        register_action(editor, window, Editor::reload_file);
        register_action(editor, window, Editor::spawn_nearest_task);
        register_action(editor, window, Editor::insert_uuid_v4);
        register_action(editor, window, Editor::insert_uuid_v7);
        register_action(editor, window, Editor::open_selections_in_multibuffer);
        register_action(editor, window, Editor::toggle_breakpoint);
        register_action(editor, window, Editor::edit_log_breakpoint);
        register_action(editor, window, Editor::enable_breakpoint);
        register_action(editor, window, Editor::disable_breakpoint);
        if editor.read(cx).enable_wrap_selections_in_tag(cx) {
            register_action(editor, window, Editor::wrap_selections_in_tag);
        }
    }

    fn register_key_listeners(&self, window: &mut Window, _: &mut App, layout: &EditorLayout) {
        let position_map = layout.position_map.clone();
        window.on_key_event({
            let editor = self.editor.clone();
            move |event: &ModifiersChangedEvent, phase, window, cx| {
                if phase != DispatchPhase::Bubble {
                    return;
                }
                editor.update(cx, |editor, cx| {
                    let inlay_hint_settings = inlay_hint_settings(
                        editor.selections.newest_anchor().head(),
                        &editor.buffer.read(cx).snapshot(cx),
                        cx,
                    );

                    if let Some(inlay_modifiers) = inlay_hint_settings
                        .toggle_on_modifiers_press
                        .as_ref()
                        .filter(|modifiers| modifiers.modified())
                    {
                        editor.refresh_inlay_hints(
                            InlayHintRefreshReason::ModifiersChanged(
                                inlay_modifiers == &event.modifiers,
                            ),
                            cx,
                        );
                    }

                    if editor.hover_state.focused(window, cx) {
                        return;
                    }

                    editor.handle_modifiers_changed(event.modifiers, &position_map, window, cx);
                })
            }
        });
    }

    fn mouse_left_down(
        editor: &mut Editor,
        event: &MouseDownEvent,
        position_map: &PositionMap,
        line_numbers: &HashMap<MultiBufferRow, LineNumberLayout>,
        window: &mut Window,
        cx: &mut Context<Editor>,
    ) {
        if window.default_prevented() {
            return;
        }

        let text_hitbox = &position_map.text_hitbox;
        let gutter_hitbox = &position_map.gutter_hitbox;
        let point_for_position = position_map.point_for_position(event.position);
        let mut click_count = event.click_count;
        let mut modifiers = event.modifiers;

        if let Some(hovered_hunk) =
            position_map
                .display_hunks
                .iter()
                .find_map(|(hunk, hunk_hitbox)| match hunk {
                    DisplayDiffHunk::Folded { .. } => None,
                    DisplayDiffHunk::Unfolded {
                        multi_buffer_range, ..
                    } => hunk_hitbox
                        .as_ref()
                        .is_some_and(|hitbox| hitbox.is_hovered(window))
                        .then(|| multi_buffer_range.clone()),
                })
        {
            editor.toggle_single_diff_hunk(hovered_hunk, cx);
            cx.notify();
            return;
        } else if gutter_hitbox.is_hovered(window) {
            click_count = 3; // Simulate triple-click when clicking the gutter to select lines
        } else if !text_hitbox.is_hovered(window) {
            return;
        }

        if EditorSettings::get_global(cx)
            .drag_and_drop_selection
            .enabled
            && click_count == 1
            && !modifiers.shift
        {
            let newest_anchor = editor.selections.newest_anchor();
            let snapshot = editor.snapshot(window, cx);
            let selection = newest_anchor.map(|anchor| anchor.to_display_point(&snapshot));
            if point_for_position.intersects_selection(&selection) {
                editor.selection_drag_state = SelectionDragState::ReadyToDrag {
                    selection: newest_anchor.clone(),
                    click_position: event.position,
                    mouse_down_time: Instant::now(),
                };
                cx.stop_propagation();
                return;
            }
        }

        let is_singleton = editor.buffer().read(cx).is_singleton();

        if click_count == 2 && !is_singleton {
            match EditorSettings::get_global(cx).double_click_in_multibuffer {
                DoubleClickInMultibuffer::Select => {
                    // do nothing special on double click, all selection logic is below
                }
                DoubleClickInMultibuffer::Open => {
                    if modifiers.alt {
                        // if double click is made with alt, pretend it's a regular double click without opening and alt,
                        // and run the selection logic.
                        modifiers.alt = false;
                    } else {
                        let scroll_position_row = position_map.scroll_position.y;
                        let display_row = (((event.position - gutter_hitbox.bounds.origin).y
                            / position_map.line_height)
                            as f64
                            + position_map.scroll_position.y)
                            as u32;
                        let multi_buffer_row = position_map
                            .snapshot
                            .display_point_to_point(
                                DisplayPoint::new(DisplayRow(display_row), 0),
                                Bias::Right,
                            )
                            .row;
                        let line_offset_from_top = display_row - scroll_position_row as u32;
                        // if double click is made without alt, open the corresponding excerp
                        editor.open_excerpts_common(
                            Some(JumpData::MultiBufferRow {
                                row: MultiBufferRow(multi_buffer_row),
                                line_offset_from_top,
                            }),
                            false,
                            window,
                            cx,
                        );
                        return;
                    }
                }
            }
        }

        if !is_singleton {
            let display_row = (ScrollPixelOffset::from(
                (event.position - gutter_hitbox.bounds.origin).y / position_map.line_height,
            ) + position_map.scroll_position.y) as u32;
            let multi_buffer_row = position_map
                .snapshot
                .display_point_to_point(DisplayPoint::new(DisplayRow(display_row), 0), Bias::Right)
                .row;
            if line_numbers
                .get(&MultiBufferRow(multi_buffer_row))
                .is_some_and(|line_layout| {
                    line_layout.segments.iter().any(|segment| {
                        segment
                            .hitbox
                            .as_ref()
                            .is_some_and(|hitbox| hitbox.contains(&event.position))
                    })
                })
            {
                let line_offset_from_top = display_row - position_map.scroll_position.y as u32;

                editor.open_excerpts_common(
                    Some(JumpData::MultiBufferRow {
                        row: MultiBufferRow(multi_buffer_row),
                        line_offset_from_top,
                    }),
                    modifiers.alt,
                    window,
                    cx,
                );
                cx.stop_propagation();
                return;
            }
        }

        let position = point_for_position.previous_valid;
        if let Some(mode) = Editor::columnar_selection_mode(&modifiers, cx) {
            editor.select(
                SelectPhase::BeginColumnar {
                    position,
                    reset: match mode {
                        ColumnarMode::FromMouse => true,
                        ColumnarMode::FromSelection => false,
                    },
                    mode,
                    goal_column: point_for_position.exact_unclipped.column(),
                },
                window,
                cx,
            );
        } else if modifiers.shift && !modifiers.control && !modifiers.alt && !modifiers.secondary()
        {
            editor.select(
                SelectPhase::Extend {
                    position,
                    click_count,
                },
                window,
                cx,
            );
        } else {
            editor.select(
                SelectPhase::Begin {
                    position,
                    add: Editor::is_alt_pressed(&modifiers, cx),
                    click_count,
                },
                window,
                cx,
            );
        }
        cx.stop_propagation();
    }

    fn mouse_right_down(
        editor: &mut Editor,
        event: &MouseDownEvent,
        position_map: &PositionMap,
        window: &mut Window,
        cx: &mut Context<Editor>,
    ) {
        if position_map.gutter_hitbox.is_hovered(window) {
            let gutter_right_padding = editor.gutter_dimensions.right_padding;
            let hitbox = &position_map.gutter_hitbox;

            if event.position.x <= hitbox.bounds.right() - gutter_right_padding {
                let point_for_position = position_map.point_for_position(event.position);
                editor.set_breakpoint_context_menu(
                    point_for_position.previous_valid.row(),
                    None,
                    event.position,
                    window,
                    cx,
                );
            }
            return;
        }

        if !position_map.text_hitbox.is_hovered(window) {
            return;
        }

        let point_for_position = position_map.point_for_position(event.position);
        mouse_context_menu::deploy_context_menu(
            editor,
            Some(event.position),
            point_for_position.previous_valid,
            window,
            cx,
        );
        cx.stop_propagation();
    }

    fn mouse_middle_down(
        editor: &mut Editor,
        event: &MouseDownEvent,
        position_map: &PositionMap,
        window: &mut Window,
        cx: &mut Context<Editor>,
    ) {
        if !position_map.text_hitbox.is_hovered(window) || window.default_prevented() {
            return;
        }

        let point_for_position = position_map.point_for_position(event.position);
        let position = point_for_position.previous_valid;

        editor.select(
            SelectPhase::BeginColumnar {
                position,
                reset: true,
                mode: ColumnarMode::FromMouse,
                goal_column: point_for_position.exact_unclipped.column(),
            },
            window,
            cx,
        );
    }

    fn mouse_up(
        editor: &mut Editor,
        event: &MouseUpEvent,
        position_map: &PositionMap,
        window: &mut Window,
        cx: &mut Context<Editor>,
    ) {
        let text_hitbox = &position_map.text_hitbox;
        let end_selection = editor.has_pending_selection();
        let pending_nonempty_selections = editor.has_pending_nonempty_selection();
        let point_for_position = position_map.point_for_position(event.position);

        match editor.selection_drag_state {
            SelectionDragState::ReadyToDrag {
                selection: _,
                ref click_position,
                mouse_down_time: _,
            } => {
                if event.position == *click_position {
                    editor.select(
                        SelectPhase::Begin {
                            position: point_for_position.previous_valid,
                            add: false,
                            click_count: 1, // ready to drag state only occurs on click count 1
                        },
                        window,
                        cx,
                    );
                    editor.selection_drag_state = SelectionDragState::None;
                    cx.stop_propagation();
                    return;
                } else {
                    debug_panic!("drag state can never be in ready state after drag")
                }
            }
            SelectionDragState::Dragging { ref selection, .. } => {
                let snapshot = editor.snapshot(window, cx);
                let selection_display = selection.map(|anchor| anchor.to_display_point(&snapshot));
                if !point_for_position.intersects_selection(&selection_display)
                    && text_hitbox.is_hovered(window)
                {
                    let is_cut = !(cfg!(target_os = "macos") && event.modifiers.alt
                        || cfg!(not(target_os = "macos")) && event.modifiers.control);
                    editor.move_selection_on_drop(
                        &selection.clone(),
                        point_for_position.previous_valid,
                        is_cut,
                        window,
                        cx,
                    );
                }
                editor.selection_drag_state = SelectionDragState::None;
                cx.stop_propagation();
                cx.notify();
                return;
            }
            _ => {}
        }

        if end_selection {
            editor.select(SelectPhase::End, window, cx);
        }

        if end_selection && pending_nonempty_selections {
            cx.stop_propagation();
        } else if cfg!(any(target_os = "linux", target_os = "freebsd"))
            && event.button == MouseButton::Middle
        {
            #[allow(
                clippy::collapsible_if,
                clippy::needless_return,
                reason = "The cfg-block below makes this a false positive"
            )]
            if !text_hitbox.is_hovered(window) || editor.read_only(cx) {
                return;
            }

            #[cfg(any(target_os = "linux", target_os = "freebsd"))]
            if EditorSettings::get_global(cx).middle_click_paste {
                if let Some(text) = cx.read_from_primary().and_then(|item| item.text()) {
                    let point_for_position = position_map.point_for_position(event.position);
                    let position = point_for_position.previous_valid;

                    editor.select(
                        SelectPhase::Begin {
                            position,
                            add: false,
                            click_count: 1,
                        },
                        window,
                        cx,
                    );
                    editor.insert(&text, window, cx);
                }
                cx.stop_propagation()
            }
        }
    }

    fn click(
        editor: &mut Editor,
        event: &ClickEvent,
        position_map: &PositionMap,
        window: &mut Window,
        cx: &mut Context<Editor>,
    ) {
        let text_hitbox = &position_map.text_hitbox;
        let pending_nonempty_selections = editor.has_pending_nonempty_selection();

        let hovered_link_modifier = Editor::is_cmd_or_ctrl_pressed(&event.modifiers(), cx);

        if let Some(mouse_position) = event.mouse_position()
            && !pending_nonempty_selections
            && hovered_link_modifier
            && text_hitbox.is_hovered(window)
        {
            let point = position_map.point_for_position(mouse_position);
            editor.handle_click_hovered_link(point, event.modifiers(), window, cx);
            editor.selection_drag_state = SelectionDragState::None;

            cx.stop_propagation();
        }
    }

    fn mouse_dragged(
        editor: &mut Editor,
        event: &MouseMoveEvent,
        position_map: &PositionMap,
        window: &mut Window,
        cx: &mut Context<Editor>,
    ) {
        if !editor.has_pending_selection()
            && matches!(editor.selection_drag_state, SelectionDragState::None)
        {
            return;
        }

        let point_for_position = position_map.point_for_position(event.position);
        let text_hitbox = &position_map.text_hitbox;

        let scroll_delta = {
            let text_bounds = text_hitbox.bounds;
            let mut scroll_delta = gpui::Point::<f32>::default();
            let vertical_margin = position_map.line_height.min(text_bounds.size.height / 3.0);
            let top = text_bounds.origin.y + vertical_margin;
            let bottom = text_bounds.bottom_left().y - vertical_margin;
            if event.position.y < top {
                scroll_delta.y = -scale_vertical_mouse_autoscroll_delta(top - event.position.y);
            }
            if event.position.y > bottom {
                scroll_delta.y = scale_vertical_mouse_autoscroll_delta(event.position.y - bottom);
            }

            // We need horizontal width of text
            let style = editor.style.clone().unwrap_or_default();
            let font_id = window.text_system().resolve_font(&style.text.font());
            let font_size = style.text.font_size.to_pixels(window.rem_size());
            let em_width = window.text_system().em_width(font_id, font_size).unwrap();

            let scroll_margin_x = EditorSettings::get_global(cx).horizontal_scroll_margin;

            let scroll_space: Pixels = scroll_margin_x * em_width;

            let left = text_bounds.origin.x + scroll_space;
            let right = text_bounds.top_right().x - scroll_space;

            if event.position.x < left {
                scroll_delta.x = -scale_horizontal_mouse_autoscroll_delta(left - event.position.x);
            }
            if event.position.x > right {
                scroll_delta.x = scale_horizontal_mouse_autoscroll_delta(event.position.x - right);
            }
            scroll_delta
        };

        if !editor.has_pending_selection() {
            let drop_anchor = position_map
                .snapshot
                .display_point_to_anchor(point_for_position.previous_valid, Bias::Left);
            match editor.selection_drag_state {
                SelectionDragState::Dragging {
                    ref mut drop_cursor,
                    ref mut hide_drop_cursor,
                    ..
                } => {
                    drop_cursor.start = drop_anchor;
                    drop_cursor.end = drop_anchor;
                    *hide_drop_cursor = !text_hitbox.is_hovered(window);
                    editor.apply_scroll_delta(scroll_delta, window, cx);
                    cx.notify();
                }
                SelectionDragState::ReadyToDrag {
                    ref selection,
                    ref click_position,
                    ref mouse_down_time,
                } => {
                    let drag_and_drop_delay = Duration::from_millis(
                        EditorSettings::get_global(cx)
                            .drag_and_drop_selection
                            .delay
                            .0,
                    );
                    if mouse_down_time.elapsed() >= drag_and_drop_delay {
                        let drop_cursor = Selection {
                            id: post_inc(&mut editor.selections.next_selection_id()),
                            start: drop_anchor,
                            end: drop_anchor,
                            reversed: false,
                            goal: SelectionGoal::None,
                        };
                        editor.selection_drag_state = SelectionDragState::Dragging {
                            selection: selection.clone(),
                            drop_cursor,
                            hide_drop_cursor: false,
                        };
                        editor.apply_scroll_delta(scroll_delta, window, cx);
                        cx.notify();
                    } else {
                        let click_point = position_map.point_for_position(*click_position);
                        editor.selection_drag_state = SelectionDragState::None;
                        editor.select(
                            SelectPhase::Begin {
                                position: click_point.previous_valid,
                                add: false,
                                click_count: 1,
                            },
                            window,
                            cx,
                        );
                        editor.select(
                            SelectPhase::Update {
                                position: point_for_position.previous_valid,
                                goal_column: point_for_position.exact_unclipped.column(),
                                scroll_delta,
                            },
                            window,
                            cx,
                        );
                    }
                }
                _ => {}
            }
        } else {
            editor.select(
                SelectPhase::Update {
                    position: point_for_position.previous_valid,
                    goal_column: point_for_position.exact_unclipped.column(),
                    scroll_delta,
                },
                window,
                cx,
            );
        }
    }

    fn mouse_moved(
        editor: &mut Editor,
        event: &MouseMoveEvent,
        position_map: &PositionMap,
        window: &mut Window,
        cx: &mut Context<Editor>,
    ) {
        let text_hitbox = &position_map.text_hitbox;
        let gutter_hitbox = &position_map.gutter_hitbox;
        let modifiers = event.modifiers;
        let text_hovered = text_hitbox.is_hovered(window);
        let gutter_hovered = gutter_hitbox.is_hovered(window);
        editor.set_gutter_hovered(gutter_hovered, cx);
        editor.show_mouse_cursor(cx);

        let point_for_position = position_map.point_for_position(event.position);
        let valid_point = point_for_position.previous_valid;

        let hovered_diff_control = position_map
            .diff_hunk_control_bounds
            .iter()
            .find(|(_, bounds)| bounds.contains(&event.position))
            .map(|(row, _)| *row);

        let hovered_diff_hunk_row = if let Some(control_row) = hovered_diff_control {
            Some(control_row)
        } else if text_hovered {
            let current_row = valid_point.row();
            position_map.display_hunks.iter().find_map(|(hunk, _)| {
                if let DisplayDiffHunk::Unfolded {
                    display_row_range, ..
                } = hunk
                {
                    if display_row_range.contains(&current_row) {
                        Some(display_row_range.start)
                    } else {
                        None
                    }
                } else {
                    None
                }
            })
        } else {
            None
        };

        if hovered_diff_hunk_row != editor.hovered_diff_hunk_row {
            editor.hovered_diff_hunk_row = hovered_diff_hunk_row;
            cx.notify();
        }

        if let Some((bounds, buffer_id, blame_entry)) = &position_map.inline_blame_bounds {
            let mouse_over_inline_blame = bounds.contains(&event.position);
            let mouse_over_popover = editor
                .inline_blame_popover
                .as_ref()
                .and_then(|state| state.popover_bounds)
                .is_some_and(|bounds| bounds.contains(&event.position));
            let keyboard_grace = editor
                .inline_blame_popover
                .as_ref()
                .is_some_and(|state| state.keyboard_grace);

            if mouse_over_inline_blame || mouse_over_popover {
                editor.show_blame_popover(*buffer_id, blame_entry, event.position, false, cx);
            } else if !keyboard_grace {
                editor.hide_blame_popover(false, cx);
            }
        } else {
            editor.hide_blame_popover(false, cx);
        }

        let breakpoint_indicator = if gutter_hovered {
            let buffer_anchor = position_map
                .snapshot
                .display_point_to_anchor(valid_point, Bias::Left);

            if let Some((buffer_snapshot, file)) = position_map
                .snapshot
                .buffer_snapshot()
                .buffer_for_excerpt(buffer_anchor.excerpt_id)
                .and_then(|buffer| buffer.file().map(|file| (buffer, file)))
            {
                let as_point = text::ToPoint::to_point(&buffer_anchor.text_anchor, buffer_snapshot);

                let is_visible = editor
                    .gutter_breakpoint_indicator
                    .0
                    .is_some_and(|indicator| indicator.is_active);

                let has_existing_breakpoint =
                    editor.breakpoint_store.as_ref().is_some_and(|store| {
                        let Some(project) = &editor.project else {
                            return false;
                        };
                        let Some(abs_path) = project.read(cx).absolute_path(
                            &ProjectPath {
                                path: file.path().clone(),
                                worktree_id: file.worktree_id(cx),
                            },
                            cx,
                        ) else {
                            return false;
                        };
                        store
                            .read(cx)
                            .breakpoint_at_row(&abs_path, as_point.row, cx)
                            .is_some()
                    });

                if !is_visible {
                    editor.gutter_breakpoint_indicator.1.get_or_insert_with(|| {
                        cx.spawn(async move |this, cx| {
                            cx.background_executor()
                                .timer(Duration::from_millis(200))
                                .await;

                            this.update(cx, |this, cx| {
                                if let Some(indicator) = this.gutter_breakpoint_indicator.0.as_mut()
                                {
                                    indicator.is_active = true;
                                    cx.notify();
                                }
                            })
                            .ok();
                        })
                    });
                }

                Some(PhantomBreakpointIndicator {
                    display_row: valid_point.row(),
                    is_active: is_visible,
                    collides_with_existing_breakpoint: has_existing_breakpoint,
                })
            } else {
                editor.gutter_breakpoint_indicator.1 = None;
                None
            }
        } else {
            editor.gutter_breakpoint_indicator.1 = None;
            None
        };

        if &breakpoint_indicator != &editor.gutter_breakpoint_indicator.0 {
            editor.gutter_breakpoint_indicator.0 = breakpoint_indicator;
            cx.notify();
        }

        // Don't trigger hover popover if mouse is hovering over context menu
        if text_hovered {
            editor.update_hovered_link(
                point_for_position,
                &position_map.snapshot,
                modifiers,
                window,
                cx,
            );

            if let Some(point) = point_for_position.as_valid() {
                let anchor = position_map
                    .snapshot
                    .buffer_snapshot()
                    .anchor_before(point.to_offset(&position_map.snapshot, Bias::Left));
                hover_at(editor, Some(anchor), window, cx);
                Self::update_visible_cursor(editor, point, position_map, window, cx);
            } else {
                editor.update_inlay_link_and_hover_points(
                    &position_map.snapshot,
                    point_for_position,
                    modifiers.secondary(),
                    modifiers.shift,
                    window,
                    cx,
                );
            }
        } else {
            editor.hide_hovered_link(cx);
            hover_at(editor, None, window, cx);
        }
    }

    fn update_visible_cursor(
        editor: &mut Editor,
        point: DisplayPoint,
        position_map: &PositionMap,
        window: &mut Window,
        cx: &mut Context<Editor>,
    ) {
        let snapshot = &position_map.snapshot;
        let Some(hub) = editor.collaboration_hub() else {
            return;
        };
        let start = snapshot.display_snapshot.clip_point(
            DisplayPoint::new(point.row(), point.column().saturating_sub(1)),
            Bias::Left,
        );
        let end = snapshot.display_snapshot.clip_point(
            DisplayPoint::new(
                point.row(),
                (point.column() + 1).min(snapshot.line_len(point.row())),
            ),
            Bias::Right,
        );

        let range = snapshot
            .buffer_snapshot()
            .anchor_before(start.to_point(&snapshot.display_snapshot))
            ..snapshot
                .buffer_snapshot()
                .anchor_after(end.to_point(&snapshot.display_snapshot));

        let Some(selection) = snapshot.remote_selections_in_range(&range, hub, cx).next() else {
            return;
        };
        let key = crate::HoveredCursor {
            replica_id: selection.replica_id,
            selection_id: selection.selection.id,
        };
        editor.hovered_cursors.insert(
            key.clone(),
            cx.spawn_in(window, async move |editor, cx| {
                cx.background_executor().timer(CURSORS_VISIBLE_FOR).await;
                editor
                    .update(cx, |editor, cx| {
                        editor.hovered_cursors.remove(&key);
                        cx.notify();
                    })
                    .ok();
            }),
        );
        cx.notify()
    }

    fn layout_selections(
        &self,
        start_anchor: Anchor,
        end_anchor: Anchor,
        local_selections: &[Selection<Point>],
        snapshot: &EditorSnapshot,
        start_row: DisplayRow,
        end_row: DisplayRow,
        window: &mut Window,
        cx: &mut App,
    ) -> (
        Vec<(PlayerColor, Vec<SelectionLayout>)>,
        BTreeMap<DisplayRow, LineHighlightSpec>,
        Option<DisplayPoint>,
    ) {
        let mut selections: Vec<(PlayerColor, Vec<SelectionLayout>)> = Vec::new();
        let mut active_rows = BTreeMap::new();
        let mut newest_selection_head = None;

        let Some(editor_with_selections) = self.editor_with_selections(cx) else {
            return (selections, active_rows, newest_selection_head);
        };

        editor_with_selections.update(cx, |editor, cx| {
            if editor.show_local_selections {
                let mut layouts = Vec::new();
                let newest = editor.selections.newest(&editor.display_snapshot(cx));
                for selection in local_selections.iter().cloned() {
                    let is_empty = selection.start == selection.end;
                    let is_newest = selection == newest;

                    let layout = SelectionLayout::new(
                        selection,
                        editor.selections.line_mode(),
                        editor.cursor_shape,
                        &snapshot.display_snapshot,
                        is_newest,
                        editor.leader_id.is_none(),
                        None,
                    );
                    if is_newest {
                        newest_selection_head = Some(layout.head);
                    }

                    for row in cmp::max(layout.active_rows.start.0, start_row.0)
                        ..=cmp::min(layout.active_rows.end.0, end_row.0)
                    {
                        let contains_non_empty_selection = active_rows
                            .entry(DisplayRow(row))
                            .or_insert_with(LineHighlightSpec::default);
                        contains_non_empty_selection.selection |= !is_empty;
                    }
                    layouts.push(layout);
                }

                let mut player = editor.current_user_player_color(cx);
                if !editor.is_focused(window) {
                    const UNFOCUS_EDITOR_SELECTION_OPACITY: f32 = 0.5;
                    player.selection = player.selection.opacity(UNFOCUS_EDITOR_SELECTION_OPACITY);
                }
                selections.push((player, layouts));

                if let SelectionDragState::Dragging {
                    ref selection,
                    ref drop_cursor,
                    ref hide_drop_cursor,
                } = editor.selection_drag_state
                    && !hide_drop_cursor
                    && (drop_cursor
                        .start
                        .cmp(&selection.start, &snapshot.buffer_snapshot())
                        .eq(&Ordering::Less)
                        || drop_cursor
                            .end
                            .cmp(&selection.end, &snapshot.buffer_snapshot())
                            .eq(&Ordering::Greater))
                {
                    let drag_cursor_layout = SelectionLayout::new(
                        drop_cursor.clone(),
                        false,
                        CursorShape::Bar,
                        &snapshot.display_snapshot,
                        false,
                        false,
                        None,
                    );
                    let absent_color = cx.theme().players().absent();
                    selections.push((absent_color, vec![drag_cursor_layout]));
                }
            }

            if let Some(collaboration_hub) = &editor.collaboration_hub {
                // When following someone, render the local selections in their color.
                if let Some(leader_id) = editor.leader_id {
                    match leader_id {
                        CollaboratorId::PeerId(peer_id) => {
                            if let Some(collaborator) =
                                collaboration_hub.collaborators(cx).get(&peer_id)
                                && let Some(participant_index) = collaboration_hub
                                    .user_participant_indices(cx)
                                    .get(&collaborator.user_id)
                                && let Some((local_selection_style, _)) = selections.first_mut()
                            {
                                *local_selection_style = cx
                                    .theme()
                                    .players()
                                    .color_for_participant(participant_index.0);
                            }
                        }
                        CollaboratorId::Agent => {
                            if let Some((local_selection_style, _)) = selections.first_mut() {
                                *local_selection_style = cx.theme().players().agent();
                            }
                        }
                    }
                }

                let mut remote_selections = HashMap::default();
                for selection in snapshot.remote_selections_in_range(
                    &(start_anchor..end_anchor),
                    collaboration_hub.as_ref(),
                    cx,
                ) {
                    // Don't re-render the leader's selections, since the local selections
                    // match theirs.
                    if Some(selection.collaborator_id) == editor.leader_id {
                        continue;
                    }
                    let key = HoveredCursor {
                        replica_id: selection.replica_id,
                        selection_id: selection.selection.id,
                    };

                    let is_shown =
                        editor.show_cursor_names || editor.hovered_cursors.contains_key(&key);

                    remote_selections
                        .entry(selection.replica_id)
                        .or_insert((selection.color, Vec::new()))
                        .1
                        .push(SelectionLayout::new(
                            selection.selection,
                            selection.line_mode,
                            selection.cursor_shape,
                            &snapshot.display_snapshot,
                            false,
                            false,
                            if is_shown { selection.user_name } else { None },
                        ));
                }

                selections.extend(remote_selections.into_values());
            } else if !editor.is_focused(window) && editor.show_cursor_when_unfocused {
                let layouts = snapshot
                    .buffer_snapshot()
                    .selections_in_range(&(start_anchor..end_anchor), true)
                    .map(move |(_, line_mode, cursor_shape, selection)| {
                        SelectionLayout::new(
                            selection,
                            line_mode,
                            cursor_shape,
                            &snapshot.display_snapshot,
                            false,
                            false,
                            None,
                        )
                    })
                    .collect::<Vec<_>>();
                let player = editor.current_user_player_color(cx);
                selections.push((player, layouts));
            }
        });

        #[cfg(debug_assertions)]
        Self::layout_debug_ranges(
            &mut selections,
            start_anchor..end_anchor,
            &snapshot.display_snapshot,
            cx,
        );

        (selections, active_rows, newest_selection_head)
    }

    fn collect_cursors(
        &self,
        snapshot: &EditorSnapshot,
        cx: &mut App,
    ) -> Vec<(DisplayPoint, Hsla)> {
        let editor = self.editor.read(cx);
        let mut cursors = Vec::new();
        let mut skip_local = false;
        let mut add_cursor = |anchor: Anchor, color| {
            cursors.push((anchor.to_display_point(&snapshot.display_snapshot), color));
        };
        // Remote cursors
        if let Some(collaboration_hub) = &editor.collaboration_hub {
            for remote_selection in snapshot.remote_selections_in_range(
                &(Anchor::min()..Anchor::max()),
                collaboration_hub.deref(),
                cx,
            ) {
                add_cursor(
                    remote_selection.selection.head(),
                    remote_selection.color.cursor,
                );
                if Some(remote_selection.collaborator_id) == editor.leader_id {
                    skip_local = true;
                }
            }
        }
        // Local cursors
        if !skip_local {
            let color = cx.theme().players().local().cursor;
            editor
                .selections
                .disjoint_anchors()
                .iter()
                .for_each(|selection| {
                    add_cursor(selection.head(), color);
                });
            if let Some(ref selection) = editor.selections.pending_anchor() {
                add_cursor(selection.head(), color);
            }
        }
        cursors
    }

    fn layout_visible_cursors(
        &self,
        snapshot: &EditorSnapshot,
        selections: &[(PlayerColor, Vec<SelectionLayout>)],
        row_block_types: &HashMap<DisplayRow, bool>,
        visible_display_row_range: Range<DisplayRow>,
        line_layouts: &[LineWithInvisibles],
        text_hitbox: &Hitbox,
        content_origin: gpui::Point<Pixels>,
        scroll_position: gpui::Point<ScrollOffset>,
        scroll_pixel_position: gpui::Point<ScrollPixelOffset>,
        line_height: Pixels,
        em_width: Pixels,
        em_advance: Pixels,
        autoscroll_containing_element: bool,
        window: &mut Window,
        cx: &mut App,
    ) -> Vec<CursorLayout> {
        let mut autoscroll_bounds = None;
        let cursor_layouts = self.editor.update(cx, |editor, cx| {
            let mut cursors = Vec::new();

            let show_local_cursors = editor.show_local_cursors(window, cx);

            for (player_color, selections) in selections {
                for selection in selections {
                    let cursor_position = selection.head;

                    let in_range = visible_display_row_range.contains(&cursor_position.row());
                    if (selection.is_local && !show_local_cursors)
                        || !in_range
                        || row_block_types.get(&cursor_position.row()) == Some(&true)
                    {
                        continue;
                    }

                    let cursor_row_layout = &line_layouts
                        [cursor_position.row().minus(visible_display_row_range.start) as usize];
                    let cursor_column = cursor_position.column() as usize;

                    let cursor_character_x = cursor_row_layout.x_for_index(cursor_column);
                    let mut block_width =
                        cursor_row_layout.x_for_index(cursor_column + 1) - cursor_character_x;
                    if block_width == Pixels::ZERO {
                        block_width = em_advance;
                    }
                    let block_text = if let CursorShape::Block = selection.cursor_shape {
                        snapshot
                            .grapheme_at(cursor_position)
                            .or_else(|| {
                                if snapshot.is_empty() {
                                    snapshot.placeholder_text().and_then(|s| {
                                        s.graphemes(true).next().map(|s| s.to_string().into())
                                    })
                                } else {
                                    None
                                }
                            })
                            .map(|text| {
                                let len = text.len();

                                let mut font = cursor_row_layout
                                    .font_id_for_index(cursor_column)
                                    .and_then(|cursor_font_id| {
                                        window.text_system().get_font_for_id(cursor_font_id)
                                    })
                                    .unwrap_or(self.style.text.font());
                                font.features = self.style.text.font_features.clone();

                                // Invert the text color for the block cursor. Ensure that the text
                                // color is opaque enough to be visible against the background color.
                                //
                                // 0.75 is an arbitrary threshold to determine if the background color is
                                // opaque enough to use as a text color.
                                //
                                // TODO: In the future we should ensure themes have a `text_inverse` color.
                                let color = if cx.theme().colors().editor_background.a < 0.75 {
                                    match cx.theme().appearance {
                                        Appearance::Dark => Hsla::black(),
                                        Appearance::Light => Hsla::white(),
                                    }
                                } else {
                                    cx.theme().colors().editor_background
                                };

                                window.text_system().shape_line(
                                    text,
                                    cursor_row_layout.font_size,
                                    &[TextRun {
                                        len,
                                        font,
                                        color,
                                        ..Default::default()
                                    }],
                                    None,
                                )
                            })
                    } else {
                        None
                    };

                    let x = cursor_character_x - scroll_pixel_position.x.into();
                    let y = ((cursor_position.row().as_f64() - scroll_position.y)
                        * ScrollPixelOffset::from(line_height))
                    .into();
                    if selection.is_newest {
                        editor.pixel_position_of_newest_cursor = Some(point(
                            text_hitbox.origin.x + x + block_width / 2.,
                            text_hitbox.origin.y + y + line_height / 2.,
                        ));

                        if autoscroll_containing_element {
                            let top = text_hitbox.origin.y
                                + ((cursor_position.row().as_f64() - scroll_position.y - 3.)
                                    .max(0.)
                                    * ScrollPixelOffset::from(line_height))
                                .into();
                            let left = text_hitbox.origin.x
                                + ((cursor_position.column() as ScrollOffset
                                    - scroll_position.x
                                    - 3.)
                                    .max(0.)
                                    * ScrollPixelOffset::from(em_width))
                                .into();

                            let bottom = text_hitbox.origin.y
                                + ((cursor_position.row().as_f64() - scroll_position.y + 4.)
                                    * ScrollPixelOffset::from(line_height))
                                .into();
                            let right = text_hitbox.origin.x
                                + ((cursor_position.column() as ScrollOffset - scroll_position.x
                                    + 4.)
                                    * ScrollPixelOffset::from(em_width))
                                .into();

                            autoscroll_bounds =
                                Some(Bounds::from_corners(point(left, top), point(right, bottom)))
                        }
                    }

                    let mut cursor = CursorLayout {
                        color: player_color.cursor,
                        block_width,
                        origin: point(x, y),
                        line_height,
                        shape: selection.cursor_shape,
                        block_text,
                        cursor_name: None,
                    };
                    let cursor_name = selection.user_name.clone().map(|name| CursorName {
                        string: name,
                        color: self.style.background,
                        is_top_row: cursor_position.row().0 == 0,
                    });
                    cursor.layout(content_origin, cursor_name, window, cx);
                    cursors.push(cursor);
                }
            }

            cursors
        });

        if let Some(bounds) = autoscroll_bounds {
            window.request_autoscroll(bounds);
        }

        cursor_layouts
    }

    fn layout_scrollbars(
        &self,
        snapshot: &EditorSnapshot,
        scrollbar_layout_information: &ScrollbarLayoutInformation,
        content_offset: gpui::Point<Pixels>,
        scroll_position: gpui::Point<ScrollOffset>,
        non_visible_cursors: bool,
        right_margin: Pixels,
        editor_width: Pixels,
        window: &mut Window,
        cx: &mut App,
    ) -> Option<EditorScrollbars> {
        let show_scrollbars = self.editor.read(cx).show_scrollbars;
        if (!show_scrollbars.horizontal && !show_scrollbars.vertical)
            || self.style.scrollbar_width.is_zero()
        {
            return None;
        }

        // If a drag took place after we started dragging the scrollbar,
        // cancel the scrollbar drag.
        if cx.has_active_drag() {
            self.editor.update(cx, |editor, cx| {
                editor.scroll_manager.reset_scrollbar_state(cx)
            });
        }

        let editor_settings = EditorSettings::get_global(cx);
        let scrollbar_settings = editor_settings.scrollbar;
        let show_scrollbars = match scrollbar_settings.show {
            ShowScrollbar::Auto => {
                let editor = self.editor.read(cx);
                let is_singleton = editor.buffer_kind(cx) == ItemBufferKind::Singleton;
                // Git
                (is_singleton && scrollbar_settings.git_diff && snapshot.buffer_snapshot().has_diff_hunks())
                ||
                // Buffer Search Results
                (is_singleton && scrollbar_settings.search_results && editor.has_background_highlights::<BufferSearchHighlights>())
                ||
                // Selected Text Occurrences
                (is_singleton && scrollbar_settings.selected_text && editor.has_background_highlights::<SelectedTextHighlight>())
                ||
                // Selected Symbol Occurrences
                (is_singleton && scrollbar_settings.selected_symbol && (editor.has_background_highlights::<DocumentHighlightRead>() || editor.has_background_highlights::<DocumentHighlightWrite>()))
                ||
                // Diagnostics
                (is_singleton && scrollbar_settings.diagnostics != ScrollbarDiagnostics::None && snapshot.buffer_snapshot().has_diagnostics())
                ||
                // Cursors out of sight
                non_visible_cursors
                ||
                // Scrollmanager
                editor.scroll_manager.scrollbars_visible()
            }
            ShowScrollbar::System => self.editor.read(cx).scroll_manager.scrollbars_visible(),
            ShowScrollbar::Always => true,
            ShowScrollbar::Never => return None,
        };

        // The horizontal scrollbar is usually slightly offset to align nicely with
        // indent guides. However, this offset is not needed if indent guides are
        // disabled for the current editor.
        let content_offset = self
            .editor
            .read(cx)
            .show_indent_guides
            .is_none_or(|should_show| should_show)
            .then_some(content_offset)
            .unwrap_or_default();

        Some(EditorScrollbars::from_scrollbar_axes(
            ScrollbarAxes {
                horizontal: scrollbar_settings.axes.horizontal
                    && self.editor.read(cx).show_scrollbars.horizontal,
                vertical: scrollbar_settings.axes.vertical
                    && self.editor.read(cx).show_scrollbars.vertical,
            },
            scrollbar_layout_information,
            content_offset,
            scroll_position,
            self.style.scrollbar_width,
            right_margin,
            editor_width,
            show_scrollbars,
            self.editor.read(cx).scroll_manager.active_scrollbar_state(),
            window,
        ))
    }

    fn layout_minimap(
        &self,
        snapshot: &EditorSnapshot,
        minimap_width: Pixels,
        scroll_position: gpui::Point<f64>,
        scrollbar_layout_information: &ScrollbarLayoutInformation,
        scrollbar_layout: Option<&EditorScrollbars>,
        window: &mut Window,
        cx: &mut App,
    ) -> Option<MinimapLayout> {
        let minimap_editor = self.editor.read(cx).minimap().cloned()?;

        let minimap_settings = EditorSettings::get_global(cx).minimap;

        if minimap_settings.on_active_editor() {
            let active_editor = self.editor.read(cx).workspace().and_then(|ws| {
                ws.read(cx)
                    .active_pane()
                    .read(cx)
                    .active_item()
                    .and_then(|i| i.act_as::<Editor>(cx))
            });
            if active_editor.is_some_and(|e| e != self.editor) {
                return None;
            }
        }

        if !snapshot.mode.is_full()
            || minimap_width.is_zero()
            || matches!(
                minimap_settings.show,
                ShowMinimap::Auto if scrollbar_layout.is_none_or(|layout| !layout.visible)
            )
        {
            return None;
        }

        const MINIMAP_AXIS: ScrollbarAxis = ScrollbarAxis::Vertical;

        let ScrollbarLayoutInformation {
            editor_bounds,
            scroll_range,
            glyph_grid_cell,
        } = scrollbar_layout_information;

        let line_height = glyph_grid_cell.height;
        let scroll_position = scroll_position.along(MINIMAP_AXIS);

        let top_right_anchor = scrollbar_layout
            .and_then(|layout| layout.vertical.as_ref())
            .map(|vertical_scrollbar| vertical_scrollbar.hitbox.origin)
            .unwrap_or_else(|| editor_bounds.top_right());

        let thumb_state = self
            .editor
            .read_with(cx, |editor, _| editor.scroll_manager.minimap_thumb_state());

        let show_thumb = match minimap_settings.thumb {
            MinimapThumb::Always => true,
            MinimapThumb::Hover => thumb_state.is_some(),
        };

        let minimap_bounds = Bounds::from_corner_and_size(
            Corner::TopRight,
            top_right_anchor,
            size(minimap_width, editor_bounds.size.height),
        );
        let minimap_line_height = self.get_minimap_line_height(
            minimap_editor
                .read(cx)
                .text_style_refinement
                .as_ref()
                .and_then(|refinement| refinement.font_size)
                .unwrap_or(MINIMAP_FONT_SIZE),
            window,
            cx,
        );
        let minimap_height = minimap_bounds.size.height;

        let visible_editor_lines = (editor_bounds.size.height / line_height) as f64;
        let total_editor_lines = (scroll_range.height / line_height) as f64;
        let minimap_lines = (minimap_height / minimap_line_height) as f64;

        let minimap_scroll_top = MinimapLayout::calculate_minimap_top_offset(
            total_editor_lines,
            visible_editor_lines,
            minimap_lines,
            scroll_position,
        );

        let layout = ScrollbarLayout::for_minimap(
            window.insert_hitbox(minimap_bounds, HitboxBehavior::Normal),
            visible_editor_lines,
            total_editor_lines,
            minimap_line_height,
            scroll_position,
            minimap_scroll_top,
            show_thumb,
        )
        .with_thumb_state(thumb_state);

        minimap_editor.update(cx, |editor, cx| {
            editor.set_scroll_position(point(0., minimap_scroll_top), window, cx)
        });

        // Required for the drop shadow to be visible
        const PADDING_OFFSET: Pixels = px(4.);

        let mut minimap = div()
            .size_full()
            .shadow_xs()
            .px(PADDING_OFFSET)
            .child(minimap_editor)
            .into_any_element();

        let extended_bounds = minimap_bounds.extend(Edges {
            right: PADDING_OFFSET,
            left: PADDING_OFFSET,
            ..Default::default()
        });
        minimap.layout_as_root(extended_bounds.size.into(), window, cx);
        window.with_absolute_element_offset(extended_bounds.origin, |window| {
            minimap.prepaint(window, cx)
        });

        Some(MinimapLayout {
            minimap,
            thumb_layout: layout,
            thumb_border_style: minimap_settings.thumb_border,
            minimap_line_height,
            minimap_scroll_top,
            max_scroll_top: total_editor_lines,
        })
    }

    fn get_minimap_line_height(
        &self,
        font_size: AbsoluteLength,
        window: &mut Window,
        cx: &mut App,
    ) -> Pixels {
        let rem_size = self.rem_size(cx).unwrap_or(window.rem_size());
        let mut text_style = self.style.text.clone();
        text_style.font_size = font_size;
        text_style.line_height_in_pixels(rem_size)
    }

    fn get_minimap_width(
        &self,
        minimap_settings: &Minimap,
        scrollbars_shown: bool,
        text_width: Pixels,
        em_width: Pixels,
        font_size: Pixels,
        rem_size: Pixels,
        cx: &App,
    ) -> Option<Pixels> {
        if minimap_settings.show == ShowMinimap::Auto && !scrollbars_shown {
            return None;
        }

        let minimap_font_size = self.editor.read_with(cx, |editor, cx| {
            editor.minimap().map(|minimap_editor| {
                minimap_editor
                    .read(cx)
                    .text_style_refinement
                    .as_ref()
                    .and_then(|refinement| refinement.font_size)
                    .unwrap_or(MINIMAP_FONT_SIZE)
            })
        })?;

        let minimap_em_width = em_width * (minimap_font_size.to_pixels(rem_size) / font_size);

        let minimap_width = (text_width * MinimapLayout::MINIMAP_WIDTH_PCT)
            .min(minimap_em_width * minimap_settings.max_width_columns.get() as f32);

        (minimap_width >= minimap_em_width * MinimapLayout::MINIMAP_MIN_WIDTH_COLUMNS)
            .then_some(minimap_width)
    }

    fn prepaint_crease_toggles(
        &self,
        crease_toggles: &mut [Option<AnyElement>],
        line_height: Pixels,
        gutter_dimensions: &GutterDimensions,
        gutter_settings: crate::editor_settings::Gutter,
        scroll_pixel_position: gpui::Point<ScrollPixelOffset>,
        gutter_hitbox: &Hitbox,
        window: &mut Window,
        cx: &mut App,
    ) {
        for (ix, crease_toggle) in crease_toggles.iter_mut().enumerate() {
            if let Some(crease_toggle) = crease_toggle {
                debug_assert!(gutter_settings.folds);
                let available_space = size(
                    AvailableSpace::MinContent,
                    AvailableSpace::Definite(line_height * 0.55),
                );
                let crease_toggle_size = crease_toggle.layout_as_root(available_space, window, cx);

                let position = point(
                    gutter_dimensions.width - gutter_dimensions.right_padding,
                    ix as f32 * line_height
                        - (scroll_pixel_position.y % ScrollPixelOffset::from(line_height)).into(),
                );
                let centering_offset = point(
                    (gutter_dimensions.fold_area_width() - crease_toggle_size.width) / 2.,
                    (line_height - crease_toggle_size.height) / 2.,
                );
                let origin = gutter_hitbox.origin + position + centering_offset;
                crease_toggle.prepaint_as_root(origin, available_space, window, cx);
            }
        }
    }

    fn prepaint_expand_toggles(
        &self,
        expand_toggles: &mut [Option<(AnyElement, gpui::Point<Pixels>)>],
        window: &mut Window,
        cx: &mut App,
    ) {
        for (expand_toggle, origin) in expand_toggles.iter_mut().flatten() {
            let available_space = size(AvailableSpace::MinContent, AvailableSpace::MinContent);
            expand_toggle.layout_as_root(available_space, window, cx);
            expand_toggle.prepaint_as_root(*origin, available_space, window, cx);
        }
    }

    fn prepaint_crease_trailers(
        &self,
        trailers: Vec<Option<AnyElement>>,
        lines: &[LineWithInvisibles],
        line_height: Pixels,
        content_origin: gpui::Point<Pixels>,
        scroll_pixel_position: gpui::Point<ScrollPixelOffset>,
        em_width: Pixels,
        window: &mut Window,
        cx: &mut App,
    ) -> Vec<Option<CreaseTrailerLayout>> {
        trailers
            .into_iter()
            .enumerate()
            .map(|(ix, element)| {
                let mut element = element?;
                let available_space = size(
                    AvailableSpace::MinContent,
                    AvailableSpace::Definite(line_height),
                );
                let size = element.layout_as_root(available_space, window, cx);

                let line = &lines[ix];
                let padding = if line.width == Pixels::ZERO {
                    Pixels::ZERO
                } else {
                    4. * em_width
                };
                let position = point(
                    Pixels::from(scroll_pixel_position.x) + line.width + padding,
                    ix as f32 * line_height
                        - (scroll_pixel_position.y % ScrollPixelOffset::from(line_height)).into(),
                );
                let centering_offset = point(px(0.), (line_height - size.height) / 2.);
                let origin = content_origin + position + centering_offset;
                element.prepaint_as_root(origin, available_space, window, cx);
                Some(CreaseTrailerLayout {
                    element,
                    bounds: Bounds::new(origin, size),
                })
            })
            .collect()
    }

    // Folds contained in a hunk are ignored apart from shrinking visual size
    // If a fold contains any hunks then that fold line is marked as modified
    fn layout_gutter_diff_hunks(
        &self,
        line_height: Pixels,
        gutter_hitbox: &Hitbox,
        display_rows: Range<DisplayRow>,
        snapshot: &EditorSnapshot,
        window: &mut Window,
        cx: &mut App,
    ) -> Vec<(DisplayDiffHunk, Option<Hitbox>)> {
        let folded_buffers = self.editor.read(cx).folded_buffers(cx);
        let mut display_hunks = snapshot
            .display_diff_hunks_for_rows(display_rows, folded_buffers)
            .map(|hunk| (hunk, None))
            .collect::<Vec<_>>();
        let git_gutter_setting = ProjectSettings::get_global(cx).git.git_gutter;
        if let GitGutterSetting::TrackedFiles = git_gutter_setting {
            for (hunk, hitbox) in &mut display_hunks {
                if matches!(hunk, DisplayDiffHunk::Unfolded { .. }) {
                    let hunk_bounds =
                        Self::diff_hunk_bounds(snapshot, line_height, gutter_hitbox.bounds, hunk);
                    *hitbox = Some(window.insert_hitbox(hunk_bounds, HitboxBehavior::BlockMouse));
                }
            }
        }

        display_hunks
    }

    fn layout_inline_diagnostics(
        &self,
        line_layouts: &[LineWithInvisibles],
        crease_trailers: &[Option<CreaseTrailerLayout>],
        row_block_types: &HashMap<DisplayRow, bool>,
        content_origin: gpui::Point<Pixels>,
        scroll_position: gpui::Point<ScrollOffset>,
        scroll_pixel_position: gpui::Point<ScrollPixelOffset>,
        edit_prediction_popover_origin: Option<gpui::Point<Pixels>>,
        start_row: DisplayRow,
        end_row: DisplayRow,
        line_height: Pixels,
        em_width: Pixels,
        style: &EditorStyle,
        window: &mut Window,
        cx: &mut App,
    ) -> HashMap<DisplayRow, AnyElement> {
        let max_severity = match self
            .editor
            .read(cx)
            .inline_diagnostics_enabled()
            .then(|| {
                ProjectSettings::get_global(cx)
                    .diagnostics
                    .inline
                    .max_severity
                    .unwrap_or_else(|| self.editor.read(cx).diagnostics_max_severity)
                    .into_lsp()
            })
            .flatten()
        {
            Some(max_severity) => max_severity,
            None => return HashMap::default(),
        };

        let active_diagnostics_group =
            if let ActiveDiagnostic::Group(group) = &self.editor.read(cx).active_diagnostics {
                Some(group.group_id)
            } else {
                None
            };

        let diagnostics_by_rows = self.editor.update(cx, |editor, cx| {
            let snapshot = editor.snapshot(window, cx);
            editor
                .inline_diagnostics
                .iter()
                .filter(|(_, diagnostic)| diagnostic.severity <= max_severity)
                .filter(|(_, diagnostic)| match active_diagnostics_group {
                    Some(active_diagnostics_group) => {
                        // Active diagnostics are all shown in the editor already, no need to display them inline
                        diagnostic.group_id != active_diagnostics_group
                    }
                    None => true,
                })
                .map(|(point, diag)| (point.to_display_point(&snapshot), diag.clone()))
                .skip_while(|(point, _)| point.row() < start_row)
                .take_while(|(point, _)| point.row() < end_row)
                .filter(|(point, _)| !row_block_types.contains_key(&point.row()))
                .fold(HashMap::default(), |mut acc, (point, diagnostic)| {
                    acc.entry(point.row())
                        .or_insert_with(Vec::new)
                        .push(diagnostic);
                    acc
                })
        });

        if diagnostics_by_rows.is_empty() {
            return HashMap::default();
        }

        let severity_to_color = |sev: &lsp::DiagnosticSeverity| match sev {
            &lsp::DiagnosticSeverity::ERROR => Color::Error,
            &lsp::DiagnosticSeverity::WARNING => Color::Warning,
            &lsp::DiagnosticSeverity::INFORMATION => Color::Info,
            &lsp::DiagnosticSeverity::HINT => Color::Hint,
            _ => Color::Error,
        };

        let padding = ProjectSettings::get_global(cx).diagnostics.inline.padding as f32 * em_width;
        let min_x = self.column_pixels(
            ProjectSettings::get_global(cx)
                .diagnostics
                .inline
                .min_column as usize,
            window,
        );

        let mut elements = HashMap::default();
        for (row, mut diagnostics) in diagnostics_by_rows {
            diagnostics.sort_by_key(|diagnostic| {
                (
                    diagnostic.severity,
                    std::cmp::Reverse(diagnostic.is_primary),
                    diagnostic.start.row,
                    diagnostic.start.column,
                )
            });

            let Some(diagnostic_to_render) = diagnostics
                .iter()
                .find(|diagnostic| diagnostic.is_primary)
                .or_else(|| diagnostics.first())
            else {
                continue;
            };

            let pos_y = content_origin.y + line_height * (row.0 as f64 - scroll_position.y) as f32;

            let window_ix = row.0.saturating_sub(start_row.0) as usize;
            let pos_x = {
                let crease_trailer_layout = &crease_trailers[window_ix];
                let line_layout = &line_layouts[window_ix];

                let line_end = if let Some(crease_trailer) = crease_trailer_layout {
                    crease_trailer.bounds.right()
                } else {
                    Pixels::from(
                        ScrollPixelOffset::from(content_origin.x + line_layout.width)
                            - scroll_pixel_position.x,
                    )
                };

                let padded_line = line_end + padding;
                let min_start = Pixels::from(
                    ScrollPixelOffset::from(content_origin.x + min_x) - scroll_pixel_position.x,
                );

                cmp::max(padded_line, min_start)
            };

            let behind_edit_prediction_popover = edit_prediction_popover_origin
                .as_ref()
                .is_some_and(|edit_prediction_popover_origin| {
                    (pos_y..pos_y + line_height).contains(&edit_prediction_popover_origin.y)
                });
            let opacity = if behind_edit_prediction_popover {
                0.5
            } else {
                1.0
            };

            let mut element = h_flex()
                .id(("diagnostic", row.0))
                .h(line_height)
                .w_full()
                .px_1()
                .rounded_xs()
                .opacity(opacity)
                .bg(severity_to_color(&diagnostic_to_render.severity)
                    .color(cx)
                    .opacity(0.05))
                .text_color(severity_to_color(&diagnostic_to_render.severity).color(cx))
                .text_sm()
                .font_family(style.text.font().family)
                .child(diagnostic_to_render.message.clone())
                .into_any();

            element.prepaint_as_root(point(pos_x, pos_y), AvailableSpace::min_size(), window, cx);

            elements.insert(row, element);
        }

        elements
    }

    fn layout_inline_code_actions(
        &self,
        display_point: DisplayPoint,
        content_origin: gpui::Point<Pixels>,
        scroll_position: gpui::Point<ScrollOffset>,
        scroll_pixel_position: gpui::Point<ScrollPixelOffset>,
        line_height: Pixels,
        snapshot: &EditorSnapshot,
        window: &mut Window,
        cx: &mut App,
    ) -> Option<AnyElement> {
        if !snapshot
            .show_code_actions
            .unwrap_or(EditorSettings::get_global(cx).inline_code_actions)
        {
            return None;
        }

        let icon_size = ui::IconSize::XSmall;
        let mut button = self.editor.update(cx, |editor, cx| {
            editor.available_code_actions.as_ref()?;
            let active = editor
                .context_menu
                .borrow()
                .as_ref()
                .and_then(|menu| {
                    if let crate::CodeContextMenu::CodeActions(CodeActionsMenu {
                        deployed_from,
                        ..
                    }) = menu
                    {
                        deployed_from.as_ref()
                    } else {
                        None
                    }
                })
                .is_some_and(|source| matches!(source, CodeActionSource::Indicator(..)));
            Some(editor.render_inline_code_actions(icon_size, display_point.row(), active, cx))
        })?;

        let buffer_point = display_point.to_point(&snapshot.display_snapshot);

        // do not show code action for folded line
        if snapshot.is_line_folded(MultiBufferRow(buffer_point.row)) {
            return None;
        }

        // do not show code action for blank line with cursor
        let line_indent = snapshot
            .display_snapshot
            .buffer_snapshot()
            .line_indent_for_row(MultiBufferRow(buffer_point.row));
        if line_indent.is_line_blank() {
            return None;
        }

        const INLINE_SLOT_CHAR_LIMIT: u32 = 4;
        const MAX_ALTERNATE_DISTANCE: u32 = 8;

        let excerpt_id = snapshot
            .display_snapshot
            .buffer_snapshot()
            .excerpt_containing(buffer_point..buffer_point)
            .map(|excerpt| excerpt.id());

        let is_valid_row = |row_candidate: u32| -> bool {
            // move to other row if folded row
            if snapshot.is_line_folded(MultiBufferRow(row_candidate)) {
                return false;
            }
            if buffer_point.row == row_candidate {
                // move to other row if cursor is in slot
                if buffer_point.column < INLINE_SLOT_CHAR_LIMIT {
                    return false;
                }
            } else {
                let candidate_point = MultiBufferPoint {
                    row: row_candidate,
                    column: 0,
                };
                let candidate_excerpt_id = snapshot
                    .display_snapshot
                    .buffer_snapshot()
                    .excerpt_containing(candidate_point..candidate_point)
                    .map(|excerpt| excerpt.id());
                // move to other row if different excerpt
                if excerpt_id != candidate_excerpt_id {
                    return false;
                }
            }
            let line_indent = snapshot
                .display_snapshot
                .buffer_snapshot()
                .line_indent_for_row(MultiBufferRow(row_candidate));
            // use this row if it's blank
            if line_indent.is_line_blank() {
                true
            } else {
                // use this row if code starts after slot
                let indent_size = snapshot
                    .display_snapshot
                    .buffer_snapshot()
                    .indent_size_for_line(MultiBufferRow(row_candidate));
                indent_size.len >= INLINE_SLOT_CHAR_LIMIT
            }
        };

        let new_buffer_row = if is_valid_row(buffer_point.row) {
            Some(buffer_point.row)
        } else {
            let max_row = snapshot.display_snapshot.buffer_snapshot().max_point().row;
            (1..=MAX_ALTERNATE_DISTANCE).find_map(|offset| {
                let row_above = buffer_point.row.saturating_sub(offset);
                let row_below = buffer_point.row + offset;
                if row_above != buffer_point.row && is_valid_row(row_above) {
                    Some(row_above)
                } else if row_below <= max_row && is_valid_row(row_below) {
                    Some(row_below)
                } else {
                    None
                }
            })
        }?;

        let new_display_row = snapshot
            .display_snapshot
            .point_to_display_point(
                Point {
                    row: new_buffer_row,
                    column: buffer_point.column,
                },
                text::Bias::Left,
            )
            .row();

        let start_y = content_origin.y
            + (((new_display_row.as_f64() - scroll_position.y) as f32) * line_height)
            + (line_height / 2.0)
            - (icon_size.square(window, cx) / 2.);
        let start_x = (ScrollPixelOffset::from(content_origin.x) - scroll_pixel_position.x
            + ScrollPixelOffset::from(window.rem_size() * 0.1))
        .into();

        let absolute_offset = gpui::point(start_x, start_y);
        button.layout_as_root(gpui::AvailableSpace::min_size(), window, cx);
        button.prepaint_as_root(
            absolute_offset,
            gpui::AvailableSpace::min_size(),
            window,
            cx,
        );
        Some(button)
    }

    fn layout_inline_blame(
        &self,
        display_row: DisplayRow,
        row_info: &RowInfo,
        line_layout: &LineWithInvisibles,
        crease_trailer: Option<&CreaseTrailerLayout>,
        em_width: Pixels,
        content_origin: gpui::Point<Pixels>,
        scroll_position: gpui::Point<ScrollOffset>,
        scroll_pixel_position: gpui::Point<ScrollPixelOffset>,
        line_height: Pixels,
        text_hitbox: &Hitbox,
        window: &mut Window,
        cx: &mut App,
    ) -> Option<InlineBlameLayout> {
        if !self
            .editor
            .update(cx, |editor, cx| editor.render_git_blame_inline(window, cx))
        {
            return None;
        }

        let editor = self.editor.read(cx);
        let blame = editor.blame.clone()?;
        let padding = {
            const INLINE_ACCEPT_SUGGESTION_EM_WIDTHS: f32 = 14.;

            let mut padding = ProjectSettings::get_global(cx).git.inline_blame.padding as f32;

            if let Some(edit_prediction) = editor.active_edit_prediction.as_ref()
                && let EditPrediction::Edit {
                    display_mode: EditDisplayMode::TabAccept,
                    ..
                } = &edit_prediction.completion
            {
                padding += INLINE_ACCEPT_SUGGESTION_EM_WIDTHS
            }

            padding * em_width
        };

        let (buffer_id, entry) = blame
            .update(cx, |blame, cx| {
                blame.blame_for_rows(&[*row_info], cx).next()
            })
            .flatten()?;

        let mut element = render_inline_blame_entry(entry.clone(), &self.style, cx)?;

        let start_y =
            content_origin.y + line_height * ((display_row.as_f64() - scroll_position.y) as f32);

        let start_x = {
            let line_end = if let Some(crease_trailer) = crease_trailer {
                crease_trailer.bounds.right()
            } else {
                Pixels::from(
                    ScrollPixelOffset::from(content_origin.x + line_layout.width)
                        - scroll_pixel_position.x,
                )
            };

            let padded_line_end = line_end + padding;

            let min_column_in_pixels = self.column_pixels(
                ProjectSettings::get_global(cx).git.inline_blame.min_column as usize,
                window,
            );
            let min_start = Pixels::from(
                ScrollPixelOffset::from(content_origin.x + min_column_in_pixels)
                    - scroll_pixel_position.x,
            );

            cmp::max(padded_line_end, min_start)
        };

        let absolute_offset = point(start_x, start_y);
        let size = element.layout_as_root(AvailableSpace::min_size(), window, cx);
        let bounds = Bounds::new(absolute_offset, size);

        self.layout_blame_entry_popover(
            entry.clone(),
            blame,
            line_height,
            text_hitbox,
            row_info.buffer_id?,
            window,
            cx,
        );

        element.prepaint_as_root(absolute_offset, AvailableSpace::min_size(), window, cx);

        Some(InlineBlameLayout {
            element,
            bounds,
            buffer_id,
            entry,
        })
    }

    fn layout_blame_entry_popover(
        &self,
        blame_entry: BlameEntry,
        blame: Entity<GitBlame>,
        line_height: Pixels,
        text_hitbox: &Hitbox,
        buffer: BufferId,
        window: &mut Window,
        cx: &mut App,
    ) {
        let Some((popover_state, target_point)) = self.editor.read_with(cx, |editor, _| {
            editor
                .inline_blame_popover
                .as_ref()
                .map(|state| (state.popover_state.clone(), state.position))
        }) else {
            return;
        };

        let workspace = self
            .editor
            .read_with(cx, |editor, _| editor.workspace().map(|w| w.downgrade()));

        let maybe_element = workspace.and_then(|workspace| {
            render_blame_entry_popover(
                blame_entry,
                popover_state.scroll_handle,
                popover_state.commit_message,
                popover_state.markdown,
                workspace,
                &blame,
                buffer,
                window,
                cx,
            )
        });

        if let Some(mut element) = maybe_element {
            let size = element.layout_as_root(AvailableSpace::min_size(), window, cx);
            let overall_height = size.height + HOVER_POPOVER_GAP;
            let popover_origin = if target_point.y > overall_height {
                point(target_point.x, target_point.y - size.height)
            } else {
                point(
                    target_point.x,
                    target_point.y + line_height + HOVER_POPOVER_GAP,
                )
            };

            let horizontal_offset = (text_hitbox.top_right().x
                - POPOVER_RIGHT_OFFSET
                - (popover_origin.x + size.width))
                .min(Pixels::ZERO);

            let origin = point(popover_origin.x + horizontal_offset, popover_origin.y);
            let popover_bounds = Bounds::new(origin, size);

            self.editor.update(cx, |editor, _| {
                if let Some(state) = &mut editor.inline_blame_popover {
                    state.popover_bounds = Some(popover_bounds);
                }
            });

            window.defer_draw(element, origin, 2);
        }
    }

    fn layout_blame_entries(
        &self,
        buffer_rows: &[RowInfo],
        em_width: Pixels,
        scroll_position: gpui::Point<ScrollOffset>,
        line_height: Pixels,
        gutter_hitbox: &Hitbox,
        max_width: Option<Pixels>,
        window: &mut Window,
        cx: &mut App,
    ) -> Option<Vec<AnyElement>> {
        if !self
            .editor
            .update(cx, |editor, cx| editor.render_git_blame_gutter(cx))
        {
            return None;
        }

        let blame = self.editor.read(cx).blame.clone()?;
        let workspace = self.editor.read(cx).workspace()?;
        let blamed_rows: Vec<_> = blame.update(cx, |blame, cx| {
            blame.blame_for_rows(buffer_rows, cx).collect()
        });

        let width = if let Some(max_width) = max_width {
            AvailableSpace::Definite(max_width)
        } else {
            AvailableSpace::MaxContent
        };
        let scroll_top = scroll_position.y * ScrollPixelOffset::from(line_height);
        let start_x = em_width;

        let mut last_used_color: Option<(Hsla, Oid)> = None;
        let blame_renderer = cx.global::<GlobalBlameRenderer>().0.clone();

        let shaped_lines = blamed_rows
            .into_iter()
            .enumerate()
            .flat_map(|(ix, blame_entry)| {
                let (buffer_id, blame_entry) = blame_entry?;
                let mut element = render_blame_entry(
                    ix,
                    &blame,
                    blame_entry,
                    &self.style,
                    &mut last_used_color,
                    self.editor.clone(),
                    workspace.clone(),
                    buffer_id,
                    &*blame_renderer,
                    window,
                    cx,
                )?;

                let start_y = ix as f32 * line_height
                    - Pixels::from(scroll_top % ScrollPixelOffset::from(line_height));
                let absolute_offset = gutter_hitbox.origin + point(start_x, start_y);

                element.prepaint_as_root(
                    absolute_offset,
                    size(width, AvailableSpace::MinContent),
                    window,
                    cx,
                );

                Some(element)
            })
            .collect();

        Some(shaped_lines)
    }

    fn layout_indent_guides(
        &self,
        content_origin: gpui::Point<Pixels>,
        text_origin: gpui::Point<Pixels>,
        visible_buffer_range: Range<MultiBufferRow>,
        scroll_pixel_position: gpui::Point<ScrollPixelOffset>,
        line_height: Pixels,
        snapshot: &DisplaySnapshot,
        window: &mut Window,
        cx: &mut App,
    ) -> Option<Vec<IndentGuideLayout>> {
        let indent_guides = self.editor.update(cx, |editor, cx| {
            editor.indent_guides(visible_buffer_range, snapshot, cx)
        })?;

        let active_indent_guide_indices = self.editor.update(cx, |editor, cx| {
            editor
                .find_active_indent_guide_indices(&indent_guides, snapshot, window, cx)
                .unwrap_or_default()
        });

        Some(
            indent_guides
                .into_iter()
                .enumerate()
                .filter_map(|(i, indent_guide)| {
                    let single_indent_width =
                        self.column_pixels(indent_guide.tab_size as usize, window);
                    let total_width = single_indent_width * indent_guide.depth as f32;
                    let start_x = Pixels::from(
                        ScrollOffset::from(content_origin.x + total_width)
                            - scroll_pixel_position.x,
                    );
                    if start_x >= text_origin.x {
                        let (offset_y, length) = Self::calculate_indent_guide_bounds(
                            indent_guide.start_row..indent_guide.end_row,
                            line_height,
                            snapshot,
                        );

                        let start_y = Pixels::from(
                            ScrollOffset::from(content_origin.y) + offset_y
                                - scroll_pixel_position.y,
                        );

                        Some(IndentGuideLayout {
                            origin: point(start_x, start_y),
                            length,
                            single_indent_width,
                            depth: indent_guide.depth,
                            active: active_indent_guide_indices.contains(&i),
                            settings: indent_guide.settings,
                        })
                    } else {
                        None
                    }
                })
                .collect(),
        )
    }

    fn layout_wrap_guides(
        &self,
        em_advance: Pixels,
        scroll_position: gpui::Point<f64>,
        content_origin: gpui::Point<Pixels>,
        scrollbar_layout: Option<&EditorScrollbars>,
        vertical_scrollbar_width: Pixels,
        hitbox: &Hitbox,
        window: &Window,
        cx: &App,
    ) -> SmallVec<[(Pixels, bool); 2]> {
        let scroll_left = scroll_position.x as f32 * em_advance;
        let content_origin = content_origin.x;
        let horizontal_offset = content_origin - scroll_left;
        let vertical_scrollbar_width = scrollbar_layout
            .and_then(|layout| layout.visible.then_some(vertical_scrollbar_width))
            .unwrap_or_default();

        self.editor
            .read(cx)
            .wrap_guides(cx)
            .into_iter()
            .flat_map(|(guide, active)| {
                let wrap_position = self.column_pixels(guide, window);
                let wrap_guide_x = wrap_position + horizontal_offset;
                let display_wrap_guide = wrap_guide_x >= content_origin
                    && wrap_guide_x <= hitbox.bounds.right() - vertical_scrollbar_width;

                display_wrap_guide.then_some((wrap_guide_x, active))
            })
            .collect()
    }

    fn calculate_indent_guide_bounds(
        row_range: Range<MultiBufferRow>,
        line_height: Pixels,
        snapshot: &DisplaySnapshot,
    ) -> (f64, gpui::Pixels) {
        let start_point = Point::new(row_range.start.0, 0);
        let end_point = Point::new(row_range.end.0, 0);

        let row_range = start_point.to_display_point(snapshot).row()
            ..end_point.to_display_point(snapshot).row();

        let mut prev_line = start_point;
        prev_line.row = prev_line.row.saturating_sub(1);
        let prev_line = prev_line.to_display_point(snapshot).row();

        let mut cons_line = end_point;
        cons_line.row += 1;
        let cons_line = cons_line.to_display_point(snapshot).row();

        let mut offset_y = row_range.start.as_f64() * f64::from(line_height);
        let mut length = (cons_line.0.saturating_sub(row_range.start.0)) as f32 * line_height;

        // If we are at the end of the buffer, ensure that the indent guide extends to the end of the line.
        if row_range.end == cons_line {
            length += line_height;
        }

        // If there is a block (e.g. diagnostic) in between the start of the indent guide and the line above,
        // we want to extend the indent guide to the start of the block.
        let mut block_height = 0;
        let mut block_offset = 0;
        let mut found_excerpt_header = false;
        for (_, block) in snapshot.blocks_in_range(prev_line..row_range.start) {
            if matches!(
                block,
                Block::ExcerptBoundary { .. } | Block::BufferHeader { .. }
            ) {
                found_excerpt_header = true;
                break;
            }
            block_offset += block.height();
            block_height += block.height();
        }
        if !found_excerpt_header {
            offset_y -= block_offset as f64 * f64::from(line_height);
            length += block_height as f32 * line_height;
        }

        // If there is a block (e.g. diagnostic) at the end of an multibuffer excerpt,
        // we want to ensure that the indent guide stops before the excerpt header.
        let mut block_height = 0;
        let mut found_excerpt_header = false;
        for (_, block) in snapshot.blocks_in_range(row_range.end..cons_line) {
            if matches!(
                block,
                Block::ExcerptBoundary { .. } | Block::BufferHeader { .. }
            ) {
                found_excerpt_header = true;
            }
            block_height += block.height();
        }
        if found_excerpt_header {
            length -= block_height as f32 * line_height;
        }

        (offset_y, length)
    }

    fn layout_breakpoints(
        &self,
        line_height: Pixels,
        range: Range<DisplayRow>,
        scroll_position: gpui::Point<ScrollOffset>,
        gutter_dimensions: &GutterDimensions,
        gutter_hitbox: &Hitbox,
        display_hunks: &[(DisplayDiffHunk, Option<Hitbox>)],
        snapshot: &EditorSnapshot,
        breakpoints: HashMap<DisplayRow, (Anchor, Breakpoint, Option<BreakpointSessionState>)>,
        row_infos: &[RowInfo],
        window: &mut Window,
        cx: &mut App,
    ) -> Vec<AnyElement> {
        self.editor.update(cx, |editor, cx| {
            breakpoints
                .into_iter()
                .filter_map(|(display_row, (text_anchor, bp, state))| {
                    if row_infos
                        .get((display_row.0.saturating_sub(range.start.0)) as usize)
                        .is_some_and(|row_info| {
                            row_info.expand_info.is_some()
                                || row_info
                                    .diff_status
                                    .is_some_and(|status| status.is_deleted())
                        })
                    {
                        return None;
                    }

                    if range.start > display_row || range.end < display_row {
                        return None;
                    }

                    let row =
                        MultiBufferRow(DisplayPoint::new(display_row, 0).to_point(snapshot).row);
                    if snapshot.is_line_folded(row) {
                        return None;
                    }

                    let button = editor.render_breakpoint(text_anchor, display_row, &bp, state, cx);

                    let button = prepaint_gutter_button(
                        button,
                        display_row,
                        line_height,
                        gutter_dimensions,
                        scroll_position,
                        gutter_hitbox,
                        display_hunks,
                        window,
                        cx,
                    );
                    Some(button)
                })
                .collect_vec()
        })
    }

    #[allow(clippy::too_many_arguments)]
    fn layout_run_indicators(
        &self,
        line_height: Pixels,
        range: Range<DisplayRow>,
        row_infos: &[RowInfo],
        scroll_position: gpui::Point<ScrollOffset>,
        gutter_dimensions: &GutterDimensions,
        gutter_hitbox: &Hitbox,
        display_hunks: &[(DisplayDiffHunk, Option<Hitbox>)],
        snapshot: &EditorSnapshot,
        breakpoints: &mut HashMap<DisplayRow, (Anchor, Breakpoint, Option<BreakpointSessionState>)>,
        window: &mut Window,
        cx: &mut App,
    ) -> Vec<AnyElement> {
        self.editor.update(cx, |editor, cx| {
            let active_task_indicator_row =
                // TODO: add edit button on the right side of each row in the context menu
                if let Some(crate::CodeContextMenu::CodeActions(CodeActionsMenu {
                    deployed_from,
                    actions,
                    ..
                })) = editor.context_menu.borrow().as_ref()
                {
                    actions
                        .tasks()
                        .map(|tasks| tasks.position.to_display_point(snapshot).row())
                        .or_else(|| match deployed_from {
                            Some(CodeActionSource::Indicator(row)) => Some(*row),
                            _ => None,
                        })
                } else {
                    None
                };

            let offset_range_start =
                snapshot.display_point_to_point(DisplayPoint::new(range.start, 0), Bias::Left);

            let offset_range_end =
                snapshot.display_point_to_point(DisplayPoint::new(range.end, 0), Bias::Right);

            editor
                .tasks
                .iter()
                .filter_map(|(_, tasks)| {
                    let multibuffer_point = tasks.offset.to_point(&snapshot.buffer_snapshot());
                    if multibuffer_point < offset_range_start
                        || multibuffer_point > offset_range_end
                    {
                        return None;
                    }
                    let multibuffer_row = MultiBufferRow(multibuffer_point.row);
                    let buffer_folded = snapshot
                        .buffer_snapshot()
                        .buffer_line_for_row(multibuffer_row)
                        .map(|(buffer_snapshot, _)| buffer_snapshot.remote_id())
                        .map(|buffer_id| editor.is_buffer_folded(buffer_id, cx))
                        .unwrap_or(false);
                    if buffer_folded {
                        return None;
                    }

                    if snapshot.is_line_folded(multibuffer_row) {
                        // Skip folded indicators, unless it's the starting line of a fold.
                        if multibuffer_row
                            .0
                            .checked_sub(1)
                            .is_some_and(|previous_row| {
                                snapshot.is_line_folded(MultiBufferRow(previous_row))
                            })
                        {
                            return None;
                        }
                    }

                    let display_row = multibuffer_point.to_display_point(snapshot).row();
                    if !range.contains(&display_row) {
                        return None;
                    }
                    if row_infos
                        .get((display_row - range.start).0 as usize)
                        .is_some_and(|row_info| row_info.expand_info.is_some())
                    {
                        return None;
                    }

                    let button = editor.render_run_indicator(
                        &self.style,
                        Some(display_row) == active_task_indicator_row,
                        display_row,
                        breakpoints.remove(&display_row),
                        cx,
                    );

                    let button = prepaint_gutter_button(
                        button,
                        display_row,
                        line_height,
                        gutter_dimensions,
                        scroll_position,
                        gutter_hitbox,
                        display_hunks,
                        window,
                        cx,
                    );
                    Some(button)
                })
                .collect_vec()
        })
    }

    fn layout_expand_toggles(
        &self,
        gutter_hitbox: &Hitbox,
        gutter_dimensions: GutterDimensions,
        em_width: Pixels,
        line_height: Pixels,
        scroll_position: gpui::Point<ScrollOffset>,
        buffer_rows: &[RowInfo],
        window: &mut Window,
        cx: &mut App,
    ) -> Vec<Option<(AnyElement, gpui::Point<Pixels>)>> {
        if self.editor.read(cx).disable_expand_excerpt_buttons {
            return vec![];
        }

        let editor_font_size = self.style.text.font_size.to_pixels(window.rem_size()) * 1.2;

        let scroll_top = scroll_position.y * ScrollPixelOffset::from(line_height);

        let max_line_number_length = self
            .editor
            .read(cx)
            .buffer()
            .read(cx)
            .snapshot(cx)
            .widest_line_number()
            .ilog10()
            + 1;

        let git_gutter_width = Self::gutter_strip_width(line_height)
            + gutter_dimensions
                .git_blame_entries_width
                .unwrap_or_default();
        let available_width = gutter_dimensions.left_padding - git_gutter_width;

        buffer_rows
            .iter()
            .enumerate()
            .map(|(ix, row_info)| {
                let ExpandInfo {
                    excerpt_id,
                    direction,
                } = row_info.expand_info?;

                let icon_name = match direction {
                    ExpandExcerptDirection::Up => IconName::ExpandUp,
                    ExpandExcerptDirection::Down => IconName::ExpandDown,
                    ExpandExcerptDirection::UpAndDown => IconName::ExpandVertical,
                };

                let editor = self.editor.clone();
                let is_wide = max_line_number_length
                    >= EditorSettings::get_global(cx).gutter.min_line_number_digits as u32
                    && row_info
                        .buffer_row
                        .is_some_and(|row| (row + 1).ilog10() + 1 == max_line_number_length)
                    || gutter_dimensions.right_padding == px(0.);

                let width = if is_wide {
                    available_width - px(2.)
                } else {
                    available_width + em_width - px(2.)
                };

                let toggle = IconButton::new(("expand", ix), icon_name)
                    .icon_color(Color::Custom(cx.theme().colors().editor_line_number))
                    .selected_icon_color(Color::Custom(cx.theme().colors().editor_foreground))
                    .icon_size(IconSize::Custom(rems(editor_font_size / window.rem_size())))
                    .width(width)
                    .on_click(move |_, window, cx| {
                        editor.update(cx, |editor, cx| {
                            editor.expand_excerpt(excerpt_id, direction, window, cx);
                        });
                    })
                    .tooltip(Tooltip::for_action_title(
                        "Expand Excerpt",
                        &crate::actions::ExpandExcerpts::default(),
                    ))
                    .into_any_element();

                let position = point(
                    git_gutter_width + px(1.),
                    ix as f32 * line_height
                        - Pixels::from(scroll_top % ScrollPixelOffset::from(line_height))
                        + px(1.),
                );
                let origin = gutter_hitbox.origin + position;

                Some((toggle, origin))
            })
            .collect()
    }

    fn calculate_relative_line_numbers(
        &self,
        snapshot: &EditorSnapshot,
        rows: &Range<DisplayRow>,
        relative_to: Option<DisplayRow>,
        count_wrapped_lines: bool,
    ) -> HashMap<DisplayRow, DisplayRowDelta> {
        let mut relative_rows: HashMap<DisplayRow, DisplayRowDelta> = Default::default();
        let Some(relative_to) = relative_to else {
            return relative_rows;
        };

        let start = rows.start.min(relative_to);
        let end = rows.end.max(relative_to);

        let buffer_rows = snapshot
            .row_infos(start)
            .take(1 + end.minus(start) as usize)
            .collect::<Vec<_>>();

        let head_idx = relative_to.minus(start);
        let mut delta = 1;
        let mut i = head_idx + 1;
        let should_count_line = |row_info: &RowInfo| {
            if count_wrapped_lines {
                row_info.buffer_row.is_some() || row_info.wrapped_buffer_row.is_some()
            } else {
                row_info.buffer_row.is_some()
            }
        };
        while i < buffer_rows.len() as u32 {
            if should_count_line(&buffer_rows[i as usize]) {
                if rows.contains(&DisplayRow(i + start.0)) {
                    relative_rows.insert(DisplayRow(i + start.0), delta);
                }
                delta += 1;
            }
            i += 1;
        }
        delta = 1;
        i = head_idx.min(buffer_rows.len().saturating_sub(1) as u32);
        while i > 0 && buffer_rows[i as usize].buffer_row.is_none() && !count_wrapped_lines {
            i -= 1;
        }

        while i > 0 {
            i -= 1;
            if should_count_line(&buffer_rows[i as usize]) {
                if rows.contains(&DisplayRow(i + start.0)) {
                    relative_rows.insert(DisplayRow(i + start.0), delta);
                }
                delta += 1;
            }
        }

        relative_rows
    }

    fn layout_line_numbers(
        &self,
        gutter_hitbox: Option<&Hitbox>,
        gutter_dimensions: GutterDimensions,
        line_height: Pixels,
        scroll_position: gpui::Point<ScrollOffset>,
        rows: Range<DisplayRow>,
        buffer_rows: &[RowInfo],
        active_rows: &BTreeMap<DisplayRow, LineHighlightSpec>,
        newest_selection_head: Option<DisplayPoint>,
        snapshot: &EditorSnapshot,
        window: &mut Window,
        cx: &mut App,
    ) -> Arc<HashMap<MultiBufferRow, LineNumberLayout>> {
        let include_line_numbers = snapshot
            .show_line_numbers
            .unwrap_or_else(|| EditorSettings::get_global(cx).gutter.line_numbers);
        if !include_line_numbers {
            return Arc::default();
        }

        let (newest_selection_head, relative) = self.editor.update(cx, |editor, cx| {
            let newest_selection_head = newest_selection_head.unwrap_or_else(|| {
                let newest = editor
                    .selections
                    .newest::<Point>(&editor.display_snapshot(cx));
                SelectionLayout::new(
                    newest,
                    editor.selections.line_mode(),
                    editor.cursor_shape,
                    &snapshot.display_snapshot,
                    true,
                    true,
                    None,
                )
                .head
            });
            let relative = editor.relative_line_numbers(cx);
            (newest_selection_head, relative)
        });

        let relative_to = if relative.enabled() {
            Some(newest_selection_head.row())
        } else {
            None
        };
        let relative_rows =
            self.calculate_relative_line_numbers(snapshot, &rows, relative_to, relative.wrapped());
        let mut line_number = String::new();
        let segments = buffer_rows.iter().enumerate().flat_map(|(ix, row_info)| {
            let display_row = DisplayRow(rows.start.0 + ix as u32);
            line_number.clear();
            let non_relative_number = if relative.wrapped() {
                row_info.buffer_row.or(row_info.wrapped_buffer_row)? + 1
            } else {
                row_info.buffer_row? + 1
            };
            let number = relative_rows
                .get(&display_row)
                .unwrap_or(&non_relative_number);
            write!(&mut line_number, "{number}").unwrap();
            if row_info
                .diff_status
                .is_some_and(|status| status.is_deleted())
            {
                return None;
            }

            let color = active_rows
                .get(&display_row)
                .map(|spec| {
                    if spec.breakpoint {
                        cx.theme().colors().debugger_accent
                    } else {
                        cx.theme().colors().editor_active_line_number
                    }
                })
                .unwrap_or_else(|| cx.theme().colors().editor_line_number);
            let shaped_line =
                self.shape_line_number(SharedString::from(&line_number), color, window);
            let scroll_top = scroll_position.y * ScrollPixelOffset::from(line_height);
            let line_origin = gutter_hitbox.map(|hitbox| {
                hitbox.origin
                    + point(
                        hitbox.size.width - shaped_line.width - gutter_dimensions.right_padding,
                        ix as f32 * line_height
                            - Pixels::from(scroll_top % ScrollPixelOffset::from(line_height)),
                    )
            });

            #[cfg(not(test))]
            let hitbox = line_origin.map(|line_origin| {
                window.insert_hitbox(
                    Bounds::new(line_origin, size(shaped_line.width, line_height)),
                    HitboxBehavior::Normal,
                )
            });
            #[cfg(test)]
            let hitbox = {
                let _ = line_origin;
                None
            };

            let segment = LineNumberSegment {
                shaped_line,
                hitbox,
            };

            let buffer_row = DisplayPoint::new(display_row, 0).to_point(snapshot).row;
            let multi_buffer_row = MultiBufferRow(buffer_row);

            Some((multi_buffer_row, segment))
        });

        let mut line_numbers: HashMap<MultiBufferRow, LineNumberLayout> = HashMap::default();
        for (buffer_row, segment) in segments {
            line_numbers
                .entry(buffer_row)
                .or_insert_with(|| LineNumberLayout {
                    segments: Default::default(),
                })
                .segments
                .push(segment);
        }
        Arc::new(line_numbers)
    }

    fn layout_crease_toggles(
        &self,
        rows: Range<DisplayRow>,
        row_infos: &[RowInfo],
        active_rows: &BTreeMap<DisplayRow, LineHighlightSpec>,
        snapshot: &EditorSnapshot,
        window: &mut Window,
        cx: &mut App,
    ) -> Vec<Option<AnyElement>> {
        let include_fold_statuses = EditorSettings::get_global(cx).gutter.folds
            && snapshot.mode.is_full()
            && self.editor.read(cx).buffer_kind(cx) == ItemBufferKind::Singleton;
        if include_fold_statuses {
            row_infos
                .iter()
                .enumerate()
                .map(|(ix, info)| {
                    if info.expand_info.is_some() {
                        return None;
                    }
                    let row = info.multibuffer_row?;
                    let display_row = DisplayRow(rows.start.0 + ix as u32);
                    let active = active_rows.contains_key(&display_row);

                    snapshot.render_crease_toggle(row, active, self.editor.clone(), window, cx)
                })
                .collect()
        } else {
            Vec::new()
        }
    }

    fn layout_crease_trailers(
        &self,
        buffer_rows: impl IntoIterator<Item = RowInfo>,
        snapshot: &EditorSnapshot,
        window: &mut Window,
        cx: &mut App,
    ) -> Vec<Option<AnyElement>> {
        buffer_rows
            .into_iter()
            .map(|row_info| {
                if row_info.expand_info.is_some() {
                    return None;
                }
                if let Some(row) = row_info.multibuffer_row {
                    snapshot.render_crease_trailer(row, window, cx)
                } else {
                    None
                }
            })
            .collect()
    }

    fn bg_segments_per_row(
        rows: Range<DisplayRow>,
        selections: &[(PlayerColor, Vec<SelectionLayout>)],
        highlight_ranges: &[(Range<DisplayPoint>, Hsla)],
        base_background: Hsla,
    ) -> Vec<Vec<(Range<DisplayPoint>, Hsla)>> {
        if rows.start >= rows.end {
            return Vec::new();
        }
        if !base_background.is_opaque() {
            // We don't actually know what color is behind this editor.
            return Vec::new();
        }
        let highlight_iter = highlight_ranges.iter().cloned();
        let selection_iter = selections.iter().flat_map(|(player_color, layouts)| {
            let color = player_color.selection;
            layouts.iter().filter_map(move |selection_layout| {
                if selection_layout.range.start != selection_layout.range.end {
                    Some((selection_layout.range.clone(), color))
                } else {
                    None
                }
            })
        });
        let mut per_row_map = vec![Vec::new(); rows.len()];
        for (range, color) in highlight_iter.chain(selection_iter) {
            let covered_rows = if range.end.column() == 0 {
                cmp::max(range.start.row(), rows.start)..cmp::min(range.end.row(), rows.end)
            } else {
                cmp::max(range.start.row(), rows.start)
                    ..cmp::min(range.end.row().next_row(), rows.end)
            };
            for row in covered_rows.iter_rows() {
                let seg_start = if row == range.start.row() {
                    range.start
                } else {
                    DisplayPoint::new(row, 0)
                };
                let seg_end = if row == range.end.row() && range.end.column() != 0 {
                    range.end
                } else {
                    DisplayPoint::new(row, u32::MAX)
                };
                let ix = row.minus(rows.start) as usize;
                debug_assert!(row >= rows.start && row < rows.end);
                debug_assert!(ix < per_row_map.len());
                per_row_map[ix].push((seg_start..seg_end, color));
            }
        }
        for row_segments in per_row_map.iter_mut() {
            if row_segments.is_empty() {
                continue;
            }
            let segments = mem::take(row_segments);
            let merged = Self::merge_overlapping_ranges(segments, base_background);
            *row_segments = merged;
        }
        per_row_map
    }

    /// Merge overlapping ranges by splitting at all range boundaries and blending colors where
    /// multiple ranges overlap. The result contains non-overlapping ranges ordered from left to right.
    ///
    /// Expects `start.row() == end.row()` for each range.
    fn merge_overlapping_ranges(
        ranges: Vec<(Range<DisplayPoint>, Hsla)>,
        base_background: Hsla,
    ) -> Vec<(Range<DisplayPoint>, Hsla)> {
        struct Boundary {
            pos: DisplayPoint,
            is_start: bool,
            index: usize,
            color: Hsla,
        }

        let mut boundaries: SmallVec<[Boundary; 16]> = SmallVec::with_capacity(ranges.len() * 2);
        for (index, (range, color)) in ranges.iter().enumerate() {
            debug_assert!(
                range.start.row() == range.end.row(),
                "expects single-row ranges"
            );
            if range.start < range.end {
                boundaries.push(Boundary {
                    pos: range.start,
                    is_start: true,
                    index,
                    color: *color,
                });
                boundaries.push(Boundary {
                    pos: range.end,
                    is_start: false,
                    index,
                    color: *color,
                });
            }
        }

        if boundaries.is_empty() {
            return Vec::new();
        }

        boundaries
            .sort_unstable_by(|a, b| a.pos.cmp(&b.pos).then_with(|| a.is_start.cmp(&b.is_start)));

        let mut processed_ranges: Vec<(Range<DisplayPoint>, Hsla)> = Vec::new();
        let mut active_ranges: SmallVec<[(usize, Hsla); 8]> = SmallVec::new();

        let mut i = 0;
        let mut start_pos = boundaries[0].pos;

        let boundaries_len = boundaries.len();
        while i < boundaries_len {
            let current_boundary_pos = boundaries[i].pos;
            if start_pos < current_boundary_pos {
                if !active_ranges.is_empty() {
                    let mut color = base_background;
                    for &(_, c) in &active_ranges {
                        color = Hsla::blend(color, c);
                    }
                    if let Some((last_range, last_color)) = processed_ranges.last_mut() {
                        if *last_color == color && last_range.end == start_pos {
                            last_range.end = current_boundary_pos;
                        } else {
                            processed_ranges.push((start_pos..current_boundary_pos, color));
                        }
                    } else {
                        processed_ranges.push((start_pos..current_boundary_pos, color));
                    }
                }
            }
            while i < boundaries_len && boundaries[i].pos == current_boundary_pos {
                let active_range = &boundaries[i];
                if active_range.is_start {
                    let idx = active_range.index;
                    let pos = active_ranges
                        .binary_search_by_key(&idx, |(i, _)| *i)
                        .unwrap_or_else(|p| p);
                    active_ranges.insert(pos, (idx, active_range.color));
                } else {
                    let idx = active_range.index;
                    if let Ok(pos) = active_ranges.binary_search_by_key(&idx, |(i, _)| *i) {
                        active_ranges.remove(pos);
                    }
                }
                i += 1;
            }
            start_pos = current_boundary_pos;
        }

        processed_ranges
    }

    fn layout_lines(
        rows: Range<DisplayRow>,
        snapshot: &EditorSnapshot,
        style: &EditorStyle,
        editor_width: Pixels,
        is_row_soft_wrapped: impl Copy + Fn(usize) -> bool,
        bg_segments_per_row: &[Vec<(Range<DisplayPoint>, Hsla)>],
        window: &mut Window,
        cx: &mut App,
    ) -> Vec<LineWithInvisibles> {
        if rows.start >= rows.end {
            return Vec::new();
        }

        // Show the placeholder when the editor is empty
        if snapshot.is_empty() {
            let font_size = style.text.font_size.to_pixels(window.rem_size());
            let placeholder_color = cx.theme().colors().text_placeholder;
            let placeholder_text = snapshot.placeholder_text();

            let placeholder_lines = placeholder_text
                .as_ref()
                .map_or(Vec::new(), |text| text.split('\n').collect::<Vec<_>>());

            let placeholder_line_count = placeholder_lines.len();

            placeholder_lines
                .into_iter()
                .skip(rows.start.0 as usize)
                .chain(iter::repeat(""))
                .take(cmp::max(rows.len(), placeholder_line_count))
                .map(move |line| {
                    let run = TextRun {
                        len: line.len(),
                        font: style.text.font(),
                        color: placeholder_color,
                        ..Default::default()
                    };
                    let line = window.text_system().shape_line(
                        line.to_string().into(),
                        font_size,
                        &[run],
                        None,
                    );
                    LineWithInvisibles {
                        width: line.width,
                        len: line.len,
                        fragments: smallvec![LineFragment::Text(line)],
                        invisibles: Vec::new(),
                        font_size,
                    }
                })
                .collect()
        } else {
            let chunks = snapshot.highlighted_chunks(rows.clone(), true, style);
            LineWithInvisibles::from_chunks(
                chunks,
                style,
                MAX_LINE_LEN,
                rows.len(),
                &snapshot.mode,
                editor_width,
                is_row_soft_wrapped,
                bg_segments_per_row,
                window,
                cx,
            )
        }
    }

    fn prepaint_lines(
        &self,
        start_row: DisplayRow,
        line_layouts: &mut [LineWithInvisibles],
        line_height: Pixels,
        scroll_position: gpui::Point<ScrollOffset>,
        scroll_pixel_position: gpui::Point<ScrollPixelOffset>,
        content_origin: gpui::Point<Pixels>,
        window: &mut Window,
        cx: &mut App,
    ) -> SmallVec<[AnyElement; 1]> {
        let mut line_elements = SmallVec::new();
        for (ix, line) in line_layouts.iter_mut().enumerate() {
            let row = start_row + DisplayRow(ix as u32);
            line.prepaint(
                line_height,
                scroll_position,
                scroll_pixel_position,
                row,
                content_origin,
                &mut line_elements,
                window,
                cx,
            );
        }
        line_elements
    }

    fn render_block(
        &self,
        block: &Block,
        available_width: AvailableSpace,
        block_id: BlockId,
        block_row_start: DisplayRow,
        snapshot: &EditorSnapshot,
        text_x: Pixels,
        rows: &Range<DisplayRow>,
        line_layouts: &[LineWithInvisibles],
        editor_margins: &EditorMargins,
        line_height: Pixels,
        em_width: Pixels,
        text_hitbox: &Hitbox,
        editor_width: Pixels,
        scroll_width: &mut Pixels,
        resized_blocks: &mut HashMap<CustomBlockId, u32>,
        row_block_types: &mut HashMap<DisplayRow, bool>,
        selections: &[Selection<Point>],
        selected_buffer_ids: &Vec<BufferId>,
        is_row_soft_wrapped: impl Copy + Fn(usize) -> bool,
        sticky_header_excerpt_id: Option<ExcerptId>,
        window: &mut Window,
        cx: &mut App,
    ) -> Option<(AnyElement, Size<Pixels>, DisplayRow, Pixels)> {
        let mut x_position = None;
        let mut element = match block {
            Block::Custom(custom) => {
                let block_start = custom.start().to_point(&snapshot.buffer_snapshot());
                let block_end = custom.end().to_point(&snapshot.buffer_snapshot());
                if block.place_near() && snapshot.is_line_folded(MultiBufferRow(block_start.row)) {
                    return None;
                }
                let align_to = block_start.to_display_point(snapshot);
                let x_and_width = |layout: &LineWithInvisibles| {
                    Some((
                        text_x + layout.x_for_index(align_to.column() as usize),
                        text_x + layout.width,
                    ))
                };
                let line_ix = align_to.row().0.checked_sub(rows.start.0);
                x_position =
                    if let Some(layout) = line_ix.and_then(|ix| line_layouts.get(ix as usize)) {
                        x_and_width(layout)
                    } else {
                        x_and_width(&layout_line(
                            align_to.row(),
                            snapshot,
                            &self.style,
                            editor_width,
                            is_row_soft_wrapped,
                            window,
                            cx,
                        ))
                    };

                let anchor_x = x_position.unwrap().0;

                let selected = selections
                    .binary_search_by(|selection| {
                        if selection.end <= block_start {
                            Ordering::Less
                        } else if selection.start >= block_end {
                            Ordering::Greater
                        } else {
                            Ordering::Equal
                        }
                    })
                    .is_ok();

                div()
                    .size_full()
                    .child(custom.render(&mut BlockContext {
                        window,
                        app: cx,
                        anchor_x,
                        margins: editor_margins,
                        line_height,
                        em_width,
                        block_id,
                        selected,
                        max_width: text_hitbox.size.width.max(*scroll_width),
                        editor_style: &self.style,
                    }))
                    .into_any()
            }

            Block::FoldedBuffer {
                first_excerpt,
                height,
                ..
            } => {
                let selected = selected_buffer_ids.contains(&first_excerpt.buffer_id);
                let result = v_flex().id(block_id).w_full().pr(editor_margins.right);

                let jump_data = header_jump_data(snapshot, block_row_start, *height, first_excerpt);
                result
                    .child(self.render_buffer_header(
                        first_excerpt,
                        true,
                        selected,
                        false,
                        jump_data,
                        window,
                        cx,
                    ))
                    .into_any_element()
            }

            Block::ExcerptBoundary { .. } => {
                let color = cx.theme().colors().clone();
                let mut result = v_flex().id(block_id).w_full();

                result = result.child(
                    h_flex().relative().child(
                        div()
                            .top(line_height / 2.)
                            .absolute()
                            .w_full()
                            .h_px()
                            .bg(color.border_variant),
                    ),
                );

                result.into_any()
            }

            Block::BufferHeader { excerpt, height } => {
                let mut result = v_flex().id(block_id).w_full();

                let jump_data = header_jump_data(snapshot, block_row_start, *height, excerpt);

                if sticky_header_excerpt_id != Some(excerpt.id) {
                    let selected = selected_buffer_ids.contains(&excerpt.buffer_id);

                    result = result.child(div().pr(editor_margins.right).child(
                        self.render_buffer_header(
                            excerpt, false, selected, false, jump_data, window, cx,
                        ),
                    ));
                } else {
                    result =
                        result.child(div().h(FILE_HEADER_HEIGHT as f32 * window.line_height()));
                }

                result.into_any()
            }
        };

        // Discover the element's content height, then round up to the nearest multiple of line height.
        let preliminary_size = element.layout_as_root(
            size(available_width, AvailableSpace::MinContent),
            window,
            cx,
        );
        let quantized_height = (preliminary_size.height / line_height).ceil() * line_height;
        let final_size = if preliminary_size.height == quantized_height {
            preliminary_size
        } else {
            element.layout_as_root(size(available_width, quantized_height.into()), window, cx)
        };
        let mut element_height_in_lines = ((final_size.height / line_height).ceil() as u32).max(1);

        let mut row = block_row_start;
        let mut x_offset = px(0.);
        let mut is_block = true;

        if let BlockId::Custom(custom_block_id) = block_id
            && block.has_height()
        {
            if block.place_near()
                && let Some((x_target, line_width)) = x_position
            {
                let margin = em_width * 2;
                if line_width + final_size.width + margin
                    < editor_width + editor_margins.gutter.full_width()
                    && !row_block_types.contains_key(&(row - 1))
                    && element_height_in_lines == 1
                {
                    x_offset = line_width + margin;
                    row = row - 1;
                    is_block = false;
                    element_height_in_lines = 0;
                    row_block_types.insert(row, is_block);
                } else {
                    let max_offset =
                        editor_width + editor_margins.gutter.full_width() - final_size.width;
                    let min_offset = (x_target + em_width - final_size.width)
                        .max(editor_margins.gutter.full_width());
                    x_offset = x_target.min(max_offset).max(min_offset);
                }
            };
            if element_height_in_lines != block.height() {
                resized_blocks.insert(custom_block_id, element_height_in_lines);
            }
        }
        for i in 0..element_height_in_lines {
            row_block_types.insert(row + i, is_block);
        }

        Some((element, final_size, row, x_offset))
    }

    fn render_buffer_header(
        &self,
        for_excerpt: &ExcerptInfo,
        is_folded: bool,
        is_selected: bool,
        is_sticky: bool,
        jump_data: JumpData,
        window: &mut Window,
        cx: &mut App,
    ) -> impl IntoElement {
        let editor = self.editor.read(cx);
        let multi_buffer = editor.buffer.read(cx);
        let file_status = multi_buffer
            .all_diff_hunks_expanded()
            .then(|| editor.status_for_buffer_id(for_excerpt.buffer_id, cx))
            .flatten();
        let indicator = multi_buffer
            .buffer(for_excerpt.buffer_id)
            .and_then(|buffer| {
                let buffer = buffer.read(cx);
                let indicator_color = match (buffer.has_conflict(), buffer.is_dirty()) {
                    (true, _) => Some(Color::Warning),
                    (_, true) => Some(Color::Accent),
                    (false, false) => None,
                };
                indicator_color.map(|indicator_color| Indicator::dot().color(indicator_color))
            });

        let include_root = editor
            .project
            .as_ref()
            .map(|project| project.read(cx).visible_worktrees(cx).count() > 1)
            .unwrap_or_default();
        let file = for_excerpt.buffer.file();
        let can_open_excerpts = Editor::can_open_excerpts_in_file(file);
        let path_style = file.map(|file| file.path_style(cx));
        let relative_path = for_excerpt.buffer.resolve_file_path(include_root, cx);
        let (parent_path, filename) = if let Some(path) = &relative_path {
            if let Some(path_style) = path_style {
                let (dir, file_name) = path_style.split(path);
                (dir.map(|dir| dir.to_owned()), Some(file_name.to_owned()))
            } else {
                (None, Some(path.clone()))
            }
        } else {
            (None, None)
        };
        let focus_handle = editor.focus_handle(cx);
        let colors = cx.theme().colors();

        let header = div()
            .p_1()
            .w_full()
            .h(FILE_HEADER_HEIGHT as f32 * window.line_height())
            .child(
                h_flex()
                    .size_full()
                    .flex_basis(Length::Definite(DefiniteLength::Fraction(0.667)))
                    .pl_1()
                    .pr_2()
                    .rounded_sm()
                    .gap_1p5()
                    .when(is_sticky, |el| el.shadow_md())
                    .border_1()
                    .map(|div| {
                        let border_color = if is_selected
                            && is_folded
                            && focus_handle.contains_focused(window, cx)
                        {
                            colors.border_focused
                        } else {
                            colors.border
                        };
                        div.border_color(border_color)
                    })
                    .bg(colors.editor_subheader_background)
                    .hover(|style| style.bg(colors.element_hover))
                    .map(|header| {
                        let editor = self.editor.clone();
                        let buffer_id = for_excerpt.buffer_id;
                        let toggle_chevron_icon =
                            FileIcons::get_chevron_icon(!is_folded, cx).map(Icon::from_path);
                        let button_size = rems_from_px(28.);

                        header.child(
                            div()
                                .hover(|style| style.bg(colors.element_selected))
                                .rounded_xs()
                                .child(
                                    ButtonLike::new("toggle-buffer-fold")
                                        .style(ButtonStyle::Transparent)
                                        .height(button_size.into())
                                        .width(button_size)
                                        .children(toggle_chevron_icon)
                                        .tooltip({
                                            let focus_handle = focus_handle.clone();
                                            move |_window, cx| {
                                                Tooltip::with_meta_in(
                                                    "Toggle Excerpt Fold",
                                                    Some(&ToggleFold),
                                                    format!(
                                                        "{} to toggle all",
                                                        text_for_keystroke(
                                                            &Modifiers::alt(),
                                                            "click",
                                                            cx
                                                        )
                                                    ),
                                                    &focus_handle,
                                                    cx,
                                                )
                                            }
                                        })
                                        .on_click(move |event, window, cx| {
                                            if event.modifiers().alt {
                                                // Alt+click toggles all buffers
                                                editor.update(cx, |editor, cx| {
                                                    editor.toggle_fold_all(
                                                        &ToggleFoldAll,
                                                        window,
                                                        cx,
                                                    );
                                                });
                                            } else {
                                                // Regular click toggles single buffer
                                                if is_folded {
                                                    editor.update(cx, |editor, cx| {
                                                        editor.unfold_buffer(buffer_id, cx);
                                                    });
                                                } else {
                                                    editor.update(cx, |editor, cx| {
                                                        editor.fold_buffer(buffer_id, cx);
                                                    });
                                                }
                                            }
                                        }),
                                ),
                        )
                    })
                    .children(
                        editor
                            .addons
                            .values()
                            .filter_map(|addon| {
                                addon.render_buffer_header_controls(for_excerpt, window, cx)
                            })
                            .take(1),
                    )
                    .child(
                        h_flex()
                            .size(rems_from_px(12.0))
                            .justify_center()
                            .flex_shrink_0()
                            .children(indicator),
                    )
                    .child(
                        h_flex()
                            .cursor_pointer()
                            .id("path header block")
                            .size_full()
                            .justify_between()
                            .overflow_hidden()
                            .child(h_flex().gap_0p5().map(|path_header| {
                                let filename = filename
                                    .map(SharedString::from)
                                    .unwrap_or_else(|| "untitled".into());

                                path_header
                                    .when(ItemSettings::get_global(cx).file_icons, |el| {
                                        let path = path::Path::new(filename.as_str());
                                        let icon =
                                            FileIcons::get_icon(path, cx).unwrap_or_default();
                                        let icon = Icon::from_path(icon).color(Color::Muted);
                                        el.child(icon)
                                    })
                                    .child(
                                        ButtonLike::new("filename-button")
                                            .style(ButtonStyle::Subtle)
                                            .child(
                                                div()
                                                    .child(
                                                        Label::new(filename)
                                                            .single_line()
                                                            .color(file_status_label_color(
                                                                file_status,
                                                            ))
                                                            .when(
                                                                file_status.is_some_and(|s| {
                                                                    s.is_deleted()
                                                                }),
                                                                |label| label.strikethrough(),
                                                            ),
                                                    )
                                                    .group_hover("", |div| div.underline()),
                                            )
                                            .on_click({
                                                let focus_handle = focus_handle.clone();
                                                move |event, window, cx| {
                                                    if event.modifiers().secondary() {
                                                        focus_handle.dispatch_action(
                                                            &OpenExcerptsSplit,
                                                            window,
                                                            cx,
                                                        );
                                                    } else {
                                                        focus_handle.dispatch_action(
                                                            &OpenExcerpts,
                                                            window,
                                                            cx,
                                                        );
                                                    }
                                                }
                                            }),
                                    )
                                    .when_some(parent_path, |then, path| {
                                        then.child(div().child(path).text_color(
                                            if file_status.is_some_and(FileStatus::is_deleted) {
                                                colors.text_disabled
                                            } else {
                                                colors.text_muted
                                            },
                                        ))
                                    })
                            }))
                            .when(
                                can_open_excerpts && is_selected && relative_path.is_some(),
                                |el| {
                                    el.child(
                                        ButtonLike::new("open-file-button")
                                            .style(ButtonStyle::OutlinedGhost)
                                            .child(
                                                h_flex()
                                                    .gap_2p5()
                                                    .child(Label::new("Open file"))
                                                    .child(KeyBinding::for_action_in(
                                                        &OpenExcerpts,
                                                        &focus_handle,
                                                        cx,
                                                    )),
                                            )
                                            .on_click({
                                                let focus_handle = focus_handle.clone();
                                                move |event, window, cx| {
                                                    if event.modifiers().secondary() {
                                                        focus_handle.dispatch_action(
                                                            &OpenExcerptsSplit,
                                                            window,
                                                            cx,
                                                        );
                                                    } else {
                                                        focus_handle.dispatch_action(
                                                            &OpenExcerpts,
                                                            window,
                                                            cx,
                                                        );
                                                    }
                                                }
                                            }),
                                    )
                                },
                            )
                            .on_mouse_down(MouseButton::Left, |_, _, cx| cx.stop_propagation())
                            .on_click(window.listener_for(&self.editor, {
                                let buffer_id = for_excerpt.buffer_id;
                                move |editor, e: &ClickEvent, window, cx| {
                                    if e.modifiers().alt {
                                        editor.open_excerpts_common(
                                            Some(jump_data.clone()),
                                            e.modifiers().secondary(),
                                            window,
                                            cx,
                                        );
                                        return;
                                    }

                                    if is_folded {
                                        editor.unfold_buffer(buffer_id, cx);
                                    } else {
                                        editor.fold_buffer(buffer_id, cx);
                                    }
                                }
                            })),
                    ),
            );

        let file = for_excerpt.buffer.file().cloned();
        let editor = self.editor.clone();

        right_click_menu("buffer-header-context-menu")
            .trigger(move |_, _, _| header)
            .menu(move |window, cx| {
                let menu_context = focus_handle.clone();
                let editor = editor.clone();
                let file = file.clone();
                ContextMenu::build(window, cx, move |mut menu, window, cx| {
                    if let Some(file) = file
                        && let Some(project) = editor.read(cx).project()
                        && let Some(worktree) =
                            project.read(cx).worktree_for_id(file.worktree_id(cx), cx)
                    {
                        let path_style = file.path_style(cx);
                        let worktree = worktree.read(cx);
                        let relative_path = file.path();
                        let entry_for_path = worktree.entry_for_path(relative_path);
                        let abs_path = entry_for_path.map(|e| {
                            e.canonical_path.as_deref().map_or_else(
                                || worktree.absolutize(relative_path),
                                Path::to_path_buf,
                            )
                        });
                        let has_relative_path = worktree.root_entry().is_some_and(Entry::is_dir);

                        let parent_abs_path = abs_path
                            .as_ref()
                            .and_then(|abs_path| Some(abs_path.parent()?.to_path_buf()));
                        let relative_path = has_relative_path
                            .then_some(relative_path)
                            .map(ToOwned::to_owned);

                        let visible_in_project_panel =
                            relative_path.is_some() && worktree.is_visible();
                        let reveal_in_project_panel = entry_for_path
                            .filter(|_| visible_in_project_panel)
                            .map(|entry| entry.id);
                        menu = menu
                            .when_some(abs_path, |menu, abs_path| {
                                menu.entry(
                                    "Copy Path",
                                    Some(Box::new(zed_actions::workspace::CopyPath)),
                                    window.handler_for(&editor, move |_, _, cx| {
                                        cx.write_to_clipboard(ClipboardItem::new_string(
                                            abs_path.to_string_lossy().into_owned(),
                                        ));
                                    }),
                                )
                            })
                            .when_some(relative_path, |menu, relative_path| {
                                menu.entry(
                                    "Copy Relative Path",
                                    Some(Box::new(zed_actions::workspace::CopyRelativePath)),
                                    window.handler_for(&editor, move |_, _, cx| {
                                        cx.write_to_clipboard(ClipboardItem::new_string(
                                            relative_path.display(path_style).to_string(),
                                        ));
                                    }),
                                )
                            })
                            .when(
                                reveal_in_project_panel.is_some() || parent_abs_path.is_some(),
                                |menu| menu.separator(),
                            )
                            .when_some(reveal_in_project_panel, |menu, entry_id| {
                                menu.entry(
                                    "Reveal In Project Panel",
                                    Some(Box::new(RevealInProjectPanel::default())),
                                    window.handler_for(&editor, move |editor, _, cx| {
                                        if let Some(project) = &mut editor.project {
                                            project.update(cx, |_, cx| {
                                                cx.emit(project::Event::RevealInProjectPanel(
                                                    entry_id,
                                                ))
                                            });
                                        }
                                    }),
                                )
                            })
                            .when_some(parent_abs_path, |menu, parent_abs_path| {
                                menu.entry(
                                    "Open in Terminal",
                                    Some(Box::new(OpenInTerminal)),
                                    window.handler_for(&editor, move |_, window, cx| {
                                        window.dispatch_action(
                                            OpenTerminal {
                                                working_directory: parent_abs_path.clone(),
                                            }
                                            .boxed_clone(),
                                            cx,
                                        );
                                    }),
                                )
                            });
                    }

                    menu.context(menu_context)
                })
            })
    }

    fn render_blocks(
        &self,
        rows: Range<DisplayRow>,
        snapshot: &EditorSnapshot,
        hitbox: &Hitbox,
        text_hitbox: &Hitbox,
        editor_width: Pixels,
        scroll_width: &mut Pixels,
        editor_margins: &EditorMargins,
        em_width: Pixels,
        text_x: Pixels,
        line_height: Pixels,
        line_layouts: &mut [LineWithInvisibles],
        selections: &[Selection<Point>],
        selected_buffer_ids: &Vec<BufferId>,
        is_row_soft_wrapped: impl Copy + Fn(usize) -> bool,
        sticky_header_excerpt_id: Option<ExcerptId>,
        window: &mut Window,
        cx: &mut App,
    ) -> Result<(Vec<BlockLayout>, HashMap<DisplayRow, bool>), HashMap<CustomBlockId, u32>> {
        let (fixed_blocks, non_fixed_blocks) = snapshot
            .blocks_in_range(rows.clone())
            .partition::<Vec<_>, _>(|(_, block)| block.style() == BlockStyle::Fixed);

        let mut focused_block = self
            .editor
            .update(cx, |editor, _| editor.take_focused_block());
        let mut fixed_block_max_width = Pixels::ZERO;
        let mut blocks = Vec::new();
        let mut resized_blocks = HashMap::default();
        let mut row_block_types = HashMap::default();

        for (row, block) in fixed_blocks {
            let block_id = block.id();

            if focused_block.as_ref().is_some_and(|b| b.id == block_id) {
                focused_block = None;
            }

            if let Some((element, element_size, row, x_offset)) = self.render_block(
                block,
                AvailableSpace::MinContent,
                block_id,
                row,
                snapshot,
                text_x,
                &rows,
                line_layouts,
                editor_margins,
                line_height,
                em_width,
                text_hitbox,
                editor_width,
                scroll_width,
                &mut resized_blocks,
                &mut row_block_types,
                selections,
                selected_buffer_ids,
                is_row_soft_wrapped,
                sticky_header_excerpt_id,
                window,
                cx,
            ) {
                fixed_block_max_width = fixed_block_max_width.max(element_size.width + em_width);
                blocks.push(BlockLayout {
                    id: block_id,
                    x_offset,
                    row: Some(row),
                    element,
                    available_space: size(AvailableSpace::MinContent, element_size.height.into()),
                    style: BlockStyle::Fixed,
                    overlaps_gutter: true,
                    is_buffer_header: block.is_buffer_header(),
                });
            }
        }

        for (row, block) in non_fixed_blocks {
            let style = block.style();
            let width = match (style, block.place_near()) {
                (_, true) => AvailableSpace::MinContent,
                (BlockStyle::Sticky, _) => hitbox.size.width.into(),
                (BlockStyle::Flex, _) => hitbox
                    .size
                    .width
                    .max(fixed_block_max_width)
                    .max(editor_margins.gutter.width + *scroll_width)
                    .into(),
                (BlockStyle::Fixed, _) => unreachable!(),
            };
            let block_id = block.id();

            if focused_block.as_ref().is_some_and(|b| b.id == block_id) {
                focused_block = None;
            }

            if let Some((element, element_size, row, x_offset)) = self.render_block(
                block,
                width,
                block_id,
                row,
                snapshot,
                text_x,
                &rows,
                line_layouts,
                editor_margins,
                line_height,
                em_width,
                text_hitbox,
                editor_width,
                scroll_width,
                &mut resized_blocks,
                &mut row_block_types,
                selections,
                selected_buffer_ids,
                is_row_soft_wrapped,
                sticky_header_excerpt_id,
                window,
                cx,
            ) {
                blocks.push(BlockLayout {
                    id: block_id,
                    x_offset,
                    row: Some(row),
                    element,
                    available_space: size(width, element_size.height.into()),
                    style,
                    overlaps_gutter: !block.place_near(),
                    is_buffer_header: block.is_buffer_header(),
                });
            }
        }

        if let Some(focused_block) = focused_block
            && let Some(focus_handle) = focused_block.focus_handle.upgrade()
            && focus_handle.is_focused(window)
            && let Some(block) = snapshot.block_for_id(focused_block.id)
        {
            let style = block.style();
            let width = match style {
                BlockStyle::Fixed => AvailableSpace::MinContent,
                BlockStyle::Flex => AvailableSpace::Definite(
                    hitbox
                        .size
                        .width
                        .max(fixed_block_max_width)
                        .max(editor_margins.gutter.width + *scroll_width),
                ),
                BlockStyle::Sticky => AvailableSpace::Definite(hitbox.size.width),
            };

            if let Some((element, element_size, _, x_offset)) = self.render_block(
                &block,
                width,
                focused_block.id,
                rows.end,
                snapshot,
                text_x,
                &rows,
                line_layouts,
                editor_margins,
                line_height,
                em_width,
                text_hitbox,
                editor_width,
                scroll_width,
                &mut resized_blocks,
                &mut row_block_types,
                selections,
                selected_buffer_ids,
                is_row_soft_wrapped,
                sticky_header_excerpt_id,
                window,
                cx,
            ) {
                blocks.push(BlockLayout {
                    id: block.id(),
                    x_offset,
                    row: None,
                    element,
                    available_space: size(width, element_size.height.into()),
                    style,
                    overlaps_gutter: true,
                    is_buffer_header: block.is_buffer_header(),
                });
            }
        }

        if resized_blocks.is_empty() {
            *scroll_width =
                (*scroll_width).max(fixed_block_max_width - editor_margins.gutter.width);
            Ok((blocks, row_block_types))
        } else {
            Err(resized_blocks)
        }
    }

    fn layout_blocks(
        &self,
        blocks: &mut Vec<BlockLayout>,
        hitbox: &Hitbox,
        line_height: Pixels,
        scroll_position: gpui::Point<ScrollOffset>,
        scroll_pixel_position: gpui::Point<ScrollPixelOffset>,
        window: &mut Window,
        cx: &mut App,
    ) {
        for block in blocks {
            let mut origin = if let Some(row) = block.row {
                hitbox.origin
                    + point(
                        block.x_offset,
                        Pixels::from(
                            (row.as_f64() - scroll_position.y)
                                * ScrollPixelOffset::from(line_height),
                        ),
                    )
            } else {
                // Position the block outside the visible area
                hitbox.origin + point(Pixels::ZERO, hitbox.size.height)
            };

            if !matches!(block.style, BlockStyle::Sticky) {
                origin += point(Pixels::from(-scroll_pixel_position.x), Pixels::ZERO);
            }

            let focus_handle =
                block
                    .element
                    .prepaint_as_root(origin, block.available_space, window, cx);

            if let Some(focus_handle) = focus_handle {
                self.editor.update(cx, |editor, _cx| {
                    editor.set_focused_block(FocusedBlock {
                        id: block.id,
                        focus_handle: focus_handle.downgrade(),
                    });
                });
            }
        }
    }

    fn layout_sticky_buffer_header(
        &self,
        StickyHeaderExcerpt { excerpt }: StickyHeaderExcerpt<'_>,
        scroll_position: gpui::Point<ScrollOffset>,
        line_height: Pixels,
        right_margin: Pixels,
        snapshot: &EditorSnapshot,
        hitbox: &Hitbox,
        selected_buffer_ids: &Vec<BufferId>,
        blocks: &[BlockLayout],
        window: &mut Window,
        cx: &mut App,
    ) -> AnyElement {
        let jump_data = header_jump_data(
            snapshot,
            DisplayRow(scroll_position.y as u32),
            FILE_HEADER_HEIGHT + MULTI_BUFFER_EXCERPT_HEADER_HEIGHT,
            excerpt,
        );

        let editor_bg_color = cx.theme().colors().editor_background;

        let selected = selected_buffer_ids.contains(&excerpt.buffer_id);

        let available_width = hitbox.bounds.size.width - right_margin;

        let mut header = v_flex()
            .w_full()
            .relative()
            .child(
                div()
                    .w(available_width)
                    .h(FILE_HEADER_HEIGHT as f32 * line_height)
                    .bg(linear_gradient(
                        0.,
                        linear_color_stop(editor_bg_color.opacity(0.), 0.),
                        linear_color_stop(editor_bg_color, 0.6),
                    ))
                    .absolute()
                    .top_0(),
            )
            .child(
                self.render_buffer_header(excerpt, false, selected, true, jump_data, window, cx)
                    .into_any_element(),
            )
            .into_any_element();

        let mut origin = hitbox.origin;
        // Move floating header up to avoid colliding with the next buffer header.
        for block in blocks.iter() {
            if !block.is_buffer_header {
                continue;
            }

            let Some(display_row) = block.row.filter(|row| row.0 > scroll_position.y as u32) else {
                continue;
            };

            let max_row = display_row.0.saturating_sub(FILE_HEADER_HEIGHT);
            let offset = scroll_position.y - max_row as f64;

            if offset > 0.0 {
                origin.y -= Pixels::from(offset * ScrollPixelOffset::from(line_height));
            }
            break;
        }

        let size = size(
            AvailableSpace::Definite(available_width),
            AvailableSpace::MinContent,
        );

        header.prepaint_as_root(origin, size, window, cx);

        header
    }

    fn layout_sticky_headers(
        &self,
        snapshot: &EditorSnapshot,
        editor_width: Pixels,
        is_row_soft_wrapped: impl Copy + Fn(usize) -> bool,
        line_height: Pixels,
        scroll_pixel_position: gpui::Point<ScrollPixelOffset>,
        content_origin: gpui::Point<Pixels>,
        gutter_dimensions: &GutterDimensions,
        gutter_hitbox: &Hitbox,
        text_hitbox: &Hitbox,
        window: &mut Window,
        cx: &mut App,
    ) -> Option<StickyHeaders> {
        let show_line_numbers = snapshot
            .show_line_numbers
            .unwrap_or_else(|| EditorSettings::get_global(cx).gutter.line_numbers);

        let rows = Self::sticky_headers(self.editor.read(cx), snapshot, cx);

        let mut lines = Vec::<StickyHeaderLine>::new();

        for StickyHeader {
            item,
            sticky_row,
            start_point,
            offset,
        } in rows.into_iter().rev()
        {
            let line = layout_line(
                sticky_row,
                snapshot,
                &self.style,
                editor_width,
                is_row_soft_wrapped,
                window,
                cx,
            );

            let line_number = show_line_numbers.then(|| {
                let number = (start_point.row + 1).to_string();
                let color = cx.theme().colors().editor_line_number;
                self.shape_line_number(SharedString::from(number), color, window)
            });

            lines.push(StickyHeaderLine::new(
                sticky_row,
                line_height * offset as f32,
                line,
                line_number,
                item.range.start,
                line_height,
                scroll_pixel_position,
                content_origin,
                gutter_hitbox,
                text_hitbox,
                window,
                cx,
            ));
        }

        lines.reverse();
        if lines.is_empty() {
            return None;
        }

        Some(StickyHeaders {
            lines,
            gutter_background: cx.theme().colors().editor_gutter_background,
            content_background: self.style.background,
            gutter_right_padding: gutter_dimensions.right_padding,
        })
    }

    pub(crate) fn sticky_headers(
        editor: &Editor,
        snapshot: &EditorSnapshot,
        cx: &App,
    ) -> Vec<StickyHeader> {
        let scroll_top = snapshot.scroll_position().y;

        let mut end_rows = Vec::<DisplayRow>::new();
        let mut rows = Vec::<StickyHeader>::new();

        let items = editor.sticky_headers(cx).unwrap_or_default();

        for item in items {
            let start_point = item.range.start.to_point(snapshot.buffer_snapshot());
            let end_point = item.range.end.to_point(snapshot.buffer_snapshot());

            let sticky_row = snapshot
                .display_snapshot
                .point_to_display_point(start_point, Bias::Left)
                .row();
            let end_row = snapshot
                .display_snapshot
                .point_to_display_point(end_point, Bias::Left)
                .row();
            let max_sticky_row = end_row.previous_row();
            if max_sticky_row <= sticky_row {
                continue;
            }

            while end_rows
                .last()
                .is_some_and(|&last_end| last_end < sticky_row)
            {
                end_rows.pop();
            }
            let depth = end_rows.len();
            let adjusted_scroll_top = scroll_top + depth as f64;

            if sticky_row.as_f64() >= adjusted_scroll_top || end_row.as_f64() <= adjusted_scroll_top
            {
                continue;
            }

            let max_scroll_offset = max_sticky_row.as_f64() - scroll_top;
            let offset = (depth as f64).min(max_scroll_offset);

            end_rows.push(end_row);
            rows.push(StickyHeader {
                item,
                sticky_row,
                start_point,
                offset,
            });
        }

        rows
    }

    fn layout_cursor_popovers(
        &self,
        line_height: Pixels,
        text_hitbox: &Hitbox,
        content_origin: gpui::Point<Pixels>,
        right_margin: Pixels,
        start_row: DisplayRow,
        scroll_pixel_position: gpui::Point<ScrollPixelOffset>,
        line_layouts: &[LineWithInvisibles],
        cursor: DisplayPoint,
        cursor_point: Point,
        style: &EditorStyle,
        window: &mut Window,
        cx: &mut App,
    ) -> Option<ContextMenuLayout> {
        let mut min_menu_height = Pixels::ZERO;
        let mut max_menu_height = Pixels::ZERO;
        let mut height_above_menu = Pixels::ZERO;
        let height_below_menu = Pixels::ZERO;
        let mut edit_prediction_popover_visible = false;
        let mut context_menu_visible = false;
        let context_menu_placement;

        {
            let editor = self.editor.read(cx);
            if editor.edit_prediction_visible_in_cursor_popover(editor.has_active_edit_prediction())
            {
                height_above_menu +=
                    editor.edit_prediction_cursor_popover_height() + POPOVER_Y_PADDING;
                edit_prediction_popover_visible = true;
            }

            if editor.context_menu_visible()
                && let Some(crate::ContextMenuOrigin::Cursor) = editor.context_menu_origin()
            {
                let (min_height_in_lines, max_height_in_lines) = editor
                    .context_menu_options
                    .as_ref()
                    .map_or((3, 12), |options| {
                        (options.min_entries_visible, options.max_entries_visible)
                    });

                min_menu_height += line_height * min_height_in_lines as f32 + POPOVER_Y_PADDING;
                max_menu_height += line_height * max_height_in_lines as f32 + POPOVER_Y_PADDING;
                context_menu_visible = true;
            }
            context_menu_placement = editor
                .context_menu_options
                .as_ref()
                .and_then(|options| options.placement.clone());
        }

        let visible = edit_prediction_popover_visible || context_menu_visible;
        if !visible {
            return None;
        }

        let cursor_row_layout = &line_layouts[cursor.row().minus(start_row) as usize];
        let target_position = content_origin
            + gpui::Point {
                x: cmp::max(
                    px(0.),
                    Pixels::from(
                        ScrollPixelOffset::from(
                            cursor_row_layout.x_for_index(cursor.column() as usize),
                        ) - scroll_pixel_position.x,
                    ),
                ),
                y: cmp::max(
                    px(0.),
                    Pixels::from(
                        cursor.row().next_row().as_f64() * ScrollPixelOffset::from(line_height)
                            - scroll_pixel_position.y,
                    ),
                ),
            };

        let viewport_bounds =
            Bounds::new(Default::default(), window.viewport_size()).extend(Edges {
                right: -right_margin - MENU_GAP,
                ..Default::default()
            });

        let min_height = height_above_menu + min_menu_height + height_below_menu;
        let max_height = height_above_menu + max_menu_height + height_below_menu;
        let (laid_out_popovers, y_flipped) = self.layout_popovers_above_or_below_line(
            target_position,
            line_height,
            min_height,
            max_height,
            context_menu_placement,
            text_hitbox,
            viewport_bounds,
            window,
            cx,
            |height, max_width_for_stable_x, y_flipped, window, cx| {
                // First layout the menu to get its size - others can be at least this wide.
                let context_menu = if context_menu_visible {
                    let menu_height = if y_flipped {
                        height - height_below_menu
                    } else {
                        height - height_above_menu
                    };
                    let mut element = self
                        .render_context_menu(line_height, menu_height, window, cx)
                        .expect("Visible context menu should always render.");
                    let size = element.layout_as_root(AvailableSpace::min_size(), window, cx);
                    Some((CursorPopoverType::CodeContextMenu, element, size))
                } else {
                    None
                };
                let min_width = context_menu
                    .as_ref()
                    .map_or(px(0.), |(_, _, size)| size.width);
                let max_width = max_width_for_stable_x.max(
                    context_menu
                        .as_ref()
                        .map_or(px(0.), |(_, _, size)| size.width),
                );

                let edit_prediction = if edit_prediction_popover_visible {
                    self.editor.update(cx, move |editor, cx| {
                        let accept_binding =
                            editor.accept_edit_prediction_keybind(false, window, cx);
                        let mut element = editor.render_edit_prediction_cursor_popover(
                            min_width,
                            max_width,
                            cursor_point,
                            style,
                            accept_binding.keystroke(),
                            window,
                            cx,
                        )?;
                        let size = element.layout_as_root(AvailableSpace::min_size(), window, cx);
                        Some((CursorPopoverType::EditPrediction, element, size))
                    })
                } else {
                    None
                };
                vec![edit_prediction, context_menu]
                    .into_iter()
                    .flatten()
                    .collect::<Vec<_>>()
            },
        )?;

        let (menu_ix, (_, menu_bounds)) = laid_out_popovers
            .iter()
            .find_position(|(x, _)| matches!(x, CursorPopoverType::CodeContextMenu))?;
        let last_ix = laid_out_popovers.len() - 1;
        let menu_is_last = menu_ix == last_ix;
        let first_popover_bounds = laid_out_popovers[0].1;
        let last_popover_bounds = laid_out_popovers[last_ix].1;

        // Bounds to layout the aside around. When y_flipped, the aside goes either above or to the
        // right, and otherwise it goes below or to the right.
        let mut target_bounds = Bounds::from_corners(
            first_popover_bounds.origin,
            last_popover_bounds.bottom_right(),
        );
        target_bounds.size.width = menu_bounds.size.width;

        // Like `target_bounds`, but with the max height it could occupy. Choosing an aside position
        // based on this is preferred for layout stability.
        let mut max_target_bounds = target_bounds;
        max_target_bounds.size.height = max_height;
        if y_flipped {
            max_target_bounds.origin.y -= max_height - target_bounds.size.height;
        }

        // Add spacing around `target_bounds` and `max_target_bounds`.
        let mut extend_amount = Edges::all(MENU_GAP);
        if y_flipped {
            extend_amount.bottom = line_height;
        } else {
            extend_amount.top = line_height;
        }
        let target_bounds = target_bounds.extend(extend_amount);
        let max_target_bounds = max_target_bounds.extend(extend_amount);

        let must_place_above_or_below =
            if y_flipped && !menu_is_last && menu_bounds.size.height < max_menu_height {
                laid_out_popovers[menu_ix + 1..]
                    .iter()
                    .any(|(_, popover_bounds)| popover_bounds.size.width > menu_bounds.size.width)
            } else {
                false
            };

        let aside_bounds = self.layout_context_menu_aside(
            y_flipped,
            *menu_bounds,
            target_bounds,
            max_target_bounds,
            max_menu_height,
            must_place_above_or_below,
            text_hitbox,
            viewport_bounds,
            window,
            cx,
        );

        if let Some(menu_bounds) = laid_out_popovers.iter().find_map(|(popover_type, bounds)| {
            if matches!(popover_type, CursorPopoverType::CodeContextMenu) {
                Some(*bounds)
            } else {
                None
            }
        }) {
            let bounds = if let Some(aside_bounds) = aside_bounds {
                menu_bounds.union(&aside_bounds)
            } else {
                menu_bounds
            };
            return Some(ContextMenuLayout { y_flipped, bounds });
        }

        None
    }

    fn layout_gutter_menu(
        &self,
        line_height: Pixels,
        text_hitbox: &Hitbox,
        content_origin: gpui::Point<Pixels>,
        right_margin: Pixels,
        scroll_pixel_position: gpui::Point<ScrollPixelOffset>,
        gutter_overshoot: Pixels,
        window: &mut Window,
        cx: &mut App,
    ) {
        let editor = self.editor.read(cx);
        if !editor.context_menu_visible() {
            return;
        }
        let Some(crate::ContextMenuOrigin::GutterIndicator(gutter_row)) =
            editor.context_menu_origin()
        else {
            return;
        };
        // Context menu was spawned via a click on a gutter. Ensure it's a bit closer to the
        // indicator than just a plain first column of the text field.
        let target_position = content_origin
            + gpui::Point {
                x: -gutter_overshoot,
                y: Pixels::from(
                    gutter_row.next_row().as_f64() * ScrollPixelOffset::from(line_height)
                        - scroll_pixel_position.y,
                ),
            };

        let (min_height_in_lines, max_height_in_lines) = editor
            .context_menu_options
            .as_ref()
            .map_or((3, 12), |options| {
                (options.min_entries_visible, options.max_entries_visible)
            });

        let min_height = line_height * min_height_in_lines as f32 + POPOVER_Y_PADDING;
        let max_height = line_height * max_height_in_lines as f32 + POPOVER_Y_PADDING;
        let viewport_bounds =
            Bounds::new(Default::default(), window.viewport_size()).extend(Edges {
                right: -right_margin - MENU_GAP,
                ..Default::default()
            });
        self.layout_popovers_above_or_below_line(
            target_position,
            line_height,
            min_height,
            max_height,
            editor
                .context_menu_options
                .as_ref()
                .and_then(|options| options.placement.clone()),
            text_hitbox,
            viewport_bounds,
            window,
            cx,
            move |height, _max_width_for_stable_x, _, window, cx| {
                let mut element = self
                    .render_context_menu(line_height, height, window, cx)
                    .expect("Visible context menu should always render.");
                let size = element.layout_as_root(AvailableSpace::min_size(), window, cx);
                vec![(CursorPopoverType::CodeContextMenu, element, size)]
            },
        );
    }

    fn layout_popovers_above_or_below_line(
        &self,
        target_position: gpui::Point<Pixels>,
        line_height: Pixels,
        min_height: Pixels,
        max_height: Pixels,
        placement: Option<ContextMenuPlacement>,
        text_hitbox: &Hitbox,
        viewport_bounds: Bounds<Pixels>,
        window: &mut Window,
        cx: &mut App,
        make_sized_popovers: impl FnOnce(
            Pixels,
            Pixels,
            bool,
            &mut Window,
            &mut App,
        ) -> Vec<(CursorPopoverType, AnyElement, Size<Pixels>)>,
    ) -> Option<(Vec<(CursorPopoverType, Bounds<Pixels>)>, bool)> {
        let text_style = TextStyleRefinement {
            line_height: Some(DefiniteLength::Fraction(
                BufferLineHeight::Comfortable.value(),
            )),
            ..Default::default()
        };
        window.with_text_style(Some(text_style), |window| {
            // If the max height won't fit below and there is more space above, put it above the line.
            let bottom_y_when_flipped = target_position.y - line_height;
            let available_above = bottom_y_when_flipped - text_hitbox.top();
            let available_below = text_hitbox.bottom() - target_position.y;
            let y_overflows_below = max_height > available_below;
            let mut y_flipped = match placement {
                Some(ContextMenuPlacement::Above) => true,
                Some(ContextMenuPlacement::Below) => false,
                None => y_overflows_below && available_above > available_below,
            };
            let mut height = cmp::min(
                max_height,
                if y_flipped {
                    available_above
                } else {
                    available_below
                },
            );

            // If the min height doesn't fit within text bounds, instead fit within the window.
            if height < min_height {
                let available_above = bottom_y_when_flipped;
                let available_below = viewport_bounds.bottom() - target_position.y;
                let (y_flipped_override, height_override) = match placement {
                    Some(ContextMenuPlacement::Above) => {
                        (true, cmp::min(available_above, min_height))
                    }
                    Some(ContextMenuPlacement::Below) => {
                        (false, cmp::min(available_below, min_height))
                    }
                    None => {
                        if available_below > min_height {
                            (false, min_height)
                        } else if available_above > min_height {
                            (true, min_height)
                        } else if available_above > available_below {
                            (true, available_above)
                        } else {
                            (false, available_below)
                        }
                    }
                };
                y_flipped = y_flipped_override;
                height = height_override;
            }

            let max_width_for_stable_x = viewport_bounds.right() - target_position.x;

            // TODO: Use viewport_bounds.width as a max width so that it doesn't get clipped on the left
            // for very narrow windows.
            let popovers =
                make_sized_popovers(height, max_width_for_stable_x, y_flipped, window, cx);
            if popovers.is_empty() {
                return None;
            }

            let max_width = popovers
                .iter()
                .map(|(_, _, size)| size.width)
                .max()
                .unwrap_or_default();

            let mut current_position = gpui::Point {
                // Snap the right edge of the list to the right edge of the window if its horizontal bounds
                // overflow. Include space for the scrollbar.
                x: target_position
                    .x
                    .min((viewport_bounds.right() - max_width).max(Pixels::ZERO)),
                y: if y_flipped {
                    bottom_y_when_flipped
                } else {
                    target_position.y
                },
            };

            let mut laid_out_popovers = popovers
                .into_iter()
                .map(|(popover_type, element, size)| {
                    if y_flipped {
                        current_position.y -= size.height;
                    }
                    let position = current_position;
                    window.defer_draw(element, current_position, 1);
                    if !y_flipped {
                        current_position.y += size.height + MENU_GAP;
                    } else {
                        current_position.y -= MENU_GAP;
                    }
                    (popover_type, Bounds::new(position, size))
                })
                .collect::<Vec<_>>();

            if y_flipped {
                laid_out_popovers.reverse();
            }

            Some((laid_out_popovers, y_flipped))
        })
    }

    fn layout_context_menu_aside(
        &self,
        y_flipped: bool,
        menu_bounds: Bounds<Pixels>,
        target_bounds: Bounds<Pixels>,
        max_target_bounds: Bounds<Pixels>,
        max_height: Pixels,
        must_place_above_or_below: bool,
        text_hitbox: &Hitbox,
        viewport_bounds: Bounds<Pixels>,
        window: &mut Window,
        cx: &mut App,
    ) -> Option<Bounds<Pixels>> {
        let available_within_viewport = target_bounds.space_within(&viewport_bounds);
        let positioned_aside = if available_within_viewport.right >= MENU_ASIDE_MIN_WIDTH
            && !must_place_above_or_below
        {
            let max_width = cmp::min(
                available_within_viewport.right - px(1.),
                MENU_ASIDE_MAX_WIDTH,
            );
            let mut aside = self.render_context_menu_aside(
                size(max_width, max_height - POPOVER_Y_PADDING),
                window,
                cx,
            )?;
            let size = aside.layout_as_root(AvailableSpace::min_size(), window, cx);
            let right_position = point(target_bounds.right(), menu_bounds.origin.y);
            Some((aside, right_position, size))
        } else {
            let max_size = size(
                // TODO(mgsloan): Once the menu is bounded by viewport width the bound on viewport
                // won't be needed here.
                cmp::min(
                    cmp::max(menu_bounds.size.width - px(2.), MENU_ASIDE_MIN_WIDTH),
                    viewport_bounds.right(),
                ),
                cmp::min(
                    max_height,
                    cmp::max(
                        available_within_viewport.top,
                        available_within_viewport.bottom,
                    ),
                ) - POPOVER_Y_PADDING,
            );
            let mut aside = self.render_context_menu_aside(max_size, window, cx)?;
            let actual_size = aside.layout_as_root(AvailableSpace::min_size(), window, cx);

            let top_position = point(
                menu_bounds.origin.x,
                target_bounds.top() - actual_size.height,
            );
            let bottom_position = point(menu_bounds.origin.x, target_bounds.bottom());

            let fit_within = |available: Edges<Pixels>, wanted: Size<Pixels>| {
                // Prefer to fit on the same side of the line as the menu, then on the other side of
                // the line.
                if !y_flipped && wanted.height < available.bottom {
                    Some(bottom_position)
                } else if !y_flipped && wanted.height < available.top {
                    Some(top_position)
                } else if y_flipped && wanted.height < available.top {
                    Some(top_position)
                } else if y_flipped && wanted.height < available.bottom {
                    Some(bottom_position)
                } else {
                    None
                }
            };

            // Prefer choosing a direction using max sizes rather than actual size for stability.
            let available_within_text = max_target_bounds.space_within(&text_hitbox.bounds);
            let wanted = size(MENU_ASIDE_MAX_WIDTH, max_height);
            let aside_position = fit_within(available_within_text, wanted)
                // Fallback: fit max size in window.
                .or_else(|| fit_within(max_target_bounds.space_within(&viewport_bounds), wanted))
                // Fallback: fit actual size in window.
                .or_else(|| fit_within(available_within_viewport, actual_size));

            aside_position.map(|position| (aside, position, actual_size))
        };

        // Skip drawing if it doesn't fit anywhere.
        if let Some((aside, position, size)) = positioned_aside {
            let aside_bounds = Bounds::new(position, size);
            window.defer_draw(aside, position, 2);
            return Some(aside_bounds);
        }

        None
    }

    fn render_context_menu(
        &self,
        line_height: Pixels,
        height: Pixels,
        window: &mut Window,
        cx: &mut App,
    ) -> Option<AnyElement> {
        let max_height_in_lines = ((height - POPOVER_Y_PADDING) / line_height).floor() as u32;
        self.editor.update(cx, |editor, cx| {
            editor.render_context_menu(&self.style, max_height_in_lines, window, cx)
        })
    }

    fn render_context_menu_aside(
        &self,
        max_size: Size<Pixels>,
        window: &mut Window,
        cx: &mut App,
    ) -> Option<AnyElement> {
        if max_size.width < px(100.) || max_size.height < px(12.) {
            None
        } else {
            self.editor.update(cx, |editor, cx| {
                editor.render_context_menu_aside(max_size, window, cx)
            })
        }
    }

    fn layout_mouse_context_menu(
        &self,
        editor_snapshot: &EditorSnapshot,
        visible_range: Range<DisplayRow>,
        content_origin: gpui::Point<Pixels>,
        window: &mut Window,
        cx: &mut App,
    ) -> Option<AnyElement> {
        let position = self.editor.update(cx, |editor, _cx| {
            let visible_start_point = editor.display_to_pixel_point(
                DisplayPoint::new(visible_range.start, 0),
                editor_snapshot,
                window,
            )?;
            let visible_end_point = editor.display_to_pixel_point(
                DisplayPoint::new(visible_range.end, 0),
                editor_snapshot,
                window,
            )?;

            let mouse_context_menu = editor.mouse_context_menu.as_ref()?;
            let (source_display_point, position) = match mouse_context_menu.position {
                MenuPosition::PinnedToScreen(point) => (None, point),
                MenuPosition::PinnedToEditor { source, offset } => {
                    let source_display_point = source.to_display_point(editor_snapshot);
                    let source_point = editor.to_pixel_point(source, editor_snapshot, window)?;
                    let position = content_origin + source_point + offset;
                    (Some(source_display_point), position)
                }
            };

            let source_included = source_display_point.is_none_or(|source_display_point| {
                visible_range
                    .to_inclusive()
                    .contains(&source_display_point.row())
            });
            let position_included =
                visible_start_point.y <= position.y && position.y <= visible_end_point.y;
            if !source_included && !position_included {
                None
            } else {
                Some(position)
            }
        })?;

        let text_style = TextStyleRefinement {
            line_height: Some(DefiniteLength::Fraction(
                BufferLineHeight::Comfortable.value(),
            )),
            ..Default::default()
        };
        window.with_text_style(Some(text_style), |window| {
            let mut element = self.editor.read_with(cx, |editor, _| {
                let mouse_context_menu = editor.mouse_context_menu.as_ref()?;
                let context_menu = mouse_context_menu.context_menu.clone();

                Some(
                    deferred(
                        anchored()
                            .position(position)
                            .child(context_menu)
                            .anchor(Corner::TopLeft)
                            .snap_to_window_with_margin(px(8.)),
                    )
                    .with_priority(1)
                    .into_any(),
                )
            })?;

            element.prepaint_as_root(position, AvailableSpace::min_size(), window, cx);
            Some(element)
        })
    }

    fn layout_hover_popovers(
        &self,
        snapshot: &EditorSnapshot,
        hitbox: &Hitbox,
        visible_display_row_range: Range<DisplayRow>,
        content_origin: gpui::Point<Pixels>,
        scroll_pixel_position: gpui::Point<ScrollPixelOffset>,
        line_layouts: &[LineWithInvisibles],
        line_height: Pixels,
        em_width: Pixels,
        context_menu_layout: Option<ContextMenuLayout>,
        window: &mut Window,
        cx: &mut App,
    ) {
        struct MeasuredHoverPopover {
            element: AnyElement,
            size: Size<Pixels>,
            horizontal_offset: Pixels,
        }

        let max_size = size(
            (120. * em_width) // Default size
                .min(hitbox.size.width / 2.) // Shrink to half of the editor width
                .max(MIN_POPOVER_CHARACTER_WIDTH * em_width), // Apply minimum width of 20 characters
            (16. * line_height) // Default size
                .min(hitbox.size.height / 2.) // Shrink to half of the editor height
                .max(MIN_POPOVER_LINE_HEIGHT * line_height), // Apply minimum height of 4 lines
        );

        let hover_popovers = self.editor.update(cx, |editor, cx| {
            editor.hover_state.render(
                snapshot,
                visible_display_row_range.clone(),
                max_size,
                &editor.text_layout_details(window),
                window,
                cx,
            )
        });
        let Some((popover_position, hover_popovers)) = hover_popovers else {
            return;
        };

        // This is safe because we check on layout whether the required row is available
        let hovered_row_layout = &line_layouts[popover_position
            .row()
            .minus(visible_display_row_range.start)
            as usize];

        // Compute Hovered Point
        let x = hovered_row_layout.x_for_index(popover_position.column() as usize)
            - Pixels::from(scroll_pixel_position.x);
        let y = Pixels::from(
            popover_position.row().as_f64() * ScrollPixelOffset::from(line_height)
                - scroll_pixel_position.y,
        );
        let hovered_point = content_origin + point(x, y);

        let mut overall_height = Pixels::ZERO;
        let mut measured_hover_popovers = Vec::new();
        for (position, mut hover_popover) in hover_popovers.into_iter().with_position() {
            let size = hover_popover.layout_as_root(AvailableSpace::min_size(), window, cx);
            let horizontal_offset =
                (hitbox.top_right().x - POPOVER_RIGHT_OFFSET - (hovered_point.x + size.width))
                    .min(Pixels::ZERO);
            match position {
                itertools::Position::Middle | itertools::Position::Last => {
                    overall_height += HOVER_POPOVER_GAP
                }
                _ => {}
            }
            overall_height += size.height;
            measured_hover_popovers.push(MeasuredHoverPopover {
                element: hover_popover,
                size,
                horizontal_offset,
            });
        }

        fn draw_occluder(
            width: Pixels,
            origin: gpui::Point<Pixels>,
            window: &mut Window,
            cx: &mut App,
        ) {
            let mut occlusion = div()
                .size_full()
                .occlude()
                .on_mouse_move(|_, _, cx| cx.stop_propagation())
                .into_any_element();
            occlusion.layout_as_root(size(width, HOVER_POPOVER_GAP).into(), window, cx);
            window.defer_draw(occlusion, origin, 2);
        }

        fn place_popovers_above(
            hovered_point: gpui::Point<Pixels>,
            measured_hover_popovers: Vec<MeasuredHoverPopover>,
            window: &mut Window,
            cx: &mut App,
        ) {
            let mut current_y = hovered_point.y;
            for (position, popover) in measured_hover_popovers.into_iter().with_position() {
                let size = popover.size;
                let popover_origin = point(
                    hovered_point.x + popover.horizontal_offset,
                    current_y - size.height,
                );

                window.defer_draw(popover.element, popover_origin, 2);
                if position != itertools::Position::Last {
                    let origin = point(popover_origin.x, popover_origin.y - HOVER_POPOVER_GAP);
                    draw_occluder(size.width, origin, window, cx);
                }

                current_y = popover_origin.y - HOVER_POPOVER_GAP;
            }
        }

        fn place_popovers_below(
            hovered_point: gpui::Point<Pixels>,
            measured_hover_popovers: Vec<MeasuredHoverPopover>,
            line_height: Pixels,
            window: &mut Window,
            cx: &mut App,
        ) {
            let mut current_y = hovered_point.y + line_height;
            for (position, popover) in measured_hover_popovers.into_iter().with_position() {
                let size = popover.size;
                let popover_origin = point(hovered_point.x + popover.horizontal_offset, current_y);

                window.defer_draw(popover.element, popover_origin, 2);
                if position != itertools::Position::Last {
                    let origin = point(popover_origin.x, popover_origin.y + size.height);
                    draw_occluder(size.width, origin, window, cx);
                }

                current_y = popover_origin.y + size.height + HOVER_POPOVER_GAP;
            }
        }

        let intersects_menu = |bounds: Bounds<Pixels>| -> bool {
            context_menu_layout
                .as_ref()
                .is_some_and(|menu| bounds.intersects(&menu.bounds))
        };

        let can_place_above = {
            let mut bounds_above = Vec::new();
            let mut current_y = hovered_point.y;
            for popover in &measured_hover_popovers {
                let size = popover.size;
                let popover_origin = point(
                    hovered_point.x + popover.horizontal_offset,
                    current_y - size.height,
                );
                bounds_above.push(Bounds::new(popover_origin, size));
                current_y = popover_origin.y - HOVER_POPOVER_GAP;
            }
            bounds_above
                .iter()
                .all(|b| b.is_contained_within(hitbox) && !intersects_menu(*b))
        };

        let can_place_below = || {
            let mut bounds_below = Vec::new();
            let mut current_y = hovered_point.y + line_height;
            for popover in &measured_hover_popovers {
                let size = popover.size;
                let popover_origin = point(hovered_point.x + popover.horizontal_offset, current_y);
                bounds_below.push(Bounds::new(popover_origin, size));
                current_y = popover_origin.y + size.height + HOVER_POPOVER_GAP;
            }
            bounds_below
                .iter()
                .all(|b| b.is_contained_within(hitbox) && !intersects_menu(*b))
        };

        if can_place_above {
            // try placing above hovered point
            place_popovers_above(hovered_point, measured_hover_popovers, window, cx);
        } else if can_place_below() {
            // try placing below hovered point
            place_popovers_below(
                hovered_point,
                measured_hover_popovers,
                line_height,
                window,
                cx,
            );
        } else {
            // try to place popovers around the context menu
            let origin_surrounding_menu = context_menu_layout.as_ref().and_then(|menu| {
                let total_width = measured_hover_popovers
                    .iter()
                    .map(|p| p.size.width)
                    .max()
                    .unwrap_or(Pixels::ZERO);
                let y_for_horizontal_positioning = if menu.y_flipped {
                    menu.bounds.bottom() - overall_height
                } else {
                    menu.bounds.top()
                };
                let possible_origins = vec![
                    // left of context menu
                    point(
                        menu.bounds.left() - total_width - HOVER_POPOVER_GAP,
                        y_for_horizontal_positioning,
                    ),
                    // right of context menu
                    point(
                        menu.bounds.right() + HOVER_POPOVER_GAP,
                        y_for_horizontal_positioning,
                    ),
                    // top of context menu
                    point(
                        menu.bounds.left(),
                        menu.bounds.top() - overall_height - HOVER_POPOVER_GAP,
                    ),
                    // bottom of context menu
                    point(menu.bounds.left(), menu.bounds.bottom() + HOVER_POPOVER_GAP),
                ];
                possible_origins.into_iter().find(|&origin| {
                    Bounds::new(origin, size(total_width, overall_height))
                        .is_contained_within(hitbox)
                })
            });
            if let Some(origin) = origin_surrounding_menu {
                let mut current_y = origin.y;
                for (position, popover) in measured_hover_popovers.into_iter().with_position() {
                    let size = popover.size;
                    let popover_origin = point(origin.x, current_y);

                    window.defer_draw(popover.element, popover_origin, 2);
                    if position != itertools::Position::Last {
                        let origin = point(popover_origin.x, popover_origin.y + size.height);
                        draw_occluder(size.width, origin, window, cx);
                    }

                    current_y = popover_origin.y + size.height + HOVER_POPOVER_GAP;
                }
            } else {
                // fallback to existing above/below cursor logic
                // this might overlap menu or overflow in rare case
                if can_place_above {
                    place_popovers_above(hovered_point, measured_hover_popovers, window, cx);
                } else {
                    place_popovers_below(
                        hovered_point,
                        measured_hover_popovers,
                        line_height,
                        window,
                        cx,
                    );
                }
            }
        }
    }

    fn layout_diff_hunk_controls(
        &self,
        row_range: Range<DisplayRow>,
        row_infos: &[RowInfo],
        text_hitbox: &Hitbox,
        newest_cursor_position: Option<DisplayPoint>,
        line_height: Pixels,
        right_margin: Pixels,
        scroll_pixel_position: gpui::Point<ScrollPixelOffset>,
        display_hunks: &[(DisplayDiffHunk, Option<Hitbox>)],
        highlighted_rows: &BTreeMap<DisplayRow, LineHighlight>,
        editor: Entity<Editor>,
        window: &mut Window,
        cx: &mut App,
    ) -> (Vec<AnyElement>, Vec<(DisplayRow, Bounds<Pixels>)>) {
        let render_diff_hunk_controls = editor.read(cx).render_diff_hunk_controls.clone();
        let hovered_diff_hunk_row = editor.read(cx).hovered_diff_hunk_row;

        let mut controls = vec![];
        let mut control_bounds = vec![];

        let active_positions = [
            hovered_diff_hunk_row.map(|row| DisplayPoint::new(row, 0)),
            newest_cursor_position,
        ];

        for (hunk, _) in display_hunks {
            if let DisplayDiffHunk::Unfolded {
                display_row_range,
                multi_buffer_range,
                status,
                is_created_file,
                ..
            } = &hunk
            {
                if display_row_range.start < row_range.start
                    || display_row_range.start >= row_range.end
                {
                    continue;
                }
                if highlighted_rows
                    .get(&display_row_range.start)
                    .and_then(|highlight| highlight.type_id)
                    .is_some_and(|type_id| {
                        [
                            TypeId::of::<ConflictsOuter>(),
                            TypeId::of::<ConflictsOursMarker>(),
                            TypeId::of::<ConflictsOurs>(),
                            TypeId::of::<ConflictsTheirs>(),
                            TypeId::of::<ConflictsTheirsMarker>(),
                        ]
                        .contains(&type_id)
                    })
                {
                    continue;
                }
                let row_ix = (display_row_range.start - row_range.start).0 as usize;
                if row_infos[row_ix].diff_status.is_none() {
                    continue;
                }
                if row_infos[row_ix]
                    .diff_status
                    .is_some_and(|status| status.is_added())
                    && !status.is_added()
                {
                    continue;
                }

                if active_positions
                    .iter()
                    .any(|p| p.is_some_and(|p| display_row_range.contains(&p.row())))
                {
                    let y = (display_row_range.start.as_f64()
                        * ScrollPixelOffset::from(line_height)
                        + ScrollPixelOffset::from(text_hitbox.bounds.top())
                        - scroll_pixel_position.y)
                        .into();

                    let mut element = render_diff_hunk_controls(
                        display_row_range.start.0,
                        status,
                        multi_buffer_range.clone(),
                        *is_created_file,
                        line_height,
                        &editor,
                        window,
                        cx,
                    );
                    let size =
                        element.layout_as_root(size(px(100.0), line_height).into(), window, cx);

                    let x = text_hitbox.bounds.right() - right_margin - px(10.) - size.width;

                    let bounds = Bounds::new(gpui::Point::new(x, y), size);
                    control_bounds.push((display_row_range.start, bounds));

                    window.with_absolute_element_offset(gpui::Point::new(x, y), |window| {
                        element.prepaint(window, cx)
                    });
                    controls.push(element);
                }
            }
        }

        (controls, control_bounds)
    }

    fn layout_signature_help(
        &self,
        hitbox: &Hitbox,
        content_origin: gpui::Point<Pixels>,
        scroll_pixel_position: gpui::Point<ScrollPixelOffset>,
        newest_selection_head: Option<DisplayPoint>,
        start_row: DisplayRow,
        line_layouts: &[LineWithInvisibles],
        line_height: Pixels,
        em_width: Pixels,
        context_menu_layout: Option<ContextMenuLayout>,
        window: &mut Window,
        cx: &mut App,
    ) {
        if !self.editor.focus_handle(cx).is_focused(window) {
            return;
        }
        let Some(newest_selection_head) = newest_selection_head else {
            return;
        };

        let max_size = size(
            (120. * em_width) // Default size
                .min(hitbox.size.width / 2.) // Shrink to half of the editor width
                .max(MIN_POPOVER_CHARACTER_WIDTH * em_width), // Apply minimum width of 20 characters
            (16. * line_height) // Default size
                .min(hitbox.size.height / 2.) // Shrink to half of the editor height
                .max(MIN_POPOVER_LINE_HEIGHT * line_height), // Apply minimum height of 4 lines
        );

        let maybe_element = self.editor.update(cx, |editor, cx| {
            if let Some(popover) = editor.signature_help_state.popover_mut() {
                let element = popover.render(max_size, window, cx);
                Some(element)
            } else {
                None
            }
        });
        let Some(mut element) = maybe_element else {
            return;
        };

        let selection_row = newest_selection_head.row();
        let Some(cursor_row_layout) = (selection_row >= start_row)
            .then(|| line_layouts.get(selection_row.minus(start_row) as usize))
            .flatten()
        else {
            return;
        };

        let target_x = cursor_row_layout.x_for_index(newest_selection_head.column() as usize)
            - Pixels::from(scroll_pixel_position.x);
        let target_y = Pixels::from(
            selection_row.as_f64() * ScrollPixelOffset::from(line_height) - scroll_pixel_position.y,
        );
        let target_point = content_origin + point(target_x, target_y);

        let actual_size = element.layout_as_root(Size::<AvailableSpace>::default(), window, cx);

        let (popover_bounds_above, popover_bounds_below) = {
            let horizontal_offset = (hitbox.top_right().x
                - POPOVER_RIGHT_OFFSET
                - (target_point.x + actual_size.width))
                .min(Pixels::ZERO);
            let initial_x = target_point.x + horizontal_offset;
            (
                Bounds::new(
                    point(initial_x, target_point.y - actual_size.height),
                    actual_size,
                ),
                Bounds::new(
                    point(initial_x, target_point.y + line_height + HOVER_POPOVER_GAP),
                    actual_size,
                ),
            )
        };

        let intersects_menu = |bounds: Bounds<Pixels>| -> bool {
            context_menu_layout
                .as_ref()
                .is_some_and(|menu| bounds.intersects(&menu.bounds))
        };

        let final_origin = if popover_bounds_above.is_contained_within(hitbox)
            && !intersects_menu(popover_bounds_above)
        {
            // try placing above cursor
            popover_bounds_above.origin
        } else if popover_bounds_below.is_contained_within(hitbox)
            && !intersects_menu(popover_bounds_below)
        {
            // try placing below cursor
            popover_bounds_below.origin
        } else {
            // try surrounding context menu if exists
            let origin_surrounding_menu = context_menu_layout.as_ref().and_then(|menu| {
                let y_for_horizontal_positioning = if menu.y_flipped {
                    menu.bounds.bottom() - actual_size.height
                } else {
                    menu.bounds.top()
                };
                let possible_origins = vec![
                    // left of context menu
                    point(
                        menu.bounds.left() - actual_size.width - HOVER_POPOVER_GAP,
                        y_for_horizontal_positioning,
                    ),
                    // right of context menu
                    point(
                        menu.bounds.right() + HOVER_POPOVER_GAP,
                        y_for_horizontal_positioning,
                    ),
                    // top of context menu
                    point(
                        menu.bounds.left(),
                        menu.bounds.top() - actual_size.height - HOVER_POPOVER_GAP,
                    ),
                    // bottom of context menu
                    point(menu.bounds.left(), menu.bounds.bottom() + HOVER_POPOVER_GAP),
                ];
                possible_origins
                    .into_iter()
                    .find(|&origin| Bounds::new(origin, actual_size).is_contained_within(hitbox))
            });
            origin_surrounding_menu.unwrap_or_else(|| {
                // fallback to existing above/below cursor logic
                // this might overlap menu or overflow in rare case
                if popover_bounds_above.is_contained_within(hitbox) {
                    popover_bounds_above.origin
                } else {
                    popover_bounds_below.origin
                }
            })
        };

        window.defer_draw(element, final_origin, 2);
    }

    fn paint_background(&self, layout: &EditorLayout, window: &mut Window, cx: &mut App) {
        window.paint_layer(layout.hitbox.bounds, |window| {
            let scroll_top = layout.position_map.snapshot.scroll_position().y;
            let gutter_bg = cx.theme().colors().editor_gutter_background;
            window.paint_quad(fill(layout.gutter_hitbox.bounds, gutter_bg));
            window.paint_quad(fill(
                layout.position_map.text_hitbox.bounds,
                self.style.background,
            ));

            if matches!(
                layout.mode,
                EditorMode::Full { .. } | EditorMode::Minimap { .. }
            ) {
                let show_active_line_background = match layout.mode {
                    EditorMode::Full {
                        show_active_line_background,
                        ..
                    } => show_active_line_background,
                    EditorMode::Minimap { .. } => true,
                    _ => false,
                };
                let mut active_rows = layout.active_rows.iter().peekable();
                while let Some((start_row, contains_non_empty_selection)) = active_rows.next() {
                    let mut end_row = start_row.0;
                    while active_rows
                        .peek()
                        .is_some_and(|(active_row, has_selection)| {
                            active_row.0 == end_row + 1
                                && has_selection.selection == contains_non_empty_selection.selection
                        })
                    {
                        active_rows.next().unwrap();
                        end_row += 1;
                    }

                    if show_active_line_background && !contains_non_empty_selection.selection {
                        let highlight_h_range =
                            match layout.position_map.snapshot.current_line_highlight {
                                CurrentLineHighlight::Gutter => Some(Range {
                                    start: layout.hitbox.left(),
                                    end: layout.gutter_hitbox.right(),
                                }),
                                CurrentLineHighlight::Line => Some(Range {
                                    start: layout.position_map.text_hitbox.bounds.left(),
                                    end: layout.position_map.text_hitbox.bounds.right(),
                                }),
                                CurrentLineHighlight::All => Some(Range {
                                    start: layout.hitbox.left(),
                                    end: layout.hitbox.right(),
                                }),
                                CurrentLineHighlight::None => None,
                            };
                        if let Some(range) = highlight_h_range {
                            let active_line_bg = cx.theme().colors().editor_active_line_background;
                            let bounds = Bounds {
                                origin: point(
                                    range.start,
                                    layout.hitbox.origin.y
                                        + Pixels::from(
                                            (start_row.as_f64() - scroll_top)
                                                * ScrollPixelOffset::from(
                                                    layout.position_map.line_height,
                                                ),
                                        ),
                                ),
                                size: size(
                                    range.end - range.start,
                                    layout.position_map.line_height
                                        * (end_row - start_row.0 + 1) as f32,
                                ),
                            };
                            window.paint_quad(fill(bounds, active_line_bg));
                        }
                    }
                }

                let mut paint_highlight = |highlight_row_start: DisplayRow,
                                           highlight_row_end: DisplayRow,
                                           highlight: crate::LineHighlight,
                                           edges| {
                    let mut origin_x = layout.hitbox.left();
                    let mut width = layout.hitbox.size.width;
                    if !highlight.include_gutter {
                        origin_x += layout.gutter_hitbox.size.width;
                        width -= layout.gutter_hitbox.size.width;
                    }

                    let origin = point(
                        origin_x,
                        layout.hitbox.origin.y
                            + Pixels::from(
                                (highlight_row_start.as_f64() - scroll_top)
                                    * ScrollPixelOffset::from(layout.position_map.line_height),
                            ),
                    );
                    let size = size(
                        width,
                        layout.position_map.line_height
                            * highlight_row_end.next_row().minus(highlight_row_start) as f32,
                    );
                    let mut quad = fill(Bounds { origin, size }, highlight.background);
                    if let Some(border_color) = highlight.border {
                        quad.border_color = border_color;
                        quad.border_widths = edges
                    }
                    window.paint_quad(quad);
                };

                let mut current_paint: Option<(LineHighlight, Range<DisplayRow>, Edges<Pixels>)> =
                    None;
                for (&new_row, &new_background) in &layout.highlighted_rows {
                    match &mut current_paint {
                        &mut Some((current_background, ref mut current_range, mut edges)) => {
                            let new_range_started = current_background != new_background
                                || current_range.end.next_row() != new_row;
                            if new_range_started {
                                if current_range.end.next_row() == new_row {
                                    edges.bottom = px(0.);
                                };
                                paint_highlight(
                                    current_range.start,
                                    current_range.end,
                                    current_background,
                                    edges,
                                );
                                let edges = Edges {
                                    top: if current_range.end.next_row() != new_row {
                                        px(1.)
                                    } else {
                                        px(0.)
                                    },
                                    bottom: px(1.),
                                    ..Default::default()
                                };
                                current_paint = Some((new_background, new_row..new_row, edges));
                                continue;
                            } else {
                                current_range.end = current_range.end.next_row();
                            }
                        }
                        None => {
                            let edges = Edges {
                                top: px(1.),
                                bottom: px(1.),
                                ..Default::default()
                            };
                            current_paint = Some((new_background, new_row..new_row, edges))
                        }
                    };
                }
                if let Some((color, range, edges)) = current_paint {
                    paint_highlight(range.start, range.end, color, edges);
                }

                for (guide_x, active) in layout.wrap_guides.iter() {
                    let color = if *active {
                        cx.theme().colors().editor_active_wrap_guide
                    } else {
                        cx.theme().colors().editor_wrap_guide
                    };
                    window.paint_quad(fill(
                        Bounds {
                            origin: point(*guide_x, layout.position_map.text_hitbox.origin.y),
                            size: size(px(1.), layout.position_map.text_hitbox.size.height),
                        },
                        color,
                    ));
                }
            }
        })
    }

    fn paint_indent_guides(
        &mut self,
        layout: &mut EditorLayout,
        window: &mut Window,
        cx: &mut App,
    ) {
        let Some(indent_guides) = &layout.indent_guides else {
            return;
        };

        let faded_color = |color: Hsla, alpha: f32| {
            let mut faded = color;
            faded.a = alpha;
            faded
        };

        for indent_guide in indent_guides {
            let indent_accent_colors = cx.theme().accents().color_for_index(indent_guide.depth);
            let settings = &indent_guide.settings;

            // TODO fixed for now, expose them through themes later
            const INDENT_AWARE_ALPHA: f32 = 0.2;
            const INDENT_AWARE_ACTIVE_ALPHA: f32 = 0.4;
            const INDENT_AWARE_BACKGROUND_ALPHA: f32 = 0.1;
            const INDENT_AWARE_BACKGROUND_ACTIVE_ALPHA: f32 = 0.2;

            let line_color = match (settings.coloring, indent_guide.active) {
                (IndentGuideColoring::Disabled, _) => None,
                (IndentGuideColoring::Fixed, false) => {
                    Some(cx.theme().colors().editor_indent_guide)
                }
                (IndentGuideColoring::Fixed, true) => {
                    Some(cx.theme().colors().editor_indent_guide_active)
                }
                (IndentGuideColoring::IndentAware, false) => {
                    Some(faded_color(indent_accent_colors, INDENT_AWARE_ALPHA))
                }
                (IndentGuideColoring::IndentAware, true) => {
                    Some(faded_color(indent_accent_colors, INDENT_AWARE_ACTIVE_ALPHA))
                }
            };

            let background_color = match (settings.background_coloring, indent_guide.active) {
                (IndentGuideBackgroundColoring::Disabled, _) => None,
                (IndentGuideBackgroundColoring::IndentAware, false) => Some(faded_color(
                    indent_accent_colors,
                    INDENT_AWARE_BACKGROUND_ALPHA,
                )),
                (IndentGuideBackgroundColoring::IndentAware, true) => Some(faded_color(
                    indent_accent_colors,
                    INDENT_AWARE_BACKGROUND_ACTIVE_ALPHA,
                )),
            };

            let requested_line_width = if indent_guide.active {
                settings.active_line_width
            } else {
                settings.line_width
            }
            .clamp(1, 10);
            let mut line_indicator_width = 0.;
            if let Some(color) = line_color {
                window.paint_quad(fill(
                    Bounds {
                        origin: indent_guide.origin,
                        size: size(px(requested_line_width as f32), indent_guide.length),
                    },
                    color,
                ));
                line_indicator_width = requested_line_width as f32;
            }

            if let Some(color) = background_color {
                let width = indent_guide.single_indent_width - px(line_indicator_width);
                window.paint_quad(fill(
                    Bounds {
                        origin: point(
                            indent_guide.origin.x + px(line_indicator_width),
                            indent_guide.origin.y,
                        ),
                        size: size(width, indent_guide.length),
                    },
                    color,
                ));
            }
        }
    }

    fn paint_line_numbers(&mut self, layout: &mut EditorLayout, window: &mut Window, cx: &mut App) {
        let is_singleton = self.editor.read(cx).buffer_kind(cx) == ItemBufferKind::Singleton;

        let line_height = layout.position_map.line_height;
        window.set_cursor_style(CursorStyle::Arrow, &layout.gutter_hitbox);

        for line_layout in layout.line_numbers.values() {
            for LineNumberSegment {
                shaped_line,
                hitbox,
            } in &line_layout.segments
            {
                let Some(hitbox) = hitbox else {
                    continue;
                };

                let Some(()) = (if !is_singleton && hitbox.is_hovered(window) {
                    let color = cx.theme().colors().editor_hover_line_number;

                    let line = self.shape_line_number(shaped_line.text.clone(), color, window);
                    line.paint(hitbox.origin, line_height, window, cx).log_err()
                } else {
                    shaped_line
                        .paint(hitbox.origin, line_height, window, cx)
                        .log_err()
                }) else {
                    continue;
                };

                // In singleton buffers, we select corresponding lines on the line number click, so use | -like cursor.
                // In multi buffers, we open file at the line number clicked, so use a pointing hand cursor.
                if is_singleton {
                    window.set_cursor_style(CursorStyle::IBeam, hitbox);
                } else {
                    window.set_cursor_style(CursorStyle::PointingHand, hitbox);
                }
            }
        }
    }

    fn paint_gutter_diff_hunks(layout: &mut EditorLayout, window: &mut Window, cx: &mut App) {
        if layout.display_hunks.is_empty() {
            return;
        }

        let line_height = layout.position_map.line_height;
        window.paint_layer(layout.gutter_hitbox.bounds, |window| {
            for (hunk, hitbox) in &layout.display_hunks {
                let hunk_to_paint = match hunk {
                    DisplayDiffHunk::Folded { .. } => {
                        let hunk_bounds = Self::diff_hunk_bounds(
                            &layout.position_map.snapshot,
                            line_height,
                            layout.gutter_hitbox.bounds,
                            hunk,
                        );
                        Some((
                            hunk_bounds,
                            cx.theme().colors().version_control_modified,
                            Corners::all(px(0.)),
                            DiffHunkStatus::modified_none(),
                        ))
                    }
                    DisplayDiffHunk::Unfolded {
                        status,
                        display_row_range,
                        ..
                    } => hitbox.as_ref().map(|hunk_hitbox| match status.kind {
                        DiffHunkStatusKind::Added => (
                            hunk_hitbox.bounds,
                            cx.theme().colors().version_control_added,
                            Corners::all(px(0.)),
                            *status,
                        ),
                        DiffHunkStatusKind::Modified => (
                            hunk_hitbox.bounds,
                            cx.theme().colors().version_control_modified,
                            Corners::all(px(0.)),
                            *status,
                        ),
                        DiffHunkStatusKind::Deleted if !display_row_range.is_empty() => (
                            hunk_hitbox.bounds,
                            cx.theme().colors().version_control_deleted,
                            Corners::all(px(0.)),
                            *status,
                        ),
                        DiffHunkStatusKind::Deleted => (
                            Bounds::new(
                                point(
                                    hunk_hitbox.origin.x - hunk_hitbox.size.width,
                                    hunk_hitbox.origin.y,
                                ),
                                size(hunk_hitbox.size.width * 2., hunk_hitbox.size.height),
                            ),
                            cx.theme().colors().version_control_deleted,
                            Corners::all(1. * line_height),
                            *status,
                        ),
                    }),
                };

                if let Some((hunk_bounds, background_color, corner_radii, status)) = hunk_to_paint {
                    // Flatten the background color with the editor color to prevent
                    // elements below transparent hunks from showing through
                    let flattened_background_color = cx
                        .theme()
                        .colors()
                        .editor_background
                        .blend(background_color);

                    if !Self::diff_hunk_hollow(status, cx) {
                        window.paint_quad(quad(
                            hunk_bounds,
                            corner_radii,
                            flattened_background_color,
                            Edges::default(),
                            transparent_black(),
                            BorderStyle::default(),
                        ));
                    } else {
                        let flattened_unstaged_background_color = cx
                            .theme()
                            .colors()
                            .editor_background
                            .blend(background_color.opacity(0.3));

                        window.paint_quad(quad(
                            hunk_bounds,
                            corner_radii,
                            flattened_unstaged_background_color,
                            Edges::all(px(1.0)),
                            flattened_background_color,
                            BorderStyle::Solid,
                        ));
                    }
                }
            }
        });
    }

    fn gutter_strip_width(line_height: Pixels) -> Pixels {
        (0.275 * line_height).floor()
    }

    fn diff_hunk_bounds(
        snapshot: &EditorSnapshot,
        line_height: Pixels,
        gutter_bounds: Bounds<Pixels>,
        hunk: &DisplayDiffHunk,
    ) -> Bounds<Pixels> {
        let scroll_position = snapshot.scroll_position();
        let scroll_top = scroll_position.y * ScrollPixelOffset::from(line_height);
        let gutter_strip_width = Self::gutter_strip_width(line_height);

        match hunk {
            DisplayDiffHunk::Folded { display_row, .. } => {
                let start_y = (display_row.as_f64() * ScrollPixelOffset::from(line_height)
                    - scroll_top)
                    .into();
                let end_y = start_y + line_height;
                let highlight_origin = gutter_bounds.origin + point(px(0.), start_y);
                let highlight_size = size(gutter_strip_width, end_y - start_y);
                Bounds::new(highlight_origin, highlight_size)
            }
            DisplayDiffHunk::Unfolded {
                display_row_range,
                status,
                ..
            } => {
                if status.is_deleted() && display_row_range.is_empty() {
                    let row = display_row_range.start;

                    let offset = ScrollPixelOffset::from(line_height / 2.);
                    let start_y =
                        (row.as_f64() * ScrollPixelOffset::from(line_height) - offset - scroll_top)
                            .into();
                    let end_y = start_y + line_height;

                    let width = (0.35 * line_height).floor();
                    let highlight_origin = gutter_bounds.origin + point(px(0.), start_y);
                    let highlight_size = size(width, end_y - start_y);
                    Bounds::new(highlight_origin, highlight_size)
                } else {
                    let start_row = display_row_range.start;
                    let end_row = display_row_range.end;
                    // If we're in a multibuffer, row range span might include an
                    // excerpt header, so if we were to draw the marker straight away,
                    // the hunk might include the rows of that header.
                    // Making the range inclusive doesn't quite cut it, as we rely on the exclusivity for the soft wrap.
                    // Instead, we simply check whether the range we're dealing with includes
                    // any excerpt headers and if so, we stop painting the diff hunk on the first row of that header.
                    let end_row_in_current_excerpt = snapshot
                        .blocks_in_range(start_row..end_row)
                        .find_map(|(start_row, block)| {
                            if matches!(
                                block,
                                Block::ExcerptBoundary { .. } | Block::BufferHeader { .. }
                            ) {
                                Some(start_row)
                            } else {
                                None
                            }
                        })
                        .unwrap_or(end_row);

                    let start_y = (start_row.as_f64() * ScrollPixelOffset::from(line_height)
                        - scroll_top)
                        .into();
                    let end_y = Pixels::from(
                        end_row_in_current_excerpt.as_f64() * ScrollPixelOffset::from(line_height)
                            - scroll_top,
                    );

                    let highlight_origin = gutter_bounds.origin + point(px(0.), start_y);
                    let highlight_size = size(gutter_strip_width, end_y - start_y);
                    Bounds::new(highlight_origin, highlight_size)
                }
            }
        }
    }

    fn paint_gutter_indicators(
        &self,
        layout: &mut EditorLayout,
        window: &mut Window,
        cx: &mut App,
    ) {
        window.paint_layer(layout.gutter_hitbox.bounds, |window| {
            window.with_element_namespace("crease_toggles", |window| {
                for crease_toggle in layout.crease_toggles.iter_mut().flatten() {
                    crease_toggle.paint(window, cx);
                }
            });

            window.with_element_namespace("expand_toggles", |window| {
                for (expand_toggle, _) in layout.expand_toggles.iter_mut().flatten() {
                    expand_toggle.paint(window, cx);
                }
            });

            for breakpoint in layout.breakpoints.iter_mut() {
                breakpoint.paint(window, cx);
            }

            for test_indicator in layout.test_indicators.iter_mut() {
                test_indicator.paint(window, cx);
            }
        });
    }

    fn paint_gutter_highlights(
        &self,
        layout: &mut EditorLayout,
        window: &mut Window,
        cx: &mut App,
    ) {
        for (_, hunk_hitbox) in &layout.display_hunks {
            if let Some(hunk_hitbox) = hunk_hitbox
                && !self
                    .editor
                    .read(cx)
                    .buffer()
                    .read(cx)
                    .all_diff_hunks_expanded()
            {
                window.set_cursor_style(CursorStyle::PointingHand, hunk_hitbox);
            }
        }

        let show_git_gutter = layout
            .position_map
            .snapshot
            .show_git_diff_gutter
            .unwrap_or_else(|| {
                matches!(
                    ProjectSettings::get_global(cx).git.git_gutter,
                    GitGutterSetting::TrackedFiles
                )
            });
        if show_git_gutter {
            Self::paint_gutter_diff_hunks(layout, window, cx)
        }

        let highlight_width = 0.275 * layout.position_map.line_height;
        let highlight_corner_radii = Corners::all(0.05 * layout.position_map.line_height);
        window.paint_layer(layout.gutter_hitbox.bounds, |window| {
            for (range, color) in &layout.highlighted_gutter_ranges {
                let start_row = if range.start.row() < layout.visible_display_row_range.start {
                    layout.visible_display_row_range.start - DisplayRow(1)
                } else {
                    range.start.row()
                };
                let end_row = if range.end.row() > layout.visible_display_row_range.end {
                    layout.visible_display_row_range.end + DisplayRow(1)
                } else {
                    range.end.row()
                };

                let start_y = layout.gutter_hitbox.top()
                    + Pixels::from(
                        start_row.0 as f64
                            * ScrollPixelOffset::from(layout.position_map.line_height)
                            - layout.position_map.scroll_pixel_position.y,
                    );
                let end_y = layout.gutter_hitbox.top()
                    + Pixels::from(
                        (end_row.0 + 1) as f64
                            * ScrollPixelOffset::from(layout.position_map.line_height)
                            - layout.position_map.scroll_pixel_position.y,
                    );
                let bounds = Bounds::from_corners(
                    point(layout.gutter_hitbox.left(), start_y),
                    point(layout.gutter_hitbox.left() + highlight_width, end_y),
                );
                window.paint_quad(fill(bounds, *color).corner_radii(highlight_corner_radii));
            }
        });
    }

    fn paint_blamed_display_rows(
        &self,
        layout: &mut EditorLayout,
        window: &mut Window,
        cx: &mut App,
    ) {
        let Some(blamed_display_rows) = layout.blamed_display_rows.take() else {
            return;
        };

        window.paint_layer(layout.gutter_hitbox.bounds, |window| {
            for mut blame_element in blamed_display_rows.into_iter() {
                blame_element.paint(window, cx);
            }
        })
    }

    fn paint_text(&mut self, layout: &mut EditorLayout, window: &mut Window, cx: &mut App) {
        window.with_content_mask(
            Some(ContentMask {
                bounds: layout.position_map.text_hitbox.bounds,
            }),
            |window| {
                let editor = self.editor.read(cx);
                if editor.mouse_cursor_hidden {
                    window.set_window_cursor_style(CursorStyle::None);
                } else if let SelectionDragState::ReadyToDrag {
                    mouse_down_time, ..
                } = &editor.selection_drag_state
                {
                    let drag_and_drop_delay = Duration::from_millis(
                        EditorSettings::get_global(cx)
                            .drag_and_drop_selection
                            .delay
                            .0,
                    );
                    if mouse_down_time.elapsed() >= drag_and_drop_delay {
                        window.set_cursor_style(
                            CursorStyle::DragCopy,
                            &layout.position_map.text_hitbox,
                        );
                    }
                } else if matches!(
                    editor.selection_drag_state,
                    SelectionDragState::Dragging { .. }
                ) {
                    window
                        .set_cursor_style(CursorStyle::DragCopy, &layout.position_map.text_hitbox);
                } else if editor
                    .hovered_link_state
                    .as_ref()
                    .is_some_and(|hovered_link_state| !hovered_link_state.links.is_empty())
                {
                    window.set_cursor_style(
                        CursorStyle::PointingHand,
                        &layout.position_map.text_hitbox,
                    );
                } else {
                    window.set_cursor_style(CursorStyle::IBeam, &layout.position_map.text_hitbox);
                };

                self.paint_lines_background(layout, window, cx);
                let invisible_display_ranges = self.paint_highlights(layout, window, cx);
                self.paint_document_colors(layout, window);
                self.paint_lines(&invisible_display_ranges, layout, window, cx);
                self.paint_redactions(layout, window);
                self.paint_cursors(layout, window, cx);
                self.paint_inline_diagnostics(layout, window, cx);
                self.paint_inline_blame(layout, window, cx);
                self.paint_inline_code_actions(layout, window, cx);
                self.paint_diff_hunk_controls(layout, window, cx);
                window.with_element_namespace("crease_trailers", |window| {
                    for trailer in layout.crease_trailers.iter_mut().flatten() {
                        trailer.element.paint(window, cx);
                    }
                });
            },
        )
    }

    fn paint_highlights(
        &mut self,
        layout: &mut EditorLayout,
        window: &mut Window,
        cx: &mut App,
    ) -> SmallVec<[Range<DisplayPoint>; 32]> {
        window.paint_layer(layout.position_map.text_hitbox.bounds, |window| {
            let mut invisible_display_ranges = SmallVec::<[Range<DisplayPoint>; 32]>::new();
            let line_end_overshoot = 0.15 * layout.position_map.line_height;
            for (range, color) in &layout.highlighted_ranges {
                self.paint_highlighted_range(
                    range.clone(),
                    true,
                    *color,
                    Pixels::ZERO,
                    line_end_overshoot,
                    layout,
                    window,
                );
            }

            let corner_radius = if EditorSettings::get_global(cx).rounded_selection {
                0.15 * layout.position_map.line_height
            } else {
                Pixels::ZERO
            };

            for (player_color, selections) in &layout.selections {
                for selection in selections.iter() {
                    self.paint_highlighted_range(
                        selection.range.clone(),
                        true,
                        player_color.selection,
                        corner_radius,
                        corner_radius * 2.,
                        layout,
                        window,
                    );

                    if selection.is_local && !selection.range.is_empty() {
                        invisible_display_ranges.push(selection.range.clone());
                    }
                }
            }
            invisible_display_ranges
        })
    }

    fn paint_lines(
        &mut self,
        invisible_display_ranges: &[Range<DisplayPoint>],
        layout: &mut EditorLayout,
        window: &mut Window,
        cx: &mut App,
    ) {
        let whitespace_setting = self
            .editor
            .read(cx)
            .buffer
            .read(cx)
            .language_settings(cx)
            .show_whitespaces;

        for (ix, line_with_invisibles) in layout.position_map.line_layouts.iter().enumerate() {
            let row = DisplayRow(layout.visible_display_row_range.start.0 + ix as u32);
            line_with_invisibles.draw(
                layout,
                row,
                layout.content_origin,
                whitespace_setting,
                invisible_display_ranges,
                window,
                cx,
            )
        }

        for line_element in &mut layout.line_elements {
            line_element.paint(window, cx);
        }
    }

    fn paint_sticky_headers(
        &mut self,
        layout: &mut EditorLayout,
        window: &mut Window,
        cx: &mut App,
    ) {
        let Some(mut sticky_headers) = layout.sticky_headers.take() else {
            return;
        };

        if sticky_headers.lines.is_empty() {
            layout.sticky_headers = Some(sticky_headers);
            return;
        }

        let whitespace_setting = self
            .editor
            .read(cx)
            .buffer
            .read(cx)
            .language_settings(cx)
            .show_whitespaces;
        sticky_headers.paint(layout, whitespace_setting, window, cx);

        let sticky_header_hitboxes: Vec<Hitbox> = sticky_headers
            .lines
            .iter()
            .map(|line| line.hitbox.clone())
            .collect();
        let hovered_hitbox = sticky_header_hitboxes
            .iter()
            .find_map(|hitbox| hitbox.is_hovered(window).then_some(hitbox.id));

        window.on_mouse_event(move |_: &MouseMoveEvent, phase, window, _cx| {
            if !phase.bubble() {
                return;
            }

            let current_hover = sticky_header_hitboxes
                .iter()
                .find_map(|hitbox| hitbox.is_hovered(window).then_some(hitbox.id));
            if hovered_hitbox != current_hover {
                window.refresh();
            }
        });

        for (line_index, line) in sticky_headers.lines.iter().enumerate() {
            let editor = self.editor.clone();
            let hitbox = line.hitbox.clone();
            let target_anchor = line.target_anchor;
            window.on_mouse_event(move |event: &MouseDownEvent, phase, window, cx| {
                if !phase.bubble() {
                    return;
                }

                if event.button == MouseButton::Left && hitbox.is_hovered(window) {
                    editor.update(cx, |editor, cx| {
                        editor.change_selections(
                            SelectionEffects::scroll(Autoscroll::top_relative(line_index)),
                            window,
                            cx,
                            |selections| selections.select_ranges([target_anchor..target_anchor]),
                        );
                        cx.stop_propagation();
                    });
                }
            });
        }

        let text_bounds = layout.position_map.text_hitbox.bounds;
        let border_top = text_bounds.top()
            + sticky_headers.lines.last().unwrap().offset
            + layout.position_map.line_height;
        let separator_height = px(1.);
        let border_bounds = Bounds::from_corners(
            point(layout.gutter_hitbox.bounds.left(), border_top),
            point(text_bounds.right(), border_top + separator_height),
        );
        window.paint_quad(fill(border_bounds, cx.theme().colors().border_variant));

        layout.sticky_headers = Some(sticky_headers);
    }

    fn paint_lines_background(
        &mut self,
        layout: &mut EditorLayout,
        window: &mut Window,
        cx: &mut App,
    ) {
        for (ix, line_with_invisibles) in layout.position_map.line_layouts.iter().enumerate() {
            let row = DisplayRow(layout.visible_display_row_range.start.0 + ix as u32);
            line_with_invisibles.draw_background(layout, row, layout.content_origin, window, cx);
        }
    }

    fn paint_redactions(&mut self, layout: &EditorLayout, window: &mut Window) {
        if layout.redacted_ranges.is_empty() {
            return;
        }

        let line_end_overshoot = layout.line_end_overshoot();

        // A softer than perfect black
        let redaction_color = gpui::rgb(0x0e1111);

        window.paint_layer(layout.position_map.text_hitbox.bounds, |window| {
            for range in layout.redacted_ranges.iter() {
                self.paint_highlighted_range(
                    range.clone(),
                    true,
                    redaction_color.into(),
                    Pixels::ZERO,
                    line_end_overshoot,
                    layout,
                    window,
                );
            }
        });
    }

    fn paint_document_colors(&self, layout: &mut EditorLayout, window: &mut Window) {
        let Some((colors_render_mode, image_colors)) = &layout.document_colors else {
            return;
        };
        if image_colors.is_empty()
            || colors_render_mode == &DocumentColorsRenderMode::None
            || colors_render_mode == &DocumentColorsRenderMode::Inlay
        {
            return;
        }

        let line_end_overshoot = layout.line_end_overshoot();

        for (range, color) in image_colors {
            match colors_render_mode {
                DocumentColorsRenderMode::Inlay | DocumentColorsRenderMode::None => return,
                DocumentColorsRenderMode::Background => {
                    self.paint_highlighted_range(
                        range.clone(),
                        true,
                        *color,
                        Pixels::ZERO,
                        line_end_overshoot,
                        layout,
                        window,
                    );
                }
                DocumentColorsRenderMode::Border => {
                    self.paint_highlighted_range(
                        range.clone(),
                        false,
                        *color,
                        Pixels::ZERO,
                        line_end_overshoot,
                        layout,
                        window,
                    );
                }
            }
        }
    }

    fn paint_cursors(&mut self, layout: &mut EditorLayout, window: &mut Window, cx: &mut App) {
        for cursor in &mut layout.visible_cursors {
            cursor.paint(layout.content_origin, window, cx);
        }
    }

    fn paint_scrollbars(&mut self, layout: &mut EditorLayout, window: &mut Window, cx: &mut App) {
        let Some(scrollbars_layout) = layout.scrollbars_layout.take() else {
            return;
        };
        let any_scrollbar_dragged = self.editor.read(cx).scroll_manager.any_scrollbar_dragged();

        for (scrollbar_layout, axis) in scrollbars_layout.iter_scrollbars() {
            let hitbox = &scrollbar_layout.hitbox;
            if scrollbars_layout.visible {
                let scrollbar_edges = match axis {
                    ScrollbarAxis::Horizontal => Edges {
                        top: Pixels::ZERO,
                        right: Pixels::ZERO,
                        bottom: Pixels::ZERO,
                        left: Pixels::ZERO,
                    },
                    ScrollbarAxis::Vertical => Edges {
                        top: Pixels::ZERO,
                        right: Pixels::ZERO,
                        bottom: Pixels::ZERO,
                        left: ScrollbarLayout::BORDER_WIDTH,
                    },
                };

                window.paint_layer(hitbox.bounds, |window| {
                    window.paint_quad(quad(
                        hitbox.bounds,
                        Corners::default(),
                        cx.theme().colors().scrollbar_track_background,
                        scrollbar_edges,
                        cx.theme().colors().scrollbar_track_border,
                        BorderStyle::Solid,
                    ));

                    if axis == ScrollbarAxis::Vertical {
                        let fast_markers =
                            self.collect_fast_scrollbar_markers(layout, scrollbar_layout, cx);
                        // Refresh slow scrollbar markers in the background. Below, we
                        // paint whatever markers have already been computed.
                        self.refresh_slow_scrollbar_markers(layout, scrollbar_layout, window, cx);

                        let markers = self.editor.read(cx).scrollbar_marker_state.markers.clone();
                        for marker in markers.iter().chain(&fast_markers) {
                            let mut marker = marker.clone();
                            marker.bounds.origin += hitbox.origin;
                            window.paint_quad(marker);
                        }
                    }

                    if let Some(thumb_bounds) = scrollbar_layout.thumb_bounds {
                        let scrollbar_thumb_color = match scrollbar_layout.thumb_state {
                            ScrollbarThumbState::Dragging => {
                                cx.theme().colors().scrollbar_thumb_active_background
                            }
                            ScrollbarThumbState::Hovered => {
                                cx.theme().colors().scrollbar_thumb_hover_background
                            }
                            ScrollbarThumbState::Idle => {
                                cx.theme().colors().scrollbar_thumb_background
                            }
                        };
                        window.paint_quad(quad(
                            thumb_bounds,
                            Corners::default(),
                            scrollbar_thumb_color,
                            scrollbar_edges,
                            cx.theme().colors().scrollbar_thumb_border,
                            BorderStyle::Solid,
                        ));

                        if any_scrollbar_dragged {
                            window.set_window_cursor_style(CursorStyle::Arrow);
                        } else {
                            window.set_cursor_style(CursorStyle::Arrow, hitbox);
                        }
                    }
                })
            }
        }

        window.on_mouse_event({
            let editor = self.editor.clone();
            let scrollbars_layout = scrollbars_layout.clone();

            let mut mouse_position = window.mouse_position();
            move |event: &MouseMoveEvent, phase, window, cx| {
                if phase == DispatchPhase::Capture {
                    return;
                }

                editor.update(cx, |editor, cx| {
                    if let Some((scrollbar_layout, axis)) = event
                        .pressed_button
                        .filter(|button| *button == MouseButton::Left)
                        .and(editor.scroll_manager.dragging_scrollbar_axis())
                        .and_then(|axis| {
                            scrollbars_layout
                                .iter_scrollbars()
                                .find(|(_, a)| *a == axis)
                        })
                    {
                        let ScrollbarLayout {
                            hitbox,
                            text_unit_size,
                            ..
                        } = scrollbar_layout;

                        let old_position = mouse_position.along(axis);
                        let new_position = event.position.along(axis);
                        if (hitbox.origin.along(axis)..hitbox.bottom_right().along(axis))
                            .contains(&old_position)
                        {
                            let position = editor.scroll_position(cx).apply_along(axis, |p| {
                                (p + ScrollOffset::from(
                                    (new_position - old_position) / *text_unit_size,
                                ))
                                .max(0.)
                            });
                            editor.set_scroll_position(position, window, cx);
                        }

                        editor.scroll_manager.show_scrollbars(window, cx);
                        cx.stop_propagation();
                    } else if let Some((layout, axis)) = scrollbars_layout
                        .get_hovered_axis(window)
                        .filter(|_| !event.dragging())
                    {
                        if layout.thumb_hovered(&event.position) {
                            editor
                                .scroll_manager
                                .set_hovered_scroll_thumb_axis(axis, cx);
                        } else {
                            editor.scroll_manager.reset_scrollbar_state(cx);
                        }

                        editor.scroll_manager.show_scrollbars(window, cx);
                    } else {
                        editor.scroll_manager.reset_scrollbar_state(cx);
                    }

                    mouse_position = event.position;
                })
            }
        });

        if any_scrollbar_dragged {
            window.on_mouse_event({
                let editor = self.editor.clone();
                move |_: &MouseUpEvent, phase, window, cx| {
                    if phase == DispatchPhase::Capture {
                        return;
                    }

                    editor.update(cx, |editor, cx| {
                        if let Some((_, axis)) = scrollbars_layout.get_hovered_axis(window) {
                            editor
                                .scroll_manager
                                .set_hovered_scroll_thumb_axis(axis, cx);
                        } else {
                            editor.scroll_manager.reset_scrollbar_state(cx);
                        }
                        cx.stop_propagation();
                    });
                }
            });
        } else {
            window.on_mouse_event({
                let editor = self.editor.clone();

                move |event: &MouseDownEvent, phase, window, cx| {
                    if phase == DispatchPhase::Capture {
                        return;
                    }
                    let Some((scrollbar_layout, axis)) = scrollbars_layout.get_hovered_axis(window)
                    else {
                        return;
                    };

                    let ScrollbarLayout {
                        hitbox,
                        visible_range,
                        text_unit_size,
                        thumb_bounds,
                        ..
                    } = scrollbar_layout;

                    let Some(thumb_bounds) = thumb_bounds else {
                        return;
                    };

                    editor.update(cx, |editor, cx| {
                        editor
                            .scroll_manager
                            .set_dragged_scroll_thumb_axis(axis, cx);

                        let event_position = event.position.along(axis);

                        if event_position < thumb_bounds.origin.along(axis)
                            || thumb_bounds.bottom_right().along(axis) < event_position
                        {
                            let center_position = ((event_position - hitbox.origin.along(axis))
                                / *text_unit_size)
                                .round() as u32;
                            let start_position = center_position.saturating_sub(
                                (visible_range.end - visible_range.start) as u32 / 2,
                            );

                            let position = editor
                                .scroll_position(cx)
                                .apply_along(axis, |_| start_position as ScrollOffset);

                            editor.set_scroll_position(position, window, cx);
                        } else {
                            editor.scroll_manager.show_scrollbars(window, cx);
                        }

                        cx.stop_propagation();
                    });
                }
            });
        }
    }

    fn collect_fast_scrollbar_markers(
        &self,
        layout: &EditorLayout,
        scrollbar_layout: &ScrollbarLayout,
        cx: &mut App,
    ) -> Vec<PaintQuad> {
        const LIMIT: usize = 100;
        if !EditorSettings::get_global(cx).scrollbar.cursors || layout.cursors.len() > LIMIT {
            return vec![];
        }
        let cursor_ranges = layout
            .cursors
            .iter()
            .map(|(point, color)| ColoredRange {
                start: point.row(),
                end: point.row(),
                color: *color,
            })
            .collect_vec();
        scrollbar_layout.marker_quads_for_ranges(cursor_ranges, None)
    }

    fn refresh_slow_scrollbar_markers(
        &self,
        layout: &EditorLayout,
        scrollbar_layout: &ScrollbarLayout,
        window: &mut Window,
        cx: &mut App,
    ) {
        self.editor.update(cx, |editor, cx| {
            if editor.buffer_kind(cx) != ItemBufferKind::Singleton
                || !editor
                    .scrollbar_marker_state
                    .should_refresh(scrollbar_layout.hitbox.size)
            {
                return;
            }

            let scrollbar_layout = scrollbar_layout.clone();
            let background_highlights = editor.background_highlights.clone();
            let snapshot = layout.position_map.snapshot.clone();
            let theme = cx.theme().clone();
            let scrollbar_settings = EditorSettings::get_global(cx).scrollbar;

            editor.scrollbar_marker_state.dirty = false;
            editor.scrollbar_marker_state.pending_refresh =
                Some(cx.spawn_in(window, async move |editor, cx| {
                    let scrollbar_size = scrollbar_layout.hitbox.size;
                    let scrollbar_markers = cx
                        .background_spawn(async move {
                            let max_point = snapshot.display_snapshot.buffer_snapshot().max_point();
                            let mut marker_quads = Vec::new();
                            if scrollbar_settings.git_diff {
                                let marker_row_ranges =
                                    snapshot.buffer_snapshot().diff_hunks().map(|hunk| {
                                        let start_display_row =
                                            MultiBufferPoint::new(hunk.row_range.start.0, 0)
                                                .to_display_point(&snapshot.display_snapshot)
                                                .row();
                                        let mut end_display_row =
                                            MultiBufferPoint::new(hunk.row_range.end.0, 0)
                                                .to_display_point(&snapshot.display_snapshot)
                                                .row();
                                        if end_display_row != start_display_row {
                                            end_display_row.0 -= 1;
                                        }
                                        let color = match &hunk.status().kind {
                                            DiffHunkStatusKind::Added => {
                                                theme.colors().version_control_added
                                            }
                                            DiffHunkStatusKind::Modified => {
                                                theme.colors().version_control_modified
                                            }
                                            DiffHunkStatusKind::Deleted => {
                                                theme.colors().version_control_deleted
                                            }
                                        };
                                        ColoredRange {
                                            start: start_display_row,
                                            end: end_display_row,
                                            color,
                                        }
                                    });

                                marker_quads.extend(
                                    scrollbar_layout
                                        .marker_quads_for_ranges(marker_row_ranges, Some(0)),
                                );
                            }

                            for (background_highlight_id, (_, background_ranges)) in
                                background_highlights.iter()
                            {
                                let is_search_highlights = *background_highlight_id
                                    == HighlightKey::Type(TypeId::of::<BufferSearchHighlights>());
                                let is_text_highlights = *background_highlight_id
                                    == HighlightKey::Type(TypeId::of::<SelectedTextHighlight>());
                                let is_symbol_occurrences = *background_highlight_id
                                    == HighlightKey::Type(TypeId::of::<DocumentHighlightRead>())
                                    || *background_highlight_id
                                        == HighlightKey::Type(
                                            TypeId::of::<DocumentHighlightWrite>(),
                                        );
                                if (is_search_highlights && scrollbar_settings.search_results)
                                    || (is_text_highlights && scrollbar_settings.selected_text)
                                    || (is_symbol_occurrences && scrollbar_settings.selected_symbol)
                                {
                                    let mut color = theme.status().info;
                                    if is_symbol_occurrences {
                                        color.fade_out(0.5);
                                    }
                                    let marker_row_ranges = background_ranges.iter().map(|range| {
                                        let display_start = range
                                            .start
                                            .to_display_point(&snapshot.display_snapshot);
                                        let display_end =
                                            range.end.to_display_point(&snapshot.display_snapshot);
                                        ColoredRange {
                                            start: display_start.row(),
                                            end: display_end.row(),
                                            color,
                                        }
                                    });
                                    marker_quads.extend(
                                        scrollbar_layout
                                            .marker_quads_for_ranges(marker_row_ranges, Some(1)),
                                    );
                                }
                            }

                            if scrollbar_settings.diagnostics != ScrollbarDiagnostics::None {
                                let diagnostics = snapshot
                                    .buffer_snapshot()
                                    .diagnostics_in_range::<Point>(Point::zero()..max_point)
                                    // Don't show diagnostics the user doesn't care about
                                    .filter(|diagnostic| {
                                        match (
                                            scrollbar_settings.diagnostics,
                                            diagnostic.diagnostic.severity,
                                        ) {
                                            (ScrollbarDiagnostics::All, _) => true,
                                            (
                                                ScrollbarDiagnostics::Error,
                                                lsp::DiagnosticSeverity::ERROR,
                                            ) => true,
                                            (
                                                ScrollbarDiagnostics::Warning,
                                                lsp::DiagnosticSeverity::ERROR
                                                | lsp::DiagnosticSeverity::WARNING,
                                            ) => true,
                                            (
                                                ScrollbarDiagnostics::Information,
                                                lsp::DiagnosticSeverity::ERROR
                                                | lsp::DiagnosticSeverity::WARNING
                                                | lsp::DiagnosticSeverity::INFORMATION,
                                            ) => true,
                                            (_, _) => false,
                                        }
                                    })
                                    // We want to sort by severity, in order to paint the most severe diagnostics last.
                                    .sorted_by_key(|diagnostic| {
                                        std::cmp::Reverse(diagnostic.diagnostic.severity)
                                    });

                                let marker_row_ranges = diagnostics.into_iter().map(|diagnostic| {
                                    let start_display = diagnostic
                                        .range
                                        .start
                                        .to_display_point(&snapshot.display_snapshot);
                                    let end_display = diagnostic
                                        .range
                                        .end
                                        .to_display_point(&snapshot.display_snapshot);
                                    let color = match diagnostic.diagnostic.severity {
                                        lsp::DiagnosticSeverity::ERROR => theme.status().error,
                                        lsp::DiagnosticSeverity::WARNING => theme.status().warning,
                                        lsp::DiagnosticSeverity::INFORMATION => theme.status().info,
                                        _ => theme.status().hint,
                                    };
                                    ColoredRange {
                                        start: start_display.row(),
                                        end: end_display.row(),
                                        color,
                                    }
                                });
                                marker_quads.extend(
                                    scrollbar_layout
                                        .marker_quads_for_ranges(marker_row_ranges, Some(2)),
                                );
                            }

                            Arc::from(marker_quads)
                        })
                        .await;

                    editor.update(cx, |editor, cx| {
                        editor.scrollbar_marker_state.markers = scrollbar_markers;
                        editor.scrollbar_marker_state.scrollbar_size = scrollbar_size;
                        editor.scrollbar_marker_state.pending_refresh = None;
                        cx.notify();
                    })?;

                    Ok(())
                }));
        });
    }

    fn paint_highlighted_range(
        &self,
        range: Range<DisplayPoint>,
        fill: bool,
        color: Hsla,
        corner_radius: Pixels,
        line_end_overshoot: Pixels,
        layout: &EditorLayout,
        window: &mut Window,
    ) {
        let start_row = layout.visible_display_row_range.start;
        let end_row = layout.visible_display_row_range.end;
        if range.start != range.end {
            let row_range = if range.end.column() == 0 {
                cmp::max(range.start.row(), start_row)..cmp::min(range.end.row(), end_row)
            } else {
                cmp::max(range.start.row(), start_row)
                    ..cmp::min(range.end.row().next_row(), end_row)
            };

            let highlighted_range = HighlightedRange {
                color,
                line_height: layout.position_map.line_height,
                corner_radius,
                start_y: layout.content_origin.y
                    + Pixels::from(
                        (row_range.start.as_f64() - layout.position_map.scroll_position.y)
                            * ScrollOffset::from(layout.position_map.line_height),
                    ),
                lines: row_range
                    .iter_rows()
                    .map(|row| {
                        let line_layout =
                            &layout.position_map.line_layouts[row.minus(start_row) as usize];
                        HighlightedRangeLine {
                            start_x: if row == range.start.row() {
                                layout.content_origin.x
                                    + Pixels::from(
                                        ScrollPixelOffset::from(
                                            line_layout.x_for_index(range.start.column() as usize),
                                        ) - layout.position_map.scroll_pixel_position.x,
                                    )
                            } else {
                                layout.content_origin.x
                                    - Pixels::from(layout.position_map.scroll_pixel_position.x)
                            },
                            end_x: if row == range.end.row() {
                                layout.content_origin.x
                                    + Pixels::from(
                                        ScrollPixelOffset::from(
                                            line_layout.x_for_index(range.end.column() as usize),
                                        ) - layout.position_map.scroll_pixel_position.x,
                                    )
                            } else {
                                Pixels::from(
                                    ScrollPixelOffset::from(
                                        layout.content_origin.x
                                            + line_layout.width
                                            + line_end_overshoot,
                                    ) - layout.position_map.scroll_pixel_position.x,
                                )
                            },
                        }
                    })
                    .collect(),
            };

            highlighted_range.paint(fill, layout.position_map.text_hitbox.bounds, window);
        }
    }

    fn paint_inline_diagnostics(
        &mut self,
        layout: &mut EditorLayout,
        window: &mut Window,
        cx: &mut App,
    ) {
        for mut inline_diagnostic in layout.inline_diagnostics.drain() {
            inline_diagnostic.1.paint(window, cx);
        }
    }

    fn paint_inline_blame(&mut self, layout: &mut EditorLayout, window: &mut Window, cx: &mut App) {
        if let Some(mut blame_layout) = layout.inline_blame_layout.take() {
            window.paint_layer(layout.position_map.text_hitbox.bounds, |window| {
                blame_layout.element.paint(window, cx);
            })
        }
    }

    fn paint_inline_code_actions(
        &mut self,
        layout: &mut EditorLayout,
        window: &mut Window,
        cx: &mut App,
    ) {
        if let Some(mut inline_code_actions) = layout.inline_code_actions.take() {
            window.paint_layer(layout.position_map.text_hitbox.bounds, |window| {
                inline_code_actions.paint(window, cx);
            })
        }
    }

    fn paint_diff_hunk_controls(
        &mut self,
        layout: &mut EditorLayout,
        window: &mut Window,
        cx: &mut App,
    ) {
        for mut diff_hunk_control in layout.diff_hunk_controls.drain(..) {
            diff_hunk_control.paint(window, cx);
        }
    }

    fn paint_minimap(&self, layout: &mut EditorLayout, window: &mut Window, cx: &mut App) {
        if let Some(mut layout) = layout.minimap.take() {
            let minimap_hitbox = layout.thumb_layout.hitbox.clone();
            let dragging_minimap = self.editor.read(cx).scroll_manager.is_dragging_minimap();

            window.paint_layer(layout.thumb_layout.hitbox.bounds, |window| {
                window.with_element_namespace("minimap", |window| {
                    layout.minimap.paint(window, cx);
                    if let Some(thumb_bounds) = layout.thumb_layout.thumb_bounds {
                        let minimap_thumb_color = match layout.thumb_layout.thumb_state {
                            ScrollbarThumbState::Idle => {
                                cx.theme().colors().minimap_thumb_background
                            }
                            ScrollbarThumbState::Hovered => {
                                cx.theme().colors().minimap_thumb_hover_background
                            }
                            ScrollbarThumbState::Dragging => {
                                cx.theme().colors().minimap_thumb_active_background
                            }
                        };
                        let minimap_thumb_border = match layout.thumb_border_style {
                            MinimapThumbBorder::Full => Edges::all(ScrollbarLayout::BORDER_WIDTH),
                            MinimapThumbBorder::LeftOnly => Edges {
                                left: ScrollbarLayout::BORDER_WIDTH,
                                ..Default::default()
                            },
                            MinimapThumbBorder::LeftOpen => Edges {
                                right: ScrollbarLayout::BORDER_WIDTH,
                                top: ScrollbarLayout::BORDER_WIDTH,
                                bottom: ScrollbarLayout::BORDER_WIDTH,
                                ..Default::default()
                            },
                            MinimapThumbBorder::RightOpen => Edges {
                                left: ScrollbarLayout::BORDER_WIDTH,
                                top: ScrollbarLayout::BORDER_WIDTH,
                                bottom: ScrollbarLayout::BORDER_WIDTH,
                                ..Default::default()
                            },
                            MinimapThumbBorder::None => Default::default(),
                        };

                        window.paint_layer(minimap_hitbox.bounds, |window| {
                            window.paint_quad(quad(
                                thumb_bounds,
                                Corners::default(),
                                minimap_thumb_color,
                                minimap_thumb_border,
                                cx.theme().colors().minimap_thumb_border,
                                BorderStyle::Solid,
                            ));
                        });
                    }
                });
            });

            if dragging_minimap {
                window.set_window_cursor_style(CursorStyle::Arrow);
            } else {
                window.set_cursor_style(CursorStyle::Arrow, &minimap_hitbox);
            }

            let minimap_axis = ScrollbarAxis::Vertical;
            let pixels_per_line = Pixels::from(
                ScrollPixelOffset::from(minimap_hitbox.size.height) / layout.max_scroll_top,
            )
            .min(layout.minimap_line_height);

            let mut mouse_position = window.mouse_position();

            window.on_mouse_event({
                let editor = self.editor.clone();

                let minimap_hitbox = minimap_hitbox.clone();

                move |event: &MouseMoveEvent, phase, window, cx| {
                    if phase == DispatchPhase::Capture {
                        return;
                    }

                    editor.update(cx, |editor, cx| {
                        if event.pressed_button == Some(MouseButton::Left)
                            && editor.scroll_manager.is_dragging_minimap()
                        {
                            let old_position = mouse_position.along(minimap_axis);
                            let new_position = event.position.along(minimap_axis);
                            if (minimap_hitbox.origin.along(minimap_axis)
                                ..minimap_hitbox.bottom_right().along(minimap_axis))
                                .contains(&old_position)
                            {
                                let position =
                                    editor.scroll_position(cx).apply_along(minimap_axis, |p| {
                                        (p + ScrollPixelOffset::from(
                                            (new_position - old_position) / pixels_per_line,
                                        ))
                                        .max(0.)
                                    });

                                editor.set_scroll_position(position, window, cx);
                            }
                            cx.stop_propagation();
                        } else if minimap_hitbox.is_hovered(window) {
                            editor.scroll_manager.set_is_hovering_minimap_thumb(
                                !event.dragging()
                                    && layout
                                        .thumb_layout
                                        .thumb_bounds
                                        .is_some_and(|bounds| bounds.contains(&event.position)),
                                cx,
                            );

                            // Stop hover events from propagating to the
                            // underlying editor if the minimap hitbox is hovered
                            if !event.dragging() {
                                cx.stop_propagation();
                            }
                        } else {
                            editor.scroll_manager.hide_minimap_thumb(cx);
                        }
                        mouse_position = event.position;
                    });
                }
            });

            if dragging_minimap {
                window.on_mouse_event({
                    let editor = self.editor.clone();
                    move |event: &MouseUpEvent, phase, window, cx| {
                        if phase == DispatchPhase::Capture {
                            return;
                        }

                        editor.update(cx, |editor, cx| {
                            if minimap_hitbox.is_hovered(window) {
                                editor.scroll_manager.set_is_hovering_minimap_thumb(
                                    layout
                                        .thumb_layout
                                        .thumb_bounds
                                        .is_some_and(|bounds| bounds.contains(&event.position)),
                                    cx,
                                );
                            } else {
                                editor.scroll_manager.hide_minimap_thumb(cx);
                            }
                            cx.stop_propagation();
                        });
                    }
                });
            } else {
                window.on_mouse_event({
                    let editor = self.editor.clone();

                    move |event: &MouseDownEvent, phase, window, cx| {
                        if phase == DispatchPhase::Capture || !minimap_hitbox.is_hovered(window) {
                            return;
                        }

                        let event_position = event.position;

                        let Some(thumb_bounds) = layout.thumb_layout.thumb_bounds else {
                            return;
                        };

                        editor.update(cx, |editor, cx| {
                            if !thumb_bounds.contains(&event_position) {
                                let click_position =
                                    event_position.relative_to(&minimap_hitbox.origin).y;

                                let top_position = (click_position
                                    - thumb_bounds.size.along(minimap_axis) / 2.0)
                                    .max(Pixels::ZERO);

                                let scroll_offset = (layout.minimap_scroll_top
                                    + ScrollPixelOffset::from(
                                        top_position / layout.minimap_line_height,
                                    ))
                                .min(layout.max_scroll_top);

                                let scroll_position = editor
                                    .scroll_position(cx)
                                    .apply_along(minimap_axis, |_| scroll_offset);
                                editor.set_scroll_position(scroll_position, window, cx);
                            }

                            editor.scroll_manager.set_is_dragging_minimap(cx);
                            cx.stop_propagation();
                        });
                    }
                });
            }
        }
    }

    fn paint_blocks(&mut self, layout: &mut EditorLayout, window: &mut Window, cx: &mut App) {
        for mut block in layout.blocks.drain(..) {
            if block.overlaps_gutter {
                block.element.paint(window, cx);
            } else {
                let mut bounds = layout.hitbox.bounds;
                bounds.origin.x += layout.gutter_hitbox.bounds.size.width;
                window.with_content_mask(Some(ContentMask { bounds }), |window| {
                    block.element.paint(window, cx);
                })
            }
        }
    }

    fn paint_edit_prediction_popover(
        &mut self,
        layout: &mut EditorLayout,
        window: &mut Window,
        cx: &mut App,
    ) {
        if let Some(edit_prediction_popover) = layout.edit_prediction_popover.as_mut() {
            edit_prediction_popover.paint(window, cx);
        }
    }

    fn paint_mouse_context_menu(
        &mut self,
        layout: &mut EditorLayout,
        window: &mut Window,
        cx: &mut App,
    ) {
        if let Some(mouse_context_menu) = layout.mouse_context_menu.as_mut() {
            mouse_context_menu.paint(window, cx);
        }
    }

    fn paint_scroll_wheel_listener(
        &mut self,
        layout: &EditorLayout,
        window: &mut Window,
        cx: &mut App,
    ) {
        window.on_mouse_event({
            let position_map = layout.position_map.clone();
            let editor = self.editor.clone();
            let hitbox = layout.hitbox.clone();
            let mut delta = ScrollDelta::default();

            // Set a minimum scroll_sensitivity of 0.01 to make sure the user doesn't
            // accidentally turn off their scrolling.
            let base_scroll_sensitivity =
                EditorSettings::get_global(cx).scroll_sensitivity.max(0.01);

            // Use a minimum fast_scroll_sensitivity for same reason above
            let fast_scroll_sensitivity = EditorSettings::get_global(cx)
                .fast_scroll_sensitivity
                .max(0.01);

            move |event: &ScrollWheelEvent, phase, window, cx| {
                let scroll_sensitivity = {
                    if event.modifiers.alt {
                        fast_scroll_sensitivity
                    } else {
                        base_scroll_sensitivity
                    }
                };

                if phase == DispatchPhase::Bubble && hitbox.should_handle_scroll(window) {
                    delta = delta.coalesce(event.delta);
                    editor.update(cx, |editor, cx| {
                        let position_map: &PositionMap = &position_map;

                        let line_height = position_map.line_height;
                        let max_glyph_advance = position_map.em_advance;
                        let (delta, axis) = match delta {
                            gpui::ScrollDelta::Pixels(mut pixels) => {
                                //Trackpad
                                let axis = position_map.snapshot.ongoing_scroll.filter(&mut pixels);
                                (pixels, axis)
                            }

                            gpui::ScrollDelta::Lines(lines) => {
                                //Not trackpad
                                let pixels =
                                    point(lines.x * max_glyph_advance, lines.y * line_height);
                                (pixels, None)
                            }
                        };

                        let current_scroll_position = position_map.snapshot.scroll_position();
                        let x = (current_scroll_position.x
                            * ScrollPixelOffset::from(max_glyph_advance)
                            - ScrollPixelOffset::from(delta.x * scroll_sensitivity))
                            / ScrollPixelOffset::from(max_glyph_advance);
                        let y = (current_scroll_position.y * ScrollPixelOffset::from(line_height)
                            - ScrollPixelOffset::from(delta.y * scroll_sensitivity))
                            / ScrollPixelOffset::from(line_height);
                        let mut scroll_position =
                            point(x, y).clamp(&point(0., 0.), &position_map.scroll_max);
                        let forbid_vertical_scroll = editor.scroll_manager.forbid_vertical_scroll();
                        if forbid_vertical_scroll {
                            scroll_position.y = current_scroll_position.y;
                        }

                        if scroll_position != current_scroll_position {
                            editor.scroll(scroll_position, axis, window, cx);
                            cx.stop_propagation();
                        } else if y < 0. {
                            // Due to clamping, we may fail to detect cases of overscroll to the top;
                            // We want the scroll manager to get an update in such cases and detect the change of direction
                            // on the next frame.
                            cx.notify();
                        }
                    });
                }
            }
        });
    }

    fn paint_mouse_listeners(&mut self, layout: &EditorLayout, window: &mut Window, cx: &mut App) {
        if layout.mode.is_minimap() {
            return;
        }

        self.paint_scroll_wheel_listener(layout, window, cx);

        window.on_mouse_event({
            let position_map = layout.position_map.clone();
            let editor = self.editor.clone();
            let line_numbers = layout.line_numbers.clone();

            move |event: &MouseDownEvent, phase, window, cx| {
                if phase == DispatchPhase::Bubble {
                    match event.button {
                        MouseButton::Left => editor.update(cx, |editor, cx| {
                            let pending_mouse_down = editor
                                .pending_mouse_down
                                .get_or_insert_with(Default::default)
                                .clone();

                            *pending_mouse_down.borrow_mut() = Some(event.clone());

                            Self::mouse_left_down(
                                editor,
                                event,
                                &position_map,
                                line_numbers.as_ref(),
                                window,
                                cx,
                            );
                        }),
                        MouseButton::Right => editor.update(cx, |editor, cx| {
                            Self::mouse_right_down(editor, event, &position_map, window, cx);
                        }),
                        MouseButton::Middle => editor.update(cx, |editor, cx| {
                            Self::mouse_middle_down(editor, event, &position_map, window, cx);
                        }),
                        _ => {}
                    };
                }
            }
        });

        window.on_mouse_event({
            let editor = self.editor.clone();
            let position_map = layout.position_map.clone();

            move |event: &MouseUpEvent, phase, window, cx| {
                if phase == DispatchPhase::Bubble {
                    editor.update(cx, |editor, cx| {
                        Self::mouse_up(editor, event, &position_map, window, cx)
                    });
                }
            }
        });

        window.on_mouse_event({
            let editor = self.editor.clone();
            let position_map = layout.position_map.clone();
            let mut captured_mouse_down = None;

            move |event: &MouseUpEvent, phase, window, cx| match phase {
                // Clear the pending mouse down during the capture phase,
                // so that it happens even if another event handler stops
                // propagation.
                DispatchPhase::Capture => editor.update(cx, |editor, _cx| {
                    let pending_mouse_down = editor
                        .pending_mouse_down
                        .get_or_insert_with(Default::default)
                        .clone();

                    let mut pending_mouse_down = pending_mouse_down.borrow_mut();
                    if pending_mouse_down.is_some() && position_map.text_hitbox.is_hovered(window) {
                        captured_mouse_down = pending_mouse_down.take();
                        window.refresh();
                    }
                }),
                // Fire click handlers during the bubble phase.
                DispatchPhase::Bubble => editor.update(cx, |editor, cx| {
                    if let Some(mouse_down) = captured_mouse_down.take() {
                        let event = ClickEvent::Mouse(MouseClickEvent {
                            down: mouse_down,
                            up: event.clone(),
                        });
                        Self::click(editor, &event, &position_map, window, cx);
                    }
                }),
            }
        });

        window.on_mouse_event({
            let position_map = layout.position_map.clone();
            let editor = self.editor.clone();

            move |event: &MouseMoveEvent, phase, window, cx| {
                if phase == DispatchPhase::Bubble {
                    editor.update(cx, |editor, cx| {
                        if editor.hover_state.focused(window, cx) {
                            return;
                        }
                        if event.pressed_button == Some(MouseButton::Left)
                            || event.pressed_button == Some(MouseButton::Middle)
                        {
                            Self::mouse_dragged(editor, event, &position_map, window, cx)
                        }

                        Self::mouse_moved(editor, event, &position_map, window, cx)
                    });
                }
            }
        });
    }

    fn column_pixels(&self, column: usize, window: &Window) -> Pixels {
        let style = &self.style;
        let font_size = style.text.font_size.to_pixels(window.rem_size());
        let layout = window.text_system().shape_line(
            SharedString::from(" ".repeat(column)),
            font_size,
            &[TextRun {
                len: column,
                font: style.text.font(),
                color: Hsla::default(),
                ..Default::default()
            }],
            None,
        );

        layout.width
    }

    fn max_line_number_width(&self, snapshot: &EditorSnapshot, window: &mut Window) -> Pixels {
        let digit_count = snapshot.widest_line_number().ilog10() + 1;
        self.column_pixels(digit_count as usize, window)
    }

    fn shape_line_number(
        &self,
        text: SharedString,
        color: Hsla,
        window: &mut Window,
    ) -> ShapedLine {
        let run = TextRun {
            len: text.len(),
            font: self.style.text.font(),
            color,
            ..Default::default()
        };
        window.text_system().shape_line(
            text,
            self.style.text.font_size.to_pixels(window.rem_size()),
            &[run],
            None,
        )
    }

    fn diff_hunk_hollow(status: DiffHunkStatus, cx: &mut App) -> bool {
        let unstaged = status.has_secondary_hunk();
        let unstaged_hollow = matches!(
            ProjectSettings::get_global(cx).git.hunk_style,
            GitHunkStyleSetting::UnstagedHollow
        );

        unstaged == unstaged_hollow
    }

    #[cfg(debug_assertions)]
    fn layout_debug_ranges(
        selections: &mut Vec<(PlayerColor, Vec<SelectionLayout>)>,
        anchor_range: Range<Anchor>,
        display_snapshot: &DisplaySnapshot,
        cx: &App,
    ) {
        let theme = cx.theme();
        text::debug::GlobalDebugRanges::with_locked(|debug_ranges| {
            if debug_ranges.ranges.is_empty() {
                return;
            }
            let buffer_snapshot = &display_snapshot.buffer_snapshot();
            for (buffer, buffer_range, excerpt_id) in
                buffer_snapshot.range_to_buffer_ranges(anchor_range)
            {
                let buffer_range =
                    buffer.anchor_after(buffer_range.start)..buffer.anchor_before(buffer_range.end);
                selections.extend(debug_ranges.ranges.iter().flat_map(|debug_range| {
                    let player_color = theme
                        .players()
                        .color_for_participant(debug_range.occurrence_index as u32 + 1);
                    debug_range.ranges.iter().filter_map(move |range| {
                        if range.start.buffer_id != Some(buffer.remote_id()) {
                            return None;
                        }
                        let clipped_start = range.start.max(&buffer_range.start, buffer);
                        let clipped_end = range.end.min(&buffer_range.end, buffer);
                        let range = buffer_snapshot
                            .anchor_range_in_excerpt(excerpt_id, *clipped_start..*clipped_end)?;
                        let start = range.start.to_display_point(display_snapshot);
                        let end = range.end.to_display_point(display_snapshot);
                        let selection_layout = SelectionLayout {
                            head: start,
                            range: start..end,
                            cursor_shape: CursorShape::Bar,
                            is_newest: false,
                            is_local: false,
                            active_rows: start.row()..end.row(),
                            user_name: Some(SharedString::new(debug_range.value.clone())),
                        };
                        Some((player_color, vec![selection_layout]))
                    })
                }));
            }
        });
    }
}

fn file_status_label_color(file_status: Option<FileStatus>) -> Color {
    file_status.map_or(Color::Default, |status| {
        if status.is_conflicted() {
            Color::Conflict
        } else if status.is_modified() {
            Color::Modified
        } else if status.is_deleted() {
            Color::Disabled
        } else if status.is_created() {
            Color::Created
        } else {
            Color::Default
        }
    })
}

fn header_jump_data(
    snapshot: &EditorSnapshot,
    block_row_start: DisplayRow,
    height: u32,
    for_excerpt: &ExcerptInfo,
) -> JumpData {
    let range = &for_excerpt.range;
    let buffer = &for_excerpt.buffer;
    let jump_anchor = range.primary.start;

    let excerpt_start = range.context.start;
    let jump_position = language::ToPoint::to_point(&jump_anchor, buffer);
    let rows_from_excerpt_start = if jump_anchor == excerpt_start {
        0
    } else {
        let excerpt_start_point = language::ToPoint::to_point(&excerpt_start, buffer);
        jump_position.row.saturating_sub(excerpt_start_point.row)
    };

    let line_offset_from_top = (block_row_start.0 + height + rows_from_excerpt_start)
        .saturating_sub(
            snapshot
                .scroll_anchor
                .scroll_position(&snapshot.display_snapshot)
                .y as u32,
        );

    JumpData::MultiBufferPoint {
        excerpt_id: for_excerpt.id,
        anchor: jump_anchor,
        position: jump_position,
        line_offset_from_top,
    }
}

pub struct AcceptEditPredictionBinding(pub(crate) Option<gpui::KeyBinding>);

impl AcceptEditPredictionBinding {
    pub fn keystroke(&self) -> Option<&KeybindingKeystroke> {
        if let Some(binding) = self.0.as_ref() {
            match &binding.keystrokes() {
                [keystroke, ..] => Some(keystroke),
                _ => None,
            }
        } else {
            None
        }
    }
}

fn prepaint_gutter_button(
    button: IconButton,
    row: DisplayRow,
    line_height: Pixels,
    gutter_dimensions: &GutterDimensions,
    scroll_position: gpui::Point<ScrollOffset>,
    gutter_hitbox: &Hitbox,
    display_hunks: &[(DisplayDiffHunk, Option<Hitbox>)],
    window: &mut Window,
    cx: &mut App,
) -> AnyElement {
    let mut button = button.into_any_element();

    let available_space = size(
        AvailableSpace::MinContent,
        AvailableSpace::Definite(line_height),
    );
    let indicator_size = button.layout_as_root(available_space, window, cx);

    let blame_width = gutter_dimensions.git_blame_entries_width;
    let gutter_width = display_hunks
        .binary_search_by(|(hunk, _)| match hunk {
            DisplayDiffHunk::Folded { display_row } => display_row.cmp(&row),
            DisplayDiffHunk::Unfolded {
                display_row_range, ..
            } => {
                if display_row_range.end <= row {
                    Ordering::Less
                } else if display_row_range.start > row {
                    Ordering::Greater
                } else {
                    Ordering::Equal
                }
            }
        })
        .ok()
        .and_then(|ix| Some(display_hunks[ix].1.as_ref()?.size.width));
    let left_offset = blame_width.max(gutter_width).unwrap_or_default();

    let mut x = left_offset;
    let available_width = gutter_dimensions.margin + gutter_dimensions.left_padding
        - indicator_size.width
        - left_offset;
    x += available_width / 2.;

    let mut y =
        Pixels::from((row.as_f64() - scroll_position.y) * ScrollPixelOffset::from(line_height));
    y += (line_height - indicator_size.height) / 2.;

    button.prepaint_as_root(
        gutter_hitbox.origin + point(x, y),
        available_space,
        window,
        cx,
    );
    button
}

fn render_inline_blame_entry(
    blame_entry: BlameEntry,
    style: &EditorStyle,
    cx: &mut App,
) -> Option<AnyElement> {
    let renderer = cx.global::<GlobalBlameRenderer>().0.clone();
    renderer.render_inline_blame_entry(&style.text, blame_entry, cx)
}

fn render_blame_entry_popover(
    blame_entry: BlameEntry,
    scroll_handle: ScrollHandle,
    commit_message: Option<ParsedCommitMessage>,
    markdown: Entity<Markdown>,
    workspace: WeakEntity<Workspace>,
    blame: &Entity<GitBlame>,
    buffer: BufferId,
    window: &mut Window,
    cx: &mut App,
) -> Option<AnyElement> {
    let renderer = cx.global::<GlobalBlameRenderer>().0.clone();
    let blame = blame.read(cx);
    let repository = blame.repository(cx, buffer)?;
    renderer.render_blame_entry_popover(
        blame_entry,
        scroll_handle,
        commit_message,
        markdown,
        repository,
        workspace,
        window,
        cx,
    )
}

fn render_blame_entry(
    ix: usize,
    blame: &Entity<GitBlame>,
    blame_entry: BlameEntry,
    style: &EditorStyle,
    last_used_color: &mut Option<(Hsla, Oid)>,
    editor: Entity<Editor>,
    workspace: Entity<Workspace>,
    buffer: BufferId,
    renderer: &dyn BlameRenderer,
    window: &mut Window,
    cx: &mut App,
) -> Option<AnyElement> {
    let index: u32 = blame_entry.sha.into();
    let mut sha_color = cx.theme().players().color_for_participant(index).cursor;

    // If the last color we used is the same as the one we get for this line, but
    // the commit SHAs are different, then we try again to get a different color.
    if let Some((color, sha)) = *last_used_color
        && sha != blame_entry.sha
        && color == sha_color
    {
        sha_color = cx.theme().players().color_for_participant(index + 1).cursor;
    }
    last_used_color.replace((sha_color, blame_entry.sha));

    let blame = blame.read(cx);
    let details = blame.details_for_entry(buffer, &blame_entry);
    let repository = blame.repository(cx, buffer)?;
    renderer.render_blame_entry(
        &style.text,
        blame_entry,
        details,
        repository,
        workspace.downgrade(),
        editor,
        ix,
        sha_color,
        window,
        cx,
    )
}

#[derive(Debug)]
pub(crate) struct LineWithInvisibles {
    fragments: SmallVec<[LineFragment; 1]>,
    invisibles: Vec<Invisible>,
    len: usize,
    pub(crate) width: Pixels,
    font_size: Pixels,
}

enum LineFragment {
    Text(ShapedLine),
    Element {
        id: ChunkRendererId,
        element: Option<AnyElement>,
        size: Size<Pixels>,
        len: usize,
    },
}

impl fmt::Debug for LineFragment {
    fn fmt(&self, f: &mut fmt::Formatter) -> fmt::Result {
        match self {
            LineFragment::Text(shaped_line) => f.debug_tuple("Text").field(shaped_line).finish(),
            LineFragment::Element { size, len, .. } => f
                .debug_struct("Element")
                .field("size", size)
                .field("len", len)
                .finish(),
        }
    }
}

impl LineWithInvisibles {
    fn from_chunks<'a>(
        chunks: impl Iterator<Item = HighlightedChunk<'a>>,
        editor_style: &EditorStyle,
        max_line_len: usize,
        max_line_count: usize,
        editor_mode: &EditorMode,
        text_width: Pixels,
        is_row_soft_wrapped: impl Copy + Fn(usize) -> bool,
        bg_segments_per_row: &[Vec<(Range<DisplayPoint>, Hsla)>],
        window: &mut Window,
        cx: &mut App,
    ) -> Vec<Self> {
        let text_style = &editor_style.text;
        let mut layouts = Vec::with_capacity(max_line_count);
        let mut fragments: SmallVec<[LineFragment; 1]> = SmallVec::new();
        let mut line = String::new();
        let mut invisibles = Vec::new();
        let mut width = Pixels::ZERO;
        let mut len = 0;
        let mut styles = Vec::new();
        let mut non_whitespace_added = false;
        let mut row = 0;
        let mut line_exceeded_max_len = false;
        let font_size = text_style.font_size.to_pixels(window.rem_size());
        let min_contrast = EditorSettings::get_global(cx).minimum_contrast_for_highlights;

        let ellipsis = SharedString::from("⋯");

        for highlighted_chunk in chunks.chain([HighlightedChunk {
            text: "\n",
            style: None,
            is_tab: false,
            is_inlay: false,
            replacement: None,
        }]) {
            if let Some(replacement) = highlighted_chunk.replacement {
                if !line.is_empty() {
                    let segments = bg_segments_per_row.get(row).map(|v| &v[..]).unwrap_or(&[]);
                    let text_runs: &[TextRun] = if segments.is_empty() {
                        &styles
                    } else {
                        &Self::split_runs_by_bg_segments(&styles, segments, min_contrast, len)
                    };
                    let shaped_line = window.text_system().shape_line(
                        line.clone().into(),
                        font_size,
                        text_runs,
                        None,
                    );
                    width += shaped_line.width;
                    len += shaped_line.len;
                    fragments.push(LineFragment::Text(shaped_line));
                    line.clear();
                    styles.clear();
                }

                match replacement {
                    ChunkReplacement::Renderer(renderer) => {
                        let available_width = if renderer.constrain_width {
                            let chunk = if highlighted_chunk.text == ellipsis.as_ref() {
                                ellipsis.clone()
                            } else {
                                SharedString::from(Arc::from(highlighted_chunk.text))
                            };
                            let shaped_line = window.text_system().shape_line(
                                chunk,
                                font_size,
                                &[text_style.to_run(highlighted_chunk.text.len())],
                                None,
                            );
                            AvailableSpace::Definite(shaped_line.width)
                        } else {
                            AvailableSpace::MinContent
                        };

                        let mut element = (renderer.render)(&mut ChunkRendererContext {
                            context: cx,
                            window,
                            max_width: text_width,
                        });
                        let line_height = text_style.line_height_in_pixels(window.rem_size());
                        let size = element.layout_as_root(
                            size(available_width, AvailableSpace::Definite(line_height)),
                            window,
                            cx,
                        );

                        width += size.width;
                        len += highlighted_chunk.text.len();
                        fragments.push(LineFragment::Element {
                            id: renderer.id,
                            element: Some(element),
                            size,
                            len: highlighted_chunk.text.len(),
                        });
                    }
                    ChunkReplacement::Str(x) => {
                        let text_style = if let Some(style) = highlighted_chunk.style {
                            Cow::Owned(text_style.clone().highlight(style))
                        } else {
                            Cow::Borrowed(text_style)
                        };

                        let run = TextRun {
                            len: x.len(),
                            font: text_style.font(),
                            color: text_style.color,
                            background_color: text_style.background_color,
                            underline: text_style.underline,
                            strikethrough: text_style.strikethrough,
                        };
                        let line_layout = window
                            .text_system()
                            .shape_line(x, font_size, &[run], None)
                            .with_len(highlighted_chunk.text.len());

                        width += line_layout.width;
                        len += highlighted_chunk.text.len();
                        fragments.push(LineFragment::Text(line_layout))
                    }
                }
            } else {
                for (ix, mut line_chunk) in highlighted_chunk.text.split('\n').enumerate() {
                    if ix > 0 {
                        let segments = bg_segments_per_row.get(row).map(|v| &v[..]).unwrap_or(&[]);
                        let text_runs = if segments.is_empty() {
                            &styles
                        } else {
                            &Self::split_runs_by_bg_segments(&styles, segments, min_contrast, len)
                        };
                        let shaped_line = window.text_system().shape_line(
                            line.clone().into(),
                            font_size,
                            text_runs,
                            None,
                        );
                        width += shaped_line.width;
                        len += shaped_line.len;
                        fragments.push(LineFragment::Text(shaped_line));
                        layouts.push(Self {
                            width: mem::take(&mut width),
                            len: mem::take(&mut len),
                            fragments: mem::take(&mut fragments),
                            invisibles: std::mem::take(&mut invisibles),
                            font_size,
                        });

                        line.clear();
                        styles.clear();
                        row += 1;
                        line_exceeded_max_len = false;
                        non_whitespace_added = false;
                        if row == max_line_count {
                            return layouts;
                        }
                    }

                    if !line_chunk.is_empty() && !line_exceeded_max_len {
                        let text_style = if let Some(style) = highlighted_chunk.style {
                            Cow::Owned(text_style.clone().highlight(style))
                        } else {
                            Cow::Borrowed(text_style)
                        };

                        if line.len() + line_chunk.len() > max_line_len {
                            let mut chunk_len = max_line_len - line.len();
                            while !line_chunk.is_char_boundary(chunk_len) {
                                chunk_len -= 1;
                            }
                            line_chunk = &line_chunk[..chunk_len];
                            line_exceeded_max_len = true;
                        }

                        styles.push(TextRun {
                            len: line_chunk.len(),
                            font: text_style.font(),
                            color: text_style.color,
                            background_color: text_style.background_color,
                            underline: text_style.underline,
                            strikethrough: text_style.strikethrough,
                        });

                        if editor_mode.is_full() && !highlighted_chunk.is_inlay {
                            // Line wrap pads its contents with fake whitespaces,
                            // avoid printing them
                            let is_soft_wrapped = is_row_soft_wrapped(row);
                            if highlighted_chunk.is_tab {
                                if non_whitespace_added || !is_soft_wrapped {
                                    invisibles.push(Invisible::Tab {
                                        line_start_offset: line.len(),
                                        line_end_offset: line.len() + line_chunk.len(),
                                    });
                                }
                            } else {
                                invisibles.extend(line_chunk.char_indices().filter_map(
                                    |(index, c)| {
                                        let is_whitespace = c.is_whitespace();
                                        non_whitespace_added |= !is_whitespace;
                                        if is_whitespace
                                            && (non_whitespace_added || !is_soft_wrapped)
                                        {
                                            Some(Invisible::Whitespace {
                                                line_offset: line.len() + index,
                                            })
                                        } else {
                                            None
                                        }
                                    },
                                ))
                            }
                        }

                        line.push_str(line_chunk);
                    }
                }
            }
        }

        layouts
    }

    /// Takes text runs and non-overlapping left-to-right background ranges with color.
    /// Returns new text runs with adjusted contrast as per background ranges.
    fn split_runs_by_bg_segments(
        text_runs: &[TextRun],
        bg_segments: &[(Range<DisplayPoint>, Hsla)],
        min_contrast: f32,
        start_col_offset: usize,
    ) -> Vec<TextRun> {
        let mut output_runs: Vec<TextRun> = Vec::with_capacity(text_runs.len());
        let mut line_col = start_col_offset;
        let mut segment_ix = 0usize;

        for text_run in text_runs.iter() {
            let run_start_col = line_col;
            let run_end_col = run_start_col + text_run.len;
            while segment_ix < bg_segments.len()
                && (bg_segments[segment_ix].0.end.column() as usize) <= run_start_col
            {
                segment_ix += 1;
            }
            let mut cursor_col = run_start_col;
            let mut local_segment_ix = segment_ix;
            while local_segment_ix < bg_segments.len() {
                let (range, segment_color) = &bg_segments[local_segment_ix];
                let segment_start_col = range.start.column() as usize;
                let segment_end_col = range.end.column() as usize;
                if segment_start_col >= run_end_col {
                    break;
                }
                if segment_start_col > cursor_col {
                    let span_len = segment_start_col - cursor_col;
                    output_runs.push(TextRun {
                        len: span_len,
                        font: text_run.font.clone(),
                        color: text_run.color,
                        background_color: text_run.background_color,
                        underline: text_run.underline,
                        strikethrough: text_run.strikethrough,
                    });
                    cursor_col = segment_start_col;
                }
                let segment_slice_end_col = segment_end_col.min(run_end_col);
                if segment_slice_end_col > cursor_col {
                    let new_text_color =
                        ensure_minimum_contrast(text_run.color, *segment_color, min_contrast);
                    output_runs.push(TextRun {
                        len: segment_slice_end_col - cursor_col,
                        font: text_run.font.clone(),
                        color: new_text_color,
                        background_color: text_run.background_color,
                        underline: text_run.underline,
                        strikethrough: text_run.strikethrough,
                    });
                    cursor_col = segment_slice_end_col;
                }
                if segment_end_col >= run_end_col {
                    break;
                }
                local_segment_ix += 1;
            }
            if cursor_col < run_end_col {
                output_runs.push(TextRun {
                    len: run_end_col - cursor_col,
                    font: text_run.font.clone(),
                    color: text_run.color,
                    background_color: text_run.background_color,
                    underline: text_run.underline,
                    strikethrough: text_run.strikethrough,
                });
            }
            line_col = run_end_col;
            segment_ix = local_segment_ix;
        }
        output_runs
    }

    fn prepaint(
        &mut self,
        line_height: Pixels,
        scroll_position: gpui::Point<ScrollOffset>,
        scroll_pixel_position: gpui::Point<ScrollPixelOffset>,
        row: DisplayRow,
        content_origin: gpui::Point<Pixels>,
        line_elements: &mut SmallVec<[AnyElement; 1]>,
        window: &mut Window,
        cx: &mut App,
    ) {
        let line_y = f32::from(line_height) * Pixels::from(row.as_f64() - scroll_position.y);
        self.prepaint_with_custom_offset(
            line_height,
            scroll_pixel_position,
            content_origin,
            line_y,
            line_elements,
            window,
            cx,
        );
    }

    fn prepaint_with_custom_offset(
        &mut self,
        line_height: Pixels,
        scroll_pixel_position: gpui::Point<ScrollPixelOffset>,
        content_origin: gpui::Point<Pixels>,
        line_y: Pixels,
        line_elements: &mut SmallVec<[AnyElement; 1]>,
        window: &mut Window,
        cx: &mut App,
    ) {
        let mut fragment_origin =
            content_origin + gpui::point(Pixels::from(-scroll_pixel_position.x), line_y);
        for fragment in &mut self.fragments {
            match fragment {
                LineFragment::Text(line) => {
                    fragment_origin.x += line.width;
                }
                LineFragment::Element { element, size, .. } => {
                    let mut element = element
                        .take()
                        .expect("you can't prepaint LineWithInvisibles twice");

                    // Center the element vertically within the line.
                    let mut element_origin = fragment_origin;
                    element_origin.y += (line_height - size.height) / 2.;
                    element.prepaint_at(element_origin, window, cx);
                    line_elements.push(element);

                    fragment_origin.x += size.width;
                }
            }
        }
    }

    fn draw(
        &self,
        layout: &EditorLayout,
        row: DisplayRow,
        content_origin: gpui::Point<Pixels>,
        whitespace_setting: ShowWhitespaceSetting,
        selection_ranges: &[Range<DisplayPoint>],
        window: &mut Window,
        cx: &mut App,
    ) {
        self.draw_with_custom_offset(
            layout,
            row,
            content_origin,
            layout.position_map.line_height
                * (row.as_f64() - layout.position_map.scroll_position.y) as f32,
            whitespace_setting,
            selection_ranges,
            window,
            cx,
        );
    }

    fn draw_with_custom_offset(
        &self,
        layout: &EditorLayout,
        row: DisplayRow,
        content_origin: gpui::Point<Pixels>,
        line_y: Pixels,
        whitespace_setting: ShowWhitespaceSetting,
        selection_ranges: &[Range<DisplayPoint>],
        window: &mut Window,
        cx: &mut App,
    ) {
        let line_height = layout.position_map.line_height;
        let mut fragment_origin = content_origin
            + gpui::point(
                Pixels::from(-layout.position_map.scroll_pixel_position.x),
                line_y,
            );

        for fragment in &self.fragments {
            match fragment {
                LineFragment::Text(line) => {
                    line.paint(fragment_origin, line_height, window, cx)
                        .log_err();
                    fragment_origin.x += line.width;
                }
                LineFragment::Element { size, .. } => {
                    fragment_origin.x += size.width;
                }
            }
        }

        self.draw_invisibles(
            selection_ranges,
            layout,
            content_origin,
            line_y,
            row,
            line_height,
            whitespace_setting,
            window,
            cx,
        );
    }

    fn draw_background(
        &self,
        layout: &EditorLayout,
        row: DisplayRow,
        content_origin: gpui::Point<Pixels>,
        window: &mut Window,
        cx: &mut App,
    ) {
        let line_height = layout.position_map.line_height;
        let line_y = line_height * (row.as_f64() - layout.position_map.scroll_position.y) as f32;

        let mut fragment_origin = content_origin
            + gpui::point(
                Pixels::from(-layout.position_map.scroll_pixel_position.x),
                line_y,
            );

        for fragment in &self.fragments {
            match fragment {
                LineFragment::Text(line) => {
                    line.paint_background(fragment_origin, line_height, window, cx)
                        .log_err();
                    fragment_origin.x += line.width;
                }
                LineFragment::Element { size, .. } => {
                    fragment_origin.x += size.width;
                }
            }
        }
    }

    fn draw_invisibles(
        &self,
        selection_ranges: &[Range<DisplayPoint>],
        layout: &EditorLayout,
        content_origin: gpui::Point<Pixels>,
        line_y: Pixels,
        row: DisplayRow,
        line_height: Pixels,
        whitespace_setting: ShowWhitespaceSetting,
        window: &mut Window,
        cx: &mut App,
    ) {
        let extract_whitespace_info = |invisible: &Invisible| {
            let (token_offset, token_end_offset, invisible_symbol) = match invisible {
                Invisible::Tab {
                    line_start_offset,
                    line_end_offset,
                } => (*line_start_offset, *line_end_offset, &layout.tab_invisible),
                Invisible::Whitespace { line_offset } => {
                    (*line_offset, line_offset + 1, &layout.space_invisible)
                }
            };

            let x_offset: ScrollPixelOffset = self.x_for_index(token_offset).into();
            let invisible_offset: ScrollPixelOffset =
                ((layout.position_map.em_width - invisible_symbol.width).max(Pixels::ZERO) / 2.0)
                    .into();
            let origin = content_origin
                + gpui::point(
                    Pixels::from(
                        x_offset + invisible_offset - layout.position_map.scroll_pixel_position.x,
                    ),
                    line_y,
                );

            (
                [token_offset, token_end_offset],
                Box::new(move |window: &mut Window, cx: &mut App| {
                    invisible_symbol
                        .paint(origin, line_height, window, cx)
                        .log_err();
                }),
            )
        };

        let invisible_iter = self.invisibles.iter().map(extract_whitespace_info);
        match whitespace_setting {
            ShowWhitespaceSetting::None => (),
            ShowWhitespaceSetting::All => invisible_iter.for_each(|(_, paint)| paint(window, cx)),
            ShowWhitespaceSetting::Selection => invisible_iter.for_each(|([start, _], paint)| {
                let invisible_point = DisplayPoint::new(row, start as u32);
                if !selection_ranges
                    .iter()
                    .any(|region| region.start <= invisible_point && invisible_point < region.end)
                {
                    return;
                }

                paint(window, cx);
            }),

            ShowWhitespaceSetting::Trailing => {
                let mut previous_start = self.len;
                for ([start, end], paint) in invisible_iter.rev() {
                    if previous_start != end {
                        break;
                    }
                    previous_start = start;
                    paint(window, cx);
                }
            }

            // For a whitespace to be on a boundary, any of the following conditions need to be met:
            // - It is a tab
            // - It is adjacent to an edge (start or end)
            // - It is adjacent to a whitespace (left or right)
            ShowWhitespaceSetting::Boundary => {
                // We'll need to keep track of the last invisible we've seen and then check if we are adjacent to it for some of
                // the above cases.
                // Note: We zip in the original `invisibles` to check for tab equality
                let mut last_seen: Option<(bool, usize, Box<dyn Fn(&mut Window, &mut App)>)> = None;
                for (([start, end], paint), invisible) in
                    invisible_iter.zip_eq(self.invisibles.iter())
                {
                    let should_render = match (&last_seen, invisible) {
                        (_, Invisible::Tab { .. }) => true,
                        (Some((_, last_end, _)), _) => *last_end == start,
                        _ => false,
                    };

                    if should_render || start == 0 || end == self.len {
                        paint(window, cx);

                        // Since we are scanning from the left, we will skip over the first available whitespace that is part
                        // of a boundary between non-whitespace segments, so we correct by manually redrawing it if needed.
                        if let Some((should_render_last, last_end, paint_last)) = last_seen {
                            // Note that we need to make sure that the last one is actually adjacent
                            if !should_render_last && last_end == start {
                                paint_last(window, cx);
                            }
                        }
                    }

                    // Manually render anything within a selection
                    let invisible_point = DisplayPoint::new(row, start as u32);
                    if selection_ranges.iter().any(|region| {
                        region.start <= invisible_point && invisible_point < region.end
                    }) {
                        paint(window, cx);
                    }

                    last_seen = Some((should_render, end, paint));
                }
            }
        }
    }

    pub fn x_for_index(&self, index: usize) -> Pixels {
        let mut fragment_start_x = Pixels::ZERO;
        let mut fragment_start_index = 0;

        for fragment in &self.fragments {
            match fragment {
                LineFragment::Text(shaped_line) => {
                    let fragment_end_index = fragment_start_index + shaped_line.len;
                    if index < fragment_end_index {
                        return fragment_start_x
                            + shaped_line.x_for_index(index - fragment_start_index);
                    }
                    fragment_start_x += shaped_line.width;
                    fragment_start_index = fragment_end_index;
                }
                LineFragment::Element { len, size, .. } => {
                    let fragment_end_index = fragment_start_index + len;
                    if index < fragment_end_index {
                        return fragment_start_x;
                    }
                    fragment_start_x += size.width;
                    fragment_start_index = fragment_end_index;
                }
            }
        }

        fragment_start_x
    }

    pub fn index_for_x(&self, x: Pixels) -> Option<usize> {
        let mut fragment_start_x = Pixels::ZERO;
        let mut fragment_start_index = 0;

        for fragment in &self.fragments {
            match fragment {
                LineFragment::Text(shaped_line) => {
                    let fragment_end_x = fragment_start_x + shaped_line.width;
                    if x < fragment_end_x {
                        return Some(
                            fragment_start_index + shaped_line.index_for_x(x - fragment_start_x),
                        );
                    }
                    fragment_start_x = fragment_end_x;
                    fragment_start_index += shaped_line.len;
                }
                LineFragment::Element { len, size, .. } => {
                    let fragment_end_x = fragment_start_x + size.width;
                    if x < fragment_end_x {
                        return Some(fragment_start_index);
                    }
                    fragment_start_index += len;
                    fragment_start_x = fragment_end_x;
                }
            }
        }

        None
    }

    pub fn font_id_for_index(&self, index: usize) -> Option<FontId> {
        let mut fragment_start_index = 0;

        for fragment in &self.fragments {
            match fragment {
                LineFragment::Text(shaped_line) => {
                    let fragment_end_index = fragment_start_index + shaped_line.len;
                    if index < fragment_end_index {
                        return shaped_line.font_id_for_index(index - fragment_start_index);
                    }
                    fragment_start_index = fragment_end_index;
                }
                LineFragment::Element { len, .. } => {
                    let fragment_end_index = fragment_start_index + len;
                    if index < fragment_end_index {
                        return None;
                    }
                    fragment_start_index = fragment_end_index;
                }
            }
        }

        None
    }
}

#[derive(Debug, Clone, Copy, PartialEq, Eq)]
enum Invisible {
    /// A tab character
    ///
    /// A tab character is internally represented by spaces (configured by the user's tab width)
    /// aligned to the nearest column, so it's necessary to store the start and end offset for
    /// adjacency checks.
    Tab {
        line_start_offset: usize,
        line_end_offset: usize,
    },
    Whitespace {
        line_offset: usize,
    },
}

impl EditorElement {
    /// Returns the rem size to use when rendering the [`EditorElement`].
    ///
    /// This allows UI elements to scale based on the `buffer_font_size`.
    fn rem_size(&self, cx: &mut App) -> Option<Pixels> {
        match self.editor.read(cx).mode {
            EditorMode::Full {
                scale_ui_elements_with_buffer_font_size: true,
                ..
            }
            | EditorMode::Minimap { .. } => {
                let buffer_font_size = self.style.text.font_size;
                match buffer_font_size {
                    AbsoluteLength::Pixels(pixels) => {
                        let rem_size_scale = {
                            // Our default UI font size is 14px on a 16px base scale.
                            // This means the default UI font size is 0.875rems.
                            let default_font_size_scale = 14. / ui::BASE_REM_SIZE_IN_PX;

                            // We then determine the delta between a single rem and the default font
                            // size scale.
                            let default_font_size_delta = 1. - default_font_size_scale;

                            // Finally, we add this delta to 1rem to get the scale factor that
                            // should be used to scale up the UI.
                            1. + default_font_size_delta
                        };

                        Some(pixels * rem_size_scale)
                    }
                    AbsoluteLength::Rems(rems) => {
                        Some(rems.to_pixels(ui::BASE_REM_SIZE_IN_PX.into()))
                    }
                }
            }
            // We currently use single-line and auto-height editors in UI contexts,
            // so we don't want to scale everything with the buffer font size, as it
            // ends up looking off.
            _ => None,
        }
    }

    fn editor_with_selections(&self, cx: &App) -> Option<Entity<Editor>> {
        if let EditorMode::Minimap { parent } = self.editor.read(cx).mode() {
            parent.upgrade()
        } else {
            Some(self.editor.clone())
        }
    }
}

impl Element for EditorElement {
    type RequestLayoutState = ();
    type PrepaintState = EditorLayout;

    fn id(&self) -> Option<ElementId> {
        None
    }

    fn source_location(&self) -> Option<&'static core::panic::Location<'static>> {
        None
    }

    fn request_layout(
        &mut self,
        _: Option<&GlobalElementId>,
        _inspector_id: Option<&gpui::InspectorElementId>,
        window: &mut Window,
        cx: &mut App,
    ) -> (gpui::LayoutId, ()) {
        let rem_size = self.rem_size(cx);
        window.with_rem_size(rem_size, |window| {
            self.editor.update(cx, |editor, cx| {
                editor.set_style(self.style.clone(), window, cx);

                let layout_id = match editor.mode {
                    EditorMode::SingleLine => {
                        let rem_size = window.rem_size();
                        let height = self.style.text.line_height_in_pixels(rem_size);
                        let mut style = Style::default();
                        style.size.height = height.into();
                        style.size.width = relative(1.).into();
                        window.request_layout(style, None, cx)
                    }
                    EditorMode::AutoHeight {
                        min_lines,
                        max_lines,
                    } => {
                        let editor_handle = cx.entity();
                        let max_line_number_width =
                            self.max_line_number_width(&editor.snapshot(window, cx), window);
                        window.request_measured_layout(
                            Style::default(),
                            move |known_dimensions, available_space, window, cx| {
                                editor_handle
                                    .update(cx, |editor, cx| {
                                        compute_auto_height_layout(
                                            editor,
                                            min_lines,
                                            max_lines,
                                            max_line_number_width,
                                            known_dimensions,
                                            available_space.width,
                                            window,
                                            cx,
                                        )
                                    })
                                    .unwrap_or_default()
                            },
                        )
                    }
                    EditorMode::Minimap { .. } => {
                        let mut style = Style::default();
                        style.size.width = relative(1.).into();
                        style.size.height = relative(1.).into();
                        window.request_layout(style, None, cx)
                    }
                    EditorMode::Full {
                        sizing_behavior, ..
                    } => {
                        let mut style = Style::default();
                        style.size.width = relative(1.).into();
                        if sizing_behavior == SizingBehavior::SizeByContent {
                            let snapshot = editor.snapshot(window, cx);
                            let line_height =
                                self.style.text.line_height_in_pixels(window.rem_size());
                            let scroll_height =
                                (snapshot.max_point().row().next_row().0 as f32) * line_height;
                            style.size.height = scroll_height.into();
                        } else {
                            style.size.height = relative(1.).into();
                        }
                        window.request_layout(style, None, cx)
                    }
                };

                (layout_id, ())
            })
        })
    }

    fn prepaint(
        &mut self,
        _: Option<&GlobalElementId>,
        _inspector_id: Option<&gpui::InspectorElementId>,
        bounds: Bounds<Pixels>,
        _: &mut Self::RequestLayoutState,
        window: &mut Window,
        cx: &mut App,
    ) -> Self::PrepaintState {
        let text_style = TextStyleRefinement {
            font_size: Some(self.style.text.font_size),
            line_height: Some(self.style.text.line_height),
            ..Default::default()
        };

        let is_minimap = self.editor.read(cx).mode.is_minimap();
        let is_singleton = self.editor.read(cx).buffer_kind(cx) == ItemBufferKind::Singleton;

        if !is_minimap {
            let focus_handle = self.editor.focus_handle(cx);
            window.set_view_id(self.editor.entity_id());
            window.set_focus_handle(&focus_handle, cx);
        }

        let rem_size = self.rem_size(cx);
        window.with_rem_size(rem_size, |window| {
            window.with_text_style(Some(text_style), |window| {
                window.with_content_mask(Some(ContentMask { bounds }), |window| {
                    let (mut snapshot, is_read_only) = self.editor.update(cx, |editor, cx| {
                        (editor.snapshot(window, cx), editor.read_only(cx))
                    });
                    let style = &self.style;

                    let rem_size = window.rem_size();
                    let font_id = window.text_system().resolve_font(&style.text.font());
                    let font_size = style.text.font_size.to_pixels(rem_size);
                    let line_height = style.text.line_height_in_pixels(rem_size);
                    let em_width = window.text_system().em_width(font_id, font_size).unwrap();
                    let em_advance = window.text_system().em_advance(font_id, font_size).unwrap();
                    let glyph_grid_cell = size(em_advance, line_height);

                    let gutter_dimensions = snapshot
                        .gutter_dimensions(
                            font_id,
                            font_size,
                            self.max_line_number_width(&snapshot, window),
                            cx,
                        )
                        .or_else(|| {
                            self.editor.read(cx).offset_content.then(|| {
                                GutterDimensions::default_with_margin(font_id, font_size, cx)
                            })
                        })
                        .unwrap_or_default();
                    let text_width = bounds.size.width - gutter_dimensions.width;

                    let settings = EditorSettings::get_global(cx);
                    let scrollbars_shown = settings.scrollbar.show != ShowScrollbar::Never;
                    let vertical_scrollbar_width = (scrollbars_shown
                        && settings.scrollbar.axes.vertical
                        && self.editor.read(cx).show_scrollbars.vertical)
                        .then_some(style.scrollbar_width)
                        .unwrap_or_default();
                    let minimap_width = self
                        .get_minimap_width(
                            &settings.minimap,
                            scrollbars_shown,
                            text_width,
                            em_width,
                            font_size,
                            rem_size,
                            cx,
                        )
                        .unwrap_or_default();

                    let right_margin = minimap_width + vertical_scrollbar_width;

                    let editor_width =
                        text_width - gutter_dimensions.margin - 2 * em_width - right_margin;
                    let editor_margins = EditorMargins {
                        gutter: gutter_dimensions,
                        right: right_margin,
                    };

                    snapshot = self.editor.update(cx, |editor, cx| {
                        editor.last_bounds = Some(bounds);
                        editor.gutter_dimensions = gutter_dimensions;
                        editor.set_visible_line_count(
                            (bounds.size.height / line_height) as f64,
                            window,
                            cx,
                        );
                        editor.set_visible_column_count(f64::from(editor_width / em_advance));

                        if matches!(
                            editor.mode,
                            EditorMode::AutoHeight { .. } | EditorMode::Minimap { .. }
                        ) {
                            snapshot
                        } else {
                            let wrap_width_for = |column: u32| (column as f32 * em_advance).ceil();
                            let wrap_width = match editor.soft_wrap_mode(cx) {
                                SoftWrap::GitDiff => None,
                                SoftWrap::None => Some(wrap_width_for(MAX_LINE_LEN as u32 / 2)),
                                SoftWrap::EditorWidth => Some(editor_width),
                                SoftWrap::Column(column) => Some(wrap_width_for(column)),
                                SoftWrap::Bounded(column) => {
                                    Some(editor_width.min(wrap_width_for(column)))
                                }
                            };

                            if editor.set_wrap_width(wrap_width, cx) {
                                editor.snapshot(window, cx)
                            } else {
                                snapshot
                            }
                        }
                    });

                    let hitbox = window.insert_hitbox(bounds, HitboxBehavior::Normal);
                    let gutter_hitbox = window.insert_hitbox(
                        gutter_bounds(bounds, gutter_dimensions),
                        HitboxBehavior::Normal,
                    );
                    let text_hitbox = window.insert_hitbox(
                        Bounds {
                            origin: gutter_hitbox.top_right(),
                            size: size(text_width, bounds.size.height),
                        },
                        HitboxBehavior::Normal,
                    );

                    // Offset the content_bounds from the text_bounds by the gutter margin (which
                    // is roughly half a character wide) to make hit testing work more like how we want.
                    let content_offset = point(editor_margins.gutter.margin, Pixels::ZERO);
                    let content_origin = text_hitbox.origin + content_offset;

                    let height_in_lines = f64::from(bounds.size.height / line_height);
                    let max_row = snapshot.max_point().row().as_f64();

                    // The max scroll position for the top of the window
                    let max_scroll_top = if matches!(
                        snapshot.mode,
                        EditorMode::SingleLine
                            | EditorMode::AutoHeight { .. }
                            | EditorMode::Full {
                                sizing_behavior: SizingBehavior::ExcludeOverscrollMargin
                                    | SizingBehavior::SizeByContent,
                                ..
                            }
                    ) {
                        (max_row - height_in_lines + 1.).max(0.)
                    } else {
                        let settings = EditorSettings::get_global(cx);
                        match settings.scroll_beyond_last_line {
                            ScrollBeyondLastLine::OnePage => max_row,
                            ScrollBeyondLastLine::Off => (max_row - height_in_lines + 1.).max(0.),
                            ScrollBeyondLastLine::VerticalScrollMargin => {
                                (max_row - height_in_lines + 1. + settings.vertical_scroll_margin)
                                    .max(0.)
                            }
                        }
                    };

                    let (
                        autoscroll_request,
                        autoscroll_containing_element,
                        needs_horizontal_autoscroll,
                    ) = self.editor.update(cx, |editor, cx| {
                        let autoscroll_request = editor.scroll_manager.take_autoscroll_request();

                        let autoscroll_containing_element =
                            autoscroll_request.is_some() || editor.has_pending_selection();

                        let (needs_horizontal_autoscroll, was_scrolled) = editor
                            .autoscroll_vertically(
                                bounds,
                                line_height,
                                max_scroll_top,
                                autoscroll_request,
                                window,
                                cx,
                            );
                        if was_scrolled.0 {
                            snapshot = editor.snapshot(window, cx);
                        }
                        (
                            autoscroll_request,
                            autoscroll_containing_element,
                            needs_horizontal_autoscroll,
                        )
                    });

                    let mut scroll_position = snapshot.scroll_position();
                    // The scroll position is a fractional point, the whole number of which represents
                    // the top of the window in terms of display rows.
                    let start_row = DisplayRow(scroll_position.y as u32);
                    let max_row = snapshot.max_point().row();
                    let end_row = cmp::min(
                        (scroll_position.y + height_in_lines).ceil() as u32,
                        max_row.next_row().0,
                    );
                    let end_row = DisplayRow(end_row);

                    let row_infos = snapshot
                        .row_infos(start_row)
                        .take((start_row..end_row).len())
                        .collect::<Vec<RowInfo>>();
                    let is_row_soft_wrapped = |row: usize| {
                        row_infos
                            .get(row)
                            .is_none_or(|info| info.buffer_row.is_none())
                    };

                    let start_anchor = if start_row == Default::default() {
                        Anchor::min()
                    } else {
                        snapshot.buffer_snapshot().anchor_before(
                            DisplayPoint::new(start_row, 0).to_offset(&snapshot, Bias::Left),
                        )
                    };
                    let end_anchor = if end_row > max_row {
                        Anchor::max()
                    } else {
                        snapshot.buffer_snapshot().anchor_before(
                            DisplayPoint::new(end_row, 0).to_offset(&snapshot, Bias::Right),
                        )
                    };

                    let mut highlighted_rows = self
                        .editor
                        .update(cx, |editor, cx| editor.highlighted_display_rows(window, cx));

                    let is_light = cx.theme().appearance().is_light();

                    for (ix, row_info) in row_infos.iter().enumerate() {
                        let Some(diff_status) = row_info.diff_status else {
                            continue;
                        };

                        let background_color = match diff_status.kind {
                            DiffHunkStatusKind::Added => cx.theme().colors().version_control_added,
                            DiffHunkStatusKind::Deleted => {
                                cx.theme().colors().version_control_deleted
                            }
                            DiffHunkStatusKind::Modified => {
                                debug_panic!("modified diff status for row info");
                                continue;
                            }
                        };

                        let hunk_opacity = if is_light { 0.16 } else { 0.12 };

                        let hollow_highlight = LineHighlight {
                            background: (background_color.opacity(if is_light {
                                0.08
                            } else {
                                0.06
                            }))
                            .into(),
                            border: Some(if is_light {
                                background_color.opacity(0.48)
                            } else {
                                background_color.opacity(0.36)
                            }),
                            include_gutter: true,
                            type_id: None,
                        };

                        let filled_highlight = LineHighlight {
                            background: solid_background(background_color.opacity(hunk_opacity)),
                            border: None,
                            include_gutter: true,
                            type_id: None,
                        };

                        let background = if Self::diff_hunk_hollow(diff_status, cx) {
                            hollow_highlight
                        } else {
                            filled_highlight
                        };

                        highlighted_rows
                            .entry(start_row + DisplayRow(ix as u32))
                            .or_insert(background);
                    }

                    let highlighted_ranges = self
                        .editor_with_selections(cx)
                        .map(|editor| {
                            editor.read(cx).background_highlights_in_range(
                                start_anchor..end_anchor,
                                &snapshot.display_snapshot,
                                cx.theme(),
                            )
                        })
                        .unwrap_or_default();
                    let highlighted_gutter_ranges =
                        self.editor.read(cx).gutter_highlights_in_range(
                            start_anchor..end_anchor,
                            &snapshot.display_snapshot,
                            cx,
                        );

                    let document_colors = self
                        .editor
                        .read(cx)
                        .colors
                        .as_ref()
                        .map(|colors| colors.editor_display_highlights(&snapshot));
                    let redacted_ranges = self.editor.read(cx).redacted_ranges(
                        start_anchor..end_anchor,
                        &snapshot.display_snapshot,
                        cx,
                    );

                    let (local_selections, selected_buffer_ids): (
                        Vec<Selection<Point>>,
                        Vec<BufferId>,
                    ) = self
                        .editor_with_selections(cx)
                        .map(|editor| {
                            editor.update(cx, |editor, cx| {
                                let all_selections =
                                    editor.selections.all::<Point>(&snapshot.display_snapshot);
                                let selected_buffer_ids =
                                    if editor.buffer_kind(cx) == ItemBufferKind::Singleton {
                                        Vec::new()
                                    } else {
                                        let mut selected_buffer_ids =
                                            Vec::with_capacity(all_selections.len());

                                        for selection in all_selections {
                                            for buffer_id in snapshot
                                                .buffer_snapshot()
                                                .buffer_ids_for_range(selection.range())
                                            {
                                                if selected_buffer_ids.last() != Some(&buffer_id) {
                                                    selected_buffer_ids.push(buffer_id);
                                                }
                                            }
                                        }

                                        selected_buffer_ids
                                    };

                                let mut selections = editor.selections.disjoint_in_range(
                                    start_anchor..end_anchor,
                                    &snapshot.display_snapshot,
                                );
                                selections
                                    .extend(editor.selections.pending(&snapshot.display_snapshot));

                                (selections, selected_buffer_ids)
                            })
                        })
                        .unwrap_or_default();

                    let (selections, mut active_rows, newest_selection_head) = self
                        .layout_selections(
                            start_anchor,
                            end_anchor,
                            &local_selections,
                            &snapshot,
                            start_row,
                            end_row,
                            window,
                            cx,
                        );
                    let mut breakpoint_rows = self.editor.update(cx, |editor, cx| {
                        editor.active_breakpoints(start_row..end_row, window, cx)
                    });
                    for (display_row, (_, bp, state)) in &breakpoint_rows {
                        if bp.is_enabled() && state.is_none_or(|s| s.verified) {
                            active_rows.entry(*display_row).or_default().breakpoint = true;
                        }
                    }

                    let line_numbers = self.layout_line_numbers(
                        Some(&gutter_hitbox),
                        gutter_dimensions,
                        line_height,
                        scroll_position,
                        start_row..end_row,
                        &row_infos,
                        &active_rows,
                        newest_selection_head,
                        &snapshot,
                        window,
                        cx,
                    );

                    // We add the gutter breakpoint indicator to breakpoint_rows after painting
                    // line numbers so we don't paint a line number debug accent color if a user
                    // has their mouse over that line when a breakpoint isn't there
                    self.editor.update(cx, |editor, _| {
                        if let Some(phantom_breakpoint) = &mut editor
                            .gutter_breakpoint_indicator
                            .0
                            .filter(|phantom_breakpoint| phantom_breakpoint.is_active)
                        {
                            // Is there a non-phantom breakpoint on this line?
                            phantom_breakpoint.collides_with_existing_breakpoint = true;
                            breakpoint_rows
                                .entry(phantom_breakpoint.display_row)
                                .or_insert_with(|| {
                                    let position = snapshot.display_point_to_anchor(
                                        DisplayPoint::new(phantom_breakpoint.display_row, 0),
                                        Bias::Right,
                                    );
                                    let breakpoint = Breakpoint::new_standard();
                                    phantom_breakpoint.collides_with_existing_breakpoint = false;
                                    (position, breakpoint, None)
                                });
                        }
                    });

                    let mut expand_toggles =
                        window.with_element_namespace("expand_toggles", |window| {
                            self.layout_expand_toggles(
                                &gutter_hitbox,
                                gutter_dimensions,
                                em_width,
                                line_height,
                                scroll_position,
                                &row_infos,
                                window,
                                cx,
                            )
                        });

                    let mut crease_toggles =
                        window.with_element_namespace("crease_toggles", |window| {
                            self.layout_crease_toggles(
                                start_row..end_row,
                                &row_infos,
                                &active_rows,
                                &snapshot,
                                window,
                                cx,
                            )
                        });
                    let crease_trailers =
                        window.with_element_namespace("crease_trailers", |window| {
                            self.layout_crease_trailers(
                                row_infos.iter().copied(),
                                &snapshot,
                                window,
                                cx,
                            )
                        });

                    let display_hunks = self.layout_gutter_diff_hunks(
                        line_height,
                        &gutter_hitbox,
                        start_row..end_row,
                        &snapshot,
                        window,
                        cx,
                    );

                    let merged_highlighted_ranges =
                        if let Some((_, colors)) = document_colors.as_ref() {
                            &highlighted_ranges
                                .clone()
                                .into_iter()
                                .chain(colors.clone())
                                .collect()
                        } else {
                            &highlighted_ranges
                        };
                    let bg_segments_per_row = Self::bg_segments_per_row(
                        start_row..end_row,
                        &selections,
                        &merged_highlighted_ranges,
                        self.style.background,
                    );

                    let mut line_layouts = Self::layout_lines(
                        start_row..end_row,
                        &snapshot,
                        &self.style,
                        editor_width,
                        is_row_soft_wrapped,
                        &bg_segments_per_row,
                        window,
                        cx,
                    );
                    let new_renderer_widths = (!is_minimap).then(|| {
                        line_layouts
                            .iter()
                            .flat_map(|layout| &layout.fragments)
                            .filter_map(|fragment| {
                                if let LineFragment::Element { id, size, .. } = fragment {
                                    Some((*id, size.width))
                                } else {
                                    None
                                }
                            })
                    });
                    if new_renderer_widths.is_some_and(|new_renderer_widths| {
                        self.editor.update(cx, |editor, cx| {
                            editor.update_renderer_widths(new_renderer_widths, cx)
                        })
                    }) {
                        // If the fold widths have changed, we need to prepaint
                        // the element again to account for any changes in
                        // wrapping.
                        return self.prepaint(None, _inspector_id, bounds, &mut (), window, cx);
                    }

                    let longest_line_blame_width = self
                        .editor
                        .update(cx, |editor, cx| {
                            if !editor.show_git_blame_inline {
                                return None;
                            }
                            let blame = editor.blame.as_ref()?;
                            let (_, blame_entry) = blame
                                .update(cx, |blame, cx| {
                                    let row_infos =
                                        snapshot.row_infos(snapshot.longest_row()).next()?;
                                    blame.blame_for_rows(&[row_infos], cx).next()
                                })
                                .flatten()?;
                            let mut element = render_inline_blame_entry(blame_entry, style, cx)?;
                            let inline_blame_padding =
                                ProjectSettings::get_global(cx).git.inline_blame.padding as f32
                                    * em_advance;
                            Some(
                                element
                                    .layout_as_root(AvailableSpace::min_size(), window, cx)
                                    .width
                                    + inline_blame_padding,
                            )
                        })
                        .unwrap_or(Pixels::ZERO);

                    let longest_line_width = layout_line(
                        snapshot.longest_row(),
                        &snapshot,
                        style,
                        editor_width,
                        is_row_soft_wrapped,
                        window,
                        cx,
                    )
                    .width;

                    let scrollbar_layout_information = ScrollbarLayoutInformation::new(
                        text_hitbox.bounds,
                        glyph_grid_cell,
                        size(
                            longest_line_width,
                            Pixels::from(max_row.as_f64() * f64::from(line_height)),
                        ),
                        longest_line_blame_width,
                        EditorSettings::get_global(cx),
                    );

                    let mut scroll_width = scrollbar_layout_information.scroll_range.width;

                    let sticky_header_excerpt = if snapshot.buffer_snapshot().show_headers() {
                        snapshot.sticky_header_excerpt(scroll_position.y)
                    } else {
                        None
                    };
                    let sticky_header_excerpt_id =
                        sticky_header_excerpt.as_ref().map(|top| top.excerpt.id);

                    let blocks = (!is_minimap)
                        .then(|| {
                            window.with_element_namespace("blocks", |window| {
                                self.render_blocks(
                                    start_row..end_row,
                                    &snapshot,
                                    &hitbox,
                                    &text_hitbox,
                                    editor_width,
                                    &mut scroll_width,
                                    &editor_margins,
                                    em_width,
                                    gutter_dimensions.full_width(),
                                    line_height,
                                    &mut line_layouts,
                                    &local_selections,
                                    &selected_buffer_ids,
                                    is_row_soft_wrapped,
                                    sticky_header_excerpt_id,
                                    window,
                                    cx,
                                )
                            })
                        })
                        .unwrap_or_else(|| Ok((Vec::default(), HashMap::default())));
                    let (mut blocks, row_block_types) = match blocks {
                        Ok(blocks) => blocks,
                        Err(resized_blocks) => {
                            self.editor.update(cx, |editor, cx| {
                                editor.resize_blocks(
                                    resized_blocks,
                                    autoscroll_request.map(|(autoscroll, _)| autoscroll),
                                    cx,
                                )
                            });
                            return self.prepaint(None, _inspector_id, bounds, &mut (), window, cx);
                        }
                    };

                    let sticky_buffer_header = sticky_header_excerpt.map(|sticky_header_excerpt| {
                        window.with_element_namespace("blocks", |window| {
                            self.layout_sticky_buffer_header(
                                sticky_header_excerpt,
                                scroll_position,
                                line_height,
                                right_margin,
                                &snapshot,
                                &hitbox,
                                &selected_buffer_ids,
                                &blocks,
                                window,
                                cx,
                            )
                        })
                    });

                    let start_buffer_row =
                        MultiBufferRow(start_anchor.to_point(&snapshot.buffer_snapshot()).row);
                    let end_buffer_row =
                        MultiBufferRow(end_anchor.to_point(&snapshot.buffer_snapshot()).row);

                    let scroll_max: gpui::Point<ScrollPixelOffset> = point(
                        ScrollPixelOffset::from(
                            ((scroll_width - editor_width) / em_advance).max(0.0),
                        ),
                        max_scroll_top,
                    );

                    self.editor.update(cx, |editor, cx| {
                        if editor.scroll_manager.clamp_scroll_left(scroll_max.x) {
                            scroll_position.x = scroll_position.x.min(scroll_max.x);
                        }

                        if needs_horizontal_autoscroll.0
                            && let Some(new_scroll_position) = editor.autoscroll_horizontally(
                                start_row,
                                editor_width,
                                scroll_width,
                                em_advance,
                                &line_layouts,
                                autoscroll_request,
                                window,
                                cx,
                            )
                        {
                            scroll_position = new_scroll_position;
                        }
                    });

                    let scroll_pixel_position = point(
                        scroll_position.x * f64::from(em_advance),
                        scroll_position.y * f64::from(line_height),
                    );
                    let sticky_headers = if !is_minimap
                        && is_singleton
                        && EditorSettings::get_global(cx).sticky_scroll.enabled
                    {
                        self.layout_sticky_headers(
                            &snapshot,
                            editor_width,
                            is_row_soft_wrapped,
                            line_height,
                            scroll_pixel_position,
                            content_origin,
                            &gutter_dimensions,
                            &gutter_hitbox,
                            &text_hitbox,
                            window,
                            cx,
                        )
                    } else {
                        None
                    };
                    let indent_guides = self.layout_indent_guides(
                        content_origin,
                        text_hitbox.origin,
                        start_buffer_row..end_buffer_row,
                        scroll_pixel_position,
                        line_height,
                        &snapshot,
                        window,
                        cx,
                    );

                    let crease_trailers =
                        window.with_element_namespace("crease_trailers", |window| {
                            self.prepaint_crease_trailers(
                                crease_trailers,
                                &line_layouts,
                                line_height,
                                content_origin,
                                scroll_pixel_position,
                                em_width,
                                window,
                                cx,
                            )
                        });

                    let (edit_prediction_popover, edit_prediction_popover_origin) = self
                        .editor
                        .update(cx, |editor, cx| {
                            editor.render_edit_prediction_popover(
                                &text_hitbox.bounds,
                                content_origin,
                                right_margin,
                                &snapshot,
                                start_row..end_row,
                                scroll_position.y,
                                scroll_position.y + height_in_lines,
                                &line_layouts,
                                line_height,
                                scroll_position,
                                scroll_pixel_position,
                                newest_selection_head,
                                editor_width,
                                style,
                                window,
                                cx,
                            )
                        })
                        .unzip();

                    let mut inline_diagnostics = self.layout_inline_diagnostics(
                        &line_layouts,
                        &crease_trailers,
                        &row_block_types,
                        content_origin,
                        scroll_position,
                        scroll_pixel_position,
                        edit_prediction_popover_origin,
                        start_row,
                        end_row,
                        line_height,
                        em_width,
                        style,
                        window,
                        cx,
                    );

                    let mut inline_blame_layout = None;
                    let mut inline_code_actions = None;
                    if let Some(newest_selection_head) = newest_selection_head {
                        let display_row = newest_selection_head.row();
                        if (start_row..end_row).contains(&display_row)
                            && !row_block_types.contains_key(&display_row)
                        {
                            inline_code_actions = self.layout_inline_code_actions(
                                newest_selection_head,
                                content_origin,
                                scroll_position,
                                scroll_pixel_position,
                                line_height,
                                &snapshot,
                                window,
                                cx,
                            );

                            let line_ix = display_row.minus(start_row) as usize;
                            if let (Some(row_info), Some(line_layout), Some(crease_trailer)) = (
                                row_infos.get(line_ix),
                                line_layouts.get(line_ix),
                                crease_trailers.get(line_ix),
                            ) {
                                let crease_trailer_layout = crease_trailer.as_ref();
                                if let Some(layout) = self.layout_inline_blame(
                                    display_row,
                                    row_info,
                                    line_layout,
                                    crease_trailer_layout,
                                    em_width,
                                    content_origin,
                                    scroll_position,
                                    scroll_pixel_position,
                                    line_height,
                                    &text_hitbox,
                                    window,
                                    cx,
                                ) {
                                    inline_blame_layout = Some(layout);
                                    // Blame overrides inline diagnostics
                                    inline_diagnostics.remove(&display_row);
                                }
                            } else {
                                log::error!(
                                    "bug: line_ix {} is out of bounds - row_infos.len(): {}, \
                                    line_layouts.len(): {}, \
                                    crease_trailers.len(): {}",
                                    line_ix,
                                    row_infos.len(),
                                    line_layouts.len(),
                                    crease_trailers.len(),
                                );
                            }
                        }
                    }

                    let blamed_display_rows = self.layout_blame_entries(
                        &row_infos,
                        em_width,
                        scroll_position,
                        line_height,
                        &gutter_hitbox,
                        gutter_dimensions.git_blame_entries_width,
                        window,
                        cx,
                    );

                    let line_elements = self.prepaint_lines(
                        start_row,
                        &mut line_layouts,
                        line_height,
                        scroll_position,
                        scroll_pixel_position,
                        content_origin,
                        window,
                        cx,
                    );

                    window.with_element_namespace("blocks", |window| {
                        self.layout_blocks(
                            &mut blocks,
                            &hitbox,
                            line_height,
                            scroll_position,
                            scroll_pixel_position,
                            window,
                            cx,
                        );
                    });

                    let cursors = self.collect_cursors(&snapshot, cx);
                    let visible_row_range = start_row..end_row;
                    let non_visible_cursors = cursors
                        .iter()
                        .any(|c| !visible_row_range.contains(&c.0.row()));

                    let visible_cursors = self.layout_visible_cursors(
                        &snapshot,
                        &selections,
                        &row_block_types,
                        start_row..end_row,
                        &line_layouts,
                        &text_hitbox,
                        content_origin,
                        scroll_position,
                        scroll_pixel_position,
                        line_height,
                        em_width,
                        em_advance,
                        autoscroll_containing_element,
                        window,
                        cx,
                    );

                    let scrollbars_layout = self.layout_scrollbars(
                        &snapshot,
                        &scrollbar_layout_information,
                        content_offset,
                        scroll_position,
                        non_visible_cursors,
                        right_margin,
                        editor_width,
                        window,
                        cx,
                    );

                    let gutter_settings = EditorSettings::get_global(cx).gutter;

                    let context_menu_layout =
                        if let Some(newest_selection_head) = newest_selection_head {
                            let newest_selection_point =
                                newest_selection_head.to_point(&snapshot.display_snapshot);
                            if (start_row..end_row).contains(&newest_selection_head.row()) {
                                self.layout_cursor_popovers(
                                    line_height,
                                    &text_hitbox,
                                    content_origin,
                                    right_margin,
                                    start_row,
                                    scroll_pixel_position,
                                    &line_layouts,
                                    newest_selection_head,
                                    newest_selection_point,
                                    style,
                                    window,
                                    cx,
                                )
                            } else {
                                None
                            }
                        } else {
                            None
                        };

                    self.layout_gutter_menu(
                        line_height,
                        &text_hitbox,
                        content_origin,
                        right_margin,
                        scroll_pixel_position,
                        gutter_dimensions.width - gutter_dimensions.left_padding,
                        window,
                        cx,
                    );

                    let test_indicators = if gutter_settings.runnables {
                        self.layout_run_indicators(
                            line_height,
                            start_row..end_row,
                            &row_infos,
                            scroll_position,
                            &gutter_dimensions,
                            &gutter_hitbox,
                            &display_hunks,
                            &snapshot,
                            &mut breakpoint_rows,
                            window,
                            cx,
                        )
                    } else {
                        Vec::new()
                    };

                    let show_breakpoints = snapshot
                        .show_breakpoints
                        .unwrap_or(gutter_settings.breakpoints);
                    let breakpoints = if show_breakpoints {
                        self.layout_breakpoints(
                            line_height,
                            start_row..end_row,
                            scroll_position,
                            &gutter_dimensions,
                            &gutter_hitbox,
                            &display_hunks,
                            &snapshot,
                            breakpoint_rows,
                            &row_infos,
                            window,
                            cx,
                        )
                    } else {
                        Vec::new()
                    };

                    self.layout_signature_help(
                        &hitbox,
                        content_origin,
                        scroll_pixel_position,
                        newest_selection_head,
                        start_row,
                        &line_layouts,
                        line_height,
                        em_width,
                        context_menu_layout,
                        window,
                        cx,
                    );

                    if !cx.has_active_drag() {
                        self.layout_hover_popovers(
                            &snapshot,
                            &hitbox,
                            start_row..end_row,
                            content_origin,
                            scroll_pixel_position,
                            &line_layouts,
                            line_height,
                            em_width,
                            context_menu_layout,
                            window,
                            cx,
                        );
                    }

                    let mouse_context_menu = self.layout_mouse_context_menu(
                        &snapshot,
                        start_row..end_row,
                        content_origin,
                        window,
                        cx,
                    );

                    window.with_element_namespace("crease_toggles", |window| {
                        self.prepaint_crease_toggles(
                            &mut crease_toggles,
                            line_height,
                            &gutter_dimensions,
                            gutter_settings,
                            scroll_pixel_position,
                            &gutter_hitbox,
                            window,
                            cx,
                        )
                    });

                    window.with_element_namespace("expand_toggles", |window| {
                        self.prepaint_expand_toggles(&mut expand_toggles, window, cx)
                    });

                    let wrap_guides = self.layout_wrap_guides(
                        em_advance,
                        scroll_position,
                        content_origin,
                        scrollbars_layout.as_ref(),
                        vertical_scrollbar_width,
                        &hitbox,
                        window,
                        cx,
                    );

                    let minimap = window.with_element_namespace("minimap", |window| {
                        self.layout_minimap(
                            &snapshot,
                            minimap_width,
                            scroll_position,
                            &scrollbar_layout_information,
                            scrollbars_layout.as_ref(),
                            window,
                            cx,
                        )
                    });

                    let invisible_symbol_font_size = font_size / 2.;
                    let whitespace_map = &self
                        .editor
                        .read(cx)
                        .buffer
                        .read(cx)
                        .language_settings(cx)
                        .whitespace_map;

                    let tab_char = whitespace_map.tab.clone();
                    let tab_len = tab_char.len();
                    let tab_invisible = window.text_system().shape_line(
                        tab_char,
                        invisible_symbol_font_size,
                        &[TextRun {
                            len: tab_len,
                            font: self.style.text.font(),
                            color: cx.theme().colors().editor_invisible,
                            ..Default::default()
                        }],
                        None,
                    );

                    let space_char = whitespace_map.space.clone();
                    let space_len = space_char.len();
                    let space_invisible = window.text_system().shape_line(
                        space_char,
                        invisible_symbol_font_size,
                        &[TextRun {
                            len: space_len,
                            font: self.style.text.font(),
                            color: cx.theme().colors().editor_invisible,
                            ..Default::default()
                        }],
                        None,
                    );

                    let mode = snapshot.mode.clone();

                    let (diff_hunk_controls, diff_hunk_control_bounds) = if is_read_only {
                        (vec![], vec![])
                    } else {
                        self.layout_diff_hunk_controls(
                            start_row..end_row,
                            &row_infos,
                            &text_hitbox,
                            newest_selection_head,
                            line_height,
                            right_margin,
                            scroll_pixel_position,
                            &display_hunks,
                            &highlighted_rows,
                            self.editor.clone(),
                            window,
                            cx,
                        )
                    };

                    let position_map = Rc::new(PositionMap {
                        size: bounds.size,
                        visible_row_range,
                        scroll_position,
                        scroll_pixel_position,
                        scroll_max,
                        line_layouts,
                        line_height,
                        em_width,
                        em_advance,
                        snapshot,
                        gutter_hitbox: gutter_hitbox.clone(),
                        text_hitbox: text_hitbox.clone(),
                        inline_blame_bounds: inline_blame_layout
                            .as_ref()
                            .map(|layout| (layout.bounds, layout.buffer_id, layout.entry.clone())),
                        display_hunks: display_hunks.clone(),
                        diff_hunk_control_bounds,
                    });

                    self.editor.update(cx, |editor, _| {
                        editor.last_position_map = Some(position_map.clone())
                    });

                    EditorLayout {
                        mode,
                        position_map,
                        visible_display_row_range: start_row..end_row,
                        wrap_guides,
                        indent_guides,
                        hitbox,
                        gutter_hitbox,
                        display_hunks,
                        content_origin,
                        scrollbars_layout,
                        minimap,
                        active_rows,
                        highlighted_rows,
                        highlighted_ranges,
                        highlighted_gutter_ranges,
                        redacted_ranges,
                        document_colors,
                        line_elements,
                        line_numbers,
                        blamed_display_rows,
                        inline_diagnostics,
                        inline_blame_layout,
                        inline_code_actions,
                        blocks,
                        cursors,
                        visible_cursors,
                        selections,
                        edit_prediction_popover,
                        diff_hunk_controls,
                        mouse_context_menu,
                        test_indicators,
                        breakpoints,
                        crease_toggles,
                        crease_trailers,
                        tab_invisible,
                        space_invisible,
                        sticky_buffer_header,
                        sticky_headers,
                        expand_toggles,
                    }
                })
            })
        })
    }

    fn paint(
        &mut self,
        _: Option<&GlobalElementId>,
        _inspector_id: Option<&gpui::InspectorElementId>,
        bounds: Bounds<gpui::Pixels>,
        _: &mut Self::RequestLayoutState,
        layout: &mut Self::PrepaintState,
        window: &mut Window,
        cx: &mut App,
    ) {
        if !layout.mode.is_minimap() {
            let focus_handle = self.editor.focus_handle(cx);
            let key_context = self
                .editor
                .update(cx, |editor, cx| editor.key_context(window, cx));

            window.set_key_context(key_context);
            window.handle_input(
                &focus_handle,
                ElementInputHandler::new(bounds, self.editor.clone()),
                cx,
            );
            self.register_actions(window, cx);
            self.register_key_listeners(window, cx, layout);
        }

        let text_style = TextStyleRefinement {
            font_size: Some(self.style.text.font_size),
            line_height: Some(self.style.text.line_height),
            ..Default::default()
        };
        let rem_size = self.rem_size(cx);
        window.with_rem_size(rem_size, |window| {
            window.with_text_style(Some(text_style), |window| {
                window.with_content_mask(Some(ContentMask { bounds }), |window| {
                    self.paint_mouse_listeners(layout, window, cx);
                    self.paint_background(layout, window, cx);
                    self.paint_indent_guides(layout, window, cx);

                    if layout.gutter_hitbox.size.width > Pixels::ZERO {
                        self.paint_blamed_display_rows(layout, window, cx);
                        self.paint_line_numbers(layout, window, cx);
                    }

                    self.paint_text(layout, window, cx);

                    if layout.gutter_hitbox.size.width > Pixels::ZERO {
                        self.paint_gutter_highlights(layout, window, cx);
                        self.paint_gutter_indicators(layout, window, cx);
                    }

                    if !layout.blocks.is_empty() {
                        window.with_element_namespace("blocks", |window| {
                            self.paint_blocks(layout, window, cx);
                        });
                    }

                    window.with_element_namespace("blocks", |window| {
                        if let Some(mut sticky_header) = layout.sticky_buffer_header.take() {
                            sticky_header.paint(window, cx)
                        }
                    });

                    self.paint_sticky_headers(layout, window, cx);
                    self.paint_minimap(layout, window, cx);
                    self.paint_scrollbars(layout, window, cx);
                    self.paint_edit_prediction_popover(layout, window, cx);
                    self.paint_mouse_context_menu(layout, window, cx);
                });
            })
        })
    }
}

pub(super) fn gutter_bounds(
    editor_bounds: Bounds<Pixels>,
    gutter_dimensions: GutterDimensions,
) -> Bounds<Pixels> {
    Bounds {
        origin: editor_bounds.origin,
        size: size(gutter_dimensions.width, editor_bounds.size.height),
    }
}

#[derive(Clone, Copy)]
struct ContextMenuLayout {
    y_flipped: bool,
    bounds: Bounds<Pixels>,
}

/// Holds information required for layouting the editor scrollbars.
struct ScrollbarLayoutInformation {
    /// The bounds of the editor area (excluding the content offset).
    editor_bounds: Bounds<Pixels>,
    /// The available range to scroll within the document.
    scroll_range: Size<Pixels>,
    /// The space available for one glyph in the editor.
    glyph_grid_cell: Size<Pixels>,
}

impl ScrollbarLayoutInformation {
    pub fn new(
        editor_bounds: Bounds<Pixels>,
        glyph_grid_cell: Size<Pixels>,
        document_size: Size<Pixels>,
        longest_line_blame_width: Pixels,
        settings: &EditorSettings,
    ) -> Self {
        let vertical_overscroll = match settings.scroll_beyond_last_line {
            ScrollBeyondLastLine::OnePage => editor_bounds.size.height,
            ScrollBeyondLastLine::Off => glyph_grid_cell.height,
            ScrollBeyondLastLine::VerticalScrollMargin => {
                (1.0 + settings.vertical_scroll_margin) as f32 * glyph_grid_cell.height
            }
        };

        let overscroll = size(longest_line_blame_width, vertical_overscroll);

        ScrollbarLayoutInformation {
            editor_bounds,
            scroll_range: document_size + overscroll,
            glyph_grid_cell,
        }
    }
}

impl IntoElement for EditorElement {
    type Element = Self;

    fn into_element(self) -> Self::Element {
        self
    }
}

pub struct EditorLayout {
    position_map: Rc<PositionMap>,
    hitbox: Hitbox,
    gutter_hitbox: Hitbox,
    content_origin: gpui::Point<Pixels>,
    scrollbars_layout: Option<EditorScrollbars>,
    minimap: Option<MinimapLayout>,
    mode: EditorMode,
    wrap_guides: SmallVec<[(Pixels, bool); 2]>,
    indent_guides: Option<Vec<IndentGuideLayout>>,
    visible_display_row_range: Range<DisplayRow>,
    active_rows: BTreeMap<DisplayRow, LineHighlightSpec>,
    highlighted_rows: BTreeMap<DisplayRow, LineHighlight>,
    line_elements: SmallVec<[AnyElement; 1]>,
    line_numbers: Arc<HashMap<MultiBufferRow, LineNumberLayout>>,
    display_hunks: Vec<(DisplayDiffHunk, Option<Hitbox>)>,
    blamed_display_rows: Option<Vec<AnyElement>>,
    inline_diagnostics: HashMap<DisplayRow, AnyElement>,
    inline_blame_layout: Option<InlineBlameLayout>,
    inline_code_actions: Option<AnyElement>,
    blocks: Vec<BlockLayout>,
    highlighted_ranges: Vec<(Range<DisplayPoint>, Hsla)>,
    highlighted_gutter_ranges: Vec<(Range<DisplayPoint>, Hsla)>,
    redacted_ranges: Vec<Range<DisplayPoint>>,
    cursors: Vec<(DisplayPoint, Hsla)>,
    visible_cursors: Vec<CursorLayout>,
    selections: Vec<(PlayerColor, Vec<SelectionLayout>)>,
    test_indicators: Vec<AnyElement>,
    breakpoints: Vec<AnyElement>,
    crease_toggles: Vec<Option<AnyElement>>,
    expand_toggles: Vec<Option<(AnyElement, gpui::Point<Pixels>)>>,
    diff_hunk_controls: Vec<AnyElement>,
    crease_trailers: Vec<Option<CreaseTrailerLayout>>,
    edit_prediction_popover: Option<AnyElement>,
    mouse_context_menu: Option<AnyElement>,
    tab_invisible: ShapedLine,
    space_invisible: ShapedLine,
    sticky_buffer_header: Option<AnyElement>,
    sticky_headers: Option<StickyHeaders>,
    document_colors: Option<(DocumentColorsRenderMode, Vec<(Range<DisplayPoint>, Hsla)>)>,
}

struct StickyHeaders {
    lines: Vec<StickyHeaderLine>,
    gutter_background: Hsla,
    content_background: Hsla,
    gutter_right_padding: Pixels,
}

struct StickyHeaderLine {
    row: DisplayRow,
    offset: Pixels,
    line: LineWithInvisibles,
    line_number: Option<ShapedLine>,
    elements: SmallVec<[AnyElement; 1]>,
    available_text_width: Pixels,
    target_anchor: Anchor,
    hitbox: Hitbox,
}

impl EditorLayout {
    fn line_end_overshoot(&self) -> Pixels {
        0.15 * self.position_map.line_height
    }
}

impl StickyHeaders {
    fn paint(
        &mut self,
        layout: &mut EditorLayout,
        whitespace_setting: ShowWhitespaceSetting,
        window: &mut Window,
        cx: &mut App,
    ) {
        let line_height = layout.position_map.line_height;

        for line in self.lines.iter_mut().rev() {
            window.paint_layer(
                Bounds::new(
                    layout.gutter_hitbox.origin + point(Pixels::ZERO, line.offset),
                    size(line.hitbox.size.width, line_height),
                ),
                |window| {
                    let gutter_bounds = Bounds::new(
                        layout.gutter_hitbox.origin + point(Pixels::ZERO, line.offset),
                        size(layout.gutter_hitbox.size.width, line_height),
                    );
                    window.paint_quad(fill(gutter_bounds, self.gutter_background));

                    let text_bounds = Bounds::new(
                        layout.position_map.text_hitbox.origin + point(Pixels::ZERO, line.offset),
                        size(line.available_text_width, line_height),
                    );
                    window.paint_quad(fill(text_bounds, self.content_background));

                    if line.hitbox.is_hovered(window) {
                        let hover_overlay = cx.theme().colors().panel_overlay_hover;
                        window.paint_quad(fill(gutter_bounds, hover_overlay));
                        window.paint_quad(fill(text_bounds, hover_overlay));
                    }

                    line.paint(
                        layout,
                        self.gutter_right_padding,
                        line.available_text_width,
                        layout.content_origin,
                        line_height,
                        whitespace_setting,
                        window,
                        cx,
                    );
                },
            );

            window.set_cursor_style(CursorStyle::PointingHand, &line.hitbox);
        }
    }
}

impl StickyHeaderLine {
    fn new(
        row: DisplayRow,
        offset: Pixels,
        mut line: LineWithInvisibles,
        line_number: Option<ShapedLine>,
        target_anchor: Anchor,
        line_height: Pixels,
        scroll_pixel_position: gpui::Point<ScrollPixelOffset>,
        content_origin: gpui::Point<Pixels>,
        gutter_hitbox: &Hitbox,
        text_hitbox: &Hitbox,
        window: &mut Window,
        cx: &mut App,
    ) -> Self {
        let mut elements = SmallVec::<[AnyElement; 1]>::new();
        line.prepaint_with_custom_offset(
            line_height,
            scroll_pixel_position,
            content_origin,
            offset,
            &mut elements,
            window,
            cx,
        );

        let hitbox_bounds = Bounds::new(
            gutter_hitbox.origin + point(Pixels::ZERO, offset),
            size(text_hitbox.right() - gutter_hitbox.left(), line_height),
        );
        let available_text_width =
            (hitbox_bounds.size.width - gutter_hitbox.size.width).max(Pixels::ZERO);

        Self {
            row,
            offset,
            line,
            line_number,
            elements,
            available_text_width,
            target_anchor,
            hitbox: window.insert_hitbox(hitbox_bounds, HitboxBehavior::BlockMouseExceptScroll),
        }
    }

    fn paint(
        &mut self,
        layout: &EditorLayout,
        gutter_right_padding: Pixels,
        available_text_width: Pixels,
        content_origin: gpui::Point<Pixels>,
        line_height: Pixels,
        whitespace_setting: ShowWhitespaceSetting,
        window: &mut Window,
        cx: &mut App,
    ) {
        window.with_content_mask(
            Some(ContentMask {
                bounds: Bounds::new(
                    layout.position_map.text_hitbox.bounds.origin
                        + point(Pixels::ZERO, self.offset),
                    size(available_text_width, line_height),
                ),
            }),
            |window| {
                self.line.draw_with_custom_offset(
                    layout,
                    self.row,
                    content_origin,
                    self.offset,
                    whitespace_setting,
                    &[],
                    window,
                    cx,
                );
                for element in &mut self.elements {
                    element.paint(window, cx);
                }
            },
        );

        if let Some(line_number) = &self.line_number {
            let gutter_origin = layout.gutter_hitbox.origin + point(Pixels::ZERO, self.offset);
            let gutter_width = layout.gutter_hitbox.size.width;
            let origin = point(
                gutter_origin.x + gutter_width - gutter_right_padding - line_number.width,
                gutter_origin.y,
            );
            line_number.paint(origin, line_height, window, cx).log_err();
        }
    }
}

#[derive(Debug)]
struct LineNumberSegment {
    shaped_line: ShapedLine,
    hitbox: Option<Hitbox>,
}

#[derive(Debug)]
struct LineNumberLayout {
    segments: SmallVec<[LineNumberSegment; 1]>,
}

struct ColoredRange<T> {
    start: T,
    end: T,
    color: Hsla,
}

impl Along for ScrollbarAxes {
    type Unit = bool;

    fn along(&self, axis: ScrollbarAxis) -> Self::Unit {
        match axis {
            ScrollbarAxis::Horizontal => self.horizontal,
            ScrollbarAxis::Vertical => self.vertical,
        }
    }

    fn apply_along(&self, axis: ScrollbarAxis, f: impl FnOnce(Self::Unit) -> Self::Unit) -> Self {
        match axis {
            ScrollbarAxis::Horizontal => ScrollbarAxes {
                horizontal: f(self.horizontal),
                vertical: self.vertical,
            },
            ScrollbarAxis::Vertical => ScrollbarAxes {
                horizontal: self.horizontal,
                vertical: f(self.vertical),
            },
        }
    }
}

#[derive(Clone)]
struct EditorScrollbars {
    pub vertical: Option<ScrollbarLayout>,
    pub horizontal: Option<ScrollbarLayout>,
    pub visible: bool,
}

impl EditorScrollbars {
    pub fn from_scrollbar_axes(
        show_scrollbar: ScrollbarAxes,
        layout_information: &ScrollbarLayoutInformation,
        content_offset: gpui::Point<Pixels>,
        scroll_position: gpui::Point<f64>,
        scrollbar_width: Pixels,
        right_margin: Pixels,
        editor_width: Pixels,
        show_scrollbars: bool,
        scrollbar_state: Option<&ActiveScrollbarState>,
        window: &mut Window,
    ) -> Self {
        let ScrollbarLayoutInformation {
            editor_bounds,
            scroll_range,
            glyph_grid_cell,
        } = layout_information;

        let viewport_size = size(editor_width, editor_bounds.size.height);

        let scrollbar_bounds_for = |axis: ScrollbarAxis| match axis {
            ScrollbarAxis::Horizontal => Bounds::from_corner_and_size(
                Corner::BottomLeft,
                editor_bounds.bottom_left(),
                size(
                    // The horizontal viewport size differs from the space available for the
                    // horizontal scrollbar, so we have to manually stitch it together here.
                    editor_bounds.size.width - right_margin,
                    scrollbar_width,
                ),
            ),
            ScrollbarAxis::Vertical => Bounds::from_corner_and_size(
                Corner::TopRight,
                editor_bounds.top_right(),
                size(scrollbar_width, viewport_size.height),
            ),
        };

        let mut create_scrollbar_layout = |axis| {
            let viewport_size = viewport_size.along(axis);
            let scroll_range = scroll_range.along(axis);

            // We always want a vertical scrollbar track for scrollbar diagnostic visibility.
            (show_scrollbar.along(axis)
                && (axis == ScrollbarAxis::Vertical || scroll_range > viewport_size))
                .then(|| {
                    ScrollbarLayout::new(
                        window.insert_hitbox(scrollbar_bounds_for(axis), HitboxBehavior::Normal),
                        viewport_size,
                        scroll_range,
                        glyph_grid_cell.along(axis),
                        content_offset.along(axis),
                        scroll_position.along(axis),
                        show_scrollbars,
                        axis,
                    )
                    .with_thumb_state(
                        scrollbar_state.and_then(|state| state.thumb_state_for_axis(axis)),
                    )
                })
        };

        Self {
            vertical: create_scrollbar_layout(ScrollbarAxis::Vertical),
            horizontal: create_scrollbar_layout(ScrollbarAxis::Horizontal),
            visible: show_scrollbars,
        }
    }

    pub fn iter_scrollbars(&self) -> impl Iterator<Item = (&ScrollbarLayout, ScrollbarAxis)> + '_ {
        [
            (&self.vertical, ScrollbarAxis::Vertical),
            (&self.horizontal, ScrollbarAxis::Horizontal),
        ]
        .into_iter()
        .filter_map(|(scrollbar, axis)| scrollbar.as_ref().map(|s| (s, axis)))
    }

    /// Returns the currently hovered scrollbar axis, if any.
    pub fn get_hovered_axis(&self, window: &Window) -> Option<(&ScrollbarLayout, ScrollbarAxis)> {
        self.iter_scrollbars()
            .find(|s| s.0.hitbox.is_hovered(window))
    }
}

#[derive(Clone)]
struct ScrollbarLayout {
    hitbox: Hitbox,
    visible_range: Range<ScrollOffset>,
    text_unit_size: Pixels,
    thumb_bounds: Option<Bounds<Pixels>>,
    thumb_state: ScrollbarThumbState,
}

impl ScrollbarLayout {
    const BORDER_WIDTH: Pixels = px(1.0);
    const LINE_MARKER_HEIGHT: Pixels = px(2.0);
    const MIN_MARKER_HEIGHT: Pixels = px(5.0);
    const MIN_THUMB_SIZE: Pixels = px(25.0);

    fn new(
        scrollbar_track_hitbox: Hitbox,
        viewport_size: Pixels,
        scroll_range: Pixels,
        glyph_space: Pixels,
        content_offset: Pixels,
        scroll_position: ScrollOffset,
        show_thumb: bool,
        axis: ScrollbarAxis,
    ) -> Self {
        let track_bounds = scrollbar_track_hitbox.bounds;
        // The length of the track available to the scrollbar thumb. We deliberately
        // exclude the content size here so that the thumb aligns with the content.
        let track_length = track_bounds.size.along(axis) - content_offset;

        Self::new_with_hitbox_and_track_length(
            scrollbar_track_hitbox,
            track_length,
            viewport_size,
            scroll_range.into(),
            glyph_space,
            content_offset.into(),
            scroll_position,
            show_thumb,
            axis,
        )
    }

    fn for_minimap(
        minimap_track_hitbox: Hitbox,
        visible_lines: f64,
        total_editor_lines: f64,
        minimap_line_height: Pixels,
        scroll_position: ScrollOffset,
        minimap_scroll_top: ScrollOffset,
        show_thumb: bool,
    ) -> Self {
        // The scrollbar thumb size is calculated as
        // (visible_content/total_content) × scrollbar_track_length.
        //
        // For the minimap's thumb layout, we leverage this by setting the
        // scrollbar track length to the entire document size (using minimap line
        // height). This creates a thumb that exactly represents the editor
        // viewport scaled to minimap proportions.
        //
        // We adjust the thumb position relative to `minimap_scroll_top` to
        // accommodate for the deliberately oversized track.
        //
        // This approach ensures that the minimap thumb accurately reflects the
        // editor's current scroll position whilst nicely synchronizing the minimap
        // thumb and scrollbar thumb.
        let scroll_range = total_editor_lines * f64::from(minimap_line_height);
        let viewport_size = visible_lines * f64::from(minimap_line_height);

        let track_top_offset = -minimap_scroll_top * f64::from(minimap_line_height);

        Self::new_with_hitbox_and_track_length(
            minimap_track_hitbox,
            Pixels::from(scroll_range),
            Pixels::from(viewport_size),
            scroll_range,
            minimap_line_height,
            track_top_offset,
            scroll_position,
            show_thumb,
            ScrollbarAxis::Vertical,
        )
    }

    fn new_with_hitbox_and_track_length(
        scrollbar_track_hitbox: Hitbox,
        track_length: Pixels,
        viewport_size: Pixels,
        scroll_range: f64,
        glyph_space: Pixels,
        content_offset: ScrollOffset,
        scroll_position: ScrollOffset,
        show_thumb: bool,
        axis: ScrollbarAxis,
    ) -> Self {
        let text_units_per_page = f64::from(viewport_size / glyph_space);
        let visible_range = scroll_position..scroll_position + text_units_per_page;
        let total_text_units = scroll_range / f64::from(glyph_space);

        let thumb_percentage = text_units_per_page / total_text_units;
        let thumb_size = Pixels::from(ScrollOffset::from(track_length) * thumb_percentage)
            .max(ScrollbarLayout::MIN_THUMB_SIZE)
            .min(track_length);

        let text_unit_divisor = (total_text_units - text_units_per_page).max(0.);

        let content_larger_than_viewport = text_unit_divisor > 0.;

        let text_unit_size = if content_larger_than_viewport {
            Pixels::from(ScrollOffset::from(track_length - thumb_size) / text_unit_divisor)
        } else {
            glyph_space
        };

        let thumb_bounds = (show_thumb && content_larger_than_viewport).then(|| {
            Self::thumb_bounds(
                &scrollbar_track_hitbox,
                content_offset,
                visible_range.start,
                text_unit_size,
                thumb_size,
                axis,
            )
        });

        ScrollbarLayout {
            hitbox: scrollbar_track_hitbox,
            visible_range,
            text_unit_size,
            thumb_bounds,
            thumb_state: Default::default(),
        }
    }

    fn with_thumb_state(self, thumb_state: Option<ScrollbarThumbState>) -> Self {
        if let Some(thumb_state) = thumb_state {
            Self {
                thumb_state,
                ..self
            }
        } else {
            self
        }
    }

    fn thumb_bounds(
        scrollbar_track: &Hitbox,
        content_offset: f64,
        visible_range_start: f64,
        text_unit_size: Pixels,
        thumb_size: Pixels,
        axis: ScrollbarAxis,
    ) -> Bounds<Pixels> {
        let thumb_origin = scrollbar_track.origin.apply_along(axis, |origin| {
            origin
                + Pixels::from(
                    content_offset + visible_range_start * ScrollOffset::from(text_unit_size),
                )
        });
        Bounds::new(
            thumb_origin,
            scrollbar_track.size.apply_along(axis, |_| thumb_size),
        )
    }

    fn thumb_hovered(&self, position: &gpui::Point<Pixels>) -> bool {
        self.thumb_bounds
            .is_some_and(|bounds| bounds.contains(position))
    }

    fn marker_quads_for_ranges(
        &self,
        row_ranges: impl IntoIterator<Item = ColoredRange<DisplayRow>>,
        column: Option<usize>,
    ) -> Vec<PaintQuad> {
        struct MinMax {
            min: Pixels,
            max: Pixels,
        }
        let (x_range, height_limit) = if let Some(column) = column {
            let column_width = ((self.hitbox.size.width - Self::BORDER_WIDTH) / 3.0).floor();
            let start = Self::BORDER_WIDTH + (column as f32 * column_width);
            let end = start + column_width;
            (
                Range { start, end },
                MinMax {
                    min: Self::MIN_MARKER_HEIGHT,
                    max: px(f32::MAX),
                },
            )
        } else {
            (
                Range {
                    start: Self::BORDER_WIDTH,
                    end: self.hitbox.size.width,
                },
                MinMax {
                    min: Self::LINE_MARKER_HEIGHT,
                    max: Self::LINE_MARKER_HEIGHT,
                },
            )
        };

        let row_to_y = |row: DisplayRow| row.as_f64() as f32 * self.text_unit_size;
        let mut pixel_ranges = row_ranges
            .into_iter()
            .map(|range| {
                let start_y = row_to_y(range.start);
                let end_y = row_to_y(range.end)
                    + self
                        .text_unit_size
                        .max(height_limit.min)
                        .min(height_limit.max);
                ColoredRange {
                    start: start_y,
                    end: end_y,
                    color: range.color,
                }
            })
            .peekable();

        let mut quads = Vec::new();
        while let Some(mut pixel_range) = pixel_ranges.next() {
            while let Some(next_pixel_range) = pixel_ranges.peek() {
                if pixel_range.end >= next_pixel_range.start - px(1.0)
                    && pixel_range.color == next_pixel_range.color
                {
                    pixel_range.end = next_pixel_range.end.max(pixel_range.end);
                    pixel_ranges.next();
                } else {
                    break;
                }
            }

            let bounds = Bounds::from_corners(
                point(x_range.start, pixel_range.start),
                point(x_range.end, pixel_range.end),
            );
            quads.push(quad(
                bounds,
                Corners::default(),
                pixel_range.color,
                Edges::default(),
                Hsla::transparent_black(),
                BorderStyle::default(),
            ));
        }

        quads
    }
}

struct MinimapLayout {
    pub minimap: AnyElement,
    pub thumb_layout: ScrollbarLayout,
    pub minimap_scroll_top: ScrollOffset,
    pub minimap_line_height: Pixels,
    pub thumb_border_style: MinimapThumbBorder,
    pub max_scroll_top: ScrollOffset,
}

impl MinimapLayout {
    /// The minimum width of the minimap in columns. If the minimap is smaller than this, it will be hidden.
    const MINIMAP_MIN_WIDTH_COLUMNS: f32 = 20.;
    /// The minimap width as a percentage of the editor width.
    const MINIMAP_WIDTH_PCT: f32 = 0.15;
    /// Calculates the scroll top offset the minimap editor has to have based on the
    /// current scroll progress.
    fn calculate_minimap_top_offset(
        document_lines: f64,
        visible_editor_lines: f64,
        visible_minimap_lines: f64,
        scroll_position: f64,
    ) -> ScrollOffset {
        let non_visible_document_lines = (document_lines - visible_editor_lines).max(0.);
        if non_visible_document_lines == 0. {
            0.
        } else {
            let scroll_percentage = (scroll_position / non_visible_document_lines).clamp(0., 1.);
            scroll_percentage * (document_lines - visible_minimap_lines).max(0.)
        }
    }
}

struct CreaseTrailerLayout {
    element: AnyElement,
    bounds: Bounds<Pixels>,
}

pub(crate) struct PositionMap {
    pub size: Size<Pixels>,
    pub line_height: Pixels,
    pub scroll_position: gpui::Point<ScrollOffset>,
    pub scroll_pixel_position: gpui::Point<ScrollPixelOffset>,
    pub scroll_max: gpui::Point<ScrollOffset>,
    pub em_width: Pixels,
    pub em_advance: Pixels,
    pub visible_row_range: Range<DisplayRow>,
    pub line_layouts: Vec<LineWithInvisibles>,
    pub snapshot: EditorSnapshot,
    pub text_hitbox: Hitbox,
    pub gutter_hitbox: Hitbox,
    pub inline_blame_bounds: Option<(Bounds<Pixels>, BufferId, BlameEntry)>,
    pub display_hunks: Vec<(DisplayDiffHunk, Option<Hitbox>)>,
    pub diff_hunk_control_bounds: Vec<(DisplayRow, Bounds<Pixels>)>,
}

#[derive(Debug, Copy, Clone)]
pub struct PointForPosition {
    pub previous_valid: DisplayPoint,
    pub next_valid: DisplayPoint,
    pub exact_unclipped: DisplayPoint,
    pub column_overshoot_after_line_end: u32,
}

impl PointForPosition {
    pub fn as_valid(&self) -> Option<DisplayPoint> {
        if self.previous_valid == self.exact_unclipped && self.next_valid == self.exact_unclipped {
            Some(self.previous_valid)
        } else {
            None
        }
    }

    pub fn intersects_selection(&self, selection: &Selection<DisplayPoint>) -> bool {
        let Some(valid_point) = self.as_valid() else {
            return false;
        };
        let range = selection.range();

        let candidate_row = valid_point.row();
        let candidate_col = valid_point.column();

        let start_row = range.start.row();
        let start_col = range.start.column();
        let end_row = range.end.row();
        let end_col = range.end.column();

        if candidate_row < start_row || candidate_row > end_row {
            false
        } else if start_row == end_row {
            candidate_col >= start_col && candidate_col < end_col
        } else if candidate_row == start_row {
            candidate_col >= start_col
        } else if candidate_row == end_row {
            candidate_col < end_col
        } else {
            true
        }
    }
}

impl PositionMap {
    pub(crate) fn point_for_position(&self, position: gpui::Point<Pixels>) -> PointForPosition {
        let text_bounds = self.text_hitbox.bounds;
        let scroll_position = self.snapshot.scroll_position();
        let position = position - text_bounds.origin;
        let y = position.y.max(px(0.)).min(self.size.height);
        let x = position.x + (scroll_position.x as f32 * self.em_advance);
        let row = ((y / self.line_height) as f64 + scroll_position.y) as u32;

        let (column, x_overshoot_after_line_end) = if let Some(line) = self
            .line_layouts
            .get(row as usize - scroll_position.y as usize)
        {
            if let Some(ix) = line.index_for_x(x) {
                (ix as u32, px(0.))
            } else {
                (line.len as u32, px(0.).max(x - line.width))
            }
        } else {
            (0, x)
        };

        let mut exact_unclipped = DisplayPoint::new(DisplayRow(row), column);
        let previous_valid = self.snapshot.clip_point(exact_unclipped, Bias::Left);
        let next_valid = self.snapshot.clip_point(exact_unclipped, Bias::Right);

        let column_overshoot_after_line_end = (x_overshoot_after_line_end / self.em_advance) as u32;
        *exact_unclipped.column_mut() += column_overshoot_after_line_end;
        PointForPosition {
            previous_valid,
            next_valid,
            exact_unclipped,
            column_overshoot_after_line_end,
        }
    }
}

struct BlockLayout {
    id: BlockId,
    x_offset: Pixels,
    row: Option<DisplayRow>,
    element: AnyElement,
    available_space: Size<AvailableSpace>,
    style: BlockStyle,
    overlaps_gutter: bool,
    is_buffer_header: bool,
}

pub fn layout_line(
    row: DisplayRow,
    snapshot: &EditorSnapshot,
    style: &EditorStyle,
    text_width: Pixels,
    is_row_soft_wrapped: impl Copy + Fn(usize) -> bool,
    window: &mut Window,
    cx: &mut App,
) -> LineWithInvisibles {
    let chunks = snapshot.highlighted_chunks(row..row + DisplayRow(1), true, style);
    LineWithInvisibles::from_chunks(
        chunks,
        style,
        MAX_LINE_LEN,
        1,
        &snapshot.mode,
        text_width,
        is_row_soft_wrapped,
        &[],
        window,
        cx,
    )
    .pop()
    .unwrap()
}

#[derive(Debug)]
pub struct IndentGuideLayout {
    origin: gpui::Point<Pixels>,
    length: Pixels,
    single_indent_width: Pixels,
    depth: u32,
    active: bool,
    settings: IndentGuideSettings,
}

pub struct CursorLayout {
    origin: gpui::Point<Pixels>,
    block_width: Pixels,
    line_height: Pixels,
    color: Hsla,
    shape: CursorShape,
    block_text: Option<ShapedLine>,
    cursor_name: Option<AnyElement>,
}

#[derive(Debug)]
pub struct CursorName {
    string: SharedString,
    color: Hsla,
    is_top_row: bool,
}

impl CursorLayout {
    pub fn new(
        origin: gpui::Point<Pixels>,
        block_width: Pixels,
        line_height: Pixels,
        color: Hsla,
        shape: CursorShape,
        block_text: Option<ShapedLine>,
    ) -> CursorLayout {
        CursorLayout {
            origin,
            block_width,
            line_height,
            color,
            shape,
            block_text,
            cursor_name: None,
        }
    }

    pub fn bounding_rect(&self, origin: gpui::Point<Pixels>) -> Bounds<Pixels> {
        Bounds {
            origin: self.origin + origin,
            size: size(self.block_width, self.line_height),
        }
    }

    fn bounds(&self, origin: gpui::Point<Pixels>) -> Bounds<Pixels> {
        match self.shape {
            CursorShape::Bar => Bounds {
                origin: self.origin + origin,
                size: size(px(2.0), self.line_height),
            },
            CursorShape::Block | CursorShape::Hollow => Bounds {
                origin: self.origin + origin,
                size: size(self.block_width, self.line_height),
            },
            CursorShape::Underline => Bounds {
                origin: self.origin
                    + origin
                    + gpui::Point::new(Pixels::ZERO, self.line_height - px(2.0)),
                size: size(self.block_width, px(2.0)),
            },
        }
    }

    pub fn layout(
        &mut self,
        origin: gpui::Point<Pixels>,
        cursor_name: Option<CursorName>,
        window: &mut Window,
        cx: &mut App,
    ) {
        if let Some(cursor_name) = cursor_name {
            let bounds = self.bounds(origin);
            let text_size = self.line_height / 1.5;

            let name_origin = if cursor_name.is_top_row {
                point(bounds.right() - px(1.), bounds.top())
            } else {
                match self.shape {
                    CursorShape::Bar => point(
                        bounds.right() - px(2.),
                        bounds.top() - text_size / 2. - px(1.),
                    ),
                    _ => point(
                        bounds.right() - px(1.),
                        bounds.top() - text_size / 2. - px(1.),
                    ),
                }
            };
            let mut name_element = div()
                .bg(self.color)
                .text_size(text_size)
                .px_0p5()
                .line_height(text_size + px(2.))
                .text_color(cursor_name.color)
                .child(cursor_name.string)
                .into_any_element();

            name_element.prepaint_as_root(name_origin, AvailableSpace::min_size(), window, cx);

            self.cursor_name = Some(name_element);
        }
    }

    pub fn paint(&mut self, origin: gpui::Point<Pixels>, window: &mut Window, cx: &mut App) {
        let bounds = self.bounds(origin);

        //Draw background or border quad
        let cursor = if matches!(self.shape, CursorShape::Hollow) {
            outline(bounds, self.color, BorderStyle::Solid)
        } else {
            fill(bounds, self.color)
        };

        if let Some(name) = &mut self.cursor_name {
            name.paint(window, cx);
        }

        window.paint_quad(cursor);

        if let Some(block_text) = &self.block_text {
            block_text
                .paint(self.origin + origin, self.line_height, window, cx)
                .log_err();
        }
    }

    pub fn shape(&self) -> CursorShape {
        self.shape
    }
}

#[derive(Debug)]
pub struct HighlightedRange {
    pub start_y: Pixels,
    pub line_height: Pixels,
    pub lines: Vec<HighlightedRangeLine>,
    pub color: Hsla,
    pub corner_radius: Pixels,
}

#[derive(Debug)]
pub struct HighlightedRangeLine {
    pub start_x: Pixels,
    pub end_x: Pixels,
}

impl HighlightedRange {
    pub fn paint(&self, fill: bool, bounds: Bounds<Pixels>, window: &mut Window) {
        if self.lines.len() >= 2 && self.lines[0].start_x > self.lines[1].end_x {
            self.paint_lines(self.start_y, &self.lines[0..1], fill, bounds, window);
            self.paint_lines(
                self.start_y + self.line_height,
                &self.lines[1..],
                fill,
                bounds,
                window,
            );
        } else {
            self.paint_lines(self.start_y, &self.lines, fill, bounds, window);
        }
    }

    fn paint_lines(
        &self,
        start_y: Pixels,
        lines: &[HighlightedRangeLine],
        fill: bool,
        _bounds: Bounds<Pixels>,
        window: &mut Window,
    ) {
        if lines.is_empty() {
            return;
        }

        let first_line = lines.first().unwrap();
        let last_line = lines.last().unwrap();

        let first_top_left = point(first_line.start_x, start_y);
        let first_top_right = point(first_line.end_x, start_y);

        let curve_height = point(Pixels::ZERO, self.corner_radius);
        let curve_width = |start_x: Pixels, end_x: Pixels| {
            let max = (end_x - start_x) / 2.;
            let width = if max < self.corner_radius {
                max
            } else {
                self.corner_radius
            };

            point(width, Pixels::ZERO)
        };

        let top_curve_width = curve_width(first_line.start_x, first_line.end_x);
        let mut builder = if fill {
            gpui::PathBuilder::fill()
        } else {
            gpui::PathBuilder::stroke(px(1.))
        };
        builder.move_to(first_top_right - top_curve_width);
        builder.curve_to(first_top_right + curve_height, first_top_right);

        let mut iter = lines.iter().enumerate().peekable();
        while let Some((ix, line)) = iter.next() {
            let bottom_right = point(line.end_x, start_y + (ix + 1) as f32 * self.line_height);

            if let Some((_, next_line)) = iter.peek() {
                let next_top_right = point(next_line.end_x, bottom_right.y);

                match next_top_right.x.partial_cmp(&bottom_right.x).unwrap() {
                    Ordering::Equal => {
                        builder.line_to(bottom_right);
                    }
                    Ordering::Less => {
                        let curve_width = curve_width(next_top_right.x, bottom_right.x);
                        builder.line_to(bottom_right - curve_height);
                        if self.corner_radius > Pixels::ZERO {
                            builder.curve_to(bottom_right - curve_width, bottom_right);
                        }
                        builder.line_to(next_top_right + curve_width);
                        if self.corner_radius > Pixels::ZERO {
                            builder.curve_to(next_top_right + curve_height, next_top_right);
                        }
                    }
                    Ordering::Greater => {
                        let curve_width = curve_width(bottom_right.x, next_top_right.x);
                        builder.line_to(bottom_right - curve_height);
                        if self.corner_radius > Pixels::ZERO {
                            builder.curve_to(bottom_right + curve_width, bottom_right);
                        }
                        builder.line_to(next_top_right - curve_width);
                        if self.corner_radius > Pixels::ZERO {
                            builder.curve_to(next_top_right + curve_height, next_top_right);
                        }
                    }
                }
            } else {
                let curve_width = curve_width(line.start_x, line.end_x);
                builder.line_to(bottom_right - curve_height);
                if self.corner_radius > Pixels::ZERO {
                    builder.curve_to(bottom_right - curve_width, bottom_right);
                }

                let bottom_left = point(line.start_x, bottom_right.y);
                builder.line_to(bottom_left + curve_width);
                if self.corner_radius > Pixels::ZERO {
                    builder.curve_to(bottom_left - curve_height, bottom_left);
                }
            }
        }

        if first_line.start_x > last_line.start_x {
            let curve_width = curve_width(last_line.start_x, first_line.start_x);
            let second_top_left = point(last_line.start_x, start_y + self.line_height);
            builder.line_to(second_top_left + curve_height);
            if self.corner_radius > Pixels::ZERO {
                builder.curve_to(second_top_left + curve_width, second_top_left);
            }
            let first_bottom_left = point(first_line.start_x, second_top_left.y);
            builder.line_to(first_bottom_left - curve_width);
            if self.corner_radius > Pixels::ZERO {
                builder.curve_to(first_bottom_left - curve_height, first_bottom_left);
            }
        }

        builder.line_to(first_top_left + curve_height);
        if self.corner_radius > Pixels::ZERO {
            builder.curve_to(first_top_left + top_curve_width, first_top_left);
        }
        builder.line_to(first_top_right - top_curve_width);

        if let Ok(path) = builder.build() {
            window.paint_path(path, self.color);
        }
    }
}

pub(crate) struct StickyHeader {
    pub item: language::OutlineItem<Anchor>,
    pub sticky_row: DisplayRow,
    pub start_point: Point,
    pub offset: ScrollOffset,
}

enum CursorPopoverType {
    CodeContextMenu,
    EditPrediction,
}

pub fn scale_vertical_mouse_autoscroll_delta(delta: Pixels) -> f32 {
    (delta.pow(1.2) / 100.0).min(px(3.0)).into()
}

fn scale_horizontal_mouse_autoscroll_delta(delta: Pixels) -> f32 {
    (delta.pow(1.2) / 300.0).into()
}

pub fn register_action<T: Action>(
    editor: &Entity<Editor>,
    window: &mut Window,
    listener: impl Fn(&mut Editor, &T, &mut Window, &mut Context<Editor>) + 'static,
) {
    let editor = editor.clone();
    window.on_action(TypeId::of::<T>(), move |action, phase, window, cx| {
        let action = action.downcast_ref().unwrap();
        if phase == DispatchPhase::Bubble {
            editor.update(cx, |editor, cx| {
                listener(editor, action, window, cx);
            })
        }
    })
}

fn compute_auto_height_layout(
    editor: &mut Editor,
    min_lines: usize,
    max_lines: Option<usize>,
    max_line_number_width: Pixels,
    known_dimensions: Size<Option<Pixels>>,
    available_width: AvailableSpace,
    window: &mut Window,
    cx: &mut Context<Editor>,
) -> Option<Size<Pixels>> {
    let width = known_dimensions.width.or({
        if let AvailableSpace::Definite(available_width) = available_width {
            Some(available_width)
        } else {
            None
        }
    })?;
    if let Some(height) = known_dimensions.height {
        return Some(size(width, height));
    }

    let style = editor.style.as_ref().unwrap();
    let font_id = window.text_system().resolve_font(&style.text.font());
    let font_size = style.text.font_size.to_pixels(window.rem_size());
    let line_height = style.text.line_height_in_pixels(window.rem_size());
    let em_width = window.text_system().em_width(font_id, font_size).unwrap();

    let mut snapshot = editor.snapshot(window, cx);
    let gutter_dimensions = snapshot
        .gutter_dimensions(font_id, font_size, max_line_number_width, cx)
        .or_else(|| {
            editor
                .offset_content
                .then(|| GutterDimensions::default_with_margin(font_id, font_size, cx))
        })
        .unwrap_or_default();

    editor.gutter_dimensions = gutter_dimensions;
    let text_width = width - gutter_dimensions.width;
    let overscroll = size(em_width, px(0.));

    let editor_width = text_width - gutter_dimensions.margin - overscroll.width - em_width;
    if !matches!(editor.soft_wrap_mode(cx), SoftWrap::None)
        && editor.set_wrap_width(Some(editor_width), cx)
    {
        snapshot = editor.snapshot(window, cx);
    }

    let scroll_height = (snapshot.max_point().row().next_row().0 as f32) * line_height;

    let min_height = line_height * min_lines as f32;
    let content_height = scroll_height.max(min_height);

    let final_height = if let Some(max_lines) = max_lines {
        let max_height = line_height * max_lines as f32;
        content_height.min(max_height)
    } else {
        content_height
    };

    Some(size(width, final_height))
}

#[cfg(test)]
mod tests {
    use super::*;
    use crate::{
        Editor, MultiBuffer, SelectionEffects,
        display_map::{BlockPlacement, BlockProperties},
        editor_tests::{init_test, update_test_language_settings},
    };
    use gpui::{TestAppContext, VisualTestContext};
    use language::language_settings;
    use log::info;
    use std::num::NonZeroU32;
    use util::test::sample_text;

    #[gpui::test]
    async fn test_soft_wrap_editor_width_auto_height_editor(cx: &mut TestAppContext) {
        init_test(cx, |_| {});

        let window = cx.add_window(|window, cx| {
            let buffer = MultiBuffer::build_simple(&"a ".to_string().repeat(100), cx);
            let mut editor = Editor::new(
                EditorMode::AutoHeight {
                    min_lines: 1,
                    max_lines: None,
                },
                buffer,
                None,
                window,
                cx,
            );
            editor.set_soft_wrap_mode(language_settings::SoftWrap::EditorWidth, cx);
            editor
        });
        let cx = &mut VisualTestContext::from_window(*window, cx);
        let editor = window.root(cx).unwrap();
        let style = cx.update(|_, cx| editor.read(cx).style().unwrap().clone());

        for x in 1..=100 {
            let (_, state) = cx.draw(
                Default::default(),
                size(px(200. + 0.13 * x as f32), px(500.)),
                |_, _| EditorElement::new(&editor, style.clone()),
            );

            assert!(
                state.position_map.scroll_max.x == 0.,
                "Soft wrapped editor should have no horizontal scrolling!"
            );
        }
    }

    #[gpui::test]
    async fn test_soft_wrap_editor_width_full_editor(cx: &mut TestAppContext) {
        init_test(cx, |_| {});

        let window = cx.add_window(|window, cx| {
            let buffer = MultiBuffer::build_simple(&"a ".to_string().repeat(100), cx);
            let mut editor = Editor::new(EditorMode::full(), buffer, None, window, cx);
            editor.set_soft_wrap_mode(language_settings::SoftWrap::EditorWidth, cx);
            editor
        });
        let cx = &mut VisualTestContext::from_window(*window, cx);
        let editor = window.root(cx).unwrap();
        let style = cx.update(|_, cx| editor.read(cx).style().unwrap().clone());

        for x in 1..=100 {
            let (_, state) = cx.draw(
                Default::default(),
                size(px(200. + 0.13 * x as f32), px(500.)),
                |_, _| EditorElement::new(&editor, style.clone()),
            );

            assert!(
                state.position_map.scroll_max.x == 0.,
                "Soft wrapped editor should have no horizontal scrolling!"
            );
        }
    }

    #[gpui::test]
    fn test_shape_line_numbers(cx: &mut TestAppContext) {
        init_test(cx, |_| {});
        let window = cx.add_window(|window, cx| {
            let buffer = MultiBuffer::build_simple(&sample_text(6, 6, 'a'), cx);
            Editor::new(EditorMode::full(), buffer, None, window, cx)
        });

        let editor = window.root(cx).unwrap();
        let style = cx.update(|cx| editor.read(cx).style().unwrap().clone());
        let line_height = window
            .update(cx, |_, window, _| {
                style.text.line_height_in_pixels(window.rem_size())
            })
            .unwrap();
        let element = EditorElement::new(&editor, style);
        let snapshot = window
            .update(cx, |editor, window, cx| editor.snapshot(window, cx))
            .unwrap();

        let layouts = cx
            .update_window(*window, |_, window, cx| {
                element.layout_line_numbers(
                    None,
                    GutterDimensions {
                        left_padding: Pixels::ZERO,
                        right_padding: Pixels::ZERO,
                        width: px(30.0),
                        margin: Pixels::ZERO,
                        git_blame_entries_width: None,
                    },
                    line_height,
                    gpui::Point::default(),
                    DisplayRow(0)..DisplayRow(6),
                    &(0..6)
                        .map(|row| RowInfo {
                            buffer_row: Some(row),
                            ..Default::default()
                        })
                        .collect::<Vec<_>>(),
                    &BTreeMap::default(),
                    Some(DisplayPoint::new(DisplayRow(0), 0)),
                    &snapshot,
                    window,
                    cx,
                )
            })
            .unwrap();
        assert_eq!(layouts.len(), 6);

        let relative_rows = window
            .update(cx, |editor, window, cx| {
                let snapshot = editor.snapshot(window, cx);
                element.calculate_relative_line_numbers(
                    &snapshot,
                    &(DisplayRow(0)..DisplayRow(6)),
                    Some(DisplayRow(3)),
                    false,
                )
            })
            .unwrap();
        assert_eq!(relative_rows[&DisplayRow(0)], 3);
        assert_eq!(relative_rows[&DisplayRow(1)], 2);
        assert_eq!(relative_rows[&DisplayRow(2)], 1);
        // current line has no relative number
        assert_eq!(relative_rows[&DisplayRow(4)], 1);
        assert_eq!(relative_rows[&DisplayRow(5)], 2);

        // works if cursor is before screen
        let relative_rows = window
            .update(cx, |editor, window, cx| {
                let snapshot = editor.snapshot(window, cx);
                element.calculate_relative_line_numbers(
                    &snapshot,
                    &(DisplayRow(3)..DisplayRow(6)),
                    Some(DisplayRow(1)),
                    false,
                )
            })
            .unwrap();
        assert_eq!(relative_rows.len(), 3);
        assert_eq!(relative_rows[&DisplayRow(3)], 2);
        assert_eq!(relative_rows[&DisplayRow(4)], 3);
        assert_eq!(relative_rows[&DisplayRow(5)], 4);

        // works if cursor is after screen
        let relative_rows = window
            .update(cx, |editor, window, cx| {
                let snapshot = editor.snapshot(window, cx);
                element.calculate_relative_line_numbers(
                    &snapshot,
                    &(DisplayRow(0)..DisplayRow(3)),
                    Some(DisplayRow(6)),
                    false,
                )
            })
            .unwrap();
        assert_eq!(relative_rows.len(), 3);
        assert_eq!(relative_rows[&DisplayRow(0)], 5);
        assert_eq!(relative_rows[&DisplayRow(1)], 4);
        assert_eq!(relative_rows[&DisplayRow(2)], 3);
    }

    #[gpui::test]
    fn test_shape_line_numbers_wrapping(cx: &mut TestAppContext) {
        init_test(cx, |_| {});
        let window = cx.add_window(|window, cx| {
            let buffer = MultiBuffer::build_simple(&sample_text(6, 6, 'a'), cx);
            Editor::new(EditorMode::full(), buffer, None, window, cx)
        });

        update_test_language_settings(cx, |s| {
            s.defaults.preferred_line_length = Some(5_u32);
            s.defaults.soft_wrap = Some(language_settings::SoftWrap::PreferredLineLength);
        });

        let editor = window.root(cx).unwrap();
        let style = cx.update(|cx| editor.read(cx).style().unwrap().clone());
        let line_height = window
            .update(cx, |_, window, _| {
                style.text.line_height_in_pixels(window.rem_size())
            })
            .unwrap();
        let element = EditorElement::new(&editor, style);
        let snapshot = window
            .update(cx, |editor, window, cx| editor.snapshot(window, cx))
            .unwrap();

        let layouts = cx
            .update_window(*window, |_, window, cx| {
                element.layout_line_numbers(
                    None,
                    GutterDimensions {
                        left_padding: Pixels::ZERO,
                        right_padding: Pixels::ZERO,
                        width: px(30.0),
                        margin: Pixels::ZERO,
                        git_blame_entries_width: None,
                    },
                    line_height,
                    gpui::Point::default(),
                    DisplayRow(0)..DisplayRow(6),
                    &(0..6)
                        .map(|row| RowInfo {
                            buffer_row: Some(row),
                            ..Default::default()
                        })
                        .collect::<Vec<_>>(),
                    &BTreeMap::default(),
                    Some(DisplayPoint::new(DisplayRow(0), 0)),
                    &snapshot,
                    window,
                    cx,
                )
            })
            .unwrap();
        assert_eq!(layouts.len(), 3);

        let relative_rows = window
            .update(cx, |editor, window, cx| {
                let snapshot = editor.snapshot(window, cx);
                element.calculate_relative_line_numbers(
                    &snapshot,
                    &(DisplayRow(0)..DisplayRow(6)),
                    Some(DisplayRow(3)),
                    true,
                )
            })
            .unwrap();

        assert_eq!(relative_rows[&DisplayRow(0)], 3);
        assert_eq!(relative_rows[&DisplayRow(1)], 2);
        assert_eq!(relative_rows[&DisplayRow(2)], 1);
        // current line has no relative number
        assert_eq!(relative_rows[&DisplayRow(4)], 1);
        assert_eq!(relative_rows[&DisplayRow(5)], 2);
    }

    #[gpui::test]
    async fn test_vim_visual_selections(cx: &mut TestAppContext) {
        init_test(cx, |_| {});

        let window = cx.add_window(|window, cx| {
            let buffer = MultiBuffer::build_simple(&(sample_text(6, 6, 'a') + "\n"), cx);
            Editor::new(EditorMode::full(), buffer, None, window, cx)
        });
        let cx = &mut VisualTestContext::from_window(*window, cx);
        let editor = window.root(cx).unwrap();
        let style = cx.update(|_, cx| editor.read(cx).style().unwrap().clone());

        window
            .update(cx, |editor, window, cx| {
                editor.cursor_shape = CursorShape::Block;
                editor.change_selections(SelectionEffects::no_scroll(), window, cx, |s| {
                    s.select_ranges([
                        Point::new(0, 0)..Point::new(1, 0),
                        Point::new(3, 2)..Point::new(3, 3),
                        Point::new(5, 6)..Point::new(6, 0),
                    ]);
                });
            })
            .unwrap();

        let (_, state) = cx.draw(
            point(px(500.), px(500.)),
            size(px(500.), px(500.)),
            |_, _| EditorElement::new(&editor, style),
        );

        assert_eq!(state.selections.len(), 1);
        let local_selections = &state.selections[0].1;
        assert_eq!(local_selections.len(), 3);
        // moves cursor back one line
        assert_eq!(
            local_selections[0].head,
            DisplayPoint::new(DisplayRow(0), 6)
        );
        assert_eq!(
            local_selections[0].range,
            DisplayPoint::new(DisplayRow(0), 0)..DisplayPoint::new(DisplayRow(1), 0)
        );

        // moves cursor back one column
        assert_eq!(
            local_selections[1].range,
            DisplayPoint::new(DisplayRow(3), 2)..DisplayPoint::new(DisplayRow(3), 3)
        );
        assert_eq!(
            local_selections[1].head,
            DisplayPoint::new(DisplayRow(3), 2)
        );

        // leaves cursor on the max point
        assert_eq!(
            local_selections[2].range,
            DisplayPoint::new(DisplayRow(5), 6)..DisplayPoint::new(DisplayRow(6), 0)
        );
        assert_eq!(
            local_selections[2].head,
            DisplayPoint::new(DisplayRow(6), 0)
        );

        // active lines does not include 1 (even though the range of the selection does)
        assert_eq!(
            state.active_rows.keys().cloned().collect::<Vec<_>>(),
            vec![DisplayRow(0), DisplayRow(3), DisplayRow(5), DisplayRow(6)]
        );
    }

    #[gpui::test]
    fn test_layout_with_placeholder_text_and_blocks(cx: &mut TestAppContext) {
        init_test(cx, |_| {});

        let window = cx.add_window(|window, cx| {
            let buffer = MultiBuffer::build_simple("", cx);
            Editor::new(EditorMode::full(), buffer, None, window, cx)
        });
        let cx = &mut VisualTestContext::from_window(*window, cx);
        let editor = window.root(cx).unwrap();
        let style = cx.update(|_, cx| editor.read(cx).style().unwrap().clone());
        window
            .update(cx, |editor, window, cx| {
                editor.set_placeholder_text("hello", window, cx);
                editor.insert_blocks(
                    [BlockProperties {
                        style: BlockStyle::Fixed,
                        placement: BlockPlacement::Above(Anchor::min()),
                        height: Some(3),
                        render: Arc::new(|cx| div().h(3. * cx.window.line_height()).into_any()),
                        priority: 0,
                    }],
                    None,
                    cx,
                );

                // Blur the editor so that it displays placeholder text.
                window.blur();
            })
            .unwrap();

        let (_, state) = cx.draw(
            point(px(500.), px(500.)),
            size(px(500.), px(500.)),
            |_, _| EditorElement::new(&editor, style),
        );
        assert_eq!(state.position_map.line_layouts.len(), 4);
        assert_eq!(state.line_numbers.len(), 1);
        assert_eq!(
            state
                .line_numbers
                .get(&MultiBufferRow(0))
                .map(|line_number| line_number
                    .segments
                    .first()
                    .unwrap()
                    .shaped_line
                    .text
                    .as_ref()),
            Some("1")
        );
    }

    #[gpui::test]
    fn test_all_invisibles_drawing(cx: &mut TestAppContext) {
        const TAB_SIZE: u32 = 4;

        let input_text = "\t \t|\t| a b";
        let expected_invisibles = vec![
            Invisible::Tab {
                line_start_offset: 0,
                line_end_offset: TAB_SIZE as usize,
            },
            Invisible::Whitespace {
                line_offset: TAB_SIZE as usize,
            },
            Invisible::Tab {
                line_start_offset: TAB_SIZE as usize + 1,
                line_end_offset: TAB_SIZE as usize * 2,
            },
            Invisible::Tab {
                line_start_offset: TAB_SIZE as usize * 2 + 1,
                line_end_offset: TAB_SIZE as usize * 3,
            },
            Invisible::Whitespace {
                line_offset: TAB_SIZE as usize * 3 + 1,
            },
            Invisible::Whitespace {
                line_offset: TAB_SIZE as usize * 3 + 3,
            },
        ];
        assert_eq!(
            expected_invisibles.len(),
            input_text
                .chars()
                .filter(|initial_char| initial_char.is_whitespace())
                .count(),
            "Hardcoded expected invisibles differ from the actual ones in '{input_text}'"
        );

        for show_line_numbers in [true, false] {
            init_test(cx, |s| {
                s.defaults.show_whitespaces = Some(ShowWhitespaceSetting::All);
                s.defaults.tab_size = NonZeroU32::new(TAB_SIZE);
            });

            let actual_invisibles = collect_invisibles_from_new_editor(
                cx,
                EditorMode::full(),
                input_text,
                px(500.0),
                show_line_numbers,
            );

            assert_eq!(expected_invisibles, actual_invisibles);
        }
    }

    #[gpui::test]
    fn test_invisibles_dont_appear_in_certain_editors(cx: &mut TestAppContext) {
        init_test(cx, |s| {
            s.defaults.show_whitespaces = Some(ShowWhitespaceSetting::All);
            s.defaults.tab_size = NonZeroU32::new(4);
        });

        for editor_mode_without_invisibles in [
            EditorMode::SingleLine,
            EditorMode::AutoHeight {
                min_lines: 1,
                max_lines: Some(100),
            },
        ] {
            for show_line_numbers in [true, false] {
                let invisibles = collect_invisibles_from_new_editor(
                    cx,
                    editor_mode_without_invisibles.clone(),
                    "\t\t\t| | a b",
                    px(500.0),
                    show_line_numbers,
                );
                assert!(
                    invisibles.is_empty(),
                    "For editor mode {editor_mode_without_invisibles:?} no invisibles was expected but got {invisibles:?}"
                );
            }
        }
    }

    #[gpui::test]
    fn test_wrapped_invisibles_drawing(cx: &mut TestAppContext) {
        let tab_size = 4;
        let input_text = "a\tbcd     ".repeat(9);
        let repeated_invisibles = [
            Invisible::Tab {
                line_start_offset: 1,
                line_end_offset: tab_size as usize,
            },
            Invisible::Whitespace {
                line_offset: tab_size as usize + 3,
            },
            Invisible::Whitespace {
                line_offset: tab_size as usize + 4,
            },
            Invisible::Whitespace {
                line_offset: tab_size as usize + 5,
            },
            Invisible::Whitespace {
                line_offset: tab_size as usize + 6,
            },
            Invisible::Whitespace {
                line_offset: tab_size as usize + 7,
            },
        ];
        let expected_invisibles = std::iter::once(repeated_invisibles)
            .cycle()
            .take(9)
            .flatten()
            .collect::<Vec<_>>();
        assert_eq!(
            expected_invisibles.len(),
            input_text
                .chars()
                .filter(|initial_char| initial_char.is_whitespace())
                .count(),
            "Hardcoded expected invisibles differ from the actual ones in '{input_text}'"
        );
        info!("Expected invisibles: {expected_invisibles:?}");

        init_test(cx, |_| {});

        // Put the same string with repeating whitespace pattern into editors of various size,
        // take deliberately small steps during resizing, to put all whitespace kinds near the wrap point.
        let resize_step = 10.0;
        let mut editor_width = 200.0;
        while editor_width <= 1000.0 {
            for show_line_numbers in [true, false] {
                update_test_language_settings(cx, |s| {
                    s.defaults.tab_size = NonZeroU32::new(tab_size);
                    s.defaults.show_whitespaces = Some(ShowWhitespaceSetting::All);
                    s.defaults.preferred_line_length = Some(editor_width as u32);
                    s.defaults.soft_wrap = Some(language_settings::SoftWrap::PreferredLineLength);
                });

                let actual_invisibles = collect_invisibles_from_new_editor(
                    cx,
                    EditorMode::full(),
                    &input_text,
                    px(editor_width),
                    show_line_numbers,
                );

                // Whatever the editor size is, ensure it has the same invisible kinds in the same order
                // (no good guarantees about the offsets: wrapping could trigger padding and its tests should check the offsets).
                let mut i = 0;
                for (actual_index, actual_invisible) in actual_invisibles.iter().enumerate() {
                    i = actual_index;
                    match expected_invisibles.get(i) {
                        Some(expected_invisible) => match (expected_invisible, actual_invisible) {
                            (Invisible::Whitespace { .. }, Invisible::Whitespace { .. })
                            | (Invisible::Tab { .. }, Invisible::Tab { .. }) => {}
                            _ => {
                                panic!(
                                    "At index {i}, expected invisible {expected_invisible:?} does not match actual {actual_invisible:?} by kind. Actual invisibles: {actual_invisibles:?}"
                                )
                            }
                        },
                        None => {
                            panic!("Unexpected extra invisible {actual_invisible:?} at index {i}")
                        }
                    }
                }
                let missing_expected_invisibles = &expected_invisibles[i + 1..];
                assert!(
                    missing_expected_invisibles.is_empty(),
                    "Missing expected invisibles after index {i}: {missing_expected_invisibles:?}"
                );

                editor_width += resize_step;
            }
        }
    }

    fn collect_invisibles_from_new_editor(
        cx: &mut TestAppContext,
        editor_mode: EditorMode,
        input_text: &str,
        editor_width: Pixels,
        show_line_numbers: bool,
    ) -> Vec<Invisible> {
        info!(
            "Creating editor with mode {editor_mode:?}, width {}px and text '{input_text}'",
            f32::from(editor_width)
        );
        let window = cx.add_window(|window, cx| {
            let buffer = MultiBuffer::build_simple(input_text, cx);
            Editor::new(editor_mode, buffer, None, window, cx)
        });
        let cx = &mut VisualTestContext::from_window(*window, cx);
        let editor = window.root(cx).unwrap();

        let style = cx.update(|_, cx| editor.read(cx).style().unwrap().clone());
        window
            .update(cx, |editor, _, cx| {
                editor.set_soft_wrap_mode(language_settings::SoftWrap::EditorWidth, cx);
                editor.set_wrap_width(Some(editor_width), cx);
                editor.set_show_line_numbers(show_line_numbers, cx);
            })
            .unwrap();
        let (_, state) = cx.draw(
            point(px(500.), px(500.)),
            size(px(500.), px(500.)),
            |_, _| EditorElement::new(&editor, style),
        );
        state
            .position_map
            .line_layouts
            .iter()
            .flat_map(|line_with_invisibles| &line_with_invisibles.invisibles)
            .cloned()
            .collect()
    }

    #[gpui::test]
    fn test_merge_overlapping_ranges() {
        let base_bg = Hsla::white();
        let color1 = Hsla {
            h: 0.0,
            s: 0.5,
            l: 0.5,
            a: 0.5,
        };
        let color2 = Hsla {
            h: 120.0,
            s: 0.5,
            l: 0.5,
            a: 0.5,
        };

        let display_point = |col| DisplayPoint::new(DisplayRow(0), col);
        let cols = |v: &Vec<(Range<DisplayPoint>, Hsla)>| -> Vec<(u32, u32)> {
            v.iter()
                .map(|(r, _)| (r.start.column(), r.end.column()))
                .collect()
        };

        // Test overlapping ranges blend colors
        let overlapping = vec![
            (display_point(5)..display_point(15), color1),
            (display_point(10)..display_point(20), color2),
        ];
        let result = EditorElement::merge_overlapping_ranges(overlapping, base_bg);
        assert_eq!(cols(&result), vec![(5, 10), (10, 15), (15, 20)]);

        // Test middle segment should have blended color
        let blended = Hsla::blend(Hsla::blend(base_bg, color1), color2);
        assert_eq!(result[1].1, blended);

        // Test adjacent same-color ranges merge
        let adjacent_same = vec![
            (display_point(5)..display_point(10), color1),
            (display_point(10)..display_point(15), color1),
        ];
        let result = EditorElement::merge_overlapping_ranges(adjacent_same, base_bg);
        assert_eq!(cols(&result), vec![(5, 15)]);

        // Test contained range splits
        let contained = vec![
            (display_point(5)..display_point(20), color1),
            (display_point(10)..display_point(15), color2),
        ];
        let result = EditorElement::merge_overlapping_ranges(contained, base_bg);
        assert_eq!(cols(&result), vec![(5, 10), (10, 15), (15, 20)]);

        // Test multiple overlaps split at every boundary
        let color3 = Hsla {
            h: 240.0,
            s: 0.5,
            l: 0.5,
            a: 0.5,
        };
        let complex = vec![
            (display_point(5)..display_point(12), color1),
            (display_point(8)..display_point(16), color2),
            (display_point(10)..display_point(14), color3),
        ];
        let result = EditorElement::merge_overlapping_ranges(complex, base_bg);
        assert_eq!(
            cols(&result),
            vec![(5, 8), (8, 10), (10, 12), (12, 14), (14, 16)]
        );
    }

    #[gpui::test]
    fn test_bg_segments_per_row() {
        let base_bg = Hsla::white();

        // Case A: selection spans three display rows: row 1 [5, end), full row 2, row 3 [0, 7)
        {
            let selection_color = Hsla {
                h: 200.0,
                s: 0.5,
                l: 0.5,
                a: 0.5,
            };
            let player_color = PlayerColor {
                cursor: selection_color,
                background: selection_color,
                selection: selection_color,
            };

            let spanning_selection = SelectionLayout {
                head: DisplayPoint::new(DisplayRow(3), 7),
                cursor_shape: CursorShape::Bar,
                is_newest: true,
                is_local: true,
                range: DisplayPoint::new(DisplayRow(1), 5)..DisplayPoint::new(DisplayRow(3), 7),
                active_rows: DisplayRow(1)..DisplayRow(4),
                user_name: None,
            };

            let selections = vec![(player_color, vec![spanning_selection])];
            let result = EditorElement::bg_segments_per_row(
                DisplayRow(0)..DisplayRow(5),
                &selections,
                &[],
                base_bg,
            );

            assert_eq!(result.len(), 5);
            assert!(result[0].is_empty());
            assert_eq!(result[1].len(), 1);
            assert_eq!(result[2].len(), 1);
            assert_eq!(result[3].len(), 1);
            assert!(result[4].is_empty());

            assert_eq!(result[1][0].0.start, DisplayPoint::new(DisplayRow(1), 5));
            assert_eq!(result[1][0].0.end.row(), DisplayRow(1));
            assert_eq!(result[1][0].0.end.column(), u32::MAX);
            assert_eq!(result[2][0].0.start, DisplayPoint::new(DisplayRow(2), 0));
            assert_eq!(result[2][0].0.end.row(), DisplayRow(2));
            assert_eq!(result[2][0].0.end.column(), u32::MAX);
            assert_eq!(result[3][0].0.start, DisplayPoint::new(DisplayRow(3), 0));
            assert_eq!(result[3][0].0.end, DisplayPoint::new(DisplayRow(3), 7));
        }

        // Case B: selection ends exactly at the start of row 3, excluding row 3
        {
            let selection_color = Hsla {
                h: 120.0,
                s: 0.5,
                l: 0.5,
                a: 0.5,
            };
            let player_color = PlayerColor {
                cursor: selection_color,
                background: selection_color,
                selection: selection_color,
            };

            let selection = SelectionLayout {
                head: DisplayPoint::new(DisplayRow(2), 0),
                cursor_shape: CursorShape::Bar,
                is_newest: true,
                is_local: true,
                range: DisplayPoint::new(DisplayRow(1), 5)..DisplayPoint::new(DisplayRow(3), 0),
                active_rows: DisplayRow(1)..DisplayRow(3),
                user_name: None,
            };

            let selections = vec![(player_color, vec![selection])];
            let result = EditorElement::bg_segments_per_row(
                DisplayRow(0)..DisplayRow(4),
                &selections,
                &[],
                base_bg,
            );

            assert_eq!(result.len(), 4);
            assert!(result[0].is_empty());
            assert_eq!(result[1].len(), 1);
            assert_eq!(result[2].len(), 1);
            assert!(result[3].is_empty());

            assert_eq!(result[1][0].0.start, DisplayPoint::new(DisplayRow(1), 5));
            assert_eq!(result[1][0].0.end.row(), DisplayRow(1));
            assert_eq!(result[1][0].0.end.column(), u32::MAX);
            assert_eq!(result[2][0].0.start, DisplayPoint::new(DisplayRow(2), 0));
            assert_eq!(result[2][0].0.end.row(), DisplayRow(2));
            assert_eq!(result[2][0].0.end.column(), u32::MAX);
        }
    }

    #[cfg(test)]
    fn generate_test_run(len: usize, color: Hsla) -> TextRun {
        TextRun {
            len,
            color,
            ..Default::default()
        }
    }

    #[gpui::test]
    fn test_split_runs_by_bg_segments(cx: &mut gpui::TestAppContext) {
        init_test(cx, |_| {});

        let dx = |start: u32, end: u32| {
            DisplayPoint::new(DisplayRow(0), start)..DisplayPoint::new(DisplayRow(0), end)
        };

        let text_color = Hsla {
            h: 210.0,
            s: 0.1,
            l: 0.4,
            a: 1.0,
        };
        let bg_1 = Hsla {
            h: 30.0,
            s: 0.6,
            l: 0.8,
            a: 1.0,
        };
        let bg_2 = Hsla {
            h: 200.0,
            s: 0.6,
            l: 0.2,
            a: 1.0,
        };
        let min_contrast = 45.0;
        let adjusted_bg1 = ensure_minimum_contrast(text_color, bg_1, min_contrast);
        let adjusted_bg2 = ensure_minimum_contrast(text_color, bg_2, min_contrast);

        // Case A: single run; disjoint segments inside the run
        {
            let runs = vec![generate_test_run(20, text_color)];
            let segs = vec![(dx(5, 10), bg_1), (dx(12, 16), bg_2)];
            let out = LineWithInvisibles::split_runs_by_bg_segments(&runs, &segs, min_contrast, 0);
            // Expected slices: [0,5) [5,10) [10,12) [12,16) [16,20)
            assert_eq!(
                out.iter().map(|r| r.len).collect::<Vec<_>>(),
                vec![5, 5, 2, 4, 4]
            );
            assert_eq!(out[0].color, text_color);
            assert_eq!(out[1].color, adjusted_bg1);
            assert_eq!(out[2].color, text_color);
            assert_eq!(out[3].color, adjusted_bg2);
            assert_eq!(out[4].color, text_color);
        }

        // Case B: multiple runs; segment extends to end of line (u32::MAX)
        {
            let runs = vec![
                generate_test_run(8, text_color),
                generate_test_run(7, text_color),
            ];
            let segs = vec![(dx(6, u32::MAX), bg_1)];
            let out = LineWithInvisibles::split_runs_by_bg_segments(&runs, &segs, min_contrast, 0);
            // Expected slices across runs: [0,6) [6,8) | [0,7)
            assert_eq!(out.iter().map(|r| r.len).collect::<Vec<_>>(), vec![6, 2, 7]);
            assert_eq!(out[0].color, text_color);
            assert_eq!(out[1].color, adjusted_bg1);
            assert_eq!(out[2].color, adjusted_bg1);
        }

        // Case C: multi-byte characters
        {
            // for text: "Hello 🌍 世界!"
            let runs = vec![
                generate_test_run(5, text_color), // "Hello"
                generate_test_run(6, text_color), // " 🌍 "
                generate_test_run(6, text_color), // "世界"
                generate_test_run(1, text_color), // "!"
            ];
            // selecting "🌍 世"
            let segs = vec![(dx(6, 14), bg_1)];
            let out = LineWithInvisibles::split_runs_by_bg_segments(&runs, &segs, min_contrast, 0);
            // "Hello" | " " | "🌍 " | "世" | "界" | "!"
            assert_eq!(
                out.iter().map(|r| r.len).collect::<Vec<_>>(),
                vec![5, 1, 5, 3, 3, 1]
            );
            assert_eq!(out[0].color, text_color); // "Hello"
            assert_eq!(out[2].color, adjusted_bg1); // "🌍 "
            assert_eq!(out[3].color, adjusted_bg1); // "世"
            assert_eq!(out[4].color, text_color); // "界"
            assert_eq!(out[5].color, text_color); // "!"
        }

        // Case D: split multiple consecutive text runs with segments
        {
            let segs = vec![
                (dx(2, 4), bg_1),   // selecting "cd"
                (dx(4, 8), bg_2),   // selecting "efgh"
                (dx(9, 11), bg_1),  // selecting "jk"
                (dx(12, 16), bg_2), // selecting "mnop"
                (dx(18, 19), bg_1), // selecting "s"
            ];

            // for text: "abcdef"
            let runs = vec![
                generate_test_run(2, text_color), // ab
                generate_test_run(4, text_color), // cdef
            ];
            let out = LineWithInvisibles::split_runs_by_bg_segments(&runs, &segs, min_contrast, 0);
            // new splits "ab", "cd", "ef"
            assert_eq!(out.iter().map(|r| r.len).collect::<Vec<_>>(), vec![2, 2, 2]);
            assert_eq!(out[0].color, text_color);
            assert_eq!(out[1].color, adjusted_bg1);
            assert_eq!(out[2].color, adjusted_bg2);

            // for text: "ghijklmn"
            let runs = vec![
                generate_test_run(3, text_color), // ghi
                generate_test_run(2, text_color), // jk
                generate_test_run(3, text_color), // lmn
            ];
            let out = LineWithInvisibles::split_runs_by_bg_segments(&runs, &segs, min_contrast, 6); // 2 + 4 from first run
            // new splits "gh", "i", "jk", "l", "mn"
            assert_eq!(
                out.iter().map(|r| r.len).collect::<Vec<_>>(),
                vec![2, 1, 2, 1, 2]
            );
            assert_eq!(out[0].color, adjusted_bg2);
            assert_eq!(out[1].color, text_color);
            assert_eq!(out[2].color, adjusted_bg1);
            assert_eq!(out[3].color, text_color);
            assert_eq!(out[4].color, adjusted_bg2);

            // for text: "opqrs"
            let runs = vec![
                generate_test_run(1, text_color), // o
                generate_test_run(4, text_color), // pqrs
            ];
            let out = LineWithInvisibles::split_runs_by_bg_segments(&runs, &segs, min_contrast, 14); // 6 + 3 + 2 + 3 from first two runs
            // new splits "o", "p", "qr", "s"
            assert_eq!(
                out.iter().map(|r| r.len).collect::<Vec<_>>(),
                vec![1, 1, 2, 1]
            );
            assert_eq!(out[0].color, adjusted_bg2);
            assert_eq!(out[1].color, adjusted_bg2);
            assert_eq!(out[2].color, text_color);
            assert_eq!(out[3].color, adjusted_bg1);
        }
    }
}<|MERGE_RESOLUTION|>--- conflicted
+++ resolved
@@ -6,17 +6,10 @@
     EditDisplayMode, EditPrediction, Editor, EditorMode, EditorSettings, EditorSnapshot,
     EditorStyle, FILE_HEADER_HEIGHT, FocusedBlock, GutterDimensions, HalfPageDown, HalfPageUp,
     HandleInput, HoveredCursor, InlayHintRefreshReason, JumpData, LineDown, LineHighlight, LineUp,
-<<<<<<< HEAD
-    MAX_LINE_LEN, MINIMAP_FONT_SIZE, MULTI_BUFFER_EXCERPT_HEADER_HEIGHT, OpenExcerpts, PageDown,
-    PageUp, PhantomBreakpointIndicator, Point, RowExt, RowRangeExt, SelectPhase,
-    SelectedTextHighlight, Selection, SelectionDragState, SelectionEffects, SizingBehavior,
-    SoftWrap, StickyHeaderExcerpt, ToPoint, ToggleFold, ToggleFoldAll,
-=======
     MAX_LINE_LEN, MINIMAP_FONT_SIZE, MULTI_BUFFER_EXCERPT_HEADER_HEIGHT, OpenExcerpts,
     OpenExcerptsSplit, PageDown, PageUp, PhantomBreakpointIndicator, Point, RowExt, RowRangeExt,
-    SelectPhase, SelectedTextHighlight, Selection, SelectionDragState, SizingBehavior, SoftWrap,
-    StickyHeaderExcerpt, ToPoint, ToggleFold, ToggleFoldAll,
->>>>>>> 3c81ee6b
+    SelectPhase, SelectedTextHighlight, Selection, SelectionDragState, SelectionEffects,
+    SizingBehavior, SoftWrap, StickyHeaderExcerpt, ToPoint, ToggleFold, ToggleFoldAll,
     code_context_menus::{CodeActionsMenu, MENU_ASIDE_MAX_WIDTH, MENU_ASIDE_MIN_WIDTH, MENU_GAP},
     display_map::{
         Block, BlockContext, BlockStyle, ChunkRendererId, DisplaySnapshot, EditorMargins,
