use crate::{
    ActiveDiagnostic, BlockId, COLUMNAR_SELECTION_MODIFIERS, CURSORS_VISIBLE_FOR,
<<<<<<< HEAD
    ChunkRendererContext, ChunkReplacement, ConflictsOurs, ConflictsOursMarker, ConflictsOuter,
    ConflictsTheirs, ConflictsTheirsMarker, ContextMenuPlacement, CursorShape, CustomBlockId,
    DisplayDiffHunk, DisplayPoint, DisplayRow, DocumentHighlightRead, DocumentHighlightWrite,
    DragState, EditDisplayMode, Editor, EditorMode, EditorSettings, EditorSnapshot, EditorStyle,
    FILE_HEADER_HEIGHT, FocusedBlock, GutterDimensions, HalfPageDown, HalfPageUp, HandleInput,
    HoveredCursor, InlayHintRefreshReason, InlineCompletion, JumpData, LineDown, LineHighlight,
    LineUp, MAX_LINE_LEN, MIN_LINE_NUMBER_DIGITS, MINIMAP_FONT_SIZE,
=======
    ChunkRendererContext, ChunkReplacement, CodeActionSource, ConflictsOurs, ConflictsOursMarker,
    ConflictsOuter, ConflictsTheirs, ConflictsTheirsMarker, ContextMenuPlacement, CursorShape,
    CustomBlockId, DisplayDiffHunk, DisplayPoint, DisplayRow, DocumentHighlightRead,
    DocumentHighlightWrite, EditDisplayMode, Editor, EditorMode, EditorSettings, EditorSnapshot,
    EditorStyle, FILE_HEADER_HEIGHT, FocusedBlock, GutterDimensions, HalfPageDown, HalfPageUp,
    HandleInput, HoveredCursor, InlayHintRefreshReason, InlineCompletion, JumpData, LineDown,
    LineHighlight, LineUp, MAX_LINE_LEN, MIN_LINE_NUMBER_DIGITS, MINIMAP_FONT_SIZE,
>>>>>>> 46773ebb
    MULTI_BUFFER_EXCERPT_HEADER_HEIGHT, OpenExcerpts, PageDown, PageUp, PhantomBreakpointIndicator,
    Point, RowExt, RowRangeExt, SelectPhase, SelectedTextHighlight, Selection, SoftWrap,
    StickyHeaderExcerpt, ToPoint, ToggleFold,
    code_context_menus::{CodeActionsMenu, MENU_ASIDE_MAX_WIDTH, MENU_ASIDE_MIN_WIDTH, MENU_GAP},
    display_map::{
        Block, BlockContext, BlockStyle, DisplaySnapshot, EditorMargins, FoldId, HighlightedChunk,
        ToDisplayPoint,
    },
    editor_settings::{
        CurrentLineHighlight, DoubleClickInMultibuffer, MinimapThumb, MinimapThumbBorder,
        MultiCursorModifier, ScrollBeyondLastLine, ScrollbarAxes, ScrollbarDiagnostics,
        ShowMinimap, ShowScrollbar,
    },
    git::blame::{BlameRenderer, GitBlame, GlobalBlameRenderer},
    hover_popover::{
        self, HOVER_POPOVER_GAP, MIN_POPOVER_CHARACTER_WIDTH, MIN_POPOVER_LINE_HEIGHT,
        POPOVER_RIGHT_OFFSET, hover_at,
    },
    inlay_hint_settings,
    items::BufferSearchHighlights,
    mouse_context_menu::{self, MenuPosition},
    scroll::{ActiveScrollbarState, ScrollbarThumbState, scroll_amount::ScrollAmount},
};
use buffer_diff::{DiffHunkStatus, DiffHunkStatusKind};
use collections::{BTreeMap, HashMap};
use feature_flags::{DebuggerFeatureFlag, FeatureFlagAppExt};
use file_icons::FileIcons;
use git::{
    Oid,
    blame::{BlameEntry, ParsedCommitMessage},
    status::FileStatus,
};
use gpui::{
    Action, Along, AnyElement, App, AppContext, AvailableSpace, Axis as ScrollbarAxis, BorderStyle,
    Bounds, ClickEvent, ContentMask, Context, Corner, Corners, CursorStyle, DispatchPhase, Edges,
    Element, ElementInputHandler, Entity, Focusable as _, FontId, GlobalElementId, Hitbox,
    HitboxBehavior, Hsla, InteractiveElement, IntoElement, IsZero, Keystroke, Length,
    ModifiersChangedEvent, MouseButton, MouseDownEvent, MouseMoveEvent, MouseUpEvent, PaintQuad,
    ParentElement, Pixels, ScrollDelta, ScrollHandle, ScrollWheelEvent, ShapedLine, SharedString,
    Size, StatefulInteractiveElement, Style, Styled, TextRun, TextStyleRefinement, WeakEntity,
    Window, anchored, deferred, div, fill, linear_color_stop, linear_gradient, outline, point, px,
    quad, relative, size, solid_background, transparent_black,
};
use itertools::Itertools;
use language::language_settings::{
    IndentGuideBackgroundColoring, IndentGuideColoring, IndentGuideSettings, ShowWhitespaceSetting,
};
use markdown::Markdown;
use multi_buffer::{
    Anchor, ExcerptId, ExcerptInfo, ExpandExcerptDirection, ExpandInfo, MultiBufferPoint,
    MultiBufferRow, RowInfo,
};

use project::{
    ProjectPath,
    debugger::breakpoint_store::{Breakpoint, BreakpointSessionState},
    project_settings::{GitGutterSetting, GitHunkStyleSetting, ProjectSettings},
};
use settings::Settings;
use smallvec::{SmallVec, smallvec};
use std::{
    any::TypeId,
    borrow::Cow,
    cmp::{self, Ordering},
    fmt::{self, Write},
    iter, mem,
    ops::{Deref, Range},
    rc::Rc,
    sync::Arc,
    time::Duration,
};
use sum_tree::Bias;
use text::BufferId;
use theme::{ActiveTheme, Appearance, BufferLineHeight, PlayerColor};
use ui::{ButtonLike, KeyBinding, POPOVER_Y_PADDING, Tooltip, h_flex, prelude::*};
use unicode_segmentation::UnicodeSegmentation;
use util::{RangeExt, ResultExt, debug_panic};
use workspace::{CollaboratorId, Workspace, item::Item, notifications::NotifyTaskExt};

const INLINE_BLAME_PADDING_EM_WIDTHS: f32 = 7.;

/// Determines what kinds of highlights should be applied to a lines background.
#[derive(Clone, Copy, Default)]
struct LineHighlightSpec {
    selection: bool,
    breakpoint: bool,
    _active_stack_frame: bool,
}

#[derive(Debug)]
struct SelectionLayout {
    head: DisplayPoint,
    cursor_shape: CursorShape,
    is_newest: bool,
    is_local: bool,
    range: Range<DisplayPoint>,
    active_rows: Range<DisplayRow>,
    user_name: Option<SharedString>,
}

impl SelectionLayout {
    fn new<T: ToPoint + ToDisplayPoint + Clone>(
        selection: Selection<T>,
        line_mode: bool,
        cursor_shape: CursorShape,
        map: &DisplaySnapshot,
        is_newest: bool,
        is_local: bool,
        user_name: Option<SharedString>,
    ) -> Self {
        let point_selection = selection.map(|p| p.to_point(&map.buffer_snapshot));
        let display_selection = point_selection.map(|p| p.to_display_point(map));
        let mut range = display_selection.range();
        let mut head = display_selection.head();
        let mut active_rows = map.prev_line_boundary(point_selection.start).1.row()
            ..map.next_line_boundary(point_selection.end).1.row();

        // vim visual line mode
        if line_mode {
            let point_range = map.expand_to_line(point_selection.range());
            range = point_range.start.to_display_point(map)..point_range.end.to_display_point(map);
        }

        // any vim visual mode (including line mode)
        if (cursor_shape == CursorShape::Block || cursor_shape == CursorShape::Hollow)
            && !range.is_empty()
            && !selection.reversed
        {
            if head.column() > 0 {
                head = map.clip_point(DisplayPoint::new(head.row(), head.column() - 1), Bias::Left)
            } else if head.row().0 > 0 && head != map.max_point() {
                head = map.clip_point(
                    DisplayPoint::new(
                        head.row().previous_row(),
                        map.line_len(head.row().previous_row()),
                    ),
                    Bias::Left,
                );
                // updating range.end is a no-op unless you're cursor is
                // on the newline containing a multi-buffer divider
                // in which case the clip_point may have moved the head up
                // an additional row.
                range.end = DisplayPoint::new(head.row().next_row(), 0);
                active_rows.end = head.row();
            }
        }

        Self {
            head,
            cursor_shape,
            is_newest,
            is_local,
            range,
            active_rows,
            user_name,
        }
    }
}

pub struct EditorElement {
    editor: Entity<Editor>,
    style: EditorStyle,
}

type DisplayRowDelta = u32;

impl EditorElement {
    pub(crate) const SCROLLBAR_WIDTH: Pixels = px(15.);

    pub fn new(editor: &Entity<Editor>, style: EditorStyle) -> Self {
        Self {
            editor: editor.clone(),
            style,
        }
    }

    fn register_actions(&self, window: &mut Window, cx: &mut App) {
        let editor = &self.editor;
        editor.update(cx, |editor, cx| {
            for action in editor.editor_actions.borrow().values() {
                (action)(window, cx)
            }
        });

        crate::rust_analyzer_ext::apply_related_actions(editor, window, cx);
        crate::clangd_ext::apply_related_actions(editor, window, cx);

        register_action(editor, window, Editor::open_context_menu);
        register_action(editor, window, Editor::move_left);
        register_action(editor, window, Editor::move_right);
        register_action(editor, window, Editor::move_down);
        register_action(editor, window, Editor::move_down_by_lines);
        register_action(editor, window, Editor::select_down_by_lines);
        register_action(editor, window, Editor::move_up);
        register_action(editor, window, Editor::move_up_by_lines);
        register_action(editor, window, Editor::select_up_by_lines);
        register_action(editor, window, Editor::select_page_down);
        register_action(editor, window, Editor::select_page_up);
        register_action(editor, window, Editor::cancel);
        register_action(editor, window, Editor::newline);
        register_action(editor, window, Editor::newline_above);
        register_action(editor, window, Editor::newline_below);
        register_action(editor, window, Editor::backspace);
        register_action(editor, window, Editor::delete);
        register_action(editor, window, Editor::tab);
        register_action(editor, window, Editor::backtab);
        register_action(editor, window, Editor::indent);
        register_action(editor, window, Editor::outdent);
        register_action(editor, window, Editor::autoindent);
        register_action(editor, window, Editor::delete_line);
        register_action(editor, window, Editor::join_lines);
        register_action(editor, window, Editor::sort_lines_case_sensitive);
        register_action(editor, window, Editor::sort_lines_case_insensitive);
        register_action(editor, window, Editor::reverse_lines);
        register_action(editor, window, Editor::shuffle_lines);
        register_action(editor, window, Editor::toggle_case);
        register_action(editor, window, Editor::convert_to_upper_case);
        register_action(editor, window, Editor::convert_to_lower_case);
        register_action(editor, window, Editor::convert_to_title_case);
        register_action(editor, window, Editor::convert_to_snake_case);
        register_action(editor, window, Editor::convert_to_kebab_case);
        register_action(editor, window, Editor::convert_to_upper_camel_case);
        register_action(editor, window, Editor::convert_to_lower_camel_case);
        register_action(editor, window, Editor::convert_to_opposite_case);
        register_action(editor, window, Editor::convert_to_rot13);
        register_action(editor, window, Editor::convert_to_rot47);
        register_action(editor, window, Editor::delete_to_previous_word_start);
        register_action(editor, window, Editor::delete_to_previous_subword_start);
        register_action(editor, window, Editor::delete_to_next_word_end);
        register_action(editor, window, Editor::delete_to_next_subword_end);
        register_action(editor, window, Editor::delete_to_beginning_of_line);
        register_action(editor, window, Editor::delete_to_end_of_line);
        register_action(editor, window, Editor::cut_to_end_of_line);
        register_action(editor, window, Editor::duplicate_line_up);
        register_action(editor, window, Editor::duplicate_line_down);
        register_action(editor, window, Editor::duplicate_selection);
        register_action(editor, window, Editor::move_line_up);
        register_action(editor, window, Editor::move_line_down);
        register_action(editor, window, Editor::transpose);
        register_action(editor, window, Editor::rewrap);
        register_action(editor, window, Editor::cut);
        register_action(editor, window, Editor::kill_ring_cut);
        register_action(editor, window, Editor::kill_ring_yank);
        register_action(editor, window, Editor::copy);
        register_action(editor, window, Editor::copy_and_trim);
        register_action(editor, window, Editor::paste);
        register_action(editor, window, Editor::undo);
        register_action(editor, window, Editor::redo);
        register_action(editor, window, Editor::move_page_up);
        register_action(editor, window, Editor::move_page_down);
        register_action(editor, window, Editor::next_screen);
        register_action(editor, window, Editor::scroll_cursor_top);
        register_action(editor, window, Editor::scroll_cursor_center);
        register_action(editor, window, Editor::scroll_cursor_bottom);
        register_action(editor, window, Editor::scroll_cursor_center_top_bottom);
        register_action(editor, window, |editor, _: &LineDown, window, cx| {
            editor.scroll_screen(&ScrollAmount::Line(1.), window, cx)
        });
        register_action(editor, window, |editor, _: &LineUp, window, cx| {
            editor.scroll_screen(&ScrollAmount::Line(-1.), window, cx)
        });
        register_action(editor, window, |editor, _: &HalfPageDown, window, cx| {
            editor.scroll_screen(&ScrollAmount::Page(0.5), window, cx)
        });
        register_action(
            editor,
            window,
            |editor, HandleInput(text): &HandleInput, window, cx| {
                if text.is_empty() {
                    return;
                }
                editor.handle_input(text, window, cx);
            },
        );
        register_action(editor, window, |editor, _: &HalfPageUp, window, cx| {
            editor.scroll_screen(&ScrollAmount::Page(-0.5), window, cx)
        });
        register_action(editor, window, |editor, _: &PageDown, window, cx| {
            editor.scroll_screen(&ScrollAmount::Page(1.), window, cx)
        });
        register_action(editor, window, |editor, _: &PageUp, window, cx| {
            editor.scroll_screen(&ScrollAmount::Page(-1.), window, cx)
        });
        register_action(editor, window, Editor::move_to_previous_word_start);
        register_action(editor, window, Editor::move_to_previous_subword_start);
        register_action(editor, window, Editor::move_to_next_word_end);
        register_action(editor, window, Editor::move_to_next_subword_end);
        register_action(editor, window, Editor::move_to_beginning_of_line);
        register_action(editor, window, Editor::move_to_end_of_line);
        register_action(editor, window, Editor::move_to_start_of_paragraph);
        register_action(editor, window, Editor::move_to_end_of_paragraph);
        register_action(editor, window, Editor::move_to_beginning);
        register_action(editor, window, Editor::move_to_end);
        register_action(editor, window, Editor::move_to_start_of_excerpt);
        register_action(editor, window, Editor::move_to_start_of_next_excerpt);
        register_action(editor, window, Editor::move_to_end_of_excerpt);
        register_action(editor, window, Editor::move_to_end_of_previous_excerpt);
        register_action(editor, window, Editor::select_up);
        register_action(editor, window, Editor::select_down);
        register_action(editor, window, Editor::select_left);
        register_action(editor, window, Editor::select_right);
        register_action(editor, window, Editor::select_to_previous_word_start);
        register_action(editor, window, Editor::select_to_previous_subword_start);
        register_action(editor, window, Editor::select_to_next_word_end);
        register_action(editor, window, Editor::select_to_next_subword_end);
        register_action(editor, window, Editor::select_to_beginning_of_line);
        register_action(editor, window, Editor::select_to_end_of_line);
        register_action(editor, window, Editor::select_to_start_of_paragraph);
        register_action(editor, window, Editor::select_to_end_of_paragraph);
        register_action(editor, window, Editor::select_to_start_of_excerpt);
        register_action(editor, window, Editor::select_to_start_of_next_excerpt);
        register_action(editor, window, Editor::select_to_end_of_excerpt);
        register_action(editor, window, Editor::select_to_end_of_previous_excerpt);
        register_action(editor, window, Editor::select_to_beginning);
        register_action(editor, window, Editor::select_to_end);
        register_action(editor, window, Editor::select_all);
        register_action(editor, window, |editor, action, window, cx| {
            editor.select_all_matches(action, window, cx).log_err();
        });
        register_action(editor, window, Editor::select_line);
        register_action(editor, window, Editor::split_selection_into_lines);
        register_action(editor, window, Editor::add_selection_above);
        register_action(editor, window, Editor::add_selection_below);
        register_action(editor, window, |editor, action, window, cx| {
            editor.select_next(action, window, cx).log_err();
        });
        register_action(editor, window, |editor, action, window, cx| {
            editor.select_previous(action, window, cx).log_err();
        });
        register_action(editor, window, |editor, action, window, cx| {
            editor.find_next_match(action, window, cx).log_err();
        });
        register_action(editor, window, |editor, action, window, cx| {
            editor.find_previous_match(action, window, cx).log_err();
        });
        register_action(editor, window, Editor::toggle_comments);
        register_action(editor, window, Editor::select_larger_syntax_node);
        register_action(editor, window, Editor::select_smaller_syntax_node);
        register_action(editor, window, Editor::select_enclosing_symbol);
        register_action(editor, window, Editor::move_to_enclosing_bracket);
        register_action(editor, window, Editor::undo_selection);
        register_action(editor, window, Editor::redo_selection);
        if !editor.read(cx).is_singleton(cx) {
            register_action(editor, window, Editor::expand_excerpts);
            register_action(editor, window, Editor::expand_excerpts_up);
            register_action(editor, window, Editor::expand_excerpts_down);
        }
        register_action(editor, window, Editor::go_to_diagnostic);
        register_action(editor, window, Editor::go_to_prev_diagnostic);
        register_action(editor, window, Editor::go_to_next_hunk);
        register_action(editor, window, Editor::go_to_prev_hunk);
        register_action(editor, window, |editor, action, window, cx| {
            editor
                .go_to_definition(action, window, cx)
                .detach_and_log_err(cx);
        });
        register_action(editor, window, |editor, action, window, cx| {
            editor
                .go_to_definition_split(action, window, cx)
                .detach_and_log_err(cx);
        });
        register_action(editor, window, |editor, action, window, cx| {
            editor
                .go_to_declaration(action, window, cx)
                .detach_and_log_err(cx);
        });
        register_action(editor, window, |editor, action, window, cx| {
            editor
                .go_to_declaration_split(action, window, cx)
                .detach_and_log_err(cx);
        });
        register_action(editor, window, |editor, action, window, cx| {
            editor
                .go_to_implementation(action, window, cx)
                .detach_and_log_err(cx);
        });
        register_action(editor, window, |editor, action, window, cx| {
            editor
                .go_to_implementation_split(action, window, cx)
                .detach_and_log_err(cx);
        });
        register_action(editor, window, |editor, action, window, cx| {
            editor
                .go_to_type_definition(action, window, cx)
                .detach_and_log_err(cx);
        });
        register_action(editor, window, |editor, action, window, cx| {
            editor
                .go_to_type_definition_split(action, window, cx)
                .detach_and_log_err(cx);
        });
        register_action(editor, window, Editor::open_url);
        register_action(editor, window, Editor::open_selected_filename);
        register_action(editor, window, Editor::fold);
        register_action(editor, window, Editor::fold_at_level);
        register_action(editor, window, Editor::fold_all);
        register_action(editor, window, Editor::fold_function_bodies);
        register_action(editor, window, Editor::fold_recursive);
        register_action(editor, window, Editor::toggle_fold);
        register_action(editor, window, Editor::toggle_fold_recursive);
        register_action(editor, window, Editor::unfold_lines);
        register_action(editor, window, Editor::unfold_recursive);
        register_action(editor, window, Editor::unfold_all);
        register_action(editor, window, Editor::fold_selected_ranges);
        register_action(editor, window, Editor::set_mark);
        register_action(editor, window, Editor::swap_selection_ends);
        register_action(editor, window, Editor::show_completions);
        register_action(editor, window, Editor::show_word_completions);
        register_action(editor, window, Editor::toggle_code_actions);
        register_action(editor, window, Editor::open_excerpts);
        register_action(editor, window, Editor::open_excerpts_in_split);
        register_action(editor, window, Editor::open_proposed_changes_editor);
        register_action(editor, window, Editor::toggle_soft_wrap);
        register_action(editor, window, Editor::toggle_tab_bar);
        register_action(editor, window, Editor::toggle_line_numbers);
        register_action(editor, window, Editor::toggle_relative_line_numbers);
        register_action(editor, window, Editor::toggle_indent_guides);
        register_action(editor, window, Editor::toggle_inlay_hints);
        register_action(editor, window, Editor::toggle_edit_predictions);
        if editor.read(cx).diagnostics_enabled() {
            register_action(editor, window, Editor::toggle_diagnostics);
        }
        if editor.read(cx).inline_diagnostics_enabled() {
            register_action(editor, window, Editor::toggle_inline_diagnostics);
        }
        if editor.read(cx).supports_minimap(cx) {
            register_action(editor, window, Editor::toggle_minimap);
        }
        register_action(editor, window, hover_popover::hover);
        register_action(editor, window, Editor::reveal_in_finder);
        register_action(editor, window, Editor::copy_path);
        register_action(editor, window, Editor::copy_relative_path);
        register_action(editor, window, Editor::copy_file_name);
        register_action(editor, window, Editor::copy_file_name_without_extension);
        register_action(editor, window, Editor::copy_highlight_json);
        register_action(editor, window, Editor::copy_permalink_to_line);
        register_action(editor, window, Editor::open_permalink_to_line);
        register_action(editor, window, Editor::copy_file_location);
        register_action(editor, window, Editor::toggle_git_blame);
        register_action(editor, window, Editor::toggle_git_blame_inline);
        register_action(editor, window, Editor::open_git_blame_commit);
        register_action(editor, window, Editor::toggle_selected_diff_hunks);
        register_action(editor, window, Editor::toggle_staged_selected_diff_hunks);
        register_action(editor, window, Editor::stage_and_next);
        register_action(editor, window, Editor::unstage_and_next);
        register_action(editor, window, Editor::expand_all_diff_hunks);
        register_action(editor, window, Editor::go_to_previous_change);
        register_action(editor, window, Editor::go_to_next_change);

        register_action(editor, window, |editor, action, window, cx| {
            if let Some(task) = editor.format(action, window, cx) {
                task.detach_and_notify_err(window, cx);
            } else {
                cx.propagate();
            }
        });
        register_action(editor, window, |editor, action, window, cx| {
            if let Some(task) = editor.format_selections(action, window, cx) {
                task.detach_and_notify_err(window, cx);
            } else {
                cx.propagate();
            }
        });
        register_action(editor, window, |editor, action, window, cx| {
            if let Some(task) = editor.organize_imports(action, window, cx) {
                task.detach_and_notify_err(window, cx);
            } else {
                cx.propagate();
            }
        });
        register_action(editor, window, Editor::restart_language_server);
        register_action(editor, window, Editor::stop_language_server);
        register_action(editor, window, Editor::show_character_palette);
        register_action(editor, window, |editor, action, window, cx| {
            if let Some(task) = editor.confirm_completion(action, window, cx) {
                task.detach_and_notify_err(window, cx);
            } else {
                cx.propagate();
            }
        });
        register_action(editor, window, |editor, action, window, cx| {
            if let Some(task) = editor.confirm_completion_replace(action, window, cx) {
                task.detach_and_notify_err(window, cx);
            } else {
                cx.propagate();
            }
        });
        register_action(editor, window, |editor, action, window, cx| {
            if let Some(task) = editor.confirm_completion_insert(action, window, cx) {
                task.detach_and_notify_err(window, cx);
            } else {
                cx.propagate();
            }
        });
        register_action(editor, window, |editor, action, window, cx| {
            if let Some(task) = editor.compose_completion(action, window, cx) {
                task.detach_and_notify_err(window, cx);
            } else {
                cx.propagate();
            }
        });
        register_action(editor, window, |editor, action, window, cx| {
            if let Some(task) = editor.confirm_code_action(action, window, cx) {
                task.detach_and_notify_err(window, cx);
            } else {
                cx.propagate();
            }
        });
        register_action(editor, window, |editor, action, window, cx| {
            if let Some(task) = editor.rename(action, window, cx) {
                task.detach_and_notify_err(window, cx);
            } else {
                cx.propagate();
            }
        });
        register_action(editor, window, |editor, action, window, cx| {
            if let Some(task) = editor.confirm_rename(action, window, cx) {
                task.detach_and_notify_err(window, cx);
            } else {
                cx.propagate();
            }
        });
        register_action(editor, window, |editor, action, window, cx| {
            if let Some(task) = editor.find_all_references(action, window, cx) {
                task.detach_and_log_err(cx);
            } else {
                cx.propagate();
            }
        });
        register_action(editor, window, Editor::show_signature_help);
        register_action(editor, window, Editor::next_edit_prediction);
        register_action(editor, window, Editor::previous_edit_prediction);
        register_action(editor, window, Editor::show_inline_completion);
        register_action(editor, window, Editor::context_menu_first);
        register_action(editor, window, Editor::context_menu_prev);
        register_action(editor, window, Editor::context_menu_next);
        register_action(editor, window, Editor::context_menu_last);
        register_action(editor, window, Editor::display_cursor_names);
        register_action(editor, window, Editor::unique_lines_case_insensitive);
        register_action(editor, window, Editor::unique_lines_case_sensitive);
        register_action(editor, window, Editor::accept_partial_inline_completion);
        register_action(editor, window, Editor::accept_edit_prediction);
        register_action(editor, window, Editor::restore_file);
        register_action(editor, window, Editor::git_restore);
        register_action(editor, window, Editor::apply_all_diff_hunks);
        register_action(editor, window, Editor::apply_selected_diff_hunks);
        register_action(editor, window, Editor::open_active_item_in_terminal);
        register_action(editor, window, Editor::reload_file);
        register_action(editor, window, Editor::spawn_nearest_task);
        register_action(editor, window, Editor::insert_uuid_v4);
        register_action(editor, window, Editor::insert_uuid_v7);
        register_action(editor, window, Editor::open_selections_in_multibuffer);
        if cx.has_flag::<DebuggerFeatureFlag>() {
            register_action(editor, window, Editor::toggle_breakpoint);
            register_action(editor, window, Editor::edit_log_breakpoint);
            register_action(editor, window, Editor::enable_breakpoint);
            register_action(editor, window, Editor::disable_breakpoint);
        }
    }

    fn register_key_listeners(&self, window: &mut Window, _: &mut App, layout: &EditorLayout) {
        let position_map = layout.position_map.clone();
        window.on_key_event({
            let editor = self.editor.clone();
            move |event: &ModifiersChangedEvent, phase, window, cx| {
                if phase != DispatchPhase::Bubble {
                    return;
                }
                editor.update(cx, |editor, cx| {
                    let inlay_hint_settings = inlay_hint_settings(
                        editor.selections.newest_anchor().head(),
                        &editor.buffer.read(cx).snapshot(cx),
                        cx,
                    );

                    if let Some(inlay_modifiers) = inlay_hint_settings
                        .toggle_on_modifiers_press
                        .as_ref()
                        .filter(|modifiers| modifiers.modified())
                    {
                        editor.refresh_inlay_hints(
                            InlayHintRefreshReason::ModifiersChanged(
                                inlay_modifiers == &event.modifiers,
                            ),
                            cx,
                        );
                    }

                    if editor.hover_state.focused(window, cx) {
                        return;
                    }

                    editor.handle_modifiers_changed(event.modifiers, &position_map, window, cx);
                })
            }
        });
    }

    fn mouse_left_down(
        editor: &mut Editor,
        event: &MouseDownEvent,
        hovered_hunk: Option<Range<Anchor>>,
        position_map: &PositionMap,
        line_numbers: &HashMap<MultiBufferRow, LineNumberLayout>,
        window: &mut Window,
        cx: &mut Context<Editor>,
    ) {
        if window.default_prevented() {
            return;
        }

        let text_hitbox = &position_map.text_hitbox;
        let gutter_hitbox = &position_map.gutter_hitbox;
        let point_for_position = position_map.point_for_position(event.position);
        let position = point_for_position.previous_valid;
        let mut click_count = event.click_count;
        let mut modifiers = event.modifiers;

        if let Some(hovered_hunk) = hovered_hunk {
            editor.toggle_single_diff_hunk(hovered_hunk, cx);
            cx.notify();
            return;
        } else if gutter_hitbox.is_hovered(window) {
            click_count = 3; // Simulate triple-click when clicking the gutter to select lines
        } else if !text_hitbox.is_hovered(window) {
            return;
        }

        if click_count == 1 && editor.is_intersect_drag_selection(position, window, cx) {
            return;
        }

        let is_singleton = editor.buffer().read(cx).is_singleton();

        if click_count == 2 && !is_singleton {
            match EditorSettings::get_global(cx).double_click_in_multibuffer {
                DoubleClickInMultibuffer::Select => {
                    // do nothing special on double click, all selection logic is below
                }
                DoubleClickInMultibuffer::Open => {
                    if modifiers.alt {
                        // if double click is made with alt, pretend it's a regular double click without opening and alt,
                        // and run the selection logic.
                        modifiers.alt = false;
                    } else {
                        let scroll_position_row =
                            position_map.scroll_pixel_position.y / position_map.line_height;
                        let display_row = (((event.position - gutter_hitbox.bounds.origin).y
                            + position_map.scroll_pixel_position.y)
                            / position_map.line_height)
                            as u32;
                        let multi_buffer_row = position_map
                            .snapshot
                            .display_point_to_point(
                                DisplayPoint::new(DisplayRow(display_row), 0),
                                Bias::Right,
                            )
                            .row;
                        let line_offset_from_top = display_row - scroll_position_row as u32;
                        // if double click is made without alt, open the corresponding excerp
                        editor.open_excerpts_common(
                            Some(JumpData::MultiBufferRow {
                                row: MultiBufferRow(multi_buffer_row),
                                line_offset_from_top,
                            }),
                            false,
                            window,
                            cx,
                        );
                        return;
                    }
                }
            }
        }

        if modifiers == COLUMNAR_SELECTION_MODIFIERS {
            editor.select(
                SelectPhase::BeginColumnar {
                    position,
                    reset: true,
                    goal_column: point_for_position.exact_unclipped.column(),
                },
                window,
                cx,
            );
        } else if modifiers.shift && !modifiers.control && !modifiers.alt && !modifiers.secondary()
        {
            editor.select(
                SelectPhase::Extend {
                    position,
                    click_count,
                },
                window,
                cx,
            );
        } else {
            let multi_cursor_setting = EditorSettings::get_global(cx).multi_cursor_modifier;
            let multi_cursor_modifier = match multi_cursor_setting {
                MultiCursorModifier::Alt => modifiers.alt,
                MultiCursorModifier::CmdOrCtrl => modifiers.secondary(),
            };
            editor.select(
                SelectPhase::Begin {
                    position,
                    add: multi_cursor_modifier,
                    click_count,
                },
                window,
                cx,
            );
        }
        cx.stop_propagation();

        if !is_singleton {
            let display_row = (((event.position - gutter_hitbox.bounds.origin).y
                + position_map.scroll_pixel_position.y)
                / position_map.line_height) as u32;
            let multi_buffer_row = position_map
                .snapshot
                .display_point_to_point(DisplayPoint::new(DisplayRow(display_row), 0), Bias::Right)
                .row;
            if line_numbers
                .get(&MultiBufferRow(multi_buffer_row))
                .and_then(|line_number| line_number.hitbox.as_ref())
                .is_some_and(|hitbox| hitbox.contains(&event.position))
            {
                let scroll_position_row =
                    position_map.scroll_pixel_position.y / position_map.line_height;
                let line_offset_from_top = display_row - scroll_position_row as u32;

                editor.open_excerpts_common(
                    Some(JumpData::MultiBufferRow {
                        row: MultiBufferRow(multi_buffer_row),
                        line_offset_from_top,
                    }),
                    modifiers.alt,
                    window,
                    cx,
                );
                cx.stop_propagation();
            }
        }
    }

    fn mouse_right_down(
        editor: &mut Editor,
        event: &MouseDownEvent,
        position_map: &PositionMap,
        window: &mut Window,
        cx: &mut Context<Editor>,
    ) {
        if position_map.gutter_hitbox.is_hovered(window) {
            let gutter_right_padding = editor.gutter_dimensions.right_padding;
            let hitbox = &position_map.gutter_hitbox;

            if event.position.x <= hitbox.bounds.right() - gutter_right_padding {
                let point_for_position = position_map.point_for_position(event.position);
                editor.set_breakpoint_context_menu(
                    point_for_position.previous_valid.row(),
                    None,
                    event.position,
                    window,
                    cx,
                );
            }
            return;
        }

        if !position_map.text_hitbox.is_hovered(window) {
            return;
        }

        let point_for_position = position_map.point_for_position(event.position);
        mouse_context_menu::deploy_context_menu(
            editor,
            Some(event.position),
            point_for_position.previous_valid,
            window,
            cx,
        );
        cx.stop_propagation();
    }

    fn mouse_middle_down(
        editor: &mut Editor,
        event: &MouseDownEvent,
        position_map: &PositionMap,
        window: &mut Window,
        cx: &mut Context<Editor>,
    ) {
        if !position_map.text_hitbox.is_hovered(window) || window.default_prevented() {
            return;
        }

        let point_for_position = position_map.point_for_position(event.position);
        let position = point_for_position.previous_valid;

        editor.select(
            SelectPhase::BeginColumnar {
                position,
                reset: true,
                goal_column: point_for_position.exact_unclipped.column(),
            },
            window,
            cx,
        );
    }

    fn mouse_up(
        editor: &mut Editor,
        event: &MouseUpEvent,
        position_map: &PositionMap,
        window: &mut Window,
        cx: &mut Context<Editor>,
    ) {
        let text_hitbox = &position_map.text_hitbox;
        let end_selection = editor.has_pending_selection();
        let pending_nonempty_selections = editor.has_pending_nonempty_selection();
        let point_for_position = position_map.point_for_position(event.position);
        let display_point = &point_for_position.previous_valid;

        if !end_selection {
            match editor.drag_state {
                DragState::Dragging { ref selection, .. } => {
                    if !editor.is_intersect_drag_selection(*display_point, window, cx)
                        && text_hitbox.is_hovered(window)
                    {
                        let is_cut = !event.modifiers.control;
                        editor.drop_selection(
                            *display_point,
                            selection.clone(),
                            is_cut,
                            window,
                            cx,
                        );
                    } else {
                        editor.drag_state = DragState::ReadyToDrag {
                            selection: selection.clone(),
                        }
                    }
                    return;
                }
                DragState::ReadyToDrag { .. } => {
                    editor.drag_state = DragState::None;
                    editor.select(
                        SelectPhase::Begin {
                            position: *display_point,
                            add: false,
                            click_count: 1,
                        },
                        window,
                        cx,
                    );
                    editor.select(SelectPhase::End, window, cx);
                    return;
                }
                _ => {}
            }
        } else {
            editor.select(SelectPhase::End, window, cx);
        }

        if end_selection && pending_nonempty_selections {
            cx.stop_propagation();
            editor.drag_state = DragState::ReadyToDrag {
                selection: editor.selections.newest_anchor().clone(),
            };
        } else if cfg!(any(target_os = "linux", target_os = "freebsd"))
            && event.button == MouseButton::Middle
        {
            if !text_hitbox.is_hovered(window) || editor.read_only(cx) {
                return;
            }

            #[cfg(any(target_os = "linux", target_os = "freebsd"))]
            if EditorSettings::get_global(cx).middle_click_paste {
                if let Some(text) = cx.read_from_primary().and_then(|item| item.text()) {
                    let point_for_position = position_map.point_for_position(event.position);
                    let position = point_for_position.previous_valid;

                    editor.select(
                        SelectPhase::Begin {
                            position,
                            add: false,
                            click_count: 1,
                        },
                        window,
                        cx,
                    );
                    editor.insert(&text, window, cx);
                }
                cx.stop_propagation()
            }
        }
    }

    fn click(
        editor: &mut Editor,
        event: &ClickEvent,
        position_map: &PositionMap,
        window: &mut Window,
        cx: &mut Context<Editor>,
    ) {
        let text_hitbox = &position_map.text_hitbox;
        let pending_nonempty_selections = editor.has_pending_nonempty_selection();

        let multi_cursor_setting = EditorSettings::get_global(cx).multi_cursor_modifier;
        let multi_cursor_modifier = match multi_cursor_setting {
            MultiCursorModifier::Alt => event.modifiers().secondary(),
            MultiCursorModifier::CmdOrCtrl => event.modifiers().alt,
        };

        if !pending_nonempty_selections
            && multi_cursor_modifier
            && text_hitbox.is_hovered(window)
            && !matches!(editor.drag_state, DragState::Dragging { .. })
        {
            let point = position_map.point_for_position(event.up.position);
            editor.handle_click_hovered_link(point, event.modifiers(), window, cx);

            cx.stop_propagation();
        }
    }

    fn mouse_dragged(
        editor: &mut Editor,
        event: &MouseMoveEvent,
        position_map: &PositionMap,
        window: &mut Window,
        cx: &mut Context<Editor>,
    ) {
        if !editor.has_pending_selection() && matches!(editor.drag_state, DragState::None) {
            return;
        }

        let text_bounds = position_map.text_hitbox.bounds;
        let point_for_position = position_map.point_for_position(event.position);

        let mut scroll_delta = gpui::Point::<f32>::default();
        let vertical_margin = position_map.line_height.min(text_bounds.size.height / 3.0);
        let top = text_bounds.origin.y + vertical_margin;
        let bottom = text_bounds.bottom_left().y - vertical_margin;
        if event.position.y < top {
            scroll_delta.y = -scale_vertical_mouse_autoscroll_delta(top - event.position.y);
        }
        if event.position.y > bottom {
            scroll_delta.y = scale_vertical_mouse_autoscroll_delta(event.position.y - bottom);
        }

        // We need horizontal width of text
        let style = editor.style.clone().unwrap_or_default();
        let font_id = window.text_system().resolve_font(&style.text.font());
        let font_size = style.text.font_size.to_pixels(window.rem_size());
        let em_width = window.text_system().em_width(font_id, font_size).unwrap();

        let scroll_margin_x = EditorSettings::get_global(cx).horizontal_scroll_margin;

        let scroll_space: Pixels = scroll_margin_x * em_width;

        let left = text_bounds.origin.x + scroll_space;
        let right = text_bounds.top_right().x - scroll_space;

        if event.position.x < left {
            scroll_delta.x = -scale_horizontal_mouse_autoscroll_delta(left - event.position.x);
        }
        if event.position.x > right {
            scroll_delta.x = scale_horizontal_mouse_autoscroll_delta(event.position.x - right);
        }

        if !editor.has_pending_selection() {
            editor.update_drag_selection_head(
                point_for_position.previous_valid,
                scroll_delta,
                window,
                cx,
            );
        } else {
            editor.select(
                SelectPhase::Update {
                    position: point_for_position.previous_valid,
                    goal_column: point_for_position.exact_unclipped.column(),
                    scroll_delta,
                },
                window,
                cx,
            );
        }
    }

    fn mouse_moved(
        editor: &mut Editor,
        event: &MouseMoveEvent,
        position_map: &PositionMap,
        window: &mut Window,
        cx: &mut Context<Editor>,
    ) {
        if let DragState::Dragging { .. } = editor.drag_state {
            return;
        }
        let text_hitbox = &position_map.text_hitbox;
        let gutter_hitbox = &position_map.gutter_hitbox;
        let modifiers = event.modifiers;
        let gutter_hovered = gutter_hitbox.is_hovered(window);
        editor.set_gutter_hovered(gutter_hovered, cx);
        editor.mouse_cursor_hidden = false;

        if gutter_hovered {
            let new_point = position_map
                .point_for_position(event.position)
                .previous_valid;
            let buffer_anchor = position_map
                .snapshot
                .display_point_to_anchor(new_point, Bias::Left);

            if let Some((buffer_snapshot, file)) = position_map
                .snapshot
                .buffer_snapshot
                .buffer_for_excerpt(buffer_anchor.excerpt_id)
                .and_then(|buffer| buffer.file().map(|file| (buffer, file)))
            {
                let was_hovered = editor.gutter_breakpoint_indicator.0.is_some();
                let as_point = text::ToPoint::to_point(&buffer_anchor.text_anchor, buffer_snapshot);

                let is_visible = editor
                    .gutter_breakpoint_indicator
                    .0
                    .map_or(false, |indicator| indicator.is_active);

                let has_existing_breakpoint =
                    editor.breakpoint_store.as_ref().map_or(false, |store| {
                        let Some(project) = &editor.project else {
                            return false;
                        };
                        let Some(abs_path) = project.read(cx).absolute_path(
                            &ProjectPath {
                                path: file.path().clone(),
                                worktree_id: file.worktree_id(cx),
                            },
                            cx,
                        ) else {
                            return false;
                        };
                        store
                            .read(cx)
                            .breakpoint_at_row(&abs_path, as_point.row, cx)
                            .is_some()
                    });

                editor.gutter_breakpoint_indicator.0 = Some(PhantomBreakpointIndicator {
                    display_row: new_point.row(),
                    is_active: is_visible,
                    collides_with_existing_breakpoint: has_existing_breakpoint,
                });

                editor.gutter_breakpoint_indicator.1.get_or_insert_with(|| {
                    cx.spawn(async move |this, cx| {
                        if !was_hovered {
                            cx.background_executor()
                                .timer(Duration::from_millis(200))
                                .await;
                        }

                        this.update(cx, |this, cx| {
                            if let Some(indicator) = this.gutter_breakpoint_indicator.0.as_mut() {
                                indicator.is_active = true;
                            }

                            cx.notify();
                        })
                        .ok();
                    })
                });
            } else {
                editor.gutter_breakpoint_indicator = (None, None);
            }
        } else {
            editor.gutter_breakpoint_indicator = (None, None);
        }

        cx.notify();

        // Don't trigger hover popover if mouse is hovering over context menu
        if text_hitbox.is_hovered(window) {
            let point_for_position = position_map.point_for_position(event.position);

            editor.update_hovered_link(
                point_for_position,
                &position_map.snapshot,
                modifiers,
                window,
                cx,
            );

            if let Some(point) = point_for_position.as_valid() {
                let anchor = position_map
                    .snapshot
                    .buffer_snapshot
                    .anchor_before(point.to_offset(&position_map.snapshot, Bias::Left));
                hover_at(editor, Some(anchor), window, cx);
                Self::update_visible_cursor(editor, point, position_map, window, cx);
            } else {
                hover_at(editor, None, window, cx);
            }
        } else {
            editor.hide_hovered_link(cx);
            hover_at(editor, None, window, cx);
        }
    }

    fn update_visible_cursor(
        editor: &mut Editor,
        point: DisplayPoint,
        position_map: &PositionMap,
        window: &mut Window,
        cx: &mut Context<Editor>,
    ) {
        let snapshot = &position_map.snapshot;
        let Some(hub) = editor.collaboration_hub() else {
            return;
        };
        let start = snapshot.display_snapshot.clip_point(
            DisplayPoint::new(point.row(), point.column().saturating_sub(1)),
            Bias::Left,
        );
        let end = snapshot.display_snapshot.clip_point(
            DisplayPoint::new(
                point.row(),
                (point.column() + 1).min(snapshot.line_len(point.row())),
            ),
            Bias::Right,
        );

        let range = snapshot
            .buffer_snapshot
            .anchor_at(start.to_point(&snapshot.display_snapshot), Bias::Left)
            ..snapshot
                .buffer_snapshot
                .anchor_at(end.to_point(&snapshot.display_snapshot), Bias::Right);

        let Some(selection) = snapshot.remote_selections_in_range(&range, hub, cx).next() else {
            return;
        };
        let key = crate::HoveredCursor {
            replica_id: selection.replica_id,
            selection_id: selection.selection.id,
        };
        editor.hovered_cursors.insert(
            key.clone(),
            cx.spawn_in(window, async move |editor, cx| {
                cx.background_executor().timer(CURSORS_VISIBLE_FOR).await;
                editor
                    .update(cx, |editor, cx| {
                        editor.hovered_cursors.remove(&key);
                        cx.notify();
                    })
                    .ok();
            }),
        );
        cx.notify()
    }

    fn layout_selections(
        &self,
        start_anchor: Anchor,
        end_anchor: Anchor,
        local_selections: &[Selection<Point>],
        snapshot: &EditorSnapshot,
        start_row: DisplayRow,
        end_row: DisplayRow,
        window: &mut Window,
        cx: &mut App,
    ) -> (
        Vec<(PlayerColor, Vec<SelectionLayout>)>,
        BTreeMap<DisplayRow, LineHighlightSpec>,
        Option<DisplayPoint>,
    ) {
        let mut selections: Vec<(PlayerColor, Vec<SelectionLayout>)> = Vec::new();
        let mut active_rows = BTreeMap::new();
        let mut newest_selection_head = None;

        let Some(editor_with_selections) = self.editor_with_selections(cx) else {
            return (selections, active_rows, newest_selection_head);
        };

        editor_with_selections.update(cx, |editor, cx| {
            if editor.show_local_selections {
                let mut layouts = Vec::new();
                let newest = editor.selections.newest(cx);
                for selection in local_selections.iter().cloned() {
                    let is_empty = selection.start == selection.end;
                    let is_newest = selection == newest;

                    let layout = SelectionLayout::new(
                        selection,
                        editor.selections.line_mode,
                        editor.cursor_shape,
                        &snapshot.display_snapshot,
                        is_newest,
                        editor.leader_id.is_none(),
                        None,
                    );
                    if is_newest {
                        newest_selection_head = Some(layout.head);
                    }

                    for row in cmp::max(layout.active_rows.start.0, start_row.0)
                        ..=cmp::min(layout.active_rows.end.0, end_row.0)
                    {
                        let contains_non_empty_selection = active_rows
                            .entry(DisplayRow(row))
                            .or_insert_with(LineHighlightSpec::default);
                        contains_non_empty_selection.selection |= !is_empty;
                    }
                    layouts.push(layout);
                }

                let player = editor.current_user_player_color(cx);
                selections.push((player, layouts));
            }

            if let Some(collaboration_hub) = &editor.collaboration_hub {
                // When following someone, render the local selections in their color.
                if let Some(leader_id) = editor.leader_id {
                    match leader_id {
                        CollaboratorId::PeerId(peer_id) => {
                            if let Some(collaborator) =
                                collaboration_hub.collaborators(cx).get(&peer_id)
                            {
                                if let Some(participant_index) = collaboration_hub
                                    .user_participant_indices(cx)
                                    .get(&collaborator.user_id)
                                {
                                    if let Some((local_selection_style, _)) = selections.first_mut()
                                    {
                                        *local_selection_style = cx
                                            .theme()
                                            .players()
                                            .color_for_participant(participant_index.0);
                                    }
                                }
                            }
                        }
                        CollaboratorId::Agent => {
                            if let Some((local_selection_style, _)) = selections.first_mut() {
                                *local_selection_style = cx.theme().players().agent();
                            }
                        }
                    }
                }

                let mut remote_selections = HashMap::default();
                for selection in snapshot.remote_selections_in_range(
                    &(start_anchor..end_anchor),
                    collaboration_hub.as_ref(),
                    cx,
                ) {
                    // Don't re-render the leader's selections, since the local selections
                    // match theirs.
                    if Some(selection.collaborator_id) == editor.leader_id {
                        continue;
                    }
                    let key = HoveredCursor {
                        replica_id: selection.replica_id,
                        selection_id: selection.selection.id,
                    };

                    let is_shown =
                        editor.show_cursor_names || editor.hovered_cursors.contains_key(&key);

                    remote_selections
                        .entry(selection.replica_id)
                        .or_insert((selection.color, Vec::new()))
                        .1
                        .push(SelectionLayout::new(
                            selection.selection,
                            selection.line_mode,
                            selection.cursor_shape,
                            &snapshot.display_snapshot,
                            false,
                            false,
                            if is_shown { selection.user_name } else { None },
                        ));
                }

                selections.extend(remote_selections.into_values());
            } else if !editor.is_focused(window) && editor.show_cursor_when_unfocused {
                let layouts = snapshot
                    .buffer_snapshot
                    .selections_in_range(&(start_anchor..end_anchor), true)
                    .map(move |(_, line_mode, cursor_shape, selection)| {
                        SelectionLayout::new(
                            selection,
                            line_mode,
                            cursor_shape,
                            &snapshot.display_snapshot,
                            false,
                            false,
                            None,
                        )
                    })
                    .collect::<Vec<_>>();
                let player = editor.current_user_player_color(cx);
                selections.push((player, layouts));
            }
        });
        (selections, active_rows, newest_selection_head)
    }

    fn collect_cursors(
        &self,
        snapshot: &EditorSnapshot,
        cx: &mut App,
    ) -> Vec<(DisplayPoint, Hsla)> {
        let editor = self.editor.read(cx);
        let mut cursors = Vec::new();
        let mut skip_local = false;
        let mut add_cursor = |anchor: Anchor, color| {
            cursors.push((anchor.to_display_point(&snapshot.display_snapshot), color));
        };
        // Remote cursors
        if let Some(collaboration_hub) = &editor.collaboration_hub {
            for remote_selection in snapshot.remote_selections_in_range(
                &(Anchor::min()..Anchor::max()),
                collaboration_hub.deref(),
                cx,
            ) {
                add_cursor(
                    remote_selection.selection.head(),
                    remote_selection.color.cursor,
                );
                if Some(remote_selection.collaborator_id) == editor.leader_id {
                    skip_local = true;
                }
            }
        }
        // Local cursors
        if !skip_local {
            let color = cx.theme().players().local().cursor;
            editor.selections.disjoint.iter().for_each(|selection| {
                add_cursor(selection.head(), color);
            });
            if let Some(ref selection) = editor.selections.pending_anchor() {
                add_cursor(selection.head(), color);
            }
        }
        cursors
    }

    fn layout_visible_cursors(
        &self,
        snapshot: &EditorSnapshot,
        selections: &[(PlayerColor, Vec<SelectionLayout>)],
        row_block_types: &HashMap<DisplayRow, bool>,
        visible_display_row_range: Range<DisplayRow>,
        line_layouts: &[LineWithInvisibles],
        text_hitbox: &Hitbox,
        content_origin: gpui::Point<Pixels>,
        scroll_position: gpui::Point<f32>,
        scroll_pixel_position: gpui::Point<Pixels>,
        line_height: Pixels,
        em_width: Pixels,
        em_advance: Pixels,
        autoscroll_containing_element: bool,
        window: &mut Window,
        cx: &mut App,
    ) -> Vec<CursorLayout> {
        let mut autoscroll_bounds = None;
        let cursor_layouts = self.editor.update(cx, |editor, cx| {
            let mut cursors = Vec::new();

            let show_local_cursors = editor.show_local_cursors(window, cx);

            for (player_color, selections) in selections {
                for selection in selections {
                    let cursor_position = selection.head;

                    let in_range = visible_display_row_range.contains(&cursor_position.row());
                    if (selection.is_local && !show_local_cursors)
                        || !in_range
                        || row_block_types.get(&cursor_position.row()) == Some(&true)
                    {
                        continue;
                    }

                    let cursor_row_layout = &line_layouts
                        [cursor_position.row().minus(visible_display_row_range.start) as usize];
                    let cursor_column = cursor_position.column() as usize;

                    let cursor_character_x = cursor_row_layout.x_for_index(cursor_column);
                    let mut block_width =
                        cursor_row_layout.x_for_index(cursor_column + 1) - cursor_character_x;
                    if block_width == Pixels::ZERO {
                        block_width = em_advance;
                    }
                    let block_text = if let CursorShape::Block = selection.cursor_shape {
                        snapshot
                            .grapheme_at(cursor_position)
                            .or_else(|| {
                                if cursor_column == 0 {
                                    snapshot.placeholder_text().and_then(|s| {
                                        s.graphemes(true).next().map(|s| s.to_string().into())
                                    })
                                } else {
                                    None
                                }
                            })
                            .map(|text| {
                                let len = text.len();

                                let font = cursor_row_layout
                                    .font_id_for_index(cursor_column)
                                    .and_then(|cursor_font_id| {
                                        window.text_system().get_font_for_id(cursor_font_id)
                                    })
                                    .unwrap_or(self.style.text.font());

                                // Invert the text color for the block cursor. Ensure that the text
                                // color is opaque enough to be visible against the background color.
                                //
                                // 0.75 is an arbitrary threshold to determine if the background color is
                                // opaque enough to use as a text color.
                                //
                                // TODO: In the future we should ensure themes have a `text_inverse` color.
                                let color = if cx.theme().colors().editor_background.a < 0.75 {
                                    match cx.theme().appearance {
                                        Appearance::Dark => Hsla::black(),
                                        Appearance::Light => Hsla::white(),
                                    }
                                } else {
                                    cx.theme().colors().editor_background
                                };

                                window.text_system().shape_line(
                                    text,
                                    cursor_row_layout.font_size,
                                    &[TextRun {
                                        len,
                                        font,
                                        color,
                                        background_color: None,
                                        strikethrough: None,
                                        underline: None,
                                    }],
                                )
                            })
                    } else {
                        None
                    };

                    let x = cursor_character_x - scroll_pixel_position.x;
                    let y = (cursor_position.row().as_f32()
                        - scroll_pixel_position.y / line_height)
                        * line_height;
                    if selection.is_newest {
                        editor.pixel_position_of_newest_cursor = Some(point(
                            text_hitbox.origin.x + x + block_width / 2.,
                            text_hitbox.origin.y + y + line_height / 2.,
                        ));

                        if autoscroll_containing_element {
                            let top = text_hitbox.origin.y
                                + (cursor_position.row().as_f32() - scroll_position.y - 3.).max(0.)
                                    * line_height;
                            let left = text_hitbox.origin.x
                                + (cursor_position.column() as f32 - scroll_position.x - 3.)
                                    .max(0.)
                                    * em_width;

                            let bottom = text_hitbox.origin.y
                                + (cursor_position.row().as_f32() - scroll_position.y + 4.)
                                    * line_height;
                            let right = text_hitbox.origin.x
                                + (cursor_position.column() as f32 - scroll_position.x + 4.)
                                    * em_width;

                            autoscroll_bounds =
                                Some(Bounds::from_corners(point(left, top), point(right, bottom)))
                        }
                    }

                    let mut cursor = CursorLayout {
                        color: player_color.cursor,
                        block_width,
                        origin: point(x, y),
                        line_height,
                        shape: selection.cursor_shape,
                        block_text,
                        cursor_name: None,
                    };
                    let cursor_name = selection.user_name.clone().map(|name| CursorName {
                        string: name,
                        color: self.style.background,
                        is_top_row: cursor_position.row().0 == 0,
                    });
                    cursor.layout(content_origin, cursor_name, window, cx);
                    cursors.push(cursor);
                }
            }

            if let DragState::Dragging {
                ref selection,
                ref head,
            } = editor.drag_state
            {
                let cursor_position = head;
                let in_range = visible_display_row_range.contains(&cursor_position.row());
                if in_range
                    && (cursor_position < &selection.start.to_display_point(&snapshot)
                        || cursor_position > &selection.end.to_display_point(&snapshot))
                {
                    let cursor_row_layout = &line_layouts
                        [cursor_position.row().minus(visible_display_row_range.start) as usize];
                    let cursor_column = cursor_position.column() as usize;

                    let cursor_character_x = cursor_row_layout.x_for_index(cursor_column);
                    let mut block_width =
                        cursor_row_layout.x_for_index(cursor_column + 1) - cursor_character_x;
                    if block_width == Pixels::ZERO {
                        block_width = em_advance;
                    }

                    let x = cursor_character_x - scroll_pixel_position.x;
                    let y = (cursor_position.row().as_f32()
                        - scroll_pixel_position.y / line_height)
                        * line_height;

                    let color = cx.theme().players().absent().cursor;
                    let mut cursor = CursorLayout {
                        color,
                        block_width,
                        origin: point(x, y),
                        line_height,
                        shape: CursorShape::Bar,
                        block_text: None,
                        cursor_name: None,
                    };

                    cursor.layout(content_origin, None, window, cx);
                    cursors.push(cursor);
                }
            }

            cursors
        });

        if let Some(bounds) = autoscroll_bounds {
            window.request_autoscroll(bounds);
        }

        cursor_layouts
    }

    fn layout_scrollbars(
        &self,
        snapshot: &EditorSnapshot,
        scrollbar_layout_information: &ScrollbarLayoutInformation,
        content_offset: gpui::Point<Pixels>,
        scroll_position: gpui::Point<f32>,
        non_visible_cursors: bool,
        right_margin: Pixels,
        editor_width: Pixels,
        window: &mut Window,
        cx: &mut App,
    ) -> Option<EditorScrollbars> {
        let show_scrollbars = self.editor.read(cx).show_scrollbars;
        if (!show_scrollbars.horizontal && !show_scrollbars.vertical)
            || self.style.scrollbar_width.is_zero()
        {
            return None;
        }

        // If a drag took place after we started dragging the scrollbar,
        // cancel the scrollbar drag.
        if cx.has_active_drag() {
            self.editor.update(cx, |editor, cx| {
                editor.scroll_manager.reset_scrollbar_state(cx)
            });
        }

        let editor_settings = EditorSettings::get_global(cx);
        let scrollbar_settings = editor_settings.scrollbar;
        let show_scrollbars = match scrollbar_settings.show {
            ShowScrollbar::Auto => {
                let editor = self.editor.read(cx);
                let is_singleton = editor.is_singleton(cx);
                // Git
                (is_singleton && scrollbar_settings.git_diff && snapshot.buffer_snapshot.has_diff_hunks())
                ||
                // Buffer Search Results
                (is_singleton && scrollbar_settings.search_results && editor.has_background_highlights::<BufferSearchHighlights>())
                ||
                // Selected Text Occurrences
                (is_singleton && scrollbar_settings.selected_text && editor.has_background_highlights::<SelectedTextHighlight>())
                ||
                // Selected Symbol Occurrences
                (is_singleton && scrollbar_settings.selected_symbol && (editor.has_background_highlights::<DocumentHighlightRead>() || editor.has_background_highlights::<DocumentHighlightWrite>()))
                ||
                // Diagnostics
                (is_singleton && scrollbar_settings.diagnostics != ScrollbarDiagnostics::None && snapshot.buffer_snapshot.has_diagnostics())
                ||
                // Cursors out of sight
                non_visible_cursors
                ||
                // Scrollmanager
                editor.scroll_manager.scrollbars_visible()
            }
            ShowScrollbar::System => self.editor.read(cx).scroll_manager.scrollbars_visible(),
            ShowScrollbar::Always => true,
            ShowScrollbar::Never => return None,
        };

        // The horizontal scrollbar is usually slightly offset to align nicely with
        // indent guides. However, this offset is not needed if indent guides are
        // disabled for the current editor.
        let content_offset = self
            .editor
            .read(cx)
            .show_indent_guides
            .is_none_or(|should_show| should_show)
            .then_some(content_offset)
            .unwrap_or_default();

        Some(EditorScrollbars::from_scrollbar_axes(
            ScrollbarAxes {
                horizontal: scrollbar_settings.axes.horizontal
                    && self.editor.read(cx).show_scrollbars.horizontal,
                vertical: scrollbar_settings.axes.vertical
                    && self.editor.read(cx).show_scrollbars.vertical,
            },
            scrollbar_layout_information,
            content_offset,
            scroll_position,
            self.style.scrollbar_width,
            right_margin,
            editor_width,
            show_scrollbars,
            self.editor.read(cx).scroll_manager.active_scrollbar_state(),
            window,
        ))
    }

    fn layout_minimap(
        &self,
        snapshot: &EditorSnapshot,
        minimap_width: Pixels,
        scroll_position: gpui::Point<f32>,
        scrollbar_layout_information: &ScrollbarLayoutInformation,
        scrollbar_layout: Option<&EditorScrollbars>,
        window: &mut Window,
        cx: &mut App,
    ) -> Option<MinimapLayout> {
        let minimap_editor = self.editor.read(cx).minimap().cloned()?;

        let minimap_settings = EditorSettings::get_global(cx).minimap;

        if !snapshot.mode.is_full()
            || minimap_width.is_zero()
            || matches!(
                minimap_settings.show,
                ShowMinimap::Auto if scrollbar_layout.is_none_or(|layout| !layout.visible)
            )
        {
            return None;
        }

        const MINIMAP_AXIS: ScrollbarAxis = ScrollbarAxis::Vertical;

        let ScrollbarLayoutInformation {
            editor_bounds,
            scroll_range,
            glyph_grid_cell,
        } = scrollbar_layout_information;

        let line_height = glyph_grid_cell.height;
        let scroll_position = scroll_position.along(MINIMAP_AXIS);

        let top_right_anchor = scrollbar_layout
            .and_then(|layout| layout.vertical.as_ref())
            .map(|vertical_scrollbar| vertical_scrollbar.hitbox.origin)
            .unwrap_or_else(|| editor_bounds.top_right());

        let thumb_state = self
            .editor
            .read_with(cx, |editor, _| editor.scroll_manager.minimap_thumb_state());

        let show_thumb = match minimap_settings.thumb {
            MinimapThumb::Always => true,
            MinimapThumb::Hover => thumb_state.is_some(),
        };

        let minimap_bounds = Bounds::from_corner_and_size(
            Corner::TopRight,
            top_right_anchor,
            size(minimap_width, editor_bounds.size.height),
        );
        let minimap_line_height = self.get_minimap_line_height(
            minimap_editor
                .read(cx)
                .text_style_refinement
                .as_ref()
                .and_then(|refinement| refinement.font_size)
                .unwrap_or(MINIMAP_FONT_SIZE),
            window,
            cx,
        );
        let minimap_height = minimap_bounds.size.height;

        let visible_editor_lines = editor_bounds.size.height / line_height;
        let total_editor_lines = scroll_range.height / line_height;
        let minimap_lines = minimap_height / minimap_line_height;

        let minimap_scroll_top = MinimapLayout::calculate_minimap_top_offset(
            total_editor_lines,
            visible_editor_lines,
            minimap_lines,
            scroll_position,
        );

        let layout = ScrollbarLayout::for_minimap(
            window.insert_hitbox(minimap_bounds, HitboxBehavior::Normal),
            visible_editor_lines,
            total_editor_lines,
            minimap_line_height,
            scroll_position,
            minimap_scroll_top,
            show_thumb,
        )
        .with_thumb_state(thumb_state);

        minimap_editor.update(cx, |editor, cx| {
            editor.set_scroll_position(point(0., minimap_scroll_top), window, cx)
        });

        // Required for the drop shadow to be visible
        const PADDING_OFFSET: Pixels = px(4.);

        let mut minimap = div()
            .size_full()
            .shadow_sm()
            .px(PADDING_OFFSET)
            .child(minimap_editor)
            .into_any_element();

        let extended_bounds = minimap_bounds.extend(Edges {
            right: PADDING_OFFSET,
            left: PADDING_OFFSET,
            ..Default::default()
        });
        minimap.layout_as_root(extended_bounds.size.into(), window, cx);
        window.with_absolute_element_offset(extended_bounds.origin, |window| {
            minimap.prepaint(window, cx)
        });

        Some(MinimapLayout {
            minimap,
            thumb_layout: layout,
            thumb_border_style: minimap_settings.thumb_border,
            minimap_line_height,
            minimap_scroll_top,
            max_scroll_top: total_editor_lines,
        })
    }

    fn get_minimap_line_height(
        &self,
        font_size: AbsoluteLength,
        window: &mut Window,
        cx: &mut App,
    ) -> Pixels {
        let rem_size = self.rem_size(cx).unwrap_or(window.rem_size());
        let mut text_style = self.style.text.clone();
        text_style.font_size = font_size;
        text_style.line_height_in_pixels(rem_size)
    }

    fn prepaint_crease_toggles(
        &self,
        crease_toggles: &mut [Option<AnyElement>],
        line_height: Pixels,
        gutter_dimensions: &GutterDimensions,
        gutter_settings: crate::editor_settings::Gutter,
        scroll_pixel_position: gpui::Point<Pixels>,
        gutter_hitbox: &Hitbox,
        window: &mut Window,
        cx: &mut App,
    ) {
        for (ix, crease_toggle) in crease_toggles.iter_mut().enumerate() {
            if let Some(crease_toggle) = crease_toggle {
                debug_assert!(gutter_settings.folds);
                let available_space = size(
                    AvailableSpace::MinContent,
                    AvailableSpace::Definite(line_height * 0.55),
                );
                let crease_toggle_size = crease_toggle.layout_as_root(available_space, window, cx);

                let position = point(
                    gutter_dimensions.width - gutter_dimensions.right_padding,
                    ix as f32 * line_height - (scroll_pixel_position.y % line_height),
                );
                let centering_offset = point(
                    (gutter_dimensions.fold_area_width() - crease_toggle_size.width) / 2.,
                    (line_height - crease_toggle_size.height) / 2.,
                );
                let origin = gutter_hitbox.origin + position + centering_offset;
                crease_toggle.prepaint_as_root(origin, available_space, window, cx);
            }
        }
    }

    fn prepaint_expand_toggles(
        &self,
        expand_toggles: &mut [Option<(AnyElement, gpui::Point<Pixels>)>],
        window: &mut Window,
        cx: &mut App,
    ) {
        for (expand_toggle, origin) in expand_toggles.iter_mut().flatten() {
            let available_space = size(AvailableSpace::MinContent, AvailableSpace::MinContent);
            expand_toggle.layout_as_root(available_space, window, cx);
            expand_toggle.prepaint_as_root(*origin, available_space, window, cx);
        }
    }

    fn prepaint_crease_trailers(
        &self,
        trailers: Vec<Option<AnyElement>>,
        lines: &[LineWithInvisibles],
        line_height: Pixels,
        content_origin: gpui::Point<Pixels>,
        scroll_pixel_position: gpui::Point<Pixels>,
        em_width: Pixels,
        window: &mut Window,
        cx: &mut App,
    ) -> Vec<Option<CreaseTrailerLayout>> {
        trailers
            .into_iter()
            .enumerate()
            .map(|(ix, element)| {
                let mut element = element?;
                let available_space = size(
                    AvailableSpace::MinContent,
                    AvailableSpace::Definite(line_height),
                );
                let size = element.layout_as_root(available_space, window, cx);

                let line = &lines[ix];
                let padding = if line.width == Pixels::ZERO {
                    Pixels::ZERO
                } else {
                    4. * em_width
                };
                let position = point(
                    scroll_pixel_position.x + line.width + padding,
                    ix as f32 * line_height - (scroll_pixel_position.y % line_height),
                );
                let centering_offset = point(px(0.), (line_height - size.height) / 2.);
                let origin = content_origin + position + centering_offset;
                element.prepaint_as_root(origin, available_space, window, cx);
                Some(CreaseTrailerLayout {
                    element,
                    bounds: Bounds::new(origin, size),
                })
            })
            .collect()
    }

    // Folds contained in a hunk are ignored apart from shrinking visual size
    // If a fold contains any hunks then that fold line is marked as modified
    fn layout_gutter_diff_hunks(
        &self,
        line_height: Pixels,
        gutter_hitbox: &Hitbox,
        display_rows: Range<DisplayRow>,
        snapshot: &EditorSnapshot,
        window: &mut Window,
        cx: &mut App,
    ) -> Vec<(DisplayDiffHunk, Option<Hitbox>)> {
        let folded_buffers = self.editor.read(cx).folded_buffers(cx);
        let mut display_hunks = snapshot
            .display_diff_hunks_for_rows(display_rows, folded_buffers)
            .map(|hunk| (hunk, None))
            .collect::<Vec<_>>();
        let git_gutter_setting = ProjectSettings::get_global(cx)
            .git
            .git_gutter
            .unwrap_or_default();
        if let GitGutterSetting::TrackedFiles = git_gutter_setting {
            for (hunk, hitbox) in &mut display_hunks {
                if matches!(hunk, DisplayDiffHunk::Unfolded { .. }) {
                    let hunk_bounds =
                        Self::diff_hunk_bounds(snapshot, line_height, gutter_hitbox.bounds, hunk);
                    *hitbox = Some(window.insert_hitbox(hunk_bounds, HitboxBehavior::BlockMouse));
                }
            }
        }

        display_hunks
    }

    fn layout_inline_diagnostics(
        &self,
        line_layouts: &[LineWithInvisibles],
        crease_trailers: &[Option<CreaseTrailerLayout>],
        row_block_types: &HashMap<DisplayRow, bool>,
        content_origin: gpui::Point<Pixels>,
        scroll_pixel_position: gpui::Point<Pixels>,
        inline_completion_popover_origin: Option<gpui::Point<Pixels>>,
        start_row: DisplayRow,
        end_row: DisplayRow,
        line_height: Pixels,
        em_width: Pixels,
        style: &EditorStyle,
        window: &mut Window,
        cx: &mut App,
    ) -> HashMap<DisplayRow, AnyElement> {
        if self.editor.read(cx).mode().is_minimap() {
            return HashMap::default();
        }

        let max_severity = match ProjectSettings::get_global(cx)
            .diagnostics
            .inline
            .max_severity
            .unwrap_or_else(|| self.editor.read(cx).diagnostics_max_severity)
            .into_lsp()
        {
            Some(max_severity) => max_severity,
            None => return HashMap::default(),
        };

        let active_diagnostics_group =
            if let ActiveDiagnostic::Group(group) = &self.editor.read(cx).active_diagnostics {
                Some(group.group_id)
            } else {
                None
            };

        let diagnostics_by_rows = self.editor.update(cx, |editor, cx| {
            let snapshot = editor.snapshot(window, cx);
            editor
                .inline_diagnostics
                .iter()
                .filter(|(_, diagnostic)| diagnostic.severity <= max_severity)
                .filter(|(_, diagnostic)| match active_diagnostics_group {
                    Some(active_diagnostics_group) => {
                        // Active diagnostics are all shown in the editor already, no need to display them inline
                        diagnostic.group_id != active_diagnostics_group
                    }
                    None => true,
                })
                .map(|(point, diag)| (point.to_display_point(&snapshot), diag.clone()))
                .skip_while(|(point, _)| point.row() < start_row)
                .take_while(|(point, _)| point.row() < end_row)
                .filter(|(point, _)| !row_block_types.contains_key(&point.row()))
                .fold(HashMap::default(), |mut acc, (point, diagnostic)| {
                    acc.entry(point.row())
                        .or_insert_with(Vec::new)
                        .push(diagnostic);
                    acc
                })
        });

        if diagnostics_by_rows.is_empty() {
            return HashMap::default();
        }

        let severity_to_color = |sev: &lsp::DiagnosticSeverity| match sev {
            &lsp::DiagnosticSeverity::ERROR => Color::Error,
            &lsp::DiagnosticSeverity::WARNING => Color::Warning,
            &lsp::DiagnosticSeverity::INFORMATION => Color::Info,
            &lsp::DiagnosticSeverity::HINT => Color::Hint,
            _ => Color::Error,
        };

        let padding = ProjectSettings::get_global(cx).diagnostics.inline.padding as f32 * em_width;
        let min_x = ProjectSettings::get_global(cx)
            .diagnostics
            .inline
            .min_column as f32
            * em_width;

        let mut elements = HashMap::default();
        for (row, mut diagnostics) in diagnostics_by_rows {
            diagnostics.sort_by_key(|diagnostic| {
                (
                    diagnostic.severity,
                    std::cmp::Reverse(diagnostic.is_primary),
                    diagnostic.start.row,
                    diagnostic.start.column,
                )
            });

            let Some(diagnostic_to_render) = diagnostics
                .iter()
                .find(|diagnostic| diagnostic.is_primary)
                .or_else(|| diagnostics.first())
            else {
                continue;
            };

            let pos_y = content_origin.y
                + line_height * (row.0 as f32 - scroll_pixel_position.y / line_height);

            let window_ix = row.0.saturating_sub(start_row.0) as usize;
            let pos_x = {
                let crease_trailer_layout = &crease_trailers[window_ix];
                let line_layout = &line_layouts[window_ix];

                let line_end = if let Some(crease_trailer) = crease_trailer_layout {
                    crease_trailer.bounds.right()
                } else {
                    content_origin.x - scroll_pixel_position.x + line_layout.width
                };

                let padded_line = line_end + padding;
                let min_start = content_origin.x - scroll_pixel_position.x + min_x;

                cmp::max(padded_line, min_start)
            };

            let behind_inline_completion_popover = inline_completion_popover_origin
                .as_ref()
                .map_or(false, |inline_completion_popover_origin| {
                    (pos_y..pos_y + line_height).contains(&inline_completion_popover_origin.y)
                });
            let opacity = if behind_inline_completion_popover {
                0.5
            } else {
                1.0
            };

            let mut element = h_flex()
                .id(("diagnostic", row.0))
                .h(line_height)
                .w_full()
                .px_1()
                .rounded_xs()
                .opacity(opacity)
                .bg(severity_to_color(&diagnostic_to_render.severity)
                    .color(cx)
                    .opacity(0.05))
                .text_color(severity_to_color(&diagnostic_to_render.severity).color(cx))
                .text_sm()
                .font_family(style.text.font().family)
                .child(diagnostic_to_render.message.clone())
                .into_any();

            element.prepaint_as_root(point(pos_x, pos_y), AvailableSpace::min_size(), window, cx);

            elements.insert(row, element);
        }

        elements
    }

    fn layout_inline_code_actions(
        &self,
        display_point: DisplayPoint,
        content_origin: gpui::Point<Pixels>,
        scroll_pixel_position: gpui::Point<Pixels>,
        line_height: Pixels,
        snapshot: &EditorSnapshot,
        window: &mut Window,
        cx: &mut App,
    ) -> Option<AnyElement> {
        if !snapshot
            .show_code_actions
            .unwrap_or(EditorSettings::get_global(cx).inline_code_actions)
        {
            return None;
        }

        let icon_size = ui::IconSize::XSmall;
        let mut button = self.editor.update(cx, |editor, cx| {
            editor.available_code_actions.as_ref()?;
            let active = editor
                .context_menu
                .borrow()
                .as_ref()
                .and_then(|menu| {
                    if let crate::CodeContextMenu::CodeActions(CodeActionsMenu {
                        deployed_from,
                        ..
                    }) = menu
                    {
                        deployed_from.as_ref()
                    } else {
                        None
                    }
                })
                .map_or(false, |source| {
                    matches!(source, CodeActionSource::Indicator(..))
                });
            Some(editor.render_inline_code_actions(icon_size, display_point.row(), active, cx))
        })?;

        let buffer_point = display_point.to_point(&snapshot.display_snapshot);

        // do not show code action for folded line
        if snapshot.is_line_folded(MultiBufferRow(buffer_point.row)) {
            return None;
        }

        // do not show code action for blank line with cursor
        let line_indent = snapshot
            .display_snapshot
            .buffer_snapshot
            .line_indent_for_row(MultiBufferRow(buffer_point.row));
        if line_indent.is_line_blank() {
            return None;
        }

        const INLINE_SLOT_CHAR_LIMIT: u32 = 4;
        const MAX_ALTERNATE_DISTANCE: u32 = 8;

        let excerpt_id = snapshot
            .display_snapshot
            .buffer_snapshot
            .excerpt_containing(buffer_point..buffer_point)
            .map(|excerpt| excerpt.id());

        let is_valid_row = |row_candidate: u32| -> bool {
            // move to other row if folded row
            if snapshot.is_line_folded(MultiBufferRow(row_candidate)) {
                return false;
            }
            if buffer_point.row == row_candidate {
                // move to other row if cursor is in slot
                if buffer_point.column < INLINE_SLOT_CHAR_LIMIT {
                    return false;
                }
            } else {
                let candidate_point = MultiBufferPoint {
                    row: row_candidate,
                    column: 0,
                };
                let candidate_excerpt_id = snapshot
                    .display_snapshot
                    .buffer_snapshot
                    .excerpt_containing(candidate_point..candidate_point)
                    .map(|excerpt| excerpt.id());
                // move to other row if different excerpt
                if excerpt_id != candidate_excerpt_id {
                    return false;
                }
            }
            let line_indent = snapshot
                .display_snapshot
                .buffer_snapshot
                .line_indent_for_row(MultiBufferRow(row_candidate));
            // use this row if it's blank
            if line_indent.is_line_blank() {
                true
            } else {
                // use this row if code starts after slot
                let indent_size = snapshot
                    .display_snapshot
                    .buffer_snapshot
                    .indent_size_for_line(MultiBufferRow(row_candidate));
                indent_size.len >= INLINE_SLOT_CHAR_LIMIT
            }
        };

        let new_buffer_row = if is_valid_row(buffer_point.row) {
            Some(buffer_point.row)
        } else {
            let max_row = snapshot.display_snapshot.buffer_snapshot.max_point().row;
            (1..=MAX_ALTERNATE_DISTANCE).find_map(|offset| {
                let row_above = buffer_point.row.saturating_sub(offset);
                let row_below = buffer_point.row + offset;
                if row_above != buffer_point.row && is_valid_row(row_above) {
                    Some(row_above)
                } else if row_below <= max_row && is_valid_row(row_below) {
                    Some(row_below)
                } else {
                    None
                }
            })
        }?;

        let new_display_row = snapshot
            .display_snapshot
            .point_to_display_point(
                Point {
                    row: new_buffer_row,
                    column: buffer_point.column,
                },
                text::Bias::Left,
            )
            .row();

        let start_y = content_origin.y
            + ((new_display_row.as_f32() - (scroll_pixel_position.y / line_height)) * line_height)
            + (line_height / 2.0)
            - (icon_size.square(window, cx) / 2.);
        let start_x = content_origin.x - scroll_pixel_position.x + (window.rem_size() * 0.1);

        let absolute_offset = gpui::point(start_x, start_y);
        button.layout_as_root(gpui::AvailableSpace::min_size(), window, cx);
        button.prepaint_as_root(
            absolute_offset,
            gpui::AvailableSpace::min_size(),
            window,
            cx,
        );
        Some(button)
    }

    fn layout_inline_blame(
        &self,
        display_row: DisplayRow,
        row_info: &RowInfo,
        line_layout: &LineWithInvisibles,
        crease_trailer: Option<&CreaseTrailerLayout>,
        em_width: Pixels,
        content_origin: gpui::Point<Pixels>,
        scroll_pixel_position: gpui::Point<Pixels>,
        line_height: Pixels,
        text_hitbox: &Hitbox,
        window: &mut Window,
        cx: &mut App,
    ) -> Option<AnyElement> {
        if !self
            .editor
            .update(cx, |editor, cx| editor.render_git_blame_inline(window, cx))
        {
            return None;
        }

        let editor = self.editor.read(cx);
        let blame = editor.blame.clone()?;
        let padding = {
            const INLINE_BLAME_PADDING_EM_WIDTHS: f32 = 6.;
            const INLINE_ACCEPT_SUGGESTION_EM_WIDTHS: f32 = 14.;

            let mut padding = INLINE_BLAME_PADDING_EM_WIDTHS;

            if let Some(inline_completion) = editor.active_inline_completion.as_ref() {
                match &inline_completion.completion {
                    InlineCompletion::Edit {
                        display_mode: EditDisplayMode::TabAccept,
                        ..
                    } => padding += INLINE_ACCEPT_SUGGESTION_EM_WIDTHS,
                    _ => {}
                }
            }

            padding * em_width
        };

        let blame_entry = blame
            .update(cx, |blame, cx| {
                blame.blame_for_rows(&[*row_info], cx).next()
            })
            .flatten()?;

        let mut element = render_inline_blame_entry(blame_entry.clone(), &self.style, cx)?;

        let start_y = content_origin.y
            + line_height * (display_row.as_f32() - scroll_pixel_position.y / line_height);

        let start_x = {
            let line_end = if let Some(crease_trailer) = crease_trailer {
                crease_trailer.bounds.right()
            } else {
                content_origin.x - scroll_pixel_position.x + line_layout.width
            };

            let padded_line_end = line_end + padding;

            let min_column_in_pixels = ProjectSettings::get_global(cx)
                .git
                .inline_blame
                .and_then(|settings| settings.min_column)
                .map(|col| self.column_pixels(col as usize, window, cx))
                .unwrap_or(px(0.));
            let min_start = content_origin.x - scroll_pixel_position.x + min_column_in_pixels;

            cmp::max(padded_line_end, min_start)
        };

        let absolute_offset = point(start_x, start_y);
        let size = element.layout_as_root(AvailableSpace::min_size(), window, cx);
        let bounds = Bounds::new(absolute_offset, size);

        self.layout_blame_entry_popover(
            bounds,
            blame_entry,
            blame,
            line_height,
            text_hitbox,
            window,
            cx,
        );

        element.prepaint_as_root(absolute_offset, AvailableSpace::min_size(), window, cx);

        Some(element)
    }

    fn layout_blame_entry_popover(
        &self,
        parent_bounds: Bounds<Pixels>,
        blame_entry: BlameEntry,
        blame: Entity<GitBlame>,
        line_height: Pixels,
        text_hitbox: &Hitbox,
        window: &mut Window,
        cx: &mut App,
    ) {
        let mouse_position = window.mouse_position();
        let mouse_over_inline_blame = parent_bounds.contains(&mouse_position);
        let mouse_over_popover = self.editor.read_with(cx, |editor, _| {
            editor
                .inline_blame_popover
                .as_ref()
                .and_then(|state| state.popover_bounds)
                .map_or(false, |bounds| bounds.contains(&mouse_position))
        });

        self.editor.update(cx, |editor, cx| {
            if mouse_over_inline_blame || mouse_over_popover {
                editor.show_blame_popover(&blame_entry, mouse_position, cx);
            } else {
                editor.hide_blame_popover(cx);
            }
        });

        let should_draw = self.editor.read_with(cx, |editor, _| {
            editor
                .inline_blame_popover
                .as_ref()
                .map_or(false, |state| state.show_task.is_none())
        });

        if should_draw {
            let maybe_element = self.editor.update(cx, |editor, cx| {
                editor
                    .workspace()
                    .map(|workspace| workspace.downgrade())
                    .zip(
                        editor
                            .inline_blame_popover
                            .as_ref()
                            .map(|p| p.popover_state.clone()),
                    )
                    .and_then(|(workspace, popover_state)| {
                        render_blame_entry_popover(
                            blame_entry,
                            popover_state.scroll_handle,
                            popover_state.commit_message,
                            popover_state.markdown,
                            workspace,
                            &blame,
                            window,
                            cx,
                        )
                    })
            });

            if let Some(mut element) = maybe_element {
                let size = element.layout_as_root(AvailableSpace::min_size(), window, cx);
                let origin = self.editor.read_with(cx, |editor, _| {
                    let target_point = editor
                        .inline_blame_popover
                        .as_ref()
                        .map_or(mouse_position, |state| state.position);

                    let overall_height = size.height + HOVER_POPOVER_GAP;
                    let popover_origin = if target_point.y > overall_height {
                        point(target_point.x, target_point.y - size.height)
                    } else {
                        point(
                            target_point.x,
                            target_point.y + line_height + HOVER_POPOVER_GAP,
                        )
                    };

                    let horizontal_offset = (text_hitbox.top_right().x
                        - POPOVER_RIGHT_OFFSET
                        - (popover_origin.x + size.width))
                        .min(Pixels::ZERO);

                    point(popover_origin.x + horizontal_offset, popover_origin.y)
                });

                let popover_bounds = Bounds::new(origin, size);
                self.editor.update(cx, |editor, _| {
                    if let Some(state) = &mut editor.inline_blame_popover {
                        state.popover_bounds = Some(popover_bounds);
                    }
                });

                window.defer_draw(element, origin, 2);
            }
        }
    }

    fn layout_blame_entries(
        &self,
        buffer_rows: &[RowInfo],
        em_width: Pixels,
        scroll_position: gpui::Point<f32>,
        line_height: Pixels,
        gutter_hitbox: &Hitbox,
        max_width: Option<Pixels>,
        window: &mut Window,
        cx: &mut App,
    ) -> Option<Vec<AnyElement>> {
        if !self
            .editor
            .update(cx, |editor, cx| editor.render_git_blame_gutter(cx))
        {
            return None;
        }

        let blame = self.editor.read(cx).blame.clone()?;
        let workspace = self.editor.read(cx).workspace()?;
        let blamed_rows: Vec<_> = blame.update(cx, |blame, cx| {
            blame.blame_for_rows(buffer_rows, cx).collect()
        });

        let width = if let Some(max_width) = max_width {
            AvailableSpace::Definite(max_width)
        } else {
            AvailableSpace::MaxContent
        };
        let scroll_top = scroll_position.y * line_height;
        let start_x = em_width;

        let mut last_used_color: Option<(PlayerColor, Oid)> = None;
        let blame_renderer = cx.global::<GlobalBlameRenderer>().0.clone();

        let shaped_lines = blamed_rows
            .into_iter()
            .enumerate()
            .flat_map(|(ix, blame_entry)| {
                let mut element = render_blame_entry(
                    ix,
                    &blame,
                    blame_entry?,
                    &self.style,
                    &mut last_used_color,
                    self.editor.clone(),
                    workspace.clone(),
                    blame_renderer.clone(),
                    cx,
                )?;

                let start_y = ix as f32 * line_height - (scroll_top % line_height);
                let absolute_offset = gutter_hitbox.origin + point(start_x, start_y);

                element.prepaint_as_root(
                    absolute_offset,
                    size(width, AvailableSpace::MinContent),
                    window,
                    cx,
                );

                Some(element)
            })
            .collect();

        Some(shaped_lines)
    }

    fn layout_indent_guides(
        &self,
        content_origin: gpui::Point<Pixels>,
        text_origin: gpui::Point<Pixels>,
        visible_buffer_range: Range<MultiBufferRow>,
        scroll_pixel_position: gpui::Point<Pixels>,
        line_height: Pixels,
        snapshot: &DisplaySnapshot,
        window: &mut Window,
        cx: &mut App,
    ) -> Option<Vec<IndentGuideLayout>> {
        if self.editor.read(cx).mode().is_minimap() {
            return None;
        }
        let indent_guides = self.editor.update(cx, |editor, cx| {
            editor.indent_guides(visible_buffer_range, snapshot, cx)
        })?;

        let active_indent_guide_indices = self.editor.update(cx, |editor, cx| {
            editor
                .find_active_indent_guide_indices(&indent_guides, snapshot, window, cx)
                .unwrap_or_default()
        });

        Some(
            indent_guides
                .into_iter()
                .enumerate()
                .filter_map(|(i, indent_guide)| {
                    let single_indent_width =
                        self.column_pixels(indent_guide.tab_size as usize, window, cx);
                    let total_width = single_indent_width * indent_guide.depth as f32;
                    let start_x = content_origin.x + total_width - scroll_pixel_position.x;
                    if start_x >= text_origin.x {
                        let (offset_y, length) = Self::calculate_indent_guide_bounds(
                            indent_guide.start_row..indent_guide.end_row,
                            line_height,
                            snapshot,
                        );

                        let start_y = content_origin.y + offset_y - scroll_pixel_position.y;

                        Some(IndentGuideLayout {
                            origin: point(start_x, start_y),
                            length,
                            single_indent_width,
                            depth: indent_guide.depth,
                            active: active_indent_guide_indices.contains(&i),
                            settings: indent_guide.settings,
                        })
                    } else {
                        None
                    }
                })
                .collect(),
        )
    }

    fn calculate_indent_guide_bounds(
        row_range: Range<MultiBufferRow>,
        line_height: Pixels,
        snapshot: &DisplaySnapshot,
    ) -> (gpui::Pixels, gpui::Pixels) {
        let start_point = Point::new(row_range.start.0, 0);
        let end_point = Point::new(row_range.end.0, 0);

        let row_range = start_point.to_display_point(snapshot).row()
            ..end_point.to_display_point(snapshot).row();

        let mut prev_line = start_point;
        prev_line.row = prev_line.row.saturating_sub(1);
        let prev_line = prev_line.to_display_point(snapshot).row();

        let mut cons_line = end_point;
        cons_line.row += 1;
        let cons_line = cons_line.to_display_point(snapshot).row();

        let mut offset_y = row_range.start.0 as f32 * line_height;
        let mut length = (cons_line.0.saturating_sub(row_range.start.0)) as f32 * line_height;

        // If we are at the end of the buffer, ensure that the indent guide extends to the end of the line.
        if row_range.end == cons_line {
            length += line_height;
        }

        // If there is a block (e.g. diagnostic) in between the start of the indent guide and the line above,
        // we want to extend the indent guide to the start of the block.
        let mut block_height = 0;
        let mut block_offset = 0;
        let mut found_excerpt_header = false;
        for (_, block) in snapshot.blocks_in_range(prev_line..row_range.start) {
            if matches!(block, Block::ExcerptBoundary { .. }) {
                found_excerpt_header = true;
                break;
            }
            block_offset += block.height();
            block_height += block.height();
        }
        if !found_excerpt_header {
            offset_y -= block_offset as f32 * line_height;
            length += block_height as f32 * line_height;
        }

        // If there is a block (e.g. diagnostic) at the end of an multibuffer excerpt,
        // we want to ensure that the indent guide stops before the excerpt header.
        let mut block_height = 0;
        let mut found_excerpt_header = false;
        for (_, block) in snapshot.blocks_in_range(row_range.end..cons_line) {
            if matches!(block, Block::ExcerptBoundary { .. }) {
                found_excerpt_header = true;
            }
            block_height += block.height();
        }
        if found_excerpt_header {
            length -= block_height as f32 * line_height;
        }

        (offset_y, length)
    }

    fn layout_breakpoints(
        &self,
        line_height: Pixels,
        range: Range<DisplayRow>,
        scroll_pixel_position: gpui::Point<Pixels>,
        gutter_dimensions: &GutterDimensions,
        gutter_hitbox: &Hitbox,
        display_hunks: &[(DisplayDiffHunk, Option<Hitbox>)],
        snapshot: &EditorSnapshot,
        breakpoints: HashMap<DisplayRow, (Anchor, Breakpoint, Option<BreakpointSessionState>)>,
        row_infos: &[RowInfo],
        window: &mut Window,
        cx: &mut App,
    ) -> Vec<AnyElement> {
        self.editor.update(cx, |editor, cx| {
            breakpoints
                .into_iter()
                .filter_map(|(display_row, (text_anchor, bp, state))| {
                    if row_infos
                        .get((display_row.0.saturating_sub(range.start.0)) as usize)
                        .is_some_and(|row_info| {
                            row_info.expand_info.is_some()
                                || row_info
                                    .diff_status
                                    .is_some_and(|status| status.is_deleted())
                        })
                    {
                        return None;
                    }

                    if range.start > display_row || range.end < display_row {
                        return None;
                    }

                    let row =
                        MultiBufferRow(DisplayPoint::new(display_row, 0).to_point(&snapshot).row);
                    if snapshot.is_line_folded(row) {
                        return None;
                    }

                    let button = editor.render_breakpoint(text_anchor, display_row, &bp, state, cx);

                    let button = prepaint_gutter_button(
                        button,
                        display_row,
                        line_height,
                        gutter_dimensions,
                        scroll_pixel_position,
                        gutter_hitbox,
                        display_hunks,
                        window,
                        cx,
                    );
                    Some(button)
                })
                .collect_vec()
        })
    }

    #[allow(clippy::too_many_arguments)]
    fn layout_run_indicators(
        &self,
        line_height: Pixels,
        range: Range<DisplayRow>,
        row_infos: &[RowInfo],
        scroll_pixel_position: gpui::Point<Pixels>,
        gutter_dimensions: &GutterDimensions,
        gutter_hitbox: &Hitbox,
        display_hunks: &[(DisplayDiffHunk, Option<Hitbox>)],
        snapshot: &EditorSnapshot,
        breakpoints: &mut HashMap<DisplayRow, (Anchor, Breakpoint, Option<BreakpointSessionState>)>,
        window: &mut Window,
        cx: &mut App,
    ) -> Vec<AnyElement> {
        self.editor.update(cx, |editor, cx| {
            let active_task_indicator_row =
                if let Some(crate::CodeContextMenu::CodeActions(CodeActionsMenu {
                    deployed_from,
                    actions,
                    ..
                })) = editor.context_menu.borrow().as_ref()
                {
                    actions
                        .tasks()
                        .map(|tasks| tasks.position.to_display_point(snapshot).row())
                        .or_else(|| match deployed_from {
                            Some(CodeActionSource::Indicator(row)) => Some(*row),
                            _ => None,
                        })
                } else {
                    None
                };

            let offset_range_start =
                snapshot.display_point_to_point(DisplayPoint::new(range.start, 0), Bias::Left);

            let offset_range_end =
                snapshot.display_point_to_point(DisplayPoint::new(range.end, 0), Bias::Right);

            editor
                .tasks
                .iter()
                .filter_map(|(_, tasks)| {
                    let multibuffer_point = tasks.offset.to_point(&snapshot.buffer_snapshot);
                    if multibuffer_point < offset_range_start
                        || multibuffer_point > offset_range_end
                    {
                        return None;
                    }
                    let multibuffer_row = MultiBufferRow(multibuffer_point.row);
                    let buffer_folded = snapshot
                        .buffer_snapshot
                        .buffer_line_for_row(multibuffer_row)
                        .map(|(buffer_snapshot, _)| buffer_snapshot.remote_id())
                        .map(|buffer_id| editor.is_buffer_folded(buffer_id, cx))
                        .unwrap_or(false);
                    if buffer_folded {
                        return None;
                    }

                    if snapshot.is_line_folded(multibuffer_row) {
                        // Skip folded indicators, unless it's the starting line of a fold.
                        if multibuffer_row
                            .0
                            .checked_sub(1)
                            .map_or(false, |previous_row| {
                                snapshot.is_line_folded(MultiBufferRow(previous_row))
                            })
                        {
                            return None;
                        }
                    }

                    let display_row = multibuffer_point.to_display_point(snapshot).row();
                    if !range.contains(&display_row) {
                        return None;
                    }
                    if row_infos
                        .get((display_row - range.start).0 as usize)
                        .is_some_and(|row_info| row_info.expand_info.is_some())
                    {
                        return None;
                    }

                    let button = editor.render_run_indicator(
                        &self.style,
                        Some(display_row) == active_task_indicator_row,
                        display_row,
                        breakpoints.remove(&display_row),
                        cx,
                    );

                    let button = prepaint_gutter_button(
                        button,
                        display_row,
                        line_height,
                        gutter_dimensions,
                        scroll_pixel_position,
                        gutter_hitbox,
                        display_hunks,
                        window,
                        cx,
                    );
                    Some(button)
                })
                .collect_vec()
        })
    }

    fn layout_expand_toggles(
        &self,
        gutter_hitbox: &Hitbox,
        gutter_dimensions: GutterDimensions,
        em_width: Pixels,
        line_height: Pixels,
        scroll_position: gpui::Point<f32>,
        buffer_rows: &[RowInfo],
        window: &mut Window,
        cx: &mut App,
    ) -> Vec<Option<(AnyElement, gpui::Point<Pixels>)>> {
        if self.editor.read(cx).disable_expand_excerpt_buttons {
            return vec![];
        }

        let editor_font_size = self.style.text.font_size.to_pixels(window.rem_size()) * 1.2;

        let scroll_top = scroll_position.y * line_height;

        let max_line_number_length = self
            .editor
            .read(cx)
            .buffer()
            .read(cx)
            .snapshot(cx)
            .widest_line_number()
            .ilog10()
            + 1;

        let elements = buffer_rows
            .into_iter()
            .enumerate()
            .map(|(ix, row_info)| {
                let ExpandInfo {
                    excerpt_id,
                    direction,
                } = row_info.expand_info?;

                let icon_name = match direction {
                    ExpandExcerptDirection::Up => IconName::ExpandUp,
                    ExpandExcerptDirection::Down => IconName::ExpandDown,
                    ExpandExcerptDirection::UpAndDown => IconName::ExpandVertical,
                };

                let git_gutter_width = Self::gutter_strip_width(line_height);
                let available_width = gutter_dimensions.left_padding - git_gutter_width;

                let editor = self.editor.clone();
                let is_wide = max_line_number_length >= MIN_LINE_NUMBER_DIGITS
                    && row_info
                        .buffer_row
                        .is_some_and(|row| (row + 1).ilog10() + 1 == max_line_number_length)
                    || gutter_dimensions.right_padding == px(0.);

                let width = if is_wide {
                    available_width - px(2.)
                } else {
                    available_width + em_width - px(2.)
                };

                let toggle = IconButton::new(("expand", ix), icon_name)
                    .icon_color(Color::Custom(cx.theme().colors().editor_line_number))
                    .selected_icon_color(Color::Custom(cx.theme().colors().editor_foreground))
                    .icon_size(IconSize::Custom(rems(editor_font_size / window.rem_size())))
                    .width(width.into())
                    .on_click(move |_, window, cx| {
                        editor.update(cx, |editor, cx| {
                            editor.expand_excerpt(excerpt_id, direction, window, cx);
                        });
                    })
                    .tooltip(Tooltip::for_action_title(
                        "Expand Excerpt",
                        &crate::actions::ExpandExcerpts::default(),
                    ))
                    .into_any_element();

                let position = point(
                    git_gutter_width + px(1.),
                    ix as f32 * line_height - (scroll_top % line_height) + px(1.),
                );
                let origin = gutter_hitbox.origin + position;

                Some((toggle, origin))
            })
            .collect();

        elements
    }

    fn calculate_relative_line_numbers(
        &self,
        snapshot: &EditorSnapshot,
        rows: &Range<DisplayRow>,
        relative_to: Option<DisplayRow>,
    ) -> HashMap<DisplayRow, DisplayRowDelta> {
        let mut relative_rows: HashMap<DisplayRow, DisplayRowDelta> = Default::default();
        let Some(relative_to) = relative_to else {
            return relative_rows;
        };

        let start = rows.start.min(relative_to);
        let end = rows.end.max(relative_to);

        let buffer_rows = snapshot
            .row_infos(start)
            .take(1 + end.minus(start) as usize)
            .collect::<Vec<_>>();

        let head_idx = relative_to.minus(start);
        let mut delta = 1;
        let mut i = head_idx + 1;
        while i < buffer_rows.len() as u32 {
            if buffer_rows[i as usize].buffer_row.is_some() {
                if rows.contains(&DisplayRow(i + start.0)) {
                    relative_rows.insert(DisplayRow(i + start.0), delta);
                }
                delta += 1;
            }
            i += 1;
        }
        delta = 1;
        i = head_idx.min(buffer_rows.len() as u32 - 1);
        while i > 0 && buffer_rows[i as usize].buffer_row.is_none() {
            i -= 1;
        }

        while i > 0 {
            i -= 1;
            if buffer_rows[i as usize].buffer_row.is_some() {
                if rows.contains(&DisplayRow(i + start.0)) {
                    relative_rows.insert(DisplayRow(i + start.0), delta);
                }
                delta += 1;
            }
        }

        relative_rows
    }

    fn layout_line_numbers(
        &self,
        gutter_hitbox: Option<&Hitbox>,
        gutter_dimensions: GutterDimensions,
        line_height: Pixels,
        scroll_position: gpui::Point<f32>,
        rows: Range<DisplayRow>,
        buffer_rows: &[RowInfo],
        active_rows: &BTreeMap<DisplayRow, LineHighlightSpec>,
        newest_selection_head: Option<DisplayPoint>,
        snapshot: &EditorSnapshot,
        window: &mut Window,
        cx: &mut App,
    ) -> Arc<HashMap<MultiBufferRow, LineNumberLayout>> {
        let include_line_numbers = snapshot.show_line_numbers.unwrap_or_else(|| {
            EditorSettings::get_global(cx).gutter.line_numbers && snapshot.mode.is_full()
        });
        if !include_line_numbers {
            return Arc::default();
        }

        let (newest_selection_head, is_relative) = self.editor.update(cx, |editor, cx| {
            let newest_selection_head = newest_selection_head.unwrap_or_else(|| {
                let newest = editor.selections.newest::<Point>(cx);
                SelectionLayout::new(
                    newest,
                    editor.selections.line_mode,
                    editor.cursor_shape,
                    &snapshot.display_snapshot,
                    true,
                    true,
                    None,
                )
                .head
            });
            let is_relative = editor.should_use_relative_line_numbers(cx);
            (newest_selection_head, is_relative)
        });

        let relative_to = if is_relative {
            Some(newest_selection_head.row())
        } else {
            None
        };
        let relative_rows = self.calculate_relative_line_numbers(snapshot, &rows, relative_to);
        let mut line_number = String::new();
        let line_numbers = buffer_rows
            .into_iter()
            .enumerate()
            .flat_map(|(ix, row_info)| {
                let display_row = DisplayRow(rows.start.0 + ix as u32);
                line_number.clear();
                let non_relative_number = row_info.buffer_row? + 1;
                let number = relative_rows
                    .get(&display_row)
                    .unwrap_or(&non_relative_number);
                write!(&mut line_number, "{number}").unwrap();
                if row_info
                    .diff_status
                    .is_some_and(|status| status.is_deleted())
                {
                    return None;
                }

                let color = active_rows
                    .get(&display_row)
                    .map(|spec| {
                        if spec.breakpoint {
                            cx.theme().colors().debugger_accent
                        } else {
                            cx.theme().colors().editor_active_line_number
                        }
                    })
                    .unwrap_or_else(|| cx.theme().colors().editor_line_number);
                let shaped_line =
                    self.shape_line_number(SharedString::from(&line_number), color, window);
                let scroll_top = scroll_position.y * line_height;
                let line_origin = gutter_hitbox.map(|hitbox| {
                    hitbox.origin
                        + point(
                            hitbox.size.width - shaped_line.width - gutter_dimensions.right_padding,
                            ix as f32 * line_height - (scroll_top % line_height),
                        )
                });

                #[cfg(not(test))]
                let hitbox = line_origin.map(|line_origin| {
                    window.insert_hitbox(
                        Bounds::new(line_origin, size(shaped_line.width, line_height)),
                        HitboxBehavior::Normal,
                    )
                });
                #[cfg(test)]
                let hitbox = {
                    let _ = line_origin;
                    None
                };

                let multi_buffer_row = DisplayPoint::new(display_row, 0).to_point(snapshot).row;
                let multi_buffer_row = MultiBufferRow(multi_buffer_row);
                let line_number = LineNumberLayout {
                    shaped_line,
                    hitbox,
                };
                Some((multi_buffer_row, line_number))
            })
            .collect();
        Arc::new(line_numbers)
    }

    fn layout_crease_toggles(
        &self,
        rows: Range<DisplayRow>,
        row_infos: &[RowInfo],
        active_rows: &BTreeMap<DisplayRow, LineHighlightSpec>,
        snapshot: &EditorSnapshot,
        window: &mut Window,
        cx: &mut App,
    ) -> Vec<Option<AnyElement>> {
        let include_fold_statuses = EditorSettings::get_global(cx).gutter.folds
            && snapshot.mode.is_full()
            && self.editor.read(cx).is_singleton(cx);
        if include_fold_statuses {
            row_infos
                .into_iter()
                .enumerate()
                .map(|(ix, info)| {
                    if info.expand_info.is_some() {
                        return None;
                    }
                    let row = info.multibuffer_row?;
                    let display_row = DisplayRow(rows.start.0 + ix as u32);
                    let active = active_rows.contains_key(&display_row);

                    snapshot.render_crease_toggle(row, active, self.editor.clone(), window, cx)
                })
                .collect()
        } else {
            Vec::new()
        }
    }

    fn layout_crease_trailers(
        &self,
        buffer_rows: impl IntoIterator<Item = RowInfo>,
        snapshot: &EditorSnapshot,
        window: &mut Window,
        cx: &mut App,
    ) -> Vec<Option<AnyElement>> {
        buffer_rows
            .into_iter()
            .map(|row_info| {
                if row_info.expand_info.is_some() {
                    return None;
                }
                if let Some(row) = row_info.multibuffer_row {
                    snapshot.render_crease_trailer(row, window, cx)
                } else {
                    None
                }
            })
            .collect()
    }

    fn layout_lines(
        rows: Range<DisplayRow>,
        snapshot: &EditorSnapshot,
        style: &EditorStyle,
        editor_width: Pixels,
        is_row_soft_wrapped: impl Copy + Fn(usize) -> bool,
        window: &mut Window,
        cx: &mut App,
    ) -> Vec<LineWithInvisibles> {
        if rows.start >= rows.end {
            return Vec::new();
        }

        // Show the placeholder when the editor is empty
        if snapshot.is_empty() {
            let font_size = style.text.font_size.to_pixels(window.rem_size());
            let placeholder_color = cx.theme().colors().text_placeholder;
            let placeholder_text = snapshot.placeholder_text();

            let placeholder_lines = placeholder_text
                .as_ref()
                .map_or("", AsRef::as_ref)
                .split('\n')
                .skip(rows.start.0 as usize)
                .chain(iter::repeat(""))
                .take(rows.len());
            placeholder_lines
                .map(move |line| {
                    let run = TextRun {
                        len: line.len(),
                        font: style.text.font(),
                        color: placeholder_color,
                        background_color: None,
                        underline: None,
                        strikethrough: None,
                    };
                    let line =
                        window
                            .text_system()
                            .shape_line(line.to_string().into(), font_size, &[run]);
                    LineWithInvisibles {
                        width: line.width,
                        len: line.len,
                        fragments: smallvec![LineFragment::Text(line)],
                        invisibles: Vec::new(),
                        font_size,
                    }
                })
                .collect()
        } else {
            let chunks = snapshot.highlighted_chunks(rows.clone(), true, style);
            LineWithInvisibles::from_chunks(
                chunks,
                &style,
                MAX_LINE_LEN,
                rows.len(),
                &snapshot.mode,
                editor_width,
                is_row_soft_wrapped,
                window,
                cx,
            )
        }
    }

    fn prepaint_lines(
        &self,
        start_row: DisplayRow,
        line_layouts: &mut [LineWithInvisibles],
        line_height: Pixels,
        scroll_pixel_position: gpui::Point<Pixels>,
        content_origin: gpui::Point<Pixels>,
        window: &mut Window,
        cx: &mut App,
    ) -> SmallVec<[AnyElement; 1]> {
        let mut line_elements = SmallVec::new();
        for (ix, line) in line_layouts.iter_mut().enumerate() {
            let row = start_row + DisplayRow(ix as u32);
            line.prepaint(
                line_height,
                scroll_pixel_position,
                row,
                content_origin,
                &mut line_elements,
                window,
                cx,
            );
        }
        line_elements
    }

    fn render_block(
        &self,
        block: &Block,
        available_width: AvailableSpace,
        block_id: BlockId,
        block_row_start: DisplayRow,
        snapshot: &EditorSnapshot,
        text_x: Pixels,
        rows: &Range<DisplayRow>,
        line_layouts: &[LineWithInvisibles],
        editor_margins: &EditorMargins,
        line_height: Pixels,
        em_width: Pixels,
        text_hitbox: &Hitbox,
        editor_width: Pixels,
        scroll_width: &mut Pixels,
        resized_blocks: &mut HashMap<CustomBlockId, u32>,
        row_block_types: &mut HashMap<DisplayRow, bool>,
        selections: &[Selection<Point>],
        selected_buffer_ids: &Vec<BufferId>,
        is_row_soft_wrapped: impl Copy + Fn(usize) -> bool,
        sticky_header_excerpt_id: Option<ExcerptId>,
        window: &mut Window,
        cx: &mut App,
    ) -> Option<(AnyElement, Size<Pixels>, DisplayRow, Pixels)> {
        let mut x_position = None;
        let mut element = match block {
            Block::Custom(custom) => {
                let block_start = custom.start().to_point(&snapshot.buffer_snapshot);
                let block_end = custom.end().to_point(&snapshot.buffer_snapshot);
                if block.place_near() && snapshot.is_line_folded(MultiBufferRow(block_start.row)) {
                    return None;
                }
                let align_to = block_start.to_display_point(snapshot);
                let x_and_width = |layout: &LineWithInvisibles| {
                    Some((
                        text_x + layout.x_for_index(align_to.column() as usize),
                        text_x + layout.width,
                    ))
                };
                let line_ix = align_to.row().0.checked_sub(rows.start.0);
                x_position =
                    if let Some(layout) = line_ix.and_then(|ix| line_layouts.get(ix as usize)) {
                        x_and_width(&layout)
                    } else {
                        x_and_width(&layout_line(
                            align_to.row(),
                            snapshot,
                            &self.style,
                            editor_width,
                            is_row_soft_wrapped,
                            window,
                            cx,
                        ))
                    };

                let anchor_x = x_position.unwrap().0;

                let selected = selections
                    .binary_search_by(|selection| {
                        if selection.end <= block_start {
                            Ordering::Less
                        } else if selection.start >= block_end {
                            Ordering::Greater
                        } else {
                            Ordering::Equal
                        }
                    })
                    .is_ok();

                div()
                    .size_full()
                    .children(
                        (!snapshot.mode.is_minimap() || custom.render_in_minimap).then(|| {
                            custom.render(&mut BlockContext {
                                window,
                                app: cx,
                                anchor_x,
                                margins: editor_margins,
                                line_height,
                                em_width,
                                block_id,
                                selected,
                                max_width: text_hitbox.size.width.max(*scroll_width),
                                editor_style: &self.style,
                            })
                        }),
                    )
                    .into_any()
            }

            Block::FoldedBuffer {
                first_excerpt,
                height,
                ..
            } => {
                let selected = selected_buffer_ids.contains(&first_excerpt.buffer_id);
                let result = v_flex().id(block_id).w_full().pr(editor_margins.right);

                let jump_data = header_jump_data(snapshot, block_row_start, *height, first_excerpt);
                result
                    .child(self.render_buffer_header(
                        first_excerpt,
                        true,
                        selected,
                        false,
                        jump_data,
                        window,
                        cx,
                    ))
                    .into_any_element()
            }

            Block::ExcerptBoundary {
                excerpt,
                height,
                starts_new_buffer,
                ..
            } => {
                let color = cx.theme().colors().clone();
                let mut result = v_flex().id(block_id).w_full();

                let jump_data = header_jump_data(snapshot, block_row_start, *height, excerpt);

                if *starts_new_buffer {
                    if sticky_header_excerpt_id != Some(excerpt.id) {
                        let selected = selected_buffer_ids.contains(&excerpt.buffer_id);

                        result = result.child(div().pr(editor_margins.right).child(
                            self.render_buffer_header(
                                excerpt, false, selected, false, jump_data, window, cx,
                            ),
                        ));
                    } else {
                        result =
                            result.child(div().h(FILE_HEADER_HEIGHT as f32 * window.line_height()));
                    }
                } else {
                    result = result.child(
                        h_flex().relative().child(
                            div()
                                .top(line_height / 2.)
                                .absolute()
                                .w_full()
                                .h_px()
                                .bg(color.border_variant),
                        ),
                    );
                };

                result.into_any()
            }
        };

        // Discover the element's content height, then round up to the nearest multiple of line height.
        let preliminary_size = element.layout_as_root(
            size(available_width, AvailableSpace::MinContent),
            window,
            cx,
        );
        let quantized_height = (preliminary_size.height / line_height).ceil() * line_height;
        let final_size = if preliminary_size.height == quantized_height {
            preliminary_size
        } else {
            element.layout_as_root(size(available_width, quantized_height.into()), window, cx)
        };
        let mut element_height_in_lines = ((final_size.height / line_height).ceil() as u32).max(1);

        let mut row = block_row_start;
        let mut x_offset = px(0.);
        let mut is_block = true;

        if let BlockId::Custom(custom_block_id) = block_id {
            if block.has_height() {
                if block.place_near() {
                    if let Some((x_target, line_width)) = x_position {
                        let margin = em_width * 2;
                        if line_width + final_size.width + margin
                            < editor_width + editor_margins.gutter.full_width()
                            && !row_block_types.contains_key(&(row - 1))
                            && element_height_in_lines == 1
                        {
                            x_offset = line_width + margin;
                            row = row - 1;
                            is_block = false;
                            element_height_in_lines = 0;
                            row_block_types.insert(row, is_block);
                        } else {
                            let max_offset = editor_width + editor_margins.gutter.full_width()
                                - final_size.width;
                            let min_offset = (x_target + em_width - final_size.width)
                                .max(editor_margins.gutter.full_width());
                            x_offset = x_target.min(max_offset).max(min_offset);
                        }
                    }
                };
                if element_height_in_lines != block.height() {
                    resized_blocks.insert(custom_block_id, element_height_in_lines);
                }
            }
        }
        for i in 0..element_height_in_lines {
            row_block_types.insert(row + i, is_block);
        }

        Some((element, final_size, row, x_offset))
    }

    fn render_buffer_header(
        &self,
        for_excerpt: &ExcerptInfo,
        is_folded: bool,
        is_selected: bool,
        is_sticky: bool,
        jump_data: JumpData,
        window: &mut Window,
        cx: &mut App,
    ) -> Div {
        let editor = self.editor.read(cx);
        let file_status = editor
            .buffer
            .read(cx)
            .all_diff_hunks_expanded()
            .then(|| {
                editor
                    .project
                    .as_ref()?
                    .read(cx)
                    .status_for_buffer_id(for_excerpt.buffer_id, cx)
            })
            .flatten();

        let include_root = editor
            .project
            .as_ref()
            .map(|project| project.read(cx).visible_worktrees(cx).count() > 1)
            .unwrap_or_default();
        let can_open_excerpts = Editor::can_open_excerpts_in_file(for_excerpt.buffer.file());
        let path = for_excerpt.buffer.resolve_file_path(cx, include_root);
        let filename = path
            .as_ref()
            .and_then(|path| Some(path.file_name()?.to_string_lossy().to_string()));
        let parent_path = path.as_ref().and_then(|path| {
            Some(path.parent()?.to_string_lossy().to_string() + std::path::MAIN_SEPARATOR_STR)
        });
        let focus_handle = editor.focus_handle(cx);
        let colors = cx.theme().colors();

        div()
            .p_1()
            .w_full()
            .h(FILE_HEADER_HEIGHT as f32 * window.line_height())
            .child(
                h_flex()
                    .size_full()
                    .gap_2()
                    .flex_basis(Length::Definite(DefiniteLength::Fraction(0.667)))
                    .pl_0p5()
                    .pr_5()
                    .rounded_sm()
                    .when(is_sticky, |el| el.shadow_md())
                    .border_1()
                    .map(|div| {
                        let border_color = if is_selected
                            && is_folded
                            && focus_handle.contains_focused(window, cx)
                        {
                            colors.border_focused
                        } else {
                            colors.border
                        };
                        div.border_color(border_color)
                    })
                    .bg(colors.editor_subheader_background)
                    .hover(|style| style.bg(colors.element_hover))
                    .map(|header| {
                        let editor = self.editor.clone();
                        let buffer_id = for_excerpt.buffer_id;
                        let toggle_chevron_icon =
                            FileIcons::get_chevron_icon(!is_folded, cx).map(Icon::from_path);
                        header.child(
                            div()
                                .hover(|style| style.bg(colors.element_selected))
                                .rounded_xs()
                                .child(
                                    ButtonLike::new("toggle-buffer-fold")
                                        .style(ui::ButtonStyle::Transparent)
                                        .height(px(28.).into())
                                        .width(px(28.).into())
                                        .children(toggle_chevron_icon)
                                        .tooltip({
                                            let focus_handle = focus_handle.clone();
                                            move |window, cx| {
                                                Tooltip::for_action_in(
                                                    "Toggle Excerpt Fold",
                                                    &ToggleFold,
                                                    &focus_handle,
                                                    window,
                                                    cx,
                                                )
                                            }
                                        })
                                        .on_click(move |_, _, cx| {
                                            if is_folded {
                                                editor.update(cx, |editor, cx| {
                                                    editor.unfold_buffer(buffer_id, cx);
                                                });
                                            } else {
                                                editor.update(cx, |editor, cx| {
                                                    editor.fold_buffer(buffer_id, cx);
                                                });
                                            }
                                        }),
                                ),
                        )
                    })
                    .children(
                        editor
                            .addons
                            .values()
                            .filter_map(|addon| {
                                addon.render_buffer_header_controls(for_excerpt, window, cx)
                            })
                            .take(1),
                    )
                    .child(
                        h_flex()
                            .cursor_pointer()
                            .id("path header block")
                            .size_full()
                            .justify_between()
                            .child(
                                h_flex()
                                    .gap_2()
                                    .child(
                                        Label::new(
                                            filename
                                                .map(SharedString::from)
                                                .unwrap_or_else(|| "untitled".into()),
                                        )
                                        .single_line()
                                        .when_some(
                                            file_status,
                                            |el, status| {
                                                el.color(if status.is_conflicted() {
                                                    Color::Conflict
                                                } else if status.is_modified() {
                                                    Color::Modified
                                                } else if status.is_deleted() {
                                                    Color::Disabled
                                                } else {
                                                    Color::Created
                                                })
                                                .when(status.is_deleted(), |el| el.strikethrough())
                                            },
                                        ),
                                    )
                                    .when_some(parent_path, |then, path| {
                                        then.child(div().child(path).text_color(
                                            if file_status.is_some_and(FileStatus::is_deleted) {
                                                colors.text_disabled
                                            } else {
                                                colors.text_muted
                                            },
                                        ))
                                    }),
                            )
                            .when(can_open_excerpts && is_selected && path.is_some(), |el| {
                                el.child(
                                    h_flex()
                                        .id("jump-to-file-button")
                                        .gap_2p5()
                                        .child(Label::new("Jump To File"))
                                        .children(
                                            KeyBinding::for_action_in(
                                                &OpenExcerpts,
                                                &focus_handle,
                                                window,
                                                cx,
                                            )
                                            .map(|binding| binding.into_any_element()),
                                        ),
                                )
                            })
                            .on_mouse_down(MouseButton::Left, |_, _, cx| cx.stop_propagation())
                            .on_click(window.listener_for(&self.editor, {
                                move |editor, e: &ClickEvent, window, cx| {
                                    editor.open_excerpts_common(
                                        Some(jump_data.clone()),
                                        e.down.modifiers.secondary(),
                                        window,
                                        cx,
                                    );
                                }
                            })),
                    ),
            )
    }

    fn render_blocks(
        &self,
        rows: Range<DisplayRow>,
        snapshot: &EditorSnapshot,
        hitbox: &Hitbox,
        text_hitbox: &Hitbox,
        editor_width: Pixels,
        scroll_width: &mut Pixels,
        editor_margins: &EditorMargins,
        em_width: Pixels,
        text_x: Pixels,
        line_height: Pixels,
        line_layouts: &mut [LineWithInvisibles],
        selections: &[Selection<Point>],
        selected_buffer_ids: &Vec<BufferId>,
        is_row_soft_wrapped: impl Copy + Fn(usize) -> bool,
        sticky_header_excerpt_id: Option<ExcerptId>,
        window: &mut Window,
        cx: &mut App,
    ) -> Result<(Vec<BlockLayout>, HashMap<DisplayRow, bool>), HashMap<CustomBlockId, u32>> {
        let (fixed_blocks, non_fixed_blocks) = snapshot
            .blocks_in_range(rows.clone())
            .partition::<Vec<_>, _>(|(_, block)| block.style() == BlockStyle::Fixed);

        let mut focused_block = self
            .editor
            .update(cx, |editor, _| editor.take_focused_block());
        let mut fixed_block_max_width = Pixels::ZERO;
        let mut blocks = Vec::new();
        let mut resized_blocks = HashMap::default();
        let mut row_block_types = HashMap::default();

        for (row, block) in fixed_blocks {
            let block_id = block.id();

            if focused_block.as_ref().map_or(false, |b| b.id == block_id) {
                focused_block = None;
            }

            if let Some((element, element_size, row, x_offset)) = self.render_block(
                block,
                AvailableSpace::MinContent,
                block_id,
                row,
                snapshot,
                text_x,
                &rows,
                line_layouts,
                editor_margins,
                line_height,
                em_width,
                text_hitbox,
                editor_width,
                scroll_width,
                &mut resized_blocks,
                &mut row_block_types,
                selections,
                selected_buffer_ids,
                is_row_soft_wrapped,
                sticky_header_excerpt_id,
                window,
                cx,
            ) {
                fixed_block_max_width = fixed_block_max_width.max(element_size.width + em_width);
                blocks.push(BlockLayout {
                    id: block_id,
                    x_offset,
                    row: Some(row),
                    element,
                    available_space: size(AvailableSpace::MinContent, element_size.height.into()),
                    style: BlockStyle::Fixed,
                    overlaps_gutter: true,
                    is_buffer_header: block.is_buffer_header(),
                });
            }
        }

        for (row, block) in non_fixed_blocks {
            let style = block.style();
            let width = match (style, block.place_near()) {
                (_, true) => AvailableSpace::MinContent,
                (BlockStyle::Sticky, _) => hitbox.size.width.into(),
                (BlockStyle::Flex, _) => hitbox
                    .size
                    .width
                    .max(fixed_block_max_width)
                    .max(editor_margins.gutter.width + *scroll_width)
                    .into(),
                (BlockStyle::Fixed, _) => unreachable!(),
            };
            let block_id = block.id();

            if focused_block.as_ref().map_or(false, |b| b.id == block_id) {
                focused_block = None;
            }

            if let Some((element, element_size, row, x_offset)) = self.render_block(
                block,
                width,
                block_id,
                row,
                snapshot,
                text_x,
                &rows,
                line_layouts,
                editor_margins,
                line_height,
                em_width,
                text_hitbox,
                editor_width,
                scroll_width,
                &mut resized_blocks,
                &mut row_block_types,
                selections,
                selected_buffer_ids,
                is_row_soft_wrapped,
                sticky_header_excerpt_id,
                window,
                cx,
            ) {
                blocks.push(BlockLayout {
                    id: block_id,
                    x_offset,
                    row: Some(row),
                    element,
                    available_space: size(width, element_size.height.into()),
                    style,
                    overlaps_gutter: !block.place_near(),
                    is_buffer_header: block.is_buffer_header(),
                });
            }
        }

        if let Some(focused_block) = focused_block {
            if let Some(focus_handle) = focused_block.focus_handle.upgrade() {
                if focus_handle.is_focused(window) {
                    if let Some(block) = snapshot.block_for_id(focused_block.id) {
                        let style = block.style();
                        let width = match style {
                            BlockStyle::Fixed => AvailableSpace::MinContent,
                            BlockStyle::Flex => AvailableSpace::Definite(
                                hitbox
                                    .size
                                    .width
                                    .max(fixed_block_max_width)
                                    .max(editor_margins.gutter.width + *scroll_width),
                            ),
                            BlockStyle::Sticky => AvailableSpace::Definite(hitbox.size.width),
                        };

                        if let Some((element, element_size, _, x_offset)) = self.render_block(
                            &block,
                            width,
                            focused_block.id,
                            rows.end,
                            snapshot,
                            text_x,
                            &rows,
                            line_layouts,
                            editor_margins,
                            line_height,
                            em_width,
                            text_hitbox,
                            editor_width,
                            scroll_width,
                            &mut resized_blocks,
                            &mut row_block_types,
                            selections,
                            selected_buffer_ids,
                            is_row_soft_wrapped,
                            sticky_header_excerpt_id,
                            window,
                            cx,
                        ) {
                            blocks.push(BlockLayout {
                                id: block.id(),
                                x_offset,
                                row: None,
                                element,
                                available_space: size(width, element_size.height.into()),
                                style,
                                overlaps_gutter: true,
                                is_buffer_header: block.is_buffer_header(),
                            });
                        }
                    }
                }
            }
        }

        if resized_blocks.is_empty() {
            *scroll_width =
                (*scroll_width).max(fixed_block_max_width - editor_margins.gutter.width);
            Ok((blocks, row_block_types))
        } else {
            Err(resized_blocks)
        }
    }

    fn layout_blocks(
        &self,
        blocks: &mut Vec<BlockLayout>,
        hitbox: &Hitbox,
        line_height: Pixels,
        scroll_pixel_position: gpui::Point<Pixels>,
        window: &mut Window,
        cx: &mut App,
    ) {
        for block in blocks {
            let mut origin = if let Some(row) = block.row {
                hitbox.origin
                    + point(
                        block.x_offset,
                        row.as_f32() * line_height - scroll_pixel_position.y,
                    )
            } else {
                // Position the block outside the visible area
                hitbox.origin + point(Pixels::ZERO, hitbox.size.height)
            };

            if !matches!(block.style, BlockStyle::Sticky) {
                origin += point(-scroll_pixel_position.x, Pixels::ZERO);
            }

            let focus_handle =
                block
                    .element
                    .prepaint_as_root(origin, block.available_space, window, cx);

            if let Some(focus_handle) = focus_handle {
                self.editor.update(cx, |editor, _cx| {
                    editor.set_focused_block(FocusedBlock {
                        id: block.id,
                        focus_handle: focus_handle.downgrade(),
                    });
                });
            }
        }
    }

    fn layout_sticky_buffer_header(
        &self,
        StickyHeaderExcerpt { excerpt }: StickyHeaderExcerpt<'_>,
        scroll_position: f32,
        line_height: Pixels,
        right_margin: Pixels,
        snapshot: &EditorSnapshot,
        hitbox: &Hitbox,
        selected_buffer_ids: &Vec<BufferId>,
        blocks: &[BlockLayout],
        window: &mut Window,
        cx: &mut App,
    ) -> AnyElement {
        let jump_data = header_jump_data(
            snapshot,
            DisplayRow(scroll_position as u32),
            FILE_HEADER_HEIGHT + MULTI_BUFFER_EXCERPT_HEADER_HEIGHT,
            excerpt,
        );

        let editor_bg_color = cx.theme().colors().editor_background;

        let selected = selected_buffer_ids.contains(&excerpt.buffer_id);

        let available_width = hitbox.bounds.size.width - right_margin;

        let mut header = v_flex()
            .relative()
            .child(
                div()
                    .w(available_width)
                    .h(FILE_HEADER_HEIGHT as f32 * line_height)
                    .bg(linear_gradient(
                        0.,
                        linear_color_stop(editor_bg_color.opacity(0.), 0.),
                        linear_color_stop(editor_bg_color, 0.6),
                    ))
                    .absolute()
                    .top_0(),
            )
            .child(
                self.render_buffer_header(excerpt, false, selected, true, jump_data, window, cx)
                    .into_any_element(),
            )
            .into_any_element();

        let mut origin = hitbox.origin;
        // Move floating header up to avoid colliding with the next buffer header.
        for block in blocks.iter() {
            if !block.is_buffer_header {
                continue;
            }

            let Some(display_row) = block.row.filter(|row| row.0 > scroll_position as u32) else {
                continue;
            };

            let max_row = display_row.0.saturating_sub(FILE_HEADER_HEIGHT);
            let offset = scroll_position - max_row as f32;

            if offset > 0.0 {
                origin.y -= offset * line_height;
            }
            break;
        }

        let size = size(
            AvailableSpace::Definite(available_width),
            AvailableSpace::MinContent,
        );

        header.prepaint_as_root(origin, size, window, cx);

        header
    }

    fn layout_cursor_popovers(
        &self,
        line_height: Pixels,
        text_hitbox: &Hitbox,
        content_origin: gpui::Point<Pixels>,
        right_margin: Pixels,
        start_row: DisplayRow,
        scroll_pixel_position: gpui::Point<Pixels>,
        line_layouts: &[LineWithInvisibles],
        cursor: DisplayPoint,
        cursor_point: Point,
        style: &EditorStyle,
        window: &mut Window,
        cx: &mut App,
    ) -> Option<ContextMenuLayout> {
        let mut min_menu_height = Pixels::ZERO;
        let mut max_menu_height = Pixels::ZERO;
        let mut height_above_menu = Pixels::ZERO;
        let height_below_menu = Pixels::ZERO;
        let mut edit_prediction_popover_visible = false;
        let mut context_menu_visible = false;
        let context_menu_placement;

        {
            let editor = self.editor.read(cx);
            if editor
                .edit_prediction_visible_in_cursor_popover(editor.has_active_inline_completion())
            {
                height_above_menu +=
                    editor.edit_prediction_cursor_popover_height() + POPOVER_Y_PADDING;
                edit_prediction_popover_visible = true;
            }

            if editor.context_menu_visible() {
                if let Some(crate::ContextMenuOrigin::Cursor) = editor.context_menu_origin() {
                    let (min_height_in_lines, max_height_in_lines) = editor
                        .context_menu_options
                        .as_ref()
                        .map_or((3, 12), |options| {
                            (options.min_entries_visible, options.max_entries_visible)
                        });

                    min_menu_height += line_height * min_height_in_lines as f32 + POPOVER_Y_PADDING;
                    max_menu_height += line_height * max_height_in_lines as f32 + POPOVER_Y_PADDING;
                    context_menu_visible = true;
                }
            }
            context_menu_placement = editor
                .context_menu_options
                .as_ref()
                .and_then(|options| options.placement.clone());
        }

        let visible = edit_prediction_popover_visible || context_menu_visible;
        if !visible {
            return None;
        }

        let cursor_row_layout = &line_layouts[cursor.row().minus(start_row) as usize];
        let target_position = content_origin
            + gpui::Point {
                x: cmp::max(
                    px(0.),
                    cursor_row_layout.x_for_index(cursor.column() as usize)
                        - scroll_pixel_position.x,
                ),
                y: cmp::max(
                    px(0.),
                    cursor.row().next_row().as_f32() * line_height - scroll_pixel_position.y,
                ),
            };

        let viewport_bounds =
            Bounds::new(Default::default(), window.viewport_size()).extend(Edges {
                right: -right_margin - MENU_GAP,
                ..Default::default()
            });

        let min_height = height_above_menu + min_menu_height + height_below_menu;
        let max_height = height_above_menu + max_menu_height + height_below_menu;
        let (laid_out_popovers, y_flipped) = self.layout_popovers_above_or_below_line(
            target_position,
            line_height,
            min_height,
            max_height,
            context_menu_placement,
            text_hitbox,
            viewport_bounds,
            window,
            cx,
            |height, max_width_for_stable_x, y_flipped, window, cx| {
                // First layout the menu to get its size - others can be at least this wide.
                let context_menu = if context_menu_visible {
                    let menu_height = if y_flipped {
                        height - height_below_menu
                    } else {
                        height - height_above_menu
                    };
                    let mut element = self
                        .render_context_menu(line_height, menu_height, window, cx)
                        .expect("Visible context menu should always render.");
                    let size = element.layout_as_root(AvailableSpace::min_size(), window, cx);
                    Some((CursorPopoverType::CodeContextMenu, element, size))
                } else {
                    None
                };
                let min_width = context_menu
                    .as_ref()
                    .map_or(px(0.), |(_, _, size)| size.width);
                let max_width = max_width_for_stable_x.max(
                    context_menu
                        .as_ref()
                        .map_or(px(0.), |(_, _, size)| size.width),
                );

                let edit_prediction = if edit_prediction_popover_visible {
                    self.editor.update(cx, move |editor, cx| {
                        let accept_binding =
                            editor.accept_edit_prediction_keybind(false, window, cx);
                        let mut element = editor.render_edit_prediction_cursor_popover(
                            min_width,
                            max_width,
                            cursor_point,
                            style,
                            accept_binding.keystroke(),
                            window,
                            cx,
                        )?;
                        let size = element.layout_as_root(AvailableSpace::min_size(), window, cx);
                        Some((CursorPopoverType::EditPrediction, element, size))
                    })
                } else {
                    None
                };
                vec![edit_prediction, context_menu]
                    .into_iter()
                    .flatten()
                    .collect::<Vec<_>>()
            },
        )?;

        let (menu_ix, (_, menu_bounds)) = laid_out_popovers
            .iter()
            .find_position(|(x, _)| matches!(x, CursorPopoverType::CodeContextMenu))?;
        let last_ix = laid_out_popovers.len() - 1;
        let menu_is_last = menu_ix == last_ix;
        let first_popover_bounds = laid_out_popovers[0].1;
        let last_popover_bounds = laid_out_popovers[last_ix].1;

        // Bounds to layout the aside around. When y_flipped, the aside goes either above or to the
        // right, and otherwise it goes below or to the right.
        let mut target_bounds = Bounds::from_corners(
            first_popover_bounds.origin,
            last_popover_bounds.bottom_right(),
        );
        target_bounds.size.width = menu_bounds.size.width;

        // Like `target_bounds`, but with the max height it could occupy. Choosing an aside position
        // based on this is preferred for layout stability.
        let mut max_target_bounds = target_bounds;
        max_target_bounds.size.height = max_height;
        if y_flipped {
            max_target_bounds.origin.y -= max_height - target_bounds.size.height;
        }

        // Add spacing around `target_bounds` and `max_target_bounds`.
        let mut extend_amount = Edges::all(MENU_GAP);
        if y_flipped {
            extend_amount.bottom = line_height;
        } else {
            extend_amount.top = line_height;
        }
        let target_bounds = target_bounds.extend(extend_amount);
        let max_target_bounds = max_target_bounds.extend(extend_amount);

        let must_place_above_or_below =
            if y_flipped && !menu_is_last && menu_bounds.size.height < max_menu_height {
                laid_out_popovers[menu_ix + 1..]
                    .iter()
                    .any(|(_, popover_bounds)| popover_bounds.size.width > menu_bounds.size.width)
            } else {
                false
            };

        let aside_bounds = self.layout_context_menu_aside(
            y_flipped,
            *menu_bounds,
            target_bounds,
            max_target_bounds,
            max_menu_height,
            must_place_above_or_below,
            text_hitbox,
            viewport_bounds,
            window,
            cx,
        );

        if let Some(menu_bounds) = laid_out_popovers.iter().find_map(|(popover_type, bounds)| {
            if matches!(popover_type, CursorPopoverType::CodeContextMenu) {
                Some(*bounds)
            } else {
                None
            }
        }) {
            let bounds = if let Some(aside_bounds) = aside_bounds {
                menu_bounds.union(&aside_bounds)
            } else {
                menu_bounds
            };
            return Some(ContextMenuLayout { y_flipped, bounds });
        }

        None
    }

    fn layout_gutter_menu(
        &self,
        line_height: Pixels,
        text_hitbox: &Hitbox,
        content_origin: gpui::Point<Pixels>,
        right_margin: Pixels,
        scroll_pixel_position: gpui::Point<Pixels>,
        gutter_overshoot: Pixels,
        window: &mut Window,
        cx: &mut App,
    ) {
        let editor = self.editor.read(cx);
        if !editor.context_menu_visible() {
            return;
        }
        let Some(crate::ContextMenuOrigin::GutterIndicator(gutter_row)) =
            editor.context_menu_origin()
        else {
            return;
        };
        // Context menu was spawned via a click on a gutter. Ensure it's a bit closer to the
        // indicator than just a plain first column of the text field.
        let target_position = content_origin
            + gpui::Point {
                x: -gutter_overshoot,
                y: gutter_row.next_row().as_f32() * line_height - scroll_pixel_position.y,
            };

        let (min_height_in_lines, max_height_in_lines) = editor
            .context_menu_options
            .as_ref()
            .map_or((3, 12), |options| {
                (options.min_entries_visible, options.max_entries_visible)
            });

        let min_height = line_height * min_height_in_lines as f32 + POPOVER_Y_PADDING;
        let max_height = line_height * max_height_in_lines as f32 + POPOVER_Y_PADDING;
        let viewport_bounds =
            Bounds::new(Default::default(), window.viewport_size()).extend(Edges {
                right: -right_margin - MENU_GAP,
                ..Default::default()
            });
        self.layout_popovers_above_or_below_line(
            target_position,
            line_height,
            min_height,
            max_height,
            editor
                .context_menu_options
                .as_ref()
                .and_then(|options| options.placement.clone()),
            text_hitbox,
            viewport_bounds,
            window,
            cx,
            move |height, _max_width_for_stable_x, _, window, cx| {
                let mut element = self
                    .render_context_menu(line_height, height, window, cx)
                    .expect("Visible context menu should always render.");
                let size = element.layout_as_root(AvailableSpace::min_size(), window, cx);
                vec![(CursorPopoverType::CodeContextMenu, element, size)]
            },
        );
    }

    fn layout_popovers_above_or_below_line(
        &self,
        target_position: gpui::Point<Pixels>,
        line_height: Pixels,
        min_height: Pixels,
        max_height: Pixels,
        placement: Option<ContextMenuPlacement>,
        text_hitbox: &Hitbox,
        viewport_bounds: Bounds<Pixels>,
        window: &mut Window,
        cx: &mut App,
        make_sized_popovers: impl FnOnce(
            Pixels,
            Pixels,
            bool,
            &mut Window,
            &mut App,
        ) -> Vec<(CursorPopoverType, AnyElement, Size<Pixels>)>,
    ) -> Option<(Vec<(CursorPopoverType, Bounds<Pixels>)>, bool)> {
        let text_style = TextStyleRefinement {
            line_height: Some(DefiniteLength::Fraction(
                BufferLineHeight::Comfortable.value(),
            )),
            ..Default::default()
        };
        window.with_text_style(Some(text_style), |window| {
            // If the max height won't fit below and there is more space above, put it above the line.
            let bottom_y_when_flipped = target_position.y - line_height;
            let available_above = bottom_y_when_flipped - text_hitbox.top();
            let available_below = text_hitbox.bottom() - target_position.y;
            let y_overflows_below = max_height > available_below;
            let mut y_flipped = match placement {
                Some(ContextMenuPlacement::Above) => true,
                Some(ContextMenuPlacement::Below) => false,
                None => y_overflows_below && available_above > available_below,
            };
            let mut height = cmp::min(
                max_height,
                if y_flipped {
                    available_above
                } else {
                    available_below
                },
            );

            // If the min height doesn't fit within text bounds, instead fit within the window.
            if height < min_height {
                let available_above = bottom_y_when_flipped;
                let available_below = viewport_bounds.bottom() - target_position.y;
                let (y_flipped_override, height_override) = match placement {
                    Some(ContextMenuPlacement::Above) => {
                        (true, cmp::min(available_above, min_height))
                    }
                    Some(ContextMenuPlacement::Below) => {
                        (false, cmp::min(available_below, min_height))
                    }
                    None => {
                        if available_below > min_height {
                            (false, min_height)
                        } else if available_above > min_height {
                            (true, min_height)
                        } else if available_above > available_below {
                            (true, available_above)
                        } else {
                            (false, available_below)
                        }
                    }
                };
                y_flipped = y_flipped_override;
                height = height_override;
            }

            let max_width_for_stable_x = viewport_bounds.right() - target_position.x;

            // TODO: Use viewport_bounds.width as a max width so that it doesn't get clipped on the left
            // for very narrow windows.
            let popovers =
                make_sized_popovers(height, max_width_for_stable_x, y_flipped, window, cx);
            if popovers.is_empty() {
                return None;
            }

            let max_width = popovers
                .iter()
                .map(|(_, _, size)| size.width)
                .max()
                .unwrap_or_default();

            let mut current_position = gpui::Point {
                // Snap the right edge of the list to the right edge of the window if its horizontal bounds
                // overflow. Include space for the scrollbar.
                x: target_position
                    .x
                    .min((viewport_bounds.right() - max_width).max(Pixels::ZERO)),
                y: if y_flipped {
                    bottom_y_when_flipped
                } else {
                    target_position.y
                },
            };

            let mut laid_out_popovers = popovers
                .into_iter()
                .map(|(popover_type, element, size)| {
                    if y_flipped {
                        current_position.y -= size.height;
                    }
                    let position = current_position;
                    window.defer_draw(element, current_position, 1);
                    if !y_flipped {
                        current_position.y += size.height + MENU_GAP;
                    } else {
                        current_position.y -= MENU_GAP;
                    }
                    (popover_type, Bounds::new(position, size))
                })
                .collect::<Vec<_>>();

            if y_flipped {
                laid_out_popovers.reverse();
            }

            Some((laid_out_popovers, y_flipped))
        })
    }

    fn layout_context_menu_aside(
        &self,
        y_flipped: bool,
        menu_bounds: Bounds<Pixels>,
        target_bounds: Bounds<Pixels>,
        max_target_bounds: Bounds<Pixels>,
        max_height: Pixels,
        must_place_above_or_below: bool,
        text_hitbox: &Hitbox,
        viewport_bounds: Bounds<Pixels>,
        window: &mut Window,
        cx: &mut App,
    ) -> Option<Bounds<Pixels>> {
        let available_within_viewport = target_bounds.space_within(&viewport_bounds);
        let positioned_aside = if available_within_viewport.right >= MENU_ASIDE_MIN_WIDTH
            && !must_place_above_or_below
        {
            let max_width = cmp::min(
                available_within_viewport.right - px(1.),
                MENU_ASIDE_MAX_WIDTH,
            );
            let mut aside = self.render_context_menu_aside(
                size(max_width, max_height - POPOVER_Y_PADDING),
                window,
                cx,
            )?;
            let size = aside.layout_as_root(AvailableSpace::min_size(), window, cx);
            let right_position = point(target_bounds.right(), menu_bounds.origin.y);
            Some((aside, right_position, size))
        } else {
            let max_size = size(
                // TODO(mgsloan): Once the menu is bounded by viewport width the bound on viewport
                // won't be needed here.
                cmp::min(
                    cmp::max(menu_bounds.size.width - px(2.), MENU_ASIDE_MIN_WIDTH),
                    viewport_bounds.right(),
                ),
                cmp::min(
                    max_height,
                    cmp::max(
                        available_within_viewport.top,
                        available_within_viewport.bottom,
                    ),
                ) - POPOVER_Y_PADDING,
            );
            let mut aside = self.render_context_menu_aside(max_size, window, cx)?;
            let actual_size = aside.layout_as_root(AvailableSpace::min_size(), window, cx);

            let top_position = point(
                menu_bounds.origin.x,
                target_bounds.top() - actual_size.height,
            );
            let bottom_position = point(menu_bounds.origin.x, target_bounds.bottom());

            let fit_within = |available: Edges<Pixels>, wanted: Size<Pixels>| {
                // Prefer to fit on the same side of the line as the menu, then on the other side of
                // the line.
                if !y_flipped && wanted.height < available.bottom {
                    Some(bottom_position)
                } else if !y_flipped && wanted.height < available.top {
                    Some(top_position)
                } else if y_flipped && wanted.height < available.top {
                    Some(top_position)
                } else if y_flipped && wanted.height < available.bottom {
                    Some(bottom_position)
                } else {
                    None
                }
            };

            // Prefer choosing a direction using max sizes rather than actual size for stability.
            let available_within_text = max_target_bounds.space_within(&text_hitbox.bounds);
            let wanted = size(MENU_ASIDE_MAX_WIDTH, max_height);
            let aside_position = fit_within(available_within_text, wanted)
                // Fallback: fit max size in window.
                .or_else(|| fit_within(max_target_bounds.space_within(&viewport_bounds), wanted))
                // Fallback: fit actual size in window.
                .or_else(|| fit_within(available_within_viewport, actual_size));

            aside_position.map(|position| (aside, position, actual_size))
        };

        // Skip drawing if it doesn't fit anywhere.
        if let Some((aside, position, size)) = positioned_aside {
            let aside_bounds = Bounds::new(position, size);
            window.defer_draw(aside, position, 2);
            return Some(aside_bounds);
        }

        None
    }

    fn render_context_menu(
        &self,
        line_height: Pixels,
        height: Pixels,
        window: &mut Window,
        cx: &mut App,
    ) -> Option<AnyElement> {
        let max_height_in_lines = ((height - POPOVER_Y_PADDING) / line_height).floor() as u32;
        self.editor.update(cx, |editor, cx| {
            editor.render_context_menu(&self.style, max_height_in_lines, window, cx)
        })
    }

    fn render_context_menu_aside(
        &self,
        max_size: Size<Pixels>,
        window: &mut Window,
        cx: &mut App,
    ) -> Option<AnyElement> {
        if max_size.width < px(100.) || max_size.height < px(12.) {
            None
        } else {
            self.editor.update(cx, |editor, cx| {
                editor.render_context_menu_aside(max_size, window, cx)
            })
        }
    }

    fn layout_mouse_context_menu(
        &self,
        editor_snapshot: &EditorSnapshot,
        visible_range: Range<DisplayRow>,
        content_origin: gpui::Point<Pixels>,
        window: &mut Window,
        cx: &mut App,
    ) -> Option<AnyElement> {
        let position = self.editor.update(cx, |editor, _cx| {
            let visible_start_point = editor.display_to_pixel_point(
                DisplayPoint::new(visible_range.start, 0),
                editor_snapshot,
                window,
            )?;
            let visible_end_point = editor.display_to_pixel_point(
                DisplayPoint::new(visible_range.end, 0),
                editor_snapshot,
                window,
            )?;

            let mouse_context_menu = editor.mouse_context_menu.as_ref()?;
            let (source_display_point, position) = match mouse_context_menu.position {
                MenuPosition::PinnedToScreen(point) => (None, point),
                MenuPosition::PinnedToEditor { source, offset } => {
                    let source_display_point = source.to_display_point(editor_snapshot);
                    let source_point = editor.to_pixel_point(source, editor_snapshot, window)?;
                    let position = content_origin + source_point + offset;
                    (Some(source_display_point), position)
                }
            };

            let source_included = source_display_point.map_or(true, |source_display_point| {
                visible_range
                    .to_inclusive()
                    .contains(&source_display_point.row())
            });
            let position_included =
                visible_start_point.y <= position.y && position.y <= visible_end_point.y;
            if !source_included && !position_included {
                None
            } else {
                Some(position)
            }
        })?;

        let text_style = TextStyleRefinement {
            line_height: Some(DefiniteLength::Fraction(
                BufferLineHeight::Comfortable.value(),
            )),
            ..Default::default()
        };
        window.with_text_style(Some(text_style), |window| {
            let mut element = self.editor.read_with(cx, |editor, _| {
                let mouse_context_menu = editor.mouse_context_menu.as_ref()?;
                let context_menu = mouse_context_menu.context_menu.clone();

                Some(
                    deferred(
                        anchored()
                            .position(position)
                            .child(context_menu)
                            .anchor(Corner::TopLeft)
                            .snap_to_window_with_margin(px(8.)),
                    )
                    .with_priority(1)
                    .into_any(),
                )
            })?;

            element.prepaint_as_root(position, AvailableSpace::min_size(), window, cx);
            Some(element)
        })
    }

    fn layout_hover_popovers(
        &self,
        snapshot: &EditorSnapshot,
        hitbox: &Hitbox,
        visible_display_row_range: Range<DisplayRow>,
        content_origin: gpui::Point<Pixels>,
        scroll_pixel_position: gpui::Point<Pixels>,
        line_layouts: &[LineWithInvisibles],
        line_height: Pixels,
        em_width: Pixels,
        context_menu_layout: Option<ContextMenuLayout>,
        window: &mut Window,
        cx: &mut App,
    ) {
        struct MeasuredHoverPopover {
            element: AnyElement,
            size: Size<Pixels>,
            horizontal_offset: Pixels,
        }

        let max_size = size(
            (120. * em_width) // Default size
                .min(hitbox.size.width / 2.) // Shrink to half of the editor width
                .max(MIN_POPOVER_CHARACTER_WIDTH * em_width), // Apply minimum width of 20 characters
            (16. * line_height) // Default size
                .min(hitbox.size.height / 2.) // Shrink to half of the editor height
                .max(MIN_POPOVER_LINE_HEIGHT * line_height), // Apply minimum height of 4 lines
        );

        let hover_popovers = self.editor.update(cx, |editor, cx| {
            editor.hover_state.render(
                snapshot,
                visible_display_row_range.clone(),
                max_size,
                window,
                cx,
            )
        });
        let Some((position, hover_popovers)) = hover_popovers else {
            return;
        };

        // This is safe because we check on layout whether the required row is available
        let hovered_row_layout =
            &line_layouts[position.row().minus(visible_display_row_range.start) as usize];

        // Compute Hovered Point
        let x =
            hovered_row_layout.x_for_index(position.column() as usize) - scroll_pixel_position.x;
        let y = position.row().as_f32() * line_height - scroll_pixel_position.y;
        let hovered_point = content_origin + point(x, y);

        let mut overall_height = Pixels::ZERO;
        let mut measured_hover_popovers = Vec::new();
        for (position, mut hover_popover) in hover_popovers.into_iter().with_position() {
            let size = hover_popover.layout_as_root(AvailableSpace::min_size(), window, cx);
            let horizontal_offset =
                (hitbox.top_right().x - POPOVER_RIGHT_OFFSET - (hovered_point.x + size.width))
                    .min(Pixels::ZERO);
            match position {
                itertools::Position::Middle | itertools::Position::Last => {
                    overall_height += HOVER_POPOVER_GAP
                }
                _ => {}
            }
            overall_height += size.height;
            measured_hover_popovers.push(MeasuredHoverPopover {
                element: hover_popover,
                size,
                horizontal_offset,
            });
        }

        fn draw_occluder(
            width: Pixels,
            origin: gpui::Point<Pixels>,
            window: &mut Window,
            cx: &mut App,
        ) {
            let mut occlusion = div()
                .size_full()
                .occlude()
                .on_mouse_move(|_, _, cx| cx.stop_propagation())
                .into_any_element();
            occlusion.layout_as_root(size(width, HOVER_POPOVER_GAP).into(), window, cx);
            window.defer_draw(occlusion, origin, 2);
        }

        fn place_popovers_above(
            hovered_point: gpui::Point<Pixels>,
            measured_hover_popovers: Vec<MeasuredHoverPopover>,
            window: &mut Window,
            cx: &mut App,
        ) {
            let mut current_y = hovered_point.y;
            for (position, popover) in measured_hover_popovers.into_iter().with_position() {
                let size = popover.size;
                let popover_origin = point(
                    hovered_point.x + popover.horizontal_offset,
                    current_y - size.height,
                );

                window.defer_draw(popover.element, popover_origin, 2);
                if position != itertools::Position::Last {
                    let origin = point(popover_origin.x, popover_origin.y - HOVER_POPOVER_GAP);
                    draw_occluder(size.width, origin, window, cx);
                }

                current_y = popover_origin.y - HOVER_POPOVER_GAP;
            }
        }

        fn place_popovers_below(
            hovered_point: gpui::Point<Pixels>,
            measured_hover_popovers: Vec<MeasuredHoverPopover>,
            line_height: Pixels,
            window: &mut Window,
            cx: &mut App,
        ) {
            let mut current_y = hovered_point.y + line_height;
            for (position, popover) in measured_hover_popovers.into_iter().with_position() {
                let size = popover.size;
                let popover_origin = point(hovered_point.x + popover.horizontal_offset, current_y);

                window.defer_draw(popover.element, popover_origin, 2);
                if position != itertools::Position::Last {
                    let origin = point(popover_origin.x, popover_origin.y + size.height);
                    draw_occluder(size.width, origin, window, cx);
                }

                current_y = popover_origin.y + size.height + HOVER_POPOVER_GAP;
            }
        }

        let intersects_menu = |bounds: Bounds<Pixels>| -> bool {
            context_menu_layout
                .as_ref()
                .map_or(false, |menu| bounds.intersects(&menu.bounds))
        };

        let can_place_above = {
            let mut bounds_above = Vec::new();
            let mut current_y = hovered_point.y;
            for popover in &measured_hover_popovers {
                let size = popover.size;
                let popover_origin = point(
                    hovered_point.x + popover.horizontal_offset,
                    current_y - size.height,
                );
                bounds_above.push(Bounds::new(popover_origin, size));
                current_y = popover_origin.y - HOVER_POPOVER_GAP;
            }
            bounds_above
                .iter()
                .all(|b| b.is_contained_within(hitbox) && !intersects_menu(*b))
        };

        let can_place_below = || {
            let mut bounds_below = Vec::new();
            let mut current_y = hovered_point.y + line_height;
            for popover in &measured_hover_popovers {
                let size = popover.size;
                let popover_origin = point(hovered_point.x + popover.horizontal_offset, current_y);
                bounds_below.push(Bounds::new(popover_origin, size));
                current_y = popover_origin.y + size.height + HOVER_POPOVER_GAP;
            }
            bounds_below
                .iter()
                .all(|b| b.is_contained_within(hitbox) && !intersects_menu(*b))
        };

        if can_place_above {
            // try placing above hovered point
            place_popovers_above(hovered_point, measured_hover_popovers, window, cx);
        } else if can_place_below() {
            // try placing below hovered point
            place_popovers_below(
                hovered_point,
                measured_hover_popovers,
                line_height,
                window,
                cx,
            );
        } else {
            // try to place popovers around the context menu
            let origin_surrounding_menu = context_menu_layout.as_ref().and_then(|menu| {
                let total_width = measured_hover_popovers
                    .iter()
                    .map(|p| p.size.width)
                    .max()
                    .unwrap_or(Pixels::ZERO);
                let y_for_horizontal_positioning = if menu.y_flipped {
                    menu.bounds.bottom() - overall_height
                } else {
                    menu.bounds.top()
                };
                let possible_origins = vec![
                    // left of context menu
                    point(
                        menu.bounds.left() - total_width - HOVER_POPOVER_GAP,
                        y_for_horizontal_positioning,
                    ),
                    // right of context menu
                    point(
                        menu.bounds.right() + HOVER_POPOVER_GAP,
                        y_for_horizontal_positioning,
                    ),
                    // top of context menu
                    point(
                        menu.bounds.left(),
                        menu.bounds.top() - overall_height - HOVER_POPOVER_GAP,
                    ),
                    // bottom of context menu
                    point(menu.bounds.left(), menu.bounds.bottom() + HOVER_POPOVER_GAP),
                ];
                possible_origins.into_iter().find(|&origin| {
                    Bounds::new(origin, size(total_width, overall_height))
                        .is_contained_within(hitbox)
                })
            });
            if let Some(origin) = origin_surrounding_menu {
                let mut current_y = origin.y;
                for (position, popover) in measured_hover_popovers.into_iter().with_position() {
                    let size = popover.size;
                    let popover_origin = point(origin.x, current_y);

                    window.defer_draw(popover.element, popover_origin, 2);
                    if position != itertools::Position::Last {
                        let origin = point(popover_origin.x, popover_origin.y + size.height);
                        draw_occluder(size.width, origin, window, cx);
                    }

                    current_y = popover_origin.y + size.height + HOVER_POPOVER_GAP;
                }
            } else {
                // fallback to existing above/below cursor logic
                // this might overlap menu or overflow in rare case
                if can_place_above {
                    place_popovers_above(hovered_point, measured_hover_popovers, window, cx);
                } else {
                    place_popovers_below(
                        hovered_point,
                        measured_hover_popovers,
                        line_height,
                        window,
                        cx,
                    );
                }
            }
        }
    }

    fn layout_diff_hunk_controls(
        &self,
        row_range: Range<DisplayRow>,
        row_infos: &[RowInfo],
        text_hitbox: &Hitbox,
        position_map: &PositionMap,
        newest_cursor_position: Option<DisplayPoint>,
        line_height: Pixels,
        right_margin: Pixels,
        scroll_pixel_position: gpui::Point<Pixels>,
        display_hunks: &[(DisplayDiffHunk, Option<Hitbox>)],
        highlighted_rows: &BTreeMap<DisplayRow, LineHighlight>,
        editor: Entity<Editor>,
        window: &mut Window,
        cx: &mut App,
    ) -> Vec<AnyElement> {
        let render_diff_hunk_controls = editor.read(cx).render_diff_hunk_controls.clone();
        let point_for_position = position_map.point_for_position(window.mouse_position());

        let mut controls = vec![];

        let active_positions = [
            Some(point_for_position.previous_valid),
            newest_cursor_position,
        ];

        for (hunk, _) in display_hunks {
            if let DisplayDiffHunk::Unfolded {
                display_row_range,
                multi_buffer_range,
                status,
                is_created_file,
                ..
            } = &hunk
            {
                if display_row_range.start < row_range.start
                    || display_row_range.start >= row_range.end
                {
                    continue;
                }
                if highlighted_rows
                    .get(&display_row_range.start)
                    .and_then(|highlight| highlight.type_id)
                    .is_some_and(|type_id| {
                        [
                            TypeId::of::<ConflictsOuter>(),
                            TypeId::of::<ConflictsOursMarker>(),
                            TypeId::of::<ConflictsOurs>(),
                            TypeId::of::<ConflictsTheirs>(),
                            TypeId::of::<ConflictsTheirsMarker>(),
                        ]
                        .contains(&type_id)
                    })
                {
                    continue;
                }
                let row_ix = (display_row_range.start - row_range.start).0 as usize;
                if row_infos[row_ix].diff_status.is_none() {
                    continue;
                }
                if row_infos[row_ix]
                    .diff_status
                    .is_some_and(|status| status.is_added())
                    && !status.is_added()
                {
                    continue;
                }
                if active_positions
                    .iter()
                    .any(|p| p.map_or(false, |p| display_row_range.contains(&p.row())))
                {
                    let y = display_row_range.start.as_f32() * line_height
                        + text_hitbox.bounds.top()
                        - scroll_pixel_position.y;

                    let mut element = render_diff_hunk_controls(
                        display_row_range.start.0,
                        status,
                        multi_buffer_range.clone(),
                        *is_created_file,
                        line_height,
                        &editor,
                        window,
                        cx,
                    );
                    let size =
                        element.layout_as_root(size(px(100.0), line_height).into(), window, cx);

                    let x = text_hitbox.bounds.right() - right_margin - px(10.) - size.width;

                    window.with_absolute_element_offset(gpui::Point::new(x, y), |window| {
                        element.prepaint(window, cx)
                    });
                    controls.push(element);
                }
            }
        }

        controls
    }

    fn layout_signature_help(
        &self,
        hitbox: &Hitbox,
        content_origin: gpui::Point<Pixels>,
        scroll_pixel_position: gpui::Point<Pixels>,
        newest_selection_head: Option<DisplayPoint>,
        start_row: DisplayRow,
        line_layouts: &[LineWithInvisibles],
        line_height: Pixels,
        em_width: Pixels,
        context_menu_layout: Option<ContextMenuLayout>,
        window: &mut Window,
        cx: &mut App,
    ) {
        if !self.editor.focus_handle(cx).is_focused(window) {
            return;
        }
        let Some(newest_selection_head) = newest_selection_head else {
            return;
        };

        let max_size = size(
            (120. * em_width) // Default size
                .min(hitbox.size.width / 2.) // Shrink to half of the editor width
                .max(MIN_POPOVER_CHARACTER_WIDTH * em_width), // Apply minimum width of 20 characters
            (16. * line_height) // Default size
                .min(hitbox.size.height / 2.) // Shrink to half of the editor height
                .max(MIN_POPOVER_LINE_HEIGHT * line_height), // Apply minimum height of 4 lines
        );

        let maybe_element = self.editor.update(cx, |editor, cx| {
            if let Some(popover) = editor.signature_help_state.popover_mut() {
                let element = popover.render(max_size, cx);
                Some(element)
            } else {
                None
            }
        });
        let Some(mut element) = maybe_element else {
            return;
        };

        let selection_row = newest_selection_head.row();
        let Some(cursor_row_layout) = (selection_row >= start_row)
            .then(|| line_layouts.get(selection_row.minus(start_row) as usize))
            .flatten()
        else {
            return;
        };

        let target_x = cursor_row_layout.x_for_index(newest_selection_head.column() as usize)
            - scroll_pixel_position.x;
        let target_y = selection_row.as_f32() * line_height - scroll_pixel_position.y;
        let target_point = content_origin + point(target_x, target_y);

        let actual_size = element.layout_as_root(Size::<AvailableSpace>::default(), window, cx);

        let (popover_bounds_above, popover_bounds_below) = {
            let horizontal_offset = (hitbox.top_right().x
                - POPOVER_RIGHT_OFFSET
                - (target_point.x + actual_size.width))
                .min(Pixels::ZERO);
            let initial_x = target_point.x + horizontal_offset;
            (
                Bounds::new(
                    point(initial_x, target_point.y - actual_size.height),
                    actual_size,
                ),
                Bounds::new(
                    point(initial_x, target_point.y + line_height + HOVER_POPOVER_GAP),
                    actual_size,
                ),
            )
        };

        let intersects_menu = |bounds: Bounds<Pixels>| -> bool {
            context_menu_layout
                .as_ref()
                .map_or(false, |menu| bounds.intersects(&menu.bounds))
        };

        let final_origin = if popover_bounds_above.is_contained_within(hitbox)
            && !intersects_menu(popover_bounds_above)
        {
            // try placing above cursor
            popover_bounds_above.origin
        } else if popover_bounds_below.is_contained_within(hitbox)
            && !intersects_menu(popover_bounds_below)
        {
            // try placing below cursor
            popover_bounds_below.origin
        } else {
            // try surrounding context menu if exists
            let origin_surrounding_menu = context_menu_layout.as_ref().and_then(|menu| {
                let y_for_horizontal_positioning = if menu.y_flipped {
                    menu.bounds.bottom() - actual_size.height
                } else {
                    menu.bounds.top()
                };
                let possible_origins = vec![
                    // left of context menu
                    point(
                        menu.bounds.left() - actual_size.width - HOVER_POPOVER_GAP,
                        y_for_horizontal_positioning,
                    ),
                    // right of context menu
                    point(
                        menu.bounds.right() + HOVER_POPOVER_GAP,
                        y_for_horizontal_positioning,
                    ),
                    // top of context menu
                    point(
                        menu.bounds.left(),
                        menu.bounds.top() - actual_size.height - HOVER_POPOVER_GAP,
                    ),
                    // bottom of context menu
                    point(menu.bounds.left(), menu.bounds.bottom() + HOVER_POPOVER_GAP),
                ];
                possible_origins
                    .into_iter()
                    .find(|&origin| Bounds::new(origin, actual_size).is_contained_within(hitbox))
            });
            origin_surrounding_menu.unwrap_or_else(|| {
                // fallback to existing above/below cursor logic
                // this might overlap menu or overflow in rare case
                if popover_bounds_above.is_contained_within(hitbox) {
                    popover_bounds_above.origin
                } else {
                    popover_bounds_below.origin
                }
            })
        };

        window.defer_draw(element, final_origin, 2);
    }

    fn paint_background(&self, layout: &EditorLayout, window: &mut Window, cx: &mut App) {
        window.paint_layer(layout.hitbox.bounds, |window| {
            let scroll_top = layout.position_map.snapshot.scroll_position().y;
            let gutter_bg = cx.theme().colors().editor_gutter_background;
            window.paint_quad(fill(layout.gutter_hitbox.bounds, gutter_bg));
            window.paint_quad(fill(
                layout.position_map.text_hitbox.bounds,
                self.style.background,
            ));

            if matches!(
                layout.mode,
                EditorMode::Full { .. } | EditorMode::Minimap { .. }
            ) {
                let show_active_line_background = match layout.mode {
                    EditorMode::Full {
                        show_active_line_background,
                        ..
                    } => show_active_line_background,
                    EditorMode::Minimap { .. } => true,
                    _ => false,
                };
                let mut active_rows = layout.active_rows.iter().peekable();
                while let Some((start_row, contains_non_empty_selection)) = active_rows.next() {
                    let mut end_row = start_row.0;
                    while active_rows
                        .peek()
                        .map_or(false, |(active_row, has_selection)| {
                            active_row.0 == end_row + 1
                                && has_selection.selection == contains_non_empty_selection.selection
                        })
                    {
                        active_rows.next().unwrap();
                        end_row += 1;
                    }

                    if show_active_line_background && !contains_non_empty_selection.selection {
                        let highlight_h_range =
                            match layout.position_map.snapshot.current_line_highlight {
                                CurrentLineHighlight::Gutter => Some(Range {
                                    start: layout.hitbox.left(),
                                    end: layout.gutter_hitbox.right(),
                                }),
                                CurrentLineHighlight::Line => Some(Range {
                                    start: layout.position_map.text_hitbox.bounds.left(),
                                    end: layout.position_map.text_hitbox.bounds.right(),
                                }),
                                CurrentLineHighlight::All => Some(Range {
                                    start: layout.hitbox.left(),
                                    end: layout.hitbox.right(),
                                }),
                                CurrentLineHighlight::None => None,
                            };
                        if let Some(range) = highlight_h_range {
                            let active_line_bg = cx.theme().colors().editor_active_line_background;
                            let bounds = Bounds {
                                origin: point(
                                    range.start,
                                    layout.hitbox.origin.y
                                        + (start_row.as_f32() - scroll_top)
                                            * layout.position_map.line_height,
                                ),
                                size: size(
                                    range.end - range.start,
                                    layout.position_map.line_height
                                        * (end_row - start_row.0 + 1) as f32,
                                ),
                            };
                            window.paint_quad(fill(bounds, active_line_bg));
                        }
                    }
                }

                let mut paint_highlight = |highlight_row_start: DisplayRow,
                                           highlight_row_end: DisplayRow,
                                           highlight: crate::LineHighlight,
                                           edges| {
                    let mut origin_x = layout.hitbox.left();
                    let mut width = layout.hitbox.size.width;
                    if !highlight.include_gutter {
                        origin_x += layout.gutter_hitbox.size.width;
                        width -= layout.gutter_hitbox.size.width;
                    }

                    let origin = point(
                        origin_x,
                        layout.hitbox.origin.y
                            + (highlight_row_start.as_f32() - scroll_top)
                                * layout.position_map.line_height,
                    );
                    let size = size(
                        width,
                        layout.position_map.line_height
                            * highlight_row_end.next_row().minus(highlight_row_start) as f32,
                    );
                    let mut quad = fill(Bounds { origin, size }, highlight.background);
                    if let Some(border_color) = highlight.border {
                        quad.border_color = border_color;
                        quad.border_widths = edges
                    }
                    window.paint_quad(quad);
                };

                let mut current_paint: Option<(LineHighlight, Range<DisplayRow>, Edges<Pixels>)> =
                    None;
                for (&new_row, &new_background) in &layout.highlighted_rows {
                    match &mut current_paint {
                        &mut Some((current_background, ref mut current_range, mut edges)) => {
                            let new_range_started = current_background != new_background
                                || current_range.end.next_row() != new_row;
                            if new_range_started {
                                if current_range.end.next_row() == new_row {
                                    edges.bottom = px(0.);
                                };
                                paint_highlight(
                                    current_range.start,
                                    current_range.end,
                                    current_background,
                                    edges,
                                );
                                let edges = Edges {
                                    top: if current_range.end.next_row() != new_row {
                                        px(1.)
                                    } else {
                                        px(0.)
                                    },
                                    bottom: px(1.),
                                    ..Default::default()
                                };
                                current_paint = Some((new_background, new_row..new_row, edges));
                                continue;
                            } else {
                                current_range.end = current_range.end.next_row();
                            }
                        }
                        None => {
                            let edges = Edges {
                                top: px(1.),
                                bottom: px(1.),
                                ..Default::default()
                            };
                            current_paint = Some((new_background, new_row..new_row, edges))
                        }
                    };
                }
                if let Some((color, range, edges)) = current_paint {
                    paint_highlight(range.start, range.end, color, edges);
                }

                let scroll_left =
                    layout.position_map.snapshot.scroll_position().x * layout.position_map.em_width;

                for (wrap_position, active) in layout.wrap_guides.iter() {
                    let x = (layout.position_map.text_hitbox.origin.x
                        + *wrap_position
                        + layout.position_map.em_width / 2.)
                        - scroll_left;

                    let show_scrollbars = layout
                        .scrollbars_layout
                        .as_ref()
                        .map_or(false, |layout| layout.visible);

                    if x < layout.position_map.text_hitbox.origin.x
                        || (show_scrollbars && x > self.scrollbar_left(&layout.hitbox.bounds))
                    {
                        continue;
                    }

                    let color = if *active {
                        cx.theme().colors().editor_active_wrap_guide
                    } else {
                        cx.theme().colors().editor_wrap_guide
                    };
                    window.paint_quad(fill(
                        Bounds {
                            origin: point(x, layout.position_map.text_hitbox.origin.y),
                            size: size(px(1.), layout.position_map.text_hitbox.size.height),
                        },
                        color,
                    ));
                }
            }
        })
    }

    fn paint_indent_guides(
        &mut self,
        layout: &mut EditorLayout,
        window: &mut Window,
        cx: &mut App,
    ) {
        let Some(indent_guides) = &layout.indent_guides else {
            return;
        };

        let faded_color = |color: Hsla, alpha: f32| {
            let mut faded = color;
            faded.a = alpha;
            faded
        };

        for indent_guide in indent_guides {
            let indent_accent_colors = cx.theme().accents().color_for_index(indent_guide.depth);
            let settings = indent_guide.settings;

            // TODO fixed for now, expose them through themes later
            const INDENT_AWARE_ALPHA: f32 = 0.2;
            const INDENT_AWARE_ACTIVE_ALPHA: f32 = 0.4;
            const INDENT_AWARE_BACKGROUND_ALPHA: f32 = 0.1;
            const INDENT_AWARE_BACKGROUND_ACTIVE_ALPHA: f32 = 0.2;

            let line_color = match (settings.coloring, indent_guide.active) {
                (IndentGuideColoring::Disabled, _) => None,
                (IndentGuideColoring::Fixed, false) => {
                    Some(cx.theme().colors().editor_indent_guide)
                }
                (IndentGuideColoring::Fixed, true) => {
                    Some(cx.theme().colors().editor_indent_guide_active)
                }
                (IndentGuideColoring::IndentAware, false) => {
                    Some(faded_color(indent_accent_colors, INDENT_AWARE_ALPHA))
                }
                (IndentGuideColoring::IndentAware, true) => {
                    Some(faded_color(indent_accent_colors, INDENT_AWARE_ACTIVE_ALPHA))
                }
            };

            let background_color = match (settings.background_coloring, indent_guide.active) {
                (IndentGuideBackgroundColoring::Disabled, _) => None,
                (IndentGuideBackgroundColoring::IndentAware, false) => Some(faded_color(
                    indent_accent_colors,
                    INDENT_AWARE_BACKGROUND_ALPHA,
                )),
                (IndentGuideBackgroundColoring::IndentAware, true) => Some(faded_color(
                    indent_accent_colors,
                    INDENT_AWARE_BACKGROUND_ACTIVE_ALPHA,
                )),
            };

            let requested_line_width = if indent_guide.active {
                settings.active_line_width
            } else {
                settings.line_width
            }
            .clamp(1, 10);
            let mut line_indicator_width = 0.;
            if let Some(color) = line_color {
                window.paint_quad(fill(
                    Bounds {
                        origin: indent_guide.origin,
                        size: size(px(requested_line_width as f32), indent_guide.length),
                    },
                    color,
                ));
                line_indicator_width = requested_line_width as f32;
            }

            if let Some(color) = background_color {
                let width = indent_guide.single_indent_width - px(line_indicator_width);
                window.paint_quad(fill(
                    Bounds {
                        origin: point(
                            indent_guide.origin.x + px(line_indicator_width),
                            indent_guide.origin.y,
                        ),
                        size: size(width, indent_guide.length),
                    },
                    color,
                ));
            }
        }
    }

    fn paint_line_numbers(&mut self, layout: &mut EditorLayout, window: &mut Window, cx: &mut App) {
        let is_singleton = self.editor.read(cx).is_singleton(cx);

        let line_height = layout.position_map.line_height;
        window.set_cursor_style(CursorStyle::Arrow, &layout.gutter_hitbox);

        for LineNumberLayout {
            shaped_line,
            hitbox,
        } in layout.line_numbers.values()
        {
            let Some(hitbox) = hitbox else {
                continue;
            };

            let Some(()) = (if !is_singleton && hitbox.is_hovered(window) {
                let color = cx.theme().colors().editor_hover_line_number;

                let line = self.shape_line_number(shaped_line.text.clone(), color, window);
                line.paint(hitbox.origin, line_height, window, cx).log_err()
            } else {
                shaped_line
                    .paint(hitbox.origin, line_height, window, cx)
                    .log_err()
            }) else {
                continue;
            };

            // In singleton buffers, we select corresponding lines on the line number click, so use | -like cursor.
            // In multi buffers, we open file at the line number clicked, so use a pointing hand cursor.
            if is_singleton {
                window.set_cursor_style(CursorStyle::IBeam, &hitbox);
            } else {
                window.set_cursor_style(CursorStyle::PointingHand, &hitbox);
            }
        }
    }

    fn paint_gutter_diff_hunks(layout: &mut EditorLayout, window: &mut Window, cx: &mut App) {
        if layout.display_hunks.is_empty() {
            return;
        }

        let line_height = layout.position_map.line_height;
        window.paint_layer(layout.gutter_hitbox.bounds, |window| {
            for (hunk, hitbox) in &layout.display_hunks {
                let hunk_to_paint = match hunk {
                    DisplayDiffHunk::Folded { .. } => {
                        let hunk_bounds = Self::diff_hunk_bounds(
                            &layout.position_map.snapshot,
                            line_height,
                            layout.gutter_hitbox.bounds,
                            &hunk,
                        );
                        Some((
                            hunk_bounds,
                            cx.theme().colors().version_control_modified,
                            Corners::all(px(0.)),
                            DiffHunkStatus::modified_none(),
                        ))
                    }
                    DisplayDiffHunk::Unfolded {
                        status,
                        display_row_range,
                        ..
                    } => hitbox.as_ref().map(|hunk_hitbox| match status.kind {
                        DiffHunkStatusKind::Added => (
                            hunk_hitbox.bounds,
                            cx.theme().colors().version_control_added,
                            Corners::all(px(0.)),
                            *status,
                        ),
                        DiffHunkStatusKind::Modified => (
                            hunk_hitbox.bounds,
                            cx.theme().colors().version_control_modified,
                            Corners::all(px(0.)),
                            *status,
                        ),
                        DiffHunkStatusKind::Deleted if !display_row_range.is_empty() => (
                            hunk_hitbox.bounds,
                            cx.theme().colors().version_control_deleted,
                            Corners::all(px(0.)),
                            *status,
                        ),
                        DiffHunkStatusKind::Deleted => (
                            Bounds::new(
                                point(
                                    hunk_hitbox.origin.x - hunk_hitbox.size.width,
                                    hunk_hitbox.origin.y,
                                ),
                                size(hunk_hitbox.size.width * 2., hunk_hitbox.size.height),
                            ),
                            cx.theme().colors().version_control_deleted,
                            Corners::all(1. * line_height),
                            *status,
                        ),
                    }),
                };

                if let Some((hunk_bounds, background_color, corner_radii, status)) = hunk_to_paint {
                    // Flatten the background color with the editor color to prevent
                    // elements below transparent hunks from showing through
                    let flattened_background_color = cx
                        .theme()
                        .colors()
                        .editor_background
                        .blend(background_color);

                    if !Self::diff_hunk_hollow(status, cx) {
                        window.paint_quad(quad(
                            hunk_bounds,
                            corner_radii,
                            flattened_background_color,
                            Edges::default(),
                            transparent_black(),
                            BorderStyle::default(),
                        ));
                    } else {
                        let flattened_unstaged_background_color = cx
                            .theme()
                            .colors()
                            .editor_background
                            .blend(background_color.opacity(0.3));

                        window.paint_quad(quad(
                            hunk_bounds,
                            corner_radii,
                            flattened_unstaged_background_color,
                            Edges::all(Pixels(1.0)),
                            flattened_background_color,
                            BorderStyle::Solid,
                        ));
                    }
                }
            }
        });
    }

    fn gutter_strip_width(line_height: Pixels) -> Pixels {
        (0.275 * line_height).floor()
    }

    fn diff_hunk_bounds(
        snapshot: &EditorSnapshot,
        line_height: Pixels,
        gutter_bounds: Bounds<Pixels>,
        hunk: &DisplayDiffHunk,
    ) -> Bounds<Pixels> {
        let scroll_position = snapshot.scroll_position();
        let scroll_top = scroll_position.y * line_height;
        let gutter_strip_width = Self::gutter_strip_width(line_height);

        match hunk {
            DisplayDiffHunk::Folded { display_row, .. } => {
                let start_y = display_row.as_f32() * line_height - scroll_top;
                let end_y = start_y + line_height;
                let highlight_origin = gutter_bounds.origin + point(px(0.), start_y);
                let highlight_size = size(gutter_strip_width, end_y - start_y);
                Bounds::new(highlight_origin, highlight_size)
            }
            DisplayDiffHunk::Unfolded {
                display_row_range,
                status,
                ..
            } => {
                if status.is_deleted() && display_row_range.is_empty() {
                    let row = display_row_range.start;

                    let offset = line_height / 2.;
                    let start_y = row.as_f32() * line_height - offset - scroll_top;
                    let end_y = start_y + line_height;

                    let width = (0.35 * line_height).floor();
                    let highlight_origin = gutter_bounds.origin + point(px(0.), start_y);
                    let highlight_size = size(width, end_y - start_y);
                    Bounds::new(highlight_origin, highlight_size)
                } else {
                    let start_row = display_row_range.start;
                    let end_row = display_row_range.end;
                    // If we're in a multibuffer, row range span might include an
                    // excerpt header, so if we were to draw the marker straight away,
                    // the hunk might include the rows of that header.
                    // Making the range inclusive doesn't quite cut it, as we rely on the exclusivity for the soft wrap.
                    // Instead, we simply check whether the range we're dealing with includes
                    // any excerpt headers and if so, we stop painting the diff hunk on the first row of that header.
                    let end_row_in_current_excerpt = snapshot
                        .blocks_in_range(start_row..end_row)
                        .find_map(|(start_row, block)| {
                            if matches!(block, Block::ExcerptBoundary { .. }) {
                                Some(start_row)
                            } else {
                                None
                            }
                        })
                        .unwrap_or(end_row);

                    let start_y = start_row.as_f32() * line_height - scroll_top;
                    let end_y = end_row_in_current_excerpt.as_f32() * line_height - scroll_top;

                    let highlight_origin = gutter_bounds.origin + point(px(0.), start_y);
                    let highlight_size = size(gutter_strip_width, end_y - start_y);
                    Bounds::new(highlight_origin, highlight_size)
                }
            }
        }
    }

    fn paint_gutter_indicators(
        &self,
        layout: &mut EditorLayout,
        window: &mut Window,
        cx: &mut App,
    ) {
        window.paint_layer(layout.gutter_hitbox.bounds, |window| {
            window.with_element_namespace("crease_toggles", |window| {
                for crease_toggle in layout.crease_toggles.iter_mut().flatten() {
                    crease_toggle.paint(window, cx);
                }
            });

            window.with_element_namespace("expand_toggles", |window| {
                for (expand_toggle, _) in layout.expand_toggles.iter_mut().flatten() {
                    expand_toggle.paint(window, cx);
                }
            });

            for breakpoint in layout.breakpoints.iter_mut() {
                breakpoint.paint(window, cx);
            }

            for test_indicator in layout.test_indicators.iter_mut() {
                test_indicator.paint(window, cx);
            }
        });
    }

    fn paint_gutter_highlights(
        &self,
        layout: &mut EditorLayout,
        window: &mut Window,
        cx: &mut App,
    ) {
        for (_, hunk_hitbox) in &layout.display_hunks {
            if let Some(hunk_hitbox) = hunk_hitbox {
                if !self
                    .editor
                    .read(cx)
                    .buffer()
                    .read(cx)
                    .all_diff_hunks_expanded()
                {
                    window.set_cursor_style(CursorStyle::PointingHand, hunk_hitbox);
                }
            }
        }

        let show_git_gutter = layout
            .position_map
            .snapshot
            .show_git_diff_gutter
            .unwrap_or_else(|| {
                matches!(
                    ProjectSettings::get_global(cx).git.git_gutter,
                    Some(GitGutterSetting::TrackedFiles)
                )
            });
        if show_git_gutter {
            Self::paint_gutter_diff_hunks(layout, window, cx)
        }

        let highlight_width = 0.275 * layout.position_map.line_height;
        let highlight_corner_radii = Corners::all(0.05 * layout.position_map.line_height);
        window.paint_layer(layout.gutter_hitbox.bounds, |window| {
            for (range, color) in &layout.highlighted_gutter_ranges {
                let start_row = if range.start.row() < layout.visible_display_row_range.start {
                    layout.visible_display_row_range.start - DisplayRow(1)
                } else {
                    range.start.row()
                };
                let end_row = if range.end.row() > layout.visible_display_row_range.end {
                    layout.visible_display_row_range.end + DisplayRow(1)
                } else {
                    range.end.row()
                };

                let start_y = layout.gutter_hitbox.top()
                    + start_row.0 as f32 * layout.position_map.line_height
                    - layout.position_map.scroll_pixel_position.y;
                let end_y = layout.gutter_hitbox.top()
                    + (end_row.0 + 1) as f32 * layout.position_map.line_height
                    - layout.position_map.scroll_pixel_position.y;
                let bounds = Bounds::from_corners(
                    point(layout.gutter_hitbox.left(), start_y),
                    point(layout.gutter_hitbox.left() + highlight_width, end_y),
                );
                window.paint_quad(fill(bounds, *color).corner_radii(highlight_corner_radii));
            }
        });
    }

    fn paint_blamed_display_rows(
        &self,
        layout: &mut EditorLayout,
        window: &mut Window,
        cx: &mut App,
    ) {
        let Some(blamed_display_rows) = layout.blamed_display_rows.take() else {
            return;
        };

        window.paint_layer(layout.gutter_hitbox.bounds, |window| {
            for mut blame_element in blamed_display_rows.into_iter() {
                blame_element.paint(window, cx);
            }
        })
    }

    fn paint_text(&mut self, layout: &mut EditorLayout, window: &mut Window, cx: &mut App) {
        window.with_content_mask(
            Some(ContentMask {
                bounds: layout.position_map.text_hitbox.bounds,
            }),
            |window| {
                let editor = self.editor.read(cx);
                if editor.mouse_cursor_hidden {
                    window.set_window_cursor_style(CursorStyle::None);
                } else if editor
                    .hovered_link_state
                    .as_ref()
                    .is_some_and(|hovered_link_state| !hovered_link_state.links.is_empty())
                {
                    window.set_cursor_style(
                        CursorStyle::PointingHand,
                        &layout.position_map.text_hitbox,
                    );
                } else {
                    window.set_cursor_style(CursorStyle::IBeam, &layout.position_map.text_hitbox);
                };

                self.paint_lines_background(layout, window, cx);
                let invisible_display_ranges = self.paint_highlights(layout, window);
                self.paint_lines(&invisible_display_ranges, layout, window, cx);
                self.paint_redactions(layout, window);
                self.paint_cursors(layout, window, cx);
                self.paint_inline_diagnostics(layout, window, cx);
                self.paint_inline_blame(layout, window, cx);
                self.paint_inline_code_actions(layout, window, cx);
                self.paint_diff_hunk_controls(layout, window, cx);
                window.with_element_namespace("crease_trailers", |window| {
                    for trailer in layout.crease_trailers.iter_mut().flatten() {
                        trailer.element.paint(window, cx);
                    }
                });
            },
        )
    }

    fn paint_highlights(
        &mut self,
        layout: &mut EditorLayout,
        window: &mut Window,
    ) -> SmallVec<[Range<DisplayPoint>; 32]> {
        window.paint_layer(layout.position_map.text_hitbox.bounds, |window| {
            let mut invisible_display_ranges = SmallVec::<[Range<DisplayPoint>; 32]>::new();
            let line_end_overshoot = 0.15 * layout.position_map.line_height;
            for (range, color) in &layout.highlighted_ranges {
                self.paint_highlighted_range(
                    range.clone(),
                    *color,
                    Pixels::ZERO,
                    line_end_overshoot,
                    layout,
                    window,
                );
            }

            let corner_radius = 0.15 * layout.position_map.line_height;

            for (player_color, selections) in &layout.selections {
                for selection in selections.iter() {
                    self.paint_highlighted_range(
                        selection.range.clone(),
                        player_color.selection,
                        corner_radius,
                        corner_radius * 2.,
                        layout,
                        window,
                    );

                    if selection.is_local && !selection.range.is_empty() {
                        invisible_display_ranges.push(selection.range.clone());
                    }
                }
            }
            invisible_display_ranges
        })
    }

    fn paint_lines(
        &mut self,
        invisible_display_ranges: &[Range<DisplayPoint>],
        layout: &mut EditorLayout,
        window: &mut Window,
        cx: &mut App,
    ) {
        let whitespace_setting = self
            .editor
            .read(cx)
            .buffer
            .read(cx)
            .language_settings(cx)
            .show_whitespaces;

        for (ix, line_with_invisibles) in layout.position_map.line_layouts.iter().enumerate() {
            let row = DisplayRow(layout.visible_display_row_range.start.0 + ix as u32);
            line_with_invisibles.draw(
                layout,
                row,
                layout.content_origin,
                whitespace_setting,
                invisible_display_ranges,
                window,
                cx,
            )
        }

        for line_element in &mut layout.line_elements {
            line_element.paint(window, cx);
        }
    }

    fn paint_lines_background(
        &mut self,
        layout: &mut EditorLayout,
        window: &mut Window,
        cx: &mut App,
    ) {
        for (ix, line_with_invisibles) in layout.position_map.line_layouts.iter().enumerate() {
            let row = DisplayRow(layout.visible_display_row_range.start.0 + ix as u32);
            line_with_invisibles.draw_background(layout, row, layout.content_origin, window, cx);
        }
    }

    fn paint_redactions(&mut self, layout: &EditorLayout, window: &mut Window) {
        if layout.redacted_ranges.is_empty() {
            return;
        }

        let line_end_overshoot = layout.line_end_overshoot();

        // A softer than perfect black
        let redaction_color = gpui::rgb(0x0e1111);

        window.paint_layer(layout.position_map.text_hitbox.bounds, |window| {
            for range in layout.redacted_ranges.iter() {
                self.paint_highlighted_range(
                    range.clone(),
                    redaction_color.into(),
                    Pixels::ZERO,
                    line_end_overshoot,
                    layout,
                    window,
                );
            }
        });
    }

    fn paint_cursors(&mut self, layout: &mut EditorLayout, window: &mut Window, cx: &mut App) {
        for cursor in &mut layout.visible_cursors {
            cursor.paint(layout.content_origin, window, cx);
        }
    }

    fn paint_scrollbars(&mut self, layout: &mut EditorLayout, window: &mut Window, cx: &mut App) {
        let Some(scrollbars_layout) = layout.scrollbars_layout.take() else {
            return;
        };
        let any_scrollbar_dragged = self.editor.read(cx).scroll_manager.any_scrollbar_dragged();

        for (scrollbar_layout, axis) in scrollbars_layout.iter_scrollbars() {
            let hitbox = &scrollbar_layout.hitbox;
            if scrollbars_layout.visible {
                let scrollbar_edges = match axis {
                    ScrollbarAxis::Horizontal => Edges {
                        top: Pixels::ZERO,
                        right: Pixels::ZERO,
                        bottom: Pixels::ZERO,
                        left: Pixels::ZERO,
                    },
                    ScrollbarAxis::Vertical => Edges {
                        top: Pixels::ZERO,
                        right: Pixels::ZERO,
                        bottom: Pixels::ZERO,
                        left: ScrollbarLayout::BORDER_WIDTH,
                    },
                };

                window.paint_layer(hitbox.bounds, |window| {
                    window.paint_quad(quad(
                        hitbox.bounds,
                        Corners::default(),
                        cx.theme().colors().scrollbar_track_background,
                        scrollbar_edges,
                        cx.theme().colors().scrollbar_track_border,
                        BorderStyle::Solid,
                    ));

                    if axis == ScrollbarAxis::Vertical {
                        let fast_markers =
                            self.collect_fast_scrollbar_markers(layout, &scrollbar_layout, cx);
                        // Refresh slow scrollbar markers in the background. Below, we
                        // paint whatever markers have already been computed.
                        self.refresh_slow_scrollbar_markers(layout, &scrollbar_layout, window, cx);

                        let markers = self.editor.read(cx).scrollbar_marker_state.markers.clone();
                        for marker in markers.iter().chain(&fast_markers) {
                            let mut marker = marker.clone();
                            marker.bounds.origin += hitbox.origin;
                            window.paint_quad(marker);
                        }
                    }

                    if let Some(thumb_bounds) = scrollbar_layout.thumb_bounds {
                        let scrollbar_thumb_color = match scrollbar_layout.thumb_state {
                            ScrollbarThumbState::Dragging => {
                                cx.theme().colors().scrollbar_thumb_active_background
                            }
                            ScrollbarThumbState::Hovered => {
                                cx.theme().colors().scrollbar_thumb_hover_background
                            }
                            ScrollbarThumbState::Idle => {
                                cx.theme().colors().scrollbar_thumb_background
                            }
                        };
                        window.paint_quad(quad(
                            thumb_bounds,
                            Corners::default(),
                            scrollbar_thumb_color,
                            scrollbar_edges,
                            cx.theme().colors().scrollbar_thumb_border,
                            BorderStyle::Solid,
                        ));

                        if any_scrollbar_dragged {
                            window.set_window_cursor_style(CursorStyle::Arrow);
                        } else {
                            window.set_cursor_style(CursorStyle::Arrow, &hitbox);
                        }
                    }
                })
            }
        }

        window.on_mouse_event({
            let editor = self.editor.clone();
            let scrollbars_layout = scrollbars_layout.clone();

            let mut mouse_position = window.mouse_position();
            move |event: &MouseMoveEvent, phase, window, cx| {
                if phase == DispatchPhase::Capture {
                    return;
                }

                editor.update(cx, |editor, cx| {
                    if let Some((scrollbar_layout, axis)) = event
                        .pressed_button
                        .filter(|button| *button == MouseButton::Left)
                        .and(editor.scroll_manager.dragging_scrollbar_axis())
                        .and_then(|axis| {
                            scrollbars_layout
                                .iter_scrollbars()
                                .find(|(_, a)| *a == axis)
                        })
                    {
                        let ScrollbarLayout {
                            hitbox,
                            text_unit_size,
                            ..
                        } = scrollbar_layout;

                        let old_position = mouse_position.along(axis);
                        let new_position = event.position.along(axis);
                        if (hitbox.origin.along(axis)..hitbox.bottom_right().along(axis))
                            .contains(&old_position)
                        {
                            let position = editor.scroll_position(cx).apply_along(axis, |p| {
                                (p + (new_position - old_position) / *text_unit_size).max(0.)
                            });
                            editor.set_scroll_position(position, window, cx);
                        }

                        editor.scroll_manager.show_scrollbars(window, cx);
                        cx.stop_propagation();
                    } else if let Some((layout, axis)) = scrollbars_layout
                        .get_hovered_axis(window)
                        .filter(|_| !event.dragging())
                    {
                        if layout.thumb_hovered(&event.position) {
                            editor
                                .scroll_manager
                                .set_hovered_scroll_thumb_axis(axis, cx);
                        } else {
                            editor.scroll_manager.reset_scrollbar_state(cx);
                        }

                        editor.scroll_manager.show_scrollbars(window, cx);
                    } else {
                        editor.scroll_manager.reset_scrollbar_state(cx);
                    }

                    mouse_position = event.position;
                })
            }
        });

        if any_scrollbar_dragged {
            window.on_mouse_event({
                let editor = self.editor.clone();
                move |_: &MouseUpEvent, phase, window, cx| {
                    if phase == DispatchPhase::Capture {
                        return;
                    }

                    editor.update(cx, |editor, cx| {
                        if let Some((_, axis)) = scrollbars_layout.get_hovered_axis(window) {
                            editor
                                .scroll_manager
                                .set_hovered_scroll_thumb_axis(axis, cx);
                        } else {
                            editor.scroll_manager.reset_scrollbar_state(cx);
                        }
                        cx.stop_propagation();
                    });
                }
            });
        } else {
            window.on_mouse_event({
                let editor = self.editor.clone();

                move |event: &MouseDownEvent, phase, window, cx| {
                    if phase == DispatchPhase::Capture {
                        return;
                    }
                    let Some((scrollbar_layout, axis)) = scrollbars_layout.get_hovered_axis(window)
                    else {
                        return;
                    };

                    let ScrollbarLayout {
                        hitbox,
                        visible_range,
                        text_unit_size,
                        thumb_bounds,
                        ..
                    } = scrollbar_layout;

                    let Some(thumb_bounds) = thumb_bounds else {
                        return;
                    };

                    editor.update(cx, |editor, cx| {
                        editor
                            .scroll_manager
                            .set_dragged_scroll_thumb_axis(axis, cx);

                        let event_position = event.position.along(axis);

                        if event_position < thumb_bounds.origin.along(axis)
                            || thumb_bounds.bottom_right().along(axis) < event_position
                        {
                            let center_position = ((event_position - hitbox.origin.along(axis))
                                / *text_unit_size)
                                .round() as u32;
                            let start_position = center_position.saturating_sub(
                                (visible_range.end - visible_range.start) as u32 / 2,
                            );

                            let position = editor
                                .scroll_position(cx)
                                .apply_along(axis, |_| start_position as f32);

                            editor.set_scroll_position(position, window, cx);
                        } else {
                            editor.scroll_manager.show_scrollbars(window, cx);
                        }

                        cx.stop_propagation();
                    });
                }
            });
        }
    }

    fn collect_fast_scrollbar_markers(
        &self,
        layout: &EditorLayout,
        scrollbar_layout: &ScrollbarLayout,
        cx: &mut App,
    ) -> Vec<PaintQuad> {
        const LIMIT: usize = 100;
        if !EditorSettings::get_global(cx).scrollbar.cursors || layout.cursors.len() > LIMIT {
            return vec![];
        }
        let cursor_ranges = layout
            .cursors
            .iter()
            .map(|(point, color)| ColoredRange {
                start: point.row(),
                end: point.row(),
                color: *color,
            })
            .collect_vec();
        scrollbar_layout.marker_quads_for_ranges(cursor_ranges, None)
    }

    fn refresh_slow_scrollbar_markers(
        &self,
        layout: &EditorLayout,
        scrollbar_layout: &ScrollbarLayout,
        window: &mut Window,
        cx: &mut App,
    ) {
        self.editor.update(cx, |editor, cx| {
            if !editor.is_singleton(cx)
                || !editor
                    .scrollbar_marker_state
                    .should_refresh(scrollbar_layout.hitbox.size)
            {
                return;
            }

            let scrollbar_layout = scrollbar_layout.clone();
            let background_highlights = editor.background_highlights.clone();
            let snapshot = layout.position_map.snapshot.clone();
            let theme = cx.theme().clone();
            let scrollbar_settings = EditorSettings::get_global(cx).scrollbar;

            editor.scrollbar_marker_state.dirty = false;
            editor.scrollbar_marker_state.pending_refresh =
                Some(cx.spawn_in(window, async move |editor, cx| {
                    let scrollbar_size = scrollbar_layout.hitbox.size;
                    let scrollbar_markers = cx
                        .background_spawn(async move {
                            let max_point = snapshot.display_snapshot.buffer_snapshot.max_point();
                            let mut marker_quads = Vec::new();
                            if scrollbar_settings.git_diff {
                                let marker_row_ranges =
                                    snapshot.buffer_snapshot.diff_hunks().map(|hunk| {
                                        let start_display_row =
                                            MultiBufferPoint::new(hunk.row_range.start.0, 0)
                                                .to_display_point(&snapshot.display_snapshot)
                                                .row();
                                        let mut end_display_row =
                                            MultiBufferPoint::new(hunk.row_range.end.0, 0)
                                                .to_display_point(&snapshot.display_snapshot)
                                                .row();
                                        if end_display_row != start_display_row {
                                            end_display_row.0 -= 1;
                                        }
                                        let color = match &hunk.status().kind {
                                            DiffHunkStatusKind::Added => {
                                                theme.colors().version_control_added
                                            }
                                            DiffHunkStatusKind::Modified => {
                                                theme.colors().version_control_modified
                                            }
                                            DiffHunkStatusKind::Deleted => {
                                                theme.colors().version_control_deleted
                                            }
                                        };
                                        ColoredRange {
                                            start: start_display_row,
                                            end: end_display_row,
                                            color,
                                        }
                                    });

                                marker_quads.extend(
                                    scrollbar_layout
                                        .marker_quads_for_ranges(marker_row_ranges, Some(0)),
                                );
                            }

                            for (background_highlight_id, (_, background_ranges)) in
                                background_highlights.iter()
                            {
                                let is_search_highlights = *background_highlight_id
                                    == TypeId::of::<BufferSearchHighlights>();
                                let is_text_highlights = *background_highlight_id
                                    == TypeId::of::<SelectedTextHighlight>();
                                let is_symbol_occurrences = *background_highlight_id
                                    == TypeId::of::<DocumentHighlightRead>()
                                    || *background_highlight_id
                                        == TypeId::of::<DocumentHighlightWrite>();
                                if (is_search_highlights && scrollbar_settings.search_results)
                                    || (is_text_highlights && scrollbar_settings.selected_text)
                                    || (is_symbol_occurrences && scrollbar_settings.selected_symbol)
                                {
                                    let mut color = theme.status().info;
                                    if is_symbol_occurrences {
                                        color.fade_out(0.5);
                                    }
                                    let marker_row_ranges = background_ranges.iter().map(|range| {
                                        let display_start = range
                                            .start
                                            .to_display_point(&snapshot.display_snapshot);
                                        let display_end =
                                            range.end.to_display_point(&snapshot.display_snapshot);
                                        ColoredRange {
                                            start: display_start.row(),
                                            end: display_end.row(),
                                            color,
                                        }
                                    });
                                    marker_quads.extend(
                                        scrollbar_layout
                                            .marker_quads_for_ranges(marker_row_ranges, Some(1)),
                                    );
                                }
                            }

                            if scrollbar_settings.diagnostics != ScrollbarDiagnostics::None {
                                let diagnostics = snapshot
                                    .buffer_snapshot
                                    .diagnostics_in_range::<Point>(Point::zero()..max_point)
                                    // Don't show diagnostics the user doesn't care about
                                    .filter(|diagnostic| {
                                        match (
                                            scrollbar_settings.diagnostics,
                                            diagnostic.diagnostic.severity,
                                        ) {
                                            (ScrollbarDiagnostics::All, _) => true,
                                            (
                                                ScrollbarDiagnostics::Error,
                                                lsp::DiagnosticSeverity::ERROR,
                                            ) => true,
                                            (
                                                ScrollbarDiagnostics::Warning,
                                                lsp::DiagnosticSeverity::ERROR
                                                | lsp::DiagnosticSeverity::WARNING,
                                            ) => true,
                                            (
                                                ScrollbarDiagnostics::Information,
                                                lsp::DiagnosticSeverity::ERROR
                                                | lsp::DiagnosticSeverity::WARNING
                                                | lsp::DiagnosticSeverity::INFORMATION,
                                            ) => true,
                                            (_, _) => false,
                                        }
                                    })
                                    // We want to sort by severity, in order to paint the most severe diagnostics last.
                                    .sorted_by_key(|diagnostic| {
                                        std::cmp::Reverse(diagnostic.diagnostic.severity)
                                    });

                                let marker_row_ranges = diagnostics.into_iter().map(|diagnostic| {
                                    let start_display = diagnostic
                                        .range
                                        .start
                                        .to_display_point(&snapshot.display_snapshot);
                                    let end_display = diagnostic
                                        .range
                                        .end
                                        .to_display_point(&snapshot.display_snapshot);
                                    let color = match diagnostic.diagnostic.severity {
                                        lsp::DiagnosticSeverity::ERROR => theme.status().error,
                                        lsp::DiagnosticSeverity::WARNING => theme.status().warning,
                                        lsp::DiagnosticSeverity::INFORMATION => theme.status().info,
                                        _ => theme.status().hint,
                                    };
                                    ColoredRange {
                                        start: start_display.row(),
                                        end: end_display.row(),
                                        color,
                                    }
                                });
                                marker_quads.extend(
                                    scrollbar_layout
                                        .marker_quads_for_ranges(marker_row_ranges, Some(2)),
                                );
                            }

                            Arc::from(marker_quads)
                        })
                        .await;

                    editor.update(cx, |editor, cx| {
                        editor.scrollbar_marker_state.markers = scrollbar_markers;
                        editor.scrollbar_marker_state.scrollbar_size = scrollbar_size;
                        editor.scrollbar_marker_state.pending_refresh = None;
                        cx.notify();
                    })?;

                    Ok(())
                }));
        });
    }

    fn paint_highlighted_range(
        &self,
        range: Range<DisplayPoint>,
        color: Hsla,
        corner_radius: Pixels,
        line_end_overshoot: Pixels,
        layout: &EditorLayout,
        window: &mut Window,
    ) {
        let start_row = layout.visible_display_row_range.start;
        let end_row = layout.visible_display_row_range.end;
        if range.start != range.end {
            let row_range = if range.end.column() == 0 {
                cmp::max(range.start.row(), start_row)..cmp::min(range.end.row(), end_row)
            } else {
                cmp::max(range.start.row(), start_row)
                    ..cmp::min(range.end.row().next_row(), end_row)
            };

            let highlighted_range = HighlightedRange {
                color,
                line_height: layout.position_map.line_height,
                corner_radius,
                start_y: layout.content_origin.y
                    + row_range.start.as_f32() * layout.position_map.line_height
                    - layout.position_map.scroll_pixel_position.y,
                lines: row_range
                    .iter_rows()
                    .map(|row| {
                        let line_layout =
                            &layout.position_map.line_layouts[row.minus(start_row) as usize];
                        HighlightedRangeLine {
                            start_x: if row == range.start.row() {
                                layout.content_origin.x
                                    + line_layout.x_for_index(range.start.column() as usize)
                                    - layout.position_map.scroll_pixel_position.x
                            } else {
                                layout.content_origin.x
                                    - layout.position_map.scroll_pixel_position.x
                            },
                            end_x: if row == range.end.row() {
                                layout.content_origin.x
                                    + line_layout.x_for_index(range.end.column() as usize)
                                    - layout.position_map.scroll_pixel_position.x
                            } else {
                                layout.content_origin.x + line_layout.width + line_end_overshoot
                                    - layout.position_map.scroll_pixel_position.x
                            },
                        }
                    })
                    .collect(),
            };

            highlighted_range.paint(layout.position_map.text_hitbox.bounds, window);
        }
    }

    fn paint_inline_diagnostics(
        &mut self,
        layout: &mut EditorLayout,
        window: &mut Window,
        cx: &mut App,
    ) {
        for mut inline_diagnostic in layout.inline_diagnostics.drain() {
            inline_diagnostic.1.paint(window, cx);
        }
    }

    fn paint_inline_blame(&mut self, layout: &mut EditorLayout, window: &mut Window, cx: &mut App) {
        if let Some(mut inline_blame) = layout.inline_blame.take() {
            window.paint_layer(layout.position_map.text_hitbox.bounds, |window| {
                inline_blame.paint(window, cx);
            })
        }
    }

    fn paint_inline_code_actions(
        &mut self,
        layout: &mut EditorLayout,
        window: &mut Window,
        cx: &mut App,
    ) {
        if let Some(mut inline_code_actions) = layout.inline_code_actions.take() {
            window.paint_layer(layout.position_map.text_hitbox.bounds, |window| {
                inline_code_actions.paint(window, cx);
            })
        }
    }

    fn paint_diff_hunk_controls(
        &mut self,
        layout: &mut EditorLayout,
        window: &mut Window,
        cx: &mut App,
    ) {
        for mut diff_hunk_control in layout.diff_hunk_controls.drain(..) {
            diff_hunk_control.paint(window, cx);
        }
    }

    fn paint_minimap(&self, layout: &mut EditorLayout, window: &mut Window, cx: &mut App) {
        if let Some(mut layout) = layout.minimap.take() {
            let minimap_hitbox = layout.thumb_layout.hitbox.clone();
            let dragging_minimap = self.editor.read(cx).scroll_manager.is_dragging_minimap();

            window.paint_layer(layout.thumb_layout.hitbox.bounds, |window| {
                window.with_element_namespace("minimap", |window| {
                    layout.minimap.paint(window, cx);
                    if let Some(thumb_bounds) = layout.thumb_layout.thumb_bounds {
                        let minimap_thumb_color = match layout.thumb_layout.thumb_state {
                            ScrollbarThumbState::Idle => {
                                cx.theme().colors().minimap_thumb_background
                            }
                            ScrollbarThumbState::Hovered => {
                                cx.theme().colors().minimap_thumb_hover_background
                            }
                            ScrollbarThumbState::Dragging => {
                                cx.theme().colors().minimap_thumb_active_background
                            }
                        };
                        let minimap_thumb_border = match layout.thumb_border_style {
                            MinimapThumbBorder::Full => Edges::all(ScrollbarLayout::BORDER_WIDTH),
                            MinimapThumbBorder::LeftOnly => Edges {
                                left: ScrollbarLayout::BORDER_WIDTH,
                                ..Default::default()
                            },
                            MinimapThumbBorder::LeftOpen => Edges {
                                right: ScrollbarLayout::BORDER_WIDTH,
                                top: ScrollbarLayout::BORDER_WIDTH,
                                bottom: ScrollbarLayout::BORDER_WIDTH,
                                ..Default::default()
                            },
                            MinimapThumbBorder::RightOpen => Edges {
                                left: ScrollbarLayout::BORDER_WIDTH,
                                top: ScrollbarLayout::BORDER_WIDTH,
                                bottom: ScrollbarLayout::BORDER_WIDTH,
                                ..Default::default()
                            },
                            MinimapThumbBorder::None => Default::default(),
                        };

                        window.paint_layer(minimap_hitbox.bounds, |window| {
                            window.paint_quad(quad(
                                thumb_bounds,
                                Corners::default(),
                                minimap_thumb_color,
                                minimap_thumb_border,
                                cx.theme().colors().minimap_thumb_border,
                                BorderStyle::Solid,
                            ));
                        });
                    }
                });
            });

            if dragging_minimap {
                window.set_window_cursor_style(CursorStyle::Arrow);
            } else {
                window.set_cursor_style(CursorStyle::Arrow, &minimap_hitbox);
            }

            let minimap_axis = ScrollbarAxis::Vertical;
            let pixels_per_line = (minimap_hitbox.size.height / layout.max_scroll_top)
                .min(layout.minimap_line_height);

            let mut mouse_position = window.mouse_position();

            window.on_mouse_event({
                let editor = self.editor.clone();

                let minimap_hitbox = minimap_hitbox.clone();

                move |event: &MouseMoveEvent, phase, window, cx| {
                    if phase == DispatchPhase::Capture {
                        return;
                    }

                    editor.update(cx, |editor, cx| {
                        if event.pressed_button == Some(MouseButton::Left)
                            && editor.scroll_manager.is_dragging_minimap()
                        {
                            let old_position = mouse_position.along(minimap_axis);
                            let new_position = event.position.along(minimap_axis);
                            if (minimap_hitbox.origin.along(minimap_axis)
                                ..minimap_hitbox.bottom_right().along(minimap_axis))
                                .contains(&old_position)
                            {
                                let position =
                                    editor.scroll_position(cx).apply_along(minimap_axis, |p| {
                                        (p + (new_position - old_position) / pixels_per_line)
                                            .max(0.)
                                    });
                                editor.set_scroll_position(position, window, cx);
                            }
                            cx.stop_propagation();
                        } else {
                            if minimap_hitbox.is_hovered(window) {
                                editor.scroll_manager.set_is_hovering_minimap_thumb(
                                    !event.dragging()
                                        && layout
                                            .thumb_layout
                                            .thumb_bounds
                                            .is_some_and(|bounds| bounds.contains(&event.position)),
                                    cx,
                                );

                                // Stop hover events from propagating to the
                                // underlying editor if the minimap hitbox is hovered
                                if !event.dragging() {
                                    cx.stop_propagation();
                                }
                            } else {
                                editor.scroll_manager.hide_minimap_thumb(cx);
                            }
                        }
                        mouse_position = event.position;
                    });
                }
            });

            if dragging_minimap {
                window.on_mouse_event({
                    let editor = self.editor.clone();
                    move |event: &MouseUpEvent, phase, window, cx| {
                        if phase == DispatchPhase::Capture {
                            return;
                        }

                        editor.update(cx, |editor, cx| {
                            if minimap_hitbox.is_hovered(window) {
                                editor.scroll_manager.set_is_hovering_minimap_thumb(
                                    layout
                                        .thumb_layout
                                        .thumb_bounds
                                        .is_some_and(|bounds| bounds.contains(&event.position)),
                                    cx,
                                );
                            } else {
                                editor.scroll_manager.hide_minimap_thumb(cx);
                            }
                            cx.stop_propagation();
                        });
                    }
                });
            } else {
                window.on_mouse_event({
                    let editor = self.editor.clone();

                    move |event: &MouseDownEvent, phase, window, cx| {
                        if phase == DispatchPhase::Capture || !minimap_hitbox.is_hovered(window) {
                            return;
                        }

                        let event_position = event.position;

                        let Some(thumb_bounds) = layout.thumb_layout.thumb_bounds else {
                            return;
                        };

                        editor.update(cx, |editor, cx| {
                            if !thumb_bounds.contains(&event_position) {
                                let click_position =
                                    event_position.relative_to(&minimap_hitbox.origin).y;

                                let top_position = (click_position
                                    - thumb_bounds.size.along(minimap_axis) / 2.0)
                                    .max(Pixels::ZERO);

                                let scroll_offset = (layout.minimap_scroll_top
                                    + top_position / layout.minimap_line_height)
                                    .min(layout.max_scroll_top);

                                let scroll_position = editor
                                    .scroll_position(cx)
                                    .apply_along(minimap_axis, |_| scroll_offset);
                                editor.set_scroll_position(scroll_position, window, cx);
                            }

                            editor.scroll_manager.set_is_dragging_minimap(cx);
                            cx.stop_propagation();
                        });
                    }
                });
            }
        }
    }

    fn paint_blocks(&mut self, layout: &mut EditorLayout, window: &mut Window, cx: &mut App) {
        for mut block in layout.blocks.drain(..) {
            if block.overlaps_gutter {
                block.element.paint(window, cx);
            } else {
                let mut bounds = layout.hitbox.bounds;
                bounds.origin.x += layout.gutter_hitbox.bounds.size.width;
                window.with_content_mask(Some(ContentMask { bounds }), |window| {
                    block.element.paint(window, cx);
                })
            }
        }
    }

    fn paint_inline_completion_popover(
        &mut self,
        layout: &mut EditorLayout,
        window: &mut Window,
        cx: &mut App,
    ) {
        if let Some(inline_completion_popover) = layout.inline_completion_popover.as_mut() {
            inline_completion_popover.paint(window, cx);
        }
    }

    fn paint_mouse_context_menu(
        &mut self,
        layout: &mut EditorLayout,
        window: &mut Window,
        cx: &mut App,
    ) {
        if let Some(mouse_context_menu) = layout.mouse_context_menu.as_mut() {
            mouse_context_menu.paint(window, cx);
        }
    }

    fn paint_scroll_wheel_listener(
        &mut self,
        layout: &EditorLayout,
        window: &mut Window,
        cx: &mut App,
    ) {
        window.on_mouse_event({
            let position_map = layout.position_map.clone();
            let editor = self.editor.clone();
            let hitbox = layout.hitbox.clone();
            let mut delta = ScrollDelta::default();

            // Set a minimum scroll_sensitivity of 0.01 to make sure the user doesn't
            // accidentally turn off their scrolling.
            let base_scroll_sensitivity =
                EditorSettings::get_global(cx).scroll_sensitivity.max(0.01);

            // Use a minimum fast_scroll_sensitivity for same reason above
            let fast_scroll_sensitivity = EditorSettings::get_global(cx)
                .fast_scroll_sensitivity
                .max(0.01);

            move |event: &ScrollWheelEvent, phase, window, cx| {
                let scroll_sensitivity = {
                    if event.modifiers.alt {
                        fast_scroll_sensitivity
                    } else {
                        base_scroll_sensitivity
                    }
                };

                if phase == DispatchPhase::Bubble && hitbox.should_handle_scroll(window) {
                    delta = delta.coalesce(event.delta);
                    editor.update(cx, |editor, cx| {
                        let position_map: &PositionMap = &position_map;

                        let line_height = position_map.line_height;
                        let max_glyph_width = position_map.em_width;
                        let (delta, axis) = match delta {
                            gpui::ScrollDelta::Pixels(mut pixels) => {
                                //Trackpad
                                let axis = position_map.snapshot.ongoing_scroll.filter(&mut pixels);
                                (pixels, axis)
                            }

                            gpui::ScrollDelta::Lines(lines) => {
                                //Not trackpad
                                let pixels =
                                    point(lines.x * max_glyph_width, lines.y * line_height);
                                (pixels, None)
                            }
                        };

                        let current_scroll_position = position_map.snapshot.scroll_position();
                        let x = (current_scroll_position.x * max_glyph_width
                            - (delta.x * scroll_sensitivity))
                            / max_glyph_width;
                        let y = (current_scroll_position.y * line_height
                            - (delta.y * scroll_sensitivity))
                            / line_height;
                        let mut scroll_position =
                            point(x, y).clamp(&point(0., 0.), &position_map.scroll_max);
                        let forbid_vertical_scroll = editor.scroll_manager.forbid_vertical_scroll();
                        if forbid_vertical_scroll {
                            scroll_position.y = current_scroll_position.y;
                        }

                        if scroll_position != current_scroll_position {
                            editor.scroll(scroll_position, axis, window, cx);
                            cx.stop_propagation();
                        } else if y < 0. {
                            // Due to clamping, we may fail to detect cases of overscroll to the top;
                            // We want the scroll manager to get an update in such cases and detect the change of direction
                            // on the next frame.
                            cx.notify();
                        }
                    });
                }
            }
        });
    }

    fn paint_mouse_listeners(&mut self, layout: &EditorLayout, window: &mut Window, cx: &mut App) {
        if self.editor.read(cx).mode.is_minimap() {
            return;
        }

        self.paint_scroll_wheel_listener(layout, window, cx);

        window.on_mouse_event({
            let position_map = layout.position_map.clone();
            let editor = self.editor.clone();
            let diff_hunk_range =
                layout
                    .display_hunks
                    .iter()
                    .find_map(|(hunk, hunk_hitbox)| match hunk {
                        DisplayDiffHunk::Folded { .. } => None,
                        DisplayDiffHunk::Unfolded {
                            multi_buffer_range, ..
                        } => {
                            if hunk_hitbox
                                .as_ref()
                                .map(|hitbox| hitbox.is_hovered(window))
                                .unwrap_or(false)
                            {
                                Some(multi_buffer_range.clone())
                            } else {
                                None
                            }
                        }
                    });
            let line_numbers = layout.line_numbers.clone();

            move |event: &MouseDownEvent, phase, window, cx| {
                if phase == DispatchPhase::Bubble {
                    match event.button {
                        MouseButton::Left => editor.update(cx, |editor, cx| {
                            let pending_mouse_down = editor
                                .pending_mouse_down
                                .get_or_insert_with(Default::default)
                                .clone();

                            *pending_mouse_down.borrow_mut() = Some(event.clone());

                            Self::mouse_left_down(
                                editor,
                                event,
                                diff_hunk_range.clone(),
                                &position_map,
                                line_numbers.as_ref(),
                                window,
                                cx,
                            );
                        }),
                        MouseButton::Right => editor.update(cx, |editor, cx| {
                            Self::mouse_right_down(editor, event, &position_map, window, cx);
                        }),
                        MouseButton::Middle => editor.update(cx, |editor, cx| {
                            Self::mouse_middle_down(editor, event, &position_map, window, cx);
                        }),
                        _ => {}
                    };
                }
            }
        });

        window.on_mouse_event({
            let editor = self.editor.clone();
            let position_map = layout.position_map.clone();

            move |event: &MouseUpEvent, phase, window, cx| {
                if phase == DispatchPhase::Bubble {
                    editor.update(cx, |editor, cx| {
                        Self::mouse_up(editor, event, &position_map, window, cx)
                    });
                }
            }
        });

        window.on_mouse_event({
            let editor = self.editor.clone();
            let position_map = layout.position_map.clone();
            let mut captured_mouse_down = None;

            move |event: &MouseUpEvent, phase, window, cx| match phase {
                // Clear the pending mouse down during the capture phase,
                // so that it happens even if another event handler stops
                // propagation.
                DispatchPhase::Capture => editor.update(cx, |editor, _cx| {
                    let pending_mouse_down = editor
                        .pending_mouse_down
                        .get_or_insert_with(Default::default)
                        .clone();

                    let mut pending_mouse_down = pending_mouse_down.borrow_mut();
                    if pending_mouse_down.is_some() && position_map.text_hitbox.is_hovered(window) {
                        captured_mouse_down = pending_mouse_down.take();
                        window.refresh();
                    }
                }),
                // Fire click handlers during the bubble phase.
                DispatchPhase::Bubble => editor.update(cx, |editor, cx| {
                    if let Some(mouse_down) = captured_mouse_down.take() {
                        let event = ClickEvent {
                            down: mouse_down,
                            up: event.clone(),
                        };
                        Self::click(editor, &event, &position_map, window, cx);
                    }
                }),
            }
        });

        window.on_mouse_event({
            let position_map = layout.position_map.clone();
            let editor = self.editor.clone();

            move |event: &MouseMoveEvent, phase, window, cx| {
                if phase == DispatchPhase::Bubble {
                    editor.update(cx, |editor, cx| {
                        if editor.hover_state.focused(window, cx) {
                            return;
                        }
                        if event.pressed_button == Some(MouseButton::Left)
                            || event.pressed_button == Some(MouseButton::Middle)
                        {
                            Self::mouse_dragged(editor, event, &position_map, window, cx)
                        }

                        Self::mouse_moved(editor, event, &position_map, window, cx)
                    });
                }
            }
        });
    }

    fn scrollbar_left(&self, bounds: &Bounds<Pixels>) -> Pixels {
        bounds.top_right().x - self.style.scrollbar_width
    }

    fn column_pixels(&self, column: usize, window: &mut Window, _: &mut App) -> Pixels {
        let style = &self.style;
        let font_size = style.text.font_size.to_pixels(window.rem_size());
        let layout = window.text_system().shape_line(
            SharedString::from(" ".repeat(column)),
            font_size,
            &[TextRun {
                len: column,
                font: style.text.font(),
                color: Hsla::default(),
                background_color: None,
                underline: None,
                strikethrough: None,
            }],
        );

        layout.width
    }

    fn max_line_number_width(
        &self,
        snapshot: &EditorSnapshot,
        window: &mut Window,
        cx: &mut App,
    ) -> Pixels {
        let digit_count = snapshot.widest_line_number().ilog10() + 1;
        self.column_pixels(digit_count as usize, window, cx)
    }

    fn shape_line_number(
        &self,
        text: SharedString,
        color: Hsla,
        window: &mut Window,
    ) -> ShapedLine {
        let run = TextRun {
            len: text.len(),
            font: self.style.text.font(),
            color,
            background_color: None,
            underline: None,
            strikethrough: None,
        };
        window.text_system().shape_line(
            text,
            self.style.text.font_size.to_pixels(window.rem_size()),
            &[run],
        )
    }

    fn diff_hunk_hollow(status: DiffHunkStatus, cx: &mut App) -> bool {
        let unstaged = status.has_secondary_hunk();
        let unstaged_hollow = ProjectSettings::get_global(cx)
            .git
            .hunk_style
            .map_or(false, |style| {
                matches!(style, GitHunkStyleSetting::UnstagedHollow)
            });

        unstaged == unstaged_hollow
    }
}

fn header_jump_data(
    snapshot: &EditorSnapshot,
    block_row_start: DisplayRow,
    height: u32,
    for_excerpt: &ExcerptInfo,
) -> JumpData {
    let range = &for_excerpt.range;
    let buffer = &for_excerpt.buffer;
    let jump_anchor = range.primary.start;

    let excerpt_start = range.context.start;
    let jump_position = language::ToPoint::to_point(&jump_anchor, buffer);
    let rows_from_excerpt_start = if jump_anchor == excerpt_start {
        0
    } else {
        let excerpt_start_point = language::ToPoint::to_point(&excerpt_start, buffer);
        jump_position.row.saturating_sub(excerpt_start_point.row)
    };

    let line_offset_from_top = (block_row_start.0 + height + rows_from_excerpt_start)
        .saturating_sub(
            snapshot
                .scroll_anchor
                .scroll_position(&snapshot.display_snapshot)
                .y as u32,
        );

    JumpData::MultiBufferPoint {
        excerpt_id: for_excerpt.id,
        anchor: jump_anchor,
        position: jump_position,
        line_offset_from_top,
    }
}

pub struct AcceptEditPredictionBinding(pub(crate) Option<gpui::KeyBinding>);

impl AcceptEditPredictionBinding {
    pub fn keystroke(&self) -> Option<&Keystroke> {
        if let Some(binding) = self.0.as_ref() {
            match &binding.keystrokes() {
                [keystroke, ..] => Some(keystroke),
                _ => None,
            }
        } else {
            None
        }
    }
}

fn prepaint_gutter_button(
    button: IconButton,
    row: DisplayRow,
    line_height: Pixels,
    gutter_dimensions: &GutterDimensions,
    scroll_pixel_position: gpui::Point<Pixels>,
    gutter_hitbox: &Hitbox,
    display_hunks: &[(DisplayDiffHunk, Option<Hitbox>)],
    window: &mut Window,
    cx: &mut App,
) -> AnyElement {
    let mut button = button.into_any_element();

    let available_space = size(
        AvailableSpace::MinContent,
        AvailableSpace::Definite(line_height),
    );
    let indicator_size = button.layout_as_root(available_space, window, cx);

    let blame_width = gutter_dimensions.git_blame_entries_width;
    let gutter_width = display_hunks
        .binary_search_by(|(hunk, _)| match hunk {
            DisplayDiffHunk::Folded { display_row } => display_row.cmp(&row),
            DisplayDiffHunk::Unfolded {
                display_row_range, ..
            } => {
                if display_row_range.end <= row {
                    Ordering::Less
                } else if display_row_range.start > row {
                    Ordering::Greater
                } else {
                    Ordering::Equal
                }
            }
        })
        .ok()
        .and_then(|ix| Some(display_hunks[ix].1.as_ref()?.size.width));
    let left_offset = blame_width.max(gutter_width).unwrap_or_default();

    let mut x = left_offset;
    let available_width = gutter_dimensions.margin + gutter_dimensions.left_padding
        - indicator_size.width
        - left_offset;
    x += available_width / 2.;

    let mut y = row.as_f32() * line_height - scroll_pixel_position.y;
    y += (line_height - indicator_size.height) / 2.;

    button.prepaint_as_root(
        gutter_hitbox.origin + point(x, y),
        available_space,
        window,
        cx,
    );
    button
}

fn render_inline_blame_entry(
    blame_entry: BlameEntry,
    style: &EditorStyle,
    cx: &mut App,
) -> Option<AnyElement> {
    let renderer = cx.global::<GlobalBlameRenderer>().0.clone();
    renderer.render_inline_blame_entry(&style.text, blame_entry, cx)
}

fn render_blame_entry_popover(
    blame_entry: BlameEntry,
    scroll_handle: ScrollHandle,
    commit_message: Option<ParsedCommitMessage>,
    markdown: Entity<Markdown>,
    workspace: WeakEntity<Workspace>,
    blame: &Entity<GitBlame>,
    window: &mut Window,
    cx: &mut App,
) -> Option<AnyElement> {
    let renderer = cx.global::<GlobalBlameRenderer>().0.clone();
    let blame = blame.read(cx);
    let repository = blame.repository(cx)?.clone();
    renderer.render_blame_entry_popover(
        blame_entry,
        scroll_handle,
        commit_message,
        markdown,
        repository,
        workspace,
        window,
        cx,
    )
}

fn render_blame_entry(
    ix: usize,
    blame: &Entity<GitBlame>,
    blame_entry: BlameEntry,
    style: &EditorStyle,
    last_used_color: &mut Option<(PlayerColor, Oid)>,
    editor: Entity<Editor>,
    workspace: Entity<Workspace>,
    renderer: Arc<dyn BlameRenderer>,
    cx: &mut App,
) -> Option<AnyElement> {
    let mut sha_color = cx
        .theme()
        .players()
        .color_for_participant(blame_entry.sha.into());

    // If the last color we used is the same as the one we get for this line, but
    // the commit SHAs are different, then we try again to get a different color.
    match *last_used_color {
        Some((color, sha)) if sha != blame_entry.sha && color.cursor == sha_color.cursor => {
            let index: u32 = blame_entry.sha.into();
            sha_color = cx.theme().players().color_for_participant(index + 1);
        }
        _ => {}
    };
    last_used_color.replace((sha_color, blame_entry.sha));

    let blame = blame.read(cx);
    let details = blame.details_for_entry(&blame_entry);
    let repository = blame.repository(cx)?;
    renderer.render_blame_entry(
        &style.text,
        blame_entry,
        details,
        repository,
        workspace.downgrade(),
        editor,
        ix,
        sha_color.cursor,
        cx,
    )
}

#[derive(Debug)]
pub(crate) struct LineWithInvisibles {
    fragments: SmallVec<[LineFragment; 1]>,
    invisibles: Vec<Invisible>,
    len: usize,
    pub(crate) width: Pixels,
    font_size: Pixels,
}

enum LineFragment {
    Text(ShapedLine),
    Element {
        id: FoldId,
        element: Option<AnyElement>,
        size: Size<Pixels>,
        len: usize,
    },
}

impl fmt::Debug for LineFragment {
    fn fmt(&self, f: &mut fmt::Formatter) -> fmt::Result {
        match self {
            LineFragment::Text(shaped_line) => f.debug_tuple("Text").field(shaped_line).finish(),
            LineFragment::Element { size, len, .. } => f
                .debug_struct("Element")
                .field("size", size)
                .field("len", len)
                .finish(),
        }
    }
}

impl LineWithInvisibles {
    fn from_chunks<'a>(
        chunks: impl Iterator<Item = HighlightedChunk<'a>>,
        editor_style: &EditorStyle,
        max_line_len: usize,
        max_line_count: usize,
        editor_mode: &EditorMode,
        text_width: Pixels,
        is_row_soft_wrapped: impl Copy + Fn(usize) -> bool,
        window: &mut Window,
        cx: &mut App,
    ) -> Vec<Self> {
        let text_style = &editor_style.text;
        let mut layouts = Vec::with_capacity(max_line_count);
        let mut fragments: SmallVec<[LineFragment; 1]> = SmallVec::new();
        let mut line = String::new();
        let mut invisibles = Vec::new();
        let mut width = Pixels::ZERO;
        let mut len = 0;
        let mut styles = Vec::new();
        let mut non_whitespace_added = false;
        let mut row = 0;
        let mut line_exceeded_max_len = false;
        let font_size = text_style.font_size.to_pixels(window.rem_size());

        let ellipsis = SharedString::from("⋯");

        for highlighted_chunk in chunks.chain([HighlightedChunk {
            text: "\n",
            style: None,
            is_tab: false,
            is_inlay: false,
            replacement: None,
        }]) {
            if let Some(replacement) = highlighted_chunk.replacement {
                if !line.is_empty() {
                    let shaped_line =
                        window
                            .text_system()
                            .shape_line(line.clone().into(), font_size, &styles);
                    width += shaped_line.width;
                    len += shaped_line.len;
                    fragments.push(LineFragment::Text(shaped_line));
                    line.clear();
                    styles.clear();
                }

                match replacement {
                    ChunkReplacement::Renderer(renderer) => {
                        let available_width = if renderer.constrain_width {
                            let chunk = if highlighted_chunk.text == ellipsis.as_ref() {
                                ellipsis.clone()
                            } else {
                                SharedString::from(Arc::from(highlighted_chunk.text))
                            };
                            let shaped_line = window.text_system().shape_line(
                                chunk,
                                font_size,
                                &[text_style.to_run(highlighted_chunk.text.len())],
                            );
                            AvailableSpace::Definite(shaped_line.width)
                        } else {
                            AvailableSpace::MinContent
                        };

                        let mut element = (renderer.render)(&mut ChunkRendererContext {
                            context: cx,
                            window,
                            max_width: text_width,
                        });
                        let line_height = text_style.line_height_in_pixels(window.rem_size());
                        let size = element.layout_as_root(
                            size(available_width, AvailableSpace::Definite(line_height)),
                            window,
                            cx,
                        );

                        width += size.width;
                        len += highlighted_chunk.text.len();
                        fragments.push(LineFragment::Element {
                            id: renderer.id,
                            element: Some(element),
                            size,
                            len: highlighted_chunk.text.len(),
                        });
                    }
                    ChunkReplacement::Str(x) => {
                        let text_style = if let Some(style) = highlighted_chunk.style {
                            Cow::Owned(text_style.clone().highlight(style))
                        } else {
                            Cow::Borrowed(text_style)
                        };

                        let run = TextRun {
                            len: x.len(),
                            font: text_style.font(),
                            color: text_style.color,
                            background_color: text_style.background_color,
                            underline: text_style.underline,
                            strikethrough: text_style.strikethrough,
                        };
                        let line_layout = window
                            .text_system()
                            .shape_line(x, font_size, &[run])
                            .with_len(highlighted_chunk.text.len());

                        width += line_layout.width;
                        len += highlighted_chunk.text.len();
                        fragments.push(LineFragment::Text(line_layout))
                    }
                }
            } else {
                for (ix, mut line_chunk) in highlighted_chunk.text.split('\n').enumerate() {
                    if ix > 0 {
                        let shaped_line = window.text_system().shape_line(
                            line.clone().into(),
                            font_size,
                            &styles,
                        );
                        width += shaped_line.width;
                        len += shaped_line.len;
                        fragments.push(LineFragment::Text(shaped_line));
                        layouts.push(Self {
                            width: mem::take(&mut width),
                            len: mem::take(&mut len),
                            fragments: mem::take(&mut fragments),
                            invisibles: std::mem::take(&mut invisibles),
                            font_size,
                        });

                        line.clear();
                        styles.clear();
                        row += 1;
                        line_exceeded_max_len = false;
                        non_whitespace_added = false;
                        if row == max_line_count {
                            return layouts;
                        }
                    }

                    if !line_chunk.is_empty() && !line_exceeded_max_len {
                        let text_style = if let Some(style) = highlighted_chunk.style {
                            Cow::Owned(text_style.clone().highlight(style))
                        } else {
                            Cow::Borrowed(text_style)
                        };

                        if line.len() + line_chunk.len() > max_line_len {
                            let mut chunk_len = max_line_len - line.len();
                            while !line_chunk.is_char_boundary(chunk_len) {
                                chunk_len -= 1;
                            }
                            line_chunk = &line_chunk[..chunk_len];
                            line_exceeded_max_len = true;
                        }

                        styles.push(TextRun {
                            len: line_chunk.len(),
                            font: text_style.font(),
                            color: text_style.color,
                            background_color: text_style.background_color,
                            underline: text_style.underline,
                            strikethrough: text_style.strikethrough,
                        });

                        if editor_mode.is_full() && !highlighted_chunk.is_inlay {
                            // Line wrap pads its contents with fake whitespaces,
                            // avoid printing them
                            let is_soft_wrapped = is_row_soft_wrapped(row);
                            if highlighted_chunk.is_tab {
                                if non_whitespace_added || !is_soft_wrapped {
                                    invisibles.push(Invisible::Tab {
                                        line_start_offset: line.len(),
                                        line_end_offset: line.len() + line_chunk.len(),
                                    });
                                }
                            } else {
                                invisibles.extend(line_chunk.char_indices().filter_map(
                                    |(index, c)| {
                                        let is_whitespace = c.is_whitespace();
                                        non_whitespace_added |= !is_whitespace;
                                        if is_whitespace
                                            && (non_whitespace_added || !is_soft_wrapped)
                                        {
                                            Some(Invisible::Whitespace {
                                                line_offset: line.len() + index,
                                            })
                                        } else {
                                            None
                                        }
                                    },
                                ))
                            }
                        }

                        line.push_str(line_chunk);
                    }
                }
            }
        }

        layouts
    }

    fn prepaint(
        &mut self,
        line_height: Pixels,
        scroll_pixel_position: gpui::Point<Pixels>,
        row: DisplayRow,
        content_origin: gpui::Point<Pixels>,
        line_elements: &mut SmallVec<[AnyElement; 1]>,
        window: &mut Window,
        cx: &mut App,
    ) {
        let line_y = line_height * (row.as_f32() - scroll_pixel_position.y / line_height);
        let mut fragment_origin = content_origin + gpui::point(-scroll_pixel_position.x, line_y);
        for fragment in &mut self.fragments {
            match fragment {
                LineFragment::Text(line) => {
                    fragment_origin.x += line.width;
                }
                LineFragment::Element { element, size, .. } => {
                    let mut element = element
                        .take()
                        .expect("you can't prepaint LineWithInvisibles twice");

                    // Center the element vertically within the line.
                    let mut element_origin = fragment_origin;
                    element_origin.y += (line_height - size.height) / 2.;
                    element.prepaint_at(element_origin, window, cx);
                    line_elements.push(element);

                    fragment_origin.x += size.width;
                }
            }
        }
    }

    fn draw(
        &self,
        layout: &EditorLayout,
        row: DisplayRow,
        content_origin: gpui::Point<Pixels>,
        whitespace_setting: ShowWhitespaceSetting,
        selection_ranges: &[Range<DisplayPoint>],
        window: &mut Window,
        cx: &mut App,
    ) {
        let line_height = layout.position_map.line_height;
        let line_y = line_height
            * (row.as_f32() - layout.position_map.scroll_pixel_position.y / line_height);

        let mut fragment_origin =
            content_origin + gpui::point(-layout.position_map.scroll_pixel_position.x, line_y);

        for fragment in &self.fragments {
            match fragment {
                LineFragment::Text(line) => {
                    line.paint(fragment_origin, line_height, window, cx)
                        .log_err();
                    fragment_origin.x += line.width;
                }
                LineFragment::Element { size, .. } => {
                    fragment_origin.x += size.width;
                }
            }
        }

        self.draw_invisibles(
            selection_ranges,
            layout,
            content_origin,
            line_y,
            row,
            line_height,
            whitespace_setting,
            window,
            cx,
        );
    }

    fn draw_background(
        &self,
        layout: &EditorLayout,
        row: DisplayRow,
        content_origin: gpui::Point<Pixels>,
        window: &mut Window,
        cx: &mut App,
    ) {
        let line_height = layout.position_map.line_height;
        let line_y = line_height
            * (row.as_f32() - layout.position_map.scroll_pixel_position.y / line_height);

        let mut fragment_origin =
            content_origin + gpui::point(-layout.position_map.scroll_pixel_position.x, line_y);

        for fragment in &self.fragments {
            match fragment {
                LineFragment::Text(line) => {
                    line.paint_background(fragment_origin, line_height, window, cx)
                        .log_err();
                    fragment_origin.x += line.width;
                }
                LineFragment::Element { size, .. } => {
                    fragment_origin.x += size.width;
                }
            }
        }
    }

    fn draw_invisibles(
        &self,
        selection_ranges: &[Range<DisplayPoint>],
        layout: &EditorLayout,
        content_origin: gpui::Point<Pixels>,
        line_y: Pixels,
        row: DisplayRow,
        line_height: Pixels,
        whitespace_setting: ShowWhitespaceSetting,
        window: &mut Window,
        cx: &mut App,
    ) {
        let extract_whitespace_info = |invisible: &Invisible| {
            let (token_offset, token_end_offset, invisible_symbol) = match invisible {
                Invisible::Tab {
                    line_start_offset,
                    line_end_offset,
                } => (*line_start_offset, *line_end_offset, &layout.tab_invisible),
                Invisible::Whitespace { line_offset } => {
                    (*line_offset, line_offset + 1, &layout.space_invisible)
                }
            };

            let x_offset = self.x_for_index(token_offset);
            let invisible_offset =
                (layout.position_map.em_width - invisible_symbol.width).max(Pixels::ZERO) / 2.0;
            let origin = content_origin
                + gpui::point(
                    x_offset + invisible_offset - layout.position_map.scroll_pixel_position.x,
                    line_y,
                );

            (
                [token_offset, token_end_offset],
                Box::new(move |window: &mut Window, cx: &mut App| {
                    invisible_symbol
                        .paint(origin, line_height, window, cx)
                        .log_err();
                }),
            )
        };

        let invisible_iter = self.invisibles.iter().map(extract_whitespace_info);
        match whitespace_setting {
            ShowWhitespaceSetting::None => (),
            ShowWhitespaceSetting::All => invisible_iter.for_each(|(_, paint)| paint(window, cx)),
            ShowWhitespaceSetting::Selection => invisible_iter.for_each(|([start, _], paint)| {
                let invisible_point = DisplayPoint::new(row, start as u32);
                if !selection_ranges
                    .iter()
                    .any(|region| region.start <= invisible_point && invisible_point < region.end)
                {
                    return;
                }

                paint(window, cx);
            }),

            // For a whitespace to be on a boundary, any of the following conditions need to be met:
            // - It is a tab
            // - It is adjacent to an edge (start or end)
            // - It is adjacent to a whitespace (left or right)
            ShowWhitespaceSetting::Boundary => {
                // We'll need to keep track of the last invisible we've seen and then check if we are adjacent to it for some of
                // the above cases.
                // Note: We zip in the original `invisibles` to check for tab equality
                let mut last_seen: Option<(bool, usize, Box<dyn Fn(&mut Window, &mut App)>)> = None;
                for (([start, end], paint), invisible) in
                    invisible_iter.zip_eq(self.invisibles.iter())
                {
                    let should_render = match (&last_seen, invisible) {
                        (_, Invisible::Tab { .. }) => true,
                        (Some((_, last_end, _)), _) => *last_end == start,
                        _ => false,
                    };

                    if should_render || start == 0 || end == self.len {
                        paint(window, cx);

                        // Since we are scanning from the left, we will skip over the first available whitespace that is part
                        // of a boundary between non-whitespace segments, so we correct by manually redrawing it if needed.
                        if let Some((should_render_last, last_end, paint_last)) = last_seen {
                            // Note that we need to make sure that the last one is actually adjacent
                            if !should_render_last && last_end == start {
                                paint_last(window, cx);
                            }
                        }
                    }

                    // Manually render anything within a selection
                    let invisible_point = DisplayPoint::new(row, start as u32);
                    if selection_ranges.iter().any(|region| {
                        region.start <= invisible_point && invisible_point < region.end
                    }) {
                        paint(window, cx);
                    }

                    last_seen = Some((should_render, end, paint));
                }
            }
        }
    }

    pub fn x_for_index(&self, index: usize) -> Pixels {
        let mut fragment_start_x = Pixels::ZERO;
        let mut fragment_start_index = 0;

        for fragment in &self.fragments {
            match fragment {
                LineFragment::Text(shaped_line) => {
                    let fragment_end_index = fragment_start_index + shaped_line.len;
                    if index < fragment_end_index {
                        return fragment_start_x
                            + shaped_line.x_for_index(index - fragment_start_index);
                    }
                    fragment_start_x += shaped_line.width;
                    fragment_start_index = fragment_end_index;
                }
                LineFragment::Element { len, size, .. } => {
                    let fragment_end_index = fragment_start_index + len;
                    if index < fragment_end_index {
                        return fragment_start_x;
                    }
                    fragment_start_x += size.width;
                    fragment_start_index = fragment_end_index;
                }
            }
        }

        fragment_start_x
    }

    pub fn index_for_x(&self, x: Pixels) -> Option<usize> {
        let mut fragment_start_x = Pixels::ZERO;
        let mut fragment_start_index = 0;

        for fragment in &self.fragments {
            match fragment {
                LineFragment::Text(shaped_line) => {
                    let fragment_end_x = fragment_start_x + shaped_line.width;
                    if x < fragment_end_x {
                        return Some(
                            fragment_start_index + shaped_line.index_for_x(x - fragment_start_x)?,
                        );
                    }
                    fragment_start_x = fragment_end_x;
                    fragment_start_index += shaped_line.len;
                }
                LineFragment::Element { len, size, .. } => {
                    let fragment_end_x = fragment_start_x + size.width;
                    if x < fragment_end_x {
                        return Some(fragment_start_index);
                    }
                    fragment_start_index += len;
                    fragment_start_x = fragment_end_x;
                }
            }
        }

        None
    }

    pub fn font_id_for_index(&self, index: usize) -> Option<FontId> {
        let mut fragment_start_index = 0;

        for fragment in &self.fragments {
            match fragment {
                LineFragment::Text(shaped_line) => {
                    let fragment_end_index = fragment_start_index + shaped_line.len;
                    if index < fragment_end_index {
                        return shaped_line.font_id_for_index(index - fragment_start_index);
                    }
                    fragment_start_index = fragment_end_index;
                }
                LineFragment::Element { len, .. } => {
                    let fragment_end_index = fragment_start_index + len;
                    if index < fragment_end_index {
                        return None;
                    }
                    fragment_start_index = fragment_end_index;
                }
            }
        }

        None
    }
}

#[derive(Debug, Clone, Copy, PartialEq, Eq)]
enum Invisible {
    /// A tab character
    ///
    /// A tab character is internally represented by spaces (configured by the user's tab width)
    /// aligned to the nearest column, so it's necessary to store the start and end offset for
    /// adjacency checks.
    Tab {
        line_start_offset: usize,
        line_end_offset: usize,
    },
    Whitespace {
        line_offset: usize,
    },
}

impl EditorElement {
    /// Returns the rem size to use when rendering the [`EditorElement`].
    ///
    /// This allows UI elements to scale based on the `buffer_font_size`.
    fn rem_size(&self, cx: &mut App) -> Option<Pixels> {
        match self.editor.read(cx).mode {
            EditorMode::Full {
                scale_ui_elements_with_buffer_font_size: true,
                ..
            }
            | EditorMode::Minimap { .. } => {
                let buffer_font_size = self.style.text.font_size;
                match buffer_font_size {
                    AbsoluteLength::Pixels(pixels) => {
                        let rem_size_scale = {
                            // Our default UI font size is 14px on a 16px base scale.
                            // This means the default UI font size is 0.875rems.
                            let default_font_size_scale = 14. / ui::BASE_REM_SIZE_IN_PX;

                            // We then determine the delta between a single rem and the default font
                            // size scale.
                            let default_font_size_delta = 1. - default_font_size_scale;

                            // Finally, we add this delta to 1rem to get the scale factor that
                            // should be used to scale up the UI.
                            1. + default_font_size_delta
                        };

                        Some(pixels * rem_size_scale)
                    }
                    AbsoluteLength::Rems(rems) => {
                        Some(rems.to_pixels(ui::BASE_REM_SIZE_IN_PX.into()))
                    }
                }
            }
            // We currently use single-line and auto-height editors in UI contexts,
            // so we don't want to scale everything with the buffer font size, as it
            // ends up looking off.
            _ => None,
        }
    }

    fn editor_with_selections(&self, cx: &App) -> Option<Entity<Editor>> {
        if let EditorMode::Minimap { parent } = self.editor.read(cx).mode() {
            parent.upgrade()
        } else {
            Some(self.editor.clone())
        }
    }
}

impl Element for EditorElement {
    type RequestLayoutState = ();
    type PrepaintState = EditorLayout;

    fn id(&self) -> Option<ElementId> {
        None
    }

    fn source_location(&self) -> Option<&'static core::panic::Location<'static>> {
        None
    }

    fn request_layout(
        &mut self,
        _: Option<&GlobalElementId>,
        __inspector_id: Option<&gpui::InspectorElementId>,
        window: &mut Window,
        cx: &mut App,
    ) -> (gpui::LayoutId, ()) {
        let rem_size = self.rem_size(cx);
        window.with_rem_size(rem_size, |window| {
            self.editor.update(cx, |editor, cx| {
                editor.set_style(self.style.clone(), window, cx);

                let layout_id = match editor.mode {
                    EditorMode::SingleLine { auto_width } => {
                        let rem_size = window.rem_size();

                        let height = self.style.text.line_height_in_pixels(rem_size);
                        if auto_width {
                            let editor_handle = cx.entity().clone();
                            let style = self.style.clone();
                            window.request_measured_layout(
                                Style::default(),
                                move |_, _, window, cx| {
                                    let editor_snapshot = editor_handle
                                        .update(cx, |editor, cx| editor.snapshot(window, cx));
                                    let line = Self::layout_lines(
                                        DisplayRow(0)..DisplayRow(1),
                                        &editor_snapshot,
                                        &style,
                                        px(f32::MAX),
                                        |_| false, // Single lines never soft wrap
                                        window,
                                        cx,
                                    )
                                    .pop()
                                    .unwrap();

                                    let font_id =
                                        window.text_system().resolve_font(&style.text.font());
                                    let font_size =
                                        style.text.font_size.to_pixels(window.rem_size());
                                    let em_width =
                                        window.text_system().em_width(font_id, font_size).unwrap();

                                    size(line.width + em_width, height)
                                },
                            )
                        } else {
                            let mut style = Style::default();
                            style.size.height = height.into();
                            style.size.width = relative(1.).into();
                            window.request_layout(style, None, cx)
                        }
                    }
                    EditorMode::AutoHeight { max_lines } => {
                        let editor_handle = cx.entity().clone();
                        let max_line_number_width =
                            self.max_line_number_width(&editor.snapshot(window, cx), window, cx);
                        window.request_measured_layout(
                            Style::default(),
                            move |known_dimensions, available_space, window, cx| {
                                editor_handle
                                    .update(cx, |editor, cx| {
                                        compute_auto_height_layout(
                                            editor,
                                            max_lines,
                                            max_line_number_width,
                                            known_dimensions,
                                            available_space.width,
                                            window,
                                            cx,
                                        )
                                    })
                                    .unwrap_or_default()
                            },
                        )
                    }
                    EditorMode::Minimap { .. } => {
                        let mut style = Style::default();
                        style.size.width = relative(1.).into();
                        style.size.height = relative(1.).into();
                        window.request_layout(style, None, cx)
                    }
                    EditorMode::Full {
                        sized_by_content, ..
                    } => {
                        let mut style = Style::default();
                        style.size.width = relative(1.).into();
                        if sized_by_content {
                            let snapshot = editor.snapshot(window, cx);
                            let line_height =
                                self.style.text.line_height_in_pixels(window.rem_size());
                            let scroll_height =
                                (snapshot.max_point().row().next_row().0 as f32) * line_height;
                            style.size.height = scroll_height.into();
                        } else {
                            style.size.height = relative(1.).into();
                        }
                        window.request_layout(style, None, cx)
                    }
                };

                (layout_id, ())
            })
        })
    }

    fn prepaint(
        &mut self,
        _: Option<&GlobalElementId>,
        _inspector_id: Option<&gpui::InspectorElementId>,
        bounds: Bounds<Pixels>,
        _: &mut Self::RequestLayoutState,
        window: &mut Window,
        cx: &mut App,
    ) -> Self::PrepaintState {
        let text_style = TextStyleRefinement {
            font_size: Some(self.style.text.font_size),
            line_height: Some(self.style.text.line_height),
            ..Default::default()
        };
        let focus_handle = self.editor.focus_handle(cx);
        window.set_view_id(self.editor.entity_id());
        window.set_focus_handle(&focus_handle, cx);

        let rem_size = self.rem_size(cx);
        window.with_rem_size(rem_size, |window| {
            window.with_text_style(Some(text_style), |window| {
                window.with_content_mask(Some(ContentMask { bounds }), |window| {
                    let (mut snapshot, is_read_only) = self.editor.update(cx, |editor, cx| {
                        (editor.snapshot(window, cx), editor.read_only(cx))
                    });
                    let style = self.style.clone();

                    let font_id = window.text_system().resolve_font(&style.text.font());
                    let font_size = style.text.font_size.to_pixels(window.rem_size());
                    let line_height = style.text.line_height_in_pixels(window.rem_size());
                    let em_width = window.text_system().em_width(font_id, font_size).unwrap();
                    let em_advance = window.text_system().em_advance(font_id, font_size).unwrap();

                    let glyph_grid_cell = size(em_width, line_height);

                    let gutter_dimensions = snapshot
                        .gutter_dimensions(
                            font_id,
                            font_size,
                            self.max_line_number_width(&snapshot, window, cx),
                            cx,
                        )
                        .or_else(|| {
                            self.editor.read(cx).offset_content.then(|| {
                                GutterDimensions::default_with_margin(font_id, font_size, cx)
                            })
                        })
                        .unwrap_or_default();
                    let text_width = bounds.size.width - gutter_dimensions.width;

                    let settings = EditorSettings::get_global(cx);
                    let scrollbars_shown = settings.scrollbar.show != ShowScrollbar::Never;
                    let vertical_scrollbar_width = (scrollbars_shown
                        && settings.scrollbar.axes.vertical
                        && self.editor.read(cx).show_scrollbars.vertical)
                        .then_some(style.scrollbar_width)
                        .unwrap_or_default();
                    let minimap_width = self
                        .editor
                        .read(cx)
                        .minimap()
                        .is_some()
                        .then(|| match settings.minimap.show {
                            ShowMinimap::Auto => {
                                scrollbars_shown.then_some(MinimapLayout::MINIMAP_WIDTH)
                            }
                            _ => Some(MinimapLayout::MINIMAP_WIDTH),
                        })
                        .flatten()
                        .filter(|minimap_width| {
                            text_width - vertical_scrollbar_width - *minimap_width > *minimap_width
                        })
                        .unwrap_or_default();

                    let right_margin = minimap_width + vertical_scrollbar_width;

                    let editor_width =
                        text_width - gutter_dimensions.margin - 2 * em_width - right_margin;

                    let editor_margins = EditorMargins {
                        gutter: gutter_dimensions,
                        right: right_margin,
                    };

                    // Offset the content_bounds from the text_bounds by the gutter margin (which
                    // is roughly half a character wide) to make hit testing work more like how we want.
                    let content_offset = point(editor_margins.gutter.margin, Pixels::ZERO);

                    let editor_content_width = editor_width - content_offset.x;

                    snapshot = self.editor.update(cx, |editor, cx| {
                        editor.last_bounds = Some(bounds);
                        editor.gutter_dimensions = gutter_dimensions;
                        editor.set_visible_line_count(bounds.size.height / line_height, window, cx);

                        if matches!(
                            editor.mode,
                            EditorMode::AutoHeight { .. } | EditorMode::Minimap { .. }
                        ) {
                            snapshot
                        } else {
                            let wrap_width_for = |column: u32| (column as f32 * em_advance).ceil();
                            let wrap_width = match editor.soft_wrap_mode(cx) {
                                SoftWrap::GitDiff => None,
                                SoftWrap::None => Some(wrap_width_for(MAX_LINE_LEN as u32 / 2)),
                                SoftWrap::EditorWidth => Some(editor_content_width),
                                SoftWrap::Column(column) => Some(wrap_width_for(column)),
                                SoftWrap::Bounded(column) => {
                                    Some(editor_content_width.min(wrap_width_for(column)))
                                }
                            };

                            if editor.set_wrap_width(wrap_width, cx) {
                                editor.snapshot(window, cx)
                            } else {
                                snapshot
                            }
                        }
                    });

                    let wrap_guides = self
                        .editor
                        .read(cx)
                        .wrap_guides(cx)
                        .iter()
                        .map(|(guide, active)| (self.column_pixels(*guide, window, cx), *active))
                        .collect::<SmallVec<[_; 2]>>();

                    let hitbox = window.insert_hitbox(bounds, HitboxBehavior::Normal);
                    let gutter_hitbox = window.insert_hitbox(
                        gutter_bounds(bounds, gutter_dimensions),
                        HitboxBehavior::Normal,
                    );
                    let text_hitbox = window.insert_hitbox(
                        Bounds {
                            origin: gutter_hitbox.top_right(),
                            size: size(text_width, bounds.size.height),
                        },
                        HitboxBehavior::Normal,
                    );

                    let content_origin = text_hitbox.origin + content_offset;

                    let editor_text_bounds =
                        Bounds::from_corners(content_origin, bounds.bottom_right());

                    let height_in_lines = editor_text_bounds.size.height / line_height;

                    let max_row = snapshot.max_point().row().as_f32();

                    // The max scroll position for the top of the window
                    let max_scroll_top = if matches!(
                        snapshot.mode,
                        EditorMode::SingleLine { .. }
                            | EditorMode::AutoHeight { .. }
                            | EditorMode::Full {
                                sized_by_content: true,
                                ..
                            }
                    ) {
                        (max_row - height_in_lines + 1.).max(0.)
                    } else {
                        let settings = EditorSettings::get_global(cx);
                        match settings.scroll_beyond_last_line {
                            ScrollBeyondLastLine::OnePage => max_row,
                            ScrollBeyondLastLine::Off => (max_row - height_in_lines + 1.).max(0.),
                            ScrollBeyondLastLine::VerticalScrollMargin => {
                                (max_row - height_in_lines + 1. + settings.vertical_scroll_margin)
                                    .max(0.)
                            }
                        }
                    };

                    // TODO: Autoscrolling for both axes
                    let mut autoscroll_request = None;
                    let mut autoscroll_containing_element = false;
                    let mut autoscroll_horizontally = false;
                    self.editor.update(cx, |editor, cx| {
                        autoscroll_request = editor.autoscroll_request();
                        autoscroll_containing_element =
                            autoscroll_request.is_some() || editor.has_pending_selection();
                        // TODO: Is this horizontal or vertical?!
                        autoscroll_horizontally = editor.autoscroll_vertically(
                            bounds,
                            line_height,
                            max_scroll_top,
                            window,
                            cx,
                        );
                        snapshot = editor.snapshot(window, cx);
                    });

                    let mut scroll_position = snapshot.scroll_position();
                    // The scroll position is a fractional point, the whole number of which represents
                    // the top of the window in terms of display rows.
                    let start_row = DisplayRow(scroll_position.y as u32);
                    let max_row = snapshot.max_point().row();
                    let end_row = cmp::min(
                        (scroll_position.y + height_in_lines).ceil() as u32,
                        max_row.next_row().0,
                    );
                    let end_row = DisplayRow(end_row);

                    let row_infos = snapshot
                        .row_infos(start_row)
                        .take((start_row..end_row).len())
                        .collect::<Vec<RowInfo>>();
                    let is_row_soft_wrapped = |row: usize| {
                        row_infos
                            .get(row)
                            .map_or(true, |info| info.buffer_row.is_none())
                    };

                    let start_anchor = if start_row == Default::default() {
                        Anchor::min()
                    } else {
                        snapshot.buffer_snapshot.anchor_before(
                            DisplayPoint::new(start_row, 0).to_offset(&snapshot, Bias::Left),
                        )
                    };
                    let end_anchor = if end_row > max_row {
                        Anchor::max()
                    } else {
                        snapshot.buffer_snapshot.anchor_before(
                            DisplayPoint::new(end_row, 0).to_offset(&snapshot, Bias::Right),
                        )
                    };

                    let mut highlighted_rows = self
                        .editor
                        .update(cx, |editor, cx| editor.highlighted_display_rows(window, cx));

                    let is_light = cx.theme().appearance().is_light();

                    for (ix, row_info) in row_infos.iter().enumerate() {
                        let Some(diff_status) = row_info.diff_status else {
                            continue;
                        };

                        let background_color = match diff_status.kind {
                            DiffHunkStatusKind::Added => cx.theme().colors().version_control_added,
                            DiffHunkStatusKind::Deleted => {
                                cx.theme().colors().version_control_deleted
                            }
                            DiffHunkStatusKind::Modified => {
                                debug_panic!("modified diff status for row info");
                                continue;
                            }
                        };

                        let hunk_opacity = if is_light { 0.16 } else { 0.12 };

                        let hollow_highlight = LineHighlight {
                            background: (background_color.opacity(if is_light {
                                0.08
                            } else {
                                0.06
                            }))
                            .into(),
                            border: Some(if is_light {
                                background_color.opacity(0.48)
                            } else {
                                background_color.opacity(0.36)
                            }),
                            include_gutter: true,
                            type_id: None,
                        };

                        let filled_highlight = LineHighlight {
                            background: solid_background(background_color.opacity(hunk_opacity)),
                            border: None,
                            include_gutter: true,
                            type_id: None,
                        };

                        let background = if Self::diff_hunk_hollow(diff_status, cx) {
                            hollow_highlight
                        } else {
                            filled_highlight
                        };

                        highlighted_rows
                            .entry(start_row + DisplayRow(ix as u32))
                            .or_insert(background);
                    }

                    let highlighted_ranges = self
                        .editor_with_selections(cx)
                        .map(|editor| {
                            editor.read(cx).background_highlights_in_range(
                                start_anchor..end_anchor,
                                &snapshot.display_snapshot,
                                cx.theme().colors(),
                            )
                        })
                        .unwrap_or_default();
                    let highlighted_gutter_ranges =
                        self.editor.read(cx).gutter_highlights_in_range(
                            start_anchor..end_anchor,
                            &snapshot.display_snapshot,
                            cx,
                        );

                    let redacted_ranges = self.editor.read(cx).redacted_ranges(
                        start_anchor..end_anchor,
                        &snapshot.display_snapshot,
                        cx,
                    );

                    let (local_selections, selected_buffer_ids): (
                        Vec<Selection<Point>>,
                        Vec<BufferId>,
                    ) = self
                        .editor_with_selections(cx)
                        .map(|editor| {
                            editor.update(cx, |editor, cx| {
                                let all_selections = editor.selections.all::<Point>(cx);
                                let selected_buffer_ids = if editor.is_singleton(cx) {
                                    Vec::new()
                                } else {
                                    let mut selected_buffer_ids =
                                        Vec::with_capacity(all_selections.len());

                                    for selection in all_selections {
                                        for buffer_id in snapshot
                                            .buffer_snapshot
                                            .buffer_ids_for_range(selection.range())
                                        {
                                            if selected_buffer_ids.last() != Some(&buffer_id) {
                                                selected_buffer_ids.push(buffer_id);
                                            }
                                        }
                                    }

                                    selected_buffer_ids
                                };

                                let mut selections = editor
                                    .selections
                                    .disjoint_in_range(start_anchor..end_anchor, cx);
                                selections.extend(editor.selections.pending(cx));

                                (selections, selected_buffer_ids)
                            })
                        })
                        .unwrap_or_default();

                    let (selections, mut active_rows, newest_selection_head) = self
                        .layout_selections(
                            start_anchor,
                            end_anchor,
                            &local_selections,
                            &snapshot,
                            start_row,
                            end_row,
                            window,
                            cx,
                        );
                    let mut breakpoint_rows = self.editor.update(cx, |editor, cx| {
                        editor.active_breakpoints(start_row..end_row, window, cx)
                    });
                    if cx.has_flag::<DebuggerFeatureFlag>() {
                        for (display_row, (_, bp, state)) in &breakpoint_rows {
                            if bp.is_enabled() && state.is_none_or(|s| s.verified) {
                                active_rows.entry(*display_row).or_default().breakpoint = true;
                            }
                        }
                    }

                    let line_numbers = self.layout_line_numbers(
                        Some(&gutter_hitbox),
                        gutter_dimensions,
                        line_height,
                        scroll_position,
                        start_row..end_row,
                        &row_infos,
                        &active_rows,
                        newest_selection_head,
                        &snapshot,
                        window,
                        cx,
                    );

                    // We add the gutter breakpoint indicator to breakpoint_rows after painting
                    // line numbers so we don't paint a line number debug accent color if a user
                    // has their mouse over that line when a breakpoint isn't there
                    if cx.has_flag::<DebuggerFeatureFlag>() {
                        self.editor.update(cx, |editor, _| {
                            if let Some(phantom_breakpoint) = &mut editor
                                .gutter_breakpoint_indicator
                                .0
                                .filter(|phantom_breakpoint| phantom_breakpoint.is_active)
                            {
                                // Is there a non-phantom breakpoint on this line?
                                phantom_breakpoint.collides_with_existing_breakpoint = true;
                                breakpoint_rows
                                    .entry(phantom_breakpoint.display_row)
                                    .or_insert_with(|| {
                                        let position = snapshot.display_point_to_anchor(
                                            DisplayPoint::new(phantom_breakpoint.display_row, 0),
                                            Bias::Right,
                                        );
                                        let breakpoint = Breakpoint::new_standard();
                                        phantom_breakpoint.collides_with_existing_breakpoint =
                                            false;
                                        (position, breakpoint, None)
                                    });
                            }
                        })
                    }

                    let mut expand_toggles =
                        window.with_element_namespace("expand_toggles", |window| {
                            self.layout_expand_toggles(
                                &gutter_hitbox,
                                gutter_dimensions,
                                em_width,
                                line_height,
                                scroll_position,
                                &row_infos,
                                window,
                                cx,
                            )
                        });

                    let mut crease_toggles =
                        window.with_element_namespace("crease_toggles", |window| {
                            self.layout_crease_toggles(
                                start_row..end_row,
                                &row_infos,
                                &active_rows,
                                &snapshot,
                                window,
                                cx,
                            )
                        });
                    let crease_trailers =
                        window.with_element_namespace("crease_trailers", |window| {
                            self.layout_crease_trailers(
                                row_infos.iter().copied(),
                                &snapshot,
                                window,
                                cx,
                            )
                        });

                    let display_hunks = self.layout_gutter_diff_hunks(
                        line_height,
                        &gutter_hitbox,
                        start_row..end_row,
                        &snapshot,
                        window,
                        cx,
                    );

                    let mut line_layouts = Self::layout_lines(
                        start_row..end_row,
                        &snapshot,
                        &self.style,
                        editor_width,
                        is_row_soft_wrapped,
                        window,
                        cx,
                    );
                    let new_fold_widths = line_layouts
                        .iter()
                        .flat_map(|layout| &layout.fragments)
                        .filter_map(|fragment| {
                            if let LineFragment::Element { id, size, .. } = fragment {
                                Some((*id, size.width))
                            } else {
                                None
                            }
                        });
                    if self.editor.update(cx, |editor, cx| {
                        editor.update_fold_widths(new_fold_widths, cx)
                    }) {
                        // If the fold widths have changed, we need to prepaint
                        // the element again to account for any changes in
                        // wrapping.
                        return self.prepaint(None, _inspector_id, bounds, &mut (), window, cx);
                    }

                    let longest_line_blame_width = self
                        .editor
                        .update(cx, |editor, cx| {
                            if !editor.show_git_blame_inline {
                                return None;
                            }
                            let blame = editor.blame.as_ref()?;
                            let blame_entry = blame
                                .update(cx, |blame, cx| {
                                    let row_infos =
                                        snapshot.row_infos(snapshot.longest_row()).next()?;
                                    blame.blame_for_rows(&[row_infos], cx).next()
                                })
                                .flatten()?;
                            let mut element = render_inline_blame_entry(blame_entry, &style, cx)?;
                            let inline_blame_padding = INLINE_BLAME_PADDING_EM_WIDTHS * em_advance;
                            Some(
                                element
                                    .layout_as_root(AvailableSpace::min_size(), window, cx)
                                    .width
                                    + inline_blame_padding,
                            )
                        })
                        .unwrap_or(Pixels::ZERO);

                    let longest_line_width = layout_line(
                        snapshot.longest_row(),
                        &snapshot,
                        &style,
                        editor_width,
                        is_row_soft_wrapped,
                        window,
                        cx,
                    )
                    .width;

                    let scrollbar_layout_information = ScrollbarLayoutInformation::new(
                        text_hitbox.bounds,
                        glyph_grid_cell,
                        size(longest_line_width, max_row.as_f32() * line_height),
                        longest_line_blame_width,
                        editor_width,
                        EditorSettings::get_global(cx),
                    );

                    let mut scroll_width = scrollbar_layout_information.scroll_range.width;

                    let sticky_header_excerpt = if snapshot.buffer_snapshot.show_headers() {
                        snapshot.sticky_header_excerpt(scroll_position.y)
                    } else {
                        None
                    };
                    let sticky_header_excerpt_id =
                        sticky_header_excerpt.as_ref().map(|top| top.excerpt.id);

                    let blocks = window.with_element_namespace("blocks", |window| {
                        self.render_blocks(
                            start_row..end_row,
                            &snapshot,
                            &hitbox,
                            &text_hitbox,
                            editor_width,
                            &mut scroll_width,
                            &editor_margins,
                            em_width,
                            gutter_dimensions.full_width(),
                            line_height,
                            &mut line_layouts,
                            &local_selections,
                            &selected_buffer_ids,
                            is_row_soft_wrapped,
                            sticky_header_excerpt_id,
                            window,
                            cx,
                        )
                    });
                    let (mut blocks, row_block_types) = match blocks {
                        Ok(blocks) => blocks,
                        Err(resized_blocks) => {
                            self.editor.update(cx, |editor, cx| {
                                editor.resize_blocks(resized_blocks, autoscroll_request, cx)
                            });
                            return self.prepaint(None, _inspector_id, bounds, &mut (), window, cx);
                        }
                    };

                    let sticky_buffer_header = sticky_header_excerpt.map(|sticky_header_excerpt| {
                        window.with_element_namespace("blocks", |window| {
                            self.layout_sticky_buffer_header(
                                sticky_header_excerpt,
                                scroll_position.y,
                                line_height,
                                right_margin,
                                &snapshot,
                                &hitbox,
                                &selected_buffer_ids,
                                &blocks,
                                window,
                                cx,
                            )
                        })
                    });

                    let start_buffer_row =
                        MultiBufferRow(start_anchor.to_point(&snapshot.buffer_snapshot).row);
                    let end_buffer_row =
                        MultiBufferRow(end_anchor.to_point(&snapshot.buffer_snapshot).row);

                    let scroll_max = point(
                        ((scroll_width - editor_content_width) / em_width).max(0.0),
                        max_scroll_top,
                    );

                    self.editor.update(cx, |editor, cx| {
                        let clamped = editor.scroll_manager.clamp_scroll_left(scroll_max.x);

                        let autoscrolled = if autoscroll_horizontally {
                            editor.autoscroll_horizontally(
                                start_row,
                                editor_content_width,
                                scroll_width,
                                em_width,
                                &line_layouts,
                                cx,
                            )
                        } else {
                            false
                        };

                        if clamped || autoscrolled {
                            snapshot = editor.snapshot(window, cx);
                            scroll_position = snapshot.scroll_position();
                        }
                    });

                    let scroll_pixel_position = point(
                        scroll_position.x * em_width,
                        scroll_position.y * line_height,
                    );

                    let indent_guides = self.layout_indent_guides(
                        content_origin,
                        text_hitbox.origin,
                        start_buffer_row..end_buffer_row,
                        scroll_pixel_position,
                        line_height,
                        &snapshot,
                        window,
                        cx,
                    );

                    let crease_trailers =
                        window.with_element_namespace("crease_trailers", |window| {
                            self.prepaint_crease_trailers(
                                crease_trailers,
                                &line_layouts,
                                line_height,
                                content_origin,
                                scroll_pixel_position,
                                em_width,
                                window,
                                cx,
                            )
                        });

                    let (inline_completion_popover, inline_completion_popover_origin) = self
                        .editor
                        .update(cx, |editor, cx| {
                            editor.render_edit_prediction_popover(
                                &text_hitbox.bounds,
                                content_origin,
                                right_margin,
                                &snapshot,
                                start_row..end_row,
                                scroll_position.y,
                                scroll_position.y + height_in_lines,
                                &line_layouts,
                                line_height,
                                scroll_pixel_position,
                                newest_selection_head,
                                editor_width,
                                &style,
                                window,
                                cx,
                            )
                        })
                        .unzip();

                    let mut inline_diagnostics = self.layout_inline_diagnostics(
                        &line_layouts,
                        &crease_trailers,
                        &row_block_types,
                        content_origin,
                        scroll_pixel_position,
                        inline_completion_popover_origin,
                        start_row,
                        end_row,
                        line_height,
                        em_width,
                        &style,
                        window,
                        cx,
                    );

                    let mut inline_blame = None;
                    let mut inline_code_actions = None;
                    if let Some(newest_selection_head) = newest_selection_head {
                        let display_row = newest_selection_head.row();
                        if (start_row..end_row).contains(&display_row)
                            && !row_block_types.contains_key(&display_row)
                        {
                            inline_code_actions = self.layout_inline_code_actions(
                                newest_selection_head,
                                content_origin,
                                scroll_pixel_position,
                                line_height,
                                &snapshot,
                                window,
                                cx,
                            );

                            let line_ix = display_row.minus(start_row) as usize;
                            let row_info = &row_infos[line_ix];
                            let line_layout = &line_layouts[line_ix];
                            let crease_trailer_layout = crease_trailers[line_ix].as_ref();

                            inline_blame = self.layout_inline_blame(
                                display_row,
                                row_info,
                                line_layout,
                                crease_trailer_layout,
                                em_width,
                                content_origin,
                                scroll_pixel_position,
                                line_height,
                                &text_hitbox,
                                window,
                                cx,
                            );
                            if inline_blame.is_some() {
                                // Blame overrides inline diagnostics
                                inline_diagnostics.remove(&display_row);
                            }
                        }
                    }

                    let blamed_display_rows = self.layout_blame_entries(
                        &row_infos,
                        em_width,
                        scroll_position,
                        line_height,
                        &gutter_hitbox,
                        gutter_dimensions.git_blame_entries_width,
                        window,
                        cx,
                    );

                    self.editor.update(cx, |editor, cx| {
                        let clamped = editor.scroll_manager.clamp_scroll_left(scroll_max.x);

                        let autoscrolled = if autoscroll_horizontally {
                            editor.autoscroll_horizontally(
                                start_row,
                                editor_content_width,
                                scroll_width,
                                em_width,
                                &line_layouts,
                                cx,
                            )
                        } else {
                            false
                        };

                        if clamped || autoscrolled {
                            snapshot = editor.snapshot(window, cx);
                            scroll_position = snapshot.scroll_position();
                        }
                    });

                    let line_elements = self.prepaint_lines(
                        start_row,
                        &mut line_layouts,
                        line_height,
                        scroll_pixel_position,
                        content_origin,
                        window,
                        cx,
                    );

                    window.with_element_namespace("blocks", |window| {
                        self.layout_blocks(
                            &mut blocks,
                            &hitbox,
                            line_height,
                            scroll_pixel_position,
                            window,
                            cx,
                        );
                    });

                    let cursors = self.collect_cursors(&snapshot, cx);
                    let visible_row_range = start_row..end_row;
                    let non_visible_cursors = cursors
                        .iter()
                        .any(|c| !visible_row_range.contains(&c.0.row()));

                    let visible_cursors = self.layout_visible_cursors(
                        &snapshot,
                        &selections,
                        &row_block_types,
                        start_row..end_row,
                        &line_layouts,
                        &text_hitbox,
                        content_origin,
                        scroll_position,
                        scroll_pixel_position,
                        line_height,
                        em_width,
                        em_advance,
                        autoscroll_containing_element,
                        window,
                        cx,
                    );

                    let scrollbars_layout = self.layout_scrollbars(
                        &snapshot,
                        &scrollbar_layout_information,
                        content_offset,
                        scroll_position,
                        non_visible_cursors,
                        right_margin,
                        editor_width,
                        window,
                        cx,
                    );

                    let gutter_settings = EditorSettings::get_global(cx).gutter;

                    let context_menu_layout =
                        if let Some(newest_selection_head) = newest_selection_head {
                            let newest_selection_point =
                                newest_selection_head.to_point(&snapshot.display_snapshot);
                            if (start_row..end_row).contains(&newest_selection_head.row()) {
                                self.layout_cursor_popovers(
                                    line_height,
                                    &text_hitbox,
                                    content_origin,
                                    right_margin,
                                    start_row,
                                    scroll_pixel_position,
                                    &line_layouts,
                                    newest_selection_head,
                                    newest_selection_point,
                                    &style,
                                    window,
                                    cx,
                                )
                            } else {
                                None
                            }
                        } else {
                            None
                        };

                    self.layout_gutter_menu(
                        line_height,
                        &text_hitbox,
                        content_origin,
                        right_margin,
                        scroll_pixel_position,
                        gutter_dimensions.width - gutter_dimensions.left_padding,
                        window,
                        cx,
                    );

                    let test_indicators = if gutter_settings.runnables {
                        self.layout_run_indicators(
                            line_height,
                            start_row..end_row,
                            &row_infos,
                            scroll_pixel_position,
                            &gutter_dimensions,
                            &gutter_hitbox,
                            &display_hunks,
                            &snapshot,
                            &mut breakpoint_rows,
                            window,
                            cx,
                        )
                    } else {
                        Vec::new()
                    };

                    let show_breakpoints = snapshot
                        .show_breakpoints
                        .unwrap_or(gutter_settings.breakpoints);
                    let breakpoints = if cx.has_flag::<DebuggerFeatureFlag>() && show_breakpoints {
                        self.layout_breakpoints(
                            line_height,
                            start_row..end_row,
                            scroll_pixel_position,
                            &gutter_dimensions,
                            &gutter_hitbox,
                            &display_hunks,
                            &snapshot,
                            breakpoint_rows,
                            &row_infos,
                            window,
                            cx,
                        )
                    } else {
                        vec![]
                    };

                    self.layout_signature_help(
                        &hitbox,
                        content_origin,
                        scroll_pixel_position,
                        newest_selection_head,
                        start_row,
                        &line_layouts,
                        line_height,
                        em_width,
                        context_menu_layout,
                        window,
                        cx,
                    );

                    if !cx.has_active_drag() {
                        self.layout_hover_popovers(
                            &snapshot,
                            &hitbox,
                            start_row..end_row,
                            content_origin,
                            scroll_pixel_position,
                            &line_layouts,
                            line_height,
                            em_width,
                            context_menu_layout,
                            window,
                            cx,
                        );
                    }

                    let mouse_context_menu = self.layout_mouse_context_menu(
                        &snapshot,
                        start_row..end_row,
                        content_origin,
                        window,
                        cx,
                    );

                    window.with_element_namespace("crease_toggles", |window| {
                        self.prepaint_crease_toggles(
                            &mut crease_toggles,
                            line_height,
                            &gutter_dimensions,
                            gutter_settings,
                            scroll_pixel_position,
                            &gutter_hitbox,
                            window,
                            cx,
                        )
                    });

                    window.with_element_namespace("expand_toggles", |window| {
                        self.prepaint_expand_toggles(&mut expand_toggles, window, cx)
                    });

                    let minimap = window.with_element_namespace("minimap", |window| {
                        self.layout_minimap(
                            &snapshot,
                            minimap_width,
                            scroll_position,
                            &scrollbar_layout_information,
                            scrollbars_layout.as_ref(),
                            window,
                            cx,
                        )
                    });

                    let invisible_symbol_font_size = font_size / 2.;
                    let tab_invisible = window.text_system().shape_line(
                        "→".into(),
                        invisible_symbol_font_size,
                        &[TextRun {
                            len: "→".len(),
                            font: self.style.text.font(),
                            color: cx.theme().colors().editor_invisible,
                            background_color: None,
                            underline: None,
                            strikethrough: None,
                        }],
                    );
                    let space_invisible = window.text_system().shape_line(
                        "•".into(),
                        invisible_symbol_font_size,
                        &[TextRun {
                            len: "•".len(),
                            font: self.style.text.font(),
                            color: cx.theme().colors().editor_invisible,
                            background_color: None,
                            underline: None,
                            strikethrough: None,
                        }],
                    );

                    let mode = snapshot.mode.clone();

                    let position_map = Rc::new(PositionMap {
                        size: bounds.size,
                        visible_row_range,
                        scroll_pixel_position,
                        scroll_max,
                        line_layouts,
                        line_height,
                        em_width,
                        em_advance,
                        snapshot,
                        gutter_hitbox: gutter_hitbox.clone(),
                        text_hitbox: text_hitbox.clone(),
                    });

                    self.editor.update(cx, |editor, _| {
                        editor.last_position_map = Some(position_map.clone())
                    });

                    let diff_hunk_controls = if is_read_only {
                        vec![]
                    } else {
                        self.layout_diff_hunk_controls(
                            start_row..end_row,
                            &row_infos,
                            &text_hitbox,
                            &position_map,
                            newest_selection_head,
                            line_height,
                            right_margin,
                            scroll_pixel_position,
                            &display_hunks,
                            &highlighted_rows,
                            self.editor.clone(),
                            window,
                            cx,
                        )
                    };

                    EditorLayout {
                        mode,
                        position_map,
                        visible_display_row_range: start_row..end_row,
                        wrap_guides,
                        indent_guides,
                        hitbox,
                        gutter_hitbox,
                        display_hunks,
                        content_origin,
                        scrollbars_layout,
                        minimap,
                        active_rows,
                        highlighted_rows,
                        highlighted_ranges,
                        highlighted_gutter_ranges,
                        redacted_ranges,
                        line_elements,
                        line_numbers,
                        blamed_display_rows,
                        inline_diagnostics,
                        inline_blame,
                        inline_code_actions,
                        blocks,
                        cursors,
                        visible_cursors,
                        selections,
                        inline_completion_popover,
                        diff_hunk_controls,
                        mouse_context_menu,
                        test_indicators,
                        breakpoints,
                        crease_toggles,
                        crease_trailers,
                        tab_invisible,
                        space_invisible,
                        sticky_buffer_header,
                        expand_toggles,
                    }
                })
            })
        })
    }

    fn paint(
        &mut self,
        _: Option<&GlobalElementId>,
        __inspector_id: Option<&gpui::InspectorElementId>,
        bounds: Bounds<gpui::Pixels>,
        _: &mut Self::RequestLayoutState,
        layout: &mut Self::PrepaintState,
        window: &mut Window,
        cx: &mut App,
    ) {
        let focus_handle = self.editor.focus_handle(cx);
        let key_context = self
            .editor
            .update(cx, |editor, cx| editor.key_context(window, cx));

        window.set_key_context(key_context);
        window.handle_input(
            &focus_handle,
            ElementInputHandler::new(bounds, self.editor.clone()),
            cx,
        );
        self.register_actions(window, cx);
        self.register_key_listeners(window, cx, layout);

        let text_style = TextStyleRefinement {
            font_size: Some(self.style.text.font_size),
            line_height: Some(self.style.text.line_height),
            ..Default::default()
        };
        let rem_size = self.rem_size(cx);
        window.with_rem_size(rem_size, |window| {
            window.with_text_style(Some(text_style), |window| {
                window.with_content_mask(Some(ContentMask { bounds }), |window| {
                    self.paint_mouse_listeners(layout, window, cx);
                    self.paint_background(layout, window, cx);
                    self.paint_indent_guides(layout, window, cx);

                    if layout.gutter_hitbox.size.width > Pixels::ZERO {
                        self.paint_blamed_display_rows(layout, window, cx);
                        self.paint_line_numbers(layout, window, cx);
                    }

                    self.paint_text(layout, window, cx);

                    if layout.gutter_hitbox.size.width > Pixels::ZERO {
                        self.paint_gutter_highlights(layout, window, cx);
                        self.paint_gutter_indicators(layout, window, cx);
                    }

                    if !layout.blocks.is_empty() {
                        window.with_element_namespace("blocks", |window| {
                            self.paint_blocks(layout, window, cx);
                        });
                    }

                    window.with_element_namespace("blocks", |window| {
                        if let Some(mut sticky_header) = layout.sticky_buffer_header.take() {
                            sticky_header.paint(window, cx)
                        }
                    });

                    self.paint_minimap(layout, window, cx);
                    self.paint_scrollbars(layout, window, cx);
                    self.paint_inline_completion_popover(layout, window, cx);
                    self.paint_mouse_context_menu(layout, window, cx);
                });
            })
        })
    }
}

pub(super) fn gutter_bounds(
    editor_bounds: Bounds<Pixels>,
    gutter_dimensions: GutterDimensions,
) -> Bounds<Pixels> {
    Bounds {
        origin: editor_bounds.origin,
        size: size(gutter_dimensions.width, editor_bounds.size.height),
    }
}

#[derive(Clone, Copy)]
struct ContextMenuLayout {
    y_flipped: bool,
    bounds: Bounds<Pixels>,
}

/// Holds information required for layouting the editor scrollbars.
struct ScrollbarLayoutInformation {
    /// The bounds of the editor area (excluding the content offset).
    editor_bounds: Bounds<Pixels>,
    /// The available range to scroll within the document.
    scroll_range: Size<Pixels>,
    /// The space available for one glyph in the editor.
    glyph_grid_cell: Size<Pixels>,
}

impl ScrollbarLayoutInformation {
    pub fn new(
        editor_bounds: Bounds<Pixels>,
        glyph_grid_cell: Size<Pixels>,
        document_size: Size<Pixels>,
        longest_line_blame_width: Pixels,
        editor_width: Pixels,
        settings: &EditorSettings,
    ) -> Self {
        let vertical_overscroll = match settings.scroll_beyond_last_line {
            ScrollBeyondLastLine::OnePage => editor_bounds.size.height,
            ScrollBeyondLastLine::Off => glyph_grid_cell.height,
            ScrollBeyondLastLine::VerticalScrollMargin => {
                (1.0 + settings.vertical_scroll_margin) * glyph_grid_cell.height
            }
        };

        let right_margin = if document_size.width + longest_line_blame_width >= editor_width {
            glyph_grid_cell.width
        } else {
            px(0.0)
        };

        let overscroll = size(right_margin + longest_line_blame_width, vertical_overscroll);

        let scroll_range = document_size + overscroll;

        ScrollbarLayoutInformation {
            editor_bounds,
            scroll_range,
            glyph_grid_cell,
        }
    }
}

impl IntoElement for EditorElement {
    type Element = Self;

    fn into_element(self) -> Self::Element {
        self
    }
}

pub struct EditorLayout {
    position_map: Rc<PositionMap>,
    hitbox: Hitbox,
    gutter_hitbox: Hitbox,
    content_origin: gpui::Point<Pixels>,
    scrollbars_layout: Option<EditorScrollbars>,
    minimap: Option<MinimapLayout>,
    mode: EditorMode,
    wrap_guides: SmallVec<[(Pixels, bool); 2]>,
    indent_guides: Option<Vec<IndentGuideLayout>>,
    visible_display_row_range: Range<DisplayRow>,
    active_rows: BTreeMap<DisplayRow, LineHighlightSpec>,
    highlighted_rows: BTreeMap<DisplayRow, LineHighlight>,
    line_elements: SmallVec<[AnyElement; 1]>,
    line_numbers: Arc<HashMap<MultiBufferRow, LineNumberLayout>>,
    display_hunks: Vec<(DisplayDiffHunk, Option<Hitbox>)>,
    blamed_display_rows: Option<Vec<AnyElement>>,
    inline_diagnostics: HashMap<DisplayRow, AnyElement>,
    inline_blame: Option<AnyElement>,
    inline_code_actions: Option<AnyElement>,
    blocks: Vec<BlockLayout>,
    highlighted_ranges: Vec<(Range<DisplayPoint>, Hsla)>,
    highlighted_gutter_ranges: Vec<(Range<DisplayPoint>, Hsla)>,
    redacted_ranges: Vec<Range<DisplayPoint>>,
    cursors: Vec<(DisplayPoint, Hsla)>,
    visible_cursors: Vec<CursorLayout>,
    selections: Vec<(PlayerColor, Vec<SelectionLayout>)>,
    test_indicators: Vec<AnyElement>,
    breakpoints: Vec<AnyElement>,
    crease_toggles: Vec<Option<AnyElement>>,
    expand_toggles: Vec<Option<(AnyElement, gpui::Point<Pixels>)>>,
    diff_hunk_controls: Vec<AnyElement>,
    crease_trailers: Vec<Option<CreaseTrailerLayout>>,
    inline_completion_popover: Option<AnyElement>,
    mouse_context_menu: Option<AnyElement>,
    tab_invisible: ShapedLine,
    space_invisible: ShapedLine,
    sticky_buffer_header: Option<AnyElement>,
}

impl EditorLayout {
    fn line_end_overshoot(&self) -> Pixels {
        0.15 * self.position_map.line_height
    }
}

struct LineNumberLayout {
    shaped_line: ShapedLine,
    hitbox: Option<Hitbox>,
}

struct ColoredRange<T> {
    start: T,
    end: T,
    color: Hsla,
}

impl Along for ScrollbarAxes {
    type Unit = bool;

    fn along(&self, axis: ScrollbarAxis) -> Self::Unit {
        match axis {
            ScrollbarAxis::Horizontal => self.horizontal,
            ScrollbarAxis::Vertical => self.vertical,
        }
    }

    fn apply_along(&self, axis: ScrollbarAxis, f: impl FnOnce(Self::Unit) -> Self::Unit) -> Self {
        match axis {
            ScrollbarAxis::Horizontal => ScrollbarAxes {
                horizontal: f(self.horizontal),
                vertical: self.vertical,
            },
            ScrollbarAxis::Vertical => ScrollbarAxes {
                horizontal: self.horizontal,
                vertical: f(self.vertical),
            },
        }
    }
}

#[derive(Clone)]
struct EditorScrollbars {
    pub vertical: Option<ScrollbarLayout>,
    pub horizontal: Option<ScrollbarLayout>,
    pub visible: bool,
}

impl EditorScrollbars {
    pub fn from_scrollbar_axes(
        settings_visibility: ScrollbarAxes,
        layout_information: &ScrollbarLayoutInformation,
        content_offset: gpui::Point<Pixels>,
        scroll_position: gpui::Point<f32>,
        scrollbar_width: Pixels,
        right_margin: Pixels,
        editor_width: Pixels,
        show_scrollbars: bool,
        scrollbar_state: Option<&ActiveScrollbarState>,
        window: &mut Window,
    ) -> Self {
        let ScrollbarLayoutInformation {
            editor_bounds,
            scroll_range,
            glyph_grid_cell,
        } = layout_information;

        let viewport_size = size(editor_width, editor_bounds.size.height);

        let scrollbar_bounds_for = |axis: ScrollbarAxis| match axis {
            ScrollbarAxis::Horizontal => Bounds::from_corner_and_size(
                Corner::BottomLeft,
                editor_bounds.bottom_left(),
                size(
                    // The horizontal viewport size differs from the space available for the
                    // horizontal scrollbar, so we have to manually stich it together here.
                    editor_bounds.size.width - right_margin,
                    scrollbar_width,
                ),
            ),
            ScrollbarAxis::Vertical => Bounds::from_corner_and_size(
                Corner::TopRight,
                editor_bounds.top_right(),
                size(scrollbar_width, viewport_size.height),
            ),
        };

        let mut create_scrollbar_layout = |axis| {
            settings_visibility
                .along(axis)
                .then(|| {
                    (
                        viewport_size.along(axis) - content_offset.along(axis),
                        scroll_range.along(axis),
                    )
                })
                .filter(|(viewport_size, scroll_range)| {
                    // The scrollbar should only be rendered if the content does
                    // not entirely fit into the editor
                    // However, this only applies to the horizontal scrollbar, as information about the
                    // vertical scrollbar layout is always needed for scrollbar diagnostics.
                    axis != ScrollbarAxis::Horizontal || viewport_size < scroll_range
                })
                .map(|(viewport_size, scroll_range)| {
                    ScrollbarLayout::new(
                        window.insert_hitbox(scrollbar_bounds_for(axis), HitboxBehavior::Normal),
                        viewport_size,
                        scroll_range,
                        glyph_grid_cell.along(axis),
                        content_offset.along(axis),
                        scroll_position.along(axis),
                        show_scrollbars,
                        axis,
                    )
                    .with_thumb_state(
                        scrollbar_state.and_then(|state| state.thumb_state_for_axis(axis)),
                    )
                })
        };

        Self {
            vertical: create_scrollbar_layout(ScrollbarAxis::Vertical),
            horizontal: create_scrollbar_layout(ScrollbarAxis::Horizontal),
            visible: show_scrollbars,
        }
    }

    pub fn iter_scrollbars(&self) -> impl Iterator<Item = (&ScrollbarLayout, ScrollbarAxis)> + '_ {
        [
            (&self.vertical, ScrollbarAxis::Vertical),
            (&self.horizontal, ScrollbarAxis::Horizontal),
        ]
        .into_iter()
        .filter_map(|(scrollbar, axis)| scrollbar.as_ref().map(|s| (s, axis)))
    }

    /// Returns the currently hovered scrollbar axis, if any.
    pub fn get_hovered_axis(&self, window: &Window) -> Option<(&ScrollbarLayout, ScrollbarAxis)> {
        self.iter_scrollbars()
            .find(|s| s.0.hitbox.is_hovered(window))
    }
}

#[derive(Clone)]
struct ScrollbarLayout {
    hitbox: Hitbox,
    visible_range: Range<f32>,
    text_unit_size: Pixels,
    thumb_bounds: Option<Bounds<Pixels>>,
    thumb_state: ScrollbarThumbState,
}

impl ScrollbarLayout {
    const BORDER_WIDTH: Pixels = px(1.0);
    const LINE_MARKER_HEIGHT: Pixels = px(2.0);
    const MIN_MARKER_HEIGHT: Pixels = px(5.0);
    const MIN_THUMB_SIZE: Pixels = px(25.0);

    fn new(
        scrollbar_track_hitbox: Hitbox,
        viewport_size: Pixels,
        scroll_range: Pixels,
        glyph_space: Pixels,
        content_offset: Pixels,
        scroll_position: f32,
        show_thumb: bool,
        axis: ScrollbarAxis,
    ) -> Self {
        let track_bounds = scrollbar_track_hitbox.bounds;
        // The length of the track available to the scrollbar thumb. We deliberately
        // exclude the content size here so that the thumb aligns with the content.
        let track_length = track_bounds.size.along(axis) - content_offset;

        Self::new_with_hitbox_and_track_length(
            scrollbar_track_hitbox,
            track_length,
            viewport_size,
            scroll_range,
            glyph_space,
            content_offset,
            scroll_position,
            show_thumb,
            axis,
        )
    }

    fn for_minimap(
        minimap_track_hitbox: Hitbox,
        visible_lines: f32,
        total_editor_lines: f32,
        minimap_line_height: Pixels,
        scroll_position: f32,
        minimap_scroll_top: f32,
        show_thumb: bool,
    ) -> Self {
        // The scrollbar thumb size is calculated as
        // (visible_content/total_content) × scrollbar_track_length.
        //
        // For the minimap's thumb layout, we leverage this by setting the
        // scrollbar track length to the entire document size (using minimap line
        // height). This creates a thumb that exactly represents the editor
        // viewport scaled to minimap proportions.
        //
        // We adjust the thumb position relative to `minimap_scroll_top` to
        // accommodate for the deliberately oversized track.
        //
        // This approach ensures that the minimap thumb accurately reflects the
        // editor's current scroll position whilst nicely synchronizing the minimap
        // thumb and scrollbar thumb.
        let scroll_range = total_editor_lines * minimap_line_height;
        let viewport_size = visible_lines * minimap_line_height;

        let track_top_offset = -minimap_scroll_top * minimap_line_height;

        Self::new_with_hitbox_and_track_length(
            minimap_track_hitbox,
            scroll_range,
            viewport_size,
            scroll_range,
            minimap_line_height,
            track_top_offset,
            scroll_position,
            show_thumb,
            ScrollbarAxis::Vertical,
        )
    }

    fn new_with_hitbox_and_track_length(
        scrollbar_track_hitbox: Hitbox,
        track_length: Pixels,
        viewport_size: Pixels,
        scroll_range: Pixels,
        glyph_space: Pixels,
        content_offset: Pixels,
        scroll_position: f32,
        show_thumb: bool,
        axis: ScrollbarAxis,
    ) -> Self {
        let text_units_per_page = viewport_size / glyph_space;
        let visible_range = scroll_position..scroll_position + text_units_per_page;
        let total_text_units = scroll_range / glyph_space;

        let thumb_percentage = text_units_per_page / total_text_units;
        let thumb_size = (track_length * thumb_percentage)
            .max(ScrollbarLayout::MIN_THUMB_SIZE)
            .min(track_length);

        let text_unit_divisor = (total_text_units - text_units_per_page).max(0.);

        let content_larger_than_viewport = text_unit_divisor > 0.;

        let text_unit_size = if content_larger_than_viewport {
            (track_length - thumb_size) / text_unit_divisor
        } else {
            glyph_space
        };

        let thumb_bounds = (show_thumb && content_larger_than_viewport).then(|| {
            Self::thumb_bounds(
                &scrollbar_track_hitbox,
                content_offset,
                visible_range.start,
                text_unit_size,
                thumb_size,
                axis,
            )
        });

        ScrollbarLayout {
            hitbox: scrollbar_track_hitbox,
            visible_range,
            text_unit_size,
            thumb_bounds,
            thumb_state: Default::default(),
        }
    }

    fn with_thumb_state(self, thumb_state: Option<ScrollbarThumbState>) -> Self {
        if let Some(thumb_state) = thumb_state {
            Self {
                thumb_state,
                ..self
            }
        } else {
            self
        }
    }

    fn thumb_bounds(
        scrollbar_track: &Hitbox,
        content_offset: Pixels,
        visible_range_start: f32,
        text_unit_size: Pixels,
        thumb_size: Pixels,
        axis: ScrollbarAxis,
    ) -> Bounds<Pixels> {
        let thumb_origin = scrollbar_track.origin.apply_along(axis, |origin| {
            origin + content_offset + visible_range_start * text_unit_size
        });
        Bounds::new(
            thumb_origin,
            scrollbar_track.size.apply_along(axis, |_| thumb_size),
        )
    }

    fn thumb_hovered(&self, position: &gpui::Point<Pixels>) -> bool {
        self.thumb_bounds
            .is_some_and(|bounds| bounds.contains(position))
    }

    fn marker_quads_for_ranges(
        &self,
        row_ranges: impl IntoIterator<Item = ColoredRange<DisplayRow>>,
        column: Option<usize>,
    ) -> Vec<PaintQuad> {
        struct MinMax {
            min: Pixels,
            max: Pixels,
        }
        let (x_range, height_limit) = if let Some(column) = column {
            let column_width = px(((self.hitbox.size.width - Self::BORDER_WIDTH).0 / 3.0).floor());
            let start = Self::BORDER_WIDTH + (column as f32 * column_width);
            let end = start + column_width;
            (
                Range { start, end },
                MinMax {
                    min: Self::MIN_MARKER_HEIGHT,
                    max: px(f32::MAX),
                },
            )
        } else {
            (
                Range {
                    start: Self::BORDER_WIDTH,
                    end: self.hitbox.size.width,
                },
                MinMax {
                    min: Self::LINE_MARKER_HEIGHT,
                    max: Self::LINE_MARKER_HEIGHT,
                },
            )
        };

        let row_to_y = |row: DisplayRow| row.as_f32() * self.text_unit_size;
        let mut pixel_ranges = row_ranges
            .into_iter()
            .map(|range| {
                let start_y = row_to_y(range.start);
                let end_y = row_to_y(range.end)
                    + self
                        .text_unit_size
                        .max(height_limit.min)
                        .min(height_limit.max);
                ColoredRange {
                    start: start_y,
                    end: end_y,
                    color: range.color,
                }
            })
            .peekable();

        let mut quads = Vec::new();
        while let Some(mut pixel_range) = pixel_ranges.next() {
            while let Some(next_pixel_range) = pixel_ranges.peek() {
                if pixel_range.end >= next_pixel_range.start - px(1.0)
                    && pixel_range.color == next_pixel_range.color
                {
                    pixel_range.end = next_pixel_range.end.max(pixel_range.end);
                    pixel_ranges.next();
                } else {
                    break;
                }
            }

            let bounds = Bounds::from_corners(
                point(x_range.start, pixel_range.start),
                point(x_range.end, pixel_range.end),
            );
            quads.push(quad(
                bounds,
                Corners::default(),
                pixel_range.color,
                Edges::default(),
                Hsla::transparent_black(),
                BorderStyle::default(),
            ));
        }

        quads
    }
}

struct MinimapLayout {
    pub minimap: AnyElement,
    pub thumb_layout: ScrollbarLayout,
    pub minimap_scroll_top: f32,
    pub minimap_line_height: Pixels,
    pub thumb_border_style: MinimapThumbBorder,
    pub max_scroll_top: f32,
}

impl MinimapLayout {
    const MINIMAP_WIDTH: Pixels = px(100.);
    /// Calculates the scroll top offset the minimap editor has to have based on the
    /// current scroll progress.
    fn calculate_minimap_top_offset(
        document_lines: f32,
        visible_editor_lines: f32,
        visible_minimap_lines: f32,
        scroll_position: f32,
    ) -> f32 {
        let non_visible_document_lines = (document_lines - visible_editor_lines).max(0.);
        if non_visible_document_lines == 0. {
            0.
        } else {
            let scroll_percentage = (scroll_position / non_visible_document_lines).clamp(0., 1.);
            scroll_percentage * (document_lines - visible_minimap_lines).max(0.)
        }
    }
}

struct CreaseTrailerLayout {
    element: AnyElement,
    bounds: Bounds<Pixels>,
}

pub(crate) struct PositionMap {
    pub size: Size<Pixels>,
    pub line_height: Pixels,
    pub scroll_pixel_position: gpui::Point<Pixels>,
    pub scroll_max: gpui::Point<f32>,
    pub em_width: Pixels,
    pub em_advance: Pixels,
    pub visible_row_range: Range<DisplayRow>,
    pub line_layouts: Vec<LineWithInvisibles>,
    pub snapshot: EditorSnapshot,
    pub text_hitbox: Hitbox,
    pub gutter_hitbox: Hitbox,
}

#[derive(Debug, Copy, Clone)]
pub struct PointForPosition {
    pub previous_valid: DisplayPoint,
    pub next_valid: DisplayPoint,
    pub exact_unclipped: DisplayPoint,
    pub column_overshoot_after_line_end: u32,
}

impl PointForPosition {
    pub fn as_valid(&self) -> Option<DisplayPoint> {
        if self.previous_valid == self.exact_unclipped && self.next_valid == self.exact_unclipped {
            Some(self.previous_valid)
        } else {
            None
        }
    }
}

impl PositionMap {
    pub(crate) fn point_for_position(&self, position: gpui::Point<Pixels>) -> PointForPosition {
        let text_bounds = self.text_hitbox.bounds;
        let scroll_position = self.snapshot.scroll_position();
        let position = position - text_bounds.origin;
        let y = position.y.max(px(0.)).min(self.size.height);
        let x = position.x + (scroll_position.x * self.em_width);
        let row = ((y / self.line_height) + scroll_position.y) as u32;

        let (column, x_overshoot_after_line_end) = if let Some(line) = self
            .line_layouts
            .get(row as usize - scroll_position.y as usize)
        {
            if let Some(ix) = line.index_for_x(x) {
                (ix as u32, px(0.))
            } else {
                (line.len as u32, px(0.).max(x - line.width))
            }
        } else {
            (0, x)
        };

        let mut exact_unclipped = DisplayPoint::new(DisplayRow(row), column);
        let previous_valid = self.snapshot.clip_point(exact_unclipped, Bias::Left);
        let next_valid = self.snapshot.clip_point(exact_unclipped, Bias::Right);

        let column_overshoot_after_line_end = (x_overshoot_after_line_end / self.em_advance) as u32;
        *exact_unclipped.column_mut() += column_overshoot_after_line_end;
        PointForPosition {
            previous_valid,
            next_valid,
            exact_unclipped,
            column_overshoot_after_line_end,
        }
    }
}

struct BlockLayout {
    id: BlockId,
    x_offset: Pixels,
    row: Option<DisplayRow>,
    element: AnyElement,
    available_space: Size<AvailableSpace>,
    style: BlockStyle,
    overlaps_gutter: bool,
    is_buffer_header: bool,
}

pub fn layout_line(
    row: DisplayRow,
    snapshot: &EditorSnapshot,
    style: &EditorStyle,
    text_width: Pixels,
    is_row_soft_wrapped: impl Copy + Fn(usize) -> bool,
    window: &mut Window,
    cx: &mut App,
) -> LineWithInvisibles {
    let chunks = snapshot.highlighted_chunks(row..row + DisplayRow(1), true, style);
    LineWithInvisibles::from_chunks(
        chunks,
        &style,
        MAX_LINE_LEN,
        1,
        &snapshot.mode,
        text_width,
        is_row_soft_wrapped,
        window,
        cx,
    )
    .pop()
    .unwrap()
}

#[derive(Debug)]
pub struct IndentGuideLayout {
    origin: gpui::Point<Pixels>,
    length: Pixels,
    single_indent_width: Pixels,
    depth: u32,
    active: bool,
    settings: IndentGuideSettings,
}

pub struct CursorLayout {
    origin: gpui::Point<Pixels>,
    block_width: Pixels,
    line_height: Pixels,
    color: Hsla,
    shape: CursorShape,
    block_text: Option<ShapedLine>,
    cursor_name: Option<AnyElement>,
}

#[derive(Debug)]
pub struct CursorName {
    string: SharedString,
    color: Hsla,
    is_top_row: bool,
}

impl CursorLayout {
    pub fn new(
        origin: gpui::Point<Pixels>,
        block_width: Pixels,
        line_height: Pixels,
        color: Hsla,
        shape: CursorShape,
        block_text: Option<ShapedLine>,
    ) -> CursorLayout {
        CursorLayout {
            origin,
            block_width,
            line_height,
            color,
            shape,
            block_text,
            cursor_name: None,
        }
    }

    pub fn bounding_rect(&self, origin: gpui::Point<Pixels>) -> Bounds<Pixels> {
        Bounds {
            origin: self.origin + origin,
            size: size(self.block_width, self.line_height),
        }
    }

    fn bounds(&self, origin: gpui::Point<Pixels>) -> Bounds<Pixels> {
        match self.shape {
            CursorShape::Bar => Bounds {
                origin: self.origin + origin,
                size: size(px(2.0), self.line_height),
            },
            CursorShape::Block | CursorShape::Hollow => Bounds {
                origin: self.origin + origin,
                size: size(self.block_width, self.line_height),
            },
            CursorShape::Underline => Bounds {
                origin: self.origin
                    + origin
                    + gpui::Point::new(Pixels::ZERO, self.line_height - px(2.0)),
                size: size(self.block_width, px(2.0)),
            },
        }
    }

    pub fn layout(
        &mut self,
        origin: gpui::Point<Pixels>,
        cursor_name: Option<CursorName>,
        window: &mut Window,
        cx: &mut App,
    ) {
        if let Some(cursor_name) = cursor_name {
            let bounds = self.bounds(origin);
            let text_size = self.line_height / 1.5;

            let name_origin = if cursor_name.is_top_row {
                point(bounds.right() - px(1.), bounds.top())
            } else {
                match self.shape {
                    CursorShape::Bar => point(
                        bounds.right() - px(2.),
                        bounds.top() - text_size / 2. - px(1.),
                    ),
                    _ => point(
                        bounds.right() - px(1.),
                        bounds.top() - text_size / 2. - px(1.),
                    ),
                }
            };
            let mut name_element = div()
                .bg(self.color)
                .text_size(text_size)
                .px_0p5()
                .line_height(text_size + px(2.))
                .text_color(cursor_name.color)
                .child(cursor_name.string.clone())
                .into_any_element();

            name_element.prepaint_as_root(name_origin, AvailableSpace::min_size(), window, cx);

            self.cursor_name = Some(name_element);
        }
    }

    pub fn paint(&mut self, origin: gpui::Point<Pixels>, window: &mut Window, cx: &mut App) {
        let bounds = self.bounds(origin);

        //Draw background or border quad
        let cursor = if matches!(self.shape, CursorShape::Hollow) {
            outline(bounds, self.color, BorderStyle::Solid)
        } else {
            fill(bounds, self.color)
        };

        if let Some(name) = &mut self.cursor_name {
            name.paint(window, cx);
        }

        window.paint_quad(cursor);

        if let Some(block_text) = &self.block_text {
            block_text
                .paint(self.origin + origin, self.line_height, window, cx)
                .log_err();
        }
    }

    pub fn shape(&self) -> CursorShape {
        self.shape
    }
}

#[derive(Debug)]
pub struct HighlightedRange {
    pub start_y: Pixels,
    pub line_height: Pixels,
    pub lines: Vec<HighlightedRangeLine>,
    pub color: Hsla,
    pub corner_radius: Pixels,
}

#[derive(Debug)]
pub struct HighlightedRangeLine {
    pub start_x: Pixels,
    pub end_x: Pixels,
}

impl HighlightedRange {
    pub fn paint(&self, bounds: Bounds<Pixels>, window: &mut Window) {
        if self.lines.len() >= 2 && self.lines[0].start_x > self.lines[1].end_x {
            self.paint_lines(self.start_y, &self.lines[0..1], bounds, window);
            self.paint_lines(
                self.start_y + self.line_height,
                &self.lines[1..],
                bounds,
                window,
            );
        } else {
            self.paint_lines(self.start_y, &self.lines, bounds, window);
        }
    }

    fn paint_lines(
        &self,
        start_y: Pixels,
        lines: &[HighlightedRangeLine],
        _bounds: Bounds<Pixels>,
        window: &mut Window,
    ) {
        if lines.is_empty() {
            return;
        }

        let first_line = lines.first().unwrap();
        let last_line = lines.last().unwrap();

        let first_top_left = point(first_line.start_x, start_y);
        let first_top_right = point(first_line.end_x, start_y);

        let curve_height = point(Pixels::ZERO, self.corner_radius);
        let curve_width = |start_x: Pixels, end_x: Pixels| {
            let max = (end_x - start_x) / 2.;
            let width = if max < self.corner_radius {
                max
            } else {
                self.corner_radius
            };

            point(width, Pixels::ZERO)
        };

        let top_curve_width = curve_width(first_line.start_x, first_line.end_x);
        let mut builder = gpui::PathBuilder::fill();
        builder.move_to(first_top_right - top_curve_width);
        builder.curve_to(first_top_right + curve_height, first_top_right);

        let mut iter = lines.iter().enumerate().peekable();
        while let Some((ix, line)) = iter.next() {
            let bottom_right = point(line.end_x, start_y + (ix + 1) as f32 * self.line_height);

            if let Some((_, next_line)) = iter.peek() {
                let next_top_right = point(next_line.end_x, bottom_right.y);

                match next_top_right.x.partial_cmp(&bottom_right.x).unwrap() {
                    Ordering::Equal => {
                        builder.line_to(bottom_right);
                    }
                    Ordering::Less => {
                        let curve_width = curve_width(next_top_right.x, bottom_right.x);
                        builder.line_to(bottom_right - curve_height);
                        if self.corner_radius > Pixels::ZERO {
                            builder.curve_to(bottom_right - curve_width, bottom_right);
                        }
                        builder.line_to(next_top_right + curve_width);
                        if self.corner_radius > Pixels::ZERO {
                            builder.curve_to(next_top_right + curve_height, next_top_right);
                        }
                    }
                    Ordering::Greater => {
                        let curve_width = curve_width(bottom_right.x, next_top_right.x);
                        builder.line_to(bottom_right - curve_height);
                        if self.corner_radius > Pixels::ZERO {
                            builder.curve_to(bottom_right + curve_width, bottom_right);
                        }
                        builder.line_to(next_top_right - curve_width);
                        if self.corner_radius > Pixels::ZERO {
                            builder.curve_to(next_top_right + curve_height, next_top_right);
                        }
                    }
                }
            } else {
                let curve_width = curve_width(line.start_x, line.end_x);
                builder.line_to(bottom_right - curve_height);
                if self.corner_radius > Pixels::ZERO {
                    builder.curve_to(bottom_right - curve_width, bottom_right);
                }

                let bottom_left = point(line.start_x, bottom_right.y);
                builder.line_to(bottom_left + curve_width);
                if self.corner_radius > Pixels::ZERO {
                    builder.curve_to(bottom_left - curve_height, bottom_left);
                }
            }
        }

        if first_line.start_x > last_line.start_x {
            let curve_width = curve_width(last_line.start_x, first_line.start_x);
            let second_top_left = point(last_line.start_x, start_y + self.line_height);
            builder.line_to(second_top_left + curve_height);
            if self.corner_radius > Pixels::ZERO {
                builder.curve_to(second_top_left + curve_width, second_top_left);
            }
            let first_bottom_left = point(first_line.start_x, second_top_left.y);
            builder.line_to(first_bottom_left - curve_width);
            if self.corner_radius > Pixels::ZERO {
                builder.curve_to(first_bottom_left - curve_height, first_bottom_left);
            }
        }

        builder.line_to(first_top_left + curve_height);
        if self.corner_radius > Pixels::ZERO {
            builder.curve_to(first_top_left + top_curve_width, first_top_left);
        }
        builder.line_to(first_top_right - top_curve_width);

        if let Ok(path) = builder.build() {
            window.paint_path(path, self.color);
        }
    }
}

enum CursorPopoverType {
    CodeContextMenu,
    EditPrediction,
}

pub fn scale_vertical_mouse_autoscroll_delta(delta: Pixels) -> f32 {
    (delta.pow(1.2) / 100.0).min(px(3.0)).into()
}

fn scale_horizontal_mouse_autoscroll_delta(delta: Pixels) -> f32 {
    (delta.pow(1.2) / 300.0).into()
}

pub fn register_action<T: Action>(
    editor: &Entity<Editor>,
    window: &mut Window,
    listener: impl Fn(&mut Editor, &T, &mut Window, &mut Context<Editor>) + 'static,
) {
    let editor = editor.clone();
    window.on_action(TypeId::of::<T>(), move |action, phase, window, cx| {
        let action = action.downcast_ref().unwrap();
        if phase == DispatchPhase::Bubble {
            editor.update(cx, |editor, cx| {
                listener(editor, action, window, cx);
            })
        }
    })
}

fn compute_auto_height_layout(
    editor: &mut Editor,
    max_lines: usize,
    max_line_number_width: Pixels,
    known_dimensions: Size<Option<Pixels>>,
    available_width: AvailableSpace,
    window: &mut Window,
    cx: &mut Context<Editor>,
) -> Option<Size<Pixels>> {
    let width = known_dimensions.width.or({
        if let AvailableSpace::Definite(available_width) = available_width {
            Some(available_width)
        } else {
            None
        }
    })?;
    if let Some(height) = known_dimensions.height {
        return Some(size(width, height));
    }

    let style = editor.style.as_ref().unwrap();
    let font_id = window.text_system().resolve_font(&style.text.font());
    let font_size = style.text.font_size.to_pixels(window.rem_size());
    let line_height = style.text.line_height_in_pixels(window.rem_size());
    let em_width = window.text_system().em_width(font_id, font_size).unwrap();

    let mut snapshot = editor.snapshot(window, cx);
    let gutter_dimensions = snapshot
        .gutter_dimensions(font_id, font_size, max_line_number_width, cx)
        .or_else(|| {
            editor
                .offset_content
                .then(|| GutterDimensions::default_with_margin(font_id, font_size, cx))
        })
        .unwrap_or_default();

    editor.gutter_dimensions = gutter_dimensions;
    let text_width = width - gutter_dimensions.width;
    let overscroll = size(em_width, px(0.));

    let editor_width = text_width - gutter_dimensions.margin - overscroll.width - em_width;
    if !matches!(editor.soft_wrap_mode(cx), SoftWrap::None) {
        if editor.set_wrap_width(Some(editor_width), cx) {
            snapshot = editor.snapshot(window, cx);
        }
    }

    let scroll_height = (snapshot.max_point().row().next_row().0 as f32) * line_height;
    let height = scroll_height
        .max(line_height)
        .min(line_height * max_lines as f32);

    Some(size(width, height))
}

#[cfg(test)]
mod tests {
    use super::*;
    use crate::{
        Editor, MultiBuffer,
        display_map::{BlockPlacement, BlockProperties},
        editor_tests::{init_test, update_test_language_settings},
    };
    use gpui::{TestAppContext, VisualTestContext};
    use language::language_settings;
    use log::info;
    use std::num::NonZeroU32;
    use util::test::sample_text;

    #[gpui::test]
    fn test_shape_line_numbers(cx: &mut TestAppContext) {
        init_test(cx, |_| {});
        let window = cx.add_window(|window, cx| {
            let buffer = MultiBuffer::build_simple(&sample_text(6, 6, 'a'), cx);
            Editor::new(EditorMode::full(), buffer, None, window, cx)
        });

        let editor = window.root(cx).unwrap();
        let style = cx.update(|cx| editor.read(cx).style().unwrap().clone());
        let line_height = window
            .update(cx, |_, window, _| {
                style.text.line_height_in_pixels(window.rem_size())
            })
            .unwrap();
        let element = EditorElement::new(&editor, style);
        let snapshot = window
            .update(cx, |editor, window, cx| editor.snapshot(window, cx))
            .unwrap();

        let layouts = cx
            .update_window(*window, |_, window, cx| {
                element.layout_line_numbers(
                    None,
                    GutterDimensions {
                        left_padding: Pixels::ZERO,
                        right_padding: Pixels::ZERO,
                        width: px(30.0),
                        margin: Pixels::ZERO,
                        git_blame_entries_width: None,
                    },
                    line_height,
                    gpui::Point::default(),
                    DisplayRow(0)..DisplayRow(6),
                    &(0..6)
                        .map(|row| RowInfo {
                            buffer_row: Some(row),
                            ..Default::default()
                        })
                        .collect::<Vec<_>>(),
                    &BTreeMap::default(),
                    Some(DisplayPoint::new(DisplayRow(0), 0)),
                    &snapshot,
                    window,
                    cx,
                )
            })
            .unwrap();
        assert_eq!(layouts.len(), 6);

        let relative_rows = window
            .update(cx, |editor, window, cx| {
                let snapshot = editor.snapshot(window, cx);
                element.calculate_relative_line_numbers(
                    &snapshot,
                    &(DisplayRow(0)..DisplayRow(6)),
                    Some(DisplayRow(3)),
                )
            })
            .unwrap();
        assert_eq!(relative_rows[&DisplayRow(0)], 3);
        assert_eq!(relative_rows[&DisplayRow(1)], 2);
        assert_eq!(relative_rows[&DisplayRow(2)], 1);
        // current line has no relative number
        assert_eq!(relative_rows[&DisplayRow(4)], 1);
        assert_eq!(relative_rows[&DisplayRow(5)], 2);

        // works if cursor is before screen
        let relative_rows = window
            .update(cx, |editor, window, cx| {
                let snapshot = editor.snapshot(window, cx);
                element.calculate_relative_line_numbers(
                    &snapshot,
                    &(DisplayRow(3)..DisplayRow(6)),
                    Some(DisplayRow(1)),
                )
            })
            .unwrap();
        assert_eq!(relative_rows.len(), 3);
        assert_eq!(relative_rows[&DisplayRow(3)], 2);
        assert_eq!(relative_rows[&DisplayRow(4)], 3);
        assert_eq!(relative_rows[&DisplayRow(5)], 4);

        // works if cursor is after screen
        let relative_rows = window
            .update(cx, |editor, window, cx| {
                let snapshot = editor.snapshot(window, cx);
                element.calculate_relative_line_numbers(
                    &snapshot,
                    &(DisplayRow(0)..DisplayRow(3)),
                    Some(DisplayRow(6)),
                )
            })
            .unwrap();
        assert_eq!(relative_rows.len(), 3);
        assert_eq!(relative_rows[&DisplayRow(0)], 5);
        assert_eq!(relative_rows[&DisplayRow(1)], 4);
        assert_eq!(relative_rows[&DisplayRow(2)], 3);
    }

    #[gpui::test]
    async fn test_vim_visual_selections(cx: &mut TestAppContext) {
        init_test(cx, |_| {});

        let window = cx.add_window(|window, cx| {
            let buffer = MultiBuffer::build_simple(&(sample_text(6, 6, 'a') + "\n"), cx);
            Editor::new(EditorMode::full(), buffer, None, window, cx)
        });
        let cx = &mut VisualTestContext::from_window(*window, cx);
        let editor = window.root(cx).unwrap();
        let style = cx.update(|_, cx| editor.read(cx).style().unwrap().clone());

        window
            .update(cx, |editor, window, cx| {
                editor.cursor_shape = CursorShape::Block;
                editor.change_selections(None, window, cx, |s| {
                    s.select_ranges([
                        Point::new(0, 0)..Point::new(1, 0),
                        Point::new(3, 2)..Point::new(3, 3),
                        Point::new(5, 6)..Point::new(6, 0),
                    ]);
                });
            })
            .unwrap();

        let (_, state) = cx.draw(
            point(px(500.), px(500.)),
            size(px(500.), px(500.)),
            |_, _| EditorElement::new(&editor, style),
        );

        assert_eq!(state.selections.len(), 1);
        let local_selections = &state.selections[0].1;
        assert_eq!(local_selections.len(), 3);
        // moves cursor back one line
        assert_eq!(
            local_selections[0].head,
            DisplayPoint::new(DisplayRow(0), 6)
        );
        assert_eq!(
            local_selections[0].range,
            DisplayPoint::new(DisplayRow(0), 0)..DisplayPoint::new(DisplayRow(1), 0)
        );

        // moves cursor back one column
        assert_eq!(
            local_selections[1].range,
            DisplayPoint::new(DisplayRow(3), 2)..DisplayPoint::new(DisplayRow(3), 3)
        );
        assert_eq!(
            local_selections[1].head,
            DisplayPoint::new(DisplayRow(3), 2)
        );

        // leaves cursor on the max point
        assert_eq!(
            local_selections[2].range,
            DisplayPoint::new(DisplayRow(5), 6)..DisplayPoint::new(DisplayRow(6), 0)
        );
        assert_eq!(
            local_selections[2].head,
            DisplayPoint::new(DisplayRow(6), 0)
        );

        // active lines does not include 1 (even though the range of the selection does)
        assert_eq!(
            state.active_rows.keys().cloned().collect::<Vec<_>>(),
            vec![DisplayRow(0), DisplayRow(3), DisplayRow(5), DisplayRow(6)]
        );
    }

    #[gpui::test]
    fn test_layout_with_placeholder_text_and_blocks(cx: &mut TestAppContext) {
        init_test(cx, |_| {});

        let window = cx.add_window(|window, cx| {
            let buffer = MultiBuffer::build_simple("", cx);
            Editor::new(EditorMode::full(), buffer, None, window, cx)
        });
        let cx = &mut VisualTestContext::from_window(*window, cx);
        let editor = window.root(cx).unwrap();
        let style = cx.update(|_, cx| editor.read(cx).style().unwrap().clone());
        window
            .update(cx, |editor, window, cx| {
                editor.set_placeholder_text("hello", cx);
                editor.insert_blocks(
                    [BlockProperties {
                        style: BlockStyle::Fixed,
                        placement: BlockPlacement::Above(Anchor::min()),
                        height: Some(3),
                        render: Arc::new(|cx| div().h(3. * cx.window.line_height()).into_any()),
                        priority: 0,
                        render_in_minimap: true,
                    }],
                    None,
                    cx,
                );

                // Blur the editor so that it displays placeholder text.
                window.blur();
            })
            .unwrap();

        let (_, state) = cx.draw(
            point(px(500.), px(500.)),
            size(px(500.), px(500.)),
            |_, _| EditorElement::new(&editor, style),
        );
        assert_eq!(state.position_map.line_layouts.len(), 4);
        assert_eq!(state.line_numbers.len(), 1);
        assert_eq!(
            state
                .line_numbers
                .get(&MultiBufferRow(0))
                .map(|line_number| line_number.shaped_line.text.as_ref()),
            Some("1")
        );
    }

    #[gpui::test]
    fn test_all_invisibles_drawing(cx: &mut TestAppContext) {
        const TAB_SIZE: u32 = 4;

        let input_text = "\t \t|\t| a b";
        let expected_invisibles = vec![
            Invisible::Tab {
                line_start_offset: 0,
                line_end_offset: TAB_SIZE as usize,
            },
            Invisible::Whitespace {
                line_offset: TAB_SIZE as usize,
            },
            Invisible::Tab {
                line_start_offset: TAB_SIZE as usize + 1,
                line_end_offset: TAB_SIZE as usize * 2,
            },
            Invisible::Tab {
                line_start_offset: TAB_SIZE as usize * 2 + 1,
                line_end_offset: TAB_SIZE as usize * 3,
            },
            Invisible::Whitespace {
                line_offset: TAB_SIZE as usize * 3 + 1,
            },
            Invisible::Whitespace {
                line_offset: TAB_SIZE as usize * 3 + 3,
            },
        ];
        assert_eq!(
            expected_invisibles.len(),
            input_text
                .chars()
                .filter(|initial_char| initial_char.is_whitespace())
                .count(),
            "Hardcoded expected invisibles differ from the actual ones in '{input_text}'"
        );

        for show_line_numbers in [true, false] {
            init_test(cx, |s| {
                s.defaults.show_whitespaces = Some(ShowWhitespaceSetting::All);
                s.defaults.tab_size = NonZeroU32::new(TAB_SIZE);
            });

            let actual_invisibles = collect_invisibles_from_new_editor(
                cx,
                EditorMode::full(),
                input_text,
                px(500.0),
                show_line_numbers,
            );

            assert_eq!(expected_invisibles, actual_invisibles);
        }
    }

    #[gpui::test]
    fn test_invisibles_dont_appear_in_certain_editors(cx: &mut TestAppContext) {
        init_test(cx, |s| {
            s.defaults.show_whitespaces = Some(ShowWhitespaceSetting::All);
            s.defaults.tab_size = NonZeroU32::new(4);
        });

        for editor_mode_without_invisibles in [
            EditorMode::SingleLine { auto_width: false },
            EditorMode::AutoHeight { max_lines: 100 },
        ] {
            for show_line_numbers in [true, false] {
                let invisibles = collect_invisibles_from_new_editor(
                    cx,
                    editor_mode_without_invisibles.clone(),
                    "\t\t\t| | a b",
                    px(500.0),
                    show_line_numbers,
                );
                assert!(
                    invisibles.is_empty(),
                    "For editor mode {editor_mode_without_invisibles:?} no invisibles was expected but got {invisibles:?}"
                );
            }
        }
    }

    #[gpui::test]
    fn test_wrapped_invisibles_drawing(cx: &mut TestAppContext) {
        let tab_size = 4;
        let input_text = "a\tbcd     ".repeat(9);
        let repeated_invisibles = [
            Invisible::Tab {
                line_start_offset: 1,
                line_end_offset: tab_size as usize,
            },
            Invisible::Whitespace {
                line_offset: tab_size as usize + 3,
            },
            Invisible::Whitespace {
                line_offset: tab_size as usize + 4,
            },
            Invisible::Whitespace {
                line_offset: tab_size as usize + 5,
            },
            Invisible::Whitespace {
                line_offset: tab_size as usize + 6,
            },
            Invisible::Whitespace {
                line_offset: tab_size as usize + 7,
            },
        ];
        let expected_invisibles = std::iter::once(repeated_invisibles)
            .cycle()
            .take(9)
            .flatten()
            .collect::<Vec<_>>();
        assert_eq!(
            expected_invisibles.len(),
            input_text
                .chars()
                .filter(|initial_char| initial_char.is_whitespace())
                .count(),
            "Hardcoded expected invisibles differ from the actual ones in '{input_text}'"
        );
        info!("Expected invisibles: {expected_invisibles:?}");

        init_test(cx, |_| {});

        // Put the same string with repeating whitespace pattern into editors of various size,
        // take deliberately small steps during resizing, to put all whitespace kinds near the wrap point.
        let resize_step = 10.0;
        let mut editor_width = 200.0;
        while editor_width <= 1000.0 {
            for show_line_numbers in [true, false] {
                update_test_language_settings(cx, |s| {
                    s.defaults.tab_size = NonZeroU32::new(tab_size);
                    s.defaults.show_whitespaces = Some(ShowWhitespaceSetting::All);
                    s.defaults.preferred_line_length = Some(editor_width as u32);
                    s.defaults.soft_wrap = Some(language_settings::SoftWrap::PreferredLineLength);
                });

                let actual_invisibles = collect_invisibles_from_new_editor(
                    cx,
                    EditorMode::full(),
                    &input_text,
                    px(editor_width),
                    show_line_numbers,
                );

                // Whatever the editor size is, ensure it has the same invisible kinds in the same order
                // (no good guarantees about the offsets: wrapping could trigger padding and its tests should check the offsets).
                let mut i = 0;
                for (actual_index, actual_invisible) in actual_invisibles.iter().enumerate() {
                    i = actual_index;
                    match expected_invisibles.get(i) {
                        Some(expected_invisible) => match (expected_invisible, actual_invisible) {
                            (Invisible::Whitespace { .. }, Invisible::Whitespace { .. })
                            | (Invisible::Tab { .. }, Invisible::Tab { .. }) => {}
                            _ => {
                                panic!(
                                    "At index {i}, expected invisible {expected_invisible:?} does not match actual {actual_invisible:?} by kind. Actual invisibles: {actual_invisibles:?}"
                                )
                            }
                        },
                        None => {
                            panic!("Unexpected extra invisible {actual_invisible:?} at index {i}")
                        }
                    }
                }
                let missing_expected_invisibles = &expected_invisibles[i + 1..];
                assert!(
                    missing_expected_invisibles.is_empty(),
                    "Missing expected invisibles after index {i}: {missing_expected_invisibles:?}"
                );

                editor_width += resize_step;
            }
        }
    }

    fn collect_invisibles_from_new_editor(
        cx: &mut TestAppContext,
        editor_mode: EditorMode,
        input_text: &str,
        editor_width: Pixels,
        show_line_numbers: bool,
    ) -> Vec<Invisible> {
        info!(
            "Creating editor with mode {editor_mode:?}, width {}px and text '{input_text}'",
            editor_width.0
        );
        let window = cx.add_window(|window, cx| {
            let buffer = MultiBuffer::build_simple(input_text, cx);
            Editor::new(editor_mode, buffer, None, window, cx)
        });
        let cx = &mut VisualTestContext::from_window(*window, cx);
        let editor = window.root(cx).unwrap();

        let style = cx.update(|_, cx| editor.read(cx).style().unwrap().clone());
        window
            .update(cx, |editor, _, cx| {
                editor.set_soft_wrap_mode(language_settings::SoftWrap::EditorWidth, cx);
                editor.set_wrap_width(Some(editor_width), cx);
                editor.set_show_line_numbers(show_line_numbers, cx);
            })
            .unwrap();
        let (_, state) = cx.draw(
            point(px(500.), px(500.)),
            size(px(500.), px(500.)),
            |_, _| EditorElement::new(&editor, style),
        );
        state
            .position_map
            .line_layouts
            .iter()
            .flat_map(|line_with_invisibles| &line_with_invisibles.invisibles)
            .cloned()
            .collect()
    }
}<|MERGE_RESOLUTION|>--- conflicted
+++ resolved
@@ -1,22 +1,12 @@
 use crate::{
     ActiveDiagnostic, BlockId, COLUMNAR_SELECTION_MODIFIERS, CURSORS_VISIBLE_FOR,
-<<<<<<< HEAD
-    ChunkRendererContext, ChunkReplacement, ConflictsOurs, ConflictsOursMarker, ConflictsOuter,
-    ConflictsTheirs, ConflictsTheirsMarker, ContextMenuPlacement, CursorShape, CustomBlockId,
-    DisplayDiffHunk, DisplayPoint, DisplayRow, DocumentHighlightRead, DocumentHighlightWrite,
-    DragState, EditDisplayMode, Editor, EditorMode, EditorSettings, EditorSnapshot, EditorStyle,
-    FILE_HEADER_HEIGHT, FocusedBlock, GutterDimensions, HalfPageDown, HalfPageUp, HandleInput,
-    HoveredCursor, InlayHintRefreshReason, InlineCompletion, JumpData, LineDown, LineHighlight,
-    LineUp, MAX_LINE_LEN, MIN_LINE_NUMBER_DIGITS, MINIMAP_FONT_SIZE,
-=======
     ChunkRendererContext, ChunkReplacement, CodeActionSource, ConflictsOurs, ConflictsOursMarker,
     ConflictsOuter, ConflictsTheirs, ConflictsTheirsMarker, ContextMenuPlacement, CursorShape,
-    CustomBlockId, DisplayDiffHunk, DisplayPoint, DisplayRow, DocumentHighlightRead,
+    CustomBlockId, DisplayDiffHunk, DisplayPoint, DisplayRow, DocumentHighlightRead,DragState, 
     DocumentHighlightWrite, EditDisplayMode, Editor, EditorMode, EditorSettings, EditorSnapshot,
     EditorStyle, FILE_HEADER_HEIGHT, FocusedBlock, GutterDimensions, HalfPageDown, HalfPageUp,
     HandleInput, HoveredCursor, InlayHintRefreshReason, InlineCompletion, JumpData, LineDown,
     LineHighlight, LineUp, MAX_LINE_LEN, MIN_LINE_NUMBER_DIGITS, MINIMAP_FONT_SIZE,
->>>>>>> 46773ebb
     MULTI_BUFFER_EXCERPT_HEADER_HEIGHT, OpenExcerpts, PageDown, PageUp, PhantomBreakpointIndicator,
     Point, RowExt, RowRangeExt, SelectPhase, SelectedTextHighlight, Selection, SoftWrap,
     StickyHeaderExcerpt, ToPoint, ToggleFold,
