--- conflicted
+++ resolved
@@ -7596,7 +7596,6 @@
         longest_line_blame_width: Pixels,
         scrollbar_width: Pixels,
         editor_width: Pixels,
-<<<<<<< HEAD
         settings: &EditorSettings,
     ) -> Self {
         let vertical_overscroll = match settings.scroll_beyond_last_line {
@@ -7605,19 +7604,6 @@
             ScrollBeyondLastLine::VerticalScrollMargin => {
                 (1.0 + settings.vertical_scroll_margin) * glyph_grid_cell.height
             }
-=======
-        cx: &mut App,
-    ) -> ScrollbarRangeData {
-        // TODO: Simplify this function down, it requires a lot of parameters
-        let max_row = snapshot.max_point().row();
-        let text_bounds_size = size(longest_line_width, max_row.0 as f32 * letter_size.height);
-
-        let settings = EditorSettings::get_global(cx);
-        let scroll_beyond_last_line: f32 = match settings.scroll_beyond_last_line {
-            ScrollBeyondLastLine::OnePage => scrollbar_bounds.size.height / letter_size.height,
-            ScrollBeyondLastLine::Off => 1.0,
-            ScrollBeyondLastLine::VerticalScrollMargin => 1.0 + settings.vertical_scroll_margin,
->>>>>>> 5953c616
         };
 
         let right_margin = if document_size.width + longest_line_blame_width >= editor_width {
