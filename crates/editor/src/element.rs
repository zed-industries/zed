use crate::{
    blame_entry_tooltip::{blame_entry_relative_timestamp, BlameEntryTooltip},
    code_context_menus::{CodeActionsMenu, MENU_ASIDE_MAX_WIDTH, MENU_ASIDE_MIN_WIDTH, MENU_GAP},
    display_map::{
        Block, BlockContext, BlockStyle, DisplaySnapshot, HighlightedChunk, ToDisplayPoint,
    },
    editor_settings::{
        CurrentLineHighlight, DoubleClickInMultibuffer, MultiCursorModifier, ScrollBeyondLastLine,
        ScrollbarDiagnostics, ShowScrollbar,
    },
    git::blame::{CommitDetails, GitBlame},
    hover_popover::{
        self, hover_at, HOVER_POPOVER_GAP, MIN_POPOVER_CHARACTER_WIDTH, MIN_POPOVER_LINE_HEIGHT,
    },
    items::BufferSearchHighlights,
    mouse_context_menu::{self, MenuPosition, MouseContextMenu},
    scroll::{axis_pair, scroll_amount::ScrollAmount, AxisPair},
    BlockId, ChunkReplacement, CursorShape, CustomBlockId, DisplayPoint, DisplayRow,
    DocumentHighlightRead, DocumentHighlightWrite, Editor, EditorMode, EditorSettings,
    EditorSnapshot, EditorStyle, ExpandExcerpts, FocusedBlock, GoToHunk, GoToPrevHunk,
    GutterDimensions, HalfPageDown, HalfPageUp, HandleInput, HoveredCursor, InlineCompletion,
    JumpData, LineDown, LineUp, OpenExcerpts, PageDown, PageUp, Point, RevertSelectedHunks, RowExt,
    RowRangeExt, SelectPhase, Selection, SoftWrap, StickyHeaderExcerpt, ToPoint, ToggleFold,
    CURSORS_VISIBLE_FOR, FILE_HEADER_HEIGHT, GIT_BLAME_MAX_AUTHOR_CHARS_DISPLAYED, MAX_LINE_LEN,
    MULTI_BUFFER_EXCERPT_HEADER_HEIGHT,
};
use client::ParticipantIndex;
use collections::{BTreeMap, HashMap, HashSet};
use file_icons::FileIcons;
use git::{blame::BlameEntry, diff::DiffHunkStatus, Oid};
use gpui::{
    anchored, deferred, div, fill, linear_color_stop, linear_gradient, outline, point, px, quad,
    relative, size, svg, transparent_black, Action, AnyElement, AvailableSpace, Axis, Bounds,
    ClickEvent, ClipboardItem, ContentMask, Corner, Corners, CursorStyle, DispatchPhase, Edges,
    Element, ElementInputHandler, Entity, FontId, GlobalElementId, Hitbox, Hsla,
    InteractiveElement, IntoElement, Length, ModifiersChangedEvent, MouseButton, MouseDownEvent,
    MouseMoveEvent, MouseUpEvent, PaintQuad, ParentElement, Pixels, ScrollDelta, ScrollWheelEvent,
    ShapedLine, SharedString, Size, StatefulInteractiveElement, Style, Styled, Subscription,
    TextRun, TextStyleRefinement, View, ViewContext, WeakView, WindowContext,
};
use itertools::Itertools;
use language::{
    language_settings::{
        IndentGuideBackgroundColoring, IndentGuideColoring, IndentGuideSettings,
        ShowWhitespaceSetting,
    },
    ChunkRendererContext,
};
use lsp::DiagnosticSeverity;
use multi_buffer::{
    Anchor, AnchorRangeExt, ExcerptId, ExcerptInfo, ExpandExcerptDirection, MultiBufferPoint,
    MultiBufferRow, MultiBufferSnapshot, RowInfo, ToOffset,
};
use project::project_settings::{GitGutterSetting, ProjectSettings};
use settings::Settings;
use smallvec::{smallvec, SmallVec};
use std::{
    any::TypeId,
    borrow::Cow,
    cmp::{self, Ordering},
    fmt::{self, Write},
    iter, mem,
    ops::{Deref, Range},
    rc::Rc,
    sync::Arc,
};
use sum_tree::Bias;
use text::BufferId;
use theme::{ActiveTheme, Appearance, PlayerColor};
use ui::{
    h_flex, prelude::*, ButtonLike, ButtonStyle, ContextMenu, IconButtonShape, KeyBinding, Tooltip,
    POPOVER_Y_PADDING,
};
use unicode_segmentation::UnicodeSegmentation;
use util::{RangeExt, ResultExt};
use workspace::{item::Item, notifications::NotifyTaskExt, Workspace};

#[derive(Debug, Clone, PartialEq, Eq)]
pub enum DisplayDiffHunk {
    Folded {
        display_row: DisplayRow,
    },

    Unfolded {
        diff_base_byte_range: Range<usize>,
        display_row_range: Range<DisplayRow>,
        multi_buffer_range: Range<Anchor>,
        status: DiffHunkStatus,
    },
}

struct SelectionLayout {
    head: DisplayPoint,
    cursor_shape: CursorShape,
    is_newest: bool,
    is_local: bool,
    range: Range<DisplayPoint>,
    active_rows: Range<DisplayRow>,
    user_name: Option<SharedString>,
}

impl SelectionLayout {
    fn new<T: ToPoint + ToDisplayPoint + Clone>(
        selection: Selection<T>,
        line_mode: bool,
        cursor_shape: CursorShape,
        map: &DisplaySnapshot,
        is_newest: bool,
        is_local: bool,
        user_name: Option<SharedString>,
    ) -> Self {
        let point_selection = selection.map(|p| p.to_point(&map.buffer_snapshot));
        let display_selection = point_selection.map(|p| p.to_display_point(map));
        let mut range = display_selection.range();
        let mut head = display_selection.head();
        let mut active_rows = map.prev_line_boundary(point_selection.start).1.row()
            ..map.next_line_boundary(point_selection.end).1.row();

        // vim visual line mode
        if line_mode {
            let point_range = map.expand_to_line(point_selection.range());
            range = point_range.start.to_display_point(map)..point_range.end.to_display_point(map);
        }

        // any vim visual mode (including line mode)
        if (cursor_shape == CursorShape::Block || cursor_shape == CursorShape::Hollow)
            && !range.is_empty()
            && !selection.reversed
        {
            if head.column() > 0 {
                head = map.clip_point(DisplayPoint::new(head.row(), head.column() - 1), Bias::Left)
            } else if head.row().0 > 0 && head != map.max_point() {
                head = map.clip_point(
                    DisplayPoint::new(
                        head.row().previous_row(),
                        map.line_len(head.row().previous_row()),
                    ),
                    Bias::Left,
                );
                // updating range.end is a no-op unless you're cursor is
                // on the newline containing a multi-buffer divider
                // in which case the clip_point may have moved the head up
                // an additional row.
                range.end = DisplayPoint::new(head.row().next_row(), 0);
                active_rows.end = head.row();
            }
        }

        Self {
            head,
            cursor_shape,
            is_newest,
            is_local,
            range,
            active_rows,
            user_name,
        }
    }
}

pub struct EditorElement {
    editor: View<Editor>,
    style: EditorStyle,
}

type DisplayRowDelta = u32;

impl EditorElement {
    pub(crate) const SCROLLBAR_WIDTH: Pixels = px(15.);

    pub fn new(editor: &View<Editor>, style: EditorStyle) -> Self {
        Self {
            editor: editor.clone(),
            style,
        }
    }

    fn register_actions(&self, cx: &mut WindowContext) {
        let view = &self.editor;
        view.update(cx, |editor, cx| {
            for action in editor.editor_actions.borrow().values() {
                (action)(cx)
            }
        });

        crate::rust_analyzer_ext::apply_related_actions(view, cx);
        crate::clangd_ext::apply_related_actions(view, cx);
        register_action(view, cx, Editor::open_context_menu);
        register_action(view, cx, Editor::move_left);
        register_action(view, cx, Editor::move_right);
        register_action(view, cx, Editor::move_down);
        register_action(view, cx, Editor::move_down_by_lines);
        register_action(view, cx, Editor::select_down_by_lines);
        register_action(view, cx, Editor::move_up);
        register_action(view, cx, Editor::move_up_by_lines);
        register_action(view, cx, Editor::select_up_by_lines);
        register_action(view, cx, Editor::select_page_down);
        register_action(view, cx, Editor::select_page_up);
        register_action(view, cx, Editor::cancel);
        register_action(view, cx, Editor::newline);
        register_action(view, cx, Editor::newline_above);
        register_action(view, cx, Editor::newline_below);
        register_action(view, cx, Editor::backspace);
        register_action(view, cx, Editor::delete);
        register_action(view, cx, Editor::tab);
        register_action(view, cx, Editor::tab_prev);
        register_action(view, cx, Editor::indent);
        register_action(view, cx, Editor::outdent);
        register_action(view, cx, Editor::autoindent);
        register_action(view, cx, Editor::delete_line);
        register_action(view, cx, Editor::join_lines);
        register_action(view, cx, Editor::sort_lines_case_sensitive);
        register_action(view, cx, Editor::sort_lines_case_insensitive);
        register_action(view, cx, Editor::reverse_lines);
        register_action(view, cx, Editor::shuffle_lines);
        register_action(view, cx, Editor::convert_to_upper_case);
        register_action(view, cx, Editor::convert_to_lower_case);
        register_action(view, cx, Editor::convert_to_title_case);
        register_action(view, cx, Editor::convert_to_snake_case);
        register_action(view, cx, Editor::convert_to_kebab_case);
        register_action(view, cx, Editor::convert_to_upper_camel_case);
        register_action(view, cx, Editor::convert_to_lower_camel_case);
        register_action(view, cx, Editor::convert_to_opposite_case);
        register_action(view, cx, Editor::delete_to_previous_word_start);
        register_action(view, cx, Editor::delete_to_previous_subword_start);
        register_action(view, cx, Editor::delete_to_next_word_end);
        register_action(view, cx, Editor::delete_to_next_subword_end);
        register_action(view, cx, Editor::delete_to_beginning_of_line);
        register_action(view, cx, Editor::delete_to_end_of_line);
        register_action(view, cx, Editor::cut_to_end_of_line);
        register_action(view, cx, Editor::duplicate_line_up);
        register_action(view, cx, Editor::duplicate_line_down);
        register_action(view, cx, Editor::duplicate_selection);
        register_action(view, cx, Editor::move_line_up);
        register_action(view, cx, Editor::move_line_down);
        register_action(view, cx, Editor::transpose);
        register_action(view, cx, Editor::rewrap);
        register_action(view, cx, Editor::cut);
        register_action(view, cx, Editor::kill_ring_cut);
        register_action(view, cx, Editor::kill_ring_yank);
        register_action(view, cx, Editor::copy);
        register_action(view, cx, Editor::paste);
        register_action(view, cx, Editor::undo);
        register_action(view, cx, Editor::redo);
        register_action(view, cx, Editor::move_page_up);
        register_action(view, cx, Editor::move_page_down);
        register_action(view, cx, Editor::next_screen);
        register_action(view, cx, Editor::scroll_cursor_top);
        register_action(view, cx, Editor::scroll_cursor_center);
        register_action(view, cx, Editor::scroll_cursor_bottom);
        register_action(view, cx, Editor::scroll_cursor_center_top_bottom);
        register_action(view, cx, |editor, _: &LineDown, cx| {
            editor.scroll_screen(&ScrollAmount::Line(1.), cx)
        });
        register_action(view, cx, |editor, _: &LineUp, cx| {
            editor.scroll_screen(&ScrollAmount::Line(-1.), cx)
        });
        register_action(view, cx, |editor, _: &HalfPageDown, cx| {
            editor.scroll_screen(&ScrollAmount::Page(0.5), cx)
        });
        register_action(view, cx, |editor, HandleInput(text): &HandleInput, cx| {
            if text.is_empty() {
                return;
            }
            editor.handle_input(text, cx);
        });
        register_action(view, cx, |editor, _: &HalfPageUp, cx| {
            editor.scroll_screen(&ScrollAmount::Page(-0.5), cx)
        });
        register_action(view, cx, |editor, _: &PageDown, cx| {
            editor.scroll_screen(&ScrollAmount::Page(1.), cx)
        });
        register_action(view, cx, |editor, _: &PageUp, cx| {
            editor.scroll_screen(&ScrollAmount::Page(-1.), cx)
        });
        register_action(view, cx, Editor::move_to_previous_word_start);
        register_action(view, cx, Editor::move_to_previous_subword_start);
        register_action(view, cx, Editor::move_to_next_word_end);
        register_action(view, cx, Editor::move_to_next_subword_end);
        register_action(view, cx, Editor::move_to_beginning_of_line);
        register_action(view, cx, Editor::move_to_end_of_line);
        register_action(view, cx, Editor::move_to_start_of_paragraph);
        register_action(view, cx, Editor::move_to_end_of_paragraph);
        register_action(view, cx, Editor::move_to_beginning);
        register_action(view, cx, Editor::move_to_end);
        register_action(view, cx, Editor::select_up);
        register_action(view, cx, Editor::select_down);
        register_action(view, cx, Editor::select_left);
        register_action(view, cx, Editor::select_right);
        register_action(view, cx, Editor::select_to_previous_word_start);
        register_action(view, cx, Editor::select_to_previous_subword_start);
        register_action(view, cx, Editor::select_to_next_word_end);
        register_action(view, cx, Editor::select_to_next_subword_end);
        register_action(view, cx, Editor::select_to_beginning_of_line);
        register_action(view, cx, Editor::select_to_end_of_line);
        register_action(view, cx, Editor::select_to_start_of_paragraph);
        register_action(view, cx, Editor::select_to_end_of_paragraph);
        register_action(view, cx, Editor::select_to_beginning);
        register_action(view, cx, Editor::select_to_end);
        register_action(view, cx, Editor::select_all);
        register_action(view, cx, |editor, action, cx| {
            editor.select_all_matches(action, cx).log_err();
        });
        register_action(view, cx, Editor::select_line);
        register_action(view, cx, Editor::split_selection_into_lines);
        register_action(view, cx, Editor::add_selection_above);
        register_action(view, cx, Editor::add_selection_below);
        register_action(view, cx, |editor, action, cx| {
            editor.select_next(action, cx).log_err();
        });
        register_action(view, cx, |editor, action, cx| {
            editor.select_previous(action, cx).log_err();
        });
        register_action(view, cx, Editor::toggle_comments);
        register_action(view, cx, Editor::select_larger_syntax_node);
        register_action(view, cx, Editor::select_smaller_syntax_node);
        register_action(view, cx, Editor::select_enclosing_symbol);
        register_action(view, cx, Editor::move_to_enclosing_bracket);
        register_action(view, cx, Editor::undo_selection);
        register_action(view, cx, Editor::redo_selection);
        if !view.read(cx).is_singleton(cx) {
            register_action(view, cx, Editor::expand_excerpts);
            register_action(view, cx, Editor::expand_excerpts_up);
            register_action(view, cx, Editor::expand_excerpts_down);
        }
        register_action(view, cx, Editor::go_to_diagnostic);
        register_action(view, cx, Editor::go_to_prev_diagnostic);
        register_action(view, cx, Editor::go_to_next_hunk);
        register_action(view, cx, Editor::go_to_prev_hunk);
        register_action(view, cx, |editor, a, cx| {
            editor.go_to_definition(a, cx).detach_and_log_err(cx);
        });
        register_action(view, cx, |editor, a, cx| {
            editor.go_to_definition_split(a, cx).detach_and_log_err(cx);
        });
        register_action(view, cx, |editor, a, cx| {
            editor.go_to_declaration(a, cx).detach_and_log_err(cx);
        });
        register_action(view, cx, |editor, a, cx| {
            editor.go_to_declaration_split(a, cx).detach_and_log_err(cx);
        });
        register_action(view, cx, |editor, a, cx| {
            editor.go_to_implementation(a, cx).detach_and_log_err(cx);
        });
        register_action(view, cx, |editor, a, cx| {
            editor
                .go_to_implementation_split(a, cx)
                .detach_and_log_err(cx);
        });
        register_action(view, cx, |editor, a, cx| {
            editor.go_to_type_definition(a, cx).detach_and_log_err(cx);
        });
        register_action(view, cx, |editor, a, cx| {
            editor
                .go_to_type_definition_split(a, cx)
                .detach_and_log_err(cx);
        });
        register_action(view, cx, Editor::open_url);
        register_action(view, cx, Editor::open_selected_filename);
        register_action(view, cx, Editor::fold);
        register_action(view, cx, Editor::fold_at_level);
        register_action(view, cx, Editor::fold_all);
        register_action(view, cx, Editor::fold_function_bodies);
        register_action(view, cx, Editor::fold_at);
        register_action(view, cx, Editor::fold_recursive);
        register_action(view, cx, Editor::toggle_fold);
        register_action(view, cx, Editor::toggle_fold_recursive);
        register_action(view, cx, Editor::unfold_lines);
        register_action(view, cx, Editor::unfold_recursive);
        register_action(view, cx, Editor::unfold_all);
        register_action(view, cx, Editor::unfold_at);
        register_action(view, cx, Editor::fold_selected_ranges);
        register_action(view, cx, Editor::set_mark);
        register_action(view, cx, Editor::exchange_mark);
        register_action(view, cx, Editor::show_completions);
        register_action(view, cx, Editor::toggle_code_actions);
        register_action(view, cx, Editor::open_excerpts);
        register_action(view, cx, Editor::open_excerpts_in_split);
        register_action(view, cx, Editor::open_proposed_changes_editor);
        register_action(view, cx, Editor::toggle_soft_wrap);
        register_action(view, cx, Editor::toggle_tab_bar);
        register_action(view, cx, Editor::toggle_line_numbers);
        register_action(view, cx, Editor::toggle_relative_line_numbers);
        register_action(view, cx, Editor::toggle_indent_guides);
        register_action(view, cx, Editor::toggle_inlay_hints);
        register_action(view, cx, Editor::toggle_inline_completions);
        register_action(view, cx, hover_popover::hover);
        register_action(view, cx, Editor::reveal_in_finder);
        register_action(view, cx, Editor::copy_path);
        register_action(view, cx, Editor::copy_relative_path);
        register_action(view, cx, Editor::copy_highlight_json);
        register_action(view, cx, Editor::copy_permalink_to_line);
        register_action(view, cx, Editor::open_permalink_to_line);
        register_action(view, cx, Editor::copy_file_location);
        register_action(view, cx, Editor::toggle_git_blame);
        register_action(view, cx, Editor::toggle_git_blame_inline);
        register_action(view, cx, Editor::toggle_selected_diff_hunks);
        register_action(view, cx, Editor::expand_all_diff_hunks);
        register_action(view, cx, |editor, action, cx| {
            if let Some(task) = editor.format(action, cx) {
                task.detach_and_notify_err(cx);
            } else {
                cx.propagate();
            }
        });
        register_action(view, cx, |editor, action, cx| {
            if let Some(task) = editor.format_selections(action, cx) {
                task.detach_and_notify_err(cx);
            } else {
                cx.propagate();
            }
        });
        register_action(view, cx, Editor::restart_language_server);
        register_action(view, cx, Editor::cancel_language_server_work);
        register_action(view, cx, Editor::show_character_palette);
        register_action(view, cx, |editor, action, cx| {
            if let Some(task) = editor.confirm_completion(action, cx) {
                task.detach_and_notify_err(cx);
            } else {
                cx.propagate();
            }
        });
        register_action(view, cx, |editor, action, cx| {
            if let Some(task) = editor.compose_completion(action, cx) {
                task.detach_and_notify_err(cx);
            } else {
                cx.propagate();
            }
        });
        register_action(view, cx, |editor, action, cx| {
            if let Some(task) = editor.confirm_code_action(action, cx) {
                task.detach_and_notify_err(cx);
            } else {
                cx.propagate();
            }
        });
        register_action(view, cx, |editor, action, cx| {
            if let Some(task) = editor.rename(action, cx) {
                task.detach_and_notify_err(cx);
            } else {
                cx.propagate();
            }
        });
        register_action(view, cx, |editor, action, cx| {
            if let Some(task) = editor.confirm_rename(action, cx) {
                task.detach_and_notify_err(cx);
            } else {
                cx.propagate();
            }
        });
        register_action(view, cx, |editor, action, cx| {
            if let Some(task) = editor.find_all_references(action, cx) {
                task.detach_and_log_err(cx);
            } else {
                cx.propagate();
            }
        });
        register_action(view, cx, Editor::show_signature_help);
        register_action(view, cx, Editor::next_inline_completion);
        register_action(view, cx, Editor::previous_inline_completion);
        register_action(view, cx, Editor::show_inline_completion);
        register_action(view, cx, Editor::context_menu_first);
        register_action(view, cx, Editor::context_menu_prev);
        register_action(view, cx, Editor::context_menu_next);
        register_action(view, cx, Editor::context_menu_last);
        register_action(view, cx, Editor::display_cursor_names);
        register_action(view, cx, Editor::unique_lines_case_insensitive);
        register_action(view, cx, Editor::unique_lines_case_sensitive);
        register_action(view, cx, Editor::accept_partial_inline_completion);
        register_action(view, cx, Editor::accept_inline_completion);
        register_action(view, cx, Editor::revert_file);
        register_action(view, cx, Editor::revert_selected_hunks);
        register_action(view, cx, Editor::apply_all_diff_hunks);
        register_action(view, cx, Editor::apply_selected_diff_hunks);
        register_action(view, cx, Editor::open_active_item_in_terminal);
        register_action(view, cx, Editor::reload_file);
        register_action(view, cx, Editor::spawn_nearest_task);
        register_action(view, cx, Editor::insert_uuid_v4);
        register_action(view, cx, Editor::insert_uuid_v7);
    }

    fn register_key_listeners(&self, cx: &mut WindowContext, layout: &EditorLayout) {
        let position_map = layout.position_map.clone();
        cx.on_key_event({
            let editor = self.editor.clone();
            let text_hitbox = layout.text_hitbox.clone();
            move |event: &ModifiersChangedEvent, phase, cx| {
                if phase != DispatchPhase::Bubble {
                    return;
                }
                editor.update(cx, |editor, cx| {
                    if editor.hover_state.focused(cx) {
                        return;
                    }
                    Self::modifiers_changed(editor, event, &position_map, &text_hitbox, cx)
                })
            }
        });
    }

    fn modifiers_changed(
        editor: &mut Editor,
        event: &ModifiersChangedEvent,
        position_map: &PositionMap,
        text_hitbox: &Hitbox,
        cx: &mut ViewContext<Editor>,
    ) {
        let mouse_position = cx.mouse_position();
        if !text_hitbox.is_hovered(cx) {
            return;
        }

        editor.update_hovered_link(
            position_map.point_for_position(text_hitbox.bounds, mouse_position),
            &position_map.snapshot,
            event.modifiers,
            cx,
        )
    }

    #[allow(clippy::too_many_arguments)]
    fn mouse_left_down(
        editor: &mut Editor,
        event: &MouseDownEvent,
        hovered_hunk: Option<Range<Anchor>>,
        position_map: &PositionMap,
        text_hitbox: &Hitbox,
        gutter_hitbox: &Hitbox,
        line_numbers: &HashMap<MultiBufferRow, LineNumberLayout>,
        cx: &mut ViewContext<Editor>,
    ) {
        if cx.default_prevented() {
            return;
        }

        let mut click_count = event.click_count;
        let mut modifiers = event.modifiers;

        if let Some(hovered_hunk) = hovered_hunk {
            editor.toggle_diff_hunks_in_ranges(vec![hovered_hunk], cx);
            cx.notify();
            return;
        } else if gutter_hitbox.is_hovered(cx) {
            click_count = 3; // Simulate triple-click when clicking the gutter to select lines
        } else if !text_hitbox.is_hovered(cx) {
            return;
        }

        let is_singleton = editor.buffer().read(cx).is_singleton();

        if click_count == 2 && !is_singleton {
            match EditorSettings::get_global(cx).double_click_in_multibuffer {
                DoubleClickInMultibuffer::Select => {
                    // do nothing special on double click, all selection logic is below
                }
                DoubleClickInMultibuffer::Open => {
                    if modifiers.alt {
                        // if double click is made with alt, pretend it's a regular double click without opening and alt,
                        // and run the selection logic.
                        modifiers.alt = false;
                    } else {
                        let scroll_position_row =
                            position_map.scroll_pixel_position.y / position_map.line_height;
                        let display_row = (((event.position - gutter_hitbox.bounds.origin).y
                            + position_map.scroll_pixel_position.y)
                            / position_map.line_height)
                            as u32;
                        let multi_buffer_row = position_map
                            .snapshot
                            .display_point_to_point(
                                DisplayPoint::new(DisplayRow(display_row), 0),
                                Bias::Right,
                            )
                            .row;
                        let line_offset_from_top = display_row - scroll_position_row as u32;
                        // if double click is made without alt, open the corresponding excerp
                        editor.open_excerpts_common(
                            Some(JumpData::MultiBufferRow {
                                row: MultiBufferRow(multi_buffer_row),
                                line_offset_from_top,
                            }),
                            false,
                            cx,
                        );
                        return;
                    }
                }
            }
        }

        let point_for_position =
            position_map.point_for_position(text_hitbox.bounds, event.position);
        let position = point_for_position.previous_valid;
        if modifiers.shift && modifiers.alt {
            editor.select(
                SelectPhase::BeginColumnar {
                    position,
                    reset: false,
                    goal_column: point_for_position.exact_unclipped.column(),
                },
                cx,
            );
        } else if modifiers.shift && !modifiers.control && !modifiers.alt && !modifiers.secondary()
        {
            editor.select(
                SelectPhase::Extend {
                    position,
                    click_count,
                },
                cx,
            );
        } else {
            let multi_cursor_setting = EditorSettings::get_global(cx).multi_cursor_modifier;
            let multi_cursor_modifier = match multi_cursor_setting {
                MultiCursorModifier::Alt => modifiers.alt,
                MultiCursorModifier::CmdOrCtrl => modifiers.secondary(),
            };
            editor.select(
                SelectPhase::Begin {
                    position,
                    add: multi_cursor_modifier,
                    click_count,
                },
                cx,
            );
        }
        cx.stop_propagation();

        if !is_singleton {
            let display_row = (((event.position - gutter_hitbox.bounds.origin).y
                + position_map.scroll_pixel_position.y)
                / position_map.line_height) as u32;
            let multi_buffer_row = position_map
                .snapshot
                .display_point_to_point(DisplayPoint::new(DisplayRow(display_row), 0), Bias::Right)
                .row;
            if line_numbers
                .get(&MultiBufferRow(multi_buffer_row))
                .and_then(|line_number| line_number.hitbox.as_ref())
                .is_some_and(|hitbox| hitbox.contains(&event.position))
            {
                let scroll_position_row =
                    position_map.scroll_pixel_position.y / position_map.line_height;
                let line_offset_from_top = display_row - scroll_position_row as u32;

                editor.open_excerpts_common(
                    Some(JumpData::MultiBufferRow {
                        row: MultiBufferRow(multi_buffer_row),
                        line_offset_from_top,
                    }),
                    modifiers.alt,
                    cx,
                );
                cx.stop_propagation();
            }
        }
    }

    fn mouse_right_down(
        editor: &mut Editor,
        event: &MouseDownEvent,
        position_map: &PositionMap,
        text_hitbox: &Hitbox,
        cx: &mut ViewContext<Editor>,
    ) {
        if !text_hitbox.is_hovered(cx) {
            return;
        }
        let point_for_position =
            position_map.point_for_position(text_hitbox.bounds, event.position);
        mouse_context_menu::deploy_context_menu(
            editor,
            Some(event.position),
            point_for_position.previous_valid,
            cx,
        );
        cx.stop_propagation();
    }

    fn mouse_middle_down(
        editor: &mut Editor,
        event: &MouseDownEvent,
        position_map: &PositionMap,
        text_hitbox: &Hitbox,
        cx: &mut ViewContext<Editor>,
    ) {
        if !text_hitbox.is_hovered(cx) || cx.default_prevented() {
            return;
        }

        let point_for_position =
            position_map.point_for_position(text_hitbox.bounds, event.position);
        let position = point_for_position.previous_valid;

        editor.select(
            SelectPhase::BeginColumnar {
                position,
                reset: true,
                goal_column: point_for_position.exact_unclipped.column(),
            },
            cx,
        );
    }

    fn mouse_up(
        editor: &mut Editor,
        event: &MouseUpEvent,
        position_map: &PositionMap,
        text_hitbox: &Hitbox,
        cx: &mut ViewContext<Editor>,
    ) {
        let end_selection = editor.has_pending_selection();
        let pending_nonempty_selections = editor.has_pending_nonempty_selection();

        if end_selection {
            editor.select(SelectPhase::End, cx);
        }

        let multi_cursor_setting = EditorSettings::get_global(cx).multi_cursor_modifier;
        let multi_cursor_modifier = match multi_cursor_setting {
            MultiCursorModifier::Alt => event.modifiers.secondary(),
            MultiCursorModifier::CmdOrCtrl => event.modifiers.alt,
        };

        if !pending_nonempty_selections && multi_cursor_modifier && text_hitbox.is_hovered(cx) {
            let point = position_map.point_for_position(text_hitbox.bounds, event.position);
            editor.handle_click_hovered_link(point, event.modifiers, cx);

            cx.stop_propagation();
        } else if end_selection && pending_nonempty_selections {
            cx.stop_propagation();
        } else if cfg!(any(target_os = "linux", target_os = "freebsd"))
            && event.button == MouseButton::Middle
        {
            if !text_hitbox.is_hovered(cx) || editor.read_only(cx) {
                return;
            }

            #[cfg(any(target_os = "linux", target_os = "freebsd"))]
            if EditorSettings::get_global(cx).middle_click_paste {
                if let Some(text) = cx.read_from_primary().and_then(|item| item.text()) {
                    let point_for_position =
                        position_map.point_for_position(text_hitbox.bounds, event.position);
                    let position = point_for_position.previous_valid;

                    editor.select(
                        SelectPhase::Begin {
                            position,
                            add: false,
                            click_count: 1,
                        },
                        cx,
                    );
                    editor.insert(&text, cx);
                }
                cx.stop_propagation()
            }
        }
    }

    fn mouse_dragged(
        editor: &mut Editor,
        event: &MouseMoveEvent,
        position_map: &PositionMap,
        text_bounds: Bounds<Pixels>,
        cx: &mut ViewContext<Editor>,
    ) {
        if !editor.has_pending_selection() {
            return;
        }

        let point_for_position = position_map.point_for_position(text_bounds, event.position);
        let mut scroll_delta = gpui::Point::<f32>::default();
        let vertical_margin = position_map.line_height.min(text_bounds.size.height / 3.0);
        let top = text_bounds.origin.y + vertical_margin;
        let bottom = text_bounds.bottom_left().y - vertical_margin;
        if event.position.y < top {
            scroll_delta.y = -scale_vertical_mouse_autoscroll_delta(top - event.position.y);
        }
        if event.position.y > bottom {
            scroll_delta.y = scale_vertical_mouse_autoscroll_delta(event.position.y - bottom);
        }

        // We need horizontal width of text
        let style = editor.style.clone().unwrap_or_default();
        let font_id = cx.text_system().resolve_font(&style.text.font());
        let font_size = style.text.font_size.to_pixels(cx.rem_size());
        let em_width = cx
            .text_system()
            .typographic_bounds(font_id, font_size, 'm')
            .unwrap()
            .size
            .width;

        let scroll_margin_x = EditorSettings::get_global(cx).horizontal_scroll_margin;

        let scroll_space: Pixels = scroll_margin_x * em_width;

        let left = text_bounds.origin.x + scroll_space;
        let right = text_bounds.top_right().x - scroll_space;

        if event.position.x < left {
            scroll_delta.x = -scale_horizontal_mouse_autoscroll_delta(left - event.position.x);
        }
        if event.position.x > right {
            scroll_delta.x = scale_horizontal_mouse_autoscroll_delta(event.position.x - right);
        }

        editor.select(
            SelectPhase::Update {
                position: point_for_position.previous_valid,
                goal_column: point_for_position.exact_unclipped.column(),
                scroll_delta,
            },
            cx,
        );
    }

    fn mouse_moved(
        editor: &mut Editor,
        event: &MouseMoveEvent,
        position_map: &PositionMap,
        text_hitbox: &Hitbox,
        gutter_hitbox: &Hitbox,
        cx: &mut ViewContext<Editor>,
    ) {
        let modifiers = event.modifiers;
        let gutter_hovered = gutter_hitbox.is_hovered(cx);
        editor.set_gutter_hovered(gutter_hovered, cx);

        // Don't trigger hover popover if mouse is hovering over context menu
        if text_hitbox.is_hovered(cx) {
            let point_for_position =
                position_map.point_for_position(text_hitbox.bounds, event.position);

            editor.update_hovered_link(point_for_position, &position_map.snapshot, modifiers, cx);

            if let Some(point) = point_for_position.as_valid() {
                let anchor = position_map
                    .snapshot
                    .buffer_snapshot
                    .anchor_before(point.to_offset(&position_map.snapshot, Bias::Left));
                hover_at(editor, Some(anchor), cx);
                Self::update_visible_cursor(editor, point, position_map, cx);
            } else {
                hover_at(editor, None, cx);
            }
        } else {
            editor.hide_hovered_link(cx);
            hover_at(editor, None, cx);
            if gutter_hovered {
                cx.stop_propagation();
            }
        }
    }

    fn update_visible_cursor(
        editor: &mut Editor,
        point: DisplayPoint,
        position_map: &PositionMap,
        cx: &mut ViewContext<Editor>,
    ) {
        let snapshot = &position_map.snapshot;
        let Some(hub) = editor.collaboration_hub() else {
            return;
        };
        let start = snapshot.display_snapshot.clip_point(
            DisplayPoint::new(point.row(), point.column().saturating_sub(1)),
            Bias::Left,
        );
        let end = snapshot.display_snapshot.clip_point(
            DisplayPoint::new(
                point.row(),
                (point.column() + 1).min(snapshot.line_len(point.row())),
            ),
            Bias::Right,
        );

        let range = snapshot
            .buffer_snapshot
            .anchor_at(start.to_point(&snapshot.display_snapshot), Bias::Left)
            ..snapshot
                .buffer_snapshot
                .anchor_at(end.to_point(&snapshot.display_snapshot), Bias::Right);

        let Some(selection) = snapshot.remote_selections_in_range(&range, hub, cx).next() else {
            return;
        };
        let key = crate::HoveredCursor {
            replica_id: selection.replica_id,
            selection_id: selection.selection.id,
        };
        editor.hovered_cursors.insert(
            key.clone(),
            cx.spawn(|editor, mut cx| async move {
                cx.background_executor().timer(CURSORS_VISIBLE_FOR).await;
                editor
                    .update(&mut cx, |editor, cx| {
                        editor.hovered_cursors.remove(&key);
                        cx.notify();
                    })
                    .ok();
            }),
        );
        cx.notify()
    }

    #[allow(clippy::too_many_arguments)]
    fn layout_selections(
        &self,
        start_anchor: Anchor,
        end_anchor: Anchor,
        local_selections: &[Selection<Point>],
        snapshot: &EditorSnapshot,
        start_row: DisplayRow,
        end_row: DisplayRow,
        cx: &mut WindowContext,
    ) -> (
        Vec<(PlayerColor, Vec<SelectionLayout>)>,
        BTreeMap<DisplayRow, bool>,
        Option<DisplayPoint>,
    ) {
        let mut selections: Vec<(PlayerColor, Vec<SelectionLayout>)> = Vec::new();
        let mut active_rows = BTreeMap::new();
        let mut newest_selection_head = None;
        self.editor.update(cx, |editor, cx| {
            if editor.show_local_selections {
                let mut layouts = Vec::new();
                let newest = editor.selections.newest(cx);
                for selection in local_selections.iter().cloned() {
                    let is_empty = selection.start == selection.end;
                    let is_newest = selection == newest;

                    let layout = SelectionLayout::new(
                        selection,
                        editor.selections.line_mode,
                        editor.cursor_shape,
                        &snapshot.display_snapshot,
                        is_newest,
                        editor.leader_peer_id.is_none(),
                        None,
                    );
                    if is_newest {
                        newest_selection_head = Some(layout.head);
                    }

                    for row in cmp::max(layout.active_rows.start.0, start_row.0)
                        ..=cmp::min(layout.active_rows.end.0, end_row.0)
                    {
                        let contains_non_empty_selection =
                            active_rows.entry(DisplayRow(row)).or_insert(!is_empty);
                        *contains_non_empty_selection |= !is_empty;
                    }
                    layouts.push(layout);
                }

                let player = if editor.read_only(cx) {
                    cx.theme().players().read_only()
                } else {
                    self.style.local_player
                };

                selections.push((player, layouts));
            }

            if let Some(collaboration_hub) = &editor.collaboration_hub {
                // When following someone, render the local selections in their color.
                if let Some(leader_id) = editor.leader_peer_id {
                    if let Some(collaborator) = collaboration_hub.collaborators(cx).get(&leader_id)
                    {
                        if let Some(participant_index) = collaboration_hub
                            .user_participant_indices(cx)
                            .get(&collaborator.user_id)
                        {
                            if let Some((local_selection_style, _)) = selections.first_mut() {
                                *local_selection_style = cx
                                    .theme()
                                    .players()
                                    .color_for_participant(participant_index.0);
                            }
                        }
                    }
                }

                let mut remote_selections = HashMap::default();
                for selection in snapshot.remote_selections_in_range(
                    &(start_anchor..end_anchor),
                    collaboration_hub.as_ref(),
                    cx,
                ) {
                    let selection_style =
                        Self::get_participant_color(selection.participant_index, cx);

                    // Don't re-render the leader's selections, since the local selections
                    // match theirs.
                    if Some(selection.peer_id) == editor.leader_peer_id {
                        continue;
                    }
                    let key = HoveredCursor {
                        replica_id: selection.replica_id,
                        selection_id: selection.selection.id,
                    };

                    let is_shown =
                        editor.show_cursor_names || editor.hovered_cursors.contains_key(&key);

                    remote_selections
                        .entry(selection.replica_id)
                        .or_insert((selection_style, Vec::new()))
                        .1
                        .push(SelectionLayout::new(
                            selection.selection,
                            selection.line_mode,
                            selection.cursor_shape,
                            &snapshot.display_snapshot,
                            false,
                            false,
                            if is_shown { selection.user_name } else { None },
                        ));
                }

                selections.extend(remote_selections.into_values());
            } else if !editor.is_focused(cx) && editor.show_cursor_when_unfocused {
                let player = if editor.read_only(cx) {
                    cx.theme().players().read_only()
                } else {
                    self.style.local_player
                };
                let layouts = snapshot
                    .buffer_snapshot
                    .selections_in_range(&(start_anchor..end_anchor), true)
                    .map(move |(_, line_mode, cursor_shape, selection)| {
                        SelectionLayout::new(
                            selection,
                            line_mode,
                            cursor_shape,
                            &snapshot.display_snapshot,
                            false,
                            false,
                            None,
                        )
                    })
                    .collect::<Vec<_>>();
                selections.push((player, layouts));
            }
        });
        (selections, active_rows, newest_selection_head)
    }

    fn collect_cursors(
        &self,
        snapshot: &EditorSnapshot,
        cx: &mut WindowContext,
    ) -> Vec<(DisplayPoint, Hsla)> {
        let editor = self.editor.read(cx);
        let mut cursors = Vec::new();
        let mut skip_local = false;
        let mut add_cursor = |anchor: Anchor, color| {
            cursors.push((anchor.to_display_point(&snapshot.display_snapshot), color));
        };
        // Remote cursors
        if let Some(collaboration_hub) = &editor.collaboration_hub {
            for remote_selection in snapshot.remote_selections_in_range(
                &(Anchor::min()..Anchor::max()),
                collaboration_hub.deref(),
                cx,
            ) {
                let color = Self::get_participant_color(remote_selection.participant_index, cx);
                add_cursor(remote_selection.selection.head(), color.cursor);
                if Some(remote_selection.peer_id) == editor.leader_peer_id {
                    skip_local = true;
                }
            }
        }
        // Local cursors
        if !skip_local {
            let color = cx.theme().players().local().cursor;
            editor.selections.disjoint.iter().for_each(|selection| {
                add_cursor(selection.head(), color);
            });
            if let Some(ref selection) = editor.selections.pending_anchor() {
                add_cursor(selection.head(), color);
            }
        }
        cursors
    }

    #[allow(clippy::too_many_arguments)]
    fn layout_visible_cursors(
        &self,
        snapshot: &EditorSnapshot,
        selections: &[(PlayerColor, Vec<SelectionLayout>)],
        block_start_rows: &HashSet<DisplayRow>,
        visible_display_row_range: Range<DisplayRow>,
        line_layouts: &[LineWithInvisibles],
        text_hitbox: &Hitbox,
        content_origin: gpui::Point<Pixels>,
        scroll_position: gpui::Point<f32>,
        scroll_pixel_position: gpui::Point<Pixels>,
        line_height: Pixels,
        em_width: Pixels,
        em_advance: Pixels,
        autoscroll_containing_element: bool,
        cx: &mut WindowContext,
    ) -> Vec<CursorLayout> {
        let mut autoscroll_bounds = None;
        let cursor_layouts = self.editor.update(cx, |editor, cx| {
            let mut cursors = Vec::new();
            for (player_color, selections) in selections {
                for selection in selections {
                    let cursor_position = selection.head;

                    let in_range = visible_display_row_range.contains(&cursor_position.row());
                    if (selection.is_local && !editor.show_local_cursors(cx))
                        || !in_range
                        || block_start_rows.contains(&cursor_position.row())
                    {
                        continue;
                    }

                    let cursor_row_layout = &line_layouts
                        [cursor_position.row().minus(visible_display_row_range.start) as usize];
                    let cursor_column = cursor_position.column() as usize;

                    let cursor_character_x = cursor_row_layout.x_for_index(cursor_column);
                    let mut block_width =
                        cursor_row_layout.x_for_index(cursor_column + 1) - cursor_character_x;
                    if block_width == Pixels::ZERO {
                        block_width = em_advance;
                    }
                    let block_text = if let CursorShape::Block = selection.cursor_shape {
                        snapshot
                            .grapheme_at(cursor_position)
                            .or_else(|| {
                                if cursor_column == 0 {
                                    snapshot.placeholder_text().and_then(|s| {
                                        s.graphemes(true).next().map(|s| s.to_string().into())
                                    })
                                } else {
                                    None
                                }
                            })
                            .and_then(|text| {
                                let len = text.len();

                                let font = cursor_row_layout
                                    .font_id_for_index(cursor_column)
                                    .and_then(|cursor_font_id| {
                                        cx.text_system().get_font_for_id(cursor_font_id)
                                    })
                                    .unwrap_or(self.style.text.font());

                                // Invert the text color for the block cursor. Ensure that the text
                                // color is opaque enough to be visible against the background color.
                                //
                                // 0.75 is an arbitrary threshold to determine if the background color is
                                // opaque enough to use as a text color.
                                //
                                // TODO: In the future we should ensure themes have a `text_inverse` color.
                                let color = if cx.theme().colors().editor_background.a < 0.75 {
                                    match cx.theme().appearance {
                                        Appearance::Dark => Hsla::black(),
                                        Appearance::Light => Hsla::white(),
                                    }
                                } else {
                                    cx.theme().colors().editor_background
                                };

                                cx.text_system()
                                    .shape_line(
                                        text,
                                        cursor_row_layout.font_size,
                                        &[TextRun {
                                            len,
                                            font,
                                            color,
                                            background_color: None,
                                            strikethrough: None,
                                            underline: None,
                                        }],
                                    )
                                    .log_err()
                            })
                    } else {
                        None
                    };

                    let x = cursor_character_x - scroll_pixel_position.x;
                    let y = (cursor_position.row().as_f32()
                        - scroll_pixel_position.y / line_height)
                        * line_height;
                    if selection.is_newest {
                        editor.pixel_position_of_newest_cursor = Some(point(
                            text_hitbox.origin.x + x + block_width / 2.,
                            text_hitbox.origin.y + y + line_height / 2.,
                        ));

                        if autoscroll_containing_element {
                            let top = text_hitbox.origin.y
                                + (cursor_position.row().as_f32() - scroll_position.y - 3.).max(0.)
                                    * line_height;
                            let left = text_hitbox.origin.x
                                + (cursor_position.column() as f32 - scroll_position.x - 3.)
                                    .max(0.)
                                    * em_width;

                            let bottom = text_hitbox.origin.y
                                + (cursor_position.row().as_f32() - scroll_position.y + 4.)
                                    * line_height;
                            let right = text_hitbox.origin.x
                                + (cursor_position.column() as f32 - scroll_position.x + 4.)
                                    * em_width;

                            autoscroll_bounds =
                                Some(Bounds::from_corners(point(left, top), point(right, bottom)))
                        }
                    }

                    let mut cursor = CursorLayout {
                        color: player_color.cursor,
                        block_width,
                        origin: point(x, y),
                        line_height,
                        shape: selection.cursor_shape,
                        block_text,
                        cursor_name: None,
                    };
                    let cursor_name = selection.user_name.clone().map(|name| CursorName {
                        string: name,
                        color: self.style.background,
                        is_top_row: cursor_position.row().0 == 0,
                    });
                    cursor.layout(content_origin, cursor_name, cx);
                    cursors.push(cursor);
                }
            }
            cursors
        });

        if let Some(bounds) = autoscroll_bounds {
            cx.request_autoscroll(bounds);
        }

        cursor_layouts
    }

    fn layout_scrollbars(
        &self,
        snapshot: &EditorSnapshot,
        scrollbar_range_data: ScrollbarRangeData,
        scroll_position: gpui::Point<f32>,
        non_visible_cursors: bool,
        cx: &mut WindowContext,
    ) -> AxisPair<Option<ScrollbarLayout>> {
        let letter_size = scrollbar_range_data.letter_size;
        let text_units_per_page = axis_pair(
            scrollbar_range_data.scrollbar_bounds.size.width / letter_size.width,
            scrollbar_range_data.scrollbar_bounds.size.height / letter_size.height,
        );

        let scrollbar_settings = EditorSettings::get_global(cx).scrollbar;
        let show_scrollbars = self.editor.read(cx).show_scrollbars
            && match scrollbar_settings.show {
                ShowScrollbar::Auto => {
                    let editor = self.editor.read(cx);
                    let is_singleton = editor.is_singleton(cx);
                    // Git
                    (is_singleton && scrollbar_settings.git_diff && snapshot.buffer_snapshot.has_diff_hunks())
                    ||
                    // Buffer Search Results
                    (is_singleton && scrollbar_settings.search_results && editor.has_background_highlights::<BufferSearchHighlights>())
                    ||
                    // Selected Symbol Occurrences
                    (is_singleton && scrollbar_settings.selected_symbol && (editor.has_background_highlights::<DocumentHighlightRead>() || editor.has_background_highlights::<DocumentHighlightWrite>()))
                    ||
                    // Diagnostics
                    (is_singleton && scrollbar_settings.diagnostics != ScrollbarDiagnostics::None && snapshot.buffer_snapshot.has_diagnostics())
                    ||
                    // Cursors out of sight
                    non_visible_cursors
                    ||
                    // Scrollmanager
                    editor.scroll_manager.scrollbars_visible()
                }
                ShowScrollbar::System => self.editor.read(cx).scroll_manager.scrollbars_visible(),
                ShowScrollbar::Always => true,
                ShowScrollbar::Never => false,
            };

        let axes: AxisPair<bool> = scrollbar_settings.axes.into();

        if snapshot.mode != EditorMode::Full {
            return axis_pair(None, None);
        }

        let visible_range = axis_pair(
            axes.horizontal
                .then(|| scroll_position.x..scroll_position.x + text_units_per_page.horizontal),
            axes.vertical
                .then(|| scroll_position.y..scroll_position.y + text_units_per_page.vertical),
        );

        // If a drag took place after we started dragging the scrollbar,
        // cancel the scrollbar drag.
        if cx.has_active_drag() {
            self.editor.update(cx, |editor, cx| {
                editor
                    .scroll_manager
                    .set_is_dragging_scrollbar(Axis::Horizontal, false, cx);
                editor
                    .scroll_manager
                    .set_is_dragging_scrollbar(Axis::Vertical, false, cx);
            });
        }

        let text_bounds = scrollbar_range_data.scrollbar_bounds;

        let track_bounds = axis_pair(
            axes.horizontal.then(|| {
                Bounds::from_corners(
                    point(
                        text_bounds.bottom_left().x,
                        text_bounds.bottom_left().y - self.style.scrollbar_width,
                    ),
                    point(
                        text_bounds.bottom_right().x
                            - if axes.vertical {
                                self.style.scrollbar_width
                            } else {
                                px(0.)
                            },
                        text_bounds.bottom_right().y,
                    ),
                )
            }),
            axes.vertical.then(|| {
                Bounds::from_corners(
                    point(self.scrollbar_left(&text_bounds), text_bounds.origin.y),
                    text_bounds.bottom_right(),
                )
            }),
        );

        let scroll_range_size = scrollbar_range_data.scroll_range.size;
        let total_text_units = axis_pair(
            Some(scroll_range_size.width / letter_size.width),
            Some(scroll_range_size.height / letter_size.height),
        );

        let thumb_size = axis_pair(
            total_text_units
                .horizontal
                .zip(track_bounds.horizontal)
                .and_then(|(total_text_units_x, track_bounds_x)| {
                    if text_units_per_page.horizontal >= total_text_units_x {
                        return None;
                    }

                    let thumb_percent =
                        (text_units_per_page.horizontal / total_text_units_x).min(1.);

                    Some(track_bounds_x.size.width * thumb_percent)
                }),
            total_text_units.vertical.zip(track_bounds.vertical).map(
                |(total_text_units_y, track_bounds_y)| {
                    let thumb_percent = (text_units_per_page.vertical / total_text_units_y).min(1.);

                    track_bounds_y.size.height * thumb_percent
                },
            ),
        );

        // NOTE: Space not taken by track bounds divided by text units not on screen
        let text_unit_size = axis_pair(
            thumb_size
                .horizontal
                .zip(track_bounds.horizontal)
                .zip(total_text_units.horizontal)
                .map(|((thumb_size, track_bounds), total_text_units)| {
                    (track_bounds.size.width - thumb_size)
                        / (total_text_units - text_units_per_page.horizontal).max(0.)
                }),
            thumb_size
                .vertical
                .zip(track_bounds.vertical)
                .zip(total_text_units.vertical)
                .map(|((thumb_size, track_bounds), total_text_units)| {
                    (track_bounds.size.height - thumb_size)
                        / (total_text_units - text_units_per_page.vertical).max(0.)
                }),
        );

        let horizontal_scrollbar = track_bounds
            .horizontal
            .zip(visible_range.horizontal)
            .zip(text_unit_size.horizontal)
            .zip(thumb_size.horizontal)
            .map(
                |(((track_bounds, visible_range), text_unit_size), thumb_size)| ScrollbarLayout {
                    hitbox: cx.insert_hitbox(track_bounds, false),
                    visible_range,
                    text_unit_size,
                    visible: show_scrollbars,
                    thumb_size,
                    axis: Axis::Horizontal,
                },
            );

        let vertical_scrollbar = track_bounds
            .vertical
            .zip(visible_range.vertical)
            .zip(text_unit_size.vertical)
            .zip(thumb_size.vertical)
            .map(
                |(((track_bounds, visible_range), text_unit_size), thumb_size)| ScrollbarLayout {
                    hitbox: cx.insert_hitbox(track_bounds, false),
                    visible_range,
                    text_unit_size,
                    visible: show_scrollbars,
                    thumb_size,
                    axis: Axis::Vertical,
                },
            );

        axis_pair(horizontal_scrollbar, vertical_scrollbar)
    }

    #[allow(clippy::too_many_arguments)]
    fn prepaint_crease_toggles(
        &self,
        crease_toggles: &mut [Option<AnyElement>],
        line_height: Pixels,
        gutter_dimensions: &GutterDimensions,
        gutter_settings: crate::editor_settings::Gutter,
        scroll_pixel_position: gpui::Point<Pixels>,
        gutter_hitbox: &Hitbox,
        cx: &mut WindowContext,
    ) {
        for (ix, crease_toggle) in crease_toggles.iter_mut().enumerate() {
            if let Some(crease_toggle) = crease_toggle {
                debug_assert!(gutter_settings.folds);
                let available_space = size(
                    AvailableSpace::MinContent,
                    AvailableSpace::Definite(line_height * 0.55),
                );
                let crease_toggle_size = crease_toggle.layout_as_root(available_space, cx);

                let position = point(
                    gutter_dimensions.width - gutter_dimensions.right_padding,
                    ix as f32 * line_height - (scroll_pixel_position.y % line_height),
                );
                let centering_offset = point(
                    (gutter_dimensions.fold_area_width() - crease_toggle_size.width) / 2.,
                    (line_height - crease_toggle_size.height) / 2.,
                );
                let origin = gutter_hitbox.origin + position + centering_offset;
                crease_toggle.prepaint_as_root(origin, available_space, cx);
            }
        }
    }

    #[allow(clippy::too_many_arguments)]
    fn prepaint_crease_trailers(
        &self,
        trailers: Vec<Option<AnyElement>>,
        lines: &[LineWithInvisibles],
        line_height: Pixels,
        content_origin: gpui::Point<Pixels>,
        scroll_pixel_position: gpui::Point<Pixels>,
        em_width: Pixels,
        cx: &mut WindowContext,
    ) -> Vec<Option<CreaseTrailerLayout>> {
        trailers
            .into_iter()
            .enumerate()
            .map(|(ix, element)| {
                let mut element = element?;
                let available_space = size(
                    AvailableSpace::MinContent,
                    AvailableSpace::Definite(line_height),
                );
                let size = element.layout_as_root(available_space, cx);

                let line = &lines[ix];
                let padding = if line.width == Pixels::ZERO {
                    Pixels::ZERO
                } else {
                    4. * em_width
                };
                let position = point(
                    scroll_pixel_position.x + line.width + padding,
                    ix as f32 * line_height - (scroll_pixel_position.y % line_height),
                );
                let centering_offset = point(px(0.), (line_height - size.height) / 2.);
                let origin = content_origin + position + centering_offset;
                element.prepaint_as_root(origin, available_space, cx);
                Some(CreaseTrailerLayout {
                    element,
                    bounds: Bounds::new(origin, size),
                })
            })
            .collect()
    }

    // Folds contained in a hunk are ignored apart from shrinking visual size
    // If a fold contains any hunks then that fold line is marked as modified
    fn layout_gutter_diff_hunks(
        &self,
        line_height: Pixels,
        gutter_hitbox: &Hitbox,
        display_rows: Range<DisplayRow>,
        snapshot: &EditorSnapshot,
        cx: &mut WindowContext,
    ) -> Vec<(DisplayDiffHunk, Option<Hitbox>)> {
        let buffer_start = DisplayPoint::new(display_rows.start, 0).to_point(snapshot);
        let buffer_end = DisplayPoint::new(display_rows.end, 0).to_point(snapshot);

        let mut display_hunks = Vec::<(DisplayDiffHunk, Option<Hitbox>)>::new();
        let folded_buffers = self.editor.read(cx).folded_buffers(cx);

        for hunk in snapshot
            .buffer_snapshot
            .diff_hunks_in_range(buffer_start..buffer_end)
        {
            if folded_buffers.contains(&hunk.buffer_id) {
                continue;
            }

            let hunk_start_point = Point::new(hunk.row_range.start.0, 0);
            let hunk_end_point = Point::new(hunk.row_range.end.0, 0);

            let hunk_display_start = snapshot.point_to_display_point(hunk_start_point, Bias::Left);
            let hunk_display_end = snapshot.point_to_display_point(hunk_end_point, Bias::Right);

            let display_hunk = if hunk_display_start.column() != 0 || hunk_display_end.column() != 0
            {
                DisplayDiffHunk::Folded {
                    display_row: hunk_display_start.row(),
                }
            } else {
                DisplayDiffHunk::Unfolded {
                    status: hunk.status(),
                    diff_base_byte_range: hunk.diff_base_byte_range,
                    display_row_range: hunk_display_start.row()..hunk_display_end.row(),
                    multi_buffer_range: Anchor::range_in_buffer(
                        hunk.excerpt_id,
                        hunk.buffer_id,
                        hunk.buffer_range,
                    ),
                }
            };

            display_hunks.push((display_hunk, None));
        }

        let git_gutter_setting = ProjectSettings::get_global(cx)
            .git
            .git_gutter
            .unwrap_or_default();
        if let GitGutterSetting::TrackedFiles = git_gutter_setting {
            for (hunk, hitbox) in &mut display_hunks {
                if matches!(hunk, DisplayDiffHunk::Unfolded { .. }) {
                    let hunk_bounds =
                        Self::diff_hunk_bounds(snapshot, line_height, gutter_hitbox.bounds, hunk);
                    *hitbox = Some(cx.insert_hitbox(hunk_bounds, true));
                }
            }
        }

        display_hunks
    }

    #[allow(clippy::too_many_arguments)]
    fn layout_inline_blame(
        &self,
        display_row: DisplayRow,
<<<<<<< HEAD
        row_info: &RowInfo,
=======
        display_snapshot: &DisplaySnapshot,
        buffer_snapshot: &MultiBufferSnapshot,
>>>>>>> 9a7f1d1d
        line_layout: &LineWithInvisibles,
        crease_trailer: Option<&CreaseTrailerLayout>,
        em_width: Pixels,
        content_origin: gpui::Point<Pixels>,
        scroll_pixel_position: gpui::Point<Pixels>,
        line_height: Pixels,
        cx: &mut WindowContext,
    ) -> Option<AnyElement> {
        if !self
            .editor
            .update(cx, |editor, cx| editor.render_git_blame_inline(cx))
        {
            return None;
        }

        let workspace = self
            .editor
            .read(cx)
            .workspace
            .as_ref()
            .map(|(w, _)| w.clone());

<<<<<<< HEAD
        let blame = self.editor.read(cx).blame.clone()?;
=======
        let display_point = DisplayPoint::new(display_row, 0);
        let buffer_row = MultiBufferRow(display_point.to_point(display_snapshot).row);

        let editor = self.editor.read(cx);
        let blame = editor.blame.clone()?;
        let padding = {
            const INLINE_BLAME_PADDING_EM_WIDTHS: f32 = 6.;
            const INLINE_ACCEPT_SUGGESTION_EM_WIDTHS: f32 = 14.;

            let mut padding = INLINE_BLAME_PADDING_EM_WIDTHS;

            if let Some(inline_completion) = editor.active_inline_completion.as_ref() {
                match &inline_completion.completion {
                    InlineCompletion::Edit(edits)
                        if single_line_edit(&edits, buffer_snapshot).is_some() =>
                    {
                        padding += INLINE_ACCEPT_SUGGESTION_EM_WIDTHS
                    }
                    _ => {}
                }
            }

            padding * em_width
        };

>>>>>>> 9a7f1d1d
        let blame_entry = blame
            .update(cx, |blame, cx| {
                blame.blame_for_rows(&[*row_info], cx).next()
            })
            .flatten()?;

        let mut element =
            render_inline_blame_entry(&blame, blame_entry, &self.style, workspace, cx);

        let start_y = content_origin.y
            + line_height * (display_row.as_f32() - scroll_pixel_position.y / line_height);

        let start_x = {
            let line_end = if let Some(crease_trailer) = crease_trailer {
                crease_trailer.bounds.right()
            } else {
                content_origin.x - scroll_pixel_position.x + line_layout.width
            };

            let padded_line_end = line_end + padding;

            let min_column_in_pixels = ProjectSettings::get_global(cx)
                .git
                .inline_blame
                .and_then(|settings| settings.min_column)
                .map(|col| self.column_pixels(col as usize, cx))
                .unwrap_or(px(0.));
            let min_start = content_origin.x - scroll_pixel_position.x + min_column_in_pixels;

            cmp::max(padded_line_end, min_start)
        };

        let absolute_offset = point(start_x, start_y);
        element.prepaint_as_root(absolute_offset, AvailableSpace::min_size(), cx);

        Some(element)
    }

    #[allow(clippy::too_many_arguments)]
    fn layout_blame_entries(
        &self,
        buffer_rows: &[RowInfo],
        em_width: Pixels,
        scroll_position: gpui::Point<f32>,
        line_height: Pixels,
        gutter_hitbox: &Hitbox,
        max_width: Option<Pixels>,
        cx: &mut WindowContext,
    ) -> Option<Vec<AnyElement>> {
        if !self
            .editor
            .update(cx, |editor, cx| editor.render_git_blame_gutter(cx))
        {
            return None;
        }

        let blame = self.editor.read(cx).blame.clone()?;
        let blamed_rows: Vec<_> = blame.update(cx, |blame, cx| {
            blame.blame_for_rows(buffer_rows, cx).collect()
        });

        let width = if let Some(max_width) = max_width {
            AvailableSpace::Definite(max_width)
        } else {
            AvailableSpace::MaxContent
        };
        let scroll_top = scroll_position.y * line_height;
        let start_x = em_width;

        let mut last_used_color: Option<(PlayerColor, Oid)> = None;

        let shaped_lines = blamed_rows
            .into_iter()
            .enumerate()
            .flat_map(|(ix, blame_entry)| {
                if let Some(blame_entry) = blame_entry {
                    let mut element = render_blame_entry(
                        ix,
                        &blame,
                        blame_entry,
                        &self.style,
                        &mut last_used_color,
                        self.editor.clone(),
                        cx,
                    );

                    let start_y = ix as f32 * line_height - (scroll_top % line_height);
                    let absolute_offset = gutter_hitbox.origin + point(start_x, start_y);

                    element.prepaint_as_root(
                        absolute_offset,
                        size(width, AvailableSpace::MinContent),
                        cx,
                    );

                    Some(element)
                } else {
                    None
                }
            })
            .collect();

        Some(shaped_lines)
    }

    #[allow(clippy::too_many_arguments)]
    fn layout_indent_guides(
        &self,
        content_origin: gpui::Point<Pixels>,
        text_origin: gpui::Point<Pixels>,
        visible_buffer_range: Range<MultiBufferRow>,
        scroll_pixel_position: gpui::Point<Pixels>,
        line_height: Pixels,
        snapshot: &DisplaySnapshot,
        cx: &mut WindowContext,
    ) -> Option<Vec<IndentGuideLayout>> {
        let indent_guides = self.editor.update(cx, |editor, cx| {
            editor.indent_guides(visible_buffer_range, snapshot, cx)
        })?;

        let active_indent_guide_indices = self.editor.update(cx, |editor, cx| {
            editor
                .find_active_indent_guide_indices(&indent_guides, snapshot, cx)
                .unwrap_or_default()
        });

        Some(
            indent_guides
                .into_iter()
                .enumerate()
                .filter_map(|(i, indent_guide)| {
                    let single_indent_width =
                        self.column_pixels(indent_guide.tab_size as usize, cx);
                    let total_width = single_indent_width * indent_guide.depth as f32;
                    let start_x = content_origin.x + total_width - scroll_pixel_position.x;
                    if start_x >= text_origin.x {
                        let (offset_y, length) = Self::calculate_indent_guide_bounds(
                            indent_guide.multibuffer_row_range.clone(),
                            line_height,
                            snapshot,
                        );

                        let start_y = content_origin.y + offset_y - scroll_pixel_position.y;

                        Some(IndentGuideLayout {
                            origin: point(start_x, start_y),
                            length,
                            single_indent_width,
                            depth: indent_guide.depth,
                            active: active_indent_guide_indices.contains(&i),
                            settings: indent_guide.settings,
                        })
                    } else {
                        None
                    }
                })
                .collect(),
        )
    }

    fn calculate_indent_guide_bounds(
        row_range: Range<MultiBufferRow>,
        line_height: Pixels,
        snapshot: &DisplaySnapshot,
    ) -> (gpui::Pixels, gpui::Pixels) {
        let start_point = Point::new(row_range.start.0, 0);
        let end_point = Point::new(row_range.end.0, 0);

        let row_range = start_point.to_display_point(snapshot).row()
            ..end_point.to_display_point(snapshot).row();

        let mut prev_line = start_point;
        prev_line.row = prev_line.row.saturating_sub(1);
        let prev_line = prev_line.to_display_point(snapshot).row();

        let mut cons_line = end_point;
        cons_line.row += 1;
        let cons_line = cons_line.to_display_point(snapshot).row();

        let mut offset_y = row_range.start.0 as f32 * line_height;
        let mut length = (cons_line.0.saturating_sub(row_range.start.0)) as f32 * line_height;

        // If we are at the end of the buffer, ensure that the indent guide extends to the end of the line.
        if row_range.end == cons_line {
            length += line_height;
        }

        // If there is a block (e.g. diagnostic) in between the start of the indent guide and the line above,
        // we want to extend the indent guide to the start of the block.
        let mut block_height = 0;
        let mut block_offset = 0;
        let mut found_excerpt_header = false;
        for (_, block) in snapshot.blocks_in_range(prev_line..row_range.start) {
            if matches!(block, Block::ExcerptBoundary { .. }) {
                found_excerpt_header = true;
                break;
            }
            block_offset += block.height();
            block_height += block.height();
        }
        if !found_excerpt_header {
            offset_y -= block_offset as f32 * line_height;
            length += block_height as f32 * line_height;
        }

        // If there is a block (e.g. diagnostic) at the end of an multibuffer excerpt,
        // we want to ensure that the indent guide stops before the excerpt header.
        let mut block_height = 0;
        let mut found_excerpt_header = false;
        for (_, block) in snapshot.blocks_in_range(row_range.end..cons_line) {
            if matches!(block, Block::ExcerptBoundary { .. }) {
                found_excerpt_header = true;
            }
            block_height += block.height();
        }
        if found_excerpt_header {
            length -= block_height as f32 * line_height;
        }

        (offset_y, length)
    }

    #[allow(clippy::too_many_arguments)]
    fn layout_run_indicators(
        &self,
        line_height: Pixels,
        range: Range<DisplayRow>,
        scroll_pixel_position: gpui::Point<Pixels>,
        gutter_dimensions: &GutterDimensions,
        gutter_hitbox: &Hitbox,
        rows_with_hunk_bounds: &HashMap<DisplayRow, Bounds<Pixels>>,
        snapshot: &EditorSnapshot,
        cx: &mut WindowContext,
    ) -> Vec<AnyElement> {
        self.editor.update(cx, |editor, cx| {
            let active_task_indicator_row =
                if let Some(crate::CodeContextMenu::CodeActions(CodeActionsMenu {
                    deployed_from_indicator,
                    actions,
                    ..
                })) = editor.context_menu.borrow().as_ref()
                {
                    actions
                        .tasks
                        .as_ref()
                        .map(|tasks| tasks.position.to_display_point(snapshot).row())
                        .or(*deployed_from_indicator)
                } else {
                    None
                };

            let offset_range_start = snapshot
                .display_point_to_anchor(DisplayPoint::new(range.start, 0), Bias::Left)
                .to_offset(&snapshot.buffer_snapshot);
            let offset_range_end = snapshot
                .display_point_to_anchor(DisplayPoint::new(range.end, 0), Bias::Right)
                .to_offset(&snapshot.buffer_snapshot);

            editor
                .tasks
                .iter()
                .filter_map(|(_, tasks)| {
                    if tasks.offset.0 < offset_range_start || tasks.offset.0 >= offset_range_end {
                        return None;
                    }
                    let multibuffer_point = tasks.offset.0.to_point(&snapshot.buffer_snapshot);
                    let multibuffer_row = MultiBufferRow(multibuffer_point.row);
                    let buffer_folded = snapshot
                        .buffer_snapshot
                        .buffer_line_for_row(multibuffer_row)
                        .map(|(buffer_snapshot, _)| buffer_snapshot.remote_id())
                        .map(|buffer_id| editor.is_buffer_folded(buffer_id, cx))
                        .unwrap_or(false);
                    if buffer_folded {
                        return None;
                    }

                    if snapshot.is_line_folded(multibuffer_row) {
                        // Skip folded indicators, unless it's the starting line of a fold.
                        if multibuffer_row
                            .0
                            .checked_sub(1)
                            .map_or(false, |previous_row| {
                                snapshot.is_line_folded(MultiBufferRow(previous_row))
                            })
                        {
                            return None;
                        }
                    }
                    let display_row = multibuffer_point.to_display_point(snapshot).row();
                    let button = editor.render_run_indicator(
                        &self.style,
                        Some(display_row) == active_task_indicator_row,
                        display_row,
                        cx,
                    );

                    let button = prepaint_gutter_button(
                        button,
                        display_row,
                        line_height,
                        gutter_dimensions,
                        scroll_pixel_position,
                        gutter_hitbox,
                        rows_with_hunk_bounds,
                        cx,
                    );
                    Some(button)
                })
                .collect_vec()
        })
    }

    #[allow(clippy::too_many_arguments)]
    fn layout_code_actions_indicator(
        &self,
        line_height: Pixels,
        newest_selection_head: DisplayPoint,
        scroll_pixel_position: gpui::Point<Pixels>,
        gutter_dimensions: &GutterDimensions,
        gutter_hitbox: &Hitbox,
        rows_with_hunk_bounds: &HashMap<DisplayRow, Bounds<Pixels>>,
        cx: &mut WindowContext,
    ) -> Option<AnyElement> {
        let mut active = false;
        let mut button = None;
        let row = newest_selection_head.row();
        self.editor.update(cx, |editor, cx| {
            if let Some(crate::CodeContextMenu::CodeActions(CodeActionsMenu {
                deployed_from_indicator,
                ..
            })) = editor.context_menu.borrow().as_ref()
            {
                active = deployed_from_indicator.map_or(true, |indicator_row| indicator_row == row);
            };
            button = editor.render_code_actions_indicator(&self.style, row, active, cx);
        });

        let button = prepaint_gutter_button(
            button?,
            row,
            line_height,
            gutter_dimensions,
            scroll_pixel_position,
            gutter_hitbox,
            rows_with_hunk_bounds,
            cx,
        );

        Some(button)
    }

    fn get_participant_color(
        participant_index: Option<ParticipantIndex>,
        cx: &WindowContext,
    ) -> PlayerColor {
        if let Some(index) = participant_index {
            cx.theme().players().color_for_participant(index.0)
        } else {
            cx.theme().players().absent()
        }
    }

    fn calculate_relative_line_numbers(
        &self,
        snapshot: &EditorSnapshot,
        rows: &Range<DisplayRow>,
        relative_to: Option<DisplayRow>,
    ) -> HashMap<DisplayRow, DisplayRowDelta> {
        let mut relative_rows: HashMap<DisplayRow, DisplayRowDelta> = Default::default();
        let Some(relative_to) = relative_to else {
            return relative_rows;
        };

        let start = rows.start.min(relative_to);
        let end = rows.end.max(relative_to);

        let buffer_rows = snapshot
            .row_infos(start)
            .take(1 + end.minus(start) as usize)
            .collect::<Vec<_>>();

        let head_idx = relative_to.minus(start);
        let mut delta = 1;
        let mut i = head_idx + 1;
        while i < buffer_rows.len() as u32 {
            if buffer_rows[i as usize].buffer_row.is_some() {
                if rows.contains(&DisplayRow(i + start.0)) {
                    relative_rows.insert(DisplayRow(i + start.0), delta);
                }
                delta += 1;
            }
            i += 1;
        }
        delta = 1;
        i = head_idx.min(buffer_rows.len() as u32 - 1);
        while i > 0 && buffer_rows[i as usize].buffer_row.is_none() {
            i -= 1;
        }

        while i > 0 {
            i -= 1;
            if buffer_rows[i as usize].buffer_row.is_some() {
                if rows.contains(&DisplayRow(i + start.0)) {
                    relative_rows.insert(DisplayRow(i + start.0), delta);
                }
                delta += 1;
            }
        }

        relative_rows
    }

    #[allow(clippy::too_many_arguments)]
    fn layout_line_numbers(
        &self,
        gutter_hitbox: Option<&Hitbox>,
        gutter_dimensions: GutterDimensions,
        line_height: Pixels,
        scroll_position: gpui::Point<f32>,
        rows: Range<DisplayRow>,
        buffer_rows: &[RowInfo],
        newest_selection_head: Option<DisplayPoint>,
        snapshot: &EditorSnapshot,
        cx: &mut WindowContext,
    ) -> Arc<HashMap<MultiBufferRow, LineNumberLayout>> {
        let include_line_numbers = snapshot.show_line_numbers.unwrap_or_else(|| {
            EditorSettings::get_global(cx).gutter.line_numbers && snapshot.mode == EditorMode::Full
        });
        if !include_line_numbers {
            return Arc::default();
        }

        let (newest_selection_head, is_relative) = self.editor.update(cx, |editor, cx| {
            let newest_selection_head = newest_selection_head.unwrap_or_else(|| {
                let newest = editor.selections.newest::<Point>(cx);
                SelectionLayout::new(
                    newest,
                    editor.selections.line_mode,
                    editor.cursor_shape,
                    &snapshot.display_snapshot,
                    true,
                    true,
                    None,
                )
                .head
            });
            let is_relative = editor.should_use_relative_line_numbers(cx);
            (newest_selection_head, is_relative)
        });

        let relative_to = if is_relative {
            Some(newest_selection_head.row())
        } else {
            None
        };
        let relative_rows = self.calculate_relative_line_numbers(snapshot, &rows, relative_to);
        let mut line_number = String::new();
        let line_numbers = buffer_rows
            .into_iter()
            .enumerate()
            .flat_map(|(ix, row_info)| {
                let display_row = DisplayRow(rows.start.0 + ix as u32);
                line_number.clear();
                let non_relative_number = row_info.buffer_row? + 1;
                let number = relative_rows
                    .get(&display_row)
                    .unwrap_or(&non_relative_number);
                write!(&mut line_number, "{number}").unwrap();

                let color = cx.theme().colors().editor_line_number;
                let shaped_line = self
                    .shape_line_number(SharedString::from(&line_number), color, cx)
                    .log_err()?;
                let scroll_top = scroll_position.y * line_height;
                let line_origin = gutter_hitbox.map(|hitbox| {
                    hitbox.origin
                        + point(
                            hitbox.size.width - shaped_line.width - gutter_dimensions.right_padding,
                            ix as f32 * line_height - (scroll_top % line_height),
                        )
                });

                #[cfg(not(test))]
                let hitbox = line_origin.map(|line_origin| {
                    cx.insert_hitbox(
                        Bounds::new(line_origin, size(shaped_line.width, line_height)),
                        false,
                    )
                });
                #[cfg(test)]
                let hitbox = {
                    let _ = line_origin;
                    None
                };

                let multi_buffer_row = DisplayPoint::new(display_row, 0).to_point(snapshot).row;
                let multi_buffer_row = MultiBufferRow(multi_buffer_row);
                let line_number = LineNumberLayout {
                    shaped_line,
                    hitbox,
                    display_row,
                };
                Some((multi_buffer_row, line_number))
            })
            .collect();
        Arc::new(line_numbers)
    }

    fn layout_crease_toggles(
        &self,
        rows: Range<DisplayRow>,
        row_infos: &[RowInfo],
        active_rows: &BTreeMap<DisplayRow, bool>,
        snapshot: &EditorSnapshot,
        cx: &mut WindowContext,
    ) -> Vec<Option<AnyElement>> {
        let include_fold_statuses = EditorSettings::get_global(cx).gutter.folds
            && snapshot.mode == EditorMode::Full
            && self.editor.read(cx).is_singleton(cx);
        if include_fold_statuses {
            row_infos
                .into_iter()
                .enumerate()
                .map(|(ix, info)| {
                    let row = info.buffer_row?;
                    let display_row = DisplayRow(rows.start.0 + ix as u32);
                    let active = active_rows.contains_key(&display_row);

                    // todo(max): Retrieve the multibuffer row correctly
                    snapshot.render_crease_toggle(
                        MultiBufferRow(row),
                        active,
                        self.editor.clone(),
                        cx,
                    )
                })
                .collect()
        } else {
            Vec::new()
        }
    }

    fn layout_crease_trailers(
        &self,
        buffer_rows: impl IntoIterator<Item = RowInfo>,
        snapshot: &EditorSnapshot,
        cx: &mut WindowContext,
    ) -> Vec<Option<AnyElement>> {
        buffer_rows
            .into_iter()
            .map(|row_info| {
                if let Some(row) = row_info.buffer_row {
                    snapshot.render_crease_trailer(MultiBufferRow(row), cx)
                } else {
                    None
                }
            })
            .collect()
    }

    fn layout_lines(
        rows: Range<DisplayRow>,
        snapshot: &EditorSnapshot,
        style: &EditorStyle,
        editor_width: Pixels,
        is_row_soft_wrapped: impl Copy + Fn(usize) -> bool,
        cx: &mut WindowContext,
    ) -> Vec<LineWithInvisibles> {
        if rows.start >= rows.end {
            return Vec::new();
        }

        // Show the placeholder when the editor is empty
        if snapshot.is_empty() {
            let font_size = style.text.font_size.to_pixels(cx.rem_size());
            let placeholder_color = cx.theme().colors().text_placeholder;
            let placeholder_text = snapshot.placeholder_text();

            let placeholder_lines = placeholder_text
                .as_ref()
                .map_or("", AsRef::as_ref)
                .split('\n')
                .skip(rows.start.0 as usize)
                .chain(iter::repeat(""))
                .take(rows.len());
            placeholder_lines
                .filter_map(move |line| {
                    let run = TextRun {
                        len: line.len(),
                        font: style.text.font(),
                        color: placeholder_color,
                        background_color: None,
                        underline: Default::default(),
                        strikethrough: None,
                    };
                    cx.text_system()
                        .shape_line(line.to_string().into(), font_size, &[run])
                        .log_err()
                })
                .map(|line| LineWithInvisibles {
                    width: line.width,
                    len: line.len,
                    fragments: smallvec![LineFragment::Text(line)],
                    invisibles: Vec::new(),
                    font_size,
                })
                .collect()
        } else {
            let chunks = snapshot.highlighted_chunks(rows.clone(), true, style);
            LineWithInvisibles::from_chunks(
                chunks,
                &style,
                MAX_LINE_LEN,
                rows.len(),
                snapshot.mode,
                editor_width,
                is_row_soft_wrapped,
                cx,
            )
        }
    }

    fn prepaint_lines(
        &self,
        start_row: DisplayRow,
        line_layouts: &mut [LineWithInvisibles],
        line_height: Pixels,
        scroll_pixel_position: gpui::Point<Pixels>,
        content_origin: gpui::Point<Pixels>,
        cx: &mut WindowContext,
    ) -> SmallVec<[AnyElement; 1]> {
        let mut line_elements = SmallVec::new();
        for (ix, line) in line_layouts.iter_mut().enumerate() {
            let row = start_row + DisplayRow(ix as u32);
            line.prepaint(
                line_height,
                scroll_pixel_position,
                row,
                content_origin,
                &mut line_elements,
                cx,
            );
        }
        line_elements
    }

    #[allow(clippy::too_many_arguments)]
    fn render_block(
        &self,
        block: &Block,
        available_width: AvailableSpace,
        block_id: BlockId,
        block_row_start: DisplayRow,
        snapshot: &EditorSnapshot,
        text_x: Pixels,
        rows: &Range<DisplayRow>,
        line_layouts: &[LineWithInvisibles],
        gutter_dimensions: &GutterDimensions,
        line_height: Pixels,
        em_width: Pixels,
        text_hitbox: &Hitbox,
        editor_width: Pixels,
        scroll_width: &mut Pixels,
        resized_blocks: &mut HashMap<CustomBlockId, u32>,
        selections: &[Selection<Point>],
        selected_buffer_ids: &Vec<BufferId>,
        is_row_soft_wrapped: impl Copy + Fn(usize) -> bool,
        sticky_header_excerpt_id: Option<ExcerptId>,
        cx: &mut WindowContext,
    ) -> (AnyElement, Size<Pixels>) {
        let mut element = match block {
            Block::Custom(block) => {
                let block_start = block.start().to_point(&snapshot.buffer_snapshot);
                let block_end = block.end().to_point(&snapshot.buffer_snapshot);
                let align_to = block_start.to_display_point(snapshot);
                let anchor_x = text_x
                    + if rows.contains(&align_to.row()) {
                        line_layouts[align_to.row().minus(rows.start) as usize]
                            .x_for_index(align_to.column() as usize)
                    } else {
                        layout_line(
                            align_to.row(),
                            snapshot,
                            &self.style,
                            editor_width,
                            is_row_soft_wrapped,
                            cx,
                        )
                        .x_for_index(align_to.column() as usize)
                    };

                let selected = selections
                    .binary_search_by(|selection| {
                        if selection.end <= block_start {
                            Ordering::Less
                        } else if selection.start >= block_end {
                            Ordering::Greater
                        } else {
                            Ordering::Equal
                        }
                    })
                    .is_ok();

                div()
                    .size_full()
                    .child(block.render(&mut BlockContext {
                        context: cx,
                        anchor_x,
                        gutter_dimensions,
                        line_height,
                        em_width,
                        block_id,
                        selected,
                        max_width: text_hitbox.size.width.max(*scroll_width),
                        editor_style: &self.style,
                    }))
                    .into_any()
            }

            Block::FoldedBuffer {
                first_excerpt,
                prev_excerpt,
                show_excerpt_controls,
                height,
            } => {
                let selected = selected_buffer_ids.contains(&first_excerpt.buffer_id);
                let icon_offset = gutter_dimensions.width
                    - (gutter_dimensions.left_padding + gutter_dimensions.margin);
                let mut result = v_flex().id(block_id).w_full();

                if let Some(prev_excerpt) = prev_excerpt {
                    if *show_excerpt_controls {
                        result = result.child(
                            h_flex()
                                .id("expand_down_hit_area")
                                .w(icon_offset)
                                .h(MULTI_BUFFER_EXCERPT_HEADER_HEIGHT as f32 * cx.line_height())
                                .flex_none()
                                .justify_end()
                                .child(self.render_expand_excerpt_button(
                                    IconName::ArrowDownFromLine,
                                    None,
                                    cx,
                                ))
                                .on_click(cx.listener_for(&self.editor, {
                                    let excerpt_id = prev_excerpt.id;
                                    let direction = ExpandExcerptDirection::Down;
                                    move |editor, _, cx| {
                                        editor.expand_excerpt(excerpt_id, direction, cx);
                                        cx.stop_propagation();
                                    }
                                })),
                        );
                    }
                }

                let jump_data = header_jump_data(snapshot, block_row_start, *height, first_excerpt);
                result
                    .child(self.render_buffer_header(first_excerpt, true, selected, jump_data, cx))
                    .into_any_element()
            }

            Block::ExcerptBoundary {
                prev_excerpt,
                next_excerpt,
                show_excerpt_controls,
                height,
                starts_new_buffer,
            } => {
                let icon_offset = gutter_dimensions.width
                    - (gutter_dimensions.left_padding + gutter_dimensions.margin);
                let header_height = MULTI_BUFFER_EXCERPT_HEADER_HEIGHT as f32 * cx.line_height();
                let color = cx.theme().colors().clone();
                let hover_color = color.border_variant.opacity(0.5);
                let focus_handle = self.editor.focus_handle(cx).clone();

                let mut result = v_flex().id(block_id).w_full();
                let expand_area = |id: SharedString| {
                    h_flex()
                        .id(id)
                        .w_full()
                        .cursor_pointer()
                        .block_mouse_down()
                        .on_mouse_move(|_, cx| cx.stop_propagation())
                        .hover(|style| style.bg(hover_color))
                        .tooltip({
                            let focus_handle = focus_handle.clone();
                            move |cx| {
                                Tooltip::for_action_in(
                                    "Expand Excerpt",
                                    &ExpandExcerpts { lines: 0 },
                                    &focus_handle,
                                    cx,
                                )
                            }
                        })
                };

                if let Some(prev_excerpt) = prev_excerpt {
                    if *show_excerpt_controls {
                        let group_name = "expand-down";

                        result = result.child(
                            expand_area(format!("block-{}-down", block_id).into())
                                .group(group_name)
                                .child(
                                    h_flex()
                                        .w(icon_offset)
                                        .h(header_height)
                                        .flex_none()
                                        .justify_end()
                                        .child(self.render_expand_excerpt_button(
                                            IconName::ArrowDownFromLine,
                                            Some(group_name.to_string()),
                                            cx,
                                        )),
                                )
                                .on_click(cx.listener_for(&self.editor, {
                                    let excerpt_id = prev_excerpt.id;
                                    let direction = ExpandExcerptDirection::Down;
                                    move |editor, _, cx| {
                                        editor.expand_excerpt(excerpt_id, direction, cx);
                                        cx.stop_propagation();
                                    }
                                })),
                        );
                    }
                }

                if let Some(next_excerpt) = next_excerpt {
                    let jump_data =
                        header_jump_data(snapshot, block_row_start, *height, next_excerpt);

                    if *starts_new_buffer {
                        if sticky_header_excerpt_id != Some(next_excerpt.id) {
                            let selected = selected_buffer_ids.contains(&next_excerpt.buffer_id);

                            result = result.child(self.render_buffer_header(
                                next_excerpt,
                                false,
                                selected,
                                jump_data,
                                cx,
                            ));
                        } else {
                            result =
                                result.child(div().h(FILE_HEADER_HEIGHT as f32 * cx.line_height()));
                        }

                        if *show_excerpt_controls {
                            let group_name = "expand-up-first";

                            result = result.child(
                                h_flex().group(group_name).child(
                                    expand_area(format!("block-{}-up-first", block_id).into())
                                        .h(header_height)
                                        .child(
                                            h_flex()
                                                .w(icon_offset)
                                                .h(header_height)
                                                .flex_none()
                                                .justify_end()
                                                .child(self.render_expand_excerpt_button(
                                                    IconName::ArrowUpFromLine,
                                                    Some(group_name.to_string()),
                                                    cx,
                                                )),
                                        )
                                        .on_click(cx.listener_for(&self.editor, {
                                            let excerpt_id = next_excerpt.id;
                                            let direction = ExpandExcerptDirection::Up;
                                            move |editor, _, cx| {
                                                editor.expand_excerpt(excerpt_id, direction, cx);
                                                cx.stop_propagation();
                                            }
                                        })),
                                ),
                            );
                        }
                    } else {
                        let group_name = "expand-up-subsequent";

                        if *show_excerpt_controls {
                            result = result.child(
                                h_flex()
                                    .relative()
                                    .group(group_name)
                                    .child(
                                        div()
                                            .top(px(0.))
                                            .absolute()
                                            .w_full()
                                            .h_px()
                                            .bg(color.border_variant),
                                    )
                                    .child(
                                        expand_area(format!("block-{}-up", block_id).into())
                                            .h(header_height)
                                            .child(
                                                h_flex()
                                                    .w(icon_offset)
                                                    .h(header_height)
                                                    .flex_none()
                                                    .justify_end()
                                                    .child(if *show_excerpt_controls {
                                                        self.render_expand_excerpt_button(
                                                            IconName::ArrowUpFromLine,
                                                            Some(group_name.to_string()),
                                                            cx,
                                                        )
                                                    } else {
                                                        ButtonLike::new("jump-icon")
                                                            .style(ButtonStyle::Transparent)
                                                            .child(
                                                                svg()
                                                                    .path(
                                                                        IconName::ArrowUpRight
                                                                            .path(),
                                                                    )
                                                                    .size(IconSize::XSmall.rems())
                                                                    .text_color(
                                                                        color.border_variant,
                                                                    )
                                                                    .group_hover(
                                                                        group_name,
                                                                        |style| {
                                                                            style.text_color(
                                                                                color.border,
                                                                            )
                                                                        },
                                                                    ),
                                                            )
                                                    }),
                                            )
                                            .on_click(cx.listener_for(&self.editor, {
                                                let excerpt_id = next_excerpt.id;
                                                let direction = ExpandExcerptDirection::Up;
                                                move |editor, _, cx| {
                                                    editor
                                                        .expand_excerpt(excerpt_id, direction, cx);
                                                    cx.stop_propagation();
                                                }
                                            })),
                                    ),
                            );
                        }
                    };
                }

                result.into_any()
            }
        };

        // Discover the element's content height, then round up to the nearest multiple of line height.
        let preliminary_size =
            element.layout_as_root(size(available_width, AvailableSpace::MinContent), cx);
        let quantized_height = (preliminary_size.height / line_height).ceil() * line_height;
        let final_size = if preliminary_size.height == quantized_height {
            preliminary_size
        } else {
            element.layout_as_root(size(available_width, quantized_height.into()), cx)
        };

        if let BlockId::Custom(custom_block_id) = block_id {
            if block.height() > 0 {
                let element_height_in_lines =
                    ((final_size.height / line_height).ceil() as u32).max(1);
                if element_height_in_lines != block.height() {
                    resized_blocks.insert(custom_block_id, element_height_in_lines);
                }
            }
        }

        (element, final_size)
    }

    fn render_buffer_header(
        &self,
        for_excerpt: &ExcerptInfo,
        is_folded: bool,
        is_selected: bool,
        jump_data: JumpData,
        cx: &mut WindowContext,
    ) -> Div {
        let include_root = self
            .editor
            .read(cx)
            .project
            .as_ref()
            .map(|project| project.read(cx).visible_worktrees(cx).count() > 1)
            .unwrap_or_default();
        let path = for_excerpt.buffer.resolve_file_path(cx, include_root);
        let filename = path
            .as_ref()
            .and_then(|path| Some(path.file_name()?.to_string_lossy().to_string()));
        let parent_path = path
            .as_ref()
            .and_then(|path| Some(path.parent()?.to_string_lossy().to_string() + "/"));
        let focus_handle = self.editor.focus_handle(cx);
        let colors = cx.theme().colors();

        div()
            .px_2()
            .pt_2()
            .w_full()
            .h(FILE_HEADER_HEIGHT as f32 * cx.line_height())
            .child(
                h_flex()
                    .size_full()
                    .gap_2()
                    .flex_basis(Length::Definite(DefiniteLength::Fraction(0.667)))
                    .pl_0p5()
                    .pr_5()
                    .rounded_md()
                    .shadow_md()
                    .border_1()
                    .map(|div| {
                        let border_color = if is_selected && is_folded {
                            colors.border_focused
                        } else {
                            colors.border
                        };
                        div.border_color(border_color)
                    })
                    .bg(colors.editor_subheader_background)
                    .hover(|style| style.bg(colors.element_hover))
                    .map(|header| {
                        let editor = self.editor.clone();
                        let buffer_id = for_excerpt.buffer_id;
                        let toggle_chevron_icon =
                            FileIcons::get_chevron_icon(!is_folded, cx).map(Icon::from_path);
                        header.child(
                            div()
                                .hover(|style| style.bg(colors.element_selected))
                                .rounded_sm()
                                .child(
                                    ButtonLike::new("toggle-buffer-fold")
                                        .style(ui::ButtonStyle::Transparent)
                                        .size(ButtonSize::Large)
                                        .width(px(30.).into())
                                        .children(toggle_chevron_icon)
                                        .tooltip({
                                            let focus_handle = focus_handle.clone();
                                            move |cx| {
                                                Tooltip::for_action_in(
                                                    "Toggle Excerpt Fold",
                                                    &ToggleFold,
                                                    &focus_handle,
                                                    cx,
                                                )
                                            }
                                        })
                                        .on_click(move |_, cx| {
                                            if is_folded {
                                                editor.update(cx, |editor, cx| {
                                                    editor.unfold_buffer(buffer_id, cx);
                                                });
                                            } else {
                                                editor.update(cx, |editor, cx| {
                                                    editor.fold_buffer(buffer_id, cx);
                                                });
                                            }
                                        }),
                                ),
                        )
                    })
                    .child(
                        h_flex()
                            .cursor_pointer()
                            .id("path header block")
                            .size_full()
                            .justify_between()
                            .child(
                                h_flex()
                                    .gap_2()
                                    .child(
                                        filename
                                            .map(SharedString::from)
                                            .unwrap_or_else(|| "untitled".into()),
                                    )
                                    .when_some(parent_path, |then, path| {
                                        then.child(div().child(path).text_color(colors.text_muted))
                                    }),
                            )
                            .when(is_selected, |el| {
                                el.child(
                                    h_flex()
                                        .id("jump-to-file-button")
                                        .gap_2p5()
                                        .child(Label::new("Jump To File"))
                                        .children(
                                            KeyBinding::for_action_in(
                                                &OpenExcerpts,
                                                &focus_handle,
                                                cx,
                                            )
                                            .map(|binding| binding.into_any_element()),
                                        ),
                                )
                            })
                            .on_mouse_down(MouseButton::Left, |_, cx| cx.stop_propagation())
                            .on_click(cx.listener_for(&self.editor, {
                                move |editor, e: &ClickEvent, cx| {
                                    editor.open_excerpts_common(
                                        Some(jump_data.clone()),
                                        e.down.modifiers.secondary(),
                                        cx,
                                    );
                                }
                            })),
                    ),
            )
    }

    fn render_expand_excerpt_button(
        &self,
        icon: IconName,
        group_name: impl Into<Option<String>>,
        cx: &mut WindowContext,
    ) -> ButtonLike {
        let group_name = group_name.into();
        ButtonLike::new("expand-icon")
            .style(ButtonStyle::Transparent)
            .child(
                svg()
                    .path(icon.path())
                    .size(IconSize::XSmall.rems())
                    .text_color(cx.theme().colors().editor_line_number)
                    .when_some(group_name, |svg, group_name| {
                        svg.group_hover(group_name, |style| {
                            style.text_color(cx.theme().colors().editor_active_line_number)
                        })
                    }),
            )
    }

    #[allow(clippy::too_many_arguments)]
    fn render_blocks(
        &self,
        rows: Range<DisplayRow>,
        snapshot: &EditorSnapshot,
        hitbox: &Hitbox,
        text_hitbox: &Hitbox,
        editor_width: Pixels,
        scroll_width: &mut Pixels,
        gutter_dimensions: &GutterDimensions,
        em_width: Pixels,
        text_x: Pixels,
        line_height: Pixels,
        line_layouts: &[LineWithInvisibles],
        selections: &[Selection<Point>],
        selected_buffer_ids: &Vec<BufferId>,
        is_row_soft_wrapped: impl Copy + Fn(usize) -> bool,
        sticky_header_excerpt_id: Option<ExcerptId>,
        cx: &mut WindowContext,
    ) -> Result<Vec<BlockLayout>, HashMap<CustomBlockId, u32>> {
        let (fixed_blocks, non_fixed_blocks) = snapshot
            .blocks_in_range(rows.clone())
            .partition::<Vec<_>, _>(|(_, block)| block.style() == BlockStyle::Fixed);

        let mut focused_block = self
            .editor
            .update(cx, |editor, _| editor.take_focused_block());
        let mut fixed_block_max_width = Pixels::ZERO;
        let mut blocks = Vec::new();
        let mut resized_blocks = HashMap::default();

        for (row, block) in fixed_blocks {
            let block_id = block.id();

            if focused_block.as_ref().map_or(false, |b| b.id == block_id) {
                focused_block = None;
            }

            let (element, element_size) = self.render_block(
                block,
                AvailableSpace::MinContent,
                block_id,
                row,
                snapshot,
                text_x,
                &rows,
                line_layouts,
                gutter_dimensions,
                line_height,
                em_width,
                text_hitbox,
                editor_width,
                scroll_width,
                &mut resized_blocks,
                selections,
                selected_buffer_ids,
                is_row_soft_wrapped,
                sticky_header_excerpt_id,
                cx,
            );
            fixed_block_max_width = fixed_block_max_width.max(element_size.width + em_width);
            blocks.push(BlockLayout {
                id: block_id,
                row: Some(row),
                element,
                available_space: size(AvailableSpace::MinContent, element_size.height.into()),
                style: BlockStyle::Fixed,
            });
        }

        for (row, block) in non_fixed_blocks {
            let style = block.style();
            let width = match style {
                BlockStyle::Sticky => hitbox.size.width,
                BlockStyle::Flex => hitbox
                    .size
                    .width
                    .max(fixed_block_max_width)
                    .max(gutter_dimensions.width + *scroll_width),
                BlockStyle::Fixed => unreachable!(),
            };
            let block_id = block.id();

            if focused_block.as_ref().map_or(false, |b| b.id == block_id) {
                focused_block = None;
            }

            let (element, element_size) = self.render_block(
                block,
                width.into(),
                block_id,
                row,
                snapshot,
                text_x,
                &rows,
                line_layouts,
                gutter_dimensions,
                line_height,
                em_width,
                text_hitbox,
                editor_width,
                scroll_width,
                &mut resized_blocks,
                selections,
                selected_buffer_ids,
                is_row_soft_wrapped,
                sticky_header_excerpt_id,
                cx,
            );

            blocks.push(BlockLayout {
                id: block_id,
                row: Some(row),
                element,
                available_space: size(width.into(), element_size.height.into()),
                style,
            });
        }

        if let Some(focused_block) = focused_block {
            if let Some(focus_handle) = focused_block.focus_handle.upgrade() {
                if focus_handle.is_focused(cx) {
                    if let Some(block) = snapshot.block_for_id(focused_block.id) {
                        let style = block.style();
                        let width = match style {
                            BlockStyle::Fixed => AvailableSpace::MinContent,
                            BlockStyle::Flex => AvailableSpace::Definite(
                                hitbox
                                    .size
                                    .width
                                    .max(fixed_block_max_width)
                                    .max(gutter_dimensions.width + *scroll_width),
                            ),
                            BlockStyle::Sticky => AvailableSpace::Definite(hitbox.size.width),
                        };

                        let (element, element_size) = self.render_block(
                            &block,
                            width,
                            focused_block.id,
                            rows.end,
                            snapshot,
                            text_x,
                            &rows,
                            line_layouts,
                            gutter_dimensions,
                            line_height,
                            em_width,
                            text_hitbox,
                            editor_width,
                            scroll_width,
                            &mut resized_blocks,
                            selections,
                            selected_buffer_ids,
                            is_row_soft_wrapped,
                            sticky_header_excerpt_id,
                            cx,
                        );

                        blocks.push(BlockLayout {
                            id: block.id(),
                            row: None,
                            element,
                            available_space: size(width, element_size.height.into()),
                            style,
                        });
                    }
                }
            }
        }

        if resized_blocks.is_empty() {
            *scroll_width = (*scroll_width).max(fixed_block_max_width - gutter_dimensions.width);
            Ok(blocks)
        } else {
            Err(resized_blocks)
        }
    }

    /// Returns true if any of the blocks changed size since the previous frame. This will trigger
    /// a restart of rendering for the editor based on the new sizes.
    fn layout_blocks(
        &self,
        blocks: &mut Vec<BlockLayout>,
        block_starts: &mut HashSet<DisplayRow>,
        hitbox: &Hitbox,
        line_height: Pixels,
        scroll_pixel_position: gpui::Point<Pixels>,
        cx: &mut WindowContext,
    ) {
        for block in blocks {
            let mut origin = if let Some(row) = block.row {
                block_starts.insert(row);
                hitbox.origin
                    + point(
                        Pixels::ZERO,
                        row.as_f32() * line_height - scroll_pixel_position.y,
                    )
            } else {
                // Position the block outside the visible area
                hitbox.origin + point(Pixels::ZERO, hitbox.size.height)
            };

            if !matches!(block.style, BlockStyle::Sticky) {
                origin += point(-scroll_pixel_position.x, Pixels::ZERO);
            }

            let focus_handle = block
                .element
                .prepaint_as_root(origin, block.available_space, cx);

            if let Some(focus_handle) = focus_handle {
                self.editor.update(cx, |editor, _cx| {
                    editor.set_focused_block(FocusedBlock {
                        id: block.id,
                        focus_handle: focus_handle.downgrade(),
                    });
                });
            }
        }
    }

    #[allow(clippy::too_many_arguments)]
    fn layout_sticky_buffer_header(
        &self,
        StickyHeaderExcerpt {
            excerpt,
            next_excerpt_controls_present,
            next_buffer_row,
        }: StickyHeaderExcerpt<'_>,
        scroll_position: f32,
        line_height: Pixels,
        snapshot: &EditorSnapshot,
        hitbox: &Hitbox,
        selected_buffer_ids: &Vec<BufferId>,
        cx: &mut WindowContext,
    ) -> AnyElement {
        let jump_data = header_jump_data(
            snapshot,
            DisplayRow(scroll_position as u32),
            FILE_HEADER_HEIGHT + MULTI_BUFFER_EXCERPT_HEADER_HEIGHT,
            excerpt,
        );

        let editor_bg_color = cx.theme().colors().editor_background;

        let selected = selected_buffer_ids.contains(&excerpt.buffer_id);

        let mut header = v_flex()
            .relative()
            .child(
                div()
                    .w(hitbox.bounds.size.width)
                    .h(FILE_HEADER_HEIGHT as f32 * line_height)
                    .bg(linear_gradient(
                        0.,
                        linear_color_stop(editor_bg_color.opacity(0.), 0.),
                        linear_color_stop(editor_bg_color, 0.6),
                    ))
                    .absolute()
                    .top_0(),
            )
            .child(
                self.render_buffer_header(excerpt, false, selected, jump_data, cx)
                    .into_any_element(),
            )
            .into_any_element();

        let mut origin = hitbox.origin;

        if let Some(next_buffer_row) = next_buffer_row {
            // Push up the sticky header when the excerpt is getting close to the top of the viewport

            let mut max_row = next_buffer_row - FILE_HEADER_HEIGHT * 2;

            if next_excerpt_controls_present {
                max_row -= MULTI_BUFFER_EXCERPT_HEADER_HEIGHT;
            }

            let offset = scroll_position - max_row as f32;

            if offset > 0.0 {
                origin.y -= Pixels(offset) * line_height;
            }
        }

        let size = size(
            AvailableSpace::Definite(hitbox.size.width),
            AvailableSpace::MinContent,
        );

        header.prepaint_as_root(origin, size, cx);

        header
    }

    #[allow(clippy::too_many_arguments)]
    fn layout_context_menu(
        &self,
        line_height: Pixels,
        text_hitbox: &Hitbox,
        content_origin: gpui::Point<Pixels>,
        start_row: DisplayRow,
        scroll_pixel_position: gpui::Point<Pixels>,
        line_layouts: &[LineWithInvisibles],
        newest_selection_head: DisplayPoint,
        gutter_overshoot: Pixels,
        cx: &mut WindowContext,
    ) {
        let Some(context_menu_origin) = self
            .editor
            .read(cx)
            .context_menu_origin(newest_selection_head)
        else {
            return;
        };
        let target_position = content_origin
            + match context_menu_origin {
                crate::ContextMenuOrigin::EditorPoint(display_point) => {
                    let cursor_row_layout =
                        &line_layouts[display_point.row().minus(start_row) as usize];
                    gpui::Point {
                        x: cmp::max(
                            px(0.),
                            cursor_row_layout.x_for_index(display_point.column() as usize)
                                - scroll_pixel_position.x,
                        ),
                        y: cmp::max(
                            px(0.),
                            display_point.row().next_row().as_f32() * line_height
                                - scroll_pixel_position.y,
                        ),
                    }
                }
                crate::ContextMenuOrigin::GutterIndicator(row) => {
                    // Context menu was spawned via a click on a gutter. Ensure it's a bit closer to the indicator than just a plain first column of the
                    // text field.
                    gpui::Point {
                        x: -gutter_overshoot,
                        y: row.next_row().as_f32() * line_height - scroll_pixel_position.y,
                    }
                }
            };

        let viewport_bounds = Bounds::new(Default::default(), cx.viewport_size()).extend(Edges {
            right: -Self::SCROLLBAR_WIDTH - MENU_GAP,
            ..Default::default()
        });

        // If the context menu's max height won't fit below, then flip it above the line and display
        // it in reverse order. If the available space above is less than below.
        let unconstrained_max_height = line_height * 12. + POPOVER_Y_PADDING;
        let min_height = line_height * 3. + POPOVER_Y_PADDING;
        let bottom_y_when_flipped = target_position.y - line_height;
        let available_above = bottom_y_when_flipped - text_hitbox.top();
        let available_below = text_hitbox.bottom() - target_position.y;
        let y_overflows_below = unconstrained_max_height > available_below;
        let mut y_is_flipped = y_overflows_below && available_above > available_below;
        let mut height = cmp::min(
            unconstrained_max_height,
            if y_is_flipped {
                available_above
            } else {
                available_below
            },
        );

        // If less than 3 lines fit within the text bounds, instead fit within the window.
        if height < min_height {
            let available_above = bottom_y_when_flipped;
            let available_below = viewport_bounds.bottom() - target_position.y;
            if available_below > 3. * line_height {
                y_is_flipped = false;
                height = min_height;
            } else if available_above > 3. * line_height {
                y_is_flipped = true;
                height = min_height;
            } else if available_above > available_below {
                y_is_flipped = true;
                height = available_above;
            } else {
                y_is_flipped = false;
                height = available_below;
            }
        }

        let max_height_in_lines = ((height - POPOVER_Y_PADDING) / line_height).floor() as u32;

        // TODO(mgsloan): use viewport_bounds.width as a max width when rendering menu.
        let Some(mut menu_element) = self.editor.update(cx, |editor, cx| {
            editor.render_context_menu(&self.style, max_height_in_lines, cx)
        }) else {
            return;
        };

        let menu_size = menu_element.layout_as_root(AvailableSpace::min_size(), cx);
        let menu_position = gpui::Point {
            // Snap the right edge of the list to the right edge of the window if its horizontal bounds
            // overflow. Include space for the scrollbar.
            x: target_position
                .x
                .min((viewport_bounds.right() - menu_size.width).max(Pixels::ZERO)),
            y: if y_is_flipped {
                bottom_y_when_flipped - menu_size.height
            } else {
                target_position.y
            },
        };
        cx.defer_draw(menu_element, menu_position, 1);

        // Layout documentation aside
        let menu_bounds = Bounds::new(menu_position, menu_size);
        let max_menu_size = size(menu_size.width, unconstrained_max_height);
        let max_menu_bounds = if y_is_flipped {
            Bounds::new(
                point(
                    menu_position.x,
                    bottom_y_when_flipped - max_menu_size.height,
                ),
                max_menu_size,
            )
        } else {
            Bounds::new(target_position, max_menu_size)
        };
        self.layout_context_menu_aside(
            text_hitbox,
            y_is_flipped,
            menu_position,
            menu_bounds,
            max_menu_bounds,
            unconstrained_max_height,
            line_height,
            viewport_bounds,
            cx,
        );
    }

    #[allow(clippy::too_many_arguments)]
    fn layout_context_menu_aside(
        &self,
        text_hitbox: &Hitbox,
        y_is_flipped: bool,
        menu_position: gpui::Point<Pixels>,
        menu_bounds: Bounds<Pixels>,
        max_menu_bounds: Bounds<Pixels>,
        max_height: Pixels,
        line_height: Pixels,
        viewport_bounds: Bounds<Pixels>,
        cx: &mut WindowContext,
    ) {
        let mut extend_amount = Edges::all(MENU_GAP);
        // Extend to include the cursored line to avoid overlapping it.
        if y_is_flipped {
            extend_amount.bottom = line_height;
        } else {
            extend_amount.top = line_height;
        }
        let target_bounds = menu_bounds.extend(extend_amount);
        let max_target_bounds = max_menu_bounds.extend(extend_amount);

        let available_within_viewport = target_bounds.space_within(&viewport_bounds);
        let positioned_aside = if available_within_viewport.right >= MENU_ASIDE_MIN_WIDTH {
            let max_width = cmp::min(
                available_within_viewport.right - px(1.),
                MENU_ASIDE_MAX_WIDTH,
            );
            let Some(mut aside) =
                self.render_context_menu_aside(size(max_width, max_height - POPOVER_Y_PADDING), cx)
            else {
                return;
            };
            aside.layout_as_root(AvailableSpace::min_size(), cx);
            let right_position = point(target_bounds.right(), menu_position.y);
            Some((aside, right_position))
        } else {
            let max_size = size(
                // TODO(mgsloan): Once the menu is bounded by viewport width the bound on viewport
                // won't be needed here.
                cmp::min(
                    cmp::max(menu_bounds.size.width - px(2.), MENU_ASIDE_MIN_WIDTH),
                    viewport_bounds.right(),
                ),
                cmp::min(
                    max_height,
                    cmp::max(
                        available_within_viewport.top,
                        available_within_viewport.bottom,
                    ),
                ) - POPOVER_Y_PADDING,
            );
            let Some(mut aside) = self.render_context_menu_aside(max_size, cx) else {
                return;
            };
            let actual_size = aside.layout_as_root(AvailableSpace::min_size(), cx);

            let top_position = point(menu_position.x, target_bounds.top() - actual_size.height);
            let bottom_position = point(menu_position.x, target_bounds.bottom());

            let fit_within = |available: Edges<Pixels>, wanted: Size<Pixels>| {
                // Prefer to fit on the same side of the line as the menu, then on the other side of
                // the line.
                if !y_is_flipped && wanted.height < available.bottom {
                    Some(bottom_position)
                } else if !y_is_flipped && wanted.height < available.top {
                    Some(top_position)
                } else if y_is_flipped && wanted.height < available.top {
                    Some(top_position)
                } else if y_is_flipped && wanted.height < available.bottom {
                    Some(bottom_position)
                } else {
                    None
                }
            };

            // Prefer choosing a direction using max sizes rather than actual size for stability.
            let available_within_text = max_target_bounds.space_within(&text_hitbox.bounds);
            let wanted = size(MENU_ASIDE_MAX_WIDTH, max_height);
            let aside_position = fit_within(available_within_text, wanted)
                // Fallback: fit max size in window.
                .or_else(|| fit_within(max_target_bounds.space_within(&viewport_bounds), wanted))
                // Fallback: fit actual size in window.
                .or_else(|| fit_within(available_within_viewport, actual_size));

            aside_position.map(|position| (aside, position))
        };

        // Skip drawing if it doesn't fit anywhere.
        if let Some((aside, position)) = positioned_aside {
            cx.defer_draw(aside, position, 1);
        }
    }

    fn render_context_menu_aside(
        &self,
        max_size: Size<Pixels>,
        cx: &mut WindowContext,
    ) -> Option<AnyElement> {
        if max_size.width < px(100.) || max_size.height < px(12.) {
            None
        } else {
            self.editor.update(cx, |editor, cx| {
                editor.render_context_menu_aside(&self.style, max_size, cx)
            })
        }
    }

    #[allow(clippy::too_many_arguments)]
    fn layout_inline_completion_popover(
        &self,
        text_bounds: &Bounds<Pixels>,
        editor_snapshot: &EditorSnapshot,
        visible_row_range: Range<DisplayRow>,
        scroll_top: f32,
        scroll_bottom: f32,
        line_layouts: &[LineWithInvisibles],
        line_height: Pixels,
        scroll_pixel_position: gpui::Point<Pixels>,
        editor_width: Pixels,
        style: &EditorStyle,
        cx: &mut WindowContext,
    ) -> Option<AnyElement> {
        const PADDING_X: Pixels = Pixels(24.);
        const PADDING_Y: Pixels = Pixels(2.);

        let active_inline_completion = self.editor.read(cx).active_inline_completion.as_ref()?;

        match &active_inline_completion.completion {
            InlineCompletion::Move(target_position) => {
                let target_display_point = target_position.to_display_point(editor_snapshot);
                if target_display_point.row().as_f32() < scroll_top {
                    let mut element = inline_completion_tab_indicator(
                        "Jump to Edit",
                        Some(IconName::ArrowUp),
                        cx,
                    );
                    let size = element.layout_as_root(AvailableSpace::min_size(), cx);
                    let offset = point((text_bounds.size.width - size.width) / 2., PADDING_Y);
                    element.prepaint_at(text_bounds.origin + offset, cx);
                    Some(element)
                } else if (target_display_point.row().as_f32() + 1.) > scroll_bottom {
                    let mut element = inline_completion_tab_indicator(
                        "Jump to Edit",
                        Some(IconName::ArrowDown),
                        cx,
                    );
                    let size = element.layout_as_root(AvailableSpace::min_size(), cx);
                    let offset = point(
                        (text_bounds.size.width - size.width) / 2.,
                        text_bounds.size.height - size.height - PADDING_Y,
                    );
                    element.prepaint_at(text_bounds.origin + offset, cx);
                    Some(element)
                } else {
                    let mut element = inline_completion_tab_indicator("Jump to Edit", None, cx);

                    let target_line_end = DisplayPoint::new(
                        target_display_point.row(),
                        editor_snapshot.line_len(target_display_point.row()),
                    );
                    let origin = self.editor.update(cx, |editor, cx| {
                        editor.display_to_pixel_point(target_line_end, editor_snapshot, cx)
                    })?;
                    element.prepaint_as_root(
                        text_bounds.origin + origin + point(PADDING_X, px(0.)),
                        AvailableSpace::min_size(),
                        cx,
                    );
                    Some(element)
                }
            }
            InlineCompletion::Edit(edits) => {
                if self.editor.read(cx).has_active_completions_menu() {
                    return None;
                }

                let edit_start = edits
                    .first()
                    .unwrap()
                    .0
                    .start
                    .to_display_point(editor_snapshot);
                let edit_end = edits
                    .last()
                    .unwrap()
                    .0
                    .end
                    .to_display_point(editor_snapshot);

                let is_visible = visible_row_range.contains(&edit_start.row())
                    || visible_row_range.contains(&edit_end.row());
                if !is_visible {
                    return None;
                }

                if let Some(range) = single_line_edit(&edits, &editor_snapshot.buffer_snapshot) {
                    let mut element = inline_completion_tab_indicator("Accept", None, cx);

                    let target_display_point = range.end.to_display_point(editor_snapshot);
                    let target_line_end = DisplayPoint::new(
                        target_display_point.row(),
                        editor_snapshot.line_len(target_display_point.row()),
                    );
                    let origin = self.editor.update(cx, |editor, cx| {
                        editor.display_to_pixel_point(target_line_end, editor_snapshot, cx)
                    })?;

                    element.prepaint_as_root(
                        text_bounds.origin + origin + point(PADDING_X, px(0.)),
                        AvailableSpace::min_size(),
                        cx,
                    );

                    return Some(element);
                }

                if all_edits_insertions_or_deletions(edits, &editor_snapshot.buffer_snapshot) {
                    return None;
                }

                let crate::InlineCompletionText::Edit { text, highlights } =
                    crate::inline_completion_edit_text(editor_snapshot, edits, false, cx)
                else {
                    return None;
                };

                let line_count = text.lines().count() + 1;

                let longest_row =
                    editor_snapshot.longest_row_in_range(edit_start.row()..edit_end.row() + 1);
                let longest_line_width = if visible_row_range.contains(&longest_row) {
                    line_layouts[(longest_row.0 - visible_row_range.start.0) as usize].width
                } else {
                    layout_line(
                        longest_row,
                        editor_snapshot,
                        style,
                        editor_width,
                        |_| false,
                        cx,
                    )
                    .width
                };

                let styled_text =
                    gpui::StyledText::new(text.clone()).with_highlights(&style.text, highlights);

                let mut element = div()
                    .bg(cx.theme().colors().editor_background)
                    .border_1()
                    .border_color(cx.theme().colors().border)
                    .rounded_md()
                    .px_1()
                    .child(styled_text)
                    .into_any();

                let element_bounds = element.layout_as_root(AvailableSpace::min_size(), cx);
                let is_fully_visible =
                    editor_width >= longest_line_width + PADDING_X + element_bounds.width;

                let origin = if is_fully_visible {
                    text_bounds.origin
                        + point(
                            longest_line_width + PADDING_X - scroll_pixel_position.x,
                            edit_start.row().as_f32() * line_height - scroll_pixel_position.y,
                        )
                } else {
                    let target_above =
                        DisplayRow(edit_start.row().0.saturating_sub(line_count as u32));
                    let row_target = if visible_row_range
                        .contains(&DisplayRow(target_above.0.saturating_sub(1)))
                    {
                        target_above
                    } else {
                        DisplayRow(edit_end.row().0 + 1)
                    };

                    text_bounds.origin
                        + point(
                            -scroll_pixel_position.x,
                            row_target.as_f32() * line_height - scroll_pixel_position.y,
                        )
                };

                element.prepaint_as_root(origin, element_bounds.into(), cx);
                Some(element)
            }
        }
    }

    fn layout_mouse_context_menu(
        &self,
        editor_snapshot: &EditorSnapshot,
        visible_range: Range<DisplayRow>,
        content_origin: gpui::Point<Pixels>,
        cx: &mut WindowContext,
    ) -> Option<AnyElement> {
        let position = self.editor.update(cx, |editor, cx| {
            let visible_start_point = editor.display_to_pixel_point(
                DisplayPoint::new(visible_range.start, 0),
                editor_snapshot,
                cx,
            )?;
            let visible_end_point = editor.display_to_pixel_point(
                DisplayPoint::new(visible_range.end, 0),
                editor_snapshot,
                cx,
            )?;

            let mouse_context_menu = editor.mouse_context_menu.as_ref()?;
            let (source_display_point, position) = match mouse_context_menu.position {
                MenuPosition::PinnedToScreen(point) => (None, point),
                MenuPosition::PinnedToEditor { source, offset } => {
                    let source_display_point = source.to_display_point(editor_snapshot);
                    let source_point = editor.to_pixel_point(source, editor_snapshot, cx)?;
                    let position = content_origin + source_point + offset;
                    (Some(source_display_point), position)
                }
            };

            let source_included = source_display_point.map_or(true, |source_display_point| {
                visible_range
                    .to_inclusive()
                    .contains(&source_display_point.row())
            });
            let position_included =
                visible_start_point.y <= position.y && position.y <= visible_end_point.y;
            if !source_included && !position_included {
                None
            } else {
                Some(position)
            }
        })?;

        let mut element = self.editor.update(cx, |editor, _| {
            let mouse_context_menu = editor.mouse_context_menu.as_ref()?;
            let context_menu = mouse_context_menu.context_menu.clone();

            Some(
                deferred(
                    anchored()
                        .position(position)
                        .child(context_menu)
                        .anchor(Corner::TopLeft)
                        .snap_to_window_with_margin(px(8.)),
                )
                .with_priority(1)
                .into_any(),
            )
        })?;

        element.prepaint_as_root(position, AvailableSpace::min_size(), cx);
        Some(element)
    }

    #[allow(clippy::too_many_arguments)]
    fn layout_hover_popovers(
        &self,
        snapshot: &EditorSnapshot,
        hitbox: &Hitbox,
        text_hitbox: &Hitbox,
        visible_display_row_range: Range<DisplayRow>,
        content_origin: gpui::Point<Pixels>,
        scroll_pixel_position: gpui::Point<Pixels>,
        line_layouts: &[LineWithInvisibles],
        line_height: Pixels,
        em_width: Pixels,
        cx: &mut WindowContext,
    ) {
        struct MeasuredHoverPopover {
            element: AnyElement,
            size: Size<Pixels>,
            horizontal_offset: Pixels,
        }

        let max_size = size(
            (120. * em_width) // Default size
                .min(hitbox.size.width / 2.) // Shrink to half of the editor width
                .max(MIN_POPOVER_CHARACTER_WIDTH * em_width), // Apply minimum width of 20 characters
            (16. * line_height) // Default size
                .min(hitbox.size.height / 2.) // Shrink to half of the editor height
                .max(MIN_POPOVER_LINE_HEIGHT * line_height), // Apply minimum height of 4 lines
        );

        let hover_popovers = self.editor.update(cx, |editor, cx| {
            editor
                .hover_state
                .render(snapshot, visible_display_row_range.clone(), max_size, cx)
        });
        let Some((position, hover_popovers)) = hover_popovers else {
            return;
        };

        // This is safe because we check on layout whether the required row is available
        let hovered_row_layout =
            &line_layouts[position.row().minus(visible_display_row_range.start) as usize];

        // Compute Hovered Point
        let x =
            hovered_row_layout.x_for_index(position.column() as usize) - scroll_pixel_position.x;
        let y = position.row().as_f32() * line_height - scroll_pixel_position.y;
        let hovered_point = content_origin + point(x, y);

        let mut overall_height = Pixels::ZERO;
        let mut measured_hover_popovers = Vec::new();
        for mut hover_popover in hover_popovers {
            let size = hover_popover.layout_as_root(AvailableSpace::min_size(), cx);
            let horizontal_offset =
                (text_hitbox.top_right().x - (hovered_point.x + size.width)).min(Pixels::ZERO);

            overall_height += HOVER_POPOVER_GAP + size.height;

            measured_hover_popovers.push(MeasuredHoverPopover {
                element: hover_popover,
                size,
                horizontal_offset,
            });
        }
        overall_height += HOVER_POPOVER_GAP;

        fn draw_occluder(width: Pixels, origin: gpui::Point<Pixels>, cx: &mut WindowContext) {
            let mut occlusion = div()
                .size_full()
                .occlude()
                .on_mouse_move(|_, cx| cx.stop_propagation())
                .into_any_element();
            occlusion.layout_as_root(size(width, HOVER_POPOVER_GAP).into(), cx);
            cx.defer_draw(occlusion, origin, 2);
        }

        if hovered_point.y > overall_height {
            // There is enough space above. Render popovers above the hovered point
            let mut current_y = hovered_point.y;
            for (position, popover) in measured_hover_popovers.into_iter().with_position() {
                let size = popover.size;
                let popover_origin = point(
                    hovered_point.x + popover.horizontal_offset,
                    current_y - size.height,
                );

                cx.defer_draw(popover.element, popover_origin, 2);
                if position != itertools::Position::Last {
                    let origin = point(popover_origin.x, popover_origin.y - HOVER_POPOVER_GAP);
                    draw_occluder(size.width, origin, cx);
                }

                current_y = popover_origin.y - HOVER_POPOVER_GAP;
            }
        } else {
            // There is not enough space above. Render popovers below the hovered point
            let mut current_y = hovered_point.y + line_height;
            for (position, popover) in measured_hover_popovers.into_iter().with_position() {
                let size = popover.size;
                let popover_origin = point(hovered_point.x + popover.horizontal_offset, current_y);

                cx.defer_draw(popover.element, popover_origin, 2);
                if position != itertools::Position::Last {
                    let origin = point(popover_origin.x, popover_origin.y + size.height);
                    draw_occluder(size.width, origin, cx);
                }

                current_y = popover_origin.y + size.height + HOVER_POPOVER_GAP;
            }
        }
    }

    #[allow(clippy::too_many_arguments)]
    fn layout_diff_hunk_controls(
        &self,
        row_range: Range<DisplayRow>,
        row_infos: &[RowInfo],
        text_hitbox: &Hitbox,
        position_map: &PositionMap,
        newest_cursor_position: Option<DisplayPoint>,
        line_height: Pixels,
        scroll_pixel_position: gpui::Point<Pixels>,
        display_hunks: &[(DisplayDiffHunk, Option<Hitbox>)],
        editor: View<Editor>,
        cx: &mut WindowContext,
    ) -> Vec<AnyElement> {
        let point_for_position =
            position_map.point_for_position(text_hitbox.bounds, cx.mouse_position());

        let mut controls = vec![];

        let active_positions = [
            Some(point_for_position.previous_valid),
            newest_cursor_position,
        ];

        for (hunk, _) in display_hunks {
            if let DisplayDiffHunk::Unfolded {
                display_row_range,
                multi_buffer_range,
                status,
                ..
            } = &hunk
            {
                if display_row_range.start < row_range.start
                    || display_row_range.start >= row_range.end
                {
                    continue;
                }
                let row_ix = (display_row_range.start - row_range.start).0 as usize;
                if row_infos[row_ix].diff_status.is_none() {
                    continue;
                }
                if row_infos[row_ix].diff_status == Some(DiffHunkStatus::Added)
                    && *status != DiffHunkStatus::Added
                {
                    continue;
                }
                if active_positions
                    .iter()
                    .any(|p| p.map_or(false, |p| display_row_range.contains(&p.row())))
                {
                    let y = display_row_range.start.as_f32() * line_height
                        + text_hitbox.bounds.top()
                        - scroll_pixel_position.y;
                    let x = text_hitbox.bounds.right() - px(100.);

                    let mut element =
                        diff_hunk_controls(multi_buffer_range.clone(), line_height, &editor, cx);
                    element.prepaint_as_root(
                        gpui::Point::new(x, y),
                        size(px(100.0), line_height).into(),
                        cx,
                    );
                    controls.push(element);
                }
            }
        }

        controls
    }

    #[allow(clippy::too_many_arguments)]
    fn layout_signature_help(
        &self,
        hitbox: &Hitbox,
        content_origin: gpui::Point<Pixels>,
        scroll_pixel_position: gpui::Point<Pixels>,
        newest_selection_head: Option<DisplayPoint>,
        start_row: DisplayRow,
        line_layouts: &[LineWithInvisibles],
        line_height: Pixels,
        em_width: Pixels,
        cx: &mut WindowContext,
    ) {
        if !self.editor.focus_handle(cx).is_focused(cx) {
            return;
        }
        let Some(newest_selection_head) = newest_selection_head else {
            return;
        };
        let selection_row = newest_selection_head.row();
        if selection_row < start_row {
            return;
        }
        let Some(cursor_row_layout) = line_layouts.get(selection_row.minus(start_row) as usize)
        else {
            return;
        };

        let start_x = cursor_row_layout.x_for_index(newest_selection_head.column() as usize)
            - scroll_pixel_position.x
            + content_origin.x;
        let start_y =
            selection_row.as_f32() * line_height + content_origin.y - scroll_pixel_position.y;

        let max_size = size(
            (120. * em_width) // Default size
                .min(hitbox.size.width / 2.) // Shrink to half of the editor width
                .max(MIN_POPOVER_CHARACTER_WIDTH * em_width), // Apply minimum width of 20 characters
            (16. * line_height) // Default size
                .min(hitbox.size.height / 2.) // Shrink to half of the editor height
                .max(MIN_POPOVER_LINE_HEIGHT * line_height), // Apply minimum height of 4 lines
        );

        let maybe_element = self.editor.update(cx, |editor, cx| {
            if let Some(popover) = editor.signature_help_state.popover_mut() {
                let element = popover.render(
                    &self.style,
                    max_size,
                    editor.workspace.as_ref().map(|(w, _)| w.clone()),
                    cx,
                );
                Some(element)
            } else {
                None
            }
        });
        if let Some(mut element) = maybe_element {
            let window_size = cx.viewport_size();
            let size = element.layout_as_root(Size::<AvailableSpace>::default(), cx);
            let mut point = point(start_x, start_y - size.height);

            // Adjusting to ensure the popover does not overflow in the X-axis direction.
            if point.x + size.width >= window_size.width {
                point.x = window_size.width - size.width;
            }

            cx.defer_draw(element, point, 1)
        }
    }

    fn paint_background(&self, layout: &EditorLayout, cx: &mut WindowContext) {
        cx.paint_layer(layout.hitbox.bounds, |cx| {
            let scroll_top = layout.position_map.snapshot.scroll_position().y;
            let gutter_bg = cx.theme().colors().editor_gutter_background;
            cx.paint_quad(fill(layout.gutter_hitbox.bounds, gutter_bg));
            cx.paint_quad(fill(layout.text_hitbox.bounds, self.style.background));

            if let EditorMode::Full = layout.mode {
                let mut active_rows = layout.active_rows.iter().peekable();
                while let Some((start_row, contains_non_empty_selection)) = active_rows.next() {
                    let mut end_row = start_row.0;
                    while active_rows
                        .peek()
                        .map_or(false, |(active_row, has_selection)| {
                            active_row.0 == end_row + 1
                                && *has_selection == contains_non_empty_selection
                        })
                    {
                        active_rows.next().unwrap();
                        end_row += 1;
                    }

                    if !contains_non_empty_selection {
                        let highlight_h_range =
                            match layout.position_map.snapshot.current_line_highlight {
                                CurrentLineHighlight::Gutter => Some(Range {
                                    start: layout.hitbox.left(),
                                    end: layout.gutter_hitbox.right(),
                                }),
                                CurrentLineHighlight::Line => Some(Range {
                                    start: layout.text_hitbox.bounds.left(),
                                    end: layout.text_hitbox.bounds.right(),
                                }),
                                CurrentLineHighlight::All => Some(Range {
                                    start: layout.hitbox.left(),
                                    end: layout.hitbox.right(),
                                }),
                                CurrentLineHighlight::None => None,
                            };
                        if let Some(range) = highlight_h_range {
                            let active_line_bg = cx.theme().colors().editor_active_line_background;
                            let bounds = Bounds {
                                origin: point(
                                    range.start,
                                    layout.hitbox.origin.y
                                        + (start_row.as_f32() - scroll_top)
                                            * layout.position_map.line_height,
                                ),
                                size: size(
                                    range.end - range.start,
                                    layout.position_map.line_height
                                        * (end_row - start_row.0 + 1) as f32,
                                ),
                            };
                            cx.paint_quad(fill(bounds, active_line_bg));
                        }
                    }
                }

                let mut paint_highlight =
                    |highlight_row_start: DisplayRow, highlight_row_end: DisplayRow, color| {
                        let origin = point(
                            layout.hitbox.origin.x,
                            layout.hitbox.origin.y
                                + (highlight_row_start.as_f32() - scroll_top)
                                    * layout.position_map.line_height,
                        );
                        let size = size(
                            layout.hitbox.size.width,
                            layout.position_map.line_height
                                * highlight_row_end.next_row().minus(highlight_row_start) as f32,
                        );
                        cx.paint_quad(fill(Bounds { origin, size }, color));
                    };

                let mut current_paint: Option<(Hsla, Range<DisplayRow>)> = None;
                for (&new_row, &new_color) in &layout.highlighted_rows {
                    match &mut current_paint {
                        Some((current_color, current_range)) => {
                            let current_color = *current_color;
                            let new_range_started = current_color != new_color
                                || current_range.end.next_row() != new_row;
                            if new_range_started {
                                paint_highlight(
                                    current_range.start,
                                    current_range.end,
                                    current_color,
                                );
                                current_paint = Some((new_color, new_row..new_row));
                                continue;
                            } else {
                                current_range.end = current_range.end.next_row();
                            }
                        }
                        None => current_paint = Some((new_color, new_row..new_row)),
                    };
                }
                if let Some((color, range)) = current_paint {
                    paint_highlight(range.start, range.end, color);
                }

                let scroll_left =
                    layout.position_map.snapshot.scroll_position().x * layout.position_map.em_width;

                for (wrap_position, active) in layout.wrap_guides.iter() {
                    let x = (layout.text_hitbox.origin.x
                        + *wrap_position
                        + layout.position_map.em_width / 2.)
                        - scroll_left;

                    let show_scrollbars = {
                        let (scrollbar_x, scrollbar_y) = &layout.scrollbars_layout.as_xy();

                        scrollbar_x.as_ref().map_or(false, |sx| sx.visible)
                            || scrollbar_y.as_ref().map_or(false, |sy| sy.visible)
                    };

                    if x < layout.text_hitbox.origin.x
                        || (show_scrollbars && x > self.scrollbar_left(&layout.hitbox.bounds))
                    {
                        continue;
                    }

                    let color = if *active {
                        cx.theme().colors().editor_active_wrap_guide
                    } else {
                        cx.theme().colors().editor_wrap_guide
                    };
                    cx.paint_quad(fill(
                        Bounds {
                            origin: point(x, layout.text_hitbox.origin.y),
                            size: size(px(1.), layout.text_hitbox.size.height),
                        },
                        color,
                    ));
                }
            }
        })
    }

    fn paint_indent_guides(&mut self, layout: &mut EditorLayout, cx: &mut WindowContext) {
        let Some(indent_guides) = &layout.indent_guides else {
            return;
        };

        let faded_color = |color: Hsla, alpha: f32| {
            let mut faded = color;
            faded.a = alpha;
            faded
        };

        for indent_guide in indent_guides {
            let indent_accent_colors = cx.theme().accents().color_for_index(indent_guide.depth);
            let settings = indent_guide.settings;

            // TODO fixed for now, expose them through themes later
            const INDENT_AWARE_ALPHA: f32 = 0.2;
            const INDENT_AWARE_ACTIVE_ALPHA: f32 = 0.4;
            const INDENT_AWARE_BACKGROUND_ALPHA: f32 = 0.1;
            const INDENT_AWARE_BACKGROUND_ACTIVE_ALPHA: f32 = 0.2;

            let line_color = match (settings.coloring, indent_guide.active) {
                (IndentGuideColoring::Disabled, _) => None,
                (IndentGuideColoring::Fixed, false) => {
                    Some(cx.theme().colors().editor_indent_guide)
                }
                (IndentGuideColoring::Fixed, true) => {
                    Some(cx.theme().colors().editor_indent_guide_active)
                }
                (IndentGuideColoring::IndentAware, false) => {
                    Some(faded_color(indent_accent_colors, INDENT_AWARE_ALPHA))
                }
                (IndentGuideColoring::IndentAware, true) => {
                    Some(faded_color(indent_accent_colors, INDENT_AWARE_ACTIVE_ALPHA))
                }
            };

            let background_color = match (settings.background_coloring, indent_guide.active) {
                (IndentGuideBackgroundColoring::Disabled, _) => None,
                (IndentGuideBackgroundColoring::IndentAware, false) => Some(faded_color(
                    indent_accent_colors,
                    INDENT_AWARE_BACKGROUND_ALPHA,
                )),
                (IndentGuideBackgroundColoring::IndentAware, true) => Some(faded_color(
                    indent_accent_colors,
                    INDENT_AWARE_BACKGROUND_ACTIVE_ALPHA,
                )),
            };

            let requested_line_width = if indent_guide.active {
                settings.active_line_width
            } else {
                settings.line_width
            }
            .clamp(1, 10);
            let mut line_indicator_width = 0.;
            if let Some(color) = line_color {
                cx.paint_quad(fill(
                    Bounds {
                        origin: indent_guide.origin,
                        size: size(px(requested_line_width as f32), indent_guide.length),
                    },
                    color,
                ));
                line_indicator_width = requested_line_width as f32;
            }

            if let Some(color) = background_color {
                let width = indent_guide.single_indent_width - px(line_indicator_width);
                cx.paint_quad(fill(
                    Bounds {
                        origin: point(
                            indent_guide.origin.x + px(line_indicator_width),
                            indent_guide.origin.y,
                        ),
                        size: size(width, indent_guide.length),
                    },
                    color,
                ));
            }
        }
    }

    fn paint_line_numbers(&mut self, layout: &mut EditorLayout, cx: &mut WindowContext) {
        let is_singleton = self.editor.read(cx).is_singleton(cx);

        let line_height = layout.position_map.line_height;
        cx.set_cursor_style(CursorStyle::Arrow, &layout.gutter_hitbox);

        for LineNumberLayout {
            shaped_line,
            hitbox,
            display_row,
        } in layout.line_numbers.values()
        {
            let Some(hitbox) = hitbox else {
                continue;
            };

            let is_active = layout.active_rows.contains_key(&display_row);

            let color = if is_active {
                cx.theme().colors().editor_active_line_number
            } else if !is_singleton && hitbox.is_hovered(cx) {
                cx.theme().colors().editor_hover_line_number
            } else {
                cx.theme().colors().editor_line_number
            };

            let Some(line) = self
                .shape_line_number(shaped_line.text.clone(), color, cx)
                .log_err()
            else {
                continue;
            };
            let Some(()) = line.paint(hitbox.origin, line_height, cx).log_err() else {
                continue;
            };
            // In singleton buffers, we select corresponding lines on the line number click, so use | -like cursor.
            // In multi buffers, we open file at the line number clicked, so use a pointing hand cursor.
            if is_singleton {
                cx.set_cursor_style(CursorStyle::IBeam, hitbox);
            } else {
                cx.set_cursor_style(CursorStyle::PointingHand, hitbox);
            }
        }
    }

    fn paint_diff_hunks(layout: &mut EditorLayout, cx: &mut WindowContext) {
        if layout.display_hunks.is_empty() {
            return;
        }

        let line_height = layout.position_map.line_height;
        cx.paint_layer(layout.gutter_hitbox.bounds, |cx| {
            for (hunk, hitbox) in &layout.display_hunks {
                let hunk_to_paint = match hunk {
                    DisplayDiffHunk::Folded { .. } => {
                        let hunk_bounds = Self::diff_hunk_bounds(
                            &layout.position_map.snapshot,
                            line_height,
                            layout.gutter_hitbox.bounds,
                            hunk,
                        );
                        Some((
                            hunk_bounds,
                            cx.theme().status().modified,
                            Corners::all(px(0.)),
                        ))
                    }
                    DisplayDiffHunk::Unfolded {
                        status,
                        display_row_range,
                        ..
                    } => hitbox.as_ref().map(|hunk_hitbox| match status {
                        DiffHunkStatus::Added => (
                            hunk_hitbox.bounds,
                            cx.theme().status().created,
                            Corners::all(px(0.)),
                        ),
                        DiffHunkStatus::Modified => (
                            hunk_hitbox.bounds,
                            cx.theme().status().modified,
                            Corners::all(px(0.)),
                        ),
                        DiffHunkStatus::Removed if !display_row_range.is_empty() => (
                            hunk_hitbox.bounds,
                            cx.theme().status().deleted,
                            Corners::all(px(0.)),
                        ),
                        DiffHunkStatus::Removed => (
                            Bounds::new(
                                point(
                                    hunk_hitbox.origin.x - hunk_hitbox.size.width,
                                    hunk_hitbox.origin.y,
                                ),
                                size(hunk_hitbox.size.width * px(2.), hunk_hitbox.size.height),
                            ),
                            cx.theme().status().deleted,
                            Corners::all(1. * line_height),
                        ),
                    }),
                };

                if let Some((hunk_bounds, background_color, corner_radii)) = hunk_to_paint {
                    cx.paint_quad(quad(
                        hunk_bounds,
                        corner_radii,
                        background_color,
                        Edges::default(),
                        transparent_black(),
                    ));
                }
            }
        });
    }

    pub(super) fn diff_hunk_bounds(
        snapshot: &EditorSnapshot,
        line_height: Pixels,
        gutter_bounds: Bounds<Pixels>,
        hunk: &DisplayDiffHunk,
    ) -> Bounds<Pixels> {
        let scroll_position = snapshot.scroll_position();
        let scroll_top = scroll_position.y * line_height;

        match hunk {
            DisplayDiffHunk::Folded { display_row, .. } => {
                let start_y = display_row.as_f32() * line_height - scroll_top;
                let end_y = start_y + line_height;

                let width = Self::diff_hunk_strip_width(line_height);
                let highlight_origin = gutter_bounds.origin + point(px(0.), start_y);
                let highlight_size = size(width, end_y - start_y);
                Bounds::new(highlight_origin, highlight_size)
            }
            DisplayDiffHunk::Unfolded {
                display_row_range,
                status,
                ..
            } => {
                if *status == DiffHunkStatus::Removed && display_row_range.is_empty() {
                    let row = display_row_range.start;

                    let offset = line_height / 2.;
                    let start_y = row.as_f32() * line_height - offset - scroll_top;
                    let end_y = start_y + line_height;

                    let width = (0.35 * line_height).floor();
                    let highlight_origin = gutter_bounds.origin + point(px(0.), start_y);
                    let highlight_size = size(width, end_y - start_y);
                    Bounds::new(highlight_origin, highlight_size)
                } else {
                    let start_row = display_row_range.start;
                    let end_row = display_row_range.end;
                    // If we're in a multibuffer, row range span might include an
                    // excerpt header, so if we were to draw the marker straight away,
                    // the hunk might include the rows of that header.
                    // Making the range inclusive doesn't quite cut it, as we rely on the exclusivity for the soft wrap.
                    // Instead, we simply check whether the range we're dealing with includes
                    // any excerpt headers and if so, we stop painting the diff hunk on the first row of that header.
                    let end_row_in_current_excerpt = snapshot
                        .blocks_in_range(start_row..end_row)
                        .find_map(|(start_row, block)| {
                            if matches!(block, Block::ExcerptBoundary { .. }) {
                                Some(start_row)
                            } else {
                                None
                            }
                        })
                        .unwrap_or(end_row);

                    let start_y = start_row.as_f32() * line_height - scroll_top;
                    let end_y = end_row_in_current_excerpt.as_f32() * line_height - scroll_top;

                    let width = Self::diff_hunk_strip_width(line_height);
                    let highlight_origin = gutter_bounds.origin + point(px(0.), start_y);
                    let highlight_size = size(width, end_y - start_y);
                    Bounds::new(highlight_origin, highlight_size)
                }
            }
        }
    }

    /// Returns the width of the diff strip that will be displayed in the gutter.
    pub(super) fn diff_hunk_strip_width(line_height: Pixels) -> Pixels {
        // We floor the value to prevent pixel rounding.
        (0.275 * line_height).floor()
    }

    fn paint_gutter_indicators(&self, layout: &mut EditorLayout, cx: &mut WindowContext) {
        cx.paint_layer(layout.gutter_hitbox.bounds, |cx| {
            cx.with_element_namespace("crease_toggles", |cx| {
                for crease_toggle in layout.crease_toggles.iter_mut().flatten() {
                    crease_toggle.paint(cx);
                }
            });

            for test_indicator in layout.test_indicators.iter_mut() {
                test_indicator.paint(cx);
            }

            if let Some(indicator) = layout.code_actions_indicator.as_mut() {
                indicator.paint(cx);
            }
        });
    }

    fn paint_gutter_highlights(&self, layout: &mut EditorLayout, cx: &mut WindowContext) {
        for (_, hunk_hitbox) in &layout.display_hunks {
            if let Some(hunk_hitbox) = hunk_hitbox {
                cx.set_cursor_style(CursorStyle::PointingHand, hunk_hitbox);
            }
        }

        let show_git_gutter = layout
            .position_map
            .snapshot
            .show_git_diff_gutter
            .unwrap_or_else(|| {
                matches!(
                    ProjectSettings::get_global(cx).git.git_gutter,
                    Some(GitGutterSetting::TrackedFiles)
                )
            });
        if show_git_gutter {
            Self::paint_diff_hunks(layout, cx)
        }

        let highlight_width = 0.275 * layout.position_map.line_height;
        let highlight_corner_radii = Corners::all(0.05 * layout.position_map.line_height);
        cx.paint_layer(layout.gutter_hitbox.bounds, |cx| {
            for (range, color) in &layout.highlighted_gutter_ranges {
                let start_row = if range.start.row() < layout.visible_display_row_range.start {
                    layout.visible_display_row_range.start - DisplayRow(1)
                } else {
                    range.start.row()
                };
                let end_row = if range.end.row() > layout.visible_display_row_range.end {
                    layout.visible_display_row_range.end + DisplayRow(1)
                } else {
                    range.end.row()
                };

                let start_y = layout.gutter_hitbox.top()
                    + start_row.0 as f32 * layout.position_map.line_height
                    - layout.position_map.scroll_pixel_position.y;
                let end_y = layout.gutter_hitbox.top()
                    + (end_row.0 + 1) as f32 * layout.position_map.line_height
                    - layout.position_map.scroll_pixel_position.y;
                let bounds = Bounds::from_corners(
                    point(layout.gutter_hitbox.left(), start_y),
                    point(layout.gutter_hitbox.left() + highlight_width, end_y),
                );
                cx.paint_quad(fill(bounds, *color).corner_radii(highlight_corner_radii));
            }
        });
    }

    fn paint_blamed_display_rows(&self, layout: &mut EditorLayout, cx: &mut WindowContext) {
        let Some(blamed_display_rows) = layout.blamed_display_rows.take() else {
            return;
        };

        cx.paint_layer(layout.gutter_hitbox.bounds, |cx| {
            for mut blame_element in blamed_display_rows.into_iter() {
                blame_element.paint(cx);
            }
        })
    }

    fn paint_text(&mut self, layout: &mut EditorLayout, cx: &mut WindowContext) {
        cx.with_content_mask(
            Some(ContentMask {
                bounds: layout.text_hitbox.bounds,
            }),
            |cx| {
                let cursor_style = if self
                    .editor
                    .read(cx)
                    .hovered_link_state
                    .as_ref()
                    .is_some_and(|hovered_link_state| !hovered_link_state.links.is_empty())
                {
                    CursorStyle::PointingHand
                } else {
                    CursorStyle::IBeam
                };
                cx.set_cursor_style(cursor_style, &layout.text_hitbox);

                let invisible_display_ranges = self.paint_highlights(layout, cx);
                self.paint_lines(&invisible_display_ranges, layout, cx);
                self.paint_redactions(layout, cx);
                self.paint_cursors(layout, cx);
                self.paint_inline_blame(layout, cx);
                self.paint_diff_hunk_controls(layout, cx);
                cx.with_element_namespace("crease_trailers", |cx| {
                    for trailer in layout.crease_trailers.iter_mut().flatten() {
                        trailer.element.paint(cx);
                    }
                });
            },
        )
    }

    fn paint_highlights(
        &mut self,
        layout: &mut EditorLayout,
        cx: &mut WindowContext,
    ) -> SmallVec<[Range<DisplayPoint>; 32]> {
        cx.paint_layer(layout.text_hitbox.bounds, |cx| {
            let mut invisible_display_ranges = SmallVec::<[Range<DisplayPoint>; 32]>::new();
            let line_end_overshoot = 0.15 * layout.position_map.line_height;
            for (range, color) in &layout.highlighted_ranges {
                self.paint_highlighted_range(
                    range.clone(),
                    *color,
                    Pixels::ZERO,
                    line_end_overshoot,
                    layout,
                    cx,
                );
            }

            let corner_radius = 0.15 * layout.position_map.line_height;

            for (player_color, selections) in &layout.selections {
                for selection in selections.iter() {
                    self.paint_highlighted_range(
                        selection.range.clone(),
                        player_color.selection,
                        corner_radius,
                        corner_radius * 2.,
                        layout,
                        cx,
                    );

                    if selection.is_local && !selection.range.is_empty() {
                        invisible_display_ranges.push(selection.range.clone());
                    }
                }
            }
            invisible_display_ranges
        })
    }

    fn paint_lines(
        &mut self,
        invisible_display_ranges: &[Range<DisplayPoint>],
        layout: &mut EditorLayout,
        cx: &mut WindowContext,
    ) {
        let whitespace_setting = self
            .editor
            .read(cx)
            .buffer
            .read(cx)
            .settings_at(0, cx)
            .show_whitespaces;

        for (ix, line_with_invisibles) in layout.position_map.line_layouts.iter().enumerate() {
            let row = DisplayRow(layout.visible_display_row_range.start.0 + ix as u32);
            line_with_invisibles.draw(
                layout,
                row,
                layout.content_origin,
                whitespace_setting,
                invisible_display_ranges,
                cx,
            )
        }

        for line_element in &mut layout.line_elements {
            line_element.paint(cx);
        }
    }

    fn paint_redactions(&mut self, layout: &EditorLayout, cx: &mut WindowContext) {
        if layout.redacted_ranges.is_empty() {
            return;
        }

        let line_end_overshoot = layout.line_end_overshoot();

        // A softer than perfect black
        let redaction_color = gpui::rgb(0x0e1111);

        cx.paint_layer(layout.text_hitbox.bounds, |cx| {
            for range in layout.redacted_ranges.iter() {
                self.paint_highlighted_range(
                    range.clone(),
                    redaction_color.into(),
                    Pixels::ZERO,
                    line_end_overshoot,
                    layout,
                    cx,
                );
            }
        });
    }

    fn paint_cursors(&mut self, layout: &mut EditorLayout, cx: &mut WindowContext) {
        for cursor in &mut layout.visible_cursors {
            cursor.paint(layout.content_origin, cx);
        }
    }

    fn paint_scrollbars(&mut self, layout: &mut EditorLayout, cx: &mut WindowContext) {
        let (scrollbar_x, scrollbar_y) = layout.scrollbars_layout.as_xy();

        if let Some(scrollbar_layout) = scrollbar_x {
            let hitbox = scrollbar_layout.hitbox.clone();
            let text_unit_size = scrollbar_layout.text_unit_size;
            let visible_range = scrollbar_layout.visible_range.clone();
            let thumb_bounds = scrollbar_layout.thumb_bounds();

            if scrollbar_layout.visible {
                cx.paint_layer(hitbox.bounds, |cx| {
                    cx.paint_quad(quad(
                        hitbox.bounds,
                        Corners::default(),
                        cx.theme().colors().scrollbar_track_background,
                        Edges {
                            top: Pixels::ZERO,
                            right: Pixels::ZERO,
                            bottom: Pixels::ZERO,
                            left: Pixels::ZERO,
                        },
                        cx.theme().colors().scrollbar_track_border,
                    ));

                    cx.paint_quad(quad(
                        thumb_bounds,
                        Corners::default(),
                        cx.theme().colors().scrollbar_thumb_background,
                        Edges {
                            top: Pixels::ZERO,
                            right: Pixels::ZERO,
                            bottom: Pixels::ZERO,
                            left: ScrollbarLayout::BORDER_WIDTH,
                        },
                        cx.theme().colors().scrollbar_thumb_border,
                    ));
                })
            }

            cx.set_cursor_style(CursorStyle::Arrow, &hitbox);

            cx.on_mouse_event({
                let editor = self.editor.clone();

                // there may be a way to avoid this clone
                let hitbox = hitbox.clone();

                let mut mouse_position = cx.mouse_position();
                move |event: &MouseMoveEvent, phase, cx| {
                    if phase == DispatchPhase::Capture {
                        return;
                    }

                    editor.update(cx, |editor, cx| {
                        if event.pressed_button == Some(MouseButton::Left)
                            && editor
                                .scroll_manager
                                .is_dragging_scrollbar(Axis::Horizontal)
                        {
                            let x = mouse_position.x;
                            let new_x = event.position.x;
                            if (hitbox.left()..hitbox.right()).contains(&x) {
                                let mut position = editor.scroll_position(cx);

                                position.x += (new_x - x) / text_unit_size;
                                if position.x < 0.0 {
                                    position.x = 0.0;
                                }
                                editor.set_scroll_position(position, cx);
                            }

                            cx.stop_propagation();
                        } else {
                            editor.scroll_manager.set_is_dragging_scrollbar(
                                Axis::Horizontal,
                                false,
                                cx,
                            );

                            if hitbox.is_hovered(cx) {
                                editor.scroll_manager.show_scrollbar(cx);
                            }
                        }
                        mouse_position = event.position;
                    })
                }
            });

            if self
                .editor
                .read(cx)
                .scroll_manager
                .is_dragging_scrollbar(Axis::Horizontal)
            {
                cx.on_mouse_event({
                    let editor = self.editor.clone();
                    move |_: &MouseUpEvent, phase, cx| {
                        if phase == DispatchPhase::Capture {
                            return;
                        }

                        editor.update(cx, |editor, cx| {
                            editor.scroll_manager.set_is_dragging_scrollbar(
                                Axis::Horizontal,
                                false,
                                cx,
                            );
                            cx.stop_propagation();
                        });
                    }
                });
            } else {
                cx.on_mouse_event({
                    let editor = self.editor.clone();

                    move |event: &MouseDownEvent, phase, cx| {
                        if phase == DispatchPhase::Capture || !hitbox.is_hovered(cx) {
                            return;
                        }

                        editor.update(cx, |editor, cx| {
                            editor.scroll_manager.set_is_dragging_scrollbar(
                                Axis::Horizontal,
                                true,
                                cx,
                            );

                            let x = event.position.x;

                            if x < thumb_bounds.left() || thumb_bounds.right() < x {
                                let center_row =
                                    ((x - hitbox.left()) / text_unit_size).round() as u32;
                                let top_row = center_row.saturating_sub(
                                    (visible_range.end - visible_range.start) as u32 / 2,
                                );

                                let mut position = editor.scroll_position(cx);
                                position.x = top_row as f32;

                                editor.set_scroll_position(position, cx);
                            } else {
                                editor.scroll_manager.show_scrollbar(cx);
                            }

                            cx.stop_propagation();
                        });
                    }
                });
            }
        }

        if let Some(scrollbar_layout) = scrollbar_y {
            let hitbox = scrollbar_layout.hitbox.clone();
            let text_unit_size = scrollbar_layout.text_unit_size;
            let visible_range = scrollbar_layout.visible_range.clone();
            let thumb_bounds = scrollbar_layout.thumb_bounds();

            if scrollbar_layout.visible {
                cx.paint_layer(hitbox.bounds, |cx| {
                    cx.paint_quad(quad(
                        hitbox.bounds,
                        Corners::default(),
                        cx.theme().colors().scrollbar_track_background,
                        Edges {
                            top: Pixels::ZERO,
                            right: Pixels::ZERO,
                            bottom: Pixels::ZERO,
                            left: ScrollbarLayout::BORDER_WIDTH,
                        },
                        cx.theme().colors().scrollbar_track_border,
                    ));

                    let fast_markers =
                        self.collect_fast_scrollbar_markers(layout, &scrollbar_layout, cx);
                    // Refresh slow scrollbar markers in the background. Below, we paint whatever markers have already been computed.
                    self.refresh_slow_scrollbar_markers(layout, &scrollbar_layout, cx);

                    let markers = self.editor.read(cx).scrollbar_marker_state.markers.clone();
                    for marker in markers.iter().chain(&fast_markers) {
                        let mut marker = marker.clone();
                        marker.bounds.origin += hitbox.origin;
                        cx.paint_quad(marker);
                    }

                    cx.paint_quad(quad(
                        thumb_bounds,
                        Corners::default(),
                        cx.theme().colors().scrollbar_thumb_background,
                        Edges {
                            top: Pixels::ZERO,
                            right: Pixels::ZERO,
                            bottom: Pixels::ZERO,
                            left: ScrollbarLayout::BORDER_WIDTH,
                        },
                        cx.theme().colors().scrollbar_thumb_border,
                    ));
                });
            }

            cx.set_cursor_style(CursorStyle::Arrow, &hitbox);

            cx.on_mouse_event({
                let editor = self.editor.clone();

                let hitbox = hitbox.clone();

                let mut mouse_position = cx.mouse_position();
                move |event: &MouseMoveEvent, phase, cx| {
                    if phase == DispatchPhase::Capture {
                        return;
                    }

                    editor.update(cx, |editor, cx| {
                        if event.pressed_button == Some(MouseButton::Left)
                            && editor.scroll_manager.is_dragging_scrollbar(Axis::Vertical)
                        {
                            let y = mouse_position.y;
                            let new_y = event.position.y;
                            if (hitbox.top()..hitbox.bottom()).contains(&y) {
                                let mut position = editor.scroll_position(cx);
                                position.y += (new_y - y) / text_unit_size;
                                if position.y < 0.0 {
                                    position.y = 0.0;
                                }
                                editor.set_scroll_position(position, cx);
                            }
                        } else {
                            editor.scroll_manager.set_is_dragging_scrollbar(
                                Axis::Vertical,
                                false,
                                cx,
                            );

                            if hitbox.is_hovered(cx) {
                                editor.scroll_manager.show_scrollbar(cx);
                            }
                        }
                        mouse_position = event.position;
                    })
                }
            });

            if self
                .editor
                .read(cx)
                .scroll_manager
                .is_dragging_scrollbar(Axis::Vertical)
            {
                cx.on_mouse_event({
                    let editor = self.editor.clone();
                    move |_: &MouseUpEvent, phase, cx| {
                        if phase == DispatchPhase::Capture {
                            return;
                        }

                        editor.update(cx, |editor, cx| {
                            editor.scroll_manager.set_is_dragging_scrollbar(
                                Axis::Vertical,
                                false,
                                cx,
                            );
                            cx.stop_propagation();
                        });
                    }
                });
            } else {
                cx.on_mouse_event({
                    let editor = self.editor.clone();

                    move |event: &MouseDownEvent, phase, cx| {
                        if phase == DispatchPhase::Capture || !hitbox.is_hovered(cx) {
                            return;
                        }

                        editor.update(cx, |editor, cx| {
                            editor.scroll_manager.set_is_dragging_scrollbar(
                                Axis::Vertical,
                                true,
                                cx,
                            );

                            let y = event.position.y;
                            if y < thumb_bounds.top() || thumb_bounds.bottom() < y {
                                let center_row =
                                    ((y - hitbox.top()) / text_unit_size).round() as u32;
                                let top_row = center_row.saturating_sub(
                                    (visible_range.end - visible_range.start) as u32 / 2,
                                );
                                let mut position = editor.scroll_position(cx);
                                position.y = top_row as f32;
                                editor.set_scroll_position(position, cx);
                            } else {
                                editor.scroll_manager.show_scrollbar(cx);
                            }

                            cx.stop_propagation();
                        });
                    }
                });
            }
        }
    }

    fn collect_fast_scrollbar_markers(
        &self,
        layout: &EditorLayout,
        scrollbar_layout: &ScrollbarLayout,
        cx: &mut WindowContext,
    ) -> Vec<PaintQuad> {
        const LIMIT: usize = 100;
        if !EditorSettings::get_global(cx).scrollbar.cursors || layout.cursors.len() > LIMIT {
            return vec![];
        }
        let cursor_ranges = layout
            .cursors
            .iter()
            .map(|(point, color)| ColoredRange {
                start: point.row(),
                end: point.row(),
                color: *color,
            })
            .collect_vec();
        scrollbar_layout.marker_quads_for_ranges(cursor_ranges, None)
    }

    fn refresh_slow_scrollbar_markers(
        &self,
        layout: &EditorLayout,
        scrollbar_layout: &ScrollbarLayout,
        cx: &mut WindowContext,
    ) {
        self.editor.update(cx, |editor, cx| {
            if !editor.is_singleton(cx)
                || !editor
                    .scrollbar_marker_state
                    .should_refresh(scrollbar_layout.hitbox.size)
            {
                return;
            }

            let scrollbar_layout = scrollbar_layout.clone();
            let background_highlights = editor.background_highlights.clone();
            let snapshot = layout.position_map.snapshot.clone();
            let theme = cx.theme().clone();
            let scrollbar_settings = EditorSettings::get_global(cx).scrollbar;

            editor.scrollbar_marker_state.dirty = false;
            editor.scrollbar_marker_state.pending_refresh =
                Some(cx.spawn(|editor, mut cx| async move {
                    let scrollbar_size = scrollbar_layout.hitbox.size;
                    let scrollbar_markers = cx
                        .background_executor()
                        .spawn(async move {
                            let max_point = snapshot.display_snapshot.buffer_snapshot.max_point();
                            let mut marker_quads = Vec::new();
                            if scrollbar_settings.git_diff {
                                let marker_row_ranges =
                                    snapshot.buffer_snapshot.diff_hunks().map(|hunk| {
                                        let start_display_row =
                                            MultiBufferPoint::new(hunk.row_range.start.0, 0)
                                                .to_display_point(&snapshot.display_snapshot)
                                                .row();
                                        let mut end_display_row =
                                            MultiBufferPoint::new(hunk.row_range.end.0, 0)
                                                .to_display_point(&snapshot.display_snapshot)
                                                .row();
                                        if end_display_row != start_display_row {
                                            end_display_row.0 -= 1;
                                        }
                                        let color = match &hunk.status() {
                                            DiffHunkStatus::Added => theme.status().created,
                                            DiffHunkStatus::Modified => theme.status().modified,
                                            DiffHunkStatus::Removed => theme.status().deleted,
                                        };
                                        ColoredRange {
                                            start: start_display_row,
                                            end: end_display_row,
                                            color,
                                        }
                                    });

                                marker_quads.extend(
                                    scrollbar_layout
                                        .marker_quads_for_ranges(marker_row_ranges, Some(0)),
                                );
                            }

                            for (background_highlight_id, (_, background_ranges)) in
                                background_highlights.iter()
                            {
                                let is_search_highlights = *background_highlight_id
                                    == TypeId::of::<BufferSearchHighlights>();
                                let is_symbol_occurrences = *background_highlight_id
                                    == TypeId::of::<DocumentHighlightRead>()
                                    || *background_highlight_id
                                        == TypeId::of::<DocumentHighlightWrite>();
                                if (is_search_highlights && scrollbar_settings.search_results)
                                    || (is_symbol_occurrences && scrollbar_settings.selected_symbol)
                                {
                                    let mut color = theme.status().info;
                                    if is_symbol_occurrences {
                                        color.fade_out(0.5);
                                    }
                                    let marker_row_ranges = background_ranges.iter().map(|range| {
                                        let display_start = range
                                            .start
                                            .to_display_point(&snapshot.display_snapshot);
                                        let display_end =
                                            range.end.to_display_point(&snapshot.display_snapshot);
                                        ColoredRange {
                                            start: display_start.row(),
                                            end: display_end.row(),
                                            color,
                                        }
                                    });
                                    marker_quads.extend(
                                        scrollbar_layout
                                            .marker_quads_for_ranges(marker_row_ranges, Some(1)),
                                    );
                                }
                            }

                            if scrollbar_settings.diagnostics != ScrollbarDiagnostics::None {
                                let diagnostics = snapshot
                                    .buffer_snapshot
                                    .diagnostics_in_range::<_, Point>(Point::zero()..max_point)
                                    // Don't show diagnostics the user doesn't care about
                                    .filter(|diagnostic| {
                                        match (
                                            scrollbar_settings.diagnostics,
                                            diagnostic.diagnostic.severity,
                                        ) {
                                            (ScrollbarDiagnostics::All, _) => true,
                                            (
                                                ScrollbarDiagnostics::Error,
                                                DiagnosticSeverity::ERROR,
                                            ) => true,
                                            (
                                                ScrollbarDiagnostics::Warning,
                                                DiagnosticSeverity::ERROR
                                                | DiagnosticSeverity::WARNING,
                                            ) => true,
                                            (
                                                ScrollbarDiagnostics::Information,
                                                DiagnosticSeverity::ERROR
                                                | DiagnosticSeverity::WARNING
                                                | DiagnosticSeverity::INFORMATION,
                                            ) => true,
                                            (_, _) => false,
                                        }
                                    })
                                    // We want to sort by severity, in order to paint the most severe diagnostics last.
                                    .sorted_by_key(|diagnostic| {
                                        std::cmp::Reverse(diagnostic.diagnostic.severity)
                                    });

                                let marker_row_ranges = diagnostics.into_iter().map(|diagnostic| {
                                    let start_display = diagnostic
                                        .range
                                        .start
                                        .to_display_point(&snapshot.display_snapshot);
                                    let end_display = diagnostic
                                        .range
                                        .end
                                        .to_display_point(&snapshot.display_snapshot);
                                    let color = match diagnostic.diagnostic.severity {
                                        DiagnosticSeverity::ERROR => theme.status().error,
                                        DiagnosticSeverity::WARNING => theme.status().warning,
                                        DiagnosticSeverity::INFORMATION => theme.status().info,
                                        _ => theme.status().hint,
                                    };
                                    ColoredRange {
                                        start: start_display.row(),
                                        end: end_display.row(),
                                        color,
                                    }
                                });
                                marker_quads.extend(
                                    scrollbar_layout
                                        .marker_quads_for_ranges(marker_row_ranges, Some(2)),
                                );
                            }

                            Arc::from(marker_quads)
                        })
                        .await;

                    editor.update(&mut cx, |editor, cx| {
                        editor.scrollbar_marker_state.markers = scrollbar_markers;
                        editor.scrollbar_marker_state.scrollbar_size = scrollbar_size;
                        editor.scrollbar_marker_state.pending_refresh = None;
                        cx.notify();
                    })?;

                    Ok(())
                }));
        });
    }

    #[allow(clippy::too_many_arguments)]
    fn paint_highlighted_range(
        &self,
        range: Range<DisplayPoint>,
        color: Hsla,
        corner_radius: Pixels,
        line_end_overshoot: Pixels,
        layout: &EditorLayout,
        cx: &mut WindowContext,
    ) {
        let start_row = layout.visible_display_row_range.start;
        let end_row = layout.visible_display_row_range.end;
        if range.start != range.end {
            let row_range = if range.end.column() == 0 {
                cmp::max(range.start.row(), start_row)..cmp::min(range.end.row(), end_row)
            } else {
                cmp::max(range.start.row(), start_row)
                    ..cmp::min(range.end.row().next_row(), end_row)
            };

            let highlighted_range = HighlightedRange {
                color,
                line_height: layout.position_map.line_height,
                corner_radius,
                start_y: layout.content_origin.y
                    + row_range.start.as_f32() * layout.position_map.line_height
                    - layout.position_map.scroll_pixel_position.y,
                lines: row_range
                    .iter_rows()
                    .map(|row| {
                        let line_layout =
                            &layout.position_map.line_layouts[row.minus(start_row) as usize];
                        HighlightedRangeLine {
                            start_x: if row == range.start.row() {
                                layout.content_origin.x
                                    + line_layout.x_for_index(range.start.column() as usize)
                                    - layout.position_map.scroll_pixel_position.x
                            } else {
                                layout.content_origin.x
                                    - layout.position_map.scroll_pixel_position.x
                            },
                            end_x: if row == range.end.row() {
                                layout.content_origin.x
                                    + line_layout.x_for_index(range.end.column() as usize)
                                    - layout.position_map.scroll_pixel_position.x
                            } else {
                                layout.content_origin.x + line_layout.width + line_end_overshoot
                                    - layout.position_map.scroll_pixel_position.x
                            },
                        }
                    })
                    .collect(),
            };

            highlighted_range.paint(layout.text_hitbox.bounds, cx);
        }
    }

    fn paint_inline_blame(&mut self, layout: &mut EditorLayout, cx: &mut WindowContext) {
        if let Some(mut inline_blame) = layout.inline_blame.take() {
            cx.paint_layer(layout.text_hitbox.bounds, |cx| {
                inline_blame.paint(cx);
            })
        }
    }

    fn paint_diff_hunk_controls(&mut self, layout: &mut EditorLayout, cx: &mut WindowContext) {
        for mut diff_hunk_control in layout.diff_hunk_controls.drain(..) {
            diff_hunk_control.paint(cx);
        }
    }

    fn paint_blocks(&mut self, layout: &mut EditorLayout, cx: &mut WindowContext) {
        for mut block in layout.blocks.drain(..) {
            block.element.paint(cx);
        }
    }

    fn paint_inline_completion_popover(
        &mut self,
        layout: &mut EditorLayout,
        cx: &mut WindowContext,
    ) {
        if let Some(inline_completion_popover) = layout.inline_completion_popover.as_mut() {
            inline_completion_popover.paint(cx);
        }
    }

    fn paint_mouse_context_menu(&mut self, layout: &mut EditorLayout, cx: &mut WindowContext) {
        if let Some(mouse_context_menu) = layout.mouse_context_menu.as_mut() {
            mouse_context_menu.paint(cx);
        }
    }

    fn paint_scroll_wheel_listener(&mut self, layout: &EditorLayout, cx: &mut WindowContext) {
        cx.on_mouse_event({
            let position_map = layout.position_map.clone();
            let editor = self.editor.clone();
            let hitbox = layout.hitbox.clone();
            let mut delta = ScrollDelta::default();

            // Set a minimum scroll_sensitivity of 0.01 to make sure the user doesn't
            // accidentally turn off their scrolling.
            let scroll_sensitivity = EditorSettings::get_global(cx).scroll_sensitivity.max(0.01);

            move |event: &ScrollWheelEvent, phase, cx| {
                if phase == DispatchPhase::Bubble && hitbox.is_hovered(cx) {
                    delta = delta.coalesce(event.delta);
                    editor.update(cx, |editor, cx| {
                        let position_map: &PositionMap = &position_map;

                        let line_height = position_map.line_height;
                        let max_glyph_width = position_map.em_width;
                        let (delta, axis) = match delta {
                            gpui::ScrollDelta::Pixels(mut pixels) => {
                                //Trackpad
                                let axis = position_map.snapshot.ongoing_scroll.filter(&mut pixels);
                                (pixels, axis)
                            }

                            gpui::ScrollDelta::Lines(lines) => {
                                //Not trackpad
                                let pixels =
                                    point(lines.x * max_glyph_width, lines.y * line_height);
                                (pixels, None)
                            }
                        };

                        let current_scroll_position = position_map.snapshot.scroll_position();
                        let x = (current_scroll_position.x * max_glyph_width
                            - (delta.x * scroll_sensitivity))
                            / max_glyph_width;
                        let y = (current_scroll_position.y * line_height
                            - (delta.y * scroll_sensitivity))
                            / line_height;
                        let mut scroll_position =
                            point(x, y).clamp(&point(0., 0.), &position_map.scroll_max);
                        let forbid_vertical_scroll = editor.scroll_manager.forbid_vertical_scroll();
                        if forbid_vertical_scroll {
                            scroll_position.y = current_scroll_position.y;
                        }

                        if scroll_position != current_scroll_position {
                            editor.scroll(scroll_position, axis, cx);
                            cx.stop_propagation();
                        } else if y < 0. {
                            // Due to clamping, we may fail to detect cases of overscroll to the top;
                            // We want the scroll manager to get an update in such cases and detect the change of direction
                            // on the next frame.
                            cx.notify();
                        }
                    });
                }
            }
        });
    }

    fn paint_mouse_listeners(&mut self, layout: &EditorLayout, cx: &mut WindowContext) {
        self.paint_scroll_wheel_listener(layout, cx);

        cx.on_mouse_event({
            let position_map = layout.position_map.clone();
            let editor = self.editor.clone();
            let text_hitbox = layout.text_hitbox.clone();
            let gutter_hitbox = layout.gutter_hitbox.clone();
            let hovered_hunk =
                layout
                    .display_hunks
                    .iter()
                    .find_map(|(hunk, hunk_hitbox)| match hunk {
                        DisplayDiffHunk::Folded { .. } => None,
                        DisplayDiffHunk::Unfolded {
                            multi_buffer_range, ..
                        } => {
                            if hunk_hitbox
                                .as_ref()
                                .map(|hitbox| hitbox.is_hovered(cx))
                                .unwrap_or(false)
                            {
                                Some(multi_buffer_range.clone())
                            } else {
                                None
                            }
                        }
                    });
            let line_numbers = layout.line_numbers.clone();

            move |event: &MouseDownEvent, phase, cx| {
                if phase == DispatchPhase::Bubble {
                    match event.button {
                        MouseButton::Left => editor.update(cx, |editor, cx| {
                            Self::mouse_left_down(
                                editor,
                                event,
                                hovered_hunk.clone(),
                                &position_map,
                                &text_hitbox,
                                &gutter_hitbox,
                                line_numbers.as_ref(),
                                cx,
                            );
                        }),
                        MouseButton::Right => editor.update(cx, |editor, cx| {
                            Self::mouse_right_down(editor, event, &position_map, &text_hitbox, cx);
                        }),
                        MouseButton::Middle => editor.update(cx, |editor, cx| {
                            Self::mouse_middle_down(editor, event, &position_map, &text_hitbox, cx);
                        }),
                        _ => {}
                    };
                }
            }
        });

        cx.on_mouse_event({
            let editor = self.editor.clone();
            let position_map = layout.position_map.clone();
            let text_hitbox = layout.text_hitbox.clone();

            move |event: &MouseUpEvent, phase, cx| {
                if phase == DispatchPhase::Bubble {
                    editor.update(cx, |editor, cx| {
                        Self::mouse_up(editor, event, &position_map, &text_hitbox, cx)
                    });
                }
            }
        });
        cx.on_mouse_event({
            let position_map = layout.position_map.clone();
            let editor = self.editor.clone();
            let text_hitbox = layout.text_hitbox.clone();
            let gutter_hitbox = layout.gutter_hitbox.clone();

            move |event: &MouseMoveEvent, phase, cx| {
                if phase == DispatchPhase::Bubble {
                    editor.update(cx, |editor, cx| {
                        if editor.hover_state.focused(cx) {
                            return;
                        }
                        if event.pressed_button == Some(MouseButton::Left)
                            || event.pressed_button == Some(MouseButton::Middle)
                        {
                            Self::mouse_dragged(
                                editor,
                                event,
                                &position_map,
                                text_hitbox.bounds,
                                cx,
                            )
                        }

                        Self::mouse_moved(
                            editor,
                            event,
                            &position_map,
                            &text_hitbox,
                            &gutter_hitbox,
                            cx,
                        )
                    });
                }
            }
        });
    }

    fn scrollbar_left(&self, bounds: &Bounds<Pixels>) -> Pixels {
        bounds.top_right().x - self.style.scrollbar_width
    }

    fn column_pixels(&self, column: usize, cx: &WindowContext) -> Pixels {
        let style = &self.style;
        let font_size = style.text.font_size.to_pixels(cx.rem_size());
        let layout = cx
            .text_system()
            .shape_line(
                SharedString::from(" ".repeat(column)),
                font_size,
                &[TextRun {
                    len: column,
                    font: style.text.font(),
                    color: Hsla::default(),
                    background_color: None,
                    underline: None,
                    strikethrough: None,
                }],
            )
            .unwrap();

        layout.width
    }

    fn max_line_number_width(&self, snapshot: &EditorSnapshot, cx: &WindowContext) -> Pixels {
        let digit_count = (snapshot.widest_line_number() as f32).log10().floor() as usize + 1;
        self.column_pixels(digit_count, cx)
    }

    fn shape_line_number(
        &self,
        text: SharedString,
        color: Hsla,
        cx: &WindowContext,
    ) -> anyhow::Result<ShapedLine> {
        let run = TextRun {
            len: text.len(),
            font: self.style.text.font(),
            color,
            background_color: None,
            underline: None,
            strikethrough: None,
        };
        cx.text_system().shape_line(
            text,
            self.style.text.font_size.to_pixels(cx.rem_size()),
            &[run],
        )
    }
}

fn header_jump_data(
    snapshot: &EditorSnapshot,
    block_row_start: DisplayRow,
    height: u32,
    for_excerpt: &ExcerptInfo,
) -> JumpData {
    let range = &for_excerpt.range;
    let buffer = &for_excerpt.buffer;
    let jump_anchor = range
        .primary
        .as_ref()
        .map_or(range.context.start, |primary| primary.start);

    let excerpt_start = range.context.start;
    let jump_position = language::ToPoint::to_point(&jump_anchor, buffer);
    let offset_from_excerpt_start = if jump_anchor == excerpt_start {
        0
    } else {
        let excerpt_start_row = language::ToPoint::to_point(&excerpt_start, buffer).row;
        jump_position.row - excerpt_start_row
    };

    let line_offset_from_top = (block_row_start.0 + height + offset_from_excerpt_start)
        .saturating_sub(
            snapshot
                .scroll_anchor
                .scroll_position(&snapshot.display_snapshot)
                .y as u32,
        );

    JumpData::MultiBufferPoint {
        excerpt_id: for_excerpt.id,
        anchor: jump_anchor,
        position: language::ToPoint::to_point(&jump_anchor, buffer),
        line_offset_from_top,
    }
}

fn inline_completion_tab_indicator(
    label: impl Into<SharedString>,
    icon: Option<IconName>,
    cx: &WindowContext,
) -> AnyElement {
    let tab_kbd = h_flex()
        .px_0p5()
        .font(theme::ThemeSettings::get_global(cx).buffer_font.clone())
        .text_size(TextSize::XSmall.rems(cx))
        .text_color(cx.theme().colors().text)
        .child("tab");

    let padding_right = if icon.is_some() { px(4.) } else { px(8.) };

    h_flex()
        .py_0p5()
        .pl_1()
        .pr(padding_right)
        .gap_1()
        .bg(cx.theme().colors().text_accent.opacity(0.15))
        .border_1()
        .border_color(cx.theme().colors().text_accent.opacity(0.8))
        .rounded_md()
        .shadow_sm()
        .child(tab_kbd)
        .child(Label::new(label).size(LabelSize::Small))
        .when_some(icon, |element, icon| {
            element.child(
                div()
                    .mt(px(1.5))
                    .child(Icon::new(icon).size(IconSize::Small)),
            )
        })
        .into_any()
}

fn single_line_edit<'a>(
    edits: &'a [(Range<Anchor>, String)],
    snapshot: &MultiBufferSnapshot,
) -> Option<&'a Range<Anchor>> {
    let [(range, _)] = edits else {
        return None;
    };

    let point_range = range.to_point(&snapshot);
    if point_range.start.row == point_range.end.row {
        Some(range)
    } else {
        None
    }
}

fn all_edits_insertions_or_deletions(
    edits: &Vec<(Range<Anchor>, String)>,
    snapshot: &MultiBufferSnapshot,
) -> bool {
    let mut all_insertions = true;
    let mut all_deletions = true;

    for (range, new_text) in edits.iter() {
        let range_is_empty = range.to_offset(&snapshot).is_empty();
        let text_is_empty = new_text.is_empty();

        if range_is_empty != text_is_empty {
            if range_is_empty {
                all_deletions = false;
            } else {
                all_insertions = false;
            }
        } else {
            return false;
        }

        if !all_insertions && !all_deletions {
            return false;
        }
    }
    all_insertions || all_deletions
}

#[allow(clippy::too_many_arguments)]
fn prepaint_gutter_button(
    button: IconButton,
    row: DisplayRow,
    line_height: Pixels,
    gutter_dimensions: &GutterDimensions,
    scroll_pixel_position: gpui::Point<Pixels>,
    gutter_hitbox: &Hitbox,
    rows_with_hunk_bounds: &HashMap<DisplayRow, Bounds<Pixels>>,
    cx: &mut WindowContext,
) -> AnyElement {
    let mut button = button.into_any_element();
    let available_space = size(
        AvailableSpace::MinContent,
        AvailableSpace::Definite(line_height),
    );
    let indicator_size = button.layout_as_root(available_space, cx);

    let blame_width = gutter_dimensions.git_blame_entries_width;
    let gutter_width = rows_with_hunk_bounds
        .get(&row)
        .map(|bounds| bounds.size.width);
    let left_offset = blame_width.max(gutter_width).unwrap_or_default();

    let mut x = left_offset;
    let available_width = gutter_dimensions.margin + gutter_dimensions.left_padding
        - indicator_size.width
        - left_offset;
    x += available_width / 2.;

    let mut y = row.as_f32() * line_height - scroll_pixel_position.y;
    y += (line_height - indicator_size.height) / 2.;

    button.prepaint_as_root(gutter_hitbox.origin + point(x, y), available_space, cx);
    button
}

fn render_inline_blame_entry(
    blame: &gpui::Model<GitBlame>,
    blame_entry: BlameEntry,
    style: &EditorStyle,
    workspace: Option<WeakView<Workspace>>,
    cx: &mut WindowContext,
) -> AnyElement {
    let relative_timestamp = blame_entry_relative_timestamp(&blame_entry);

    let author = blame_entry.author.as_deref().unwrap_or_default();
    let summary_enabled = ProjectSettings::get_global(cx)
        .git
        .show_inline_commit_summary();

    let text = match blame_entry.summary.as_ref() {
        Some(summary) if summary_enabled => {
            format!("{}, {} - {}", author, relative_timestamp, summary)
        }
        _ => format!("{}, {}", author, relative_timestamp),
    };

    let details = blame.read(cx).details_for_entry(&blame_entry);

    let tooltip = cx.new_view(|_| BlameEntryTooltip::new(blame_entry, details, style, workspace));

    h_flex()
        .id("inline-blame")
        .w_full()
        .font_family(style.text.font().family)
        .text_color(cx.theme().status().hint)
        .line_height(style.text.line_height)
        .child(Icon::new(IconName::FileGit).color(Color::Hint))
        .child(text)
        .gap_2()
        .hoverable_tooltip(move |_| tooltip.clone().into())
        .into_any()
}

fn render_blame_entry(
    ix: usize,
    blame: &gpui::Model<GitBlame>,
    blame_entry: BlameEntry,
    style: &EditorStyle,
    last_used_color: &mut Option<(PlayerColor, Oid)>,
    editor: View<Editor>,
    cx: &mut WindowContext,
) -> AnyElement {
    let mut sha_color = cx
        .theme()
        .players()
        .color_for_participant(blame_entry.sha.into());
    // If the last color we used is the same as the one we get for this line, but
    // the commit SHAs are different, then we try again to get a different color.
    match *last_used_color {
        Some((color, sha)) if sha != blame_entry.sha && color.cursor == sha_color.cursor => {
            let index: u32 = blame_entry.sha.into();
            sha_color = cx.theme().players().color_for_participant(index + 1);
        }
        _ => {}
    };
    last_used_color.replace((sha_color, blame_entry.sha));

    let relative_timestamp = blame_entry_relative_timestamp(&blame_entry);

    let short_commit_id = blame_entry.sha.display_short();

    let author_name = blame_entry.author.as_deref().unwrap_or("<no name>");
    let name = util::truncate_and_trailoff(author_name, GIT_BLAME_MAX_AUTHOR_CHARS_DISPLAYED);

    let details = blame.read(cx).details_for_entry(&blame_entry);

    let workspace = editor.read(cx).workspace.as_ref().map(|(w, _)| w.clone());

    let tooltip = cx.new_view(|_| {
        BlameEntryTooltip::new(blame_entry.clone(), details.clone(), style, workspace)
    });

    h_flex()
        .w_full()
        .justify_between()
        .font_family(style.text.font().family)
        .line_height(style.text.line_height)
        .id(("blame", ix))
        .text_color(cx.theme().status().hint)
        .pr_2()
        .gap_2()
        .child(
            h_flex()
                .items_center()
                .gap_2()
                .child(div().text_color(sha_color.cursor).child(short_commit_id))
                .child(name),
        )
        .child(relative_timestamp)
        .on_mouse_down(MouseButton::Right, {
            let blame_entry = blame_entry.clone();
            let details = details.clone();
            move |event, cx| {
                deploy_blame_entry_context_menu(
                    &blame_entry,
                    details.as_ref(),
                    editor.clone(),
                    event.position,
                    cx,
                );
            }
        })
        .hover(|style| style.bg(cx.theme().colors().element_hover))
        .when_some(
            details.and_then(|details| details.permalink),
            |this, url| {
                let url = url.clone();
                this.cursor_pointer().on_click(move |_, cx| {
                    cx.stop_propagation();
                    cx.open_url(url.as_str())
                })
            },
        )
        .hoverable_tooltip(move |_| tooltip.clone().into())
        .into_any()
}

fn deploy_blame_entry_context_menu(
    blame_entry: &BlameEntry,
    details: Option<&CommitDetails>,
    editor: View<Editor>,
    position: gpui::Point<Pixels>,
    cx: &mut WindowContext,
) {
    let context_menu = ContextMenu::build(cx, move |menu, _| {
        let sha = format!("{}", blame_entry.sha);
        menu.on_blur_subscription(Subscription::new(|| {}))
            .entry("Copy commit SHA", None, move |cx| {
                cx.write_to_clipboard(ClipboardItem::new_string(sha.clone()));
            })
            .when_some(
                details.and_then(|details| details.permalink.clone()),
                |this, url| this.entry("Open permalink", None, move |cx| cx.open_url(url.as_str())),
            )
    });

    editor.update(cx, move |editor, cx| {
        editor.mouse_context_menu = Some(MouseContextMenu::new(
            MenuPosition::PinnedToScreen(position),
            context_menu,
            cx,
        ));
        cx.notify();
    });
}

#[derive(Debug)]
pub(crate) struct LineWithInvisibles {
    fragments: SmallVec<[LineFragment; 1]>,
    invisibles: Vec<Invisible>,
    len: usize,
    width: Pixels,
    font_size: Pixels,
}

#[allow(clippy::large_enum_variant)]
enum LineFragment {
    Text(ShapedLine),
    Element {
        element: Option<AnyElement>,
        size: Size<Pixels>,
        len: usize,
    },
}

impl fmt::Debug for LineFragment {
    fn fmt(&self, f: &mut fmt::Formatter) -> fmt::Result {
        match self {
            LineFragment::Text(shaped_line) => f.debug_tuple("Text").field(shaped_line).finish(),
            LineFragment::Element { size, len, .. } => f
                .debug_struct("Element")
                .field("size", size)
                .field("len", len)
                .finish(),
        }
    }
}

impl LineWithInvisibles {
    #[allow(clippy::too_many_arguments)]
    fn from_chunks<'a>(
        chunks: impl Iterator<Item = HighlightedChunk<'a>>,
        editor_style: &EditorStyle,
        max_line_len: usize,
        max_line_count: usize,
        editor_mode: EditorMode,
        text_width: Pixels,
        is_row_soft_wrapped: impl Copy + Fn(usize) -> bool,
        cx: &mut WindowContext,
    ) -> Vec<Self> {
        let text_style = &editor_style.text;
        let mut layouts = Vec::with_capacity(max_line_count);
        let mut fragments: SmallVec<[LineFragment; 1]> = SmallVec::new();
        let mut line = String::new();
        let mut invisibles = Vec::new();
        let mut width = Pixels::ZERO;
        let mut len = 0;
        let mut styles = Vec::new();
        let mut non_whitespace_added = false;
        let mut row = 0;
        let mut line_exceeded_max_len = false;
        let font_size = text_style.font_size.to_pixels(cx.rem_size());

        let ellipsis = SharedString::from("⋯");

        for highlighted_chunk in chunks.chain([HighlightedChunk {
            text: "\n",
            style: None,
            is_tab: false,
            replacement: None,
        }]) {
            if let Some(replacement) = highlighted_chunk.replacement {
                if !line.is_empty() {
                    let shaped_line = cx
                        .text_system()
                        .shape_line(line.clone().into(), font_size, &styles)
                        .unwrap();
                    width += shaped_line.width;
                    len += shaped_line.len;
                    fragments.push(LineFragment::Text(shaped_line));
                    line.clear();
                    styles.clear();
                }

                match replacement {
                    ChunkReplacement::Renderer(renderer) => {
                        let available_width = if renderer.constrain_width {
                            let chunk = if highlighted_chunk.text == ellipsis.as_ref() {
                                ellipsis.clone()
                            } else {
                                SharedString::from(Arc::from(highlighted_chunk.text))
                            };
                            let shaped_line = cx
                                .text_system()
                                .shape_line(
                                    chunk,
                                    font_size,
                                    &[text_style.to_run(highlighted_chunk.text.len())],
                                )
                                .unwrap();
                            AvailableSpace::Definite(shaped_line.width)
                        } else {
                            AvailableSpace::MinContent
                        };

                        let mut element = (renderer.render)(&mut ChunkRendererContext {
                            context: cx,
                            max_width: text_width,
                        });
                        let line_height = text_style.line_height_in_pixels(cx.rem_size());
                        let size = element.layout_as_root(
                            size(available_width, AvailableSpace::Definite(line_height)),
                            cx,
                        );

                        width += size.width;
                        len += highlighted_chunk.text.len();
                        fragments.push(LineFragment::Element {
                            element: Some(element),
                            size,
                            len: highlighted_chunk.text.len(),
                        });
                    }
                    ChunkReplacement::Str(x) => {
                        let text_style = if let Some(style) = highlighted_chunk.style {
                            Cow::Owned(text_style.clone().highlight(style))
                        } else {
                            Cow::Borrowed(text_style)
                        };

                        let run = TextRun {
                            len: x.len(),
                            font: text_style.font(),
                            color: text_style.color,
                            background_color: text_style.background_color,
                            underline: text_style.underline,
                            strikethrough: text_style.strikethrough,
                        };
                        let line_layout = cx
                            .text_system()
                            .shape_line(x, font_size, &[run])
                            .unwrap()
                            .with_len(highlighted_chunk.text.len());

                        width += line_layout.width;
                        len += highlighted_chunk.text.len();
                        fragments.push(LineFragment::Text(line_layout))
                    }
                }
            } else {
                for (ix, mut line_chunk) in highlighted_chunk.text.split('\n').enumerate() {
                    if ix > 0 {
                        let shaped_line = cx
                            .text_system()
                            .shape_line(line.clone().into(), font_size, &styles)
                            .unwrap();
                        width += shaped_line.width;
                        len += shaped_line.len;
                        fragments.push(LineFragment::Text(shaped_line));
                        layouts.push(Self {
                            width: mem::take(&mut width),
                            len: mem::take(&mut len),
                            fragments: mem::take(&mut fragments),
                            invisibles: std::mem::take(&mut invisibles),
                            font_size,
                        });

                        line.clear();
                        styles.clear();
                        row += 1;
                        line_exceeded_max_len = false;
                        non_whitespace_added = false;
                        if row == max_line_count {
                            return layouts;
                        }
                    }

                    if !line_chunk.is_empty() && !line_exceeded_max_len {
                        let text_style = if let Some(style) = highlighted_chunk.style {
                            Cow::Owned(text_style.clone().highlight(style))
                        } else {
                            Cow::Borrowed(text_style)
                        };

                        if line.len() + line_chunk.len() > max_line_len {
                            let mut chunk_len = max_line_len - line.len();
                            while !line_chunk.is_char_boundary(chunk_len) {
                                chunk_len -= 1;
                            }
                            line_chunk = &line_chunk[..chunk_len];
                            line_exceeded_max_len = true;
                        }

                        styles.push(TextRun {
                            len: line_chunk.len(),
                            font: text_style.font(),
                            color: text_style.color,
                            background_color: text_style.background_color,
                            underline: text_style.underline,
                            strikethrough: text_style.strikethrough,
                        });

                        if editor_mode == EditorMode::Full {
                            // Line wrap pads its contents with fake whitespaces,
                            // avoid printing them
                            let is_soft_wrapped = is_row_soft_wrapped(row);
                            if highlighted_chunk.is_tab {
                                if non_whitespace_added || !is_soft_wrapped {
                                    invisibles.push(Invisible::Tab {
                                        line_start_offset: line.len(),
                                        line_end_offset: line.len() + line_chunk.len(),
                                    });
                                }
                            } else {
                                invisibles.extend(line_chunk.char_indices().filter_map(
                                    |(index, c)| {
                                        let is_whitespace = c.is_whitespace();
                                        non_whitespace_added |= !is_whitespace;
                                        if is_whitespace
                                            && (non_whitespace_added || !is_soft_wrapped)
                                        {
                                            Some(Invisible::Whitespace {
                                                line_offset: line.len() + index,
                                            })
                                        } else {
                                            None
                                        }
                                    },
                                ))
                            }
                        }

                        line.push_str(line_chunk);
                    }
                }
            }
        }

        layouts
    }

    fn prepaint(
        &mut self,
        line_height: Pixels,
        scroll_pixel_position: gpui::Point<Pixels>,
        row: DisplayRow,
        content_origin: gpui::Point<Pixels>,
        line_elements: &mut SmallVec<[AnyElement; 1]>,
        cx: &mut WindowContext,
    ) {
        let line_y = line_height * (row.as_f32() - scroll_pixel_position.y / line_height);
        let mut fragment_origin = content_origin + gpui::point(-scroll_pixel_position.x, line_y);
        for fragment in &mut self.fragments {
            match fragment {
                LineFragment::Text(line) => {
                    fragment_origin.x += line.width;
                }
                LineFragment::Element { element, size, .. } => {
                    let mut element = element
                        .take()
                        .expect("you can't prepaint LineWithInvisibles twice");

                    // Center the element vertically within the line.
                    let mut element_origin = fragment_origin;
                    element_origin.y += (line_height - size.height) / 2.;
                    element.prepaint_at(element_origin, cx);
                    line_elements.push(element);

                    fragment_origin.x += size.width;
                }
            }
        }
    }

    fn draw(
        &self,
        layout: &EditorLayout,
        row: DisplayRow,
        content_origin: gpui::Point<Pixels>,
        whitespace_setting: ShowWhitespaceSetting,
        selection_ranges: &[Range<DisplayPoint>],
        cx: &mut WindowContext,
    ) {
        let line_height = layout.position_map.line_height;
        let line_y = line_height
            * (row.as_f32() - layout.position_map.scroll_pixel_position.y / line_height);

        let mut fragment_origin =
            content_origin + gpui::point(-layout.position_map.scroll_pixel_position.x, line_y);

        for fragment in &self.fragments {
            match fragment {
                LineFragment::Text(line) => {
                    line.paint(fragment_origin, line_height, cx).log_err();
                    fragment_origin.x += line.width;
                }
                LineFragment::Element { size, .. } => {
                    fragment_origin.x += size.width;
                }
            }
        }

        self.draw_invisibles(
            selection_ranges,
            layout,
            content_origin,
            line_y,
            row,
            line_height,
            whitespace_setting,
            cx,
        );
    }

    #[allow(clippy::too_many_arguments)]
    fn draw_invisibles(
        &self,
        selection_ranges: &[Range<DisplayPoint>],
        layout: &EditorLayout,
        content_origin: gpui::Point<Pixels>,
        line_y: Pixels,
        row: DisplayRow,
        line_height: Pixels,
        whitespace_setting: ShowWhitespaceSetting,
        cx: &mut WindowContext,
    ) {
        let extract_whitespace_info = |invisible: &Invisible| {
            let (token_offset, token_end_offset, invisible_symbol) = match invisible {
                Invisible::Tab {
                    line_start_offset,
                    line_end_offset,
                } => (*line_start_offset, *line_end_offset, &layout.tab_invisible),
                Invisible::Whitespace { line_offset } => {
                    (*line_offset, line_offset + 1, &layout.space_invisible)
                }
            };

            let x_offset = self.x_for_index(token_offset);
            let invisible_offset =
                (layout.position_map.em_width - invisible_symbol.width).max(Pixels::ZERO) / 2.0;
            let origin = content_origin
                + gpui::point(
                    x_offset + invisible_offset - layout.position_map.scroll_pixel_position.x,
                    line_y,
                );

            (
                [token_offset, token_end_offset],
                Box::new(move |cx: &mut WindowContext| {
                    invisible_symbol.paint(origin, line_height, cx).log_err();
                }),
            )
        };

        let invisible_iter = self.invisibles.iter().map(extract_whitespace_info);
        match whitespace_setting {
            ShowWhitespaceSetting::None => (),
            ShowWhitespaceSetting::All => invisible_iter.for_each(|(_, paint)| paint(cx)),
            ShowWhitespaceSetting::Selection => invisible_iter.for_each(|([start, _], paint)| {
                let invisible_point = DisplayPoint::new(row, start as u32);
                if !selection_ranges
                    .iter()
                    .any(|region| region.start <= invisible_point && invisible_point < region.end)
                {
                    return;
                }

                paint(cx);
            }),

            // For a whitespace to be on a boundary, any of the following conditions need to be met:
            // - It is a tab
            // - It is adjacent to an edge (start or end)
            // - It is adjacent to a whitespace (left or right)
            ShowWhitespaceSetting::Boundary => {
                // We'll need to keep track of the last invisible we've seen and then check if we are adjacent to it for some of
                // the above cases.
                // Note: We zip in the original `invisibles` to check for tab equality
                let mut last_seen: Option<(bool, usize, Box<dyn Fn(&mut WindowContext)>)> = None;
                for (([start, end], paint), invisible) in
                    invisible_iter.zip_eq(self.invisibles.iter())
                {
                    let should_render = match (&last_seen, invisible) {
                        (_, Invisible::Tab { .. }) => true,
                        (Some((_, last_end, _)), _) => *last_end == start,
                        _ => false,
                    };

                    if should_render || start == 0 || end == self.len {
                        paint(cx);

                        // Since we are scanning from the left, we will skip over the first available whitespace that is part
                        // of a boundary between non-whitespace segments, so we correct by manually redrawing it if needed.
                        if let Some((should_render_last, last_end, paint_last)) = last_seen {
                            // Note that we need to make sure that the last one is actually adjacent
                            if !should_render_last && last_end == start {
                                paint_last(cx);
                            }
                        }
                    }

                    // Manually render anything within a selection
                    let invisible_point = DisplayPoint::new(row, start as u32);
                    if selection_ranges.iter().any(|region| {
                        region.start <= invisible_point && invisible_point < region.end
                    }) {
                        paint(cx);
                    }

                    last_seen = Some((should_render, end, paint));
                }
            }
        }
    }

    pub fn x_for_index(&self, index: usize) -> Pixels {
        let mut fragment_start_x = Pixels::ZERO;
        let mut fragment_start_index = 0;

        for fragment in &self.fragments {
            match fragment {
                LineFragment::Text(shaped_line) => {
                    let fragment_end_index = fragment_start_index + shaped_line.len;
                    if index < fragment_end_index {
                        return fragment_start_x
                            + shaped_line.x_for_index(index - fragment_start_index);
                    }
                    fragment_start_x += shaped_line.width;
                    fragment_start_index = fragment_end_index;
                }
                LineFragment::Element { len, size, .. } => {
                    let fragment_end_index = fragment_start_index + len;
                    if index < fragment_end_index {
                        return fragment_start_x;
                    }
                    fragment_start_x += size.width;
                    fragment_start_index = fragment_end_index;
                }
            }
        }

        fragment_start_x
    }

    pub fn index_for_x(&self, x: Pixels) -> Option<usize> {
        let mut fragment_start_x = Pixels::ZERO;
        let mut fragment_start_index = 0;

        for fragment in &self.fragments {
            match fragment {
                LineFragment::Text(shaped_line) => {
                    let fragment_end_x = fragment_start_x + shaped_line.width;
                    if x < fragment_end_x {
                        return Some(
                            fragment_start_index + shaped_line.index_for_x(x - fragment_start_x)?,
                        );
                    }
                    fragment_start_x = fragment_end_x;
                    fragment_start_index += shaped_line.len;
                }
                LineFragment::Element { len, size, .. } => {
                    let fragment_end_x = fragment_start_x + size.width;
                    if x < fragment_end_x {
                        return Some(fragment_start_index);
                    }
                    fragment_start_index += len;
                    fragment_start_x = fragment_end_x;
                }
            }
        }

        None
    }

    pub fn font_id_for_index(&self, index: usize) -> Option<FontId> {
        let mut fragment_start_index = 0;

        for fragment in &self.fragments {
            match fragment {
                LineFragment::Text(shaped_line) => {
                    let fragment_end_index = fragment_start_index + shaped_line.len;
                    if index < fragment_end_index {
                        return shaped_line.font_id_for_index(index - fragment_start_index);
                    }
                    fragment_start_index = fragment_end_index;
                }
                LineFragment::Element { len, .. } => {
                    let fragment_end_index = fragment_start_index + len;
                    if index < fragment_end_index {
                        return None;
                    }
                    fragment_start_index = fragment_end_index;
                }
            }
        }

        None
    }
}

#[derive(Debug, Clone, Copy, PartialEq, Eq)]
enum Invisible {
    /// A tab character
    ///
    /// A tab character is internally represented by spaces (configured by the user's tab width)
    /// aligned to the nearest column, so it's necessary to store the start and end offset for
    /// adjacency checks.
    Tab {
        line_start_offset: usize,
        line_end_offset: usize,
    },
    Whitespace {
        line_offset: usize,
    },
}

impl EditorElement {
    /// Returns the rem size to use when rendering the [`EditorElement`].
    ///
    /// This allows UI elements to scale based on the `buffer_font_size`.
    fn rem_size(&self, cx: &WindowContext) -> Option<Pixels> {
        match self.editor.read(cx).mode {
            EditorMode::Full => {
                let buffer_font_size = self.style.text.font_size;
                match buffer_font_size {
                    AbsoluteLength::Pixels(pixels) => {
                        let rem_size_scale = {
                            // Our default UI font size is 14px on a 16px base scale.
                            // This means the default UI font size is 0.875rems.
                            let default_font_size_scale = 14. / ui::BASE_REM_SIZE_IN_PX;

                            // We then determine the delta between a single rem and the default font
                            // size scale.
                            let default_font_size_delta = 1. - default_font_size_scale;

                            // Finally, we add this delta to 1rem to get the scale factor that
                            // should be used to scale up the UI.
                            1. + default_font_size_delta
                        };

                        Some(pixels * rem_size_scale)
                    }
                    AbsoluteLength::Rems(rems) => {
                        Some(rems.to_pixels(ui::BASE_REM_SIZE_IN_PX.into()))
                    }
                }
            }
            // We currently use single-line and auto-height editors in UI contexts,
            // so we don't want to scale everything with the buffer font size, as it
            // ends up looking off.
            EditorMode::SingleLine { .. } | EditorMode::AutoHeight { .. } => None,
        }
    }
}

impl Element for EditorElement {
    type RequestLayoutState = ();
    type PrepaintState = EditorLayout;

    fn id(&self) -> Option<ElementId> {
        None
    }

    fn request_layout(
        &mut self,
        _: Option<&GlobalElementId>,
        cx: &mut WindowContext,
    ) -> (gpui::LayoutId, ()) {
        let rem_size = self.rem_size(cx);
        cx.with_rem_size(rem_size, |cx| {
            self.editor.update(cx, |editor, cx| {
                editor.set_style(self.style.clone(), cx);

                let layout_id = match editor.mode {
                    EditorMode::SingleLine { auto_width } => {
                        let rem_size = cx.rem_size();

                        let height = self.style.text.line_height_in_pixels(rem_size);
                        if auto_width {
                            let editor_handle = cx.view().clone();
                            let style = self.style.clone();
                            cx.request_measured_layout(Style::default(), move |_, _, cx| {
                                let editor_snapshot =
                                    editor_handle.update(cx, |editor, cx| editor.snapshot(cx));
                                let line = Self::layout_lines(
                                    DisplayRow(0)..DisplayRow(1),
                                    &editor_snapshot,
                                    &style,
                                    px(f32::MAX),
                                    |_| false, // Single lines never soft wrap
                                    cx,
                                )
                                .pop()
                                .unwrap();

                                let font_id = cx.text_system().resolve_font(&style.text.font());
                                let font_size = style.text.font_size.to_pixels(cx.rem_size());
                                let em_width = cx
                                    .text_system()
                                    .typographic_bounds(font_id, font_size, 'm')
                                    .unwrap()
                                    .size
                                    .width;

                                size(line.width + em_width, height)
                            })
                        } else {
                            let mut style = Style::default();
                            style.size.height = height.into();
                            style.size.width = relative(1.).into();
                            cx.request_layout(style, None)
                        }
                    }
                    EditorMode::AutoHeight { max_lines } => {
                        let editor_handle = cx.view().clone();
                        let max_line_number_width =
                            self.max_line_number_width(&editor.snapshot(cx), cx);
                        cx.request_measured_layout(
                            Style::default(),
                            move |known_dimensions, available_space, cx| {
                                editor_handle
                                    .update(cx, |editor, cx| {
                                        compute_auto_height_layout(
                                            editor,
                                            max_lines,
                                            max_line_number_width,
                                            known_dimensions,
                                            available_space.width,
                                            cx,
                                        )
                                    })
                                    .unwrap_or_default()
                            },
                        )
                    }
                    EditorMode::Full => {
                        let mut style = Style::default();
                        style.size.width = relative(1.).into();
                        style.size.height = relative(1.).into();
                        cx.request_layout(style, None)
                    }
                };

                (layout_id, ())
            })
        })
    }

    fn prepaint(
        &mut self,
        _: Option<&GlobalElementId>,
        bounds: Bounds<Pixels>,
        _: &mut Self::RequestLayoutState,
        cx: &mut WindowContext,
    ) -> Self::PrepaintState {
        let text_style = TextStyleRefinement {
            font_size: Some(self.style.text.font_size),
            line_height: Some(self.style.text.line_height),
            ..Default::default()
        };
        let focus_handle = self.editor.focus_handle(cx);
        cx.set_view_id(self.editor.entity_id());
        cx.set_focus_handle(&focus_handle);

        let rem_size = self.rem_size(cx);
        cx.with_rem_size(rem_size, |cx| {
            cx.with_text_style(Some(text_style), |cx| {
                cx.with_content_mask(Some(ContentMask { bounds }), |cx| {
                    let mut snapshot = self.editor.update(cx, |editor, cx| editor.snapshot(cx));
                    let style = self.style.clone();

                    let font_id = cx.text_system().resolve_font(&style.text.font());
                    let font_size = style.text.font_size.to_pixels(cx.rem_size());
                    let line_height = style.text.line_height_in_pixels(cx.rem_size());
                    let em_width = cx
                        .text_system()
                        .typographic_bounds(font_id, font_size, 'm')
                        .unwrap()
                        .size
                        .width;
                    let em_advance = cx
                        .text_system()
                        .advance(font_id, font_size, 'm')
                        .unwrap()
                        .width;

                    let letter_size = size(em_width, line_height);

                    let gutter_dimensions = snapshot.gutter_dimensions(
                        font_id,
                        font_size,
                        em_width,
                        em_advance,
                        self.max_line_number_width(&snapshot, cx),
                        cx,
                    );
                    let text_width = bounds.size.width - gutter_dimensions.width;

                    let editor_width = text_width - gutter_dimensions.margin - em_width;

                    snapshot = self.editor.update(cx, |editor, cx| {
                        editor.last_bounds = Some(bounds);
                        editor.gutter_dimensions = gutter_dimensions;
                        editor.set_visible_line_count(bounds.size.height / line_height, cx);

                        if matches!(editor.mode, EditorMode::AutoHeight { .. }) {
                            snapshot
                        } else {
                            let wrap_width = match editor.soft_wrap_mode(cx) {
                                SoftWrap::GitDiff => None,
                                SoftWrap::None => Some((MAX_LINE_LEN / 2) as f32 * em_advance),
                                SoftWrap::EditorWidth => Some(editor_width),
                                SoftWrap::Column(column) => Some(column as f32 * em_advance),
                                SoftWrap::Bounded(column) => {
                                    Some(editor_width.min(column as f32 * em_advance))
                                }
                            };

                            if editor.set_wrap_width(wrap_width, cx) {
                                editor.snapshot(cx)
                            } else {
                                snapshot
                            }
                        }
                    });

                    let wrap_guides = self
                        .editor
                        .read(cx)
                        .wrap_guides(cx)
                        .iter()
                        .map(|(guide, active)| (self.column_pixels(*guide, cx), *active))
                        .collect::<SmallVec<[_; 2]>>();

                    let hitbox = cx.insert_hitbox(bounds, false);
                    let gutter_hitbox =
                        cx.insert_hitbox(gutter_bounds(bounds, gutter_dimensions), false);
                    let text_hitbox = cx.insert_hitbox(
                        Bounds {
                            origin: gutter_hitbox.top_right(),
                            size: size(text_width, bounds.size.height),
                        },
                        false,
                    );
                    // Offset the content_bounds from the text_bounds by the gutter margin (which
                    // is roughly half a character wide) to make hit testing work more like how we want.
                    let content_origin =
                        text_hitbox.origin + point(gutter_dimensions.margin, Pixels::ZERO);

                    let scrollbar_bounds =
                        Bounds::from_corners(content_origin, bounds.bottom_right());

                    let height_in_lines = scrollbar_bounds.size.height / line_height;

                    // NOTE: The max row number in the current file, minus one
                    let max_row = snapshot.max_point().row().as_f32();

                    // NOTE: The max scroll position for the top of the window
                    let max_scroll_top = if matches!(snapshot.mode, EditorMode::AutoHeight { .. }) {
                        (max_row - height_in_lines + 1.).max(0.)
                    } else {
                        let settings = EditorSettings::get_global(cx);
                        match settings.scroll_beyond_last_line {
                            ScrollBeyondLastLine::OnePage => max_row,
                            ScrollBeyondLastLine::Off => (max_row - height_in_lines + 1.).max(0.),
                            ScrollBeyondLastLine::VerticalScrollMargin => {
                                (max_row - height_in_lines + 1. + settings.vertical_scroll_margin)
                                    .max(0.)
                            }
                        }
                    };

                    // TODO: Autoscrolling for both axes
                    let mut autoscroll_request = None;
                    let mut autoscroll_containing_element = false;
                    let mut autoscroll_horizontally = false;
                    self.editor.update(cx, |editor, cx| {
                        autoscroll_request = editor.autoscroll_request();
                        autoscroll_containing_element =
                            autoscroll_request.is_some() || editor.has_pending_selection();
                        // TODO: Is this horizontal or vertical?!
                        autoscroll_horizontally =
                            editor.autoscroll_vertically(bounds, line_height, max_scroll_top, cx);
                        snapshot = editor.snapshot(cx);
                    });

                    let mut scroll_position = snapshot.scroll_position();
                    // The scroll position is a fractional point, the whole number of which represents
                    // the top of the window in terms of display rows.
                    let start_row = DisplayRow(scroll_position.y as u32);
                    let max_row = snapshot.max_point().row();
                    let end_row = cmp::min(
                        (scroll_position.y + height_in_lines).ceil() as u32,
                        max_row.next_row().0,
                    );
                    let end_row = DisplayRow(end_row);

                    let row_infos = snapshot
                        .row_infos(start_row)
                        .take((start_row..end_row).len())
                        .collect::<Vec<RowInfo>>();
                    let is_row_soft_wrapped = |row: usize| {
                        row_infos
                            .get(row)
                            .map_or(true, |info| info.buffer_row.is_none())
                    };

                    let start_anchor = if start_row == Default::default() {
                        Anchor::min()
                    } else {
                        snapshot.buffer_snapshot.anchor_before(
                            DisplayPoint::new(start_row, 0).to_offset(&snapshot, Bias::Left),
                        )
                    };
                    let end_anchor = if end_row > max_row {
                        Anchor::max()
                    } else {
                        snapshot.buffer_snapshot.anchor_before(
                            DisplayPoint::new(end_row, 0).to_offset(&snapshot, Bias::Right),
                        )
                    };

                    let mut highlighted_rows = self
                        .editor
                        .update(cx, |editor, cx| editor.highlighted_display_rows(cx));

                    for (ix, row_info) in row_infos.iter().enumerate() {
                        let color = match row_info.diff_status {
                            Some(DiffHunkStatus::Added) => style.status.created_background,
                            Some(DiffHunkStatus::Removed) => style.status.deleted_background,
                            _ => continue,
                        };
                        highlighted_rows
                            .entry(start_row + DisplayRow(ix as u32))
                            .or_insert(color);
                    }

                    let highlighted_ranges = self.editor.read(cx).background_highlights_in_range(
                        start_anchor..end_anchor,
                        &snapshot.display_snapshot,
                        cx.theme().colors(),
                    );
                    let highlighted_gutter_ranges =
                        self.editor.read(cx).gutter_highlights_in_range(
                            start_anchor..end_anchor,
                            &snapshot.display_snapshot,
                            cx,
                        );

                    let redacted_ranges = self.editor.read(cx).redacted_ranges(
                        start_anchor..end_anchor,
                        &snapshot.display_snapshot,
                        cx,
                    );

                    let (local_selections, selected_buffer_ids): (
                        Vec<Selection<Point>>,
                        Vec<BufferId>,
                    ) = self.editor.update(cx, |editor, cx| {
                        let all_selections = editor.selections.all::<Point>(cx);
                        let selected_buffer_ids = if editor.is_singleton(cx) {
                            Vec::new()
                        } else {
                            let mut selected_buffer_ids = Vec::with_capacity(all_selections.len());

                            for selection in all_selections {
                                for buffer_id in snapshot
                                    .buffer_snapshot
                                    .buffer_ids_for_range(selection.range())
                                {
                                    if selected_buffer_ids.last() != Some(&buffer_id) {
                                        selected_buffer_ids.push(buffer_id);
                                    }
                                }
                            }

                            selected_buffer_ids
                        };

                        let mut selections = editor
                            .selections
                            .disjoint_in_range(start_anchor..end_anchor, cx);
                        selections.extend(editor.selections.pending(cx));

                        (selections, selected_buffer_ids)
                    });

                    let (selections, active_rows, newest_selection_head) = self.layout_selections(
                        start_anchor,
                        end_anchor,
                        &local_selections,
                        &snapshot,
                        start_row,
                        end_row,
                        cx,
                    );

                    let line_numbers = self.layout_line_numbers(
                        Some(&gutter_hitbox),
                        gutter_dimensions,
                        line_height,
                        scroll_position,
                        start_row..end_row,
                        &row_infos,
                        newest_selection_head,
                        &snapshot,
                        cx,
                    );

                    let mut crease_toggles = cx.with_element_namespace("crease_toggles", |cx| {
                        self.layout_crease_toggles(
                            start_row..end_row,
                            &row_infos,
                            &active_rows,
                            &snapshot,
                            cx,
                        )
                    });
                    let crease_trailers = cx.with_element_namespace("crease_trailers", |cx| {
                        self.layout_crease_trailers(row_infos.iter().copied(), &snapshot, cx)
                    });

                    let display_hunks = self.layout_gutter_diff_hunks(
                        line_height,
                        &gutter_hitbox,
                        start_row..end_row,
                        &snapshot,
                        cx,
                    );

                    let mut max_visible_line_width = Pixels::ZERO;
                    let mut line_layouts = Self::layout_lines(
                        start_row..end_row,
                        &snapshot,
                        &self.style,
                        editor_width,
                        is_row_soft_wrapped,
                        cx,
                    );
                    for line_with_invisibles in &line_layouts {
                        if line_with_invisibles.width > max_visible_line_width {
                            max_visible_line_width = line_with_invisibles.width;
                        }
                    }

                    let longest_line_width = layout_line(
                        snapshot.longest_row(),
                        &snapshot,
                        &style,
                        editor_width,
                        is_row_soft_wrapped,
                        cx,
                    )
                    .width;

                    let scrollbar_range_data = ScrollbarRangeData::new(
                        scrollbar_bounds,
                        letter_size,
                        &snapshot,
                        longest_line_width,
                        &style,
                        cx,
                    );

                    let scroll_range_bounds = scrollbar_range_data.scroll_range;
                    let mut scroll_width = scroll_range_bounds.size.width;

                    let sticky_header_excerpt = if snapshot.buffer_snapshot.show_headers() {
                        snapshot.sticky_header_excerpt(start_row)
                    } else {
                        None
                    };
                    let sticky_header_excerpt_id =
                        sticky_header_excerpt.as_ref().map(|top| top.excerpt.id);

                    let blocks = cx.with_element_namespace("blocks", |cx| {
                        self.render_blocks(
                            start_row..end_row,
                            &snapshot,
                            &hitbox,
                            &text_hitbox,
                            editor_width,
                            &mut scroll_width,
                            &gutter_dimensions,
                            em_width,
                            gutter_dimensions.full_width(),
                            line_height,
                            &line_layouts,
                            &local_selections,
                            &selected_buffer_ids,
                            is_row_soft_wrapped,
                            sticky_header_excerpt_id,
                            cx,
                        )
                    });
                    let mut blocks = match blocks {
                        Ok(blocks) => blocks,
                        Err(resized_blocks) => {
                            self.editor.update(cx, |editor, cx| {
                                editor.resize_blocks(resized_blocks, autoscroll_request, cx)
                            });
                            return self.prepaint(None, bounds, &mut (), cx);
                        }
                    };

                    let sticky_buffer_header = sticky_header_excerpt.map(|sticky_header_excerpt| {
                        cx.with_element_namespace("blocks", |cx| {
                            self.layout_sticky_buffer_header(
                                sticky_header_excerpt,
                                scroll_position.y,
                                line_height,
                                &snapshot,
                                &hitbox,
                                &selected_buffer_ids,
                                cx,
                            )
                        })
                    });

                    let start_buffer_row =
                        MultiBufferRow(start_anchor.to_point(&snapshot.buffer_snapshot).row);
                    let end_buffer_row =
                        MultiBufferRow(end_anchor.to_point(&snapshot.buffer_snapshot).row);

                    let scroll_max = point(
                        ((scroll_width - scrollbar_bounds.size.width) / em_width).max(0.0),
                        max_row.as_f32(),
                    );

                    self.editor.update(cx, |editor, cx| {
                        let clamped = editor.scroll_manager.clamp_scroll_left(scroll_max.x);

                        let autoscrolled = if autoscroll_horizontally {
                            editor.autoscroll_horizontally(
                                start_row,
                                text_hitbox.size.width,
                                scroll_width,
                                em_width,
                                &line_layouts,
                                cx,
                            )
                        } else {
                            false
                        };

                        if clamped || autoscrolled {
                            snapshot = editor.snapshot(cx);
                            scroll_position = snapshot.scroll_position();
                        }
                    });

                    let scroll_pixel_position = point(
                        scroll_position.x * em_width,
                        scroll_position.y * line_height,
                    );

                    let indent_guides = self.layout_indent_guides(
                        content_origin,
                        text_hitbox.origin,
                        start_buffer_row..end_buffer_row,
                        scroll_pixel_position,
                        line_height,
                        &snapshot,
                        cx,
                    );

                    let crease_trailers = cx.with_element_namespace("crease_trailers", |cx| {
                        self.prepaint_crease_trailers(
                            crease_trailers,
                            &line_layouts,
                            line_height,
                            content_origin,
                            scroll_pixel_position,
                            em_width,
                            cx,
                        )
                    });

                    let mut inline_blame = None;
                    if let Some(newest_selection_head) = newest_selection_head {
                        let display_row = newest_selection_head.row();
                        if (start_row..end_row).contains(&display_row) {
                            let line_ix = display_row.minus(start_row) as usize;
                            let row_info = &row_infos[line_ix];
                            let line_layout = &line_layouts[line_ix];
                            let crease_trailer_layout = crease_trailers[line_ix].as_ref();
                            inline_blame = self.layout_inline_blame(
                                display_row,
<<<<<<< HEAD
                                row_info,
=======
                                &snapshot.display_snapshot,
                                &snapshot.buffer_snapshot,
>>>>>>> 9a7f1d1d
                                line_layout,
                                crease_trailer_layout,
                                em_width,
                                content_origin,
                                scroll_pixel_position,
                                line_height,
                                cx,
                            );
                        }
                    }

                    let blamed_display_rows = self.layout_blame_entries(
                        &row_infos,
                        em_width,
                        scroll_position,
                        line_height,
                        &gutter_hitbox,
                        gutter_dimensions.git_blame_entries_width,
                        cx,
                    );

                    let scroll_max = point(
                        ((scroll_width - scrollbar_bounds.size.width) / em_width).max(0.0),
                        max_scroll_top,
                    );

                    self.editor.update(cx, |editor, cx| {
                        let clamped = editor.scroll_manager.clamp_scroll_left(scroll_max.x);

                        let autoscrolled = if autoscroll_horizontally {
                            editor.autoscroll_horizontally(
                                start_row,
                                text_hitbox.size.width,
                                scroll_width,
                                em_width,
                                &line_layouts,
                                cx,
                            )
                        } else {
                            false
                        };

                        if clamped || autoscrolled {
                            snapshot = editor.snapshot(cx);
                            scroll_position = snapshot.scroll_position();
                        }
                    });

                    let line_elements = self.prepaint_lines(
                        start_row,
                        &mut line_layouts,
                        line_height,
                        scroll_pixel_position,
                        content_origin,
                        cx,
                    );

                    let mut block_start_rows = HashSet::default();

                    cx.with_element_namespace("blocks", |cx| {
                        self.layout_blocks(
                            &mut blocks,
                            &mut block_start_rows,
                            &hitbox,
                            line_height,
                            scroll_pixel_position,
                            cx,
                        );
                    });

                    let cursors = self.collect_cursors(&snapshot, cx);
                    let visible_row_range = start_row..end_row;
                    let non_visible_cursors = cursors
                        .iter()
                        .any(move |c| !visible_row_range.contains(&c.0.row()));

                    let visible_cursors = self.layout_visible_cursors(
                        &snapshot,
                        &selections,
                        &block_start_rows,
                        start_row..end_row,
                        &line_layouts,
                        &text_hitbox,
                        content_origin,
                        scroll_position,
                        scroll_pixel_position,
                        line_height,
                        em_width,
                        em_advance,
                        autoscroll_containing_element,
                        cx,
                    );

                    let scrollbars_layout = self.layout_scrollbars(
                        &snapshot,
                        scrollbar_range_data,
                        scroll_position,
                        non_visible_cursors,
                        cx,
                    );

                    let gutter_settings = EditorSettings::get_global(cx).gutter;

                    let rows_with_hunk_bounds = display_hunks
                        .iter()
                        .filter_map(|(hunk, hitbox)| Some((hunk, hitbox.as_ref()?.bounds)))
                        .fold(
                            HashMap::default(),
                            |mut rows_with_hunk_bounds, (hunk, bounds)| {
                                match hunk {
                                    DisplayDiffHunk::Folded { display_row } => {
                                        rows_with_hunk_bounds.insert(*display_row, bounds);
                                    }
                                    DisplayDiffHunk::Unfolded {
                                        display_row_range, ..
                                    } => {
                                        for display_row in display_row_range.iter_rows() {
                                            rows_with_hunk_bounds.insert(display_row, bounds);
                                        }
                                    }
                                }
                                rows_with_hunk_bounds
                            },
                        );
                    let mut code_actions_indicator = None;
                    if let Some(newest_selection_head) = newest_selection_head {
                        if (start_row..end_row).contains(&newest_selection_head.row()) {
                            self.layout_context_menu(
                                line_height,
                                &text_hitbox,
                                content_origin,
                                start_row,
                                scroll_pixel_position,
                                &line_layouts,
                                newest_selection_head,
                                gutter_dimensions.width - gutter_dimensions.left_padding,
                                cx,
                            );

                            let show_code_actions = snapshot
                                .show_code_actions
                                .unwrap_or(gutter_settings.code_actions);
                            if show_code_actions {
                                let newest_selection_point =
                                    newest_selection_head.to_point(&snapshot.display_snapshot);
                                if !snapshot
                                    .is_line_folded(MultiBufferRow(newest_selection_point.row))
                                {
                                    let buffer = snapshot.buffer_snapshot.buffer_line_for_row(
                                        MultiBufferRow(newest_selection_point.row),
                                    );
                                    if let Some((buffer, range)) = buffer {
                                        let buffer_id = buffer.remote_id();
                                        let row = range.start.row;
                                        let has_test_indicator = self
                                            .editor
                                            .read(cx)
                                            .tasks
                                            .contains_key(&(buffer_id, row));

                                        if !has_test_indicator {
                                            code_actions_indicator = self
                                                .layout_code_actions_indicator(
                                                    line_height,
                                                    newest_selection_head,
                                                    scroll_pixel_position,
                                                    &gutter_dimensions,
                                                    &gutter_hitbox,
                                                    &rows_with_hunk_bounds,
                                                    cx,
                                                );
                                        }
                                    }
                                }
                            }
                        }
                    }

                    let test_indicators = if gutter_settings.runnables {
                        self.layout_run_indicators(
                            line_height,
                            start_row..end_row,
                            scroll_pixel_position,
                            &gutter_dimensions,
                            &gutter_hitbox,
                            &rows_with_hunk_bounds,
                            &snapshot,
                            cx,
                        )
                    } else {
                        Vec::new()
                    };

                    self.layout_signature_help(
                        &hitbox,
                        content_origin,
                        scroll_pixel_position,
                        newest_selection_head,
                        start_row,
                        &line_layouts,
                        line_height,
                        em_width,
                        cx,
                    );

                    if !cx.has_active_drag() {
                        self.layout_hover_popovers(
                            &snapshot,
                            &hitbox,
                            &text_hitbox,
                            start_row..end_row,
                            content_origin,
                            scroll_pixel_position,
                            &line_layouts,
                            line_height,
                            em_width,
                            cx,
                        );
                    }

                    let inline_completion_popover = self.layout_inline_completion_popover(
                        &text_hitbox.bounds,
                        &snapshot,
                        start_row..end_row,
                        scroll_position.y,
                        scroll_position.y + height_in_lines,
                        &line_layouts,
                        line_height,
                        scroll_pixel_position,
                        editor_width,
                        &style,
                        cx,
                    );

                    let mouse_context_menu = self.layout_mouse_context_menu(
                        &snapshot,
                        start_row..end_row,
                        content_origin,
                        cx,
                    );

                    cx.with_element_namespace("crease_toggles", |cx| {
                        self.prepaint_crease_toggles(
                            &mut crease_toggles,
                            line_height,
                            &gutter_dimensions,
                            gutter_settings,
                            scroll_pixel_position,
                            &gutter_hitbox,
                            cx,
                        )
                    });

                    let invisible_symbol_font_size = font_size / 2.;
                    let tab_invisible = cx
                        .text_system()
                        .shape_line(
                            "→".into(),
                            invisible_symbol_font_size,
                            &[TextRun {
                                len: "→".len(),
                                font: self.style.text.font(),
                                color: cx.theme().colors().editor_invisible,
                                background_color: None,
                                underline: None,
                                strikethrough: None,
                            }],
                        )
                        .unwrap();
                    let space_invisible = cx
                        .text_system()
                        .shape_line(
                            "•".into(),
                            invisible_symbol_font_size,
                            &[TextRun {
                                len: "•".len(),
                                font: self.style.text.font(),
                                color: cx.theme().colors().editor_invisible,
                                background_color: None,
                                underline: None,
                                strikethrough: None,
                            }],
                        )
                        .unwrap();

                    let mode = snapshot.mode;

                    let position_map = Rc::new(PositionMap {
                        size: bounds.size,
                        scroll_pixel_position,
                        scroll_max,
                        line_layouts,
                        line_height,
                        em_width,
                        em_advance,
                        snapshot,
                    });

                    let hunk_controls = self.layout_diff_hunk_controls(
                        start_row..end_row,
                        &row_infos,
                        &text_hitbox,
                        &position_map,
                        newest_selection_head,
                        line_height,
                        scroll_pixel_position,
                        &display_hunks,
                        self.editor.clone(),
                        cx,
                    );

                    EditorLayout {
                        mode,
                        position_map,
                        visible_display_row_range: start_row..end_row,
                        wrap_guides,
                        indent_guides,
                        hitbox,
                        text_hitbox,
                        gutter_hitbox,
                        display_hunks,
                        content_origin,
                        scrollbars_layout,
                        active_rows,
                        highlighted_rows,
                        highlighted_ranges,
                        highlighted_gutter_ranges,
                        redacted_ranges,
                        line_elements,
                        line_numbers,
                        blamed_display_rows,
                        inline_blame,
                        blocks,
                        cursors,
                        visible_cursors,
                        selections,
                        inline_completion_popover,
                        diff_hunk_controls: hunk_controls,
                        mouse_context_menu,
                        test_indicators,
                        code_actions_indicator,
                        crease_toggles,
                        crease_trailers,
                        tab_invisible,
                        space_invisible,
                        sticky_buffer_header,
                    }
                })
            })
        })
    }

    fn paint(
        &mut self,
        _: Option<&GlobalElementId>,
        bounds: Bounds<gpui::Pixels>,
        _: &mut Self::RequestLayoutState,
        layout: &mut Self::PrepaintState,
        cx: &mut WindowContext,
    ) {
        let focus_handle = self.editor.focus_handle(cx);
        let key_context = self.editor.update(cx, |editor, cx| editor.key_context(cx));

        cx.set_key_context(key_context);
        cx.handle_input(
            &focus_handle,
            ElementInputHandler::new(bounds, self.editor.clone()),
        );
        self.register_actions(cx);
        self.register_key_listeners(cx, layout);

        let text_style = TextStyleRefinement {
            font_size: Some(self.style.text.font_size),
            line_height: Some(self.style.text.line_height),
            ..Default::default()
        };
        let rem_size = self.rem_size(cx);
        cx.with_rem_size(rem_size, |cx| {
            cx.with_text_style(Some(text_style), |cx| {
                cx.with_content_mask(Some(ContentMask { bounds }), |cx| {
                    self.paint_mouse_listeners(layout, cx);
                    self.paint_background(layout, cx);
                    self.paint_indent_guides(layout, cx);

                    if layout.gutter_hitbox.size.width > Pixels::ZERO {
                        self.paint_blamed_display_rows(layout, cx);
                        self.paint_line_numbers(layout, cx);
                    }

                    self.paint_text(layout, cx);

                    if layout.gutter_hitbox.size.width > Pixels::ZERO {
                        self.paint_gutter_highlights(layout, cx);
                        self.paint_gutter_indicators(layout, cx);
                    }

                    if !layout.blocks.is_empty() {
                        cx.with_element_namespace("blocks", |cx| {
                            self.paint_blocks(layout, cx);
                        });
                    }

                    cx.with_element_namespace("blocks", |cx| {
                        if let Some(mut sticky_header) = layout.sticky_buffer_header.take() {
                            sticky_header.paint(cx)
                        }
                    });

                    self.paint_scrollbars(layout, cx);
                    self.paint_inline_completion_popover(layout, cx);
                    self.paint_mouse_context_menu(layout, cx);
                });
            })
        })
    }
}

pub(super) fn gutter_bounds(
    editor_bounds: Bounds<Pixels>,
    gutter_dimensions: GutterDimensions,
) -> Bounds<Pixels> {
    Bounds {
        origin: editor_bounds.origin,
        size: size(gutter_dimensions.width, editor_bounds.size.height),
    }
}

struct ScrollbarRangeData {
    scrollbar_bounds: Bounds<Pixels>,
    scroll_range: Bounds<Pixels>,
    letter_size: Size<Pixels>,
}

impl ScrollbarRangeData {
    pub fn new(
        scrollbar_bounds: Bounds<Pixels>,
        letter_size: Size<Pixels>,
        snapshot: &EditorSnapshot,
        longest_line_width: Pixels,
        style: &EditorStyle,
        cx: &WindowContext,
    ) -> ScrollbarRangeData {
        // TODO: Simplify this function down, it requires a lot of parameters
        let max_row = snapshot.max_point().row();
        let text_bounds_size = size(longest_line_width, max_row.0 as f32 * letter_size.height);

        let scrollbar_width = style.scrollbar_width;

        let settings = EditorSettings::get_global(cx);
        let scroll_beyond_last_line: Pixels = match settings.scroll_beyond_last_line {
            ScrollBeyondLastLine::OnePage => px(scrollbar_bounds.size.height / letter_size.height),
            ScrollBeyondLastLine::Off => px(1.),
            ScrollBeyondLastLine::VerticalScrollMargin => px(1.0 + settings.vertical_scroll_margin),
        };

        let overscroll = size(
            scrollbar_width + (letter_size.width / 2.0),
            letter_size.height * scroll_beyond_last_line,
        );

        let scroll_range = Bounds {
            origin: scrollbar_bounds.origin,
            size: text_bounds_size + overscroll,
        };

        ScrollbarRangeData {
            scrollbar_bounds,
            scroll_range,
            letter_size,
        }
    }
}

impl IntoElement for EditorElement {
    type Element = Self;

    fn into_element(self) -> Self::Element {
        self
    }
}

pub struct EditorLayout {
    position_map: Rc<PositionMap>,
    hitbox: Hitbox,
    text_hitbox: Hitbox,
    gutter_hitbox: Hitbox,
    content_origin: gpui::Point<Pixels>,
    scrollbars_layout: AxisPair<Option<ScrollbarLayout>>,
    mode: EditorMode,
    wrap_guides: SmallVec<[(Pixels, bool); 2]>,
    indent_guides: Option<Vec<IndentGuideLayout>>,
    visible_display_row_range: Range<DisplayRow>,
    active_rows: BTreeMap<DisplayRow, bool>,
    highlighted_rows: BTreeMap<DisplayRow, Hsla>,
    line_elements: SmallVec<[AnyElement; 1]>,
    line_numbers: Arc<HashMap<MultiBufferRow, LineNumberLayout>>,
    display_hunks: Vec<(DisplayDiffHunk, Option<Hitbox>)>,
    blamed_display_rows: Option<Vec<AnyElement>>,
    inline_blame: Option<AnyElement>,
    blocks: Vec<BlockLayout>,
    highlighted_ranges: Vec<(Range<DisplayPoint>, Hsla)>,
    highlighted_gutter_ranges: Vec<(Range<DisplayPoint>, Hsla)>,
    redacted_ranges: Vec<Range<DisplayPoint>>,
    cursors: Vec<(DisplayPoint, Hsla)>,
    visible_cursors: Vec<CursorLayout>,
    selections: Vec<(PlayerColor, Vec<SelectionLayout>)>,
    code_actions_indicator: Option<AnyElement>,
    test_indicators: Vec<AnyElement>,
    crease_toggles: Vec<Option<AnyElement>>,
    diff_hunk_controls: Vec<AnyElement>,
    crease_trailers: Vec<Option<CreaseTrailerLayout>>,
    inline_completion_popover: Option<AnyElement>,
    mouse_context_menu: Option<AnyElement>,
    tab_invisible: ShapedLine,
    space_invisible: ShapedLine,
    sticky_buffer_header: Option<AnyElement>,
}

impl EditorLayout {
    fn line_end_overshoot(&self) -> Pixels {
        0.15 * self.position_map.line_height
    }
}

struct LineNumberLayout {
    shaped_line: ShapedLine,
    hitbox: Option<Hitbox>,
    display_row: DisplayRow,
}

struct ColoredRange<T> {
    start: T,
    end: T,
    color: Hsla,
}

#[derive(Clone)]
struct ScrollbarLayout {
    hitbox: Hitbox,
    visible_range: Range<f32>,
    visible: bool,
    text_unit_size: Pixels,
    thumb_size: Pixels,
    axis: Axis,
}

impl ScrollbarLayout {
    const BORDER_WIDTH: Pixels = px(1.0);
    const LINE_MARKER_HEIGHT: Pixels = px(2.0);
    const MIN_MARKER_HEIGHT: Pixels = px(5.0);
    // const MIN_THUMB_HEIGHT: Pixels = px(20.0);

    fn thumb_bounds(&self) -> Bounds<Pixels> {
        match self.axis {
            Axis::Vertical => {
                let thumb_top = self.y_for_row(self.visible_range.start);
                let thumb_bottom = thumb_top + self.thumb_size;
                Bounds::from_corners(
                    point(self.hitbox.left(), thumb_top),
                    point(self.hitbox.right(), thumb_bottom),
                )
            }
            Axis::Horizontal => {
                let thumb_left =
                    self.hitbox.left() + self.visible_range.start * self.text_unit_size;
                let thumb_right = thumb_left + self.thumb_size;
                Bounds::from_corners(
                    point(thumb_left, self.hitbox.top()),
                    point(thumb_right, self.hitbox.bottom()),
                )
            }
        }
    }

    fn y_for_row(&self, row: f32) -> Pixels {
        self.hitbox.top() + row * self.text_unit_size
    }

    fn marker_quads_for_ranges(
        &self,
        row_ranges: impl IntoIterator<Item = ColoredRange<DisplayRow>>,
        column: Option<usize>,
    ) -> Vec<PaintQuad> {
        struct MinMax {
            min: Pixels,
            max: Pixels,
        }
        let (x_range, height_limit) = if let Some(column) = column {
            let column_width = px(((self.hitbox.size.width - Self::BORDER_WIDTH).0 / 3.0).floor());
            let start = Self::BORDER_WIDTH + (column as f32 * column_width);
            let end = start + column_width;
            (
                Range { start, end },
                MinMax {
                    min: Self::MIN_MARKER_HEIGHT,
                    max: px(f32::MAX),
                },
            )
        } else {
            (
                Range {
                    start: Self::BORDER_WIDTH,
                    end: self.hitbox.size.width,
                },
                MinMax {
                    min: Self::LINE_MARKER_HEIGHT,
                    max: Self::LINE_MARKER_HEIGHT,
                },
            )
        };

        let row_to_y = |row: DisplayRow| row.as_f32() * self.text_unit_size;
        let mut pixel_ranges = row_ranges
            .into_iter()
            .map(|range| {
                let start_y = row_to_y(range.start);
                let end_y = row_to_y(range.end)
                    + self
                        .text_unit_size
                        .max(height_limit.min)
                        .min(height_limit.max);
                ColoredRange {
                    start: start_y,
                    end: end_y,
                    color: range.color,
                }
            })
            .peekable();

        let mut quads = Vec::new();
        while let Some(mut pixel_range) = pixel_ranges.next() {
            while let Some(next_pixel_range) = pixel_ranges.peek() {
                if pixel_range.end >= next_pixel_range.start - px(1.0)
                    && pixel_range.color == next_pixel_range.color
                {
                    pixel_range.end = next_pixel_range.end.max(pixel_range.end);
                    pixel_ranges.next();
                } else {
                    break;
                }
            }

            let bounds = Bounds::from_corners(
                point(x_range.start, pixel_range.start),
                point(x_range.end, pixel_range.end),
            );
            quads.push(quad(
                bounds,
                Corners::default(),
                pixel_range.color,
                Edges::default(),
                Hsla::transparent_black(),
            ));
        }

        quads
    }
}

struct CreaseTrailerLayout {
    element: AnyElement,
    bounds: Bounds<Pixels>,
}

struct PositionMap {
    size: Size<Pixels>,
    line_height: Pixels,
    scroll_pixel_position: gpui::Point<Pixels>,
    scroll_max: gpui::Point<f32>,
    em_width: Pixels,
    em_advance: Pixels,
    line_layouts: Vec<LineWithInvisibles>,
    snapshot: EditorSnapshot,
}

#[derive(Debug, Copy, Clone)]
pub struct PointForPosition {
    pub previous_valid: DisplayPoint,
    pub next_valid: DisplayPoint,
    pub exact_unclipped: DisplayPoint,
    pub column_overshoot_after_line_end: u32,
}

impl PointForPosition {
    pub fn as_valid(&self) -> Option<DisplayPoint> {
        if self.previous_valid == self.exact_unclipped && self.next_valid == self.exact_unclipped {
            Some(self.previous_valid)
        } else {
            None
        }
    }
}

impl PositionMap {
    fn point_for_position(
        &self,
        text_bounds: Bounds<Pixels>,
        position: gpui::Point<Pixels>,
    ) -> PointForPosition {
        let scroll_position = self.snapshot.scroll_position();
        let position = position - text_bounds.origin;
        let y = position.y.max(px(0.)).min(self.size.height);
        let x = position.x + (scroll_position.x * self.em_width);
        let row = ((y / self.line_height) + scroll_position.y) as u32;

        let (column, x_overshoot_after_line_end) = if let Some(line) = self
            .line_layouts
            .get(row as usize - scroll_position.y as usize)
        {
            if let Some(ix) = line.index_for_x(x) {
                (ix as u32, px(0.))
            } else {
                (line.len as u32, px(0.).max(x - line.width))
            }
        } else {
            (0, x)
        };

        let mut exact_unclipped = DisplayPoint::new(DisplayRow(row), column);
        let previous_valid = self.snapshot.clip_point(exact_unclipped, Bias::Left);
        let next_valid = self.snapshot.clip_point(exact_unclipped, Bias::Right);

        let column_overshoot_after_line_end = (x_overshoot_after_line_end / self.em_advance) as u32;
        *exact_unclipped.column_mut() += column_overshoot_after_line_end;
        PointForPosition {
            previous_valid,
            next_valid,
            exact_unclipped,
            column_overshoot_after_line_end,
        }
    }
}

struct BlockLayout {
    id: BlockId,
    row: Option<DisplayRow>,
    element: AnyElement,
    available_space: Size<AvailableSpace>,
    style: BlockStyle,
}

fn layout_line(
    row: DisplayRow,
    snapshot: &EditorSnapshot,
    style: &EditorStyle,
    text_width: Pixels,
    is_row_soft_wrapped: impl Copy + Fn(usize) -> bool,
    cx: &mut WindowContext,
) -> LineWithInvisibles {
    let chunks = snapshot.highlighted_chunks(row..row + DisplayRow(1), true, style);
    LineWithInvisibles::from_chunks(
        chunks,
        &style,
        MAX_LINE_LEN,
        1,
        snapshot.mode,
        text_width,
        is_row_soft_wrapped,
        cx,
    )
    .pop()
    .unwrap()
}

#[derive(Debug)]
pub struct IndentGuideLayout {
    origin: gpui::Point<Pixels>,
    length: Pixels,
    single_indent_width: Pixels,
    depth: u32,
    active: bool,
    settings: IndentGuideSettings,
}

pub struct CursorLayout {
    origin: gpui::Point<Pixels>,
    block_width: Pixels,
    line_height: Pixels,
    color: Hsla,
    shape: CursorShape,
    block_text: Option<ShapedLine>,
    cursor_name: Option<AnyElement>,
}

#[derive(Debug)]
pub struct CursorName {
    string: SharedString,
    color: Hsla,
    is_top_row: bool,
}

impl CursorLayout {
    pub fn new(
        origin: gpui::Point<Pixels>,
        block_width: Pixels,
        line_height: Pixels,
        color: Hsla,
        shape: CursorShape,
        block_text: Option<ShapedLine>,
    ) -> CursorLayout {
        CursorLayout {
            origin,
            block_width,
            line_height,
            color,
            shape,
            block_text,
            cursor_name: None,
        }
    }

    pub fn bounding_rect(&self, origin: gpui::Point<Pixels>) -> Bounds<Pixels> {
        Bounds {
            origin: self.origin + origin,
            size: size(self.block_width, self.line_height),
        }
    }

    fn bounds(&self, origin: gpui::Point<Pixels>) -> Bounds<Pixels> {
        match self.shape {
            CursorShape::Bar => Bounds {
                origin: self.origin + origin,
                size: size(px(2.0), self.line_height),
            },
            CursorShape::Block | CursorShape::Hollow => Bounds {
                origin: self.origin + origin,
                size: size(self.block_width, self.line_height),
            },
            CursorShape::Underline => Bounds {
                origin: self.origin
                    + origin
                    + gpui::Point::new(Pixels::ZERO, self.line_height - px(2.0)),
                size: size(self.block_width, px(2.0)),
            },
        }
    }

    pub fn layout(
        &mut self,
        origin: gpui::Point<Pixels>,
        cursor_name: Option<CursorName>,
        cx: &mut WindowContext,
    ) {
        if let Some(cursor_name) = cursor_name {
            let bounds = self.bounds(origin);
            let text_size = self.line_height / 1.5;

            let name_origin = if cursor_name.is_top_row {
                point(bounds.right() - px(1.), bounds.top())
            } else {
                match self.shape {
                    CursorShape::Bar => point(
                        bounds.right() - px(2.),
                        bounds.top() - text_size / 2. - px(1.),
                    ),
                    _ => point(
                        bounds.right() - px(1.),
                        bounds.top() - text_size / 2. - px(1.),
                    ),
                }
            };
            let mut name_element = div()
                .bg(self.color)
                .text_size(text_size)
                .px_0p5()
                .line_height(text_size + px(2.))
                .text_color(cursor_name.color)
                .child(cursor_name.string.clone())
                .into_any_element();

            name_element.prepaint_as_root(name_origin, AvailableSpace::min_size(), cx);

            self.cursor_name = Some(name_element);
        }
    }

    pub fn paint(&mut self, origin: gpui::Point<Pixels>, cx: &mut WindowContext) {
        let bounds = self.bounds(origin);

        //Draw background or border quad
        let cursor = if matches!(self.shape, CursorShape::Hollow) {
            outline(bounds, self.color)
        } else {
            fill(bounds, self.color)
        };

        if let Some(name) = &mut self.cursor_name {
            name.paint(cx);
        }

        cx.paint_quad(cursor);

        if let Some(block_text) = &self.block_text {
            block_text
                .paint(self.origin + origin, self.line_height, cx)
                .log_err();
        }
    }

    pub fn shape(&self) -> CursorShape {
        self.shape
    }
}

#[derive(Debug)]
pub struct HighlightedRange {
    pub start_y: Pixels,
    pub line_height: Pixels,
    pub lines: Vec<HighlightedRangeLine>,
    pub color: Hsla,
    pub corner_radius: Pixels,
}

#[derive(Debug)]
pub struct HighlightedRangeLine {
    pub start_x: Pixels,
    pub end_x: Pixels,
}

impl HighlightedRange {
    pub fn paint(&self, bounds: Bounds<Pixels>, cx: &mut WindowContext) {
        if self.lines.len() >= 2 && self.lines[0].start_x > self.lines[1].end_x {
            self.paint_lines(self.start_y, &self.lines[0..1], bounds, cx);
            self.paint_lines(
                self.start_y + self.line_height,
                &self.lines[1..],
                bounds,
                cx,
            );
        } else {
            self.paint_lines(self.start_y, &self.lines, bounds, cx);
        }
    }

    fn paint_lines(
        &self,
        start_y: Pixels,
        lines: &[HighlightedRangeLine],
        _bounds: Bounds<Pixels>,
        cx: &mut WindowContext,
    ) {
        if lines.is_empty() {
            return;
        }

        let first_line = lines.first().unwrap();
        let last_line = lines.last().unwrap();

        let first_top_left = point(first_line.start_x, start_y);
        let first_top_right = point(first_line.end_x, start_y);

        let curve_height = point(Pixels::ZERO, self.corner_radius);
        let curve_width = |start_x: Pixels, end_x: Pixels| {
            let max = (end_x - start_x) / 2.;
            let width = if max < self.corner_radius {
                max
            } else {
                self.corner_radius
            };

            point(width, Pixels::ZERO)
        };

        let top_curve_width = curve_width(first_line.start_x, first_line.end_x);
        let mut path = gpui::Path::new(first_top_right - top_curve_width);
        path.curve_to(first_top_right + curve_height, first_top_right);

        let mut iter = lines.iter().enumerate().peekable();
        while let Some((ix, line)) = iter.next() {
            let bottom_right = point(line.end_x, start_y + (ix + 1) as f32 * self.line_height);

            if let Some((_, next_line)) = iter.peek() {
                let next_top_right = point(next_line.end_x, bottom_right.y);

                match next_top_right.x.partial_cmp(&bottom_right.x).unwrap() {
                    Ordering::Equal => {
                        path.line_to(bottom_right);
                    }
                    Ordering::Less => {
                        let curve_width = curve_width(next_top_right.x, bottom_right.x);
                        path.line_to(bottom_right - curve_height);
                        if self.corner_radius > Pixels::ZERO {
                            path.curve_to(bottom_right - curve_width, bottom_right);
                        }
                        path.line_to(next_top_right + curve_width);
                        if self.corner_radius > Pixels::ZERO {
                            path.curve_to(next_top_right + curve_height, next_top_right);
                        }
                    }
                    Ordering::Greater => {
                        let curve_width = curve_width(bottom_right.x, next_top_right.x);
                        path.line_to(bottom_right - curve_height);
                        if self.corner_radius > Pixels::ZERO {
                            path.curve_to(bottom_right + curve_width, bottom_right);
                        }
                        path.line_to(next_top_right - curve_width);
                        if self.corner_radius > Pixels::ZERO {
                            path.curve_to(next_top_right + curve_height, next_top_right);
                        }
                    }
                }
            } else {
                let curve_width = curve_width(line.start_x, line.end_x);
                path.line_to(bottom_right - curve_height);
                if self.corner_radius > Pixels::ZERO {
                    path.curve_to(bottom_right - curve_width, bottom_right);
                }

                let bottom_left = point(line.start_x, bottom_right.y);
                path.line_to(bottom_left + curve_width);
                if self.corner_radius > Pixels::ZERO {
                    path.curve_to(bottom_left - curve_height, bottom_left);
                }
            }
        }

        if first_line.start_x > last_line.start_x {
            let curve_width = curve_width(last_line.start_x, first_line.start_x);
            let second_top_left = point(last_line.start_x, start_y + self.line_height);
            path.line_to(second_top_left + curve_height);
            if self.corner_radius > Pixels::ZERO {
                path.curve_to(second_top_left + curve_width, second_top_left);
            }
            let first_bottom_left = point(first_line.start_x, second_top_left.y);
            path.line_to(first_bottom_left - curve_width);
            if self.corner_radius > Pixels::ZERO {
                path.curve_to(first_bottom_left - curve_height, first_bottom_left);
            }
        }

        path.line_to(first_top_left + curve_height);
        if self.corner_radius > Pixels::ZERO {
            path.curve_to(first_top_left + top_curve_width, first_top_left);
        }
        path.line_to(first_top_right - top_curve_width);

        cx.paint_path(path, self.color);
    }
}

pub fn scale_vertical_mouse_autoscroll_delta(delta: Pixels) -> f32 {
    (delta.pow(1.5) / 100.0).into()
}

fn scale_horizontal_mouse_autoscroll_delta(delta: Pixels) -> f32 {
    (delta.pow(1.2) / 300.0).into()
}

pub fn register_action<T: Action>(
    view: &View<Editor>,
    cx: &mut WindowContext,
    listener: impl Fn(&mut Editor, &T, &mut ViewContext<Editor>) + 'static,
) {
    let view = view.clone();
    cx.on_action(TypeId::of::<T>(), move |action, phase, cx| {
        let action = action.downcast_ref().unwrap();
        if phase == DispatchPhase::Bubble {
            view.update(cx, |editor, cx| {
                listener(editor, action, cx);
            })
        }
    })
}

fn compute_auto_height_layout(
    editor: &mut Editor,
    max_lines: usize,
    max_line_number_width: Pixels,
    known_dimensions: Size<Option<Pixels>>,
    available_width: AvailableSpace,
    cx: &mut ViewContext<Editor>,
) -> Option<Size<Pixels>> {
    let width = known_dimensions.width.or({
        if let AvailableSpace::Definite(available_width) = available_width {
            Some(available_width)
        } else {
            None
        }
    })?;
    if let Some(height) = known_dimensions.height {
        return Some(size(width, height));
    }

    let style = editor.style.as_ref().unwrap();
    let font_id = cx.text_system().resolve_font(&style.text.font());
    let font_size = style.text.font_size.to_pixels(cx.rem_size());
    let line_height = style.text.line_height_in_pixels(cx.rem_size());
    let em_width = cx
        .text_system()
        .typographic_bounds(font_id, font_size, 'm')
        .unwrap()
        .size
        .width;
    let em_advance = cx
        .text_system()
        .advance(font_id, font_size, 'm')
        .unwrap()
        .width;

    let mut snapshot = editor.snapshot(cx);
    let gutter_dimensions = snapshot.gutter_dimensions(
        font_id,
        font_size,
        em_width,
        em_advance,
        max_line_number_width,
        cx,
    );

    editor.gutter_dimensions = gutter_dimensions;
    let text_width = width - gutter_dimensions.width;
    let overscroll = size(em_width, px(0.));

    let editor_width = text_width - gutter_dimensions.margin - overscroll.width - em_width;
    if editor.set_wrap_width(Some(editor_width), cx) {
        snapshot = editor.snapshot(cx);
    }

    let scroll_height = Pixels::from(snapshot.max_point().row().next_row().0) * line_height;
    let height = scroll_height
        .max(line_height)
        .min(line_height * max_lines as f32);

    Some(size(width, height))
}

#[cfg(test)]
mod tests {
    use super::*;
    use crate::{
        display_map::{BlockPlacement, BlockProperties},
        editor_tests::{init_test, update_test_language_settings},
        Editor, MultiBuffer,
    };
    use gpui::{TestAppContext, VisualTestContext};
    use language::language_settings;
    use log::info;
    use similar::DiffableStr;
    use std::num::NonZeroU32;
    use util::test::sample_text;

    #[gpui::test]
    fn test_shape_line_numbers(cx: &mut TestAppContext) {
        init_test(cx, |_| {});
        let window = cx.add_window(|cx| {
            let buffer = MultiBuffer::build_simple(&sample_text(6, 6, 'a'), cx);
            Editor::new(EditorMode::Full, buffer, None, true, cx)
        });

        let editor = window.root(cx).unwrap();
        let style = cx.update(|cx| editor.read(cx).style().unwrap().clone());
        let line_height = window
            .update(cx, |_, cx| style.text.line_height_in_pixels(cx.rem_size()))
            .unwrap();
        let element = EditorElement::new(&editor, style);
        let snapshot = window.update(cx, |editor, cx| editor.snapshot(cx)).unwrap();

        let layouts = cx
            .update_window(*window, |_, cx| {
                element.layout_line_numbers(
                    None,
                    GutterDimensions {
                        left_padding: Pixels::ZERO,
                        right_padding: Pixels::ZERO,
                        width: px(30.0),
                        margin: Pixels::ZERO,
                        git_blame_entries_width: None,
                    },
                    line_height,
                    gpui::Point::default(),
                    DisplayRow(0)..DisplayRow(6),
                    &(0..6)
                        .map(|row| RowInfo {
                            buffer_row: Some(row),
                            ..Default::default()
                        })
                        .collect::<Vec<_>>(),
                    Some(DisplayPoint::new(DisplayRow(0), 0)),
                    &snapshot,
                    cx,
                )
            })
            .unwrap();
        assert_eq!(layouts.len(), 6);

        let relative_rows = window
            .update(cx, |editor, cx| {
                let snapshot = editor.snapshot(cx);
                element.calculate_relative_line_numbers(
                    &snapshot,
                    &(DisplayRow(0)..DisplayRow(6)),
                    Some(DisplayRow(3)),
                )
            })
            .unwrap();
        assert_eq!(relative_rows[&DisplayRow(0)], 3);
        assert_eq!(relative_rows[&DisplayRow(1)], 2);
        assert_eq!(relative_rows[&DisplayRow(2)], 1);
        // current line has no relative number
        assert_eq!(relative_rows[&DisplayRow(4)], 1);
        assert_eq!(relative_rows[&DisplayRow(5)], 2);

        // works if cursor is before screen
        let relative_rows = window
            .update(cx, |editor, cx| {
                let snapshot = editor.snapshot(cx);
                element.calculate_relative_line_numbers(
                    &snapshot,
                    &(DisplayRow(3)..DisplayRow(6)),
                    Some(DisplayRow(1)),
                )
            })
            .unwrap();
        assert_eq!(relative_rows.len(), 3);
        assert_eq!(relative_rows[&DisplayRow(3)], 2);
        assert_eq!(relative_rows[&DisplayRow(4)], 3);
        assert_eq!(relative_rows[&DisplayRow(5)], 4);

        // works if cursor is after screen
        let relative_rows = window
            .update(cx, |editor, cx| {
                let snapshot = editor.snapshot(cx);
                element.calculate_relative_line_numbers(
                    &snapshot,
                    &(DisplayRow(0)..DisplayRow(3)),
                    Some(DisplayRow(6)),
                )
            })
            .unwrap();
        assert_eq!(relative_rows.len(), 3);
        assert_eq!(relative_rows[&DisplayRow(0)], 5);
        assert_eq!(relative_rows[&DisplayRow(1)], 4);
        assert_eq!(relative_rows[&DisplayRow(2)], 3);
    }

    #[gpui::test]
    async fn test_vim_visual_selections(cx: &mut TestAppContext) {
        init_test(cx, |_| {});

        let window = cx.add_window(|cx| {
            let buffer = MultiBuffer::build_simple(&(sample_text(6, 6, 'a') + "\n"), cx);
            Editor::new(EditorMode::Full, buffer, None, true, cx)
        });
        let cx = &mut VisualTestContext::from_window(*window, cx);
        let editor = window.root(cx).unwrap();
        let style = cx.update(|cx| editor.read(cx).style().unwrap().clone());

        window
            .update(cx, |editor, cx| {
                editor.cursor_shape = CursorShape::Block;
                editor.change_selections(None, cx, |s| {
                    s.select_ranges([
                        Point::new(0, 0)..Point::new(1, 0),
                        Point::new(3, 2)..Point::new(3, 3),
                        Point::new(5, 6)..Point::new(6, 0),
                    ]);
                });
            })
            .unwrap();

        let (_, state) = cx.draw(point(px(500.), px(500.)), size(px(500.), px(500.)), |_| {
            EditorElement::new(&editor, style)
        });

        assert_eq!(state.selections.len(), 1);
        let local_selections = &state.selections[0].1;
        assert_eq!(local_selections.len(), 3);
        // moves cursor back one line
        assert_eq!(
            local_selections[0].head,
            DisplayPoint::new(DisplayRow(0), 6)
        );
        assert_eq!(
            local_selections[0].range,
            DisplayPoint::new(DisplayRow(0), 0)..DisplayPoint::new(DisplayRow(1), 0)
        );

        // moves cursor back one column
        assert_eq!(
            local_selections[1].range,
            DisplayPoint::new(DisplayRow(3), 2)..DisplayPoint::new(DisplayRow(3), 3)
        );
        assert_eq!(
            local_selections[1].head,
            DisplayPoint::new(DisplayRow(3), 2)
        );

        // leaves cursor on the max point
        assert_eq!(
            local_selections[2].range,
            DisplayPoint::new(DisplayRow(5), 6)..DisplayPoint::new(DisplayRow(6), 0)
        );
        assert_eq!(
            local_selections[2].head,
            DisplayPoint::new(DisplayRow(6), 0)
        );

        // active lines does not include 1 (even though the range of the selection does)
        assert_eq!(
            state.active_rows.keys().cloned().collect::<Vec<_>>(),
            vec![DisplayRow(0), DisplayRow(3), DisplayRow(5), DisplayRow(6)]
        );

        // multi-buffer support
        // in DisplayPoint coordinates, this is what we're dealing with:
        //  0: [[file
        //  1:   header
        //  2:   section]]
        //  3: aaaaaa
        //  4: bbbbbb
        //  5: cccccc
        //  6:
        //  7: [[footer]]
        //  8: [[header]]
        //  9: ffffff
        // 10: gggggg
        // 11: hhhhhh
        // 12:
        // 13: [[footer]]
        // 14: [[file
        // 15:   header
        // 16:   section]]
        // 17: bbbbbb
        // 18: cccccc
        // 19: dddddd
        // 20: [[footer]]
        let window = cx.add_window(|cx| {
            let buffer = MultiBuffer::build_multi(
                [
                    (
                        &(sample_text(8, 6, 'a') + "\n"),
                        vec![
                            Point::new(0, 0)..Point::new(3, 0),
                            Point::new(4, 0)..Point::new(7, 0),
                        ],
                    ),
                    (
                        &(sample_text(8, 6, 'a') + "\n"),
                        vec![Point::new(1, 0)..Point::new(3, 0)],
                    ),
                ],
                cx,
            );
            Editor::new(EditorMode::Full, buffer, None, true, cx)
        });
        let editor = window.root(cx).unwrap();
        let style = cx.update(|cx| editor.read(cx).style().unwrap().clone());
        let _state = window.update(cx, |editor, cx| {
            editor.cursor_shape = CursorShape::Block;
            editor.change_selections(None, cx, |s| {
                s.select_display_ranges([
                    DisplayPoint::new(DisplayRow(4), 0)..DisplayPoint::new(DisplayRow(7), 0),
                    DisplayPoint::new(DisplayRow(10), 0)..DisplayPoint::new(DisplayRow(13), 0),
                ]);
            });
        });

        let (_, state) = cx.draw(point(px(500.), px(500.)), size(px(500.), px(500.)), |_| {
            EditorElement::new(&editor, style)
        });
        assert_eq!(state.selections.len(), 1);
        let local_selections = &state.selections[0].1;
        assert_eq!(local_selections.len(), 2);

        // moves cursor on excerpt boundary back a line
        // and doesn't allow selection to bleed through
        assert_eq!(
            local_selections[0].range,
            DisplayPoint::new(DisplayRow(4), 0)..DisplayPoint::new(DisplayRow(7), 0)
        );
        assert_eq!(
            local_selections[0].head,
            DisplayPoint::new(DisplayRow(6), 0)
        );
        // moves cursor on buffer boundary back two lines
        // and doesn't allow selection to bleed through
        assert_eq!(
            local_selections[1].range,
            DisplayPoint::new(DisplayRow(10), 0)..DisplayPoint::new(DisplayRow(13), 0)
        );
        assert_eq!(
            local_selections[1].head,
            DisplayPoint::new(DisplayRow(12), 0)
        );
    }

    #[gpui::test]
    fn test_layout_with_placeholder_text_and_blocks(cx: &mut TestAppContext) {
        init_test(cx, |_| {});

        let window = cx.add_window(|cx| {
            let buffer = MultiBuffer::build_simple("", cx);
            Editor::new(EditorMode::Full, buffer, None, true, cx)
        });
        let cx = &mut VisualTestContext::from_window(*window, cx);
        let editor = window.root(cx).unwrap();
        let style = cx.update(|cx| editor.read(cx).style().unwrap().clone());
        window
            .update(cx, |editor, cx| {
                editor.set_placeholder_text("hello", cx);
                editor.insert_blocks(
                    [BlockProperties {
                        style: BlockStyle::Fixed,
                        placement: BlockPlacement::Above(Anchor::min()),
                        height: 3,
                        render: Arc::new(|cx| div().h(3. * cx.line_height()).into_any()),
                        priority: 0,
                    }],
                    None,
                    cx,
                );

                // Blur the editor so that it displays placeholder text.
                cx.blur();
            })
            .unwrap();

        let (_, state) = cx.draw(point(px(500.), px(500.)), size(px(500.), px(500.)), |_| {
            EditorElement::new(&editor, style)
        });
        assert_eq!(state.position_map.line_layouts.len(), 4);
        assert_eq!(state.line_numbers.len(), 1);
        assert_eq!(
            state
                .line_numbers
                .get(&MultiBufferRow(0))
                .and_then(|line_number| line_number.shaped_line.text.as_str()),
            Some("1")
        );
    }

    #[gpui::test]
    fn test_all_invisibles_drawing(cx: &mut TestAppContext) {
        const TAB_SIZE: u32 = 4;

        let input_text = "\t \t|\t| a b";
        let expected_invisibles = vec![
            Invisible::Tab {
                line_start_offset: 0,
                line_end_offset: TAB_SIZE as usize,
            },
            Invisible::Whitespace {
                line_offset: TAB_SIZE as usize,
            },
            Invisible::Tab {
                line_start_offset: TAB_SIZE as usize + 1,
                line_end_offset: TAB_SIZE as usize * 2,
            },
            Invisible::Tab {
                line_start_offset: TAB_SIZE as usize * 2 + 1,
                line_end_offset: TAB_SIZE as usize * 3,
            },
            Invisible::Whitespace {
                line_offset: TAB_SIZE as usize * 3 + 1,
            },
            Invisible::Whitespace {
                line_offset: TAB_SIZE as usize * 3 + 3,
            },
        ];
        assert_eq!(
            expected_invisibles.len(),
            input_text
                .chars()
                .filter(|initial_char| initial_char.is_whitespace())
                .count(),
            "Hardcoded expected invisibles differ from the actual ones in '{input_text}'"
        );

        for show_line_numbers in [true, false] {
            init_test(cx, |s| {
                s.defaults.show_whitespaces = Some(ShowWhitespaceSetting::All);
                s.defaults.tab_size = NonZeroU32::new(TAB_SIZE);
            });

            let actual_invisibles = collect_invisibles_from_new_editor(
                cx,
                EditorMode::Full,
                input_text,
                px(500.0),
                show_line_numbers,
            );

            assert_eq!(expected_invisibles, actual_invisibles);
        }
    }

    #[gpui::test]
    fn test_invisibles_dont_appear_in_certain_editors(cx: &mut TestAppContext) {
        init_test(cx, |s| {
            s.defaults.show_whitespaces = Some(ShowWhitespaceSetting::All);
            s.defaults.tab_size = NonZeroU32::new(4);
        });

        for editor_mode_without_invisibles in [
            EditorMode::SingleLine { auto_width: false },
            EditorMode::AutoHeight { max_lines: 100 },
        ] {
            for show_line_numbers in [true, false] {
                let invisibles = collect_invisibles_from_new_editor(
                    cx,
                    editor_mode_without_invisibles,
                    "\t\t\t| | a b",
                    px(500.0),
                    show_line_numbers,
                );
                assert!(invisibles.is_empty(),
                    "For editor mode {editor_mode_without_invisibles:?} no invisibles was expected but got {invisibles:?}");
            }
        }
    }

    #[gpui::test]
    fn test_wrapped_invisibles_drawing(cx: &mut TestAppContext) {
        let tab_size = 4;
        let input_text = "a\tbcd     ".repeat(9);
        let repeated_invisibles = [
            Invisible::Tab {
                line_start_offset: 1,
                line_end_offset: tab_size as usize,
            },
            Invisible::Whitespace {
                line_offset: tab_size as usize + 3,
            },
            Invisible::Whitespace {
                line_offset: tab_size as usize + 4,
            },
            Invisible::Whitespace {
                line_offset: tab_size as usize + 5,
            },
            Invisible::Whitespace {
                line_offset: tab_size as usize + 6,
            },
            Invisible::Whitespace {
                line_offset: tab_size as usize + 7,
            },
        ];
        let expected_invisibles = std::iter::once(repeated_invisibles)
            .cycle()
            .take(9)
            .flatten()
            .collect::<Vec<_>>();
        assert_eq!(
            expected_invisibles.len(),
            input_text
                .chars()
                .filter(|initial_char| initial_char.is_whitespace())
                .count(),
            "Hardcoded expected invisibles differ from the actual ones in '{input_text}'"
        );
        info!("Expected invisibles: {expected_invisibles:?}");

        init_test(cx, |_| {});

        // Put the same string with repeating whitespace pattern into editors of various size,
        // take deliberately small steps during resizing, to put all whitespace kinds near the wrap point.
        let resize_step = 10.0;
        let mut editor_width = 200.0;
        while editor_width <= 1000.0 {
            for show_line_numbers in [true, false] {
                update_test_language_settings(cx, |s| {
                    s.defaults.tab_size = NonZeroU32::new(tab_size);
                    s.defaults.show_whitespaces = Some(ShowWhitespaceSetting::All);
                    s.defaults.preferred_line_length = Some(editor_width as u32);
                    s.defaults.soft_wrap = Some(language_settings::SoftWrap::PreferredLineLength);
                });

                let actual_invisibles = collect_invisibles_from_new_editor(
                    cx,
                    EditorMode::Full,
                    &input_text,
                    px(editor_width),
                    show_line_numbers,
                );

                // Whatever the editor size is, ensure it has the same invisible kinds in the same order
                // (no good guarantees about the offsets: wrapping could trigger padding and its tests should check the offsets).
                let mut i = 0;
                for (actual_index, actual_invisible) in actual_invisibles.iter().enumerate() {
                    i = actual_index;
                    match expected_invisibles.get(i) {
                        Some(expected_invisible) => match (expected_invisible, actual_invisible) {
                            (Invisible::Whitespace { .. }, Invisible::Whitespace { .. })
                            | (Invisible::Tab { .. }, Invisible::Tab { .. }) => {}
                            _ => {
                                panic!("At index {i}, expected invisible {expected_invisible:?} does not match actual {actual_invisible:?} by kind. Actual invisibles: {actual_invisibles:?}")
                            }
                        },
                        None => {
                            panic!("Unexpected extra invisible {actual_invisible:?} at index {i}")
                        }
                    }
                }
                let missing_expected_invisibles = &expected_invisibles[i + 1..];
                assert!(
                    missing_expected_invisibles.is_empty(),
                    "Missing expected invisibles after index {i}: {missing_expected_invisibles:?}"
                );

                editor_width += resize_step;
            }
        }
    }

    fn collect_invisibles_from_new_editor(
        cx: &mut TestAppContext,
        editor_mode: EditorMode,
        input_text: &str,
        editor_width: Pixels,
        show_line_numbers: bool,
    ) -> Vec<Invisible> {
        info!(
            "Creating editor with mode {editor_mode:?}, width {}px and text '{input_text}'",
            editor_width.0
        );
        let window = cx.add_window(|cx| {
            let buffer = MultiBuffer::build_simple(input_text, cx);
            Editor::new(editor_mode, buffer, None, true, cx)
        });
        let cx = &mut VisualTestContext::from_window(*window, cx);
        let editor = window.root(cx).unwrap();

        let style = cx.update(|cx| editor.read(cx).style().unwrap().clone());
        window
            .update(cx, |editor, cx| {
                editor.set_soft_wrap_mode(language_settings::SoftWrap::EditorWidth, cx);
                editor.set_wrap_width(Some(editor_width), cx);
                editor.set_show_line_numbers(show_line_numbers, cx);
            })
            .unwrap();
        let (_, state) = cx.draw(point(px(500.), px(500.)), size(px(500.), px(500.)), |_| {
            EditorElement::new(&editor, style)
        });
        state
            .position_map
            .line_layouts
            .iter()
            .flat_map(|line_with_invisibles| &line_with_invisibles.invisibles)
            .cloned()
            .collect()
    }
}

fn diff_hunk_controls(
    hunk_range: Range<Anchor>,
    line_height: Pixels,
    editor: &View<Editor>,
    cx: &mut WindowContext,
) -> AnyElement {
    h_flex()
        .h(line_height)
        .mr_1()
        .gap_1()
        .px_1()
        .pb_1()
        .border_b_1()
        .border_color(cx.theme().colors().border_variant)
        .rounded_b_lg()
        .bg(cx.theme().colors().editor_background)
        .gap_1()
        .child(
            IconButton::new("next-hunk", IconName::ArrowDown)
                .shape(IconButtonShape::Square)
                .icon_size(IconSize::Small)
                // .disabled(!has_multiple_hunks)
                .tooltip({
                    let focus_handle = editor.focus_handle(cx);
                    move |cx| Tooltip::for_action_in("Next Hunk", &GoToHunk, &focus_handle, cx)
                })
                .on_click({
                    let editor = editor.clone();
                    move |_event, cx| {
                        editor.update(cx, |editor, cx| {
                            let snapshot = editor.snapshot(cx);
                            let position = hunk_range.end.to_point(&snapshot.buffer_snapshot);
                            editor.go_to_hunk_after_position(&snapshot, position, cx);
                            editor.expand_selected_diff_hunks(cx);
                        });
                    }
                }),
        )
        .child(
            IconButton::new("prev-hunk", IconName::ArrowUp)
                .shape(IconButtonShape::Square)
                .icon_size(IconSize::Small)
                // .disabled(!has_multiple_hunks)
                .tooltip({
                    let focus_handle = editor.focus_handle(cx);
                    move |cx| {
                        Tooltip::for_action_in("Previous Hunk", &GoToPrevHunk, &focus_handle, cx)
                    }
                })
                .on_click({
                    let editor = editor.clone();
                    move |_event, cx| {
                        editor.update(cx, |editor, cx| {
                            let snapshot = editor.snapshot(cx);
                            let point = hunk_range.start.to_point(&snapshot.buffer_snapshot);
                            editor.go_to_hunk_before_position(&snapshot, point, cx);
                            editor.expand_selected_diff_hunks(cx);
                        });
                    }
                }),
        )
        .child(
            IconButton::new("discard", IconName::Undo)
                .shape(IconButtonShape::Square)
                .icon_size(IconSize::Small)
                .tooltip({
                    let focus_handle = editor.focus_handle(cx);
                    move |cx| {
                        Tooltip::for_action_in(
                            "Discard Hunk",
                            &RevertSelectedHunks,
                            &focus_handle,
                            cx,
                        )
                    }
                })
                .on_click({
                    let editor = editor.clone();
                    move |_event, cx| {
                        editor.update(cx, |editor, cx| {
                            let snapshot = editor.snapshot(cx);
                            let point = hunk_range.start.to_point(&snapshot.buffer_snapshot);
                            editor.revert_hunks_in_ranges([point..point].into_iter(), cx);
                        });
                    }
                }),
        )
        .into_any_element()
}<|MERGE_RESOLUTION|>--- conflicted
+++ resolved
@@ -1574,12 +1574,8 @@
     fn layout_inline_blame(
         &self,
         display_row: DisplayRow,
-<<<<<<< HEAD
         row_info: &RowInfo,
-=======
-        display_snapshot: &DisplaySnapshot,
         buffer_snapshot: &MultiBufferSnapshot,
->>>>>>> 9a7f1d1d
         line_layout: &LineWithInvisibles,
         crease_trailer: Option<&CreaseTrailerLayout>,
         em_width: Pixels,
@@ -1602,12 +1598,6 @@
             .as_ref()
             .map(|(w, _)| w.clone());
 
-<<<<<<< HEAD
-        let blame = self.editor.read(cx).blame.clone()?;
-=======
-        let display_point = DisplayPoint::new(display_row, 0);
-        let buffer_row = MultiBufferRow(display_point.to_point(display_snapshot).row);
-
         let editor = self.editor.read(cx);
         let blame = editor.blame.clone()?;
         let padding = {
@@ -1630,7 +1620,6 @@
             padding * em_width
         };
 
->>>>>>> 9a7f1d1d
         let blame_entry = blame
             .update(cx, |blame, cx| {
                 blame.blame_for_rows(&[*row_info], cx).next()
@@ -6645,12 +6634,8 @@
                             let crease_trailer_layout = crease_trailers[line_ix].as_ref();
                             inline_blame = self.layout_inline_blame(
                                 display_row,
-<<<<<<< HEAD
                                 row_info,
-=======
-                                &snapshot.display_snapshot,
                                 &snapshot.buffer_snapshot,
->>>>>>> 9a7f1d1d
                                 line_layout,
                                 crease_trailer_layout,
                                 em_width,
