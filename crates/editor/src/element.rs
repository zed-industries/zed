--- conflicted
+++ resolved
@@ -30,15 +30,11 @@
     anchored, deferred, div, fill, outline, point, px, quad, relative, size, svg,
     transparent_black, Action, AnchorCorner, AnyElement, AvailableSpace, Bounds, ClipboardItem,
     ContentMask, Corners, CursorStyle, DispatchPhase, Edges, Element, ElementInputHandler, Entity,
-<<<<<<< HEAD
-    GlobalElementId, Hitbox, Hsla, InteractiveElement, IntoElement, Length, ModifiersChangedEvent,
-=======
-    FontId, GlobalElementId, Hitbox, Hsla, InteractiveElement, IntoElement, ModifiersChangedEvent,
->>>>>>> d5fe2c85
-    MouseButton, MouseDownEvent, MouseMoveEvent, MouseUpEvent, PaintQuad, ParentElement, Pixels,
-    ScrollDelta, ScrollWheelEvent, ShapedLine, SharedString, Size, StatefulInteractiveElement,
-    Style, Styled, TextRun, TextStyle, TextStyleRefinement, View, ViewContext, WeakView,
-    WindowContext,
+    FontId, GlobalElementId, Hitbox, Hsla, InteractiveElement, IntoElement, Length,
+    ModifiersChangedEvent, MouseButton, MouseDownEvent, MouseMoveEvent, MouseUpEvent, PaintQuad,
+    ParentElement, Pixels, ScrollDelta, ScrollWheelEvent, ShapedLine, SharedString, Size,
+    StatefulInteractiveElement, Style, Styled, TextRun, TextStyle, TextStyleRefinement, View,
+    ViewContext, WeakView, WindowContext,
 };
 use itertools::Itertools;
 use language::language_settings::{
