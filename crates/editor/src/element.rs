--- conflicted
+++ resolved
@@ -2014,12 +2014,7 @@
         line_height: Pixels,
         scroll_position: gpui::Point<f32>,
         rows: Range<DisplayRow>,
-<<<<<<< HEAD
         buffer_rows: &[RowInfo],
-        active_rows: &BTreeMap<DisplayRow, bool>,
-=======
-        buffer_rows: impl Iterator<Item = Option<MultiBufferRow>>,
->>>>>>> 7ee78a4d
         newest_selection_head: Option<DisplayPoint>,
         snapshot: &EditorSnapshot,
         cx: &mut WindowContext,
@@ -2059,23 +2054,10 @@
         let line_numbers = buffer_rows
             .into_iter()
             .enumerate()
-<<<<<<< HEAD
             .flat_map(|(ix, row_info)| {
                 let display_row = DisplayRow(rows.start.0 + ix as u32);
-                let color = if active_rows.contains_key(&display_row) {
-                    cx.theme().colors().editor_active_line_number
-                } else {
-                    cx.theme().colors().editor_line_number
-                };
                 line_number.clear();
-                let default_number = row_info.buffer_row? + 1;
-=======
-            .flat_map(|(ix, buffer_row)| {
-                let buffer_row = buffer_row?;
-                line_number.clear();
-                let display_row = DisplayRow(rows.start.0 + ix as u32);
-                let non_relative_number = buffer_row.0 + 1;
->>>>>>> 7ee78a4d
+                let non_relative_number = row_info.buffer_row? + 1;
                 let number = relative_rows
                     .get(&display_row)
                     .unwrap_or(&non_relative_number);
@@ -6394,12 +6376,7 @@
                         line_height,
                         scroll_position,
                         start_row..end_row,
-<<<<<<< HEAD
                         &row_infos,
-                        &active_rows,
-=======
-                        buffer_rows.iter().copied(),
->>>>>>> 7ee78a4d
                         newest_selection_head,
                         &snapshot,
                         cx,
@@ -7756,17 +7733,12 @@
                     line_height,
                     gpui::Point::default(),
                     DisplayRow(0)..DisplayRow(6),
-<<<<<<< HEAD
                     &(0..6)
                         .map(|row| RowInfo {
                             buffer_row: Some(row),
                             ..Default::default()
                         })
                         .collect::<Vec<_>>(),
-                    &Default::default(),
-=======
-                    (0..6).map(MultiBufferRow).map(Some),
->>>>>>> 7ee78a4d
                     Some(DisplayPoint::new(DisplayRow(0), 0)),
                     &snapshot,
                     cx,
