--- conflicted
+++ resolved
@@ -52,15 +52,10 @@
     Anchor, AnchorRangeExt, ExcerptId, ExcerptInfo, ExpandExcerptDirection, MultiBufferPoint,
     MultiBufferRow, MultiBufferSnapshot, ToOffset,
 };
-<<<<<<< HEAD
 use project::{
     dap_store::{Breakpoint, BreakpointKind},
     project_settings::{GitGutterSetting, ProjectSettings},
-    ProjectPath,
 };
-=======
-use project::project_settings::{GitGutterSetting, ProjectSettings};
->>>>>>> 82492d74
 use settings::Settings;
 use smallvec::{smallvec, SmallVec};
 use std::{
