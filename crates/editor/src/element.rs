--- conflicted
+++ resolved
@@ -3,11 +3,7 @@
         BlockContext, BlockStyle, DisplaySnapshot, FoldStatus, HighlightedChunk, ToDisplayPoint,
         TransformBlock,
     },
-<<<<<<< HEAD
-    editor_settings::{MultiCursorModifier, ShowScrollbar},
-=======
-    editor_settings::{DoubleClickInMultibuffer, ShowScrollbar},
->>>>>>> 98cf4940
+    editor_settings::{DoubleClickInMultibuffer, MultiCursorModifier, ShowScrollbar},
     git::{diff_hunk_to_display, DisplayDiffHunk},
     hover_popover::{
         self, hover_at, HOVER_POPOVER_GAP, MIN_POPOVER_CHARACTER_WIDTH, MIN_POPOVER_LINE_HEIGHT,
