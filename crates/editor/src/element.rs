use crate::{
    blame_entry_tooltip::{blame_entry_relative_timestamp, BlameEntryTooltip},
    display_map::{
        Block, BlockContext, BlockStyle, DisplaySnapshot, HighlightedChunk, ToDisplayPoint,
    },
    editor_settings::{
        CurrentLineHighlight, DoubleClickInMultibuffer, MultiCursorModifier, ScrollBeyondLastLine,
        ShowScrollbar,
    },
    git::blame::{CommitDetails, GitBlame},
    hover_popover::{
        self, hover_at, HOVER_POPOVER_GAP, MIN_POPOVER_CHARACTER_WIDTH, MIN_POPOVER_LINE_HEIGHT,
    },
    hunk_diff::{diff_hunk_to_display, DisplayDiffHunk},
    hunk_status,
    items::BufferSearchHighlights,
    mouse_context_menu::{self, MenuPosition, MouseContextMenu},
    scroll::scroll_amount::ScrollAmount,
    BlockId, ChunkReplacement, CodeActionsMenu, CursorShape, CustomBlockId, DisplayPoint,
    DisplayRow, DocumentHighlightRead, DocumentHighlightWrite, Editor, EditorMode, EditorSettings,
    EditorSnapshot, EditorStyle, ExpandExcerpts, FocusedBlock, GutterDimensions, HalfPageDown,
    HalfPageUp, HandleInput, HoveredCursor, HoveredHunk, InlineCompletion, JumpData, LineDown,
    LineUp, OpenExcerpts, PageDown, PageUp, Point, RowExt, RowRangeExt, SelectPhase, Selection,
    SoftWrap, ToPoint, CURSORS_VISIBLE_FOR, FILE_HEADER_HEIGHT,
    GIT_BLAME_MAX_AUTHOR_CHARS_DISPLAYED, MAX_LINE_LEN, MULTI_BUFFER_EXCERPT_HEADER_HEIGHT,
};
use client::ParticipantIndex;
use collections::{BTreeMap, HashMap, HashSet};
use git::{blame::BlameEntry, diff::DiffHunkStatus, Oid};
use gpui::{
    anchored, deferred, div, fill, outline, point, px, quad, relative, size, svg,
    transparent_black, Action, AnchorCorner, AnyElement, AvailableSpace, Bounds, ClipboardItem,
    ContentMask, Corners, CursorStyle, DispatchPhase, Edges, Element, ElementInputHandler, Entity,
    FontId, GlobalElementId, HighlightStyle, Hitbox, Hsla, InteractiveElement, IntoElement, Length,
    ModifiersChangedEvent, MouseButton, MouseDownEvent, MouseMoveEvent, MouseUpEvent, PaintQuad,
    ParentElement, Pixels, ScrollDelta, ScrollWheelEvent, ShapedLine, SharedString, Size,
    StatefulInteractiveElement, Style, Styled, TextRun, TextStyleRefinement, View, ViewContext,
    WeakView, WindowContext,
};
use gpui::{ClickEvent, Subscription};
use itertools::Itertools;
use language::{
    language_settings::{
        IndentGuideBackgroundColoring, IndentGuideColoring, IndentGuideSettings,
        ShowWhitespaceSetting,
    },
    ChunkRendererContext,
};
use lsp::DiagnosticSeverity;
use multi_buffer::{
    Anchor, AnchorRangeExt, ExcerptId, ExpandExcerptDirection, MultiBufferPoint, MultiBufferRow,
    MultiBufferSnapshot,
};
use project::{
    project_settings::{GitGutterSetting, ProjectSettings},
    ProjectPath,
};
use settings::Settings;
use smallvec::{smallvec, SmallVec};
use std::{
    any::TypeId,
    borrow::Cow,
    cmp::{self, Ordering},
    fmt::{self, Write},
    iter, mem,
    ops::{Deref, Range},
    rc::Rc,
    sync::Arc,
};
use sum_tree::Bias;
use theme::{ActiveTheme, Appearance, PlayerColor};
use ui::prelude::*;
use ui::{h_flex, ButtonLike, ButtonStyle, ContextMenu, Tooltip};
use unicode_segmentation::UnicodeSegmentation;
use util::RangeExt;
use util::ResultExt;
use workspace::{item::Item, Workspace};

struct SelectionLayout {
    head: DisplayPoint,
    cursor_shape: CursorShape,
    is_newest: bool,
    is_local: bool,
    range: Range<DisplayPoint>,
    active_rows: Range<DisplayRow>,
    user_name: Option<SharedString>,
}

impl SelectionLayout {
    fn new<T: ToPoint + ToDisplayPoint + Clone>(
        selection: Selection<T>,
        line_mode: bool,
        cursor_shape: CursorShape,
        map: &DisplaySnapshot,
        is_newest: bool,
        is_local: bool,
        user_name: Option<SharedString>,
    ) -> Self {
        let point_selection = selection.map(|p| p.to_point(&map.buffer_snapshot));
        let display_selection = point_selection.map(|p| p.to_display_point(map));
        let mut range = display_selection.range();
        let mut head = display_selection.head();
        let mut active_rows = map.prev_line_boundary(point_selection.start).1.row()
            ..map.next_line_boundary(point_selection.end).1.row();

        // vim visual line mode
        if line_mode {
            let point_range = map.expand_to_line(point_selection.range());
            range = point_range.start.to_display_point(map)..point_range.end.to_display_point(map);
        }

        // any vim visual mode (including line mode)
        if (cursor_shape == CursorShape::Block || cursor_shape == CursorShape::Hollow)
            && !range.is_empty()
            && !selection.reversed
        {
            if head.column() > 0 {
                head = map.clip_point(DisplayPoint::new(head.row(), head.column() - 1), Bias::Left)
            } else if head.row().0 > 0 && head != map.max_point() {
                head = map.clip_point(
                    DisplayPoint::new(
                        head.row().previous_row(),
                        map.line_len(head.row().previous_row()),
                    ),
                    Bias::Left,
                );
                // updating range.end is a no-op unless you're cursor is
                // on the newline containing a multi-buffer divider
                // in which case the clip_point may have moved the head up
                // an additional row.
                range.end = DisplayPoint::new(head.row().next_row(), 0);
                active_rows.end = head.row();
            }
        }

        Self {
            head,
            cursor_shape,
            is_newest,
            is_local,
            range,
            active_rows,
            user_name,
        }
    }
}

pub struct EditorElement {
    editor: View<Editor>,
    style: EditorStyle,
}

type DisplayRowDelta = u32;

impl EditorElement {
    pub(crate) const SCROLLBAR_WIDTH: Pixels = px(13.);

    pub fn new(editor: &View<Editor>, style: EditorStyle) -> Self {
        Self {
            editor: editor.clone(),
            style,
        }
    }

    fn register_actions(&self, cx: &mut WindowContext) {
        let view = &self.editor;
        view.update(cx, |editor, cx| {
            for action in editor.editor_actions.borrow().values() {
                (action)(cx)
            }
        });

        crate::rust_analyzer_ext::apply_related_actions(view, cx);
        crate::clangd_ext::apply_related_actions(view, cx);
        register_action(view, cx, Editor::open_context_menu);
        register_action(view, cx, Editor::move_left);
        register_action(view, cx, Editor::move_right);
        register_action(view, cx, Editor::move_down);
        register_action(view, cx, Editor::move_down_by_lines);
        register_action(view, cx, Editor::select_down_by_lines);
        register_action(view, cx, Editor::move_up);
        register_action(view, cx, Editor::move_up_by_lines);
        register_action(view, cx, Editor::select_up_by_lines);
        register_action(view, cx, Editor::select_page_down);
        register_action(view, cx, Editor::select_page_up);
        register_action(view, cx, Editor::cancel);
        register_action(view, cx, Editor::newline);
        register_action(view, cx, Editor::newline_above);
        register_action(view, cx, Editor::newline_below);
        register_action(view, cx, Editor::backspace);
        register_action(view, cx, Editor::delete);
        register_action(view, cx, Editor::tab);
        register_action(view, cx, Editor::tab_prev);
        register_action(view, cx, Editor::indent);
        register_action(view, cx, Editor::outdent);
        register_action(view, cx, Editor::autoindent);
        register_action(view, cx, Editor::delete_line);
        register_action(view, cx, Editor::join_lines);
        register_action(view, cx, Editor::sort_lines_case_sensitive);
        register_action(view, cx, Editor::sort_lines_case_insensitive);
        register_action(view, cx, Editor::reverse_lines);
        register_action(view, cx, Editor::shuffle_lines);
        register_action(view, cx, Editor::convert_to_upper_case);
        register_action(view, cx, Editor::convert_to_lower_case);
        register_action(view, cx, Editor::convert_to_title_case);
        register_action(view, cx, Editor::convert_to_snake_case);
        register_action(view, cx, Editor::convert_to_kebab_case);
        register_action(view, cx, Editor::convert_to_upper_camel_case);
        register_action(view, cx, Editor::convert_to_lower_camel_case);
        register_action(view, cx, Editor::convert_to_opposite_case);
        register_action(view, cx, Editor::delete_to_previous_word_start);
        register_action(view, cx, Editor::delete_to_previous_subword_start);
        register_action(view, cx, Editor::delete_to_next_word_end);
        register_action(view, cx, Editor::delete_to_next_subword_end);
        register_action(view, cx, Editor::delete_to_beginning_of_line);
        register_action(view, cx, Editor::delete_to_end_of_line);
        register_action(view, cx, Editor::cut_to_end_of_line);
        register_action(view, cx, Editor::duplicate_line_up);
        register_action(view, cx, Editor::duplicate_line_down);
        register_action(view, cx, Editor::move_line_up);
        register_action(view, cx, Editor::move_line_down);
        register_action(view, cx, Editor::transpose);
        register_action(view, cx, Editor::rewrap);
        register_action(view, cx, Editor::cut);
        register_action(view, cx, Editor::kill_ring_cut);
        register_action(view, cx, Editor::kill_ring_yank);
        register_action(view, cx, Editor::copy);
        register_action(view, cx, Editor::paste);
        register_action(view, cx, Editor::undo);
        register_action(view, cx, Editor::redo);
        register_action(view, cx, Editor::move_page_up);
        register_action(view, cx, Editor::move_page_down);
        register_action(view, cx, Editor::next_screen);
        register_action(view, cx, Editor::scroll_cursor_top);
        register_action(view, cx, Editor::scroll_cursor_center);
        register_action(view, cx, Editor::scroll_cursor_bottom);
        register_action(view, cx, Editor::scroll_cursor_center_top_bottom);
        register_action(view, cx, |editor, _: &LineDown, cx| {
            editor.scroll_screen(&ScrollAmount::Line(1.), cx)
        });
        register_action(view, cx, |editor, _: &LineUp, cx| {
            editor.scroll_screen(&ScrollAmount::Line(-1.), cx)
        });
        register_action(view, cx, |editor, _: &HalfPageDown, cx| {
            editor.scroll_screen(&ScrollAmount::Page(0.5), cx)
        });
        register_action(view, cx, |editor, HandleInput(text): &HandleInput, cx| {
            if text.is_empty() {
                return;
            }
            editor.handle_input(text, cx);
        });
        register_action(view, cx, |editor, _: &HalfPageUp, cx| {
            editor.scroll_screen(&ScrollAmount::Page(-0.5), cx)
        });
        register_action(view, cx, |editor, _: &PageDown, cx| {
            editor.scroll_screen(&ScrollAmount::Page(1.), cx)
        });
        register_action(view, cx, |editor, _: &PageUp, cx| {
            editor.scroll_screen(&ScrollAmount::Page(-1.), cx)
        });
        register_action(view, cx, Editor::move_to_previous_word_start);
        register_action(view, cx, Editor::move_to_previous_subword_start);
        register_action(view, cx, Editor::move_to_next_word_end);
        register_action(view, cx, Editor::move_to_next_subword_end);
        register_action(view, cx, Editor::move_to_beginning_of_line);
        register_action(view, cx, Editor::move_to_end_of_line);
        register_action(view, cx, Editor::move_to_start_of_paragraph);
        register_action(view, cx, Editor::move_to_end_of_paragraph);
        register_action(view, cx, Editor::move_to_beginning);
        register_action(view, cx, Editor::move_to_end);
        register_action(view, cx, Editor::select_up);
        register_action(view, cx, Editor::select_down);
        register_action(view, cx, Editor::select_left);
        register_action(view, cx, Editor::select_right);
        register_action(view, cx, Editor::select_to_previous_word_start);
        register_action(view, cx, Editor::select_to_previous_subword_start);
        register_action(view, cx, Editor::select_to_next_word_end);
        register_action(view, cx, Editor::select_to_next_subword_end);
        register_action(view, cx, Editor::select_to_beginning_of_line);
        register_action(view, cx, Editor::select_to_end_of_line);
        register_action(view, cx, Editor::select_to_start_of_paragraph);
        register_action(view, cx, Editor::select_to_end_of_paragraph);
        register_action(view, cx, Editor::select_to_beginning);
        register_action(view, cx, Editor::select_to_end);
        register_action(view, cx, Editor::select_all);
        register_action(view, cx, |editor, action, cx| {
            editor.select_all_matches(action, cx).log_err();
        });
        register_action(view, cx, Editor::select_line);
        register_action(view, cx, Editor::split_selection_into_lines);
        register_action(view, cx, Editor::add_selection_above);
        register_action(view, cx, Editor::add_selection_below);
        register_action(view, cx, |editor, action, cx| {
            editor.select_next(action, cx).log_err();
        });
        register_action(view, cx, |editor, action, cx| {
            editor.select_previous(action, cx).log_err();
        });
        register_action(view, cx, Editor::toggle_comments);
        register_action(view, cx, Editor::select_larger_syntax_node);
        register_action(view, cx, Editor::select_smaller_syntax_node);
        register_action(view, cx, Editor::select_enclosing_symbol);
        register_action(view, cx, Editor::move_to_enclosing_bracket);
        register_action(view, cx, Editor::undo_selection);
        register_action(view, cx, Editor::redo_selection);
        if !view.read(cx).is_singleton(cx) {
            register_action(view, cx, Editor::expand_excerpts);
            register_action(view, cx, Editor::expand_excerpts_up);
            register_action(view, cx, Editor::expand_excerpts_down);
        }
        register_action(view, cx, Editor::go_to_diagnostic);
        register_action(view, cx, Editor::go_to_prev_diagnostic);
        register_action(view, cx, Editor::go_to_next_hunk);
        register_action(view, cx, Editor::go_to_prev_hunk);
        register_action(view, cx, |editor, a, cx| {
            editor.go_to_definition(a, cx).detach_and_log_err(cx);
        });
        register_action(view, cx, |editor, a, cx| {
            editor.go_to_definition_split(a, cx).detach_and_log_err(cx);
        });
        register_action(view, cx, |editor, a, cx| {
            editor.go_to_declaration(a, cx).detach_and_log_err(cx);
        });
        register_action(view, cx, |editor, a, cx| {
            editor.go_to_declaration_split(a, cx).detach_and_log_err(cx);
        });
        register_action(view, cx, |editor, a, cx| {
            editor.go_to_implementation(a, cx).detach_and_log_err(cx);
        });
        register_action(view, cx, |editor, a, cx| {
            editor
                .go_to_implementation_split(a, cx)
                .detach_and_log_err(cx);
        });
        register_action(view, cx, |editor, a, cx| {
            editor.go_to_type_definition(a, cx).detach_and_log_err(cx);
        });
        register_action(view, cx, |editor, a, cx| {
            editor
                .go_to_type_definition_split(a, cx)
                .detach_and_log_err(cx);
        });
        register_action(view, cx, Editor::open_url);
        register_action(view, cx, Editor::open_file);
        register_action(view, cx, Editor::fold);
        register_action(view, cx, Editor::fold_at_level);
        register_action(view, cx, Editor::fold_all);
        register_action(view, cx, Editor::fold_function_bodies);
        register_action(view, cx, Editor::fold_at);
        register_action(view, cx, Editor::fold_recursive);
        register_action(view, cx, Editor::toggle_fold);
        register_action(view, cx, Editor::toggle_fold_recursive);
        register_action(view, cx, Editor::unfold_lines);
        register_action(view, cx, Editor::unfold_recursive);
        register_action(view, cx, Editor::unfold_all);
        register_action(view, cx, Editor::unfold_at);
        register_action(view, cx, Editor::fold_selected_ranges);
        register_action(view, cx, Editor::show_completions);
        register_action(view, cx, Editor::toggle_code_actions);
        register_action(view, cx, Editor::open_excerpts);
        register_action(view, cx, Editor::open_excerpts_in_split);
        register_action(view, cx, Editor::open_proposed_changes_editor);
        register_action(view, cx, Editor::toggle_soft_wrap);
        register_action(view, cx, Editor::toggle_tab_bar);
        register_action(view, cx, Editor::toggle_line_numbers);
        register_action(view, cx, Editor::toggle_relative_line_numbers);
        register_action(view, cx, Editor::toggle_indent_guides);
        register_action(view, cx, Editor::toggle_inlay_hints);
        register_action(view, cx, Editor::toggle_inline_completions);
        register_action(view, cx, hover_popover::hover);
        register_action(view, cx, Editor::reveal_in_finder);
        register_action(view, cx, Editor::copy_path);
        register_action(view, cx, Editor::copy_relative_path);
        register_action(view, cx, Editor::copy_highlight_json);
        register_action(view, cx, Editor::copy_permalink_to_line);
        register_action(view, cx, Editor::open_permalink_to_line);
        register_action(view, cx, Editor::copy_file_location);
        register_action(view, cx, Editor::toggle_git_blame);
        register_action(view, cx, Editor::toggle_git_blame_inline);
        register_action(view, cx, Editor::toggle_hunk_diff);
        register_action(view, cx, Editor::expand_all_hunk_diffs);
        register_action(view, cx, |editor, action, cx| {
            if let Some(task) = editor.format(action, cx) {
                task.detach_and_log_err(cx);
            } else {
                cx.propagate();
            }
        });
        register_action(view, cx, |editor, action, cx| {
            if let Some(task) = editor.format_selections(action, cx) {
                task.detach_and_log_err(cx);
            } else {
                cx.propagate();
            }
        });
        register_action(view, cx, Editor::restart_language_server);
        register_action(view, cx, Editor::cancel_language_server_work);
        register_action(view, cx, Editor::show_character_palette);
        register_action(view, cx, |editor, action, cx| {
            if let Some(task) = editor.confirm_completion(action, cx) {
                task.detach_and_log_err(cx);
            } else {
                cx.propagate();
            }
        });
        register_action(view, cx, |editor, action, cx| {
            if let Some(task) = editor.compose_completion(action, cx) {
                task.detach_and_log_err(cx);
            } else {
                cx.propagate();
            }
        });
        register_action(view, cx, |editor, action, cx| {
            if let Some(task) = editor.confirm_code_action(action, cx) {
                task.detach_and_log_err(cx);
            } else {
                cx.propagate();
            }
        });
        register_action(view, cx, |editor, action, cx| {
            if let Some(task) = editor.rename(action, cx) {
                task.detach_and_log_err(cx);
            } else {
                cx.propagate();
            }
        });
        register_action(view, cx, |editor, action, cx| {
            if let Some(task) = editor.confirm_rename(action, cx) {
                task.detach_and_log_err(cx);
            } else {
                cx.propagate();
            }
        });
        register_action(view, cx, |editor, action, cx| {
            if let Some(task) = editor.find_all_references(action, cx) {
                task.detach_and_log_err(cx);
            } else {
                cx.propagate();
            }
        });
        register_action(view, cx, Editor::show_signature_help);
        register_action(view, cx, Editor::next_inline_completion);
        register_action(view, cx, Editor::previous_inline_completion);
        register_action(view, cx, Editor::show_inline_completion);
        register_action(view, cx, Editor::context_menu_first);
        register_action(view, cx, Editor::context_menu_prev);
        register_action(view, cx, Editor::context_menu_next);
        register_action(view, cx, Editor::context_menu_last);
        register_action(view, cx, Editor::display_cursor_names);
        register_action(view, cx, Editor::unique_lines_case_insensitive);
        register_action(view, cx, Editor::unique_lines_case_sensitive);
        register_action(view, cx, Editor::accept_partial_inline_completion);
        register_action(view, cx, Editor::accept_inline_completion);
        register_action(view, cx, Editor::revert_file);
        register_action(view, cx, Editor::revert_selected_hunks);
        register_action(view, cx, Editor::apply_all_diff_hunks);
        register_action(view, cx, Editor::apply_selected_diff_hunks);
        register_action(view, cx, Editor::open_active_item_in_terminal);
        register_action(view, cx, Editor::reload_file);
        register_action(view, cx, Editor::spawn_nearest_task);
        register_action(view, cx, Editor::insert_uuid_v4);
        register_action(view, cx, Editor::insert_uuid_v7);
    }

    fn register_key_listeners(&self, cx: &mut WindowContext, layout: &EditorLayout) {
        let position_map = layout.position_map.clone();
        cx.on_key_event({
            let editor = self.editor.clone();
            let text_hitbox = layout.text_hitbox.clone();
            move |event: &ModifiersChangedEvent, phase, cx| {
                if phase != DispatchPhase::Bubble {
                    return;
                }
                editor.update(cx, |editor, cx| {
                    if editor.hover_state.focused(cx) {
                        return;
                    }
                    Self::modifiers_changed(editor, event, &position_map, &text_hitbox, cx)
                })
            }
        });
    }

    fn modifiers_changed(
        editor: &mut Editor,
        event: &ModifiersChangedEvent,
        position_map: &PositionMap,
        text_hitbox: &Hitbox,
        cx: &mut ViewContext<Editor>,
    ) {
        let mouse_position = cx.mouse_position();
        if !text_hitbox.is_hovered(cx) {
            return;
        }

        editor.update_hovered_link(
            position_map.point_for_position(text_hitbox.bounds, mouse_position),
            &position_map.snapshot,
            event.modifiers,
            cx,
        )
    }

    fn mouse_left_down(
        editor: &mut Editor,
        event: &MouseDownEvent,
        hovered_hunk: Option<HoveredHunk>,
        position_map: &PositionMap,
        text_hitbox: &Hitbox,
        gutter_hitbox: &Hitbox,
        cx: &mut ViewContext<Editor>,
    ) {
        if cx.default_prevented() {
            return;
        }

        let mut click_count = event.click_count;
        let mut modifiers = event.modifiers;

        if let Some(hovered_hunk) = hovered_hunk {
            editor.toggle_hovered_hunk(&hovered_hunk, cx);
            cx.notify();
            return;
        } else if gutter_hitbox.is_hovered(cx) {
            click_count = 3; // Simulate triple-click when clicking the gutter to select lines
        } else if !text_hitbox.is_hovered(cx) {
            return;
        }

        if click_count == 2 && !editor.buffer().read(cx).is_singleton() {
            match EditorSettings::get_global(cx).double_click_in_multibuffer {
                DoubleClickInMultibuffer::Select => {
                    // do nothing special on double click, all selection logic is below
                }
                DoubleClickInMultibuffer::Open => {
                    if modifiers.alt {
                        // if double click is made with alt, pretend it's a regular double click without opening and alt,
                        // and run the selection logic.
                        modifiers.alt = false;
                    } else {
                        // if double click is made without alt, open the corresponding excerp
                        editor.open_excerpts(&OpenExcerpts, cx);
                        return;
                    }
                }
            }
        }

        let point_for_position =
            position_map.point_for_position(text_hitbox.bounds, event.position);
        let position = point_for_position.previous_valid;
        if modifiers.shift && modifiers.alt {
            editor.select(
                SelectPhase::BeginColumnar {
                    position,
                    reset: false,
                    goal_column: point_for_position.exact_unclipped.column(),
                },
                cx,
            );
        } else if modifiers.shift && !modifiers.control && !modifiers.alt && !modifiers.secondary()
        {
            editor.select(
                SelectPhase::Extend {
                    position,
                    click_count,
                },
                cx,
            );
        } else {
            let multi_cursor_setting = EditorSettings::get_global(cx).multi_cursor_modifier;
            let multi_cursor_modifier = match multi_cursor_setting {
                MultiCursorModifier::Alt => modifiers.alt,
                MultiCursorModifier::CmdOrCtrl => modifiers.secondary(),
            };
            editor.select(
                SelectPhase::Begin {
                    position,
                    add: multi_cursor_modifier,
                    click_count,
                },
                cx,
            );
        }

        cx.stop_propagation();
    }

    fn mouse_right_down(
        editor: &mut Editor,
        event: &MouseDownEvent,
        position_map: &PositionMap,
        text_hitbox: &Hitbox,
        cx: &mut ViewContext<Editor>,
    ) {
        if !text_hitbox.is_hovered(cx) {
            return;
        }
        let point_for_position =
            position_map.point_for_position(text_hitbox.bounds, event.position);
        mouse_context_menu::deploy_context_menu(
            editor,
            Some(event.position),
            point_for_position.previous_valid,
            cx,
        );
        cx.stop_propagation();
    }

    fn mouse_middle_down(
        editor: &mut Editor,
        event: &MouseDownEvent,
        position_map: &PositionMap,
        text_hitbox: &Hitbox,
        cx: &mut ViewContext<Editor>,
    ) {
        if !text_hitbox.is_hovered(cx) || cx.default_prevented() {
            return;
        }

        let point_for_position =
            position_map.point_for_position(text_hitbox.bounds, event.position);
        let position = point_for_position.previous_valid;

        editor.select(
            SelectPhase::BeginColumnar {
                position,
                reset: true,
                goal_column: point_for_position.exact_unclipped.column(),
            },
            cx,
        );
    }

    fn mouse_up(
        editor: &mut Editor,
        event: &MouseUpEvent,
        position_map: &PositionMap,
        text_hitbox: &Hitbox,
        cx: &mut ViewContext<Editor>,
    ) {
        let end_selection = editor.has_pending_selection();
        let pending_nonempty_selections = editor.has_pending_nonempty_selection();

        if end_selection {
            editor.select(SelectPhase::End, cx);
        }

        let multi_cursor_setting = EditorSettings::get_global(cx).multi_cursor_modifier;
        let multi_cursor_modifier = match multi_cursor_setting {
            MultiCursorModifier::Alt => event.modifiers.secondary(),
            MultiCursorModifier::CmdOrCtrl => event.modifiers.alt,
        };

        if !pending_nonempty_selections && multi_cursor_modifier && text_hitbox.is_hovered(cx) {
            let point = position_map.point_for_position(text_hitbox.bounds, event.position);
            editor.handle_click_hovered_link(point, event.modifiers, cx);

            cx.stop_propagation();
        } else if end_selection && pending_nonempty_selections {
            cx.stop_propagation();
        } else if cfg!(any(target_os = "linux", target_os = "freebsd"))
            && event.button == MouseButton::Middle
        {
            if !text_hitbox.is_hovered(cx) || editor.read_only(cx) {
                return;
            }

            #[cfg(any(target_os = "linux", target_os = "freebsd"))]
            if EditorSettings::get_global(cx).middle_click_paste {
                if let Some(text) = cx.read_from_primary().and_then(|item| item.text()) {
                    let point_for_position =
                        position_map.point_for_position(text_hitbox.bounds, event.position);
                    let position = point_for_position.previous_valid;

                    editor.select(
                        SelectPhase::Begin {
                            position,
                            add: false,
                            click_count: 1,
                        },
                        cx,
                    );
                    editor.insert(&text, cx);
                }
                cx.stop_propagation()
            }
        }
    }

    fn mouse_dragged(
        editor: &mut Editor,
        event: &MouseMoveEvent,
        position_map: &PositionMap,
        text_bounds: Bounds<Pixels>,
        cx: &mut ViewContext<Editor>,
    ) {
        if !editor.has_pending_selection() {
            return;
        }

        let point_for_position = position_map.point_for_position(text_bounds, event.position);
        let mut scroll_delta = gpui::Point::<f32>::default();
        let vertical_margin = position_map.line_height.min(text_bounds.size.height / 3.0);
        let top = text_bounds.origin.y + vertical_margin;
        let bottom = text_bounds.lower_left().y - vertical_margin;
        if event.position.y < top {
            scroll_delta.y = -scale_vertical_mouse_autoscroll_delta(top - event.position.y);
        }
        if event.position.y > bottom {
            scroll_delta.y = scale_vertical_mouse_autoscroll_delta(event.position.y - bottom);
        }

        let horizontal_margin = position_map.line_height.min(text_bounds.size.width / 3.0);
        let left = text_bounds.origin.x + horizontal_margin;
        let right = text_bounds.upper_right().x - horizontal_margin;
        if event.position.x < left {
            scroll_delta.x = -scale_horizontal_mouse_autoscroll_delta(left - event.position.x);
        }
        if event.position.x > right {
            scroll_delta.x = scale_horizontal_mouse_autoscroll_delta(event.position.x - right);
        }

        editor.select(
            SelectPhase::Update {
                position: point_for_position.previous_valid,
                goal_column: point_for_position.exact_unclipped.column(),
                scroll_delta,
            },
            cx,
        );
    }

    fn mouse_moved(
        editor: &mut Editor,
        event: &MouseMoveEvent,
        position_map: &PositionMap,
        text_hitbox: &Hitbox,
        gutter_hitbox: &Hitbox,
        cx: &mut ViewContext<Editor>,
    ) {
        let modifiers = event.modifiers;
        let gutter_hovered = gutter_hitbox.is_hovered(cx);
        editor.set_gutter_hovered(gutter_hovered, cx);

        // Don't trigger hover popover if mouse is hovering over context menu
        if text_hitbox.is_hovered(cx) {
            let point_for_position =
                position_map.point_for_position(text_hitbox.bounds, event.position);

            editor.update_hovered_link(point_for_position, &position_map.snapshot, modifiers, cx);

            if let Some(point) = point_for_position.as_valid() {
                let anchor = position_map
                    .snapshot
                    .buffer_snapshot
                    .anchor_before(point.to_offset(&position_map.snapshot, Bias::Left));
                hover_at(editor, Some(anchor), cx);
                Self::update_visible_cursor(editor, point, position_map, cx);
            } else {
                hover_at(editor, None, cx);
            }
        } else {
            editor.hide_hovered_link(cx);
            hover_at(editor, None, cx);
            if gutter_hovered {
                cx.stop_propagation();
            }
        }
    }

    fn update_visible_cursor(
        editor: &mut Editor,
        point: DisplayPoint,
        position_map: &PositionMap,
        cx: &mut ViewContext<Editor>,
    ) {
        let snapshot = &position_map.snapshot;
        let Some(hub) = editor.collaboration_hub() else {
            return;
        };
        let start = snapshot.display_snapshot.clip_point(
            DisplayPoint::new(point.row(), point.column().saturating_sub(1)),
            Bias::Left,
        );
        let end = snapshot.display_snapshot.clip_point(
            DisplayPoint::new(
                point.row(),
                (point.column() + 1).min(snapshot.line_len(point.row())),
            ),
            Bias::Right,
        );

        let range = snapshot
            .buffer_snapshot
            .anchor_at(start.to_point(&snapshot.display_snapshot), Bias::Left)
            ..snapshot
                .buffer_snapshot
                .anchor_at(end.to_point(&snapshot.display_snapshot), Bias::Right);

        let Some(selection) = snapshot.remote_selections_in_range(&range, hub, cx).next() else {
            return;
        };
        let key = crate::HoveredCursor {
            replica_id: selection.replica_id,
            selection_id: selection.selection.id,
        };
        editor.hovered_cursors.insert(
            key.clone(),
            cx.spawn(|editor, mut cx| async move {
                cx.background_executor().timer(CURSORS_VISIBLE_FOR).await;
                editor
                    .update(&mut cx, |editor, cx| {
                        editor.hovered_cursors.remove(&key);
                        cx.notify();
                    })
                    .ok();
            }),
        );
        cx.notify()
    }

    #[allow(clippy::too_many_arguments)]
    fn layout_selections(
        &self,
        start_anchor: Anchor,
        end_anchor: Anchor,
        local_selections: &[Selection<Point>],
        snapshot: &EditorSnapshot,
        start_row: DisplayRow,
        end_row: DisplayRow,
        cx: &mut WindowContext,
    ) -> (
        Vec<(PlayerColor, Vec<SelectionLayout>)>,
        BTreeMap<DisplayRow, bool>,
        Option<DisplayPoint>,
    ) {
        let mut selections: Vec<(PlayerColor, Vec<SelectionLayout>)> = Vec::new();
        let mut active_rows = BTreeMap::new();
        let mut newest_selection_head = None;
        self.editor.update(cx, |editor, cx| {
            if editor.show_local_selections {
                let mut layouts = Vec::new();
                let newest = editor.selections.newest(cx);
                for selection in local_selections.iter().cloned() {
                    let is_empty = selection.start == selection.end;
                    let is_newest = selection == newest;

                    let layout = SelectionLayout::new(
                        selection,
                        editor.selections.line_mode,
                        editor.cursor_shape,
                        &snapshot.display_snapshot,
                        is_newest,
                        editor.leader_peer_id.is_none(),
                        None,
                    );
                    if is_newest {
                        newest_selection_head = Some(layout.head);
                    }

                    for row in cmp::max(layout.active_rows.start.0, start_row.0)
                        ..=cmp::min(layout.active_rows.end.0, end_row.0)
                    {
                        let contains_non_empty_selection =
                            active_rows.entry(DisplayRow(row)).or_insert(!is_empty);
                        *contains_non_empty_selection |= !is_empty;
                    }
                    layouts.push(layout);
                }

                let player = if editor.read_only(cx) {
                    cx.theme().players().read_only()
                } else {
                    self.style.local_player
                };

                selections.push((player, layouts));
            }

            if let Some(collaboration_hub) = &editor.collaboration_hub {
                // When following someone, render the local selections in their color.
                if let Some(leader_id) = editor.leader_peer_id {
                    if let Some(collaborator) = collaboration_hub.collaborators(cx).get(&leader_id)
                    {
                        if let Some(participant_index) = collaboration_hub
                            .user_participant_indices(cx)
                            .get(&collaborator.user_id)
                        {
                            if let Some((local_selection_style, _)) = selections.first_mut() {
                                *local_selection_style = cx
                                    .theme()
                                    .players()
                                    .color_for_participant(participant_index.0);
                            }
                        }
                    }
                }

                let mut remote_selections = HashMap::default();
                for selection in snapshot.remote_selections_in_range(
                    &(start_anchor..end_anchor),
                    collaboration_hub.as_ref(),
                    cx,
                ) {
                    let selection_style =
                        Self::get_participant_color(selection.participant_index, cx);

                    // Don't re-render the leader's selections, since the local selections
                    // match theirs.
                    if Some(selection.peer_id) == editor.leader_peer_id {
                        continue;
                    }
                    let key = HoveredCursor {
                        replica_id: selection.replica_id,
                        selection_id: selection.selection.id,
                    };

                    let is_shown =
                        editor.show_cursor_names || editor.hovered_cursors.contains_key(&key);

                    remote_selections
                        .entry(selection.replica_id)
                        .or_insert((selection_style, Vec::new()))
                        .1
                        .push(SelectionLayout::new(
                            selection.selection,
                            selection.line_mode,
                            selection.cursor_shape,
                            &snapshot.display_snapshot,
                            false,
                            false,
                            if is_shown { selection.user_name } else { None },
                        ));
                }

                selections.extend(remote_selections.into_values());
            } else if !editor.is_focused(cx) && editor.show_cursor_when_unfocused {
                let player = if editor.read_only(cx) {
                    cx.theme().players().read_only()
                } else {
                    self.style.local_player
                };
                let layouts = snapshot
                    .buffer_snapshot
                    .selections_in_range(&(start_anchor..end_anchor), true)
                    .map(move |(_, line_mode, cursor_shape, selection)| {
                        SelectionLayout::new(
                            selection,
                            line_mode,
                            cursor_shape,
                            &snapshot.display_snapshot,
                            false,
                            false,
                            None,
                        )
                    })
                    .collect::<Vec<_>>();
                selections.push((player, layouts));
            }
        });
        (selections, active_rows, newest_selection_head)
    }

    fn collect_cursors(
        &self,
        snapshot: &EditorSnapshot,
        cx: &mut WindowContext,
    ) -> Vec<(DisplayPoint, Hsla)> {
        let editor = self.editor.read(cx);
        let mut cursors = Vec::new();
        let mut skip_local = false;
        let mut add_cursor = |anchor: Anchor, color| {
            cursors.push((anchor.to_display_point(&snapshot.display_snapshot), color));
        };
        // Remote cursors
        if let Some(collaboration_hub) = &editor.collaboration_hub {
            for remote_selection in snapshot.remote_selections_in_range(
                &(Anchor::min()..Anchor::max()),
                collaboration_hub.deref(),
                cx,
            ) {
                let color = Self::get_participant_color(remote_selection.participant_index, cx);
                add_cursor(remote_selection.selection.head(), color.cursor);
                if Some(remote_selection.peer_id) == editor.leader_peer_id {
                    skip_local = true;
                }
            }
        }
        // Local cursors
        if !skip_local {
            let color = cx.theme().players().local().cursor;
            editor.selections.disjoint.iter().for_each(|selection| {
                add_cursor(selection.head(), color);
            });
            if let Some(ref selection) = editor.selections.pending_anchor() {
                add_cursor(selection.head(), color);
            }
        }
        cursors
    }

    #[allow(clippy::too_many_arguments)]
    fn layout_visible_cursors(
        &self,
        snapshot: &EditorSnapshot,
        selections: &[(PlayerColor, Vec<SelectionLayout>)],
        block_start_rows: &HashSet<DisplayRow>,
        visible_display_row_range: Range<DisplayRow>,
        line_layouts: &[LineWithInvisibles],
        text_hitbox: &Hitbox,
        content_origin: gpui::Point<Pixels>,
        scroll_position: gpui::Point<f32>,
        scroll_pixel_position: gpui::Point<Pixels>,
        line_height: Pixels,
        em_width: Pixels,
        autoscroll_containing_element: bool,
        cx: &mut WindowContext,
    ) -> Vec<CursorLayout> {
        let mut autoscroll_bounds = None;
        let cursor_layouts = self.editor.update(cx, |editor, cx| {
            let mut cursors = Vec::new();
            for (player_color, selections) in selections {
                for selection in selections {
                    let cursor_position = selection.head;

                    let in_range = visible_display_row_range.contains(&cursor_position.row());
                    if (selection.is_local && !editor.show_local_cursors(cx))
                        || !in_range
                        || block_start_rows.contains(&cursor_position.row())
                    {
                        continue;
                    }

                    let cursor_row_layout = &line_layouts
                        [cursor_position.row().minus(visible_display_row_range.start) as usize];
                    let cursor_column = cursor_position.column() as usize;

                    let cursor_character_x = cursor_row_layout.x_for_index(cursor_column);
                    let mut block_width =
                        cursor_row_layout.x_for_index(cursor_column + 1) - cursor_character_x;
                    if block_width == Pixels::ZERO {
                        block_width = em_width;
                    }
                    let block_text = if let CursorShape::Block = selection.cursor_shape {
                        snapshot
                            .grapheme_at(cursor_position)
                            .or_else(|| {
                                if cursor_column == 0 {
                                    snapshot.placeholder_text().and_then(|s| {
                                        s.graphemes(true).next().map(|s| s.to_string().into())
                                    })
                                } else {
                                    None
                                }
                            })
                            .and_then(|text| {
                                let len = text.len();

                                let font = cursor_row_layout
                                    .font_id_for_index(cursor_column)
                                    .and_then(|cursor_font_id| {
                                        cx.text_system().get_font_for_id(cursor_font_id)
                                    })
                                    .unwrap_or(self.style.text.font());

                                // Invert the text color for the block cursor. Ensure that the text
                                // color is opaque enough to be visible against the background color.
                                //
                                // 0.75 is an arbitrary threshold to determine if the background color is
                                // opaque enough to use as a text color.
                                //
                                // TODO: In the future we should ensure themes have a `text_inverse` color.
                                let color = if cx.theme().colors().editor_background.a < 0.75 {
                                    match cx.theme().appearance {
                                        Appearance::Dark => Hsla::black(),
                                        Appearance::Light => Hsla::white(),
                                    }
                                } else {
                                    cx.theme().colors().editor_background
                                };

                                cx.text_system()
                                    .shape_line(
                                        text,
                                        cursor_row_layout.font_size,
                                        &[TextRun {
                                            len,
                                            font,
                                            color,
                                            background_color: None,
                                            strikethrough: None,
                                            underline: None,
                                        }],
                                    )
                                    .log_err()
                            })
                    } else {
                        None
                    };

                    let x = cursor_character_x - scroll_pixel_position.x;
                    let y = (cursor_position.row().as_f32()
                        - scroll_pixel_position.y / line_height)
                        * line_height;
                    if selection.is_newest {
                        editor.pixel_position_of_newest_cursor = Some(point(
                            text_hitbox.origin.x + x + block_width / 2.,
                            text_hitbox.origin.y + y + line_height / 2.,
                        ));

                        if autoscroll_containing_element {
                            let top = text_hitbox.origin.y
                                + (cursor_position.row().as_f32() - scroll_position.y - 3.).max(0.)
                                    * line_height;
                            let left = text_hitbox.origin.x
                                + (cursor_position.column() as f32 - scroll_position.x - 3.)
                                    .max(0.)
                                    * em_width;

                            let bottom = text_hitbox.origin.y
                                + (cursor_position.row().as_f32() - scroll_position.y + 4.)
                                    * line_height;
                            let right = text_hitbox.origin.x
                                + (cursor_position.column() as f32 - scroll_position.x + 4.)
                                    * em_width;

                            autoscroll_bounds =
                                Some(Bounds::from_corners(point(left, top), point(right, bottom)))
                        }
                    }

                    let mut cursor = CursorLayout {
                        color: player_color.cursor,
                        block_width,
                        origin: point(x, y),
                        line_height,
                        shape: selection.cursor_shape,
                        block_text,
                        cursor_name: None,
                    };
                    let cursor_name = selection.user_name.clone().map(|name| CursorName {
                        string: name,
                        color: self.style.background,
                        is_top_row: cursor_position.row().0 == 0,
                    });
                    cursor.layout(content_origin, cursor_name, cx);
                    cursors.push(cursor);
                }
            }
            cursors
        });

        if let Some(bounds) = autoscroll_bounds {
            cx.request_autoscroll(bounds);
        }

        cursor_layouts
    }

    fn layout_scrollbar(
        &self,
        snapshot: &EditorSnapshot,
        bounds: Bounds<Pixels>,
        scroll_position: gpui::Point<f32>,
        rows_per_page: f32,
        non_visible_cursors: bool,
        cx: &mut WindowContext,
    ) -> Option<ScrollbarLayout> {
        let scrollbar_settings = EditorSettings::get_global(cx).scrollbar;
        let show_scrollbars = match scrollbar_settings.show {
            ShowScrollbar::Auto => {
                let editor = self.editor.read(cx);
                let is_singleton = editor.is_singleton(cx);
                // Git
                (is_singleton && scrollbar_settings.git_diff && !snapshot.diff_map.is_empty())
                    ||
                    // Buffer Search Results
                    (is_singleton && scrollbar_settings.search_results && editor.has_background_highlights::<BufferSearchHighlights>())
                    ||
                    // Selected Symbol Occurrences
                    (is_singleton && scrollbar_settings.selected_symbol && (editor.has_background_highlights::<DocumentHighlightRead>() || editor.has_background_highlights::<DocumentHighlightWrite>()))
                    ||
                    // Diagnostics
                    (is_singleton && scrollbar_settings.diagnostics && snapshot.buffer_snapshot.has_diagnostics())
                    ||
                    // Cursors out of sight
                    non_visible_cursors
                    ||
                    // Scrollmanager
                    editor.scroll_manager.scrollbars_visible()
            }
            ShowScrollbar::System => self.editor.read(cx).scroll_manager.scrollbars_visible(),
            ShowScrollbar::Always => true,
            ShowScrollbar::Never => false,
        };
        if snapshot.mode != EditorMode::Full {
            return None;
        }

        let visible_row_range = scroll_position.y..scroll_position.y + rows_per_page;

        // If a drag took place after we started dragging the scrollbar,
        // cancel the scrollbar drag.
        if cx.has_active_drag() {
            self.editor.update(cx, |editor, cx| {
                editor.scroll_manager.set_is_dragging_scrollbar(false, cx);
            });
        }

        let track_bounds = Bounds::from_corners(
            point(self.scrollbar_left(&bounds), bounds.origin.y),
            point(bounds.lower_right().x, bounds.lower_left().y),
        );

        let settings = EditorSettings::get_global(cx);
        let scroll_beyond_last_line: f32 = match settings.scroll_beyond_last_line {
            ScrollBeyondLastLine::OnePage => rows_per_page,
            ScrollBeyondLastLine::Off => 1.0,
            ScrollBeyondLastLine::VerticalScrollMargin => 1.0 + settings.vertical_scroll_margin,
        };
        let total_rows =
            (snapshot.max_point().row().as_f32() + scroll_beyond_last_line).max(rows_per_page);
        let height = bounds.size.height;
        let px_per_row = height / total_rows;
        let thumb_height = (rows_per_page * px_per_row).max(ScrollbarLayout::MIN_THUMB_HEIGHT);
        let row_height = (height - thumb_height) / (total_rows - rows_per_page).max(0.);

        Some(ScrollbarLayout {
            hitbox: cx.insert_hitbox(track_bounds, false),
            visible_row_range,
            row_height,
            visible: show_scrollbars,
            thumb_height,
        })
    }

    #[allow(clippy::too_many_arguments)]
    fn prepaint_crease_toggles(
        &self,
        crease_toggles: &mut [Option<AnyElement>],
        line_height: Pixels,
        gutter_dimensions: &GutterDimensions,
        gutter_settings: crate::editor_settings::Gutter,
        scroll_pixel_position: gpui::Point<Pixels>,
        gutter_hitbox: &Hitbox,
        cx: &mut WindowContext,
    ) {
        for (ix, crease_toggle) in crease_toggles.iter_mut().enumerate() {
            if let Some(crease_toggle) = crease_toggle {
                debug_assert!(gutter_settings.folds);
                let available_space = size(
                    AvailableSpace::MinContent,
                    AvailableSpace::Definite(line_height * 0.55),
                );
                let crease_toggle_size = crease_toggle.layout_as_root(available_space, cx);

                let position = point(
                    gutter_dimensions.width - gutter_dimensions.right_padding,
                    ix as f32 * line_height - (scroll_pixel_position.y % line_height),
                );
                let centering_offset = point(
                    (gutter_dimensions.fold_area_width() - crease_toggle_size.width) / 2.,
                    (line_height - crease_toggle_size.height) / 2.,
                );
                let origin = gutter_hitbox.origin + position + centering_offset;
                crease_toggle.prepaint_as_root(origin, available_space, cx);
            }
        }
    }

    #[allow(clippy::too_many_arguments)]
    fn prepaint_crease_trailers(
        &self,
        trailers: Vec<Option<AnyElement>>,
        lines: &[LineWithInvisibles],
        line_height: Pixels,
        content_origin: gpui::Point<Pixels>,
        scroll_pixel_position: gpui::Point<Pixels>,
        em_width: Pixels,
        cx: &mut WindowContext,
    ) -> Vec<Option<CreaseTrailerLayout>> {
        trailers
            .into_iter()
            .enumerate()
            .map(|(ix, element)| {
                let mut element = element?;
                let available_space = size(
                    AvailableSpace::MinContent,
                    AvailableSpace::Definite(line_height),
                );
                let size = element.layout_as_root(available_space, cx);

                let line = &lines[ix];
                let padding = if line.width == Pixels::ZERO {
                    Pixels::ZERO
                } else {
                    4. * em_width
                };
                let position = point(
                    scroll_pixel_position.x + line.width + padding,
                    ix as f32 * line_height - (scroll_pixel_position.y % line_height),
                );
                let centering_offset = point(px(0.), (line_height - size.height) / 2.);
                let origin = content_origin + position + centering_offset;
                element.prepaint_as_root(origin, available_space, cx);
                Some(CreaseTrailerLayout {
                    element,
                    bounds: Bounds::new(origin, size),
                })
            })
            .collect()
    }

    // Folds contained in a hunk are ignored apart from shrinking visual size
    // If a fold contains any hunks then that fold line is marked as modified
    fn layout_gutter_git_hunks(
        &self,
        line_height: Pixels,
        gutter_hitbox: &Hitbox,
        display_rows: Range<DisplayRow>,
        anchor_range: Range<Anchor>,
        snapshot: &EditorSnapshot,
        cx: &mut WindowContext,
    ) -> Vec<(DisplayDiffHunk, Option<Hitbox>)> {
        let buffer_snapshot = &snapshot.buffer_snapshot;
        let buffer_start = DisplayPoint::new(display_rows.start, 0).to_point(snapshot);
        let buffer_end = DisplayPoint::new(display_rows.end, 0).to_point(snapshot);

        let git_gutter_setting = ProjectSettings::get_global(cx)
            .git
            .git_gutter
            .unwrap_or_default();

        self.editor.update(cx, |editor, cx| {
            let expanded_hunks = &editor.diff_map.hunks;
            let expanded_hunks_start_ix = expanded_hunks
                .binary_search_by(|hunk| {
                    hunk.hunk_range
                        .end
                        .cmp(&anchor_range.start, &buffer_snapshot)
                        .then(Ordering::Less)
                })
                .unwrap_err();
            let mut expanded_hunks = expanded_hunks[expanded_hunks_start_ix..].iter().peekable();

            let mut display_hunks: Vec<(DisplayDiffHunk, Option<Hitbox>)> = editor
                .diff_map
                .snapshot
                .diff_hunks_in_range(buffer_start..buffer_end, &buffer_snapshot)
                .filter_map(|hunk| {
                    let display_hunk = diff_hunk_to_display(&hunk, snapshot);

                    if let DisplayDiffHunk::Unfolded {
                        multi_buffer_range,
                        status,
                        ..
                    } = &display_hunk
                    {
                        let mut is_expanded = false;
                        while let Some(expanded_hunk) = expanded_hunks.peek() {
                            match expanded_hunk
                                .hunk_range
                                .start
                                .cmp(&multi_buffer_range.start, &buffer_snapshot)
                            {
                                Ordering::Less => {
                                    expanded_hunks.next();
                                }
                                Ordering::Equal => {
                                    is_expanded = true;
                                    break;
                                }
                                Ordering::Greater => {
                                    break;
                                }
                            }
                        }
                        match status {
                            DiffHunkStatus::Added => {}
                            DiffHunkStatus::Modified => {}
                            DiffHunkStatus::Removed => {
                                if is_expanded {
                                    return None;
                                }
                            }
                        }
                    }

                    Some(display_hunk)
                })
                .dedup()
                .map(|hunk| (hunk, None))
                .collect();

            if let GitGutterSetting::TrackedFiles = git_gutter_setting {
                for (hunk, hitbox) in &mut display_hunks {
                    if let DisplayDiffHunk::Unfolded { .. } = hunk {
                        let hunk_bounds = Self::diff_hunk_bounds(
                            snapshot,
                            line_height,
                            gutter_hitbox.bounds,
                            &hunk,
                        );
                        *hitbox = Some(cx.insert_hitbox(hunk_bounds, true));
                    };
                }
            }

            display_hunks
        })
    }

    #[allow(clippy::too_many_arguments)]
    fn layout_inline_blame(
        &self,
        display_row: DisplayRow,
        display_snapshot: &DisplaySnapshot,
        line_layout: &LineWithInvisibles,
        crease_trailer: Option<&CreaseTrailerLayout>,
        em_width: Pixels,
        content_origin: gpui::Point<Pixels>,
        scroll_pixel_position: gpui::Point<Pixels>,
        line_height: Pixels,
        cx: &mut WindowContext,
    ) -> Option<AnyElement> {
        if !self
            .editor
            .update(cx, |editor, cx| editor.render_git_blame_inline(cx))
        {
            return None;
        }

        let workspace = self
            .editor
            .read(cx)
            .workspace
            .as_ref()
            .map(|(w, _)| w.clone());

        let display_point = DisplayPoint::new(display_row, 0);
        let buffer_row = MultiBufferRow(display_point.to_point(display_snapshot).row);

        let blame = self.editor.read(cx).blame.clone()?;
        let blame_entry = blame
            .update(cx, |blame, cx| {
                blame.blame_for_rows([Some(buffer_row)], cx).next()
            })
            .flatten()?;

        let mut element =
            render_inline_blame_entry(&blame, blame_entry, &self.style, workspace, cx);

        let start_y = content_origin.y
            + line_height * (display_row.as_f32() - scroll_pixel_position.y / line_height);

        let start_x = {
            const INLINE_BLAME_PADDING_EM_WIDTHS: f32 = 6.;

            let line_end = if let Some(crease_trailer) = crease_trailer {
                crease_trailer.bounds.right()
            } else {
                content_origin.x - scroll_pixel_position.x + line_layout.width
            };
            let padded_line_end = line_end + em_width * INLINE_BLAME_PADDING_EM_WIDTHS;

            let min_column_in_pixels = ProjectSettings::get_global(cx)
                .git
                .inline_blame
                .and_then(|settings| settings.min_column)
                .map(|col| self.column_pixels(col as usize, cx))
                .unwrap_or(px(0.));
            let min_start = content_origin.x - scroll_pixel_position.x + min_column_in_pixels;

            cmp::max(padded_line_end, min_start)
        };

        let absolute_offset = point(start_x, start_y);
        element.prepaint_as_root(absolute_offset, AvailableSpace::min_size(), cx);

        Some(element)
    }

    #[allow(clippy::too_many_arguments)]
    fn layout_blame_entries(
        &self,
        buffer_rows: impl Iterator<Item = Option<MultiBufferRow>>,
        em_width: Pixels,
        scroll_position: gpui::Point<f32>,
        line_height: Pixels,
        gutter_hitbox: &Hitbox,
        max_width: Option<Pixels>,
        cx: &mut WindowContext,
    ) -> Option<Vec<AnyElement>> {
        if !self
            .editor
            .update(cx, |editor, cx| editor.render_git_blame_gutter(cx))
        {
            return None;
        }

        let blame = self.editor.read(cx).blame.clone()?;
        let blamed_rows: Vec<_> = blame.update(cx, |blame, cx| {
            blame.blame_for_rows(buffer_rows, cx).collect()
        });

        let width = if let Some(max_width) = max_width {
            AvailableSpace::Definite(max_width)
        } else {
            AvailableSpace::MaxContent
        };
        let scroll_top = scroll_position.y * line_height;
        let start_x = em_width;

        let mut last_used_color: Option<(PlayerColor, Oid)> = None;

        let shaped_lines = blamed_rows
            .into_iter()
            .enumerate()
            .flat_map(|(ix, blame_entry)| {
                if let Some(blame_entry) = blame_entry {
                    let mut element = render_blame_entry(
                        ix,
                        &blame,
                        blame_entry,
                        &self.style,
                        &mut last_used_color,
                        self.editor.clone(),
                        cx,
                    );

                    let start_y = ix as f32 * line_height - (scroll_top % line_height);
                    let absolute_offset = gutter_hitbox.origin + point(start_x, start_y);

                    element.prepaint_as_root(
                        absolute_offset,
                        size(width, AvailableSpace::MinContent),
                        cx,
                    );

                    Some(element)
                } else {
                    None
                }
            })
            .collect();

        Some(shaped_lines)
    }

    #[allow(clippy::too_many_arguments)]
    fn layout_indent_guides(
        &self,
        content_origin: gpui::Point<Pixels>,
        text_origin: gpui::Point<Pixels>,
        visible_buffer_range: Range<MultiBufferRow>,
        scroll_pixel_position: gpui::Point<Pixels>,
        line_height: Pixels,
        snapshot: &DisplaySnapshot,
        cx: &mut WindowContext,
    ) -> Option<Vec<IndentGuideLayout>> {
        let indent_guides = self.editor.update(cx, |editor, cx| {
            editor.indent_guides(visible_buffer_range, snapshot, cx)
        })?;

        let active_indent_guide_indices = self.editor.update(cx, |editor, cx| {
            editor
                .find_active_indent_guide_indices(&indent_guides, snapshot, cx)
                .unwrap_or_default()
        });

        Some(
            indent_guides
                .into_iter()
                .enumerate()
                .filter_map(|(i, indent_guide)| {
                    let single_indent_width =
                        self.column_pixels(indent_guide.tab_size as usize, cx);
                    let total_width = single_indent_width * indent_guide.depth as f32;
                    let start_x = content_origin.x + total_width - scroll_pixel_position.x;
                    if start_x >= text_origin.x {
                        let (offset_y, length) = Self::calculate_indent_guide_bounds(
                            indent_guide.multibuffer_row_range.clone(),
                            line_height,
                            snapshot,
                        );

                        let start_y = content_origin.y + offset_y - scroll_pixel_position.y;

                        Some(IndentGuideLayout {
                            origin: point(start_x, start_y),
                            length,
                            single_indent_width,
                            depth: indent_guide.depth,
                            active: active_indent_guide_indices.contains(&i),
                            settings: indent_guide.settings,
                        })
                    } else {
                        None
                    }
                })
                .collect(),
        )
    }

    fn calculate_indent_guide_bounds(
        row_range: Range<MultiBufferRow>,
        line_height: Pixels,
        snapshot: &DisplaySnapshot,
    ) -> (gpui::Pixels, gpui::Pixels) {
        let start_point = Point::new(row_range.start.0, 0);
        let end_point = Point::new(row_range.end.0, 0);

        let row_range = start_point.to_display_point(snapshot).row()
            ..end_point.to_display_point(snapshot).row();

        let mut prev_line = start_point;
        prev_line.row = prev_line.row.saturating_sub(1);
        let prev_line = prev_line.to_display_point(snapshot).row();

        let mut cons_line = end_point;
        cons_line.row += 1;
        let cons_line = cons_line.to_display_point(snapshot).row();

        let mut offset_y = row_range.start.0 as f32 * line_height;
        let mut length = (cons_line.0.saturating_sub(row_range.start.0)) as f32 * line_height;

        // If we are at the end of the buffer, ensure that the indent guide extends to the end of the line.
        if row_range.end == cons_line {
            length += line_height;
        }

        // If there is a block (e.g. diagnostic) in between the start of the indent guide and the line above,
        // we want to extend the indent guide to the start of the block.
        let mut block_height = 0;
        let mut block_offset = 0;
        let mut found_excerpt_header = false;
        for (_, block) in snapshot.blocks_in_range(prev_line..row_range.start) {
            if matches!(block, Block::ExcerptBoundary { .. }) {
                found_excerpt_header = true;
                break;
            }
            block_offset += block.height();
            block_height += block.height();
        }
        if !found_excerpt_header {
            offset_y -= block_offset as f32 * line_height;
            length += block_height as f32 * line_height;
        }

        // If there is a block (e.g. diagnostic) at the end of an multibuffer excerpt,
        // we want to ensure that the indent guide stops before the excerpt header.
        let mut block_height = 0;
        let mut found_excerpt_header = false;
        for (_, block) in snapshot.blocks_in_range(row_range.end..cons_line) {
            if matches!(block, Block::ExcerptBoundary { .. }) {
                found_excerpt_header = true;
            }
            block_height += block.height();
        }
        if found_excerpt_header {
            length -= block_height as f32 * line_height;
        }

        (offset_y, length)
    }

    #[allow(clippy::too_many_arguments)]
    fn layout_run_indicators(
        &self,
        line_height: Pixels,
        range: Range<DisplayRow>,
        scroll_pixel_position: gpui::Point<Pixels>,
        gutter_dimensions: &GutterDimensions,
        gutter_hitbox: &Hitbox,
        rows_with_hunk_bounds: &HashMap<DisplayRow, Bounds<Pixels>>,
        snapshot: &EditorSnapshot,
        cx: &mut WindowContext,
    ) -> Vec<AnyElement> {
        self.editor.update(cx, |editor, cx| {
            let active_task_indicator_row =
                if let Some(crate::ContextMenu::CodeActions(CodeActionsMenu {
                    deployed_from_indicator,
                    actions,
                    ..
                })) = editor.context_menu.read().as_ref()
                {
                    actions
                        .tasks
                        .as_ref()
                        .map(|tasks| tasks.position.to_display_point(snapshot).row())
                        .or(*deployed_from_indicator)
                } else {
                    None
                };

            editor
                .tasks
                .iter()
                .filter_map(|(_, tasks)| {
                    let multibuffer_point = tasks.offset.0.to_point(&snapshot.buffer_snapshot);
                    let multibuffer_row = MultiBufferRow(multibuffer_point.row);
                    let display_row = multibuffer_point.to_display_point(snapshot).row();
                    if range.start > display_row || range.end < display_row {
                        return None;
                    }
                    if snapshot.is_line_folded(multibuffer_row) {
                        // Skip folded indicators, unless it's the starting line of a fold.
                        if multibuffer_row
                            .0
                            .checked_sub(1)
                            .map_or(false, |previous_row| {
                                snapshot.is_line_folded(MultiBufferRow(previous_row))
                            })
                        {
                            return None;
                        }
                    }
                    let button = editor.render_run_indicator(
                        &self.style,
                        Some(display_row) == active_task_indicator_row,
                        display_row,
                        cx,
                    );

                    let button = prepaint_gutter_button(
                        button,
                        display_row,
                        line_height,
                        gutter_dimensions,
                        scroll_pixel_position,
                        gutter_hitbox,
                        rows_with_hunk_bounds,
                        cx,
                    );
                    Some(button)
                })
                .collect_vec()
        })
    }

    #[allow(clippy::too_many_arguments)]
    fn layout_code_actions_indicator(
        &self,
        line_height: Pixels,
        newest_selection_head: DisplayPoint,
        scroll_pixel_position: gpui::Point<Pixels>,
        gutter_dimensions: &GutterDimensions,
        gutter_hitbox: &Hitbox,
        rows_with_hunk_bounds: &HashMap<DisplayRow, Bounds<Pixels>>,
        cx: &mut WindowContext,
    ) -> Option<AnyElement> {
        let mut active = false;
        let mut button = None;
        let row = newest_selection_head.row();
        self.editor.update(cx, |editor, cx| {
            if let Some(crate::ContextMenu::CodeActions(CodeActionsMenu {
                deployed_from_indicator,
                ..
            })) = editor.context_menu.read().as_ref()
            {
                active = deployed_from_indicator.map_or(true, |indicator_row| indicator_row == row);
            };
            button = editor.render_code_actions_indicator(&self.style, row, active, cx);
        });

        let button = prepaint_gutter_button(
            button?,
            row,
            line_height,
            gutter_dimensions,
            scroll_pixel_position,
            gutter_hitbox,
            rows_with_hunk_bounds,
            cx,
        );

        Some(button)
    }

    fn get_participant_color(
        participant_index: Option<ParticipantIndex>,
        cx: &WindowContext,
    ) -> PlayerColor {
        if let Some(index) = participant_index {
            cx.theme().players().color_for_participant(index.0)
        } else {
            cx.theme().players().absent()
        }
    }

    fn calculate_relative_line_numbers(
        &self,
        snapshot: &EditorSnapshot,
        rows: &Range<DisplayRow>,
        relative_to: Option<DisplayRow>,
    ) -> HashMap<DisplayRow, DisplayRowDelta> {
        let mut relative_rows: HashMap<DisplayRow, DisplayRowDelta> = Default::default();
        let Some(relative_to) = relative_to else {
            return relative_rows;
        };

        let start = rows.start.min(relative_to);
        let end = rows.end.max(relative_to);

        let buffer_rows = snapshot
            .buffer_rows(start)
            .take(1 + end.minus(start) as usize)
            .collect::<Vec<_>>();

        let head_idx = relative_to.minus(start);
        let mut delta = 1;
        let mut i = head_idx + 1;
        while i < buffer_rows.len() as u32 {
            if buffer_rows[i as usize].is_some() {
                if rows.contains(&DisplayRow(i + start.0)) {
                    relative_rows.insert(DisplayRow(i + start.0), delta);
                }
                delta += 1;
            }
            i += 1;
        }
        delta = 1;
        i = head_idx.min(buffer_rows.len() as u32 - 1);
        while i > 0 && buffer_rows[i as usize].is_none() {
            i -= 1;
        }

        while i > 0 {
            i -= 1;
            if buffer_rows[i as usize].is_some() {
                if rows.contains(&DisplayRow(i + start.0)) {
                    relative_rows.insert(DisplayRow(i + start.0), delta);
                }
                delta += 1;
            }
        }

        relative_rows
    }

    fn layout_line_numbers(
        &self,
        rows: Range<DisplayRow>,
        buffer_rows: impl Iterator<Item = Option<MultiBufferRow>>,
        active_rows: &BTreeMap<DisplayRow, bool>,
        newest_selection_head: Option<DisplayPoint>,
        snapshot: &EditorSnapshot,
        cx: &mut WindowContext,
    ) -> Vec<Option<ShapedLine>> {
        let include_line_numbers = snapshot.show_line_numbers.unwrap_or_else(|| {
            EditorSettings::get_global(cx).gutter.line_numbers && snapshot.mode == EditorMode::Full
        });
        if !include_line_numbers {
            return Vec::new();
        }

        let (newest_selection_head, is_relative) = self.editor.update(cx, |editor, cx| {
            let newest_selection_head = newest_selection_head.unwrap_or_else(|| {
                let newest = editor.selections.newest::<Point>(cx);
                SelectionLayout::new(
                    newest,
                    editor.selections.line_mode,
                    editor.cursor_shape,
                    &snapshot.display_snapshot,
                    true,
                    true,
                    None,
                )
                .head
            });
            let is_relative = editor.should_use_relative_line_numbers(cx);
            (newest_selection_head, is_relative)
        });
        let font_size = self.style.text.font_size.to_pixels(cx.rem_size());

        let relative_to = if is_relative {
            Some(newest_selection_head.row())
        } else {
            None
        };
        let relative_rows = self.calculate_relative_line_numbers(snapshot, &rows, relative_to);
        let mut line_number = String::new();
        buffer_rows
            .into_iter()
            .enumerate()
            .map(|(ix, multibuffer_row)| {
                let multibuffer_row = multibuffer_row?;
                let display_row = DisplayRow(rows.start.0 + ix as u32);
                let color = if active_rows.contains_key(&display_row) {
                    cx.theme().colors().editor_active_line_number
                } else {
                    cx.theme().colors().editor_line_number
                };
                line_number.clear();
                let default_number = multibuffer_row.0 + 1;
                let number = relative_rows
                    .get(&DisplayRow(ix as u32 + rows.start.0))
                    .unwrap_or(&default_number);
                write!(&mut line_number, "{number}").unwrap();
                let run = TextRun {
                    len: line_number.len(),
                    font: self.style.text.font(),
                    color,
                    background_color: None,
                    underline: None,
                    strikethrough: None,
                };
                let shaped_line = cx
                    .text_system()
                    .shape_line(line_number.clone().into(), font_size, &[run])
                    .unwrap();
                Some(shaped_line)
            })
            .collect()
    }

    fn layout_crease_toggles(
        &self,
        rows: Range<DisplayRow>,
        buffer_rows: impl IntoIterator<Item = Option<MultiBufferRow>>,
        active_rows: &BTreeMap<DisplayRow, bool>,
        snapshot: &EditorSnapshot,
        cx: &mut WindowContext,
    ) -> Vec<Option<AnyElement>> {
        let include_fold_statuses = EditorSettings::get_global(cx).gutter.folds
            && snapshot.mode == EditorMode::Full
            && self.editor.read(cx).is_singleton(cx);
        if include_fold_statuses {
            buffer_rows
                .into_iter()
                .enumerate()
                .map(|(ix, row)| {
                    if let Some(multibuffer_row) = row {
                        let display_row = DisplayRow(rows.start.0 + ix as u32);
                        let active = active_rows.contains_key(&display_row);
                        snapshot.render_crease_toggle(
                            multibuffer_row,
                            active,
                            self.editor.clone(),
                            cx,
                        )
                    } else {
                        None
                    }
                })
                .collect()
        } else {
            Vec::new()
        }
    }

    fn layout_crease_trailers(
        &self,
        buffer_rows: impl IntoIterator<Item = Option<MultiBufferRow>>,
        snapshot: &EditorSnapshot,
        cx: &mut WindowContext,
    ) -> Vec<Option<AnyElement>> {
        buffer_rows
            .into_iter()
            .map(|row| {
                if let Some(multibuffer_row) = row {
                    snapshot.render_crease_trailer(multibuffer_row, cx)
                } else {
                    None
                }
            })
            .collect()
    }

    fn layout_lines(
        rows: Range<DisplayRow>,
        snapshot: &EditorSnapshot,
        style: &EditorStyle,
        editor_width: Pixels,
        is_row_soft_wrapped: impl Copy + Fn(usize) -> bool,
        cx: &mut WindowContext,
    ) -> Vec<LineWithInvisibles> {
        if rows.start >= rows.end {
            return Vec::new();
        }

        // Show the placeholder when the editor is empty
        if snapshot.is_empty() {
            let font_size = style.text.font_size.to_pixels(cx.rem_size());
            let placeholder_color = cx.theme().colors().text_placeholder;
            let placeholder_text = snapshot.placeholder_text();

            let placeholder_lines = placeholder_text
                .as_ref()
                .map_or("", AsRef::as_ref)
                .split('\n')
                .skip(rows.start.0 as usize)
                .chain(iter::repeat(""))
                .take(rows.len());
            placeholder_lines
                .filter_map(move |line| {
                    let run = TextRun {
                        len: line.len(),
                        font: style.text.font(),
                        color: placeholder_color,
                        background_color: None,
                        underline: Default::default(),
                        strikethrough: None,
                    };
                    cx.text_system()
                        .shape_line(line.to_string().into(), font_size, &[run])
                        .log_err()
                })
                .map(|line| LineWithInvisibles {
                    width: line.width,
                    len: line.len,
                    fragments: smallvec![LineFragment::Text(line)],
                    invisibles: Vec::new(),
                    font_size,
                })
                .collect()
        } else {
            let chunks = snapshot.highlighted_chunks(rows.clone(), true, style);
            LineWithInvisibles::from_chunks(
                chunks,
                &style,
                MAX_LINE_LEN,
                rows.len(),
                snapshot.mode,
                editor_width,
                is_row_soft_wrapped,
                cx,
            )
        }
    }

    fn prepaint_lines(
        &self,
        start_row: DisplayRow,
        line_layouts: &mut [LineWithInvisibles],
        line_height: Pixels,
        scroll_pixel_position: gpui::Point<Pixels>,
        content_origin: gpui::Point<Pixels>,
        cx: &mut WindowContext,
    ) -> SmallVec<[AnyElement; 1]> {
        let mut line_elements = SmallVec::new();
        for (ix, line) in line_layouts.iter_mut().enumerate() {
            let row = start_row + DisplayRow(ix as u32);
            line.prepaint(
                line_height,
                scroll_pixel_position,
                row,
                content_origin,
                &mut line_elements,
                cx,
            );
        }
        line_elements
    }

    #[allow(clippy::too_many_arguments)]
    fn render_block(
        &self,
        block: &Block,
        available_width: AvailableSpace,
        block_id: BlockId,
        block_row_start: DisplayRow,
        snapshot: &EditorSnapshot,
        text_x: Pixels,
        rows: &Range<DisplayRow>,
        line_layouts: &[LineWithInvisibles],
        gutter_dimensions: &GutterDimensions,
        line_height: Pixels,
        em_width: Pixels,
        text_hitbox: &Hitbox,
        editor_width: Pixels,
        scroll_width: &mut Pixels,
        resized_blocks: &mut HashMap<CustomBlockId, u32>,
        selections: &[Selection<Point>],
        is_row_soft_wrapped: impl Copy + Fn(usize) -> bool,
        cx: &mut WindowContext,
    ) -> (AnyElement, Size<Pixels>) {
        let mut element = match block {
            Block::Custom(block) => {
                let block_start = block.start().to_point(&snapshot.buffer_snapshot);
                let block_end = block.end().to_point(&snapshot.buffer_snapshot);
                let align_to = block_start.to_display_point(snapshot);
                let anchor_x = text_x
                    + if rows.contains(&align_to.row()) {
                        line_layouts[align_to.row().minus(rows.start) as usize]
                            .x_for_index(align_to.column() as usize)
                    } else {
                        layout_line(
                            align_to.row(),
                            snapshot,
                            &self.style,
                            editor_width,
                            is_row_soft_wrapped,
                            cx,
                        )
                        .x_for_index(align_to.column() as usize)
                    };

                let selected = selections
                    .binary_search_by(|selection| {
                        if selection.end <= block_start {
                            Ordering::Less
                        } else if selection.start >= block_end {
                            Ordering::Greater
                        } else {
                            Ordering::Equal
                        }
                    })
                    .is_ok();

                div()
                    .size_full()
                    .child(block.render(&mut BlockContext {
                        context: cx,
                        anchor_x,
                        gutter_dimensions,
                        line_height,
                        em_width,
                        block_id,
                        selected,
                        max_width: text_hitbox.size.width.max(*scroll_width),
                        editor_style: &self.style,
                    }))
                    .into_any()
            }

            Block::ExcerptBoundary {
                prev_excerpt,
                next_excerpt,
                show_excerpt_controls,
                starts_new_buffer,
                height,
                ..
            } => {
                let icon_offset = gutter_dimensions.width
                    - (gutter_dimensions.left_padding + gutter_dimensions.margin);

                let header_padding = px(6.0);

                let mut result = v_flex().id(block_id).w_full();

                if let Some(prev_excerpt) = prev_excerpt {
                    if *show_excerpt_controls {
                        result = result.child(
                            h_flex()
                                .w(icon_offset)
                                .h(MULTI_BUFFER_EXCERPT_HEADER_HEIGHT as f32 * cx.line_height())
                                .flex_none()
                                .justify_end()
                                .child(self.render_expand_excerpt_button(
                                    prev_excerpt.id,
                                    ExpandExcerptDirection::Down,
                                    IconName::ArrowDownFromLine,
                                    cx,
                                )),
                        );
                    }
                }

                if let Some(next_excerpt) = next_excerpt {
                    let buffer = &next_excerpt.buffer;
                    let range = &next_excerpt.range;
                    let jump_data = {
                        let jump_path =
                            project::File::from_dyn(buffer.file()).map(|file| ProjectPath {
                                worktree_id: file.worktree_id(cx),
                                path: file.path.clone(),
                            });
                        let jump_anchor = range
                            .primary
                            .as_ref()
                            .map_or(range.context.start, |primary| primary.start);

                        let excerpt_start = range.context.start;
                        let jump_position = language::ToPoint::to_point(&jump_anchor, buffer);
                        let offset_from_excerpt_start = if jump_anchor == excerpt_start {
                            0
                        } else {
                            let excerpt_start_row =
                                language::ToPoint::to_point(&jump_anchor, buffer).row;
                            jump_position.row - excerpt_start_row
                        };
                        let line_offset_from_top =
                            block_row_start.0 + *height + offset_from_excerpt_start
                                - snapshot
                                    .scroll_anchor
                                    .scroll_position(&snapshot.display_snapshot)
                                    .y as u32;
                        JumpData {
                            excerpt_id: next_excerpt.id,
                            anchor: jump_anchor,
                            position: language::ToPoint::to_point(&jump_anchor, buffer),
                            path: jump_path,
                            line_offset_from_top,
                        }
                    };

                    if *starts_new_buffer {
                        let include_root = self
                            .editor
                            .read(cx)
                            .project
                            .as_ref()
                            .map(|project| project.read(cx).visible_worktrees(cx).count() > 1)
                            .unwrap_or_default();
                        let path = buffer.resolve_file_path(cx, include_root);
                        let filename = path
                            .as_ref()
                            .and_then(|path| Some(path.file_name()?.to_string_lossy().to_string()));
                        let parent_path = path.as_ref().and_then(|path| {
                            Some(path.parent()?.to_string_lossy().to_string() + "/")
                        });

                        result = result.child(
                            div()
                                .px(header_padding)
                                .pt(header_padding)
                                .w_full()
                                .h(FILE_HEADER_HEIGHT as f32 * cx.line_height())
                                .child(
                                    h_flex()
                                        .id("path header block")
                                        .size_full()
                                        .flex_basis(Length::Definite(DefiniteLength::Fraction(
                                            0.667,
                                        )))
                                        .px(gpui::px(12.))
                                        .rounded_md()
                                        .shadow_md()
                                        .border_1()
                                        .border_color(cx.theme().colors().border)
                                        .bg(cx.theme().colors().editor_subheader_background)
                                        .justify_between()
                                        .hover(|style| style.bg(cx.theme().colors().element_hover))
                                        .child(
                                            h_flex().gap_3().child(
                                                h_flex()
                                                    .gap_2()
                                                    .child(
                                                        filename
                                                            .map(SharedString::from)
                                                            .unwrap_or_else(|| "untitled".into()),
                                                    )
                                                    .when_some(parent_path, |then, path| {
                                                        then.child(div().child(path).text_color(
                                                            cx.theme().colors().text_muted,
                                                        ))
                                                    }),
                                            ),
                                        )
                                        .child(Icon::new(IconName::ArrowUpRight))
                                        .cursor_pointer()
                                        .tooltip(|cx| {
                                            Tooltip::for_action("Jump to File", &OpenExcerpts, cx)
                                        })
                                        .on_mouse_down(MouseButton::Left, |_, cx| {
                                            cx.stop_propagation()
                                        })
                                        .on_click(cx.listener_for(&self.editor, {
                                            move |editor, e: &ClickEvent, cx| {
                                                editor.open_excerpts_common(
                                                    Some(jump_data.clone()),
                                                    e.down.modifiers.secondary(),
                                                    cx,
                                                );
                                            }
                                        })),
                                ),
                        );
                        if *show_excerpt_controls {
                            result = result.child(
                                h_flex()
                                    .w(icon_offset)
                                    .h(MULTI_BUFFER_EXCERPT_HEADER_HEIGHT as f32 * cx.line_height())
                                    .flex_none()
                                    .justify_end()
                                    .child(self.render_expand_excerpt_button(
                                        next_excerpt.id,
                                        ExpandExcerptDirection::Up,
                                        IconName::ArrowUpFromLine,
                                        cx,
                                    )),
                            );
                        }
                    } else {
                        let editor = self.editor.clone();
                        result = result.child(
                            h_flex()
                                .id("excerpt header block")
                                .group("excerpt-jump-action")
                                .justify_start()
                                .w_full()
                                .h(MULTI_BUFFER_EXCERPT_HEADER_HEIGHT as f32 * cx.line_height())
                                .relative()
                                .child(
                                    div()
                                        .top(px(0.))
                                        .absolute()
                                        .w_full()
                                        .h_px()
                                        .bg(cx.theme().colors().border_variant)
                                        .group_hover("excerpt-jump-action", |style| {
                                            style.bg(cx.theme().colors().border)
                                        }),
                                )
                                .cursor_pointer()
                                .on_click({
                                    let jump_data = jump_data.clone();
                                    cx.listener_for(&self.editor, {
                                        let jump_data = jump_data.clone();
                                        move |editor, e: &ClickEvent, cx| {
                                            cx.stop_propagation();
                                            editor.open_excerpts_common(
                                                Some(jump_data.clone()),
                                                e.down.modifiers.secondary(),
                                                cx,
                                            );
                                        }
                                    })
                                })
                                .tooltip({
                                    let jump_data = jump_data.clone();
                                    move |cx| {
                                        let jump_message = format!(
                                            "Jump to {}:L{}",
                                            match &jump_data.path {
                                                Some(project_path) =>
                                                    project_path.path.display().to_string(),
                                                None => {
                                                    let editor = editor.read(cx);
                                                    editor
                                                        .file_at(jump_data.position, cx)
                                                        .map(|file| {
                                                            file.full_path(cx).display().to_string()
                                                        })
                                                        .or_else(|| {
                                                            Some(
                                                                editor
                                                                    .tab_description(0, cx)?
                                                                    .to_string(),
                                                            )
                                                        })
                                                        .unwrap_or_else(|| {
                                                            "Unknown buffer".to_string()
                                                        })
                                                }
                                            },
                                            jump_data.position.row + 1
                                        );
                                        Tooltip::for_action(jump_message, &OpenExcerpts, cx)
                                    }
                                })
                                .child(
                                    h_flex()
                                        .w(icon_offset)
                                        .h(MULTI_BUFFER_EXCERPT_HEADER_HEIGHT as f32
                                            * cx.line_height())
                                        .flex_none()
                                        .justify_end()
                                        .child(if *show_excerpt_controls {
                                            self.render_expand_excerpt_button(
                                                next_excerpt.id,
                                                ExpandExcerptDirection::Up,
                                                IconName::ArrowUpFromLine,
                                                cx,
                                            )
                                        } else {
                                            ButtonLike::new("jump-icon")
                                                .style(ButtonStyle::Transparent)
                                                .child(
                                                    svg()
                                                        .path(IconName::ArrowUpRight.path())
                                                        .size(IconSize::XSmall.rems())
                                                        .text_color(
                                                            cx.theme().colors().border_variant,
                                                        )
                                                        .group_hover(
                                                            "excerpt-jump-action",
                                                            |style| {
                                                                style.text_color(
                                                                    cx.theme().colors().border,
                                                                )
                                                            },
                                                        ),
                                                )
                                        }),
                                ),
                        );
                    }
                }

                result.into_any()
            }
        };

        // Discover the element's content height, then round up to the nearest multiple of line height.
        let preliminary_size =
            element.layout_as_root(size(available_width, AvailableSpace::MinContent), cx);
        let quantized_height = (preliminary_size.height / line_height).ceil() * line_height;
        let final_size = if preliminary_size.height == quantized_height {
            preliminary_size
        } else {
            element.layout_as_root(size(available_width, quantized_height.into()), cx)
        };

        if let BlockId::Custom(custom_block_id) = block_id {
            if block.height() > 0 {
                let element_height_in_lines =
                    ((final_size.height / line_height).ceil() as u32).max(1);
                if element_height_in_lines != block.height() {
                    resized_blocks.insert(custom_block_id, element_height_in_lines);
                }
            }
        }

        (element, final_size)
    }

    fn render_expand_excerpt_button(
        &self,
        excerpt_id: ExcerptId,
        direction: ExpandExcerptDirection,
        icon: IconName,
        cx: &mut WindowContext,
    ) -> ButtonLike {
        ButtonLike::new("expand-icon")
            .style(ButtonStyle::Transparent)
            .child(
                svg()
                    .path(icon.path())
                    .size(IconSize::XSmall.rems())
                    .text_color(cx.theme().colors().editor_line_number)
                    .group("")
                    .hover(|style| style.text_color(cx.theme().colors().editor_active_line_number)),
            )
            .on_click(cx.listener_for(&self.editor, {
                move |editor, _, cx| {
                    editor.expand_excerpt(excerpt_id, direction, cx);
                }
            }))
            .tooltip({
                move |cx| Tooltip::for_action("Expand Excerpt", &ExpandExcerpts { lines: 0 }, cx)
            })
    }

    #[allow(clippy::too_many_arguments)]
    fn render_blocks(
        &self,
        rows: Range<DisplayRow>,
        snapshot: &EditorSnapshot,
        hitbox: &Hitbox,
        text_hitbox: &Hitbox,
        editor_width: Pixels,
        scroll_width: &mut Pixels,
        gutter_dimensions: &GutterDimensions,
        em_width: Pixels,
        text_x: Pixels,
        line_height: Pixels,
        line_layouts: &[LineWithInvisibles],
        selections: &[Selection<Point>],
        is_row_soft_wrapped: impl Copy + Fn(usize) -> bool,
        cx: &mut WindowContext,
    ) -> Result<Vec<BlockLayout>, HashMap<CustomBlockId, u32>> {
        let (fixed_blocks, non_fixed_blocks) = snapshot
            .blocks_in_range(rows.clone())
            .partition::<Vec<_>, _>(|(_, block)| block.style() == BlockStyle::Fixed);

        let mut focused_block = self
            .editor
            .update(cx, |editor, _| editor.take_focused_block());
        let mut fixed_block_max_width = Pixels::ZERO;
        let mut blocks = Vec::new();
        let mut resized_blocks = HashMap::default();

        for (row, block) in fixed_blocks {
            let block_id = block.id();

            if focused_block.as_ref().map_or(false, |b| b.id == block_id) {
                focused_block = None;
            }

            let (element, element_size) = self.render_block(
                block,
                AvailableSpace::MinContent,
                block_id,
                row,
                snapshot,
                text_x,
                &rows,
                line_layouts,
                gutter_dimensions,
                line_height,
                em_width,
                text_hitbox,
                editor_width,
                scroll_width,
                &mut resized_blocks,
                selections,
                is_row_soft_wrapped,
                cx,
            );
            fixed_block_max_width = fixed_block_max_width.max(element_size.width + em_width);
            blocks.push(BlockLayout {
                id: block_id,
                row: Some(row),
                element,
                available_space: size(AvailableSpace::MinContent, element_size.height.into()),
                style: BlockStyle::Fixed,
            });
        }
        for (row, block) in non_fixed_blocks {
            let style = block.style();
            let width = match style {
                BlockStyle::Sticky => hitbox.size.width,
                BlockStyle::Flex => hitbox
                    .size
                    .width
                    .max(fixed_block_max_width)
                    .max(gutter_dimensions.width + *scroll_width),
                BlockStyle::Fixed => unreachable!(),
            };
            let block_id = block.id();

            if focused_block.as_ref().map_or(false, |b| b.id == block_id) {
                focused_block = None;
            }

            let (element, element_size) = self.render_block(
                block,
                width.into(),
                block_id,
                row,
                snapshot,
                text_x,
                &rows,
                line_layouts,
                gutter_dimensions,
                line_height,
                em_width,
                text_hitbox,
                editor_width,
                scroll_width,
                &mut resized_blocks,
                selections,
                is_row_soft_wrapped,
                cx,
            );

            blocks.push(BlockLayout {
                id: block_id,
                row: Some(row),
                element,
                available_space: size(width.into(), element_size.height.into()),
                style,
            });
        }

        if let Some(focused_block) = focused_block {
            if let Some(focus_handle) = focused_block.focus_handle.upgrade() {
                if focus_handle.is_focused(cx) {
                    if let Some(block) = snapshot.block_for_id(focused_block.id) {
                        let style = block.style();
                        let width = match style {
                            BlockStyle::Fixed => AvailableSpace::MinContent,
                            BlockStyle::Flex => AvailableSpace::Definite(
                                hitbox
                                    .size
                                    .width
                                    .max(fixed_block_max_width)
                                    .max(gutter_dimensions.width + *scroll_width),
                            ),
                            BlockStyle::Sticky => AvailableSpace::Definite(hitbox.size.width),
                        };

                        let (element, element_size) = self.render_block(
                            &block,
                            width,
                            focused_block.id,
                            rows.end,
                            snapshot,
                            text_x,
                            &rows,
                            line_layouts,
                            gutter_dimensions,
                            line_height,
                            em_width,
                            text_hitbox,
                            editor_width,
                            scroll_width,
                            &mut resized_blocks,
                            selections,
                            is_row_soft_wrapped,
                            cx,
                        );

                        blocks.push(BlockLayout {
                            id: block.id(),
                            row: None,
                            element,
                            available_space: size(width, element_size.height.into()),
                            style,
                        });
                    }
                }
            }
        }

        if resized_blocks.is_empty() {
            *scroll_width = (*scroll_width).max(fixed_block_max_width - gutter_dimensions.width);
            Ok(blocks)
        } else {
            Err(resized_blocks)
        }
    }

    /// Returns true if any of the blocks changed size since the previous frame. This will trigger
    /// a restart of rendering for the editor based on the new sizes.
    fn layout_blocks(
        &self,
        blocks: &mut Vec<BlockLayout>,
        block_starts: &mut HashSet<DisplayRow>,
        hitbox: &Hitbox,
        line_height: Pixels,
        scroll_pixel_position: gpui::Point<Pixels>,
        cx: &mut WindowContext,
    ) {
        for block in blocks {
            let mut origin = if let Some(row) = block.row {
                block_starts.insert(row);
                hitbox.origin
                    + point(
                        Pixels::ZERO,
                        row.as_f32() * line_height - scroll_pixel_position.y,
                    )
            } else {
                // Position the block outside the visible area
                hitbox.origin + point(Pixels::ZERO, hitbox.size.height)
            };

            if !matches!(block.style, BlockStyle::Sticky) {
                origin += point(-scroll_pixel_position.x, Pixels::ZERO);
            }

            let focus_handle = block
                .element
                .prepaint_as_root(origin, block.available_space, cx);

            if let Some(focus_handle) = focus_handle {
                self.editor.update(cx, |editor, _cx| {
                    editor.set_focused_block(FocusedBlock {
                        id: block.id,
                        focus_handle: focus_handle.downgrade(),
                    });
                });
            }
        }
    }

    #[allow(clippy::too_many_arguments)]
    fn layout_context_menu(
        &self,
        line_height: Pixels,
        hitbox: &Hitbox,
        text_hitbox: &Hitbox,
        content_origin: gpui::Point<Pixels>,
        start_row: DisplayRow,
        scroll_pixel_position: gpui::Point<Pixels>,
        line_layouts: &[LineWithInvisibles],
        newest_selection_head: DisplayPoint,
        gutter_overshoot: Pixels,
        cx: &mut WindowContext,
    ) -> bool {
        let max_height = cmp::min(
            12. * line_height,
            cmp::max(3. * line_height, (hitbox.size.height - line_height) / 2.),
        );
        let Some((position, mut context_menu)) = self.editor.update(cx, |editor, cx| {
            if editor.context_menu_visible() {
                editor.render_context_menu(newest_selection_head, &self.style, max_height, cx)
            } else {
                None
            }
        }) else {
            return false;
        };

        let context_menu_size = context_menu.layout_as_root(AvailableSpace::min_size(), cx);

        let (x, y) = match position {
            crate::ContextMenuOrigin::EditorPoint(point) => {
                let cursor_row_layout = &line_layouts[point.row().minus(start_row) as usize];
                let x = cursor_row_layout.x_for_index(point.column() as usize)
                    - scroll_pixel_position.x;
                let y = point.row().next_row().as_f32() * line_height - scroll_pixel_position.y;
                (x, y)
            }
            crate::ContextMenuOrigin::GutterIndicator(row) => {
                // Context menu was spawned via a click on a gutter. Ensure it's a bit closer to the indicator than just a plain first column of the
                // text field.
                let x = -gutter_overshoot;
                let y = row.next_row().as_f32() * line_height - scroll_pixel_position.y;
                (x, y)
            }
        };

        let mut list_origin = content_origin + point(x, y);
        let list_width = context_menu_size.width;
        let list_height = context_menu_size.height;

        // Snap the right edge of the list to the right edge of the window if
        // its horizontal bounds overflow.
        if list_origin.x + list_width > cx.viewport_size().width {
            list_origin.x = (cx.viewport_size().width - list_width).max(Pixels::ZERO);
        }

        if list_origin.y + list_height > text_hitbox.lower_right().y {
            list_origin.y -= line_height + list_height;
        }

        cx.defer_draw(context_menu, list_origin, 1);
        true
    }

    #[allow(clippy::too_many_arguments)]
    fn layout_inline_completion_popover(
        &self,
        text_bounds: &Bounds<Pixels>,
        editor_snapshot: &EditorSnapshot,
        visible_row_range: Range<DisplayRow>,
        scroll_top: f32,
        scroll_bottom: f32,
        line_layouts: &[LineWithInvisibles],
        line_height: Pixels,
        scroll_pixel_position: gpui::Point<Pixels>,
        editor_width: Pixels,
        style: &EditorStyle,
        cx: &mut WindowContext,
    ) -> Option<AnyElement> {
        const PADDING_X: Pixels = Pixels(25.);
        const PADDING_Y: Pixels = Pixels(2.);

        let active_inline_completion = self.editor.read(cx).active_inline_completion.as_ref()?;

        match &active_inline_completion.completion {
            InlineCompletion::Move(target_position) => {
                let container_element = div()
                    .bg(cx.theme().colors().editor_background)
                    .border_1()
                    .border_color(cx.theme().colors().border)
                    .rounded_md()
                    .px_1();

                let target_display_point = target_position.to_display_point(editor_snapshot);
                if target_display_point.row().as_f32() < scroll_top {
                    let mut element = container_element
                        .child(
                            h_flex()
                                .gap_1()
                                .child(Icon::new(IconName::Tab))
                                .child(Label::new("Jump to Edit"))
                                .child(Icon::new(IconName::ArrowUp)),
                        )
                        .into_any();
                    let size = element.layout_as_root(AvailableSpace::min_size(), cx);
                    let offset = point((text_bounds.size.width - size.width) / 2., PADDING_Y);
                    element.prepaint_at(text_bounds.origin + offset, cx);
                    Some(element)
                } else if (target_display_point.row().as_f32() + 1.) > scroll_bottom {
                    let mut element = container_element
                        .child(
                            h_flex()
                                .gap_1()
                                .child(Icon::new(IconName::Tab))
                                .child(Label::new("Jump to Edit"))
                                .child(Icon::new(IconName::ArrowDown)),
                        )
                        .into_any();
                    let size = element.layout_as_root(AvailableSpace::min_size(), cx);
                    let offset = point(
                        (text_bounds.size.width - size.width) / 2.,
                        text_bounds.size.height - size.height - PADDING_Y,
                    );
                    element.prepaint_at(text_bounds.origin + offset, cx);
                    Some(element)
                } else {
                    let mut element = container_element
                        .child(
                            h_flex()
                                .gap_1()
                                .child(Icon::new(IconName::Tab))
                                .child(Label::new("Jump to Edit")),
                        )
                        .into_any();

                    let target_line_end = DisplayPoint::new(
                        target_display_point.row(),
                        editor_snapshot.line_len(target_display_point.row()),
                    );
                    let origin = self.editor.update(cx, |editor, cx| {
                        editor.display_to_pixel_point(target_line_end, editor_snapshot, cx)
                    })?;
                    element.prepaint_as_root(
                        text_bounds.origin + origin + point(PADDING_X, px(0.)),
                        AvailableSpace::min_size(),
                        cx,
                    );
                    Some(element)
                }
            }
            InlineCompletion::Edit(edits) => {
                let edit_start = edits
                    .first()
                    .unwrap()
                    .0
                    .start
                    .to_display_point(editor_snapshot);
                let edit_end = edits
                    .last()
                    .unwrap()
                    .0
                    .end
                    .to_display_point(editor_snapshot);

                let is_visible = visible_row_range.contains(&edit_start.row())
                    || visible_row_range.contains(&edit_end.row());
                if !is_visible {
                    return None;
                }

                if all_edits_insertions_or_deletions(edits, &editor_snapshot.buffer_snapshot) {
                    return None;
                }

                let (text, highlights) =
                    inline_completion_popover_text(edit_start, editor_snapshot, edits, cx);

                let longest_row =
                    editor_snapshot.longest_row_in_range(edit_start.row()..edit_end.row() + 1);
                let longest_line_width = if visible_row_range.contains(&longest_row) {
                    line_layouts[(longest_row.0 - visible_row_range.start.0) as usize].width
                } else {
                    layout_line(
                        longest_row,
                        editor_snapshot,
                        style,
                        editor_width,
                        |_| false,
                        cx,
                    )
                    .width
                };

                let text = gpui::StyledText::new(text).with_highlights(&style.text, highlights);

                let mut element = div()
                    .bg(cx.theme().colors().editor_background)
                    .border_1()
                    .border_color(cx.theme().colors().border)
                    .rounded_md()
                    .px_1()
                    .child(text)
                    .into_any();

                let origin = text_bounds.origin
                    + point(
                        longest_line_width + PADDING_X - scroll_pixel_position.x,
                        edit_start.row().as_f32() * line_height - scroll_pixel_position.y,
                    );
                element.prepaint_as_root(origin, AvailableSpace::min_size(), cx);
                Some(element)
            }
        }
    }

    fn layout_mouse_context_menu(
        &self,
        editor_snapshot: &EditorSnapshot,
        visible_range: Range<DisplayRow>,
        content_origin: gpui::Point<Pixels>,
        cx: &mut WindowContext,
    ) -> Option<AnyElement> {
        let position = self.editor.update(cx, |editor, cx| {
            let visible_start_point = editor.display_to_pixel_point(
                DisplayPoint::new(visible_range.start, 0),
                editor_snapshot,
                cx,
            )?;
            let visible_end_point = editor.display_to_pixel_point(
                DisplayPoint::new(visible_range.end, 0),
                editor_snapshot,
                cx,
            )?;

            let mouse_context_menu = editor.mouse_context_menu.as_ref()?;
            let (source_display_point, position) = match mouse_context_menu.position {
                MenuPosition::PinnedToScreen(point) => (None, point),
                MenuPosition::PinnedToEditor { source, offset } => {
                    let source_display_point = source.to_display_point(editor_snapshot);
                    let source_point = editor.to_pixel_point(source, editor_snapshot, cx)?;
                    let position = content_origin + source_point + offset;
                    (Some(source_display_point), position)
                }
            };

            let source_included = source_display_point.map_or(true, |source_display_point| {
                visible_range
                    .to_inclusive()
                    .contains(&source_display_point.row())
            });
            let position_included =
                visible_start_point.y <= position.y && position.y <= visible_end_point.y;
            if !source_included && !position_included {
                None
            } else {
                Some(position)
            }
        })?;

        let mut element = self.editor.update(cx, |editor, _| {
            let mouse_context_menu = editor.mouse_context_menu.as_ref()?;
            let context_menu = mouse_context_menu.context_menu.clone();

            Some(
                deferred(
                    anchored()
                        .position(position)
                        .child(context_menu)
                        .anchor(AnchorCorner::TopLeft)
                        .snap_to_window_with_margin(px(8.)),
                )
                .with_priority(1)
                .into_any(),
            )
        })?;

        element.prepaint_as_root(position, AvailableSpace::min_size(), cx);
        Some(element)
    }

    #[allow(clippy::too_many_arguments)]
    fn layout_hover_popovers(
        &self,
        snapshot: &EditorSnapshot,
        hitbox: &Hitbox,
        text_hitbox: &Hitbox,
        visible_display_row_range: Range<DisplayRow>,
        content_origin: gpui::Point<Pixels>,
        scroll_pixel_position: gpui::Point<Pixels>,
        line_layouts: &[LineWithInvisibles],
        line_height: Pixels,
        em_width: Pixels,
        cx: &mut WindowContext,
    ) {
        struct MeasuredHoverPopover {
            element: AnyElement,
            size: Size<Pixels>,
            horizontal_offset: Pixels,
        }

        let max_size = size(
            (120. * em_width) // Default size
                .min(hitbox.size.width / 2.) // Shrink to half of the editor width
                .max(MIN_POPOVER_CHARACTER_WIDTH * em_width), // Apply minimum width of 20 characters
            (16. * line_height) // Default size
                .min(hitbox.size.height / 2.) // Shrink to half of the editor height
                .max(MIN_POPOVER_LINE_HEIGHT * line_height), // Apply minimum height of 4 lines
        );

        let hover_popovers = self.editor.update(cx, |editor, cx| {
            editor
                .hover_state
                .render(snapshot, visible_display_row_range.clone(), max_size, cx)
        });
        let Some((position, hover_popovers)) = hover_popovers else {
            return;
        };

        // This is safe because we check on layout whether the required row is available
        let hovered_row_layout =
            &line_layouts[position.row().minus(visible_display_row_range.start) as usize];

        // Compute Hovered Point
        let x =
            hovered_row_layout.x_for_index(position.column() as usize) - scroll_pixel_position.x;
        let y = position.row().as_f32() * line_height - scroll_pixel_position.y;
        let hovered_point = content_origin + point(x, y);

        let mut overall_height = Pixels::ZERO;
        let mut measured_hover_popovers = Vec::new();
        for mut hover_popover in hover_popovers {
            let size = hover_popover.layout_as_root(AvailableSpace::min_size(), cx);
            let horizontal_offset =
                (text_hitbox.upper_right().x - (hovered_point.x + size.width)).min(Pixels::ZERO);

            overall_height += HOVER_POPOVER_GAP + size.height;

            measured_hover_popovers.push(MeasuredHoverPopover {
                element: hover_popover,
                size,
                horizontal_offset,
            });
        }
        overall_height += HOVER_POPOVER_GAP;

        fn draw_occluder(width: Pixels, origin: gpui::Point<Pixels>, cx: &mut WindowContext) {
            let mut occlusion = div()
                .size_full()
                .occlude()
                .on_mouse_move(|_, cx| cx.stop_propagation())
                .into_any_element();
            occlusion.layout_as_root(size(width, HOVER_POPOVER_GAP).into(), cx);
            cx.defer_draw(occlusion, origin, 2);
        }

        if hovered_point.y > overall_height {
            // There is enough space above. Render popovers above the hovered point
            let mut current_y = hovered_point.y;
            for (position, popover) in measured_hover_popovers.into_iter().with_position() {
                let size = popover.size;
                let popover_origin = point(
                    hovered_point.x + popover.horizontal_offset,
                    current_y - size.height,
                );

                cx.defer_draw(popover.element, popover_origin, 2);
                if position != itertools::Position::Last {
                    let origin = point(popover_origin.x, popover_origin.y - HOVER_POPOVER_GAP);
                    draw_occluder(size.width, origin, cx);
                }

                current_y = popover_origin.y - HOVER_POPOVER_GAP;
            }
        } else {
            // There is not enough space above. Render popovers below the hovered point
            let mut current_y = hovered_point.y + line_height;
            for (position, popover) in measured_hover_popovers.into_iter().with_position() {
                let size = popover.size;
                let popover_origin = point(hovered_point.x + popover.horizontal_offset, current_y);

                cx.defer_draw(popover.element, popover_origin, 2);
                if position != itertools::Position::Last {
                    let origin = point(popover_origin.x, popover_origin.y + size.height);
                    draw_occluder(size.width, origin, cx);
                }

                current_y = popover_origin.y + size.height + HOVER_POPOVER_GAP;
            }
        }
    }

    #[allow(clippy::too_many_arguments)]
    fn layout_signature_help(
        &self,
        hitbox: &Hitbox,
        content_origin: gpui::Point<Pixels>,
        scroll_pixel_position: gpui::Point<Pixels>,
        newest_selection_head: Option<DisplayPoint>,
        start_row: DisplayRow,
        line_layouts: &[LineWithInvisibles],
        line_height: Pixels,
        em_width: Pixels,
        cx: &mut WindowContext,
    ) {
        if !self.editor.focus_handle(cx).is_focused(cx) {
            return;
        }
        let Some(newest_selection_head) = newest_selection_head else {
            return;
        };
        let selection_row = newest_selection_head.row();
        if selection_row < start_row {
            return;
        }
        let Some(cursor_row_layout) = line_layouts.get(selection_row.minus(start_row) as usize)
        else {
            return;
        };

        let start_x = cursor_row_layout.x_for_index(newest_selection_head.column() as usize)
            - scroll_pixel_position.x
            + content_origin.x;
        let start_y =
            selection_row.as_f32() * line_height + content_origin.y - scroll_pixel_position.y;

        let max_size = size(
            (120. * em_width) // Default size
                .min(hitbox.size.width / 2.) // Shrink to half of the editor width
                .max(MIN_POPOVER_CHARACTER_WIDTH * em_width), // Apply minimum width of 20 characters
            (16. * line_height) // Default size
                .min(hitbox.size.height / 2.) // Shrink to half of the editor height
                .max(MIN_POPOVER_LINE_HEIGHT * line_height), // Apply minimum height of 4 lines
        );

        let maybe_element = self.editor.update(cx, |editor, cx| {
            if let Some(popover) = editor.signature_help_state.popover_mut() {
                let element = popover.render(
                    &self.style,
                    max_size,
                    editor.workspace.as_ref().map(|(w, _)| w.clone()),
                    cx,
                );
                Some(element)
            } else {
                None
            }
        });
        if let Some(mut element) = maybe_element {
            let window_size = cx.viewport_size();
            let size = element.layout_as_root(Size::<AvailableSpace>::default(), cx);
            let mut point = point(start_x, start_y - size.height);

            // Adjusting to ensure the popover does not overflow in the X-axis direction.
            if point.x + size.width >= window_size.width {
                point.x = window_size.width - size.width;
            }

            cx.defer_draw(element, point, 1)
        }
    }

    fn paint_background(&self, layout: &EditorLayout, cx: &mut WindowContext) {
        cx.paint_layer(layout.hitbox.bounds, |cx| {
            let scroll_top = layout.position_map.snapshot.scroll_position().y;
            let gutter_bg = cx.theme().colors().editor_gutter_background;
            cx.paint_quad(fill(layout.gutter_hitbox.bounds, gutter_bg));
            cx.paint_quad(fill(layout.text_hitbox.bounds, self.style.background));

            if let EditorMode::Full = layout.mode {
                let mut active_rows = layout.active_rows.iter().peekable();
                while let Some((start_row, contains_non_empty_selection)) = active_rows.next() {
                    let mut end_row = start_row.0;
                    while active_rows
                        .peek()
                        .map_or(false, |(active_row, has_selection)| {
                            active_row.0 == end_row + 1
                                && *has_selection == contains_non_empty_selection
                        })
                    {
                        active_rows.next().unwrap();
                        end_row += 1;
                    }

                    if !contains_non_empty_selection {
                        let highlight_h_range =
                            match layout.position_map.snapshot.current_line_highlight {
                                CurrentLineHighlight::Gutter => Some(Range {
                                    start: layout.hitbox.left(),
                                    end: layout.gutter_hitbox.right(),
                                }),
                                CurrentLineHighlight::Line => Some(Range {
                                    start: layout.text_hitbox.bounds.left(),
                                    end: layout.text_hitbox.bounds.right(),
                                }),
                                CurrentLineHighlight::All => Some(Range {
                                    start: layout.hitbox.left(),
                                    end: layout.hitbox.right(),
                                }),
                                CurrentLineHighlight::None => None,
                            };
                        if let Some(range) = highlight_h_range {
                            let active_line_bg = cx.theme().colors().editor_active_line_background;
                            let bounds = Bounds {
                                origin: point(
                                    range.start,
                                    layout.hitbox.origin.y
                                        + (start_row.as_f32() - scroll_top)
                                            * layout.position_map.line_height,
                                ),
                                size: size(
                                    range.end - range.start,
                                    layout.position_map.line_height
                                        * (end_row - start_row.0 + 1) as f32,
                                ),
                            };
                            cx.paint_quad(fill(bounds, active_line_bg));
                        }
                    }
                }

                let mut paint_highlight =
                    |highlight_row_start: DisplayRow, highlight_row_end: DisplayRow, color| {
                        let origin = point(
                            layout.hitbox.origin.x,
                            layout.hitbox.origin.y
                                + (highlight_row_start.as_f32() - scroll_top)
                                    * layout.position_map.line_height,
                        );
                        let size = size(
                            layout.hitbox.size.width,
                            layout.position_map.line_height
                                * highlight_row_end.next_row().minus(highlight_row_start) as f32,
                        );
                        cx.paint_quad(fill(Bounds { origin, size }, color));
                    };

                let mut current_paint: Option<(Hsla, Range<DisplayRow>)> = None;
                for (&new_row, &new_color) in &layout.highlighted_rows {
                    match &mut current_paint {
                        Some((current_color, current_range)) => {
                            let current_color = *current_color;
                            let new_range_started = current_color != new_color
                                || current_range.end.next_row() != new_row;
                            if new_range_started {
                                paint_highlight(
                                    current_range.start,
                                    current_range.end,
                                    current_color,
                                );
                                current_paint = Some((new_color, new_row..new_row));
                                continue;
                            } else {
                                current_range.end = current_range.end.next_row();
                            }
                        }
                        None => current_paint = Some((new_color, new_row..new_row)),
                    };
                }
                if let Some((color, range)) = current_paint {
                    paint_highlight(range.start, range.end, color);
                }

                let scroll_left =
                    layout.position_map.snapshot.scroll_position().x * layout.position_map.em_width;

                for (wrap_position, active) in layout.wrap_guides.iter() {
                    let x = (layout.text_hitbox.origin.x
                        + *wrap_position
                        + layout.position_map.em_width / 2.)
                        - scroll_left;

                    let show_scrollbars = layout
                        .scrollbar_layout
                        .as_ref()
                        .map_or(false, |scrollbar| scrollbar.visible);
                    if x < layout.text_hitbox.origin.x
                        || (show_scrollbars && x > self.scrollbar_left(&layout.hitbox.bounds))
                    {
                        continue;
                    }

                    let color = if *active {
                        cx.theme().colors().editor_active_wrap_guide
                    } else {
                        cx.theme().colors().editor_wrap_guide
                    };
                    cx.paint_quad(fill(
                        Bounds {
                            origin: point(x, layout.text_hitbox.origin.y),
                            size: size(px(1.), layout.text_hitbox.size.height),
                        },
                        color,
                    ));
                }
            }
        })
    }

    fn paint_indent_guides(&mut self, layout: &mut EditorLayout, cx: &mut WindowContext) {
        let Some(indent_guides) = &layout.indent_guides else {
            return;
        };

        let faded_color = |color: Hsla, alpha: f32| {
            let mut faded = color;
            faded.a = alpha;
            faded
        };

        for indent_guide in indent_guides {
            let indent_accent_colors = cx.theme().accents().color_for_index(indent_guide.depth);
            let settings = indent_guide.settings;

            // TODO fixed for now, expose them through themes later
            const INDENT_AWARE_ALPHA: f32 = 0.2;
            const INDENT_AWARE_ACTIVE_ALPHA: f32 = 0.4;
            const INDENT_AWARE_BACKGROUND_ALPHA: f32 = 0.1;
            const INDENT_AWARE_BACKGROUND_ACTIVE_ALPHA: f32 = 0.2;

            let line_color = match (settings.coloring, indent_guide.active) {
                (IndentGuideColoring::Disabled, _) => None,
                (IndentGuideColoring::Fixed, false) => {
                    Some(cx.theme().colors().editor_indent_guide)
                }
                (IndentGuideColoring::Fixed, true) => {
                    Some(cx.theme().colors().editor_indent_guide_active)
                }
                (IndentGuideColoring::IndentAware, false) => {
                    Some(faded_color(indent_accent_colors, INDENT_AWARE_ALPHA))
                }
                (IndentGuideColoring::IndentAware, true) => {
                    Some(faded_color(indent_accent_colors, INDENT_AWARE_ACTIVE_ALPHA))
                }
            };

            let background_color = match (settings.background_coloring, indent_guide.active) {
                (IndentGuideBackgroundColoring::Disabled, _) => None,
                (IndentGuideBackgroundColoring::IndentAware, false) => Some(faded_color(
                    indent_accent_colors,
                    INDENT_AWARE_BACKGROUND_ALPHA,
                )),
                (IndentGuideBackgroundColoring::IndentAware, true) => Some(faded_color(
                    indent_accent_colors,
                    INDENT_AWARE_BACKGROUND_ACTIVE_ALPHA,
                )),
            };

            let requested_line_width = if indent_guide.active {
                settings.active_line_width
            } else {
                settings.line_width
            }
            .clamp(1, 10);
            let mut line_indicator_width = 0.;
            if let Some(color) = line_color {
                cx.paint_quad(fill(
                    Bounds {
                        origin: indent_guide.origin,
                        size: size(px(requested_line_width as f32), indent_guide.length),
                    },
                    color,
                ));
                line_indicator_width = requested_line_width as f32;
            }

            if let Some(color) = background_color {
                let width = indent_guide.single_indent_width - px(line_indicator_width);
                cx.paint_quad(fill(
                    Bounds {
                        origin: point(
                            indent_guide.origin.x + px(line_indicator_width),
                            indent_guide.origin.y,
                        ),
                        size: size(width, indent_guide.length),
                    },
                    color,
                ));
            }
        }
    }

    fn paint_line_numbers(&mut self, layout: &mut EditorLayout, cx: &mut WindowContext) {
        let line_height = layout.position_map.line_height;
        let scroll_position = layout.position_map.snapshot.scroll_position();
        let scroll_top = scroll_position.y * line_height;

        cx.set_cursor_style(CursorStyle::Arrow, &layout.gutter_hitbox);

        for (ix, line) in layout.line_numbers.iter().enumerate() {
            if let Some(line) = line {
                let line_origin = layout.gutter_hitbox.origin
                    + point(
                        layout.gutter_hitbox.size.width
                            - line.width
                            - layout.gutter_dimensions.right_padding,
                        ix as f32 * line_height - (scroll_top % line_height),
                    );

                line.paint(line_origin, line_height, cx).log_err();
            }
        }
    }

    fn paint_diff_hunks(layout: &mut EditorLayout, cx: &mut WindowContext) {
        if layout.display_hunks.is_empty() {
            return;
        }

        let line_height = layout.position_map.line_height;
        cx.paint_layer(layout.gutter_hitbox.bounds, |cx| {
            for (hunk, hitbox) in &layout.display_hunks {
                let hunk_to_paint = match hunk {
                    DisplayDiffHunk::Folded { .. } => {
                        let hunk_bounds = Self::diff_hunk_bounds(
                            &layout.position_map.snapshot,
                            line_height,
                            layout.gutter_hitbox.bounds,
                            hunk,
                        );
                        Some((
                            hunk_bounds,
                            cx.theme().status().modified,
                            Corners::all(px(0.)),
                        ))
                    }
                    DisplayDiffHunk::Unfolded { status, .. } => {
                        hitbox.as_ref().map(|hunk_hitbox| match status {
                            DiffHunkStatus::Added => (
                                hunk_hitbox.bounds,
                                cx.theme().status().created,
                                Corners::all(px(0.)),
                            ),
                            DiffHunkStatus::Modified => (
                                hunk_hitbox.bounds,
                                cx.theme().status().modified,
                                Corners::all(px(0.)),
                            ),
                            DiffHunkStatus::Removed => (
                                Bounds::new(
                                    point(
                                        hunk_hitbox.origin.x - hunk_hitbox.size.width,
                                        hunk_hitbox.origin.y,
                                    ),
                                    size(hunk_hitbox.size.width * px(2.), hunk_hitbox.size.height),
                                ),
                                cx.theme().status().deleted,
                                Corners::all(1. * line_height),
                            ),
                        })
                    }
                };

                if let Some((hunk_bounds, background_color, corner_radii)) = hunk_to_paint {
                    cx.paint_quad(quad(
                        hunk_bounds,
                        corner_radii,
                        background_color,
                        Edges::default(),
                        transparent_black(),
                    ));
                }
            }
        });
    }

    pub(super) fn diff_hunk_bounds(
        snapshot: &EditorSnapshot,
        line_height: Pixels,
        gutter_bounds: Bounds<Pixels>,
        hunk: &DisplayDiffHunk,
    ) -> Bounds<Pixels> {
        let scroll_position = snapshot.scroll_position();
        let scroll_top = scroll_position.y * line_height;

        match hunk {
            DisplayDiffHunk::Folded { display_row, .. } => {
                let start_y = display_row.as_f32() * line_height - scroll_top;
                let end_y = start_y + line_height;

                let width = Self::diff_hunk_strip_width(line_height);
                let highlight_origin = gutter_bounds.origin + point(px(0.), start_y);
                let highlight_size = size(width, end_y - start_y);
                Bounds::new(highlight_origin, highlight_size)
            }
            DisplayDiffHunk::Unfolded {
                display_row_range,
                status,
                ..
            } => match status {
                DiffHunkStatus::Added | DiffHunkStatus::Modified => {
                    let start_row = display_row_range.start;
                    let end_row = display_row_range.end;
                    // If we're in a multibuffer, row range span might include an
                    // excerpt header, so if we were to draw the marker straight away,
                    // the hunk might include the rows of that header.
                    // Making the range inclusive doesn't quite cut it, as we rely on the exclusivity for the soft wrap.
                    // Instead, we simply check whether the range we're dealing with includes
                    // any excerpt headers and if so, we stop painting the diff hunk on the first row of that header.
                    let end_row_in_current_excerpt = snapshot
                        .blocks_in_range(start_row..end_row)
                        .find_map(|(start_row, block)| {
                            if matches!(block, Block::ExcerptBoundary { .. }) {
                                Some(start_row)
                            } else {
                                None
                            }
                        })
                        .unwrap_or(end_row);

                    let start_y = start_row.as_f32() * line_height - scroll_top;
                    let end_y = end_row_in_current_excerpt.as_f32() * line_height - scroll_top;

                    let width = Self::diff_hunk_strip_width(line_height);
                    let highlight_origin = gutter_bounds.origin + point(px(0.), start_y);
                    let highlight_size = size(width, end_y - start_y);
                    Bounds::new(highlight_origin, highlight_size)
                }
                DiffHunkStatus::Removed => {
                    let row = display_row_range.start;

                    let offset = line_height / 2.;
                    let start_y = row.as_f32() * line_height - offset - scroll_top;
                    let end_y = start_y + line_height;

                    let width = (0.35 * line_height).floor();
                    let highlight_origin = gutter_bounds.origin + point(px(0.), start_y);
                    let highlight_size = size(width, end_y - start_y);
                    Bounds::new(highlight_origin, highlight_size)
                }
            },
        }
    }

    /// Returns the width of the diff strip that will be displayed in the gutter.
    pub(super) fn diff_hunk_strip_width(line_height: Pixels) -> Pixels {
        // We floor the value to prevent pixel rounding.
        (0.275 * line_height).floor()
    }

    fn paint_gutter_indicators(&self, layout: &mut EditorLayout, cx: &mut WindowContext) {
        cx.paint_layer(layout.gutter_hitbox.bounds, |cx| {
            cx.with_element_namespace("crease_toggles", |cx| {
                for crease_toggle in layout.crease_toggles.iter_mut().flatten() {
                    crease_toggle.paint(cx);
                }
            });

            for test_indicator in layout.test_indicators.iter_mut() {
                test_indicator.paint(cx);
            }

            if let Some(indicator) = layout.code_actions_indicator.as_mut() {
                indicator.paint(cx);
            }
        });
    }

    fn paint_gutter_highlights(&self, layout: &mut EditorLayout, cx: &mut WindowContext) {
        for (_, hunk_hitbox) in &layout.display_hunks {
            if let Some(hunk_hitbox) = hunk_hitbox {
                cx.set_cursor_style(CursorStyle::PointingHand, hunk_hitbox);
            }
        }

        let show_git_gutter = layout
            .position_map
            .snapshot
            .show_git_diff_gutter
            .unwrap_or_else(|| {
                matches!(
                    ProjectSettings::get_global(cx).git.git_gutter,
                    Some(GitGutterSetting::TrackedFiles)
                )
            });
        if show_git_gutter {
            Self::paint_diff_hunks(layout, cx)
        }

        let highlight_width = 0.275 * layout.position_map.line_height;
        let highlight_corner_radii = Corners::all(0.05 * layout.position_map.line_height);
        cx.paint_layer(layout.gutter_hitbox.bounds, |cx| {
            for (range, color) in &layout.highlighted_gutter_ranges {
                let start_row = if range.start.row() < layout.visible_display_row_range.start {
                    layout.visible_display_row_range.start - DisplayRow(1)
                } else {
                    range.start.row()
                };
                let end_row = if range.end.row() > layout.visible_display_row_range.end {
                    layout.visible_display_row_range.end + DisplayRow(1)
                } else {
                    range.end.row()
                };

                let start_y = layout.gutter_hitbox.top()
                    + start_row.0 as f32 * layout.position_map.line_height
                    - layout.position_map.scroll_pixel_position.y;
                let end_y = layout.gutter_hitbox.top()
                    + (end_row.0 + 1) as f32 * layout.position_map.line_height
                    - layout.position_map.scroll_pixel_position.y;
                let bounds = Bounds::from_corners(
                    point(layout.gutter_hitbox.left(), start_y),
                    point(layout.gutter_hitbox.left() + highlight_width, end_y),
                );
                cx.paint_quad(fill(bounds, *color).corner_radii(highlight_corner_radii));
            }
        });
    }

    fn paint_blamed_display_rows(&self, layout: &mut EditorLayout, cx: &mut WindowContext) {
        let Some(blamed_display_rows) = layout.blamed_display_rows.take() else {
            return;
        };

        cx.paint_layer(layout.gutter_hitbox.bounds, |cx| {
            for mut blame_element in blamed_display_rows.into_iter() {
                blame_element.paint(cx);
            }
        })
    }

    fn paint_text(&mut self, layout: &mut EditorLayout, cx: &mut WindowContext) {
        cx.with_content_mask(
            Some(ContentMask {
                bounds: layout.text_hitbox.bounds,
            }),
            |cx| {
                let cursor_style = if self
                    .editor
                    .read(cx)
                    .hovered_link_state
                    .as_ref()
                    .is_some_and(|hovered_link_state| !hovered_link_state.links.is_empty())
                {
                    CursorStyle::PointingHand
                } else {
                    CursorStyle::IBeam
                };
                cx.set_cursor_style(cursor_style, &layout.text_hitbox);

                let invisible_display_ranges = self.paint_highlights(layout, cx);
                self.paint_lines(&invisible_display_ranges, layout, cx);
                self.paint_redactions(layout, cx);
                self.paint_cursors(layout, cx);
                self.paint_inline_blame(layout, cx);
                cx.with_element_namespace("crease_trailers", |cx| {
                    for trailer in layout.crease_trailers.iter_mut().flatten() {
                        trailer.element.paint(cx);
                    }
                });
            },
        )
    }

    fn paint_highlights(
        &mut self,
        layout: &mut EditorLayout,
        cx: &mut WindowContext,
    ) -> SmallVec<[Range<DisplayPoint>; 32]> {
        cx.paint_layer(layout.text_hitbox.bounds, |cx| {
            let mut invisible_display_ranges = SmallVec::<[Range<DisplayPoint>; 32]>::new();
            let line_end_overshoot = 0.15 * layout.position_map.line_height;
            for (range, color) in &layout.highlighted_ranges {
                self.paint_highlighted_range(
                    range.clone(),
                    *color,
                    Pixels::ZERO,
                    line_end_overshoot,
                    layout,
                    cx,
                );
            }

            let corner_radius = 0.15 * layout.position_map.line_height;

            for (player_color, selections) in &layout.selections {
                for selection in selections.iter() {
                    self.paint_highlighted_range(
                        selection.range.clone(),
                        player_color.selection,
                        corner_radius,
                        corner_radius * 2.,
                        layout,
                        cx,
                    );

                    if selection.is_local && !selection.range.is_empty() {
                        invisible_display_ranges.push(selection.range.clone());
                    }
                }
            }
            invisible_display_ranges
        })
    }

    fn paint_lines(
        &mut self,
        invisible_display_ranges: &[Range<DisplayPoint>],
        layout: &mut EditorLayout,
        cx: &mut WindowContext,
    ) {
        let whitespace_setting = self
            .editor
            .read(cx)
            .buffer
            .read(cx)
            .settings_at(0, cx)
            .show_whitespaces;

        for (ix, line_with_invisibles) in layout.position_map.line_layouts.iter().enumerate() {
            let row = DisplayRow(layout.visible_display_row_range.start.0 + ix as u32);
            line_with_invisibles.draw(
                layout,
                row,
                layout.content_origin,
                whitespace_setting,
                invisible_display_ranges,
                cx,
            )
        }

        for line_element in &mut layout.line_elements {
            line_element.paint(cx);
        }
    }

    fn paint_redactions(&mut self, layout: &EditorLayout, cx: &mut WindowContext) {
        if layout.redacted_ranges.is_empty() {
            return;
        }

        let line_end_overshoot = layout.line_end_overshoot();

        // A softer than perfect black
        let redaction_color = gpui::rgb(0x0e1111);

        cx.paint_layer(layout.text_hitbox.bounds, |cx| {
            for range in layout.redacted_ranges.iter() {
                self.paint_highlighted_range(
                    range.clone(),
                    redaction_color.into(),
                    Pixels::ZERO,
                    line_end_overshoot,
                    layout,
                    cx,
                );
            }
        });
    }

    fn paint_cursors(&mut self, layout: &mut EditorLayout, cx: &mut WindowContext) {
        for cursor in &mut layout.visible_cursors {
            cursor.paint(layout.content_origin, cx);
        }
    }

    fn paint_scrollbar(&mut self, layout: &mut EditorLayout, cx: &mut WindowContext) {
        let Some(scrollbar_layout) = layout.scrollbar_layout.as_ref() else {
            return;
        };

        let thumb_bounds = scrollbar_layout.thumb_bounds();
        if scrollbar_layout.visible {
            cx.paint_layer(scrollbar_layout.hitbox.bounds, |cx| {
                cx.paint_quad(quad(
                    scrollbar_layout.hitbox.bounds,
                    Corners::default(),
                    cx.theme().colors().scrollbar_track_background,
                    Edges {
                        top: Pixels::ZERO,
                        right: Pixels::ZERO,
                        bottom: Pixels::ZERO,
                        left: ScrollbarLayout::BORDER_WIDTH,
                    },
                    cx.theme().colors().scrollbar_track_border,
                ));

                let fast_markers =
                    self.collect_fast_scrollbar_markers(layout, scrollbar_layout, cx);
                // Refresh slow scrollbar markers in the background. Below, we paint whatever markers have already been computed.
                self.refresh_slow_scrollbar_markers(layout, scrollbar_layout, cx);

                let markers = self.editor.read(cx).scrollbar_marker_state.markers.clone();
                for marker in markers.iter().chain(&fast_markers) {
                    let mut marker = marker.clone();
                    marker.bounds.origin += scrollbar_layout.hitbox.origin;
                    cx.paint_quad(marker);
                }

                cx.paint_quad(quad(
                    thumb_bounds,
                    Corners::default(),
                    cx.theme().colors().scrollbar_thumb_background,
                    Edges {
                        top: Pixels::ZERO,
                        right: Pixels::ZERO,
                        bottom: Pixels::ZERO,
                        left: ScrollbarLayout::BORDER_WIDTH,
                    },
                    cx.theme().colors().scrollbar_thumb_border,
                ));
            });
        }

        cx.set_cursor_style(CursorStyle::Arrow, &scrollbar_layout.hitbox);

        let row_height = scrollbar_layout.row_height;
        let row_range = scrollbar_layout.visible_row_range.clone();

        cx.on_mouse_event({
            let editor = self.editor.clone();
            let hitbox = scrollbar_layout.hitbox.clone();
            let mut mouse_position = cx.mouse_position();
            move |event: &MouseMoveEvent, phase, cx| {
                if phase == DispatchPhase::Capture {
                    return;
                }

                editor.update(cx, |editor, cx| {
                    if event.pressed_button == Some(MouseButton::Left)
                        && editor.scroll_manager.is_dragging_scrollbar()
                    {
                        let y = mouse_position.y;
                        let new_y = event.position.y;
                        if (hitbox.top()..hitbox.bottom()).contains(&y) {
                            let mut position = editor.scroll_position(cx);
                            position.y += (new_y - y) / row_height;
                            if position.y < 0.0 {
                                position.y = 0.0;
                            }
                            editor.set_scroll_position(position, cx);
                        }

                        cx.stop_propagation();
                    } else {
                        editor.scroll_manager.set_is_dragging_scrollbar(false, cx);
                        if hitbox.is_hovered(cx) {
                            editor.scroll_manager.show_scrollbar(cx);
                        }
                    }
                    mouse_position = event.position;
                })
            }
        });

        if self.editor.read(cx).scroll_manager.is_dragging_scrollbar() {
            cx.on_mouse_event({
                let editor = self.editor.clone();
                move |_: &MouseUpEvent, phase, cx| {
                    if phase == DispatchPhase::Capture {
                        return;
                    }

                    editor.update(cx, |editor, cx| {
                        editor.scroll_manager.set_is_dragging_scrollbar(false, cx);
                        cx.stop_propagation();
                    });
                }
            });
        } else {
            cx.on_mouse_event({
                let editor = self.editor.clone();
                let hitbox = scrollbar_layout.hitbox.clone();
                move |event: &MouseDownEvent, phase, cx| {
                    if phase == DispatchPhase::Capture || !hitbox.is_hovered(cx) {
                        return;
                    }

                    editor.update(cx, |editor, cx| {
                        editor.scroll_manager.set_is_dragging_scrollbar(true, cx);

                        let y = event.position.y;
                        if y < thumb_bounds.top() || thumb_bounds.bottom() < y {
                            let center_row = ((y - hitbox.top()) / row_height).round() as u32;
                            let top_row = center_row
                                .saturating_sub((row_range.end - row_range.start) as u32 / 2);
                            let mut position = editor.scroll_position(cx);
                            position.y = top_row as f32;
                            editor.set_scroll_position(position, cx);
                        } else {
                            editor.scroll_manager.show_scrollbar(cx);
                        }

                        cx.stop_propagation();
                    });
                }
            });
        }
    }

    fn collect_fast_scrollbar_markers(
        &self,
        layout: &EditorLayout,
        scrollbar_layout: &ScrollbarLayout,
        cx: &mut WindowContext,
    ) -> Vec<PaintQuad> {
        const LIMIT: usize = 100;
        if !EditorSettings::get_global(cx).scrollbar.cursors || layout.cursors.len() > LIMIT {
            return vec![];
        }
        let cursor_ranges = layout
            .cursors
            .iter()
            .map(|(point, color)| ColoredRange {
                start: point.row(),
                end: point.row(),
                color: *color,
            })
            .collect_vec();
        scrollbar_layout.marker_quads_for_ranges(cursor_ranges, None)
    }

    fn refresh_slow_scrollbar_markers(
        &self,
        layout: &EditorLayout,
        scrollbar_layout: &ScrollbarLayout,
        cx: &mut WindowContext,
    ) {
        self.editor.update(cx, |editor, cx| {
            if !editor.is_singleton(cx)
                || !editor
                    .scrollbar_marker_state
                    .should_refresh(scrollbar_layout.hitbox.size)
            {
                return;
            }

            let scrollbar_layout = scrollbar_layout.clone();
            let background_highlights = editor.background_highlights.clone();
            let snapshot = layout.position_map.snapshot.clone();
            let theme = cx.theme().clone();
            let scrollbar_settings = EditorSettings::get_global(cx).scrollbar;

            editor.scrollbar_marker_state.dirty = false;
            editor.scrollbar_marker_state.pending_refresh =
                Some(cx.spawn(|editor, mut cx| async move {
                    let scrollbar_size = scrollbar_layout.hitbox.size;
                    let scrollbar_markers = cx
                        .background_executor()
                        .spawn(async move {
                            let max_point = snapshot.display_snapshot.buffer_snapshot.max_point();
                            let mut marker_quads = Vec::new();
                            if scrollbar_settings.git_diff {
                                let marker_row_ranges = snapshot
                                    .diff_map
                                    .diff_hunks(&snapshot.buffer_snapshot)
                                    .map(|hunk| {
                                        let start_display_row =
                                            MultiBufferPoint::new(hunk.row_range.start.0, 0)
                                                .to_display_point(&snapshot.display_snapshot)
                                                .row();
                                        let mut end_display_row =
                                            MultiBufferPoint::new(hunk.row_range.end.0, 0)
                                                .to_display_point(&snapshot.display_snapshot)
                                                .row();
                                        if end_display_row != start_display_row {
                                            end_display_row.0 -= 1;
                                        }
                                        let color = match hunk_status(&hunk) {
                                            DiffHunkStatus::Added => theme.status().created,
                                            DiffHunkStatus::Modified => theme.status().modified,
                                            DiffHunkStatus::Removed => theme.status().deleted,
                                        };
                                        ColoredRange {
                                            start: start_display_row,
                                            end: end_display_row,
                                            color,
                                        }
                                    });

                                marker_quads.extend(
                                    scrollbar_layout
                                        .marker_quads_for_ranges(marker_row_ranges, Some(0)),
                                );
                            }

                            for (background_highlight_id, (_, background_ranges)) in
                                background_highlights.iter()
                            {
                                let is_search_highlights = *background_highlight_id
                                    == TypeId::of::<BufferSearchHighlights>();
                                let is_symbol_occurrences = *background_highlight_id
                                    == TypeId::of::<DocumentHighlightRead>()
                                    || *background_highlight_id
                                        == TypeId::of::<DocumentHighlightWrite>();
                                if (is_search_highlights && scrollbar_settings.search_results)
                                    || (is_symbol_occurrences && scrollbar_settings.selected_symbol)
                                {
                                    let mut color = theme.status().info;
                                    if is_symbol_occurrences {
                                        color.fade_out(0.5);
                                    }
                                    let marker_row_ranges = background_ranges.iter().map(|range| {
                                        let display_start = range
                                            .start
                                            .to_display_point(&snapshot.display_snapshot);
                                        let display_end =
                                            range.end.to_display_point(&snapshot.display_snapshot);
                                        ColoredRange {
                                            start: display_start.row(),
                                            end: display_end.row(),
                                            color,
                                        }
                                    });
                                    marker_quads.extend(
                                        scrollbar_layout
                                            .marker_quads_for_ranges(marker_row_ranges, Some(1)),
                                    );
                                }
                            }

                            if scrollbar_settings.diagnostics {
                                let diagnostics = snapshot
                                    .buffer_snapshot
                                    .diagnostics_in_range::<_, Point>(
                                        Point::zero()..max_point,
                                        false,
                                    )
                                    // We want to sort by severity, in order to paint the most severe diagnostics last.
                                    .sorted_by_key(|diagnostic| {
                                        std::cmp::Reverse(diagnostic.diagnostic.severity)
                                    });

                                let marker_row_ranges = diagnostics.into_iter().map(|diagnostic| {
                                    let start_display = diagnostic
                                        .range
                                        .start
                                        .to_display_point(&snapshot.display_snapshot);
                                    let end_display = diagnostic
                                        .range
                                        .end
                                        .to_display_point(&snapshot.display_snapshot);
                                    let color = match diagnostic.diagnostic.severity {
                                        DiagnosticSeverity::ERROR => theme.status().error,
                                        DiagnosticSeverity::WARNING => theme.status().warning,
                                        DiagnosticSeverity::INFORMATION => theme.status().info,
                                        _ => theme.status().hint,
                                    };
                                    ColoredRange {
                                        start: start_display.row(),
                                        end: end_display.row(),
                                        color,
                                    }
                                });
                                marker_quads.extend(
                                    scrollbar_layout
                                        .marker_quads_for_ranges(marker_row_ranges, Some(2)),
                                );
                            }

                            Arc::from(marker_quads)
                        })
                        .await;

                    editor.update(&mut cx, |editor, cx| {
                        editor.scrollbar_marker_state.markers = scrollbar_markers;
                        editor.scrollbar_marker_state.scrollbar_size = scrollbar_size;
                        editor.scrollbar_marker_state.pending_refresh = None;
                        cx.notify();
                    })?;

                    Ok(())
                }));
        });
    }

    #[allow(clippy::too_many_arguments)]
    fn paint_highlighted_range(
        &self,
        range: Range<DisplayPoint>,
        color: Hsla,
        corner_radius: Pixels,
        line_end_overshoot: Pixels,
        layout: &EditorLayout,
        cx: &mut WindowContext,
    ) {
        let start_row = layout.visible_display_row_range.start;
        let end_row = layout.visible_display_row_range.end;
        if range.start != range.end {
            let row_range = if range.end.column() == 0 {
                cmp::max(range.start.row(), start_row)..cmp::min(range.end.row(), end_row)
            } else {
                cmp::max(range.start.row(), start_row)
                    ..cmp::min(range.end.row().next_row(), end_row)
            };

            let highlighted_range = HighlightedRange {
                color,
                line_height: layout.position_map.line_height,
                corner_radius,
                start_y: layout.content_origin.y
                    + row_range.start.as_f32() * layout.position_map.line_height
                    - layout.position_map.scroll_pixel_position.y,
                lines: row_range
                    .iter_rows()
                    .map(|row| {
                        let line_layout =
                            &layout.position_map.line_layouts[row.minus(start_row) as usize];
                        HighlightedRangeLine {
                            start_x: if row == range.start.row() {
                                layout.content_origin.x
                                    + line_layout.x_for_index(range.start.column() as usize)
                                    - layout.position_map.scroll_pixel_position.x
                            } else {
                                layout.content_origin.x
                                    - layout.position_map.scroll_pixel_position.x
                            },
                            end_x: if row == range.end.row() {
                                layout.content_origin.x
                                    + line_layout.x_for_index(range.end.column() as usize)
                                    - layout.position_map.scroll_pixel_position.x
                            } else {
                                layout.content_origin.x + line_layout.width + line_end_overshoot
                                    - layout.position_map.scroll_pixel_position.x
                            },
                        }
                    })
                    .collect(),
            };

            highlighted_range.paint(layout.text_hitbox.bounds, cx);
        }
    }

    fn paint_inline_blame(&mut self, layout: &mut EditorLayout, cx: &mut WindowContext) {
        if let Some(mut inline_blame) = layout.inline_blame.take() {
            cx.paint_layer(layout.text_hitbox.bounds, |cx| {
                inline_blame.paint(cx);
            })
        }
    }

    fn paint_blocks(&mut self, layout: &mut EditorLayout, cx: &mut WindowContext) {
        for mut block in layout.blocks.drain(..) {
            block.element.paint(cx);
        }
    }

    fn paint_inline_completion_popover(
        &mut self,
        layout: &mut EditorLayout,
        cx: &mut WindowContext,
    ) {
        if let Some(inline_completion_popover) = layout.inline_completion_popover.as_mut() {
            inline_completion_popover.paint(cx);
        }
    }

    fn paint_mouse_context_menu(&mut self, layout: &mut EditorLayout, cx: &mut WindowContext) {
        if let Some(mouse_context_menu) = layout.mouse_context_menu.as_mut() {
            mouse_context_menu.paint(cx);
        }
    }

    fn paint_scroll_wheel_listener(&mut self, layout: &EditorLayout, cx: &mut WindowContext) {
        cx.on_mouse_event({
            let position_map = layout.position_map.clone();
            let editor = self.editor.clone();
            let hitbox = layout.hitbox.clone();
            let mut delta = ScrollDelta::default();

            // Set a minimum scroll_sensitivity of 0.01 to make sure the user doesn't
            // accidentally turn off their scrolling.
            let scroll_sensitivity = EditorSettings::get_global(cx).scroll_sensitivity.max(0.01);

            move |event: &ScrollWheelEvent, phase, cx| {
                if phase == DispatchPhase::Bubble && hitbox.is_hovered(cx) {
                    delta = delta.coalesce(event.delta);
                    editor.update(cx, |editor, cx| {
                        let position_map: &PositionMap = &position_map;

                        let line_height = position_map.line_height;
                        let max_glyph_width = position_map.em_width;
                        let (delta, axis) = match delta {
                            gpui::ScrollDelta::Pixels(mut pixels) => {
                                //Trackpad
                                let axis = position_map.snapshot.ongoing_scroll.filter(&mut pixels);
                                (pixels, axis)
                            }

                            gpui::ScrollDelta::Lines(lines) => {
                                //Not trackpad
                                let pixels =
                                    point(lines.x * max_glyph_width, lines.y * line_height);
                                (pixels, None)
                            }
                        };

                        let current_scroll_position = position_map.snapshot.scroll_position();
                        let x = (current_scroll_position.x * max_glyph_width
                            - (delta.x * scroll_sensitivity))
                            / max_glyph_width;
                        let y = (current_scroll_position.y * line_height
                            - (delta.y * scroll_sensitivity))
                            / line_height;
                        let mut scroll_position =
                            point(x, y).clamp(&point(0., 0.), &position_map.scroll_max);
                        let forbid_vertical_scroll = editor.scroll_manager.forbid_vertical_scroll();
                        if forbid_vertical_scroll {
                            scroll_position.y = current_scroll_position.y;
                        }

                        if scroll_position != current_scroll_position {
                            editor.scroll(scroll_position, axis, cx);
                            cx.stop_propagation();
                        } else if y < 0. {
                            // Due to clamping, we may fail to detect cases of overscroll to the top;
                            // We want the scroll manager to get an update in such cases and detect the change of direction
                            // on the next frame.
                            cx.notify();
                        }
                    });
                }
            }
        });
    }

    fn paint_mouse_listeners(
        &mut self,
        layout: &EditorLayout,
        hovered_hunk: Option<HoveredHunk>,
        cx: &mut WindowContext,
    ) {
        self.paint_scroll_wheel_listener(layout, cx);

        cx.on_mouse_event({
            let position_map = layout.position_map.clone();
            let editor = self.editor.clone();
            let text_hitbox = layout.text_hitbox.clone();
            let gutter_hitbox = layout.gutter_hitbox.clone();

            move |event: &MouseDownEvent, phase, cx| {
                if phase == DispatchPhase::Bubble {
                    match event.button {
                        MouseButton::Left => editor.update(cx, |editor, cx| {
                            Self::mouse_left_down(
                                editor,
                                event,
                                hovered_hunk.clone(),
                                &position_map,
                                &text_hitbox,
                                &gutter_hitbox,
                                cx,
                            );
                        }),
                        MouseButton::Right => editor.update(cx, |editor, cx| {
                            Self::mouse_right_down(editor, event, &position_map, &text_hitbox, cx);
                        }),
                        MouseButton::Middle => editor.update(cx, |editor, cx| {
                            Self::mouse_middle_down(editor, event, &position_map, &text_hitbox, cx);
                        }),
                        _ => {}
                    };
                }
            }
        });

        cx.on_mouse_event({
            let editor = self.editor.clone();
            let position_map = layout.position_map.clone();
            let text_hitbox = layout.text_hitbox.clone();

            move |event: &MouseUpEvent, phase, cx| {
                if phase == DispatchPhase::Bubble {
                    editor.update(cx, |editor, cx| {
                        Self::mouse_up(editor, event, &position_map, &text_hitbox, cx)
                    });
                }
            }
        });
        cx.on_mouse_event({
            let position_map = layout.position_map.clone();
            let editor = self.editor.clone();
            let text_hitbox = layout.text_hitbox.clone();
            let gutter_hitbox = layout.gutter_hitbox.clone();

            move |event: &MouseMoveEvent, phase, cx| {
                if phase == DispatchPhase::Bubble {
                    editor.update(cx, |editor, cx| {
                        if editor.hover_state.focused(cx) {
                            return;
                        }
                        if event.pressed_button == Some(MouseButton::Left)
                            || event.pressed_button == Some(MouseButton::Middle)
                        {
                            Self::mouse_dragged(
                                editor,
                                event,
                                &position_map,
                                text_hitbox.bounds,
                                cx,
                            )
                        }

                        Self::mouse_moved(
                            editor,
                            event,
                            &position_map,
                            &text_hitbox,
                            &gutter_hitbox,
                            cx,
                        )
                    });
                }
            }
        });
    }

    fn scrollbar_left(&self, bounds: &Bounds<Pixels>) -> Pixels {
        bounds.upper_right().x - self.style.scrollbar_width
    }

    fn column_pixels(&self, column: usize, cx: &WindowContext) -> Pixels {
        let style = &self.style;
        let font_size = style.text.font_size.to_pixels(cx.rem_size());
        let layout = cx
            .text_system()
            .shape_line(
                SharedString::from(" ".repeat(column)),
                font_size,
                &[TextRun {
                    len: column,
                    font: style.text.font(),
                    color: Hsla::default(),
                    background_color: None,
                    underline: None,
                    strikethrough: None,
                }],
            )
            .unwrap();

        layout.width
    }

    fn max_line_number_width(&self, snapshot: &EditorSnapshot, cx: &WindowContext) -> Pixels {
        let digit_count = (snapshot.widest_line_number() as f32).log10().floor() as usize + 1;
        self.column_pixels(digit_count, cx)
    }
}

fn inline_completion_popover_text(
    edit_start: DisplayPoint,
    editor_snapshot: &EditorSnapshot,
    edits: &Vec<(Range<Anchor>, String)>,
    cx: &WindowContext,
) -> (String, Vec<(Range<usize>, HighlightStyle)>) {
    let mut text = String::new();
    let mut offset = DisplayPoint::new(edit_start.row(), 0).to_offset(editor_snapshot, Bias::Left);
    let mut highlights = Vec::new();
    for (old_range, new_text) in edits {
        let old_offset_range = old_range.to_offset(&editor_snapshot.buffer_snapshot);
        text.extend(
            editor_snapshot
                .buffer_snapshot
                .chunks(offset..old_offset_range.start, false)
                .map(|chunk| chunk.text),
        );
        offset = old_offset_range.end;

        let start = text.len();
        text.push_str(new_text);
        let end = text.len();
        highlights.push((
            start..end,
            HighlightStyle {
                background_color: Some(cx.theme().status().created_background),
                ..Default::default()
            },
        ));
    }
    (text, highlights)
}

fn all_edits_insertions_or_deletions(
    edits: &Vec<(Range<Anchor>, String)>,
    snapshot: &MultiBufferSnapshot,
) -> bool {
    let mut all_insertions = true;
    let mut all_deletions = true;

    for (range, new_text) in edits.iter() {
        let range_is_empty = range.to_offset(&snapshot).is_empty();
        let text_is_empty = new_text.is_empty();

        if range_is_empty != text_is_empty {
            if range_is_empty {
                all_deletions = false;
            } else {
                all_insertions = false;
            }
        } else {
            return false;
        }

        if !all_insertions && !all_deletions {
            return false;
        }
    }
    all_insertions || all_deletions
}

#[allow(clippy::too_many_arguments)]
fn prepaint_gutter_button(
    button: IconButton,
    row: DisplayRow,
    line_height: Pixels,
    gutter_dimensions: &GutterDimensions,
    scroll_pixel_position: gpui::Point<Pixels>,
    gutter_hitbox: &Hitbox,
    rows_with_hunk_bounds: &HashMap<DisplayRow, Bounds<Pixels>>,
    cx: &mut WindowContext<'_>,
) -> AnyElement {
    let mut button = button.into_any_element();
    let available_space = size(
        AvailableSpace::MinContent,
        AvailableSpace::Definite(line_height),
    );
    let indicator_size = button.layout_as_root(available_space, cx);

    let blame_width = gutter_dimensions.git_blame_entries_width;
    let gutter_width = rows_with_hunk_bounds
        .get(&row)
        .map(|bounds| bounds.size.width);
    let left_offset = blame_width.max(gutter_width).unwrap_or_default();

    let mut x = left_offset;
    let available_width = gutter_dimensions.margin + gutter_dimensions.left_padding
        - indicator_size.width
        - left_offset;
    x += available_width / 2.;

    let mut y = row.as_f32() * line_height - scroll_pixel_position.y;
    y += (line_height - indicator_size.height) / 2.;

    button.prepaint_as_root(gutter_hitbox.origin + point(x, y), available_space, cx);
    button
}

fn render_inline_blame_entry(
    blame: &gpui::Model<GitBlame>,
    blame_entry: BlameEntry,
    style: &EditorStyle,
    workspace: Option<WeakView<Workspace>>,
    cx: &mut WindowContext<'_>,
) -> AnyElement {
    let relative_timestamp = blame_entry_relative_timestamp(&blame_entry);

    let author = blame_entry.author.as_deref().unwrap_or_default();
    let summary_enabled = ProjectSettings::get_global(cx)
        .git
        .show_inline_commit_summary();

    let text = match blame_entry.summary.as_ref() {
        Some(summary) if summary_enabled => {
            format!("{}, {} - {}", author, relative_timestamp, summary)
        }
        _ => format!("{}, {}", author, relative_timestamp),
    };

    let details = blame.read(cx).details_for_entry(&blame_entry);

    let tooltip = cx.new_view(|_| BlameEntryTooltip::new(blame_entry, details, style, workspace));

    h_flex()
        .id("inline-blame")
        .w_full()
        .font_family(style.text.font().family)
        .text_color(cx.theme().status().hint)
        .line_height(style.text.line_height)
        .child(Icon::new(IconName::FileGit).color(Color::Hint))
        .child(text)
        .gap_2()
        .hoverable_tooltip(move |_| tooltip.clone().into())
        .into_any()
}

fn render_blame_entry(
    ix: usize,
    blame: &gpui::Model<GitBlame>,
    blame_entry: BlameEntry,
    style: &EditorStyle,
    last_used_color: &mut Option<(PlayerColor, Oid)>,
    editor: View<Editor>,
    cx: &mut WindowContext<'_>,
) -> AnyElement {
    let mut sha_color = cx
        .theme()
        .players()
        .color_for_participant(blame_entry.sha.into());
    // If the last color we used is the same as the one we get for this line, but
    // the commit SHAs are different, then we try again to get a different color.
    match *last_used_color {
        Some((color, sha)) if sha != blame_entry.sha && color.cursor == sha_color.cursor => {
            let index: u32 = blame_entry.sha.into();
            sha_color = cx.theme().players().color_for_participant(index + 1);
        }
        _ => {}
    };
    last_used_color.replace((sha_color, blame_entry.sha));

    let relative_timestamp = blame_entry_relative_timestamp(&blame_entry);

    let short_commit_id = blame_entry.sha.display_short();

    let author_name = blame_entry.author.as_deref().unwrap_or("<no name>");
    let name = util::truncate_and_trailoff(author_name, GIT_BLAME_MAX_AUTHOR_CHARS_DISPLAYED);

    let details = blame.read(cx).details_for_entry(&blame_entry);

    let workspace = editor.read(cx).workspace.as_ref().map(|(w, _)| w.clone());

    let tooltip = cx.new_view(|_| {
        BlameEntryTooltip::new(blame_entry.clone(), details.clone(), style, workspace)
    });

    h_flex()
        .w_full()
        .justify_between()
        .font_family(style.text.font().family)
        .line_height(style.text.line_height)
        .id(("blame", ix))
        .text_color(cx.theme().status().hint)
        .pr_2()
        .gap_2()
        .child(
            h_flex()
                .items_center()
                .gap_2()
                .child(div().text_color(sha_color.cursor).child(short_commit_id))
                .child(name),
        )
        .child(relative_timestamp)
        .on_mouse_down(MouseButton::Right, {
            let blame_entry = blame_entry.clone();
            let details = details.clone();
            move |event, cx| {
                deploy_blame_entry_context_menu(
                    &blame_entry,
                    details.as_ref(),
                    editor.clone(),
                    event.position,
                    cx,
                );
            }
        })
        .hover(|style| style.bg(cx.theme().colors().element_hover))
        .when_some(
            details.and_then(|details| details.permalink),
            |this, url| {
                let url = url.clone();
                this.cursor_pointer().on_click(move |_, cx| {
                    cx.stop_propagation();
                    cx.open_url(url.as_str())
                })
            },
        )
        .hoverable_tooltip(move |_| tooltip.clone().into())
        .into_any()
}

fn deploy_blame_entry_context_menu(
    blame_entry: &BlameEntry,
    details: Option<&CommitDetails>,
    editor: View<Editor>,
    position: gpui::Point<Pixels>,
    cx: &mut WindowContext<'_>,
) {
    let context_menu = ContextMenu::build(cx, move |menu, _| {
        let sha = format!("{}", blame_entry.sha);
        menu.on_blur_subscription(Subscription::new(|| {}))
            .entry("Copy commit SHA", None, move |cx| {
                cx.write_to_clipboard(ClipboardItem::new_string(sha.clone()));
            })
            .when_some(
                details.and_then(|details| details.permalink.clone()),
                |this, url| this.entry("Open permalink", None, move |cx| cx.open_url(url.as_str())),
            )
    });

    editor.update(cx, move |editor, cx| {
        editor.mouse_context_menu = Some(MouseContextMenu::new(
            MenuPosition::PinnedToScreen(position),
            context_menu,
            cx,
        ));
        cx.notify();
    });
}

#[derive(Debug)]
pub(crate) struct LineWithInvisibles {
    fragments: SmallVec<[LineFragment; 1]>,
    invisibles: Vec<Invisible>,
    len: usize,
    width: Pixels,
    font_size: Pixels,
}

#[allow(clippy::large_enum_variant)]
enum LineFragment {
    Text(ShapedLine),
    Element {
        element: Option<AnyElement>,
        size: Size<Pixels>,
        len: usize,
    },
}

impl fmt::Debug for LineFragment {
    fn fmt(&self, f: &mut fmt::Formatter) -> fmt::Result {
        match self {
            LineFragment::Text(shaped_line) => f.debug_tuple("Text").field(shaped_line).finish(),
            LineFragment::Element { size, len, .. } => f
                .debug_struct("Element")
                .field("size", size)
                .field("len", len)
                .finish(),
        }
    }
}

impl LineWithInvisibles {
    #[allow(clippy::too_many_arguments)]
    fn from_chunks<'a>(
        chunks: impl Iterator<Item = HighlightedChunk<'a>>,
        editor_style: &EditorStyle,
        max_line_len: usize,
        max_line_count: usize,
        editor_mode: EditorMode,
        text_width: Pixels,
        is_row_soft_wrapped: impl Copy + Fn(usize) -> bool,
        cx: &mut WindowContext,
    ) -> Vec<Self> {
        let text_style = &editor_style.text;
        let mut layouts = Vec::with_capacity(max_line_count);
        let mut fragments: SmallVec<[LineFragment; 1]> = SmallVec::new();
        let mut line = String::new();
        let mut invisibles = Vec::new();
        let mut width = Pixels::ZERO;
        let mut len = 0;
        let mut styles = Vec::new();
        let mut non_whitespace_added = false;
        let mut row = 0;
        let mut line_exceeded_max_len = false;
        let font_size = text_style.font_size.to_pixels(cx.rem_size());

        let ellipsis = SharedString::from("⋯");

        for highlighted_chunk in chunks.chain([HighlightedChunk {
            text: "\n",
            style: None,
            is_tab: false,
            replacement: None,
        }]) {
            if let Some(replacement) = highlighted_chunk.replacement {
                if !line.is_empty() {
                    let shaped_line = cx
                        .text_system()
                        .shape_line(line.clone().into(), font_size, &styles)
                        .unwrap();
                    width += shaped_line.width;
                    len += shaped_line.len;
                    fragments.push(LineFragment::Text(shaped_line));
                    line.clear();
                    styles.clear();
                }

                match replacement {
                    ChunkReplacement::Renderer(renderer) => {
                        let available_width = if renderer.constrain_width {
                            let chunk = if highlighted_chunk.text == ellipsis.as_ref() {
                                ellipsis.clone()
                            } else {
                                SharedString::from(Arc::from(highlighted_chunk.text))
                            };
                            let shaped_line = cx
                                .text_system()
                                .shape_line(
                                    chunk,
                                    font_size,
                                    &[text_style.to_run(highlighted_chunk.text.len())],
                                )
                                .unwrap();
                            AvailableSpace::Definite(shaped_line.width)
                        } else {
                            AvailableSpace::MinContent
                        };

                        let mut element = (renderer.render)(&mut ChunkRendererContext {
                            context: cx,
                            max_width: text_width,
                        });
                        let line_height = text_style.line_height_in_pixels(cx.rem_size());
                        let size = element.layout_as_root(
                            size(available_width, AvailableSpace::Definite(line_height)),
                            cx,
                        );

                        width += size.width;
                        len += highlighted_chunk.text.len();
                        fragments.push(LineFragment::Element {
                            element: Some(element),
                            size,
                            len: highlighted_chunk.text.len(),
                        });
                    }
                    ChunkReplacement::Str(x) => {
                        let text_style = if let Some(style) = highlighted_chunk.style {
                            Cow::Owned(text_style.clone().highlight(style))
                        } else {
                            Cow::Borrowed(text_style)
                        };

                        let run = TextRun {
                            len: x.len(),
                            font: text_style.font(),
                            color: text_style.color,
                            background_color: text_style.background_color,
                            underline: text_style.underline,
                            strikethrough: text_style.strikethrough,
                        };
                        let line_layout = cx
                            .text_system()
                            .shape_line(x, font_size, &[run])
                            .unwrap()
                            .with_len(highlighted_chunk.text.len());

                        width += line_layout.width;
                        len += highlighted_chunk.text.len();
                        fragments.push(LineFragment::Text(line_layout))
                    }
                }
            } else {
                for (ix, mut line_chunk) in highlighted_chunk.text.split('\n').enumerate() {
                    if ix > 0 {
                        let shaped_line = cx
                            .text_system()
                            .shape_line(line.clone().into(), font_size, &styles)
                            .unwrap();
                        width += shaped_line.width;
                        len += shaped_line.len;
                        fragments.push(LineFragment::Text(shaped_line));
                        layouts.push(Self {
                            width: mem::take(&mut width),
                            len: mem::take(&mut len),
                            fragments: mem::take(&mut fragments),
                            invisibles: std::mem::take(&mut invisibles),
                            font_size,
                        });

                        line.clear();
                        styles.clear();
                        row += 1;
                        line_exceeded_max_len = false;
                        non_whitespace_added = false;
                        if row == max_line_count {
                            return layouts;
                        }
                    }

                    if !line_chunk.is_empty() && !line_exceeded_max_len {
                        let text_style = if let Some(style) = highlighted_chunk.style {
                            Cow::Owned(text_style.clone().highlight(style))
                        } else {
                            Cow::Borrowed(text_style)
                        };

                        if line.len() + line_chunk.len() > max_line_len {
                            let mut chunk_len = max_line_len - line.len();
                            while !line_chunk.is_char_boundary(chunk_len) {
                                chunk_len -= 1;
                            }
                            line_chunk = &line_chunk[..chunk_len];
                            line_exceeded_max_len = true;
                        }

                        styles.push(TextRun {
                            len: line_chunk.len(),
                            font: text_style.font(),
                            color: text_style.color,
                            background_color: text_style.background_color,
                            underline: text_style.underline,
                            strikethrough: text_style.strikethrough,
                        });

                        if editor_mode == EditorMode::Full {
                            // Line wrap pads its contents with fake whitespaces,
                            // avoid printing them
                            let is_soft_wrapped = is_row_soft_wrapped(row);
                            if highlighted_chunk.is_tab {
                                if non_whitespace_added || !is_soft_wrapped {
                                    invisibles.push(Invisible::Tab {
                                        line_start_offset: line.len(),
                                        line_end_offset: line.len() + line_chunk.len(),
                                    });
                                }
                            } else {
                                invisibles.extend(
                                    line_chunk
                                        .bytes()
                                        .enumerate()
                                        .filter(|(_, line_byte)| {
                                            let is_whitespace =
                                                (*line_byte as char).is_whitespace();
                                            non_whitespace_added |= !is_whitespace;
                                            is_whitespace
                                                && (non_whitespace_added || !is_soft_wrapped)
                                        })
                                        .map(|(whitespace_index, _)| Invisible::Whitespace {
                                            line_offset: line.len() + whitespace_index,
                                        }),
                                )
                            }
                        }

                        line.push_str(line_chunk);
                    }
                }
            }
        }

        layouts
    }

    fn prepaint(
        &mut self,
        line_height: Pixels,
        scroll_pixel_position: gpui::Point<Pixels>,
        row: DisplayRow,
        content_origin: gpui::Point<Pixels>,
        line_elements: &mut SmallVec<[AnyElement; 1]>,
        cx: &mut WindowContext,
    ) {
        let line_y = line_height * (row.as_f32() - scroll_pixel_position.y / line_height);
        let mut fragment_origin = content_origin + gpui::point(-scroll_pixel_position.x, line_y);
        for fragment in &mut self.fragments {
            match fragment {
                LineFragment::Text(line) => {
                    fragment_origin.x += line.width;
                }
                LineFragment::Element { element, size, .. } => {
                    let mut element = element
                        .take()
                        .expect("you can't prepaint LineWithInvisibles twice");

                    // Center the element vertically within the line.
                    let mut element_origin = fragment_origin;
                    element_origin.y += (line_height - size.height) / 2.;
                    element.prepaint_at(element_origin, cx);
                    line_elements.push(element);

                    fragment_origin.x += size.width;
                }
            }
        }
    }

    fn draw(
        &self,
        layout: &EditorLayout,
        row: DisplayRow,
        content_origin: gpui::Point<Pixels>,
        whitespace_setting: ShowWhitespaceSetting,
        selection_ranges: &[Range<DisplayPoint>],
        cx: &mut WindowContext,
    ) {
        let line_height = layout.position_map.line_height;
        let line_y = line_height
            * (row.as_f32() - layout.position_map.scroll_pixel_position.y / line_height);

        let mut fragment_origin =
            content_origin + gpui::point(-layout.position_map.scroll_pixel_position.x, line_y);

        for fragment in &self.fragments {
            match fragment {
                LineFragment::Text(line) => {
                    line.paint(fragment_origin, line_height, cx).log_err();
                    fragment_origin.x += line.width;
                }
                LineFragment::Element { size, .. } => {
                    fragment_origin.x += size.width;
                }
            }
        }

        self.draw_invisibles(
            selection_ranges,
            layout,
            content_origin,
            line_y,
            row,
            line_height,
            whitespace_setting,
            cx,
        );
    }

    #[allow(clippy::too_many_arguments)]
    fn draw_invisibles(
        &self,
        selection_ranges: &[Range<DisplayPoint>],
        layout: &EditorLayout,
        content_origin: gpui::Point<Pixels>,
        line_y: Pixels,
        row: DisplayRow,
        line_height: Pixels,
        whitespace_setting: ShowWhitespaceSetting,
        cx: &mut WindowContext,
    ) {
        let extract_whitespace_info = |invisible: &Invisible| {
            let (token_offset, token_end_offset, invisible_symbol) = match invisible {
                Invisible::Tab {
                    line_start_offset,
                    line_end_offset,
                } => (*line_start_offset, *line_end_offset, &layout.tab_invisible),
                Invisible::Whitespace { line_offset } => {
                    (*line_offset, line_offset + 1, &layout.space_invisible)
                }
            };

            let x_offset = self.x_for_index(token_offset);
            let invisible_offset =
                (layout.position_map.em_width - invisible_symbol.width).max(Pixels::ZERO) / 2.0;
            let origin = content_origin
                + gpui::point(
                    x_offset + invisible_offset - layout.position_map.scroll_pixel_position.x,
                    line_y,
                );

            (
                [token_offset, token_end_offset],
                Box::new(move |cx: &mut WindowContext| {
                    invisible_symbol.paint(origin, line_height, cx).log_err();
                }),
            )
        };

        let invisible_iter = self.invisibles.iter().map(extract_whitespace_info);
        match whitespace_setting {
            ShowWhitespaceSetting::None => (),
            ShowWhitespaceSetting::All => invisible_iter.for_each(|(_, paint)| paint(cx)),
            ShowWhitespaceSetting::Selection => invisible_iter.for_each(|([start, _], paint)| {
                let invisible_point = DisplayPoint::new(row, start as u32);
                if !selection_ranges
                    .iter()
                    .any(|region| region.start <= invisible_point && invisible_point < region.end)
                {
                    return;
                }

                paint(cx);
            }),

            // For a whitespace to be on a boundary, any of the following conditions need to be met:
            // - It is a tab
            // - It is adjacent to an edge (start or end)
            // - It is adjacent to a whitespace (left or right)
            ShowWhitespaceSetting::Boundary => {
                // We'll need to keep track of the last invisible we've seen and then check if we are adjacent to it for some of
                // the above cases.
                // Note: We zip in the original `invisibles` to check for tab equality
                let mut last_seen: Option<(bool, usize, Box<dyn Fn(&mut WindowContext)>)> = None;
                for (([start, end], paint), invisible) in
                    invisible_iter.zip_eq(self.invisibles.iter())
                {
                    let should_render = match (&last_seen, invisible) {
                        (_, Invisible::Tab { .. }) => true,
                        (Some((_, last_end, _)), _) => *last_end == start,
                        _ => false,
                    };

                    if should_render || start == 0 || end == self.len {
                        paint(cx);

                        // Since we are scanning from the left, we will skip over the first available whitespace that is part
                        // of a boundary between non-whitespace segments, so we correct by manually redrawing it if needed.
                        if let Some((should_render_last, last_end, paint_last)) = last_seen {
                            // Note that we need to make sure that the last one is actually adjacent
                            if !should_render_last && last_end == start {
                                paint_last(cx);
                            }
                        }
                    }

                    // Manually render anything within a selection
                    let invisible_point = DisplayPoint::new(row, start as u32);
                    if selection_ranges.iter().any(|region| {
                        region.start <= invisible_point && invisible_point < region.end
                    }) {
                        paint(cx);
                    }

                    last_seen = Some((should_render, end, paint));
                }
            }
        }
    }

    pub fn x_for_index(&self, index: usize) -> Pixels {
        let mut fragment_start_x = Pixels::ZERO;
        let mut fragment_start_index = 0;

        for fragment in &self.fragments {
            match fragment {
                LineFragment::Text(shaped_line) => {
                    let fragment_end_index = fragment_start_index + shaped_line.len;
                    if index < fragment_end_index {
                        return fragment_start_x
                            + shaped_line.x_for_index(index - fragment_start_index);
                    }
                    fragment_start_x += shaped_line.width;
                    fragment_start_index = fragment_end_index;
                }
                LineFragment::Element { len, size, .. } => {
                    let fragment_end_index = fragment_start_index + len;
                    if index < fragment_end_index {
                        return fragment_start_x;
                    }
                    fragment_start_x += size.width;
                    fragment_start_index = fragment_end_index;
                }
            }
        }

        fragment_start_x
    }

    pub fn index_for_x(&self, x: Pixels) -> Option<usize> {
        let mut fragment_start_x = Pixels::ZERO;
        let mut fragment_start_index = 0;

        for fragment in &self.fragments {
            match fragment {
                LineFragment::Text(shaped_line) => {
                    let fragment_end_x = fragment_start_x + shaped_line.width;
                    if x < fragment_end_x {
                        return Some(
                            fragment_start_index + shaped_line.index_for_x(x - fragment_start_x)?,
                        );
                    }
                    fragment_start_x = fragment_end_x;
                    fragment_start_index += shaped_line.len;
                }
                LineFragment::Element { len, size, .. } => {
                    let fragment_end_x = fragment_start_x + size.width;
                    if x < fragment_end_x {
                        return Some(fragment_start_index);
                    }
                    fragment_start_index += len;
                    fragment_start_x = fragment_end_x;
                }
            }
        }

        None
    }

    pub fn font_id_for_index(&self, index: usize) -> Option<FontId> {
        let mut fragment_start_index = 0;

        for fragment in &self.fragments {
            match fragment {
                LineFragment::Text(shaped_line) => {
                    let fragment_end_index = fragment_start_index + shaped_line.len;
                    if index < fragment_end_index {
                        return shaped_line.font_id_for_index(index - fragment_start_index);
                    }
                    fragment_start_index = fragment_end_index;
                }
                LineFragment::Element { len, .. } => {
                    let fragment_end_index = fragment_start_index + len;
                    if index < fragment_end_index {
                        return None;
                    }
                    fragment_start_index = fragment_end_index;
                }
            }
        }

        None
    }
}

#[derive(Debug, Clone, Copy, PartialEq, Eq)]
enum Invisible {
    /// A tab character
    ///
    /// A tab character is internally represented by spaces (configured by the user's tab width)
    /// aligned to the nearest column, so it's necessary to store the start and end offset for
    /// adjacency checks.
    Tab {
        line_start_offset: usize,
        line_end_offset: usize,
    },
    Whitespace {
        line_offset: usize,
    },
}

impl EditorElement {
    /// Returns the rem size to use when rendering the [`EditorElement`].
    ///
    /// This allows UI elements to scale based on the `buffer_font_size`.
    fn rem_size(&self, cx: &WindowContext) -> Option<Pixels> {
        match self.editor.read(cx).mode {
            EditorMode::Full => {
                let buffer_font_size = self.style.text.font_size;
                match buffer_font_size {
                    AbsoluteLength::Pixels(pixels) => {
                        let rem_size_scale = {
                            // Our default UI font size is 14px on a 16px base scale.
                            // This means the default UI font size is 0.875rems.
                            let default_font_size_scale = 14. / ui::BASE_REM_SIZE_IN_PX;

                            // We then determine the delta between a single rem and the default font
                            // size scale.
                            let default_font_size_delta = 1. - default_font_size_scale;

                            // Finally, we add this delta to 1rem to get the scale factor that
                            // should be used to scale up the UI.
                            1. + default_font_size_delta
                        };

                        Some(pixels * rem_size_scale)
                    }
                    AbsoluteLength::Rems(rems) => {
                        Some(rems.to_pixels(ui::BASE_REM_SIZE_IN_PX.into()))
                    }
                }
            }
            // We currently use single-line and auto-height editors in UI contexts,
            // so we don't want to scale everything with the buffer font size, as it
            // ends up looking off.
            EditorMode::SingleLine { .. } | EditorMode::AutoHeight { .. } => None,
        }
    }
}

impl Element for EditorElement {
    type RequestLayoutState = ();
    type PrepaintState = EditorLayout;

    fn id(&self) -> Option<ElementId> {
        None
    }

    fn request_layout(
        &mut self,
        _: Option<&GlobalElementId>,
        cx: &mut WindowContext,
    ) -> (gpui::LayoutId, ()) {
        let rem_size = self.rem_size(cx);
        cx.with_rem_size(rem_size, |cx| {
            self.editor.update(cx, |editor, cx| {
                editor.set_style(self.style.clone(), cx);

                let layout_id = match editor.mode {
                    EditorMode::SingleLine { auto_width } => {
                        let rem_size = cx.rem_size();

                        let height = self.style.text.line_height_in_pixels(rem_size);
                        if auto_width {
                            let editor_handle = cx.view().clone();
                            let style = self.style.clone();
                            cx.request_measured_layout(Style::default(), move |_, _, cx| {
                                let editor_snapshot =
                                    editor_handle.update(cx, |editor, cx| editor.snapshot(cx));
                                let line = Self::layout_lines(
                                    DisplayRow(0)..DisplayRow(1),
                                    &editor_snapshot,
                                    &style,
                                    px(f32::MAX),
                                    |_| false, // Single lines never soft wrap
                                    cx,
                                )
                                .pop()
                                .unwrap();

                                let font_id = cx.text_system().resolve_font(&style.text.font());
                                let font_size = style.text.font_size.to_pixels(cx.rem_size());
                                let em_width = cx
                                    .text_system()
                                    .typographic_bounds(font_id, font_size, 'm')
                                    .unwrap()
                                    .size
                                    .width;

                                size(line.width + em_width, height)
                            })
                        } else {
                            let mut style = Style::default();
                            style.size.height = height.into();
                            style.size.width = relative(1.).into();
                            cx.request_layout(style, None)
                        }
                    }
                    EditorMode::AutoHeight { max_lines } => {
                        let editor_handle = cx.view().clone();
                        let max_line_number_width =
                            self.max_line_number_width(&editor.snapshot(cx), cx);
                        cx.request_measured_layout(
                            Style::default(),
                            move |known_dimensions, available_space, cx| {
                                editor_handle
                                    .update(cx, |editor, cx| {
                                        compute_auto_height_layout(
                                            editor,
                                            max_lines,
                                            max_line_number_width,
                                            known_dimensions,
                                            available_space.width,
                                            cx,
                                        )
                                    })
                                    .unwrap_or_default()
                            },
                        )
                    }
                    EditorMode::Full => {
                        let mut style = Style::default();
                        style.size.width = relative(1.).into();
                        style.size.height = relative(1.).into();
                        cx.request_layout(style, None)
                    }
                };

                (layout_id, ())
            })
        })
    }

    fn prepaint(
        &mut self,
        _: Option<&GlobalElementId>,
        bounds: Bounds<Pixels>,
        _: &mut Self::RequestLayoutState,
        cx: &mut WindowContext,
    ) -> Self::PrepaintState {
        let text_style = TextStyleRefinement {
            font_size: Some(self.style.text.font_size),
            line_height: Some(self.style.text.line_height),
            ..Default::default()
        };
        let focus_handle = self.editor.focus_handle(cx);
        cx.set_view_id(self.editor.entity_id());
        cx.set_focus_handle(&focus_handle);

        let rem_size = self.rem_size(cx);
        cx.with_rem_size(rem_size, |cx| {
            cx.with_text_style(Some(text_style), |cx| {
                cx.with_content_mask(Some(ContentMask { bounds }), |cx| {
                    let mut snapshot = self.editor.update(cx, |editor, cx| editor.snapshot(cx));
                    let style = self.style.clone();

                    let font_id = cx.text_system().resolve_font(&style.text.font());
                    let font_size = style.text.font_size.to_pixels(cx.rem_size());
                    let line_height = style.text.line_height_in_pixels(cx.rem_size());
                    let em_width = cx
                        .text_system()
                        .typographic_bounds(font_id, font_size, 'm')
                        .unwrap()
                        .size
                        .width;
                    let em_advance = cx
                        .text_system()
                        .advance(font_id, font_size, 'm')
                        .unwrap()
                        .width;

                    let gutter_dimensions = snapshot.gutter_dimensions(
                        font_id,
                        font_size,
                        em_width,
                        em_advance,
                        self.max_line_number_width(&snapshot, cx),
                        cx,
                    );
                    let text_width = bounds.size.width - gutter_dimensions.width;

                    let right_margin = if snapshot.mode == EditorMode::Full {
                        EditorElement::SCROLLBAR_WIDTH
                    } else {
                        px(0.)
                    };
                    let overscroll = size(em_width + right_margin, px(0.));

                    let editor_width =
                        text_width - gutter_dimensions.margin - overscroll.width - em_width;

                    snapshot = self.editor.update(cx, |editor, cx| {
                        editor.last_bounds = Some(bounds);
                        editor.gutter_dimensions = gutter_dimensions;
                        editor.set_visible_line_count(bounds.size.height / line_height, cx);

                        if matches!(editor.mode, EditorMode::AutoHeight { .. }) {
                            snapshot
                        } else {
                            let wrap_width = match editor.soft_wrap_mode(cx) {
                                SoftWrap::GitDiff => None,
                                SoftWrap::None => Some((MAX_LINE_LEN / 2) as f32 * em_advance),
                                SoftWrap::EditorWidth => Some(editor_width),
                                SoftWrap::Column(column) => Some(column as f32 * em_advance),
                                SoftWrap::Bounded(column) => {
                                    Some(editor_width.min(column as f32 * em_advance))
                                }
                            };

                            if editor.set_wrap_width(wrap_width, cx) {
                                editor.snapshot(cx)
                            } else {
                                snapshot
                            }
                        }
                    });

                    let wrap_guides = self
                        .editor
                        .read(cx)
                        .wrap_guides(cx)
                        .iter()
                        .map(|(guide, active)| (self.column_pixels(*guide, cx), *active))
                        .collect::<SmallVec<[_; 2]>>();

                    let hitbox = cx.insert_hitbox(bounds, false);
                    let gutter_hitbox =
                        cx.insert_hitbox(gutter_bounds(bounds, gutter_dimensions), false);
                    let text_hitbox = cx.insert_hitbox(
                        Bounds {
                            origin: gutter_hitbox.upper_right(),
                            size: size(text_width, bounds.size.height),
                        },
                        false,
                    );
                    // Offset the content_bounds from the text_bounds by the gutter margin (which
                    // is roughly half a character wide) to make hit testing work more like how we want.
                    let content_origin =
                        text_hitbox.origin + point(gutter_dimensions.margin, Pixels::ZERO);

                    let height_in_lines = bounds.size.height / line_height;
                    let max_row = snapshot.max_point().row().as_f32();
                    let max_scroll_top = if matches!(snapshot.mode, EditorMode::AutoHeight { .. }) {
                        (max_row - height_in_lines + 1.).max(0.)
                    } else {
                        let settings = EditorSettings::get_global(cx);
                        match settings.scroll_beyond_last_line {
                            ScrollBeyondLastLine::OnePage => max_row,
                            ScrollBeyondLastLine::Off => (max_row - height_in_lines + 1.).max(0.),
                            ScrollBeyondLastLine::VerticalScrollMargin => {
                                (max_row - height_in_lines + 1. + settings.vertical_scroll_margin)
                                    .max(0.)
                            }
                        }
                    };

                    let mut autoscroll_request = None;
                    let mut autoscroll_containing_element = false;
                    let mut autoscroll_horizontally = false;
                    self.editor.update(cx, |editor, cx| {
                        autoscroll_request = editor.autoscroll_request();
                        autoscroll_containing_element =
                            autoscroll_request.is_some() || editor.has_pending_selection();
                        autoscroll_horizontally =
                            editor.autoscroll_vertically(bounds, line_height, max_scroll_top, cx);
                        snapshot = editor.snapshot(cx);
                    });

                    let mut scroll_position = snapshot.scroll_position();
                    // The scroll position is a fractional point, the whole number of which represents
                    // the top of the window in terms of display rows.
                    let start_row = DisplayRow(scroll_position.y as u32);
                    let max_row = snapshot.max_point().row();
                    let end_row = cmp::min(
                        (scroll_position.y + height_in_lines).ceil() as u32,
                        max_row.next_row().0,
                    );
                    let end_row = DisplayRow(end_row);

                    let buffer_rows = snapshot
                        .buffer_rows(start_row)
                        .take((start_row..end_row).len())
                        .collect::<Vec<_>>();
                    let is_row_soft_wrapped =
                        |row| buffer_rows.get(row).copied().flatten().is_none();

                    let start_anchor = if start_row == Default::default() {
                        Anchor::min()
                    } else {
                        snapshot.buffer_snapshot.anchor_before(
                            DisplayPoint::new(start_row, 0).to_offset(&snapshot, Bias::Left),
                        )
                    };
                    let end_anchor = if end_row > max_row {
                        Anchor::max()
                    } else {
                        snapshot.buffer_snapshot.anchor_before(
                            DisplayPoint::new(end_row, 0).to_offset(&snapshot, Bias::Right),
                        )
                    };

                    let highlighted_rows = self
                        .editor
                        .update(cx, |editor, cx| editor.highlighted_display_rows(cx));
                    let highlighted_ranges = self.editor.read(cx).background_highlights_in_range(
                        start_anchor..end_anchor,
                        &snapshot.display_snapshot,
                        cx.theme().colors(),
                    );
                    let highlighted_gutter_ranges =
                        self.editor.read(cx).gutter_highlights_in_range(
                            start_anchor..end_anchor,
                            &snapshot.display_snapshot,
                            cx,
                        );

                    let redacted_ranges = self.editor.read(cx).redacted_ranges(
                        start_anchor..end_anchor,
                        &snapshot.display_snapshot,
                        cx,
                    );

                    let local_selections: Vec<Selection<Point>> =
                        self.editor.update(cx, |editor, cx| {
                            let mut selections = editor
                                .selections
                                .disjoint_in_range(start_anchor..end_anchor, cx);
                            selections.extend(editor.selections.pending(cx));
                            selections
                        });

                    let (selections, active_rows, newest_selection_head) = self.layout_selections(
                        start_anchor,
                        end_anchor,
                        &local_selections,
                        &snapshot,
                        start_row,
                        end_row,
                        cx,
                    );

                    let line_numbers = self.layout_line_numbers(
                        start_row..end_row,
                        buffer_rows.iter().copied(),
                        &active_rows,
                        newest_selection_head,
                        &snapshot,
                        cx,
                    );

                    let mut crease_toggles = cx.with_element_namespace("crease_toggles", |cx| {
                        self.layout_crease_toggles(
                            start_row..end_row,
                            buffer_rows.iter().copied(),
                            &active_rows,
                            &snapshot,
                            cx,
                        )
                    });
                    let crease_trailers = cx.with_element_namespace("crease_trailers", |cx| {
                        self.layout_crease_trailers(buffer_rows.iter().copied(), &snapshot, cx)
                    });

                    let display_hunks = self.layout_gutter_git_hunks(
                        line_height,
                        &gutter_hitbox,
                        start_row..end_row,
                        start_anchor..end_anchor,
                        &snapshot,
                        cx,
                    );

                    let mut max_visible_line_width = Pixels::ZERO;
                    let mut line_layouts = Self::layout_lines(
                        start_row..end_row,
                        &snapshot,
                        &self.style,
                        editor_width,
                        is_row_soft_wrapped,
                        cx,
                    );
                    for line_with_invisibles in &line_layouts {
                        if line_with_invisibles.width > max_visible_line_width {
                            max_visible_line_width = line_with_invisibles.width;
                        }
                    }

                    let longest_line_width = layout_line(
                        snapshot.longest_row(),
                        &snapshot,
                        &style,
                        editor_width,
                        is_row_soft_wrapped,
                        cx,
                    )
                    .width;
                    let mut scroll_width =
                        longest_line_width.max(max_visible_line_width) + overscroll.width;

                    let blocks = cx.with_element_namespace("blocks", |cx| {
                        self.render_blocks(
                            start_row..end_row,
                            &snapshot,
                            &hitbox,
                            &text_hitbox,
                            editor_width,
                            &mut scroll_width,
                            &gutter_dimensions,
                            em_width,
                            gutter_dimensions.full_width(),
                            line_height,
                            &line_layouts,
                            &local_selections,
                            is_row_soft_wrapped,
                            cx,
                        )
                    });
                    let mut blocks = match blocks {
                        Ok(blocks) => blocks,
                        Err(resized_blocks) => {
                            self.editor.update(cx, |editor, cx| {
                                editor.resize_blocks(resized_blocks, autoscroll_request, cx)
                            });
                            return self.prepaint(None, bounds, &mut (), cx);
                        }
                    };

                    let start_buffer_row =
                        MultiBufferRow(start_anchor.to_point(&snapshot.buffer_snapshot).row);
                    let end_buffer_row =
                        MultiBufferRow(end_anchor.to_point(&snapshot.buffer_snapshot).row);

                    let scroll_max = point(
                        ((scroll_width - text_hitbox.size.width) / em_width).max(0.0),
                        max_row.as_f32(),
                    );

                    self.editor.update(cx, |editor, cx| {
                        let clamped = editor.scroll_manager.clamp_scroll_left(scroll_max.x);

                        let autoscrolled = if autoscroll_horizontally {
                            editor.autoscroll_horizontally(
                                start_row,
                                text_hitbox.size.width,
                                scroll_width,
                                em_width,
                                &line_layouts,
                                cx,
                            )
                        } else {
                            false
                        };

                        if clamped || autoscrolled {
                            snapshot = editor.snapshot(cx);
                            scroll_position = snapshot.scroll_position();
                        }
                    });

                    let scroll_pixel_position = point(
                        scroll_position.x * em_width,
                        scroll_position.y * line_height,
                    );

                    let indent_guides = self.layout_indent_guides(
                        content_origin,
                        text_hitbox.origin,
                        start_buffer_row..end_buffer_row,
                        scroll_pixel_position,
                        line_height,
                        &snapshot,
                        cx,
                    );

                    let crease_trailers = cx.with_element_namespace("crease_trailers", |cx| {
                        self.prepaint_crease_trailers(
                            crease_trailers,
                            &line_layouts,
                            line_height,
                            content_origin,
                            scroll_pixel_position,
                            em_width,
                            cx,
                        )
                    });

                    let mut inline_blame = None;
                    if let Some(newest_selection_head) = newest_selection_head {
                        let display_row = newest_selection_head.row();
                        if (start_row..end_row).contains(&display_row) {
                            let line_ix = display_row.minus(start_row) as usize;
                            let line_layout = &line_layouts[line_ix];
                            let crease_trailer_layout = crease_trailers[line_ix].as_ref();
                            inline_blame = self.layout_inline_blame(
                                display_row,
                                &snapshot.display_snapshot,
                                line_layout,
                                crease_trailer_layout,
                                em_width,
                                content_origin,
                                scroll_pixel_position,
                                line_height,
                                cx,
                            );
                        }
                    }

                    let blamed_display_rows = self.layout_blame_entries(
                        buffer_rows.into_iter(),
                        em_width,
                        scroll_position,
                        line_height,
                        &gutter_hitbox,
                        gutter_dimensions.git_blame_entries_width,
                        cx,
                    );

                    let scroll_max = point(
                        ((scroll_width - text_hitbox.size.width) / em_width).max(0.0),
                        max_scroll_top,
                    );

                    self.editor.update(cx, |editor, cx| {
                        let clamped = editor.scroll_manager.clamp_scroll_left(scroll_max.x);

                        let autoscrolled = if autoscroll_horizontally {
                            editor.autoscroll_horizontally(
                                start_row,
                                text_hitbox.size.width,
                                scroll_width,
                                em_width,
                                &line_layouts,
                                cx,
                            )
                        } else {
                            false
                        };

                        if clamped || autoscrolled {
                            snapshot = editor.snapshot(cx);
                            scroll_position = snapshot.scroll_position();
                        }
                    });

                    let line_elements = self.prepaint_lines(
                        start_row,
                        &mut line_layouts,
                        line_height,
                        scroll_pixel_position,
                        content_origin,
                        cx,
                    );

                    let mut block_start_rows = HashSet::default();
                    cx.with_element_namespace("blocks", |cx| {
                        self.layout_blocks(
                            &mut blocks,
                            &mut block_start_rows,
                            &hitbox,
                            line_height,
                            scroll_pixel_position,
                            cx,
                        );
                    });

                    let cursors = self.collect_cursors(&snapshot, cx);
                    let visible_row_range = start_row..end_row;
                    let non_visible_cursors = cursors
                        .iter()
                        .any(move |c| !visible_row_range.contains(&c.0.row()));

                    let visible_cursors = self.layout_visible_cursors(
                        &snapshot,
                        &selections,
                        &block_start_rows,
                        start_row..end_row,
                        &line_layouts,
                        &text_hitbox,
                        content_origin,
                        scroll_position,
                        scroll_pixel_position,
                        line_height,
                        em_width,
                        autoscroll_containing_element,
                        cx,
                    );

                    let scrollbar_layout = self.layout_scrollbar(
                        &snapshot,
                        bounds,
                        scroll_position,
                        height_in_lines,
                        non_visible_cursors,
                        cx,
                    );

                    let gutter_settings = EditorSettings::get_global(cx).gutter;

                    let expanded_add_hunks_by_rows = self.editor.update(cx, |editor, _| {
                        editor
                            .diff_map
                            .hunks(false)
                            .filter(|hunk| hunk.status == DiffHunkStatus::Added)
                            .map(|expanded_hunk| {
                                let start_row = expanded_hunk
                                    .hunk_range
                                    .start
                                    .to_display_point(&snapshot)
                                    .row();
                                (start_row, expanded_hunk.clone())
                            })
                            .collect::<HashMap<_, _>>()
                    });

                    let rows_with_hunk_bounds = display_hunks
                        .iter()
                        .filter_map(|(hunk, hitbox)| Some((hunk, hitbox.as_ref()?.bounds)))
                        .fold(
                            HashMap::default(),
                            |mut rows_with_hunk_bounds, (hunk, bounds)| {
                                match hunk {
                                    DisplayDiffHunk::Folded { display_row } => {
                                        rows_with_hunk_bounds.insert(*display_row, bounds);
                                    }
                                    DisplayDiffHunk::Unfolded {
                                        display_row_range, ..
                                    } => {
                                        for display_row in display_row_range.iter_rows() {
                                            rows_with_hunk_bounds.insert(display_row, bounds);
                                        }
                                    }
                                }
                                rows_with_hunk_bounds
                            },
                        );
                    let mut _context_menu_visible = false;
                    let mut code_actions_indicator = None;
                    if let Some(newest_selection_head) = newest_selection_head {
                        if (start_row..end_row).contains(&newest_selection_head.row()) {
                            _context_menu_visible = self.layout_context_menu(
                                line_height,
                                &hitbox,
                                &text_hitbox,
                                content_origin,
                                start_row,
                                scroll_pixel_position,
                                &line_layouts,
                                newest_selection_head,
                                gutter_dimensions.width - gutter_dimensions.left_padding,
                                cx,
                            );

                            let show_code_actions = snapshot
                                .show_code_actions
                                .unwrap_or(gutter_settings.code_actions);
                            if show_code_actions {
                                let newest_selection_point =
                                    newest_selection_head.to_point(&snapshot.display_snapshot);
                                let newest_selection_display_row =
                                    newest_selection_point.to_display_point(&snapshot).row();
                                if !expanded_add_hunks_by_rows
                                    .contains_key(&newest_selection_display_row)
                                {
                                    let buffer = snapshot.buffer_snapshot.buffer_line_for_row(
                                        MultiBufferRow(newest_selection_point.row),
                                    );
                                    if let Some((buffer, range)) = buffer {
                                        let buffer_id = buffer.remote_id();
                                        let row = range.start.row;
                                        let has_test_indicator = self
                                            .editor
                                            .read(cx)
                                            .tasks
                                            .contains_key(&(buffer_id, row));

                                        if !has_test_indicator {
                                            code_actions_indicator = self
                                                .layout_code_actions_indicator(
                                                    line_height,
                                                    newest_selection_head,
                                                    scroll_pixel_position,
                                                    &gutter_dimensions,
                                                    &gutter_hitbox,
                                                    &rows_with_hunk_bounds,
                                                    cx,
                                                );
                                        }
                                    }
                                }
                            }
                        }
                    }

                    let test_indicators = if gutter_settings.runnables {
                        self.layout_run_indicators(
                            line_height,
                            start_row..end_row,
                            scroll_pixel_position,
                            &gutter_dimensions,
                            &gutter_hitbox,
                            &rows_with_hunk_bounds,
                            &snapshot,
                            cx,
                        )
                    } else {
                        Vec::new()
                    };

                    self.layout_signature_help(
                        &hitbox,
                        content_origin,
                        scroll_pixel_position,
                        newest_selection_head,
                        start_row,
                        &line_layouts,
                        line_height,
                        em_width,
                        cx,
                    );

                    if !cx.has_active_drag() {
                        self.layout_hover_popovers(
                            &snapshot,
                            &hitbox,
                            &text_hitbox,
                            start_row..end_row,
                            content_origin,
                            scroll_pixel_position,
                            &line_layouts,
                            line_height,
                            em_width,
                            cx,
                        );
                    }

<<<<<<< HEAD
                    let inline_completion_popover = self.layout_inline_completion_popover(
                        &text_hitbox.bounds,
                        &snapshot,
                        start_row..end_row,
                        scroll_position.y,
                        scroll_position.y + height_in_lines,
                        &line_layouts,
                        line_height,
                        scroll_pixel_position,
                        editor_width,
                        &style,
                        cx,
                    );

                    let mouse_context_menu =
                        self.layout_mouse_context_menu(&snapshot, start_row..end_row, cx);
=======
                    let mouse_context_menu = self.layout_mouse_context_menu(
                        &snapshot,
                        start_row..end_row,
                        content_origin,
                        cx,
                    );
>>>>>>> 45642733

                    cx.with_element_namespace("crease_toggles", |cx| {
                        self.prepaint_crease_toggles(
                            &mut crease_toggles,
                            line_height,
                            &gutter_dimensions,
                            gutter_settings,
                            scroll_pixel_position,
                            &gutter_hitbox,
                            cx,
                        )
                    });

                    let invisible_symbol_font_size = font_size / 2.;
                    let tab_invisible = cx
                        .text_system()
                        .shape_line(
                            "→".into(),
                            invisible_symbol_font_size,
                            &[TextRun {
                                len: "→".len(),
                                font: self.style.text.font(),
                                color: cx.theme().colors().editor_invisible,
                                background_color: None,
                                underline: None,
                                strikethrough: None,
                            }],
                        )
                        .unwrap();
                    let space_invisible = cx
                        .text_system()
                        .shape_line(
                            "•".into(),
                            invisible_symbol_font_size,
                            &[TextRun {
                                len: "•".len(),
                                font: self.style.text.font(),
                                color: cx.theme().colors().editor_invisible,
                                background_color: None,
                                underline: None,
                                strikethrough: None,
                            }],
                        )
                        .unwrap();

                    EditorLayout {
                        mode: snapshot.mode,
                        position_map: Rc::new(PositionMap {
                            size: bounds.size,
                            scroll_pixel_position,
                            scroll_max,
                            line_layouts,
                            line_height,
                            em_width,
                            em_advance,
                            snapshot,
                        }),
                        visible_display_row_range: start_row..end_row,
                        wrap_guides,
                        indent_guides,
                        hitbox,
                        text_hitbox,
                        gutter_hitbox,
                        gutter_dimensions,
                        display_hunks,
                        content_origin,
                        scrollbar_layout,
                        active_rows,
                        highlighted_rows,
                        highlighted_ranges,
                        highlighted_gutter_ranges,
                        redacted_ranges,
                        line_elements,
                        line_numbers,
                        blamed_display_rows,
                        inline_blame,
                        blocks,
                        cursors,
                        visible_cursors,
                        selections,
                        inline_completion_popover,
                        mouse_context_menu,
                        test_indicators,
                        code_actions_indicator,
                        crease_toggles,
                        crease_trailers,
                        tab_invisible,
                        space_invisible,
                    }
                })
            })
        })
    }

    fn paint(
        &mut self,
        _: Option<&GlobalElementId>,
        bounds: Bounds<gpui::Pixels>,
        _: &mut Self::RequestLayoutState,
        layout: &mut Self::PrepaintState,
        cx: &mut WindowContext,
    ) {
        let focus_handle = self.editor.focus_handle(cx);
        let key_context = self.editor.update(cx, |editor, cx| editor.key_context(cx));
        cx.set_key_context(key_context);
        cx.handle_input(
            &focus_handle,
            ElementInputHandler::new(bounds, self.editor.clone()),
        );
        self.register_actions(cx);
        self.register_key_listeners(cx, layout);

        let text_style = TextStyleRefinement {
            font_size: Some(self.style.text.font_size),
            line_height: Some(self.style.text.line_height),
            ..Default::default()
        };
        let hovered_hunk = layout
            .display_hunks
            .iter()
            .find_map(|(hunk, hunk_hitbox)| match hunk {
                DisplayDiffHunk::Folded { .. } => None,
                DisplayDiffHunk::Unfolded {
                    diff_base_byte_range,
                    multi_buffer_range,
                    status,
                    ..
                } => {
                    if hunk_hitbox
                        .as_ref()
                        .map(|hitbox| hitbox.is_hovered(cx))
                        .unwrap_or(false)
                    {
                        Some(HoveredHunk {
                            status: *status,
                            multi_buffer_range: multi_buffer_range.clone(),
                            diff_base_byte_range: diff_base_byte_range.clone(),
                        })
                    } else {
                        None
                    }
                }
            });
        let rem_size = self.rem_size(cx);
        cx.with_rem_size(rem_size, |cx| {
            cx.with_text_style(Some(text_style), |cx| {
                cx.with_content_mask(Some(ContentMask { bounds }), |cx| {
                    self.paint_mouse_listeners(layout, hovered_hunk, cx);
                    self.paint_background(layout, cx);
                    self.paint_indent_guides(layout, cx);

                    if layout.gutter_hitbox.size.width > Pixels::ZERO {
                        self.paint_blamed_display_rows(layout, cx);
                        self.paint_line_numbers(layout, cx);
                    }

                    self.paint_text(layout, cx);

                    if layout.gutter_hitbox.size.width > Pixels::ZERO {
                        self.paint_gutter_highlights(layout, cx);
                        self.paint_gutter_indicators(layout, cx);
                    }

                    if !layout.blocks.is_empty() {
                        cx.with_element_namespace("blocks", |cx| {
                            self.paint_blocks(layout, cx);
                        });
                    }

                    self.paint_scrollbar(layout, cx);
                    self.paint_inline_completion_popover(layout, cx);
                    self.paint_mouse_context_menu(layout, cx);
                });
            })
        })
    }
}

pub(super) fn gutter_bounds(
    editor_bounds: Bounds<Pixels>,
    gutter_dimensions: GutterDimensions,
) -> Bounds<Pixels> {
    Bounds {
        origin: editor_bounds.origin,
        size: size(gutter_dimensions.width, editor_bounds.size.height),
    }
}

impl IntoElement for EditorElement {
    type Element = Self;

    fn into_element(self) -> Self::Element {
        self
    }
}

pub struct EditorLayout {
    position_map: Rc<PositionMap>,
    hitbox: Hitbox,
    text_hitbox: Hitbox,
    gutter_hitbox: Hitbox,
    gutter_dimensions: GutterDimensions,
    content_origin: gpui::Point<Pixels>,
    scrollbar_layout: Option<ScrollbarLayout>,
    mode: EditorMode,
    wrap_guides: SmallVec<[(Pixels, bool); 2]>,
    indent_guides: Option<Vec<IndentGuideLayout>>,
    visible_display_row_range: Range<DisplayRow>,
    active_rows: BTreeMap<DisplayRow, bool>,
    highlighted_rows: BTreeMap<DisplayRow, Hsla>,
    line_elements: SmallVec<[AnyElement; 1]>,
    line_numbers: Vec<Option<ShapedLine>>,
    display_hunks: Vec<(DisplayDiffHunk, Option<Hitbox>)>,
    blamed_display_rows: Option<Vec<AnyElement>>,
    inline_blame: Option<AnyElement>,
    blocks: Vec<BlockLayout>,
    highlighted_ranges: Vec<(Range<DisplayPoint>, Hsla)>,
    highlighted_gutter_ranges: Vec<(Range<DisplayPoint>, Hsla)>,
    redacted_ranges: Vec<Range<DisplayPoint>>,
    cursors: Vec<(DisplayPoint, Hsla)>,
    visible_cursors: Vec<CursorLayout>,
    selections: Vec<(PlayerColor, Vec<SelectionLayout>)>,
    code_actions_indicator: Option<AnyElement>,
    test_indicators: Vec<AnyElement>,
    crease_toggles: Vec<Option<AnyElement>>,
    crease_trailers: Vec<Option<CreaseTrailerLayout>>,
    inline_completion_popover: Option<AnyElement>,
    mouse_context_menu: Option<AnyElement>,
    tab_invisible: ShapedLine,
    space_invisible: ShapedLine,
}

impl EditorLayout {
    fn line_end_overshoot(&self) -> Pixels {
        0.15 * self.position_map.line_height
    }
}

struct ColoredRange<T> {
    start: T,
    end: T,
    color: Hsla,
}

#[derive(Clone)]
struct ScrollbarLayout {
    hitbox: Hitbox,
    visible_row_range: Range<f32>,
    visible: bool,
    row_height: Pixels,
    thumb_height: Pixels,
}

impl ScrollbarLayout {
    const BORDER_WIDTH: Pixels = px(1.0);
    const LINE_MARKER_HEIGHT: Pixels = px(2.0);
    const MIN_MARKER_HEIGHT: Pixels = px(5.0);
    const MIN_THUMB_HEIGHT: Pixels = px(20.0);

    fn thumb_bounds(&self) -> Bounds<Pixels> {
        let thumb_top = self.y_for_row(self.visible_row_range.start);
        let thumb_bottom = thumb_top + self.thumb_height;
        Bounds::from_corners(
            point(self.hitbox.left(), thumb_top),
            point(self.hitbox.right(), thumb_bottom),
        )
    }

    fn y_for_row(&self, row: f32) -> Pixels {
        self.hitbox.top() + row * self.row_height
    }

    fn marker_quads_for_ranges(
        &self,
        row_ranges: impl IntoIterator<Item = ColoredRange<DisplayRow>>,
        column: Option<usize>,
    ) -> Vec<PaintQuad> {
        struct MinMax {
            min: Pixels,
            max: Pixels,
        }
        let (x_range, height_limit) = if let Some(column) = column {
            let column_width = px(((self.hitbox.size.width - Self::BORDER_WIDTH).0 / 3.0).floor());
            let start = Self::BORDER_WIDTH + (column as f32 * column_width);
            let end = start + column_width;
            (
                Range { start, end },
                MinMax {
                    min: Self::MIN_MARKER_HEIGHT,
                    max: px(f32::MAX),
                },
            )
        } else {
            (
                Range {
                    start: Self::BORDER_WIDTH,
                    end: self.hitbox.size.width,
                },
                MinMax {
                    min: Self::LINE_MARKER_HEIGHT,
                    max: Self::LINE_MARKER_HEIGHT,
                },
            )
        };

        let row_to_y = |row: DisplayRow| row.as_f32() * self.row_height;
        let mut pixel_ranges = row_ranges
            .into_iter()
            .map(|range| {
                let start_y = row_to_y(range.start);
                let end_y = row_to_y(range.end)
                    + self.row_height.max(height_limit.min).min(height_limit.max);
                ColoredRange {
                    start: start_y,
                    end: end_y,
                    color: range.color,
                }
            })
            .peekable();

        let mut quads = Vec::new();
        while let Some(mut pixel_range) = pixel_ranges.next() {
            while let Some(next_pixel_range) = pixel_ranges.peek() {
                if pixel_range.end >= next_pixel_range.start - px(1.0)
                    && pixel_range.color == next_pixel_range.color
                {
                    pixel_range.end = next_pixel_range.end.max(pixel_range.end);
                    pixel_ranges.next();
                } else {
                    break;
                }
            }

            let bounds = Bounds::from_corners(
                point(x_range.start, pixel_range.start),
                point(x_range.end, pixel_range.end),
            );
            quads.push(quad(
                bounds,
                Corners::default(),
                pixel_range.color,
                Edges::default(),
                Hsla::transparent_black(),
            ));
        }

        quads
    }
}

struct CreaseTrailerLayout {
    element: AnyElement,
    bounds: Bounds<Pixels>,
}

struct PositionMap {
    size: Size<Pixels>,
    line_height: Pixels,
    scroll_pixel_position: gpui::Point<Pixels>,
    scroll_max: gpui::Point<f32>,
    em_width: Pixels,
    em_advance: Pixels,
    line_layouts: Vec<LineWithInvisibles>,
    snapshot: EditorSnapshot,
}

#[derive(Debug, Copy, Clone)]
pub struct PointForPosition {
    pub previous_valid: DisplayPoint,
    pub next_valid: DisplayPoint,
    pub exact_unclipped: DisplayPoint,
    pub column_overshoot_after_line_end: u32,
}

impl PointForPosition {
    pub fn as_valid(&self) -> Option<DisplayPoint> {
        if self.previous_valid == self.exact_unclipped && self.next_valid == self.exact_unclipped {
            Some(self.previous_valid)
        } else {
            None
        }
    }
}

impl PositionMap {
    fn point_for_position(
        &self,
        text_bounds: Bounds<Pixels>,
        position: gpui::Point<Pixels>,
    ) -> PointForPosition {
        let scroll_position = self.snapshot.scroll_position();
        let position = position - text_bounds.origin;
        let y = position.y.max(px(0.)).min(self.size.height);
        let x = position.x + (scroll_position.x * self.em_width);
        let row = ((y / self.line_height) + scroll_position.y) as u32;

        let (column, x_overshoot_after_line_end) = if let Some(line) = self
            .line_layouts
            .get(row as usize - scroll_position.y as usize)
        {
            if let Some(ix) = line.index_for_x(x) {
                (ix as u32, px(0.))
            } else {
                (line.len as u32, px(0.).max(x - line.width))
            }
        } else {
            (0, x)
        };

        let mut exact_unclipped = DisplayPoint::new(DisplayRow(row), column);
        let previous_valid = self.snapshot.clip_point(exact_unclipped, Bias::Left);
        let next_valid = self.snapshot.clip_point(exact_unclipped, Bias::Right);

        let column_overshoot_after_line_end = (x_overshoot_after_line_end / self.em_advance) as u32;
        *exact_unclipped.column_mut() += column_overshoot_after_line_end;
        PointForPosition {
            previous_valid,
            next_valid,
            exact_unclipped,
            column_overshoot_after_line_end,
        }
    }
}

struct BlockLayout {
    id: BlockId,
    row: Option<DisplayRow>,
    element: AnyElement,
    available_space: Size<AvailableSpace>,
    style: BlockStyle,
}

fn layout_line(
    row: DisplayRow,
    snapshot: &EditorSnapshot,
    style: &EditorStyle,
    text_width: Pixels,
    is_row_soft_wrapped: impl Copy + Fn(usize) -> bool,
    cx: &mut WindowContext,
) -> LineWithInvisibles {
    let chunks = snapshot.highlighted_chunks(row..row + DisplayRow(1), true, style);
    LineWithInvisibles::from_chunks(
        chunks,
        &style,
        MAX_LINE_LEN,
        1,
        snapshot.mode,
        text_width,
        is_row_soft_wrapped,
        cx,
    )
    .pop()
    .unwrap()
}

#[derive(Debug)]
pub struct IndentGuideLayout {
    origin: gpui::Point<Pixels>,
    length: Pixels,
    single_indent_width: Pixels,
    depth: u32,
    active: bool,
    settings: IndentGuideSettings,
}

pub struct CursorLayout {
    origin: gpui::Point<Pixels>,
    block_width: Pixels,
    line_height: Pixels,
    color: Hsla,
    shape: CursorShape,
    block_text: Option<ShapedLine>,
    cursor_name: Option<AnyElement>,
}

#[derive(Debug)]
pub struct CursorName {
    string: SharedString,
    color: Hsla,
    is_top_row: bool,
}

impl CursorLayout {
    pub fn new(
        origin: gpui::Point<Pixels>,
        block_width: Pixels,
        line_height: Pixels,
        color: Hsla,
        shape: CursorShape,
        block_text: Option<ShapedLine>,
    ) -> CursorLayout {
        CursorLayout {
            origin,
            block_width,
            line_height,
            color,
            shape,
            block_text,
            cursor_name: None,
        }
    }

    pub fn bounding_rect(&self, origin: gpui::Point<Pixels>) -> Bounds<Pixels> {
        Bounds {
            origin: self.origin + origin,
            size: size(self.block_width, self.line_height),
        }
    }

    fn bounds(&self, origin: gpui::Point<Pixels>) -> Bounds<Pixels> {
        match self.shape {
            CursorShape::Bar => Bounds {
                origin: self.origin + origin,
                size: size(px(2.0), self.line_height),
            },
            CursorShape::Block | CursorShape::Hollow => Bounds {
                origin: self.origin + origin,
                size: size(self.block_width, self.line_height),
            },
            CursorShape::Underline => Bounds {
                origin: self.origin
                    + origin
                    + gpui::Point::new(Pixels::ZERO, self.line_height - px(2.0)),
                size: size(self.block_width, px(2.0)),
            },
        }
    }

    pub fn layout(
        &mut self,
        origin: gpui::Point<Pixels>,
        cursor_name: Option<CursorName>,
        cx: &mut WindowContext,
    ) {
        if let Some(cursor_name) = cursor_name {
            let bounds = self.bounds(origin);
            let text_size = self.line_height / 1.5;

            let name_origin = if cursor_name.is_top_row {
                point(bounds.right() - px(1.), bounds.top())
            } else {
                point(bounds.left(), bounds.top() - text_size / 2. - px(1.))
            };
            let mut name_element = div()
                .bg(self.color)
                .text_size(text_size)
                .px_0p5()
                .line_height(text_size + px(2.))
                .text_color(cursor_name.color)
                .child(cursor_name.string.clone())
                .into_any_element();

            name_element.prepaint_as_root(name_origin, AvailableSpace::min_size(), cx);

            self.cursor_name = Some(name_element);
        }
    }

    pub fn paint(&mut self, origin: gpui::Point<Pixels>, cx: &mut WindowContext) {
        let bounds = self.bounds(origin);

        //Draw background or border quad
        let cursor = if matches!(self.shape, CursorShape::Hollow) {
            outline(bounds, self.color)
        } else {
            fill(bounds, self.color)
        };

        if let Some(name) = &mut self.cursor_name {
            name.paint(cx);
        }

        cx.paint_quad(cursor);

        if let Some(block_text) = &self.block_text {
            block_text
                .paint(self.origin + origin, self.line_height, cx)
                .log_err();
        }
    }

    pub fn shape(&self) -> CursorShape {
        self.shape
    }
}

#[derive(Debug)]
pub struct HighlightedRange {
    pub start_y: Pixels,
    pub line_height: Pixels,
    pub lines: Vec<HighlightedRangeLine>,
    pub color: Hsla,
    pub corner_radius: Pixels,
}

#[derive(Debug)]
pub struct HighlightedRangeLine {
    pub start_x: Pixels,
    pub end_x: Pixels,
}

impl HighlightedRange {
    pub fn paint(&self, bounds: Bounds<Pixels>, cx: &mut WindowContext) {
        if self.lines.len() >= 2 && self.lines[0].start_x > self.lines[1].end_x {
            self.paint_lines(self.start_y, &self.lines[0..1], bounds, cx);
            self.paint_lines(
                self.start_y + self.line_height,
                &self.lines[1..],
                bounds,
                cx,
            );
        } else {
            self.paint_lines(self.start_y, &self.lines, bounds, cx);
        }
    }

    fn paint_lines(
        &self,
        start_y: Pixels,
        lines: &[HighlightedRangeLine],
        _bounds: Bounds<Pixels>,
        cx: &mut WindowContext,
    ) {
        if lines.is_empty() {
            return;
        }

        let first_line = lines.first().unwrap();
        let last_line = lines.last().unwrap();

        let first_top_left = point(first_line.start_x, start_y);
        let first_top_right = point(first_line.end_x, start_y);

        let curve_height = point(Pixels::ZERO, self.corner_radius);
        let curve_width = |start_x: Pixels, end_x: Pixels| {
            let max = (end_x - start_x) / 2.;
            let width = if max < self.corner_radius {
                max
            } else {
                self.corner_radius
            };

            point(width, Pixels::ZERO)
        };

        let top_curve_width = curve_width(first_line.start_x, first_line.end_x);
        let mut path = gpui::Path::new(first_top_right - top_curve_width);
        path.curve_to(first_top_right + curve_height, first_top_right);

        let mut iter = lines.iter().enumerate().peekable();
        while let Some((ix, line)) = iter.next() {
            let bottom_right = point(line.end_x, start_y + (ix + 1) as f32 * self.line_height);

            if let Some((_, next_line)) = iter.peek() {
                let next_top_right = point(next_line.end_x, bottom_right.y);

                match next_top_right.x.partial_cmp(&bottom_right.x).unwrap() {
                    Ordering::Equal => {
                        path.line_to(bottom_right);
                    }
                    Ordering::Less => {
                        let curve_width = curve_width(next_top_right.x, bottom_right.x);
                        path.line_to(bottom_right - curve_height);
                        if self.corner_radius > Pixels::ZERO {
                            path.curve_to(bottom_right - curve_width, bottom_right);
                        }
                        path.line_to(next_top_right + curve_width);
                        if self.corner_radius > Pixels::ZERO {
                            path.curve_to(next_top_right + curve_height, next_top_right);
                        }
                    }
                    Ordering::Greater => {
                        let curve_width = curve_width(bottom_right.x, next_top_right.x);
                        path.line_to(bottom_right - curve_height);
                        if self.corner_radius > Pixels::ZERO {
                            path.curve_to(bottom_right + curve_width, bottom_right);
                        }
                        path.line_to(next_top_right - curve_width);
                        if self.corner_radius > Pixels::ZERO {
                            path.curve_to(next_top_right + curve_height, next_top_right);
                        }
                    }
                }
            } else {
                let curve_width = curve_width(line.start_x, line.end_x);
                path.line_to(bottom_right - curve_height);
                if self.corner_radius > Pixels::ZERO {
                    path.curve_to(bottom_right - curve_width, bottom_right);
                }

                let bottom_left = point(line.start_x, bottom_right.y);
                path.line_to(bottom_left + curve_width);
                if self.corner_radius > Pixels::ZERO {
                    path.curve_to(bottom_left - curve_height, bottom_left);
                }
            }
        }

        if first_line.start_x > last_line.start_x {
            let curve_width = curve_width(last_line.start_x, first_line.start_x);
            let second_top_left = point(last_line.start_x, start_y + self.line_height);
            path.line_to(second_top_left + curve_height);
            if self.corner_radius > Pixels::ZERO {
                path.curve_to(second_top_left + curve_width, second_top_left);
            }
            let first_bottom_left = point(first_line.start_x, second_top_left.y);
            path.line_to(first_bottom_left - curve_width);
            if self.corner_radius > Pixels::ZERO {
                path.curve_to(first_bottom_left - curve_height, first_bottom_left);
            }
        }

        path.line_to(first_top_left + curve_height);
        if self.corner_radius > Pixels::ZERO {
            path.curve_to(first_top_left + top_curve_width, first_top_left);
        }
        path.line_to(first_top_right - top_curve_width);

        cx.paint_path(path, self.color);
    }
}

pub fn scale_vertical_mouse_autoscroll_delta(delta: Pixels) -> f32 {
    (delta.pow(1.5) / 100.0).into()
}

fn scale_horizontal_mouse_autoscroll_delta(delta: Pixels) -> f32 {
    (delta.pow(1.2) / 300.0).into()
}

pub fn register_action<T: Action>(
    view: &View<Editor>,
    cx: &mut WindowContext,
    listener: impl Fn(&mut Editor, &T, &mut ViewContext<Editor>) + 'static,
) {
    let view = view.clone();
    cx.on_action(TypeId::of::<T>(), move |action, phase, cx| {
        let action = action.downcast_ref().unwrap();
        if phase == DispatchPhase::Bubble {
            view.update(cx, |editor, cx| {
                listener(editor, action, cx);
            })
        }
    })
}

fn compute_auto_height_layout(
    editor: &mut Editor,
    max_lines: usize,
    max_line_number_width: Pixels,
    known_dimensions: Size<Option<Pixels>>,
    available_width: AvailableSpace,
    cx: &mut ViewContext<Editor>,
) -> Option<Size<Pixels>> {
    let width = known_dimensions.width.or({
        if let AvailableSpace::Definite(available_width) = available_width {
            Some(available_width)
        } else {
            None
        }
    })?;
    if let Some(height) = known_dimensions.height {
        return Some(size(width, height));
    }

    let style = editor.style.as_ref().unwrap();
    let font_id = cx.text_system().resolve_font(&style.text.font());
    let font_size = style.text.font_size.to_pixels(cx.rem_size());
    let line_height = style.text.line_height_in_pixels(cx.rem_size());
    let em_width = cx
        .text_system()
        .typographic_bounds(font_id, font_size, 'm')
        .unwrap()
        .size
        .width;
    let em_advance = cx
        .text_system()
        .advance(font_id, font_size, 'm')
        .unwrap()
        .width;

    let mut snapshot = editor.snapshot(cx);
    let gutter_dimensions = snapshot.gutter_dimensions(
        font_id,
        font_size,
        em_width,
        em_advance,
        max_line_number_width,
        cx,
    );

    editor.gutter_dimensions = gutter_dimensions;
    let text_width = width - gutter_dimensions.width;
    let overscroll = size(em_width, px(0.));

    let editor_width = text_width - gutter_dimensions.margin - overscroll.width - em_width;
    if editor.set_wrap_width(Some(editor_width), cx) {
        snapshot = editor.snapshot(cx);
    }

    let scroll_height = Pixels::from(snapshot.max_point().row().next_row().0) * line_height;
    let height = scroll_height
        .max(line_height)
        .min(line_height * max_lines as f32);

    Some(size(width, height))
}

#[cfg(test)]
mod tests {
    use super::*;
    use crate::{
        display_map::{BlockPlacement, BlockProperties},
        editor_tests::{init_test, update_test_language_settings},
        Editor, MultiBuffer,
    };
    use gpui::{TestAppContext, VisualTestContext};
    use language::language_settings;
    use log::info;
    use std::num::NonZeroU32;
    use ui::Context;
    use util::test::sample_text;

    #[gpui::test]
    fn test_shape_line_numbers(cx: &mut TestAppContext) {
        init_test(cx, |_| {});
        let window = cx.add_window(|cx| {
            let buffer = MultiBuffer::build_simple(&sample_text(6, 6, 'a'), cx);
            Editor::new(EditorMode::Full, buffer, None, true, cx)
        });

        let editor = window.root(cx).unwrap();
        let style = cx.update(|cx| editor.read(cx).style().unwrap().clone());
        let element = EditorElement::new(&editor, style);
        let snapshot = window.update(cx, |editor, cx| editor.snapshot(cx)).unwrap();

        let layouts = cx
            .update_window(*window, |_, cx| {
                element.layout_line_numbers(
                    DisplayRow(0)..DisplayRow(6),
                    (0..6).map(MultiBufferRow).map(Some),
                    &Default::default(),
                    Some(DisplayPoint::new(DisplayRow(0), 0)),
                    &snapshot,
                    cx,
                )
            })
            .unwrap();
        assert_eq!(layouts.len(), 6);

        let relative_rows = window
            .update(cx, |editor, cx| {
                let snapshot = editor.snapshot(cx);
                element.calculate_relative_line_numbers(
                    &snapshot,
                    &(DisplayRow(0)..DisplayRow(6)),
                    Some(DisplayRow(3)),
                )
            })
            .unwrap();
        assert_eq!(relative_rows[&DisplayRow(0)], 3);
        assert_eq!(relative_rows[&DisplayRow(1)], 2);
        assert_eq!(relative_rows[&DisplayRow(2)], 1);
        // current line has no relative number
        assert_eq!(relative_rows[&DisplayRow(4)], 1);
        assert_eq!(relative_rows[&DisplayRow(5)], 2);

        // works if cursor is before screen
        let relative_rows = window
            .update(cx, |editor, cx| {
                let snapshot = editor.snapshot(cx);
                element.calculate_relative_line_numbers(
                    &snapshot,
                    &(DisplayRow(3)..DisplayRow(6)),
                    Some(DisplayRow(1)),
                )
            })
            .unwrap();
        assert_eq!(relative_rows.len(), 3);
        assert_eq!(relative_rows[&DisplayRow(3)], 2);
        assert_eq!(relative_rows[&DisplayRow(4)], 3);
        assert_eq!(relative_rows[&DisplayRow(5)], 4);

        // works if cursor is after screen
        let relative_rows = window
            .update(cx, |editor, cx| {
                let snapshot = editor.snapshot(cx);
                element.calculate_relative_line_numbers(
                    &snapshot,
                    &(DisplayRow(0)..DisplayRow(3)),
                    Some(DisplayRow(6)),
                )
            })
            .unwrap();
        assert_eq!(relative_rows.len(), 3);
        assert_eq!(relative_rows[&DisplayRow(0)], 5);
        assert_eq!(relative_rows[&DisplayRow(1)], 4);
        assert_eq!(relative_rows[&DisplayRow(2)], 3);
    }

    #[gpui::test]
    async fn test_vim_visual_selections(cx: &mut TestAppContext) {
        init_test(cx, |_| {});

        let window = cx.add_window(|cx| {
            let buffer = MultiBuffer::build_simple(&(sample_text(6, 6, 'a') + "\n"), cx);
            Editor::new(EditorMode::Full, buffer, None, true, cx)
        });
        let cx = &mut VisualTestContext::from_window(*window, cx);
        let editor = window.root(cx).unwrap();
        let style = cx.update(|cx| editor.read(cx).style().unwrap().clone());

        window
            .update(cx, |editor, cx| {
                editor.cursor_shape = CursorShape::Block;
                editor.change_selections(None, cx, |s| {
                    s.select_ranges([
                        Point::new(0, 0)..Point::new(1, 0),
                        Point::new(3, 2)..Point::new(3, 3),
                        Point::new(5, 6)..Point::new(6, 0),
                    ]);
                });
            })
            .unwrap();

        let (_, state) = cx.draw(point(px(500.), px(500.)), size(px(500.), px(500.)), |_| {
            EditorElement::new(&editor, style)
        });

        assert_eq!(state.selections.len(), 1);
        let local_selections = &state.selections[0].1;
        assert_eq!(local_selections.len(), 3);
        // moves cursor back one line
        assert_eq!(
            local_selections[0].head,
            DisplayPoint::new(DisplayRow(0), 6)
        );
        assert_eq!(
            local_selections[0].range,
            DisplayPoint::new(DisplayRow(0), 0)..DisplayPoint::new(DisplayRow(1), 0)
        );

        // moves cursor back one column
        assert_eq!(
            local_selections[1].range,
            DisplayPoint::new(DisplayRow(3), 2)..DisplayPoint::new(DisplayRow(3), 3)
        );
        assert_eq!(
            local_selections[1].head,
            DisplayPoint::new(DisplayRow(3), 2)
        );

        // leaves cursor on the max point
        assert_eq!(
            local_selections[2].range,
            DisplayPoint::new(DisplayRow(5), 6)..DisplayPoint::new(DisplayRow(6), 0)
        );
        assert_eq!(
            local_selections[2].head,
            DisplayPoint::new(DisplayRow(6), 0)
        );

        // active lines does not include 1 (even though the range of the selection does)
        assert_eq!(
            state.active_rows.keys().cloned().collect::<Vec<_>>(),
            vec![DisplayRow(0), DisplayRow(3), DisplayRow(5), DisplayRow(6)]
        );

        // multi-buffer support
        // in DisplayPoint coordinates, this is what we're dealing with:
        //  0: [[file
        //  1:   header
        //  2:   section]]
        //  3: aaaaaa
        //  4: bbbbbb
        //  5: cccccc
        //  6:
        //  7: [[footer]]
        //  8: [[header]]
        //  9: ffffff
        // 10: gggggg
        // 11: hhhhhh
        // 12:
        // 13: [[footer]]
        // 14: [[file
        // 15:   header
        // 16:   section]]
        // 17: bbbbbb
        // 18: cccccc
        // 19: dddddd
        // 20: [[footer]]
        let window = cx.add_window(|cx| {
            let buffer = MultiBuffer::build_multi(
                [
                    (
                        &(sample_text(8, 6, 'a') + "\n"),
                        vec![
                            Point::new(0, 0)..Point::new(3, 0),
                            Point::new(4, 0)..Point::new(7, 0),
                        ],
                    ),
                    (
                        &(sample_text(8, 6, 'a') + "\n"),
                        vec![Point::new(1, 0)..Point::new(3, 0)],
                    ),
                ],
                cx,
            );
            Editor::new(EditorMode::Full, buffer, None, true, cx)
        });
        let editor = window.root(cx).unwrap();
        let style = cx.update(|cx| editor.read(cx).style().unwrap().clone());
        let _state = window.update(cx, |editor, cx| {
            editor.cursor_shape = CursorShape::Block;
            editor.change_selections(None, cx, |s| {
                s.select_display_ranges([
                    DisplayPoint::new(DisplayRow(4), 0)..DisplayPoint::new(DisplayRow(7), 0),
                    DisplayPoint::new(DisplayRow(10), 0)..DisplayPoint::new(DisplayRow(13), 0),
                ]);
            });
        });

        let (_, state) = cx.draw(point(px(500.), px(500.)), size(px(500.), px(500.)), |_| {
            EditorElement::new(&editor, style)
        });
        assert_eq!(state.selections.len(), 1);
        let local_selections = &state.selections[0].1;
        assert_eq!(local_selections.len(), 2);

        // moves cursor on excerpt boundary back a line
        // and doesn't allow selection to bleed through
        assert_eq!(
            local_selections[0].range,
            DisplayPoint::new(DisplayRow(4), 0)..DisplayPoint::new(DisplayRow(7), 0)
        );
        assert_eq!(
            local_selections[0].head,
            DisplayPoint::new(DisplayRow(6), 0)
        );
        // moves cursor on buffer boundary back two lines
        // and doesn't allow selection to bleed through
        assert_eq!(
            local_selections[1].range,
            DisplayPoint::new(DisplayRow(10), 0)..DisplayPoint::new(DisplayRow(13), 0)
        );
        assert_eq!(
            local_selections[1].head,
            DisplayPoint::new(DisplayRow(12), 0)
        );
    }

    #[gpui::test]
    fn test_layout_with_placeholder_text_and_blocks(cx: &mut TestAppContext) {
        init_test(cx, |_| {});

        let window = cx.add_window(|cx| {
            let buffer = MultiBuffer::build_simple("", cx);
            Editor::new(EditorMode::Full, buffer, None, true, cx)
        });
        let cx = &mut VisualTestContext::from_window(*window, cx);
        let editor = window.root(cx).unwrap();
        let style = cx.update(|cx| editor.read(cx).style().unwrap().clone());
        window
            .update(cx, |editor, cx| {
                editor.set_placeholder_text("hello", cx);
                editor.insert_blocks(
                    [BlockProperties {
                        style: BlockStyle::Fixed,
                        placement: BlockPlacement::Above(Anchor::min()),
                        height: 3,
                        render: Arc::new(|cx| div().h(3. * cx.line_height()).into_any()),
                        priority: 0,
                    }],
                    None,
                    cx,
                );

                // Blur the editor so that it displays placeholder text.
                cx.blur();
            })
            .unwrap();

        let (_, state) = cx.draw(point(px(500.), px(500.)), size(px(500.), px(500.)), |_| {
            EditorElement::new(&editor, style)
        });
        assert_eq!(state.position_map.line_layouts.len(), 4);
        assert_eq!(
            state
                .line_numbers
                .iter()
                .map(Option::is_some)
                .collect::<Vec<_>>(),
            &[false, false, false, true]
        );
    }

    #[gpui::test]
    fn test_all_invisibles_drawing(cx: &mut TestAppContext) {
        const TAB_SIZE: u32 = 4;

        let input_text = "\t \t|\t| a b";
        let expected_invisibles = vec![
            Invisible::Tab {
                line_start_offset: 0,
                line_end_offset: TAB_SIZE as usize,
            },
            Invisible::Whitespace {
                line_offset: TAB_SIZE as usize,
            },
            Invisible::Tab {
                line_start_offset: TAB_SIZE as usize + 1,
                line_end_offset: TAB_SIZE as usize * 2,
            },
            Invisible::Tab {
                line_start_offset: TAB_SIZE as usize * 2 + 1,
                line_end_offset: TAB_SIZE as usize * 3,
            },
            Invisible::Whitespace {
                line_offset: TAB_SIZE as usize * 3 + 1,
            },
            Invisible::Whitespace {
                line_offset: TAB_SIZE as usize * 3 + 3,
            },
        ];
        assert_eq!(
            expected_invisibles.len(),
            input_text
                .chars()
                .filter(|initial_char| initial_char.is_whitespace())
                .count(),
            "Hardcoded expected invisibles differ from the actual ones in '{input_text}'"
        );

        for show_line_numbers in [true, false] {
            init_test(cx, |s| {
                s.defaults.show_whitespaces = Some(ShowWhitespaceSetting::All);
                s.defaults.tab_size = NonZeroU32::new(TAB_SIZE);
            });

            let actual_invisibles = collect_invisibles_from_new_editor(
                cx,
                EditorMode::Full,
                input_text,
                px(500.0),
                show_line_numbers,
            );

            assert_eq!(expected_invisibles, actual_invisibles);
        }
    }

    #[gpui::test]
    fn test_invisibles_dont_appear_in_certain_editors(cx: &mut TestAppContext) {
        init_test(cx, |s| {
            s.defaults.show_whitespaces = Some(ShowWhitespaceSetting::All);
            s.defaults.tab_size = NonZeroU32::new(4);
        });

        for editor_mode_without_invisibles in [
            EditorMode::SingleLine { auto_width: false },
            EditorMode::AutoHeight { max_lines: 100 },
        ] {
            for show_line_numbers in [true, false] {
                let invisibles = collect_invisibles_from_new_editor(
                    cx,
                    editor_mode_without_invisibles,
                    "\t\t\t| | a b",
                    px(500.0),
                    show_line_numbers,
                );
                assert!(invisibles.is_empty(),
                    "For editor mode {editor_mode_without_invisibles:?} no invisibles was expected but got {invisibles:?}");
            }
        }
    }

    #[gpui::test]
    fn test_wrapped_invisibles_drawing(cx: &mut TestAppContext) {
        let tab_size = 4;
        let input_text = "a\tbcd     ".repeat(9);
        let repeated_invisibles = [
            Invisible::Tab {
                line_start_offset: 1,
                line_end_offset: tab_size as usize,
            },
            Invisible::Whitespace {
                line_offset: tab_size as usize + 3,
            },
            Invisible::Whitespace {
                line_offset: tab_size as usize + 4,
            },
            Invisible::Whitespace {
                line_offset: tab_size as usize + 5,
            },
            Invisible::Whitespace {
                line_offset: tab_size as usize + 6,
            },
            Invisible::Whitespace {
                line_offset: tab_size as usize + 7,
            },
        ];
        let expected_invisibles = std::iter::once(repeated_invisibles)
            .cycle()
            .take(9)
            .flatten()
            .collect::<Vec<_>>();
        assert_eq!(
            expected_invisibles.len(),
            input_text
                .chars()
                .filter(|initial_char| initial_char.is_whitespace())
                .count(),
            "Hardcoded expected invisibles differ from the actual ones in '{input_text}'"
        );
        info!("Expected invisibles: {expected_invisibles:?}");

        init_test(cx, |_| {});

        // Put the same string with repeating whitespace pattern into editors of various size,
        // take deliberately small steps during resizing, to put all whitespace kinds near the wrap point.
        let resize_step = 10.0;
        let mut editor_width = 200.0;
        while editor_width <= 1000.0 {
            for show_line_numbers in [true, false] {
                update_test_language_settings(cx, |s| {
                    s.defaults.tab_size = NonZeroU32::new(tab_size);
                    s.defaults.show_whitespaces = Some(ShowWhitespaceSetting::All);
                    s.defaults.preferred_line_length = Some(editor_width as u32);
                    s.defaults.soft_wrap = Some(language_settings::SoftWrap::PreferredLineLength);
                });

                let actual_invisibles = collect_invisibles_from_new_editor(
                    cx,
                    EditorMode::Full,
                    &input_text,
                    px(editor_width),
                    show_line_numbers,
                );

                // Whatever the editor size is, ensure it has the same invisible kinds in the same order
                // (no good guarantees about the offsets: wrapping could trigger padding and its tests should check the offsets).
                let mut i = 0;
                for (actual_index, actual_invisible) in actual_invisibles.iter().enumerate() {
                    i = actual_index;
                    match expected_invisibles.get(i) {
                        Some(expected_invisible) => match (expected_invisible, actual_invisible) {
                            (Invisible::Whitespace { .. }, Invisible::Whitespace { .. })
                            | (Invisible::Tab { .. }, Invisible::Tab { .. }) => {}
                            _ => {
                                panic!("At index {i}, expected invisible {expected_invisible:?} does not match actual {actual_invisible:?} by kind. Actual invisibles: {actual_invisibles:?}")
                            }
                        },
                        None => {
                            panic!("Unexpected extra invisible {actual_invisible:?} at index {i}")
                        }
                    }
                }
                let missing_expected_invisibles = &expected_invisibles[i + 1..];
                assert!(
                    missing_expected_invisibles.is_empty(),
                    "Missing expected invisibles after index {i}: {missing_expected_invisibles:?}"
                );

                editor_width += resize_step;
            }
        }
    }

    #[gpui::test]
    fn test_inline_completion_popover_text(cx: &mut TestAppContext) {
        init_test(cx, |_| {});

        // Test case 1: Simple insertion
        {
            let window = cx.add_window(|cx| {
                let buffer = MultiBuffer::build_simple("Hello, world!", cx);
                Editor::new(EditorMode::Full, buffer, None, true, cx)
            });
            let cx = &mut VisualTestContext::from_window(*window, cx);

            window
                .update(cx, |editor, cx| {
                    let snapshot = editor.snapshot(cx);
                    let edit_range = snapshot.buffer_snapshot.anchor_after(Point::new(0, 6))
                        ..snapshot.buffer_snapshot.anchor_before(Point::new(0, 6));
                    let edit_start = DisplayPoint::new(DisplayRow(0), 6);
                    let edits = vec![(edit_range, " beautiful".to_string())];

                    let (text, highlights) =
                        inline_completion_popover_text(edit_start, &snapshot, &edits, cx);

                    assert_eq!(text, "Hello, beautiful");
                    assert_eq!(highlights.len(), 1);
                    assert_eq!(highlights[0].0, 6..16);
                    assert_eq!(
                        highlights[0].1.background_color,
                        Some(cx.theme().status().created_background)
                    );
                })
                .unwrap();
        }

        // Test case 2: Replacement
        {
            let window = cx.add_window(|cx| {
                let buffer = MultiBuffer::build_simple("This is a test.", cx);
                Editor::new(EditorMode::Full, buffer, None, true, cx)
            });
            let cx = &mut VisualTestContext::from_window(*window, cx);

            window
                .update(cx, |editor, cx| {
                    let snapshot = editor.snapshot(cx);
                    let edit_start = DisplayPoint::new(DisplayRow(0), 0);
                    let edits = vec![(
                        snapshot.buffer_snapshot.anchor_after(Point::new(0, 0))
                            ..snapshot.buffer_snapshot.anchor_before(Point::new(0, 4)),
                        "That".to_string(),
                    )];

                    let (text, highlights) =
                        inline_completion_popover_text(edit_start, &snapshot, &edits, cx);

                    assert_eq!(text, "That");
                    assert_eq!(highlights.len(), 1);
                    assert_eq!(highlights[0].0, 0..4);
                    assert_eq!(
                        highlights[0].1.background_color,
                        Some(cx.theme().status().created_background)
                    );
                })
                .unwrap();
        }

        // Test case 3: Multiple edits
        {
            let window = cx.add_window(|cx| {
                let buffer = MultiBuffer::build_simple("Hello, world!", cx);
                Editor::new(EditorMode::Full, buffer, None, true, cx)
            });
            let cx = &mut VisualTestContext::from_window(*window, cx);

            window
                .update(cx, |editor, cx| {
                    let snapshot = editor.snapshot(cx);
                    let edit_start = DisplayPoint::new(DisplayRow(0), 0);
                    let edits = vec![
                        (
                            snapshot.buffer_snapshot.anchor_after(Point::new(0, 0))
                                ..snapshot.buffer_snapshot.anchor_before(Point::new(0, 5)),
                            "Greetings".into(),
                        ),
                        (
                            snapshot.buffer_snapshot.anchor_after(Point::new(0, 12))
                                ..snapshot.buffer_snapshot.anchor_before(Point::new(0, 13)),
                            " and universe".into(),
                        ),
                    ];

                    let (text, highlights) =
                        inline_completion_popover_text(edit_start, &snapshot, &edits, cx);

                    assert_eq!(text, "Greetings, world and universe");
                    assert_eq!(highlights.len(), 2);
                    assert_eq!(highlights[0].0, 0..9);
                    assert_eq!(highlights[1].0, 16..29);
                    assert_eq!(
                        highlights[0].1.background_color,
                        Some(cx.theme().status().created_background)
                    );
                    assert_eq!(
                        highlights[1].1.background_color,
                        Some(cx.theme().status().created_background)
                    );
                })
                .unwrap();
        }

        // Test case 4: Multiple lines with edits
        {
            let window = cx.add_window(|cx| {
                let buffer = MultiBuffer::build_simple(
                    "First line\nSecond line\nThird line\nFourth line",
                    cx,
                );
                Editor::new(EditorMode::Full, buffer, None, true, cx)
            });
            let cx = &mut VisualTestContext::from_window(*window, cx);

            window
                .update(cx, |editor, cx| {
                    let snapshot = editor.snapshot(cx);
                    let edit_start = DisplayPoint::new(DisplayRow(1), 0);
                    let edits = vec![
                        (
                            snapshot.buffer_snapshot.anchor_before(Point::new(1, 7))
                                ..snapshot.buffer_snapshot.anchor_before(Point::new(1, 11)),
                            "modified".to_string(),
                        ),
                        (
                            snapshot.buffer_snapshot.anchor_before(Point::new(2, 0))
                                ..snapshot.buffer_snapshot.anchor_before(Point::new(2, 10)),
                            "New third line".to_string(),
                        ),
                        (
                            snapshot.buffer_snapshot.anchor_before(Point::new(3, 6))
                                ..snapshot.buffer_snapshot.anchor_before(Point::new(3, 6)),
                            " updated".to_string(),
                        ),
                    ];

                    let (text, highlights) =
                        inline_completion_popover_text(edit_start, &snapshot, &edits, cx);

                    assert_eq!(text, "Second modified\nNew third line\nFourth updated");
                    assert_eq!(highlights.len(), 3);
                    assert_eq!(highlights[0].0, 7..15); // "modified"
                    assert_eq!(highlights[1].0, 16..30); // "New third line"
                    assert_eq!(highlights[2].0, 37..45); // " updated"

                    for highlight in &highlights {
                        assert_eq!(
                            highlight.1.background_color,
                            Some(cx.theme().status().created_background)
                        );
                    }
                })
                .unwrap();
        }
    }

    fn collect_invisibles_from_new_editor(
        cx: &mut TestAppContext,
        editor_mode: EditorMode,
        input_text: &str,
        editor_width: Pixels,
        show_line_numbers: bool,
    ) -> Vec<Invisible> {
        info!(
            "Creating editor with mode {editor_mode:?}, width {}px and text '{input_text}'",
            editor_width.0
        );
        let window = cx.add_window(|cx| {
            let buffer = MultiBuffer::build_simple(input_text, cx);
            Editor::new(editor_mode, buffer, None, true, cx)
        });
        let cx = &mut VisualTestContext::from_window(*window, cx);
        let editor = window.root(cx).unwrap();

        let style = cx.update(|cx| editor.read(cx).style().unwrap().clone());
        window
            .update(cx, |editor, cx| {
                editor.set_soft_wrap_mode(language_settings::SoftWrap::EditorWidth, cx);
                editor.set_wrap_width(Some(editor_width), cx);
                editor.set_show_line_numbers(show_line_numbers, cx);
            })
            .unwrap();
        let (_, state) = cx.draw(point(px(500.), px(500.)), size(px(500.), px(500.)), |_| {
            EditorElement::new(&editor, style)
        });
        state
            .position_map
            .line_layouts
            .iter()
            .flat_map(|line_with_invisibles| &line_with_invisibles.invisibles)
            .cloned()
            .collect()
    }
}<|MERGE_RESOLUTION|>--- conflicted
+++ resolved
@@ -5791,7 +5791,6 @@
                         );
                     }
 
-<<<<<<< HEAD
                     let inline_completion_popover = self.layout_inline_completion_popover(
                         &text_hitbox.bounds,
                         &snapshot,
@@ -5806,16 +5805,12 @@
                         cx,
                     );
 
-                    let mouse_context_menu =
-                        self.layout_mouse_context_menu(&snapshot, start_row..end_row, cx);
-=======
                     let mouse_context_menu = self.layout_mouse_context_menu(
                         &snapshot,
                         start_row..end_row,
                         content_origin,
                         cx,
                     );
->>>>>>> 45642733
 
                     cx.with_element_namespace("crease_toggles", |cx| {
                         self.prepaint_crease_toggles(
