use crate::{
    ActiveDiagnostic, BlockId, COLUMNAR_SELECTION_MODIFIERS, CURSORS_VISIBLE_FOR,
    ChunkRendererContext, ChunkReplacement, ConflictsOurs, ConflictsOursMarker, ConflictsOuter,
    ConflictsTheirs, ConflictsTheirsMarker, ContextMenuPlacement, CursorShape, CustomBlockId,
    DisplayDiffHunk, DisplayPoint, DisplayRow, DocumentHighlightRead, DocumentHighlightWrite,
    EditDisplayMode, Editor, EditorMode, EditorSettings, EditorSnapshot, EditorStyle,
    FILE_HEADER_HEIGHT, FocusedBlock, GutterDimensions, HalfPageDown, HalfPageUp, HandleInput,
    HoveredCursor, InlayHintRefreshReason, InlineCompletion, JumpData, LineDown, LineHighlight,
    LineUp, MAX_LINE_LEN, MIN_LINE_NUMBER_DIGITS, MINIMAP_FONT_SIZE,
    MULTI_BUFFER_EXCERPT_HEADER_HEIGHT, OpenExcerpts, PageDown, PageUp, PhantomBreakpointIndicator,
    Point, RowExt, RowRangeExt, SelectPhase, SelectedTextHighlight, Selection, SoftWrap,
    StickyHeaderExcerpt, ToPoint, ToggleFold,
    code_context_menus::{CodeActionsMenu, MENU_ASIDE_MAX_WIDTH, MENU_ASIDE_MIN_WIDTH, MENU_GAP},
    display_map::{
        Block, BlockContext, BlockStyle, DisplaySnapshot, EditorMargins, FoldId, HighlightedChunk,
        ToDisplayPoint,
    },
    editor_settings::{
        CurrentLineHighlight, DoubleClickInMultibuffer, MinimapThumb, MinimapThumbBorder,
        MultiCursorModifier, ScrollBeyondLastLine, ScrollbarAxes, ScrollbarDiagnostics,
        ShowMinimap, ShowScrollbar,
    },
    git::blame::{BlameRenderer, GitBlame, GlobalBlameRenderer},
    hover_popover::{
        self, HOVER_POPOVER_GAP, MIN_POPOVER_CHARACTER_WIDTH, MIN_POPOVER_LINE_HEIGHT,
        POPOVER_RIGHT_OFFSET, hover_at,
    },
    inlay_hint_settings,
    items::BufferSearchHighlights,
    mouse_context_menu::{self, MenuPosition},
    scroll::{ActiveScrollbarState, ScrollbarThumbState, scroll_amount::ScrollAmount},
};
use buffer_diff::{DiffHunkStatus, DiffHunkStatusKind};
use collections::{BTreeMap, HashMap};
use feature_flags::{DebuggerFeatureFlag, FeatureFlagAppExt};
use file_icons::FileIcons;
use git::{
    Oid,
    blame::{BlameEntry, ParsedCommitMessage},
    status::FileStatus,
};
use gpui::{
    Action, Along, AnyElement, App, AppContext, AvailableSpace, Axis as ScrollbarAxis, BorderStyle,
    Bounds, ClickEvent, ContentMask, Context, Corner, Corners, CursorStyle, DispatchPhase, Edges,
    Element, ElementInputHandler, Entity, Focusable as _, FontId, GlobalElementId, Hitbox, Hsla,
    InteractiveElement, IntoElement, IsZero, Keystroke, Length, ModifiersChangedEvent, MouseButton,
    MouseDownEvent, MouseMoveEvent, MouseUpEvent, PaintQuad, ParentElement, Pixels, ScrollDelta,
    ScrollHandle, ScrollWheelEvent, ShapedLine, SharedString, Size, StatefulInteractiveElement,
    Style, Styled, TextRun, TextStyleRefinement, WeakEntity, Window, anchored, deferred, div, fill,
    linear_color_stop, linear_gradient, outline, point, px, quad, relative, size, solid_background,
    transparent_black,
};
use itertools::Itertools;
use language::language_settings::{
    IndentGuideBackgroundColoring, IndentGuideColoring, IndentGuideSettings, ShowWhitespaceSetting,
};
use lsp::DiagnosticSeverity;
use markdown::Markdown;
use multi_buffer::{
    Anchor, ExcerptId, ExcerptInfo, ExpandExcerptDirection, ExpandInfo, MultiBufferPoint,
    MultiBufferRow, RowInfo,
};

use project::{
    ProjectPath,
    debugger::breakpoint_store::Breakpoint,
    project_settings::{self, GitGutterSetting, GitHunkStyleSetting, ProjectSettings},
};
use settings::Settings;
use smallvec::{SmallVec, smallvec};
use std::{
    any::TypeId,
    borrow::Cow,
    cmp::{self, Ordering},
    fmt::{self, Write},
    iter, mem,
    ops::{Deref, Range},
    rc::Rc,
    sync::Arc,
    time::Duration,
};
use sum_tree::Bias;
use text::BufferId;
use theme::{ActiveTheme, Appearance, BufferLineHeight, PlayerColor};
use ui::{ButtonLike, KeyBinding, POPOVER_Y_PADDING, Tooltip, h_flex, prelude::*};
use unicode_segmentation::UnicodeSegmentation;
use util::{RangeExt, ResultExt, debug_panic};
use workspace::{CollaboratorId, Workspace, item::Item, notifications::NotifyTaskExt};

const INLINE_BLAME_PADDING_EM_WIDTHS: f32 = 7.;

/// Determines what kinds of highlights should be applied to a lines background.
#[derive(Clone, Copy, Default)]
struct LineHighlightSpec {
    selection: bool,
    breakpoint: bool,
    _active_stack_frame: bool,
}

#[derive(Debug)]
struct SelectionLayout {
    head: DisplayPoint,
    cursor_shape: CursorShape,
    is_newest: bool,
    is_local: bool,
    range: Range<DisplayPoint>,
    active_rows: Range<DisplayRow>,
    user_name: Option<SharedString>,
}

impl SelectionLayout {
    fn new<T: ToPoint + ToDisplayPoint + Clone>(
        selection: Selection<T>,
        line_mode: bool,
        cursor_shape: CursorShape,
        map: &DisplaySnapshot,
        is_newest: bool,
        is_local: bool,
        user_name: Option<SharedString>,
    ) -> Self {
        let point_selection = selection.map(|p| p.to_point(&map.buffer_snapshot));
        let display_selection = point_selection.map(|p| p.to_display_point(map));
        let mut range = display_selection.range();
        let mut head = display_selection.head();
        let mut active_rows = map.prev_line_boundary(point_selection.start).1.row()
            ..map.next_line_boundary(point_selection.end).1.row();

        // vim visual line mode
        if line_mode {
            let point_range = map.expand_to_line(point_selection.range());
            range = point_range.start.to_display_point(map)..point_range.end.to_display_point(map);
        }

        // any vim visual mode (including line mode)
        if (cursor_shape == CursorShape::Block || cursor_shape == CursorShape::Hollow)
            && !range.is_empty()
            && !selection.reversed
        {
            if head.column() > 0 {
                head = map.clip_point(DisplayPoint::new(head.row(), head.column() - 1), Bias::Left)
            } else if head.row().0 > 0 && head != map.max_point() {
                head = map.clip_point(
                    DisplayPoint::new(
                        head.row().previous_row(),
                        map.line_len(head.row().previous_row()),
                    ),
                    Bias::Left,
                );
                // updating range.end is a no-op unless you're cursor is
                // on the newline containing a multi-buffer divider
                // in which case the clip_point may have moved the head up
                // an additional row.
                range.end = DisplayPoint::new(head.row().next_row(), 0);
                active_rows.end = head.row();
            }
        }

        Self {
            head,
            cursor_shape,
            is_newest,
            is_local,
            range,
            active_rows,
            user_name,
        }
    }
}

pub struct EditorElement {
    editor: Entity<Editor>,
    style: EditorStyle,
}

type DisplayRowDelta = u32;

impl EditorElement {
    pub(crate) const SCROLLBAR_WIDTH: Pixels = px(15.);

    pub fn new(editor: &Entity<Editor>, style: EditorStyle) -> Self {
        Self {
            editor: editor.clone(),
            style,
        }
    }

    fn register_actions(&self, window: &mut Window, cx: &mut App) {
        let editor = &self.editor;
        editor.update(cx, |editor, cx| {
            for action in editor.editor_actions.borrow().values() {
                (action)(window, cx)
            }
        });

        crate::rust_analyzer_ext::apply_related_actions(editor, window, cx);
        crate::clangd_ext::apply_related_actions(editor, window, cx);

        register_action(editor, window, Editor::open_context_menu);
        register_action(editor, window, Editor::move_left);
        register_action(editor, window, Editor::move_right);
        register_action(editor, window, Editor::move_down);
        register_action(editor, window, Editor::move_down_by_lines);
        register_action(editor, window, Editor::select_down_by_lines);
        register_action(editor, window, Editor::move_up);
        register_action(editor, window, Editor::move_up_by_lines);
        register_action(editor, window, Editor::select_up_by_lines);
        register_action(editor, window, Editor::select_page_down);
        register_action(editor, window, Editor::select_page_up);
        register_action(editor, window, Editor::cancel);
        register_action(editor, window, Editor::newline);
        register_action(editor, window, Editor::newline_above);
        register_action(editor, window, Editor::newline_below);
        register_action(editor, window, Editor::backspace);
        register_action(editor, window, Editor::delete);
        register_action(editor, window, Editor::tab);
        register_action(editor, window, Editor::backtab);
        register_action(editor, window, Editor::indent);
        register_action(editor, window, Editor::outdent);
        register_action(editor, window, Editor::autoindent);
        register_action(editor, window, Editor::delete_line);
        register_action(editor, window, Editor::join_lines);
        register_action(editor, window, Editor::sort_lines_case_sensitive);
        register_action(editor, window, Editor::sort_lines_case_insensitive);
        register_action(editor, window, Editor::reverse_lines);
        register_action(editor, window, Editor::shuffle_lines);
        register_action(editor, window, Editor::toggle_case);
        register_action(editor, window, Editor::convert_to_upper_case);
        register_action(editor, window, Editor::convert_to_lower_case);
        register_action(editor, window, Editor::convert_to_title_case);
        register_action(editor, window, Editor::convert_to_snake_case);
        register_action(editor, window, Editor::convert_to_kebab_case);
        register_action(editor, window, Editor::convert_to_upper_camel_case);
        register_action(editor, window, Editor::convert_to_lower_camel_case);
        register_action(editor, window, Editor::convert_to_opposite_case);
        register_action(editor, window, Editor::convert_to_rot13);
        register_action(editor, window, Editor::convert_to_rot47);
        register_action(editor, window, Editor::delete_to_previous_word_start);
        register_action(editor, window, Editor::delete_to_previous_subword_start);
        register_action(editor, window, Editor::delete_to_next_word_end);
        register_action(editor, window, Editor::delete_to_next_subword_end);
        register_action(editor, window, Editor::delete_to_beginning_of_line);
        register_action(editor, window, Editor::delete_to_end_of_line);
        register_action(editor, window, Editor::cut_to_end_of_line);
        register_action(editor, window, Editor::duplicate_line_up);
        register_action(editor, window, Editor::duplicate_line_down);
        register_action(editor, window, Editor::duplicate_selection);
        register_action(editor, window, Editor::move_line_up);
        register_action(editor, window, Editor::move_line_down);
        register_action(editor, window, Editor::transpose);
        register_action(editor, window, Editor::rewrap);
        register_action(editor, window, Editor::cut);
        register_action(editor, window, Editor::kill_ring_cut);
        register_action(editor, window, Editor::kill_ring_yank);
        register_action(editor, window, Editor::copy);
        register_action(editor, window, Editor::copy_and_trim);
        register_action(editor, window, Editor::paste);
        register_action(editor, window, Editor::undo);
        register_action(editor, window, Editor::redo);
        register_action(editor, window, Editor::move_page_up);
        register_action(editor, window, Editor::move_page_down);
        register_action(editor, window, Editor::next_screen);
        register_action(editor, window, Editor::scroll_cursor_top);
        register_action(editor, window, Editor::scroll_cursor_center);
        register_action(editor, window, Editor::scroll_cursor_bottom);
        register_action(editor, window, Editor::scroll_cursor_center_top_bottom);
        register_action(editor, window, |editor, _: &LineDown, window, cx| {
            editor.scroll_screen(&ScrollAmount::Line(1.), window, cx)
        });
        register_action(editor, window, |editor, _: &LineUp, window, cx| {
            editor.scroll_screen(&ScrollAmount::Line(-1.), window, cx)
        });
        register_action(editor, window, |editor, _: &HalfPageDown, window, cx| {
            editor.scroll_screen(&ScrollAmount::Page(0.5), window, cx)
        });
        register_action(
            editor,
            window,
            |editor, HandleInput(text): &HandleInput, window, cx| {
                if text.is_empty() {
                    return;
                }
                editor.handle_input(text, window, cx);
            },
        );
        register_action(editor, window, |editor, _: &HalfPageUp, window, cx| {
            editor.scroll_screen(&ScrollAmount::Page(-0.5), window, cx)
        });
        register_action(editor, window, |editor, _: &PageDown, window, cx| {
            editor.scroll_screen(&ScrollAmount::Page(1.), window, cx)
        });
        register_action(editor, window, |editor, _: &PageUp, window, cx| {
            editor.scroll_screen(&ScrollAmount::Page(-1.), window, cx)
        });
        register_action(editor, window, Editor::move_to_previous_word_start);
        register_action(editor, window, Editor::move_to_previous_subword_start);
        register_action(editor, window, Editor::move_to_next_word_end);
        register_action(editor, window, Editor::move_to_next_subword_end);
        register_action(editor, window, Editor::move_to_beginning_of_line);
        register_action(editor, window, Editor::move_to_end_of_line);
        register_action(editor, window, Editor::move_to_start_of_paragraph);
        register_action(editor, window, Editor::move_to_end_of_paragraph);
        register_action(editor, window, Editor::move_to_beginning);
        register_action(editor, window, Editor::move_to_end);
        register_action(editor, window, Editor::move_to_start_of_excerpt);
        register_action(editor, window, Editor::move_to_start_of_next_excerpt);
        register_action(editor, window, Editor::move_to_end_of_excerpt);
        register_action(editor, window, Editor::move_to_end_of_previous_excerpt);
        register_action(editor, window, Editor::select_up);
        register_action(editor, window, Editor::select_down);
        register_action(editor, window, Editor::select_left);
        register_action(editor, window, Editor::select_right);
        register_action(editor, window, Editor::select_to_previous_word_start);
        register_action(editor, window, Editor::select_to_previous_subword_start);
        register_action(editor, window, Editor::select_to_next_word_end);
        register_action(editor, window, Editor::select_to_next_subword_end);
        register_action(editor, window, Editor::select_to_beginning_of_line);
        register_action(editor, window, Editor::select_to_end_of_line);
        register_action(editor, window, Editor::select_to_start_of_paragraph);
        register_action(editor, window, Editor::select_to_end_of_paragraph);
        register_action(editor, window, Editor::select_to_start_of_excerpt);
        register_action(editor, window, Editor::select_to_start_of_next_excerpt);
        register_action(editor, window, Editor::select_to_end_of_excerpt);
        register_action(editor, window, Editor::select_to_end_of_previous_excerpt);
        register_action(editor, window, Editor::select_to_beginning);
        register_action(editor, window, Editor::select_to_end);
        register_action(editor, window, Editor::select_all);
        register_action(editor, window, |editor, action, window, cx| {
            editor.select_all_matches(action, window, cx).log_err();
        });
        register_action(editor, window, Editor::select_line);
        register_action(editor, window, Editor::split_selection_into_lines);
        register_action(editor, window, Editor::add_selection_above);
        register_action(editor, window, Editor::add_selection_below);
        register_action(editor, window, |editor, action, window, cx| {
            editor.select_next(action, window, cx).log_err();
        });
        register_action(editor, window, |editor, action, window, cx| {
            editor.select_previous(action, window, cx).log_err();
        });
        register_action(editor, window, |editor, action, window, cx| {
            editor.find_next_match(action, window, cx).log_err();
        });
        register_action(editor, window, |editor, action, window, cx| {
            editor.find_previous_match(action, window, cx).log_err();
        });
        register_action(editor, window, Editor::toggle_comments);
        register_action(editor, window, Editor::select_larger_syntax_node);
        register_action(editor, window, Editor::select_smaller_syntax_node);
        register_action(editor, window, Editor::select_enclosing_symbol);
        register_action(editor, window, Editor::move_to_enclosing_bracket);
        register_action(editor, window, Editor::undo_selection);
        register_action(editor, window, Editor::redo_selection);
        if !editor.read(cx).is_singleton(cx) {
            register_action(editor, window, Editor::expand_excerpts);
            register_action(editor, window, Editor::expand_excerpts_up);
            register_action(editor, window, Editor::expand_excerpts_down);
        }
        register_action(editor, window, Editor::go_to_diagnostic);
        register_action(editor, window, Editor::go_to_prev_diagnostic);
        register_action(editor, window, Editor::go_to_next_hunk);
        register_action(editor, window, Editor::go_to_prev_hunk);
        register_action(editor, window, |editor, action, window, cx| {
            editor
                .go_to_definition(action, window, cx)
                .detach_and_log_err(cx);
        });
        register_action(editor, window, |editor, action, window, cx| {
            editor
                .go_to_definition_split(action, window, cx)
                .detach_and_log_err(cx);
        });
        register_action(editor, window, |editor, action, window, cx| {
            editor
                .go_to_declaration(action, window, cx)
                .detach_and_log_err(cx);
        });
        register_action(editor, window, |editor, action, window, cx| {
            editor
                .go_to_declaration_split(action, window, cx)
                .detach_and_log_err(cx);
        });
        register_action(editor, window, |editor, action, window, cx| {
            editor
                .go_to_implementation(action, window, cx)
                .detach_and_log_err(cx);
        });
        register_action(editor, window, |editor, action, window, cx| {
            editor
                .go_to_implementation_split(action, window, cx)
                .detach_and_log_err(cx);
        });
        register_action(editor, window, |editor, action, window, cx| {
            editor
                .go_to_type_definition(action, window, cx)
                .detach_and_log_err(cx);
        });
        register_action(editor, window, |editor, action, window, cx| {
            editor
                .go_to_type_definition_split(action, window, cx)
                .detach_and_log_err(cx);
        });
        register_action(editor, window, Editor::open_url);
        register_action(editor, window, Editor::open_selected_filename);
        register_action(editor, window, Editor::fold);
        register_action(editor, window, Editor::fold_at_level);
        register_action(editor, window, Editor::fold_all);
        register_action(editor, window, Editor::fold_function_bodies);
        register_action(editor, window, Editor::fold_recursive);
        register_action(editor, window, Editor::toggle_fold);
        register_action(editor, window, Editor::toggle_fold_recursive);
        register_action(editor, window, Editor::unfold_lines);
        register_action(editor, window, Editor::unfold_recursive);
        register_action(editor, window, Editor::unfold_all);
        register_action(editor, window, Editor::fold_selected_ranges);
        register_action(editor, window, Editor::set_mark);
        register_action(editor, window, Editor::swap_selection_ends);
        register_action(editor, window, Editor::show_completions);
        register_action(editor, window, Editor::show_word_completions);
        register_action(editor, window, Editor::toggle_code_actions);
        register_action(editor, window, Editor::open_excerpts);
        register_action(editor, window, Editor::open_excerpts_in_split);
        register_action(editor, window, Editor::open_proposed_changes_editor);
        register_action(editor, window, Editor::toggle_soft_wrap);
        register_action(editor, window, Editor::toggle_tab_bar);
        register_action(editor, window, Editor::toggle_line_numbers);
        register_action(editor, window, Editor::toggle_relative_line_numbers);
        register_action(editor, window, Editor::toggle_indent_guides);
        register_action(editor, window, Editor::toggle_inlay_hints);
        register_action(editor, window, Editor::toggle_edit_predictions);
        register_action(editor, window, Editor::toggle_inline_diagnostics);
        register_action(editor, window, hover_popover::hover);
        register_action(editor, window, Editor::reveal_in_finder);
        register_action(editor, window, Editor::copy_path);
        register_action(editor, window, Editor::copy_relative_path);
        register_action(editor, window, Editor::copy_file_name);
        register_action(editor, window, Editor::copy_file_name_without_extension);
        register_action(editor, window, Editor::copy_highlight_json);
        register_action(editor, window, Editor::copy_permalink_to_line);
        register_action(editor, window, Editor::open_permalink_to_line);
        register_action(editor, window, Editor::copy_file_location);
        register_action(editor, window, Editor::toggle_git_blame);
        register_action(editor, window, Editor::toggle_git_blame_inline);
        register_action(editor, window, Editor::open_git_blame_commit);
        register_action(editor, window, Editor::toggle_selected_diff_hunks);
        register_action(editor, window, Editor::toggle_staged_selected_diff_hunks);
        register_action(editor, window, Editor::stage_and_next);
        register_action(editor, window, Editor::unstage_and_next);
        register_action(editor, window, Editor::expand_all_diff_hunks);
        register_action(editor, window, Editor::go_to_previous_change);
        register_action(editor, window, Editor::go_to_next_change);

        register_action(editor, window, |editor, action, window, cx| {
            if let Some(task) = editor.format(action, window, cx) {
                task.detach_and_notify_err(window, cx);
            } else {
                cx.propagate();
            }
        });
        register_action(editor, window, |editor, action, window, cx| {
            if let Some(task) = editor.format_selections(action, window, cx) {
                task.detach_and_notify_err(window, cx);
            } else {
                cx.propagate();
            }
        });
        register_action(editor, window, |editor, action, window, cx| {
            if let Some(task) = editor.organize_imports(action, window, cx) {
                task.detach_and_notify_err(window, cx);
            } else {
                cx.propagate();
            }
        });
        register_action(editor, window, Editor::restart_language_server);
        register_action(editor, window, Editor::stop_language_server);
        register_action(editor, window, Editor::show_character_palette);
        register_action(editor, window, |editor, action, window, cx| {
            if let Some(task) = editor.confirm_completion(action, window, cx) {
                task.detach_and_notify_err(window, cx);
            } else {
                cx.propagate();
            }
        });
        register_action(editor, window, |editor, action, window, cx| {
            if let Some(task) = editor.confirm_completion_replace(action, window, cx) {
                task.detach_and_notify_err(window, cx);
            } else {
                cx.propagate();
            }
        });
        register_action(editor, window, |editor, action, window, cx| {
            if let Some(task) = editor.confirm_completion_insert(action, window, cx) {
                task.detach_and_notify_err(window, cx);
            } else {
                cx.propagate();
            }
        });
        register_action(editor, window, |editor, action, window, cx| {
            if let Some(task) = editor.compose_completion(action, window, cx) {
                task.detach_and_notify_err(window, cx);
            } else {
                cx.propagate();
            }
        });
        register_action(editor, window, |editor, action, window, cx| {
            if let Some(task) = editor.confirm_code_action(action, window, cx) {
                task.detach_and_notify_err(window, cx);
            } else {
                cx.propagate();
            }
        });
        register_action(editor, window, |editor, action, window, cx| {
            if let Some(task) = editor.rename(action, window, cx) {
                task.detach_and_notify_err(window, cx);
            } else {
                cx.propagate();
            }
        });
        register_action(editor, window, |editor, action, window, cx| {
            if let Some(task) = editor.confirm_rename(action, window, cx) {
                task.detach_and_notify_err(window, cx);
            } else {
                cx.propagate();
            }
        });
        register_action(editor, window, |editor, action, window, cx| {
            if let Some(task) = editor.find_all_references(action, window, cx) {
                task.detach_and_log_err(cx);
            } else {
                cx.propagate();
            }
        });
        register_action(editor, window, Editor::show_signature_help);
        register_action(editor, window, Editor::next_edit_prediction);
        register_action(editor, window, Editor::previous_edit_prediction);
        register_action(editor, window, Editor::show_inline_completion);
        register_action(editor, window, Editor::context_menu_first);
        register_action(editor, window, Editor::context_menu_prev);
        register_action(editor, window, Editor::context_menu_next);
        register_action(editor, window, Editor::context_menu_last);
        register_action(editor, window, Editor::display_cursor_names);
        register_action(editor, window, Editor::unique_lines_case_insensitive);
        register_action(editor, window, Editor::unique_lines_case_sensitive);
        register_action(editor, window, Editor::accept_partial_inline_completion);
        register_action(editor, window, Editor::accept_edit_prediction);
        register_action(editor, window, Editor::restore_file);
        register_action(editor, window, Editor::git_restore);
        register_action(editor, window, Editor::apply_all_diff_hunks);
        register_action(editor, window, Editor::apply_selected_diff_hunks);
        register_action(editor, window, Editor::open_active_item_in_terminal);
        register_action(editor, window, Editor::reload_file);
        register_action(editor, window, Editor::spawn_nearest_task);
        register_action(editor, window, Editor::insert_uuid_v4);
        register_action(editor, window, Editor::insert_uuid_v7);
        register_action(editor, window, Editor::open_selections_in_multibuffer);
        if cx.has_flag::<DebuggerFeatureFlag>() {
            register_action(editor, window, Editor::toggle_breakpoint);
            register_action(editor, window, Editor::edit_log_breakpoint);
            register_action(editor, window, Editor::enable_breakpoint);
            register_action(editor, window, Editor::disable_breakpoint);
        }
    }

    fn register_key_listeners(&self, window: &mut Window, _: &mut App, layout: &EditorLayout) {
        let position_map = layout.position_map.clone();
        window.on_key_event({
            let editor = self.editor.clone();
            move |event: &ModifiersChangedEvent, phase, window, cx| {
                if phase != DispatchPhase::Bubble {
                    return;
                }
                editor.update(cx, |editor, cx| {
                    let inlay_hint_settings = inlay_hint_settings(
                        editor.selections.newest_anchor().head(),
                        &editor.buffer.read(cx).snapshot(cx),
                        cx,
                    );

                    if let Some(inlay_modifiers) = inlay_hint_settings
                        .toggle_on_modifiers_press
                        .as_ref()
                        .filter(|modifiers| modifiers.modified())
                    {
                        editor.refresh_inlay_hints(
                            InlayHintRefreshReason::ModifiersChanged(
                                inlay_modifiers == &event.modifiers,
                            ),
                            cx,
                        );
                    }

                    if editor.hover_state.focused(window, cx) {
                        return;
                    }

                    editor.handle_modifiers_changed(event.modifiers, &position_map, window, cx);
                })
            }
        });
    }

    fn mouse_left_down(
        editor: &mut Editor,
        event: &MouseDownEvent,
        hovered_hunk: Option<Range<Anchor>>,
        position_map: &PositionMap,
        line_numbers: &HashMap<MultiBufferRow, LineNumberLayout>,
        window: &mut Window,
        cx: &mut Context<Editor>,
    ) {
        if window.default_prevented() {
            return;
        }

        let text_hitbox = &position_map.text_hitbox;
        let gutter_hitbox = &position_map.gutter_hitbox;
        let mut click_count = event.click_count;
        let mut modifiers = event.modifiers;

        if let Some(hovered_hunk) = hovered_hunk {
            editor.toggle_single_diff_hunk(hovered_hunk, cx);
            cx.notify();
            return;
        } else if gutter_hitbox.is_hovered(window) {
            click_count = 3; // Simulate triple-click when clicking the gutter to select lines
        } else if !text_hitbox.is_hovered(window) {
            return;
        }

        let is_singleton = editor.buffer().read(cx).is_singleton();

        if click_count == 2 && !is_singleton {
            match EditorSettings::get_global(cx).double_click_in_multibuffer {
                DoubleClickInMultibuffer::Select => {
                    // do nothing special on double click, all selection logic is below
                }
                DoubleClickInMultibuffer::Open => {
                    if modifiers.alt {
                        // if double click is made with alt, pretend it's a regular double click without opening and alt,
                        // and run the selection logic.
                        modifiers.alt = false;
                    } else {
                        let scroll_position_row =
                            position_map.scroll_pixel_position.y / position_map.line_height;
                        let display_row = (((event.position - gutter_hitbox.bounds.origin).y
                            + position_map.scroll_pixel_position.y)
                            / position_map.line_height)
                            as u32;
                        let multi_buffer_row = position_map
                            .snapshot
                            .display_point_to_point(
                                DisplayPoint::new(DisplayRow(display_row), 0),
                                Bias::Right,
                            )
                            .row;
                        let line_offset_from_top = display_row - scroll_position_row as u32;
                        // if double click is made without alt, open the corresponding excerp
                        editor.open_excerpts_common(
                            Some(JumpData::MultiBufferRow {
                                row: MultiBufferRow(multi_buffer_row),
                                line_offset_from_top,
                            }),
                            false,
                            window,
                            cx,
                        );
                        return;
                    }
                }
            }
        }

        let point_for_position = position_map.point_for_position(event.position);
        let position = point_for_position.previous_valid;
        if modifiers == COLUMNAR_SELECTION_MODIFIERS {
            editor.select(
                SelectPhase::BeginColumnar {
                    position,
                    reset: false,
                    goal_column: point_for_position.exact_unclipped.column(),
                },
                window,
                cx,
            );
        } else if modifiers.shift && !modifiers.control && !modifiers.alt && !modifiers.secondary()
        {
            editor.select(
                SelectPhase::Extend {
                    position,
                    click_count,
                },
                window,
                cx,
            );
        } else {
            let multi_cursor_setting = EditorSettings::get_global(cx).multi_cursor_modifier;
            let multi_cursor_modifier = match multi_cursor_setting {
                MultiCursorModifier::Alt => modifiers.alt,
                MultiCursorModifier::CmdOrCtrl => modifiers.secondary(),
            };
            editor.select(
                SelectPhase::Begin {
                    position,
                    add: multi_cursor_modifier,
                    click_count,
                },
                window,
                cx,
            );
        }
        cx.stop_propagation();

        if !is_singleton {
            let display_row = (((event.position - gutter_hitbox.bounds.origin).y
                + position_map.scroll_pixel_position.y)
                / position_map.line_height) as u32;
            let multi_buffer_row = position_map
                .snapshot
                .display_point_to_point(DisplayPoint::new(DisplayRow(display_row), 0), Bias::Right)
                .row;
            if line_numbers
                .get(&MultiBufferRow(multi_buffer_row))
                .and_then(|line_number| line_number.hitbox.as_ref())
                .is_some_and(|hitbox| hitbox.contains(&event.position))
            {
                let scroll_position_row =
                    position_map.scroll_pixel_position.y / position_map.line_height;
                let line_offset_from_top = display_row - scroll_position_row as u32;

                editor.open_excerpts_common(
                    Some(JumpData::MultiBufferRow {
                        row: MultiBufferRow(multi_buffer_row),
                        line_offset_from_top,
                    }),
                    modifiers.alt,
                    window,
                    cx,
                );
                cx.stop_propagation();
            }
        }
    }

    fn mouse_right_down(
        editor: &mut Editor,
        event: &MouseDownEvent,
        position_map: &PositionMap,
        window: &mut Window,
        cx: &mut Context<Editor>,
    ) {
        if position_map.gutter_hitbox.is_hovered(window) {
            let gutter_right_padding = editor.gutter_dimensions.right_padding;
            let hitbox = &position_map.gutter_hitbox;

            if event.position.x <= hitbox.bounds.right() - gutter_right_padding {
                let point_for_position = position_map.point_for_position(event.position);
                editor.set_breakpoint_context_menu(
                    point_for_position.previous_valid.row(),
                    None,
                    event.position,
                    window,
                    cx,
                );
            }
            return;
        }

        if !position_map.text_hitbox.is_hovered(window) {
            return;
        }

        let point_for_position = position_map.point_for_position(event.position);
        mouse_context_menu::deploy_context_menu(
            editor,
            Some(event.position),
            point_for_position.previous_valid,
            window,
            cx,
        );
        cx.stop_propagation();
    }

    fn mouse_middle_down(
        editor: &mut Editor,
        event: &MouseDownEvent,
        position_map: &PositionMap,
        window: &mut Window,
        cx: &mut Context<Editor>,
    ) {
        if !position_map.text_hitbox.is_hovered(window) || window.default_prevented() {
            return;
        }

        let point_for_position = position_map.point_for_position(event.position);
        let position = point_for_position.previous_valid;

        editor.select(
            SelectPhase::BeginColumnar {
                position,
                reset: true,
                goal_column: point_for_position.exact_unclipped.column(),
            },
            window,
            cx,
        );
    }

    fn mouse_up(
        editor: &mut Editor,
        event: &MouseUpEvent,
        position_map: &PositionMap,
        window: &mut Window,
        cx: &mut Context<Editor>,
    ) {
        let text_hitbox = &position_map.text_hitbox;
        let end_selection = editor.has_pending_selection();
        let pending_nonempty_selections = editor.has_pending_nonempty_selection();

        if end_selection {
            editor.select(SelectPhase::End, window, cx);
        }

        if end_selection && pending_nonempty_selections {
            cx.stop_propagation();
        } else if cfg!(any(target_os = "linux", target_os = "freebsd"))
            && event.button == MouseButton::Middle
        {
            if !text_hitbox.is_hovered(window) || editor.read_only(cx) {
                return;
            }

            #[cfg(any(target_os = "linux", target_os = "freebsd"))]
            if EditorSettings::get_global(cx).middle_click_paste {
                if let Some(text) = cx.read_from_primary().and_then(|item| item.text()) {
                    let point_for_position = position_map.point_for_position(event.position);
                    let position = point_for_position.previous_valid;

                    editor.select(
                        SelectPhase::Begin {
                            position,
                            add: false,
                            click_count: 1,
                        },
                        window,
                        cx,
                    );
                    editor.insert(&text, window, cx);
                }
                cx.stop_propagation()
            }
        }
    }

    fn click(
        editor: &mut Editor,
        event: &ClickEvent,
        position_map: &PositionMap,
        window: &mut Window,
        cx: &mut Context<Editor>,
    ) {
        let text_hitbox = &position_map.text_hitbox;
        let pending_nonempty_selections = editor.has_pending_nonempty_selection();

        let multi_cursor_setting = EditorSettings::get_global(cx).multi_cursor_modifier;
        let multi_cursor_modifier = match multi_cursor_setting {
            MultiCursorModifier::Alt => event.modifiers().secondary(),
            MultiCursorModifier::CmdOrCtrl => event.modifiers().alt,
        };

        if !pending_nonempty_selections && multi_cursor_modifier && text_hitbox.is_hovered(window) {
            let point = position_map.point_for_position(event.up.position);
            editor.handle_click_hovered_link(point, event.modifiers(), window, cx);

            cx.stop_propagation();
        }
    }

    fn mouse_dragged(
        editor: &mut Editor,
        event: &MouseMoveEvent,
        position_map: &PositionMap,
        window: &mut Window,
        cx: &mut Context<Editor>,
    ) {
        if !editor.has_pending_selection() {
            return;
        }

        let text_bounds = position_map.text_hitbox.bounds;
        let point_for_position = position_map.point_for_position(event.position);
        let mut scroll_delta = gpui::Point::<f32>::default();
        let vertical_margin = position_map.line_height.min(text_bounds.size.height / 3.0);
        let top = text_bounds.origin.y + vertical_margin;
        let bottom = text_bounds.bottom_left().y - vertical_margin;
        if event.position.y < top {
            scroll_delta.y = -scale_vertical_mouse_autoscroll_delta(top - event.position.y);
        }
        if event.position.y > bottom {
            scroll_delta.y = scale_vertical_mouse_autoscroll_delta(event.position.y - bottom);
        }

        // We need horizontal width of text
        let style = editor.style.clone().unwrap_or_default();
        let font_id = window.text_system().resolve_font(&style.text.font());
        let font_size = style.text.font_size.to_pixels(window.rem_size());
        let em_width = window.text_system().em_width(font_id, font_size).unwrap();

        let scroll_margin_x = EditorSettings::get_global(cx).horizontal_scroll_margin;

        let scroll_space: Pixels = scroll_margin_x * em_width;

        let left = text_bounds.origin.x + scroll_space;
        let right = text_bounds.top_right().x - scroll_space;

        if event.position.x < left {
            scroll_delta.x = -scale_horizontal_mouse_autoscroll_delta(left - event.position.x);
        }
        if event.position.x > right {
            scroll_delta.x = scale_horizontal_mouse_autoscroll_delta(event.position.x - right);
        }

        editor.select(
            SelectPhase::Update {
                position: point_for_position.previous_valid,
                goal_column: point_for_position.exact_unclipped.column(),
                scroll_delta,
            },
            window,
            cx,
        );
    }

    fn mouse_moved(
        editor: &mut Editor,
        event: &MouseMoveEvent,
        position_map: &PositionMap,
        window: &mut Window,
        cx: &mut Context<Editor>,
    ) {
        let text_hitbox = &position_map.text_hitbox;
        let gutter_hitbox = &position_map.gutter_hitbox;
        let modifiers = event.modifiers;
        let gutter_hovered = gutter_hitbox.is_hovered(window);
        editor.set_gutter_hovered(gutter_hovered, cx);
        editor.mouse_cursor_hidden = false;

        if gutter_hovered {
            let new_point = position_map
                .point_for_position(event.position)
                .previous_valid;
            let buffer_anchor = position_map
                .snapshot
                .display_point_to_anchor(new_point, Bias::Left);

            if let Some((buffer_snapshot, file)) = position_map
                .snapshot
                .buffer_snapshot
                .buffer_for_excerpt(buffer_anchor.excerpt_id)
                .and_then(|buffer| buffer.file().map(|file| (buffer, file)))
            {
                let was_hovered = editor.gutter_breakpoint_indicator.0.is_some();
                let as_point = text::ToPoint::to_point(&buffer_anchor.text_anchor, buffer_snapshot);

                let is_visible = editor
                    .gutter_breakpoint_indicator
                    .0
                    .map_or(false, |indicator| indicator.is_active);

                let has_existing_breakpoint =
                    editor.breakpoint_store.as_ref().map_or(false, |store| {
                        let Some(project) = &editor.project else {
                            return false;
                        };
                        let Some(abs_path) = project.read(cx).absolute_path(
                            &ProjectPath {
                                path: file.path().clone(),
                                worktree_id: file.worktree_id(cx),
                            },
                            cx,
                        ) else {
                            return false;
                        };
                        store
                            .read(cx)
                            .breakpoint_at_row(&abs_path, as_point.row, cx)
                            .is_some()
                    });

                editor.gutter_breakpoint_indicator.0 = Some(PhantomBreakpointIndicator {
                    display_row: new_point.row(),
                    is_active: is_visible,
                    collides_with_existing_breakpoint: has_existing_breakpoint,
                });

                editor.gutter_breakpoint_indicator.1.get_or_insert_with(|| {
                    cx.spawn(async move |this, cx| {
                        if !was_hovered {
                            cx.background_executor()
                                .timer(Duration::from_millis(200))
                                .await;
                        }

                        this.update(cx, |this, cx| {
                            if let Some(indicator) = this.gutter_breakpoint_indicator.0.as_mut() {
                                indicator.is_active = true;
                            }

                            cx.notify();
                        })
                        .ok();
                    })
                });
            } else {
                editor.gutter_breakpoint_indicator = (None, None);
            }
        } else {
            editor.gutter_breakpoint_indicator = (None, None);
        }

        cx.notify();

        // Don't trigger hover popover if mouse is hovering over context menu
        if text_hitbox.is_hovered(window) {
            let point_for_position = position_map.point_for_position(event.position);

            editor.update_hovered_link(
                point_for_position,
                &position_map.snapshot,
                modifiers,
                window,
                cx,
            );

            if let Some(point) = point_for_position.as_valid() {
                let anchor = position_map
                    .snapshot
                    .buffer_snapshot
                    .anchor_before(point.to_offset(&position_map.snapshot, Bias::Left));
                hover_at(editor, Some(anchor), window, cx);
                Self::update_visible_cursor(editor, point, position_map, window, cx);
            } else {
                hover_at(editor, None, window, cx);
            }
        } else {
            editor.hide_hovered_link(cx);
            hover_at(editor, None, window, cx);
        }
    }

    fn update_visible_cursor(
        editor: &mut Editor,
        point: DisplayPoint,
        position_map: &PositionMap,
        window: &mut Window,
        cx: &mut Context<Editor>,
    ) {
        let snapshot = &position_map.snapshot;
        let Some(hub) = editor.collaboration_hub() else {
            return;
        };
        let start = snapshot.display_snapshot.clip_point(
            DisplayPoint::new(point.row(), point.column().saturating_sub(1)),
            Bias::Left,
        );
        let end = snapshot.display_snapshot.clip_point(
            DisplayPoint::new(
                point.row(),
                (point.column() + 1).min(snapshot.line_len(point.row())),
            ),
            Bias::Right,
        );

        let range = snapshot
            .buffer_snapshot
            .anchor_at(start.to_point(&snapshot.display_snapshot), Bias::Left)
            ..snapshot
                .buffer_snapshot
                .anchor_at(end.to_point(&snapshot.display_snapshot), Bias::Right);

        let Some(selection) = snapshot.remote_selections_in_range(&range, hub, cx).next() else {
            return;
        };
        let key = crate::HoveredCursor {
            replica_id: selection.replica_id,
            selection_id: selection.selection.id,
        };
        editor.hovered_cursors.insert(
            key.clone(),
            cx.spawn_in(window, async move |editor, cx| {
                cx.background_executor().timer(CURSORS_VISIBLE_FOR).await;
                editor
                    .update(cx, |editor, cx| {
                        editor.hovered_cursors.remove(&key);
                        cx.notify();
                    })
                    .ok();
            }),
        );
        cx.notify()
    }

    fn layout_selections(
        &self,
        start_anchor: Anchor,
        end_anchor: Anchor,
        local_selections: &[Selection<Point>],
        snapshot: &EditorSnapshot,
        start_row: DisplayRow,
        end_row: DisplayRow,
        window: &mut Window,
        cx: &mut App,
    ) -> (
        Vec<(PlayerColor, Vec<SelectionLayout>)>,
        BTreeMap<DisplayRow, LineHighlightSpec>,
        Option<DisplayPoint>,
    ) {
        let mut selections: Vec<(PlayerColor, Vec<SelectionLayout>)> = Vec::new();
        let mut active_rows = BTreeMap::new();
        let mut newest_selection_head = None;

        let Some(editor_with_selections) = self.editor_with_selections(cx) else {
            return (selections, active_rows, newest_selection_head);
        };

        editor_with_selections.update(cx, |editor, cx| {
            if editor.show_local_selections {
                let mut layouts = Vec::new();
                let newest = editor.selections.newest(cx);
                for selection in local_selections.iter().cloned() {
                    let is_empty = selection.start == selection.end;
                    let is_newest = selection == newest;

                    let layout = SelectionLayout::new(
                        selection,
                        editor.selections.line_mode,
                        editor.cursor_shape,
                        &snapshot.display_snapshot,
                        is_newest,
                        editor.leader_id.is_none(),
                        None,
                    );
                    if is_newest {
                        newest_selection_head = Some(layout.head);
                    }

                    for row in cmp::max(layout.active_rows.start.0, start_row.0)
                        ..=cmp::min(layout.active_rows.end.0, end_row.0)
                    {
                        let contains_non_empty_selection = active_rows
                            .entry(DisplayRow(row))
                            .or_insert_with(LineHighlightSpec::default);
                        contains_non_empty_selection.selection |= !is_empty;
                    }
                    layouts.push(layout);
                }

                let player = editor.current_user_player_color(cx);
                selections.push((player, layouts));
            }

            if let Some(collaboration_hub) = &editor.collaboration_hub {
                // When following someone, render the local selections in their color.
                if let Some(leader_id) = editor.leader_id {
                    match leader_id {
                        CollaboratorId::PeerId(peer_id) => {
                            if let Some(collaborator) =
                                collaboration_hub.collaborators(cx).get(&peer_id)
                            {
                                if let Some(participant_index) = collaboration_hub
                                    .user_participant_indices(cx)
                                    .get(&collaborator.user_id)
                                {
                                    if let Some((local_selection_style, _)) = selections.first_mut()
                                    {
                                        *local_selection_style = cx
                                            .theme()
                                            .players()
                                            .color_for_participant(participant_index.0);
                                    }
                                }
                            }
                        }
                        CollaboratorId::Agent => {
                            if let Some((local_selection_style, _)) = selections.first_mut() {
                                *local_selection_style = cx.theme().players().agent();
                            }
                        }
                    }
                }

                let mut remote_selections = HashMap::default();
                for selection in snapshot.remote_selections_in_range(
                    &(start_anchor..end_anchor),
                    collaboration_hub.as_ref(),
                    cx,
                ) {
                    // Don't re-render the leader's selections, since the local selections
                    // match theirs.
                    if Some(selection.collaborator_id) == editor.leader_id {
                        continue;
                    }
                    let key = HoveredCursor {
                        replica_id: selection.replica_id,
                        selection_id: selection.selection.id,
                    };

                    let is_shown =
                        editor.show_cursor_names || editor.hovered_cursors.contains_key(&key);

                    remote_selections
                        .entry(selection.replica_id)
                        .or_insert((selection.color, Vec::new()))
                        .1
                        .push(SelectionLayout::new(
                            selection.selection,
                            selection.line_mode,
                            selection.cursor_shape,
                            &snapshot.display_snapshot,
                            false,
                            false,
                            if is_shown { selection.user_name } else { None },
                        ));
                }

                selections.extend(remote_selections.into_values());
            } else if !editor.is_focused(window) && editor.show_cursor_when_unfocused {
                let layouts = snapshot
                    .buffer_snapshot
                    .selections_in_range(&(start_anchor..end_anchor), true)
                    .map(move |(_, line_mode, cursor_shape, selection)| {
                        SelectionLayout::new(
                            selection,
                            line_mode,
                            cursor_shape,
                            &snapshot.display_snapshot,
                            false,
                            false,
                            None,
                        )
                    })
                    .collect::<Vec<_>>();
                let player = editor.current_user_player_color(cx);
                selections.push((player, layouts));
            }
        });
        (selections, active_rows, newest_selection_head)
    }

    fn collect_cursors(
        &self,
        snapshot: &EditorSnapshot,
        cx: &mut App,
    ) -> Vec<(DisplayPoint, Hsla)> {
        let editor = self.editor.read(cx);
        let mut cursors = Vec::new();
        let mut skip_local = false;
        let mut add_cursor = |anchor: Anchor, color| {
            cursors.push((anchor.to_display_point(&snapshot.display_snapshot), color));
        };
        // Remote cursors
        if let Some(collaboration_hub) = &editor.collaboration_hub {
            for remote_selection in snapshot.remote_selections_in_range(
                &(Anchor::min()..Anchor::max()),
                collaboration_hub.deref(),
                cx,
            ) {
                add_cursor(
                    remote_selection.selection.head(),
                    remote_selection.color.cursor,
                );
                if Some(remote_selection.collaborator_id) == editor.leader_id {
                    skip_local = true;
                }
            }
        }
        // Local cursors
        if !skip_local {
            let color = cx.theme().players().local().cursor;
            editor.selections.disjoint.iter().for_each(|selection| {
                add_cursor(selection.head(), color);
            });
            if let Some(ref selection) = editor.selections.pending_anchor() {
                add_cursor(selection.head(), color);
            }
        }
        cursors
    }

    fn layout_visible_cursors(
        &self,
        snapshot: &EditorSnapshot,
        selections: &[(PlayerColor, Vec<SelectionLayout>)],
        row_block_types: &HashMap<DisplayRow, bool>,
        visible_display_row_range: Range<DisplayRow>,
        line_layouts: &[LineWithInvisibles],
        text_hitbox: &Hitbox,
        content_origin: gpui::Point<Pixels>,
        scroll_position: gpui::Point<f32>,
        scroll_pixel_position: gpui::Point<Pixels>,
        line_height: Pixels,
        em_width: Pixels,
        em_advance: Pixels,
        autoscroll_containing_element: bool,
        window: &mut Window,
        cx: &mut App,
    ) -> Vec<CursorLayout> {
        let mut autoscroll_bounds = None;
        let cursor_layouts = self.editor.update(cx, |editor, cx| {
            let mut cursors = Vec::new();

            let show_local_cursors = editor.show_local_cursors(window, cx);

            for (player_color, selections) in selections {
                for selection in selections {
                    let cursor_position = selection.head;

                    let in_range = visible_display_row_range.contains(&cursor_position.row());
                    if (selection.is_local && !show_local_cursors)
                        || !in_range
                        || row_block_types.get(&cursor_position.row()) == Some(&true)
                    {
                        continue;
                    }

                    let cursor_row_layout = &line_layouts
                        [cursor_position.row().minus(visible_display_row_range.start) as usize];
                    let cursor_column = cursor_position.column() as usize;

                    let cursor_character_x = cursor_row_layout.x_for_index(cursor_column);
                    let mut block_width =
                        cursor_row_layout.x_for_index(cursor_column + 1) - cursor_character_x;
                    if block_width == Pixels::ZERO {
                        block_width = em_advance;
                    }
                    let block_text = if let CursorShape::Block = selection.cursor_shape {
                        snapshot
                            .grapheme_at(cursor_position)
                            .or_else(|| {
                                if cursor_column == 0 {
                                    snapshot.placeholder_text().and_then(|s| {
                                        s.graphemes(true).next().map(|s| s.to_string().into())
                                    })
                                } else {
                                    None
                                }
                            })
                            .and_then(|text| {
                                let len = text.len();

                                let font = cursor_row_layout
                                    .font_id_for_index(cursor_column)
                                    .and_then(|cursor_font_id| {
                                        window.text_system().get_font_for_id(cursor_font_id)
                                    })
                                    .unwrap_or(self.style.text.font());

                                // Invert the text color for the block cursor. Ensure that the text
                                // color is opaque enough to be visible against the background color.
                                //
                                // 0.75 is an arbitrary threshold to determine if the background color is
                                // opaque enough to use as a text color.
                                //
                                // TODO: In the future we should ensure themes have a `text_inverse` color.
                                let color = if cx.theme().colors().editor_background.a < 0.75 {
                                    match cx.theme().appearance {
                                        Appearance::Dark => Hsla::black(),
                                        Appearance::Light => Hsla::white(),
                                    }
                                } else {
                                    cx.theme().colors().editor_background
                                };

                                window
                                    .text_system()
                                    .shape_line(
                                        text,
                                        cursor_row_layout.font_size,
                                        &[TextRun {
                                            len,
                                            font,
                                            color,
                                            background_color: None,
                                            strikethrough: None,
                                            underline: None,
                                        }],
                                    )
                                    .log_err()
                            })
                    } else {
                        None
                    };

                    let x = cursor_character_x - scroll_pixel_position.x;
                    let y = (cursor_position.row().as_f32()
                        - scroll_pixel_position.y / line_height)
                        * line_height;
                    if selection.is_newest {
                        editor.pixel_position_of_newest_cursor = Some(point(
                            text_hitbox.origin.x + x + block_width / 2.,
                            text_hitbox.origin.y + y + line_height / 2.,
                        ));

                        if autoscroll_containing_element {
                            let top = text_hitbox.origin.y
                                + (cursor_position.row().as_f32() - scroll_position.y - 3.).max(0.)
                                    * line_height;
                            let left = text_hitbox.origin.x
                                + (cursor_position.column() as f32 - scroll_position.x - 3.)
                                    .max(0.)
                                    * em_width;

                            let bottom = text_hitbox.origin.y
                                + (cursor_position.row().as_f32() - scroll_position.y + 4.)
                                    * line_height;
                            let right = text_hitbox.origin.x
                                + (cursor_position.column() as f32 - scroll_position.x + 4.)
                                    * em_width;

                            autoscroll_bounds =
                                Some(Bounds::from_corners(point(left, top), point(right, bottom)))
                        }
                    }

                    let mut cursor = CursorLayout {
                        color: player_color.cursor,
                        block_width,
                        origin: point(x, y),
                        line_height,
                        shape: selection.cursor_shape,
                        block_text,
                        cursor_name: None,
                    };
                    let cursor_name = selection.user_name.clone().map(|name| CursorName {
                        string: name,
                        color: self.style.background,
                        is_top_row: cursor_position.row().0 == 0,
                    });
                    cursor.layout(content_origin, cursor_name, window, cx);
                    cursors.push(cursor);
                }
            }

            cursors
        });

        if let Some(bounds) = autoscroll_bounds {
            window.request_autoscroll(bounds);
        }

        cursor_layouts
    }

    fn layout_scrollbars(
        &self,
        snapshot: &EditorSnapshot,
        scrollbar_layout_information: &ScrollbarLayoutInformation,
        content_offset: gpui::Point<Pixels>,
        scroll_position: gpui::Point<f32>,
        non_visible_cursors: bool,
        right_margin: Pixels,
        editor_width: Pixels,
        window: &mut Window,
        cx: &mut App,
    ) -> Option<EditorScrollbars> {
        if !snapshot.mode.is_full() || !self.editor.read(cx).show_scrollbars {
            return None;
        }

        // If a drag took place after we started dragging the scrollbar,
        // cancel the scrollbar drag.
        if cx.has_active_drag() {
            self.editor.update(cx, |editor, cx| {
                editor.scroll_manager.reset_scrollbar_state(cx)
            });
        }

        let scrollbar_settings = EditorSettings::get_global(cx).scrollbar;
        let show_scrollbars = match scrollbar_settings.show {
            ShowScrollbar::Auto => {
                let editor = self.editor.read(cx);
                let is_singleton = editor.is_singleton(cx);
                // Git
                (is_singleton && scrollbar_settings.git_diff && snapshot.buffer_snapshot.has_diff_hunks())
                ||
                // Buffer Search Results
                (is_singleton && scrollbar_settings.search_results && editor.has_background_highlights::<BufferSearchHighlights>())
                ||
                // Selected Text Occurrences
                (is_singleton && scrollbar_settings.selected_text && editor.has_background_highlights::<SelectedTextHighlight>())
                ||
                // Selected Symbol Occurrences
                (is_singleton && scrollbar_settings.selected_symbol && (editor.has_background_highlights::<DocumentHighlightRead>() || editor.has_background_highlights::<DocumentHighlightWrite>()))
                ||
                // Diagnostics
                (is_singleton && scrollbar_settings.diagnostics != ScrollbarDiagnostics::None && snapshot.buffer_snapshot.has_diagnostics())
                ||
                // Cursors out of sight
                non_visible_cursors
                ||
                // Scrollmanager
                editor.scroll_manager.scrollbars_visible()
            }
            ShowScrollbar::System => self.editor.read(cx).scroll_manager.scrollbars_visible(),
            ShowScrollbar::Always => true,
            ShowScrollbar::Never => return None,
        };

        Some(EditorScrollbars::from_scrollbar_axes(
            scrollbar_settings.axes,
            scrollbar_layout_information,
            content_offset,
            scroll_position,
            self.style.scrollbar_width,
            right_margin,
            editor_width,
            show_scrollbars,
            self.editor.read(cx).scroll_manager.active_scrollbar_state(),
            window,
        ))
    }

    fn layout_minimap(
        &self,
        snapshot: &EditorSnapshot,
        minimap_width: Pixels,
        scroll_position: gpui::Point<f32>,
        scrollbar_layout_information: &ScrollbarLayoutInformation,
        scrollbar_layout: Option<&EditorScrollbars>,
        window: &mut Window,
        cx: &mut App,
    ) -> Option<MinimapLayout> {
        let minimap_editor = self
            .editor
            .read_with(cx, |editor, _| editor.minimap().cloned())?;

        let minimap_settings = EditorSettings::get_global(cx).minimap;

        if !snapshot.mode.is_full()
            || minimap_width.is_zero()
            || matches!(
                minimap_settings.show,
                ShowMinimap::Never | ShowMinimap::Auto if scrollbar_layout.is_none_or(|layout| !layout.visible)
            )
        {
            return None;
        }

        const MINIMAP_AXIS: ScrollbarAxis = ScrollbarAxis::Vertical;

        let ScrollbarLayoutInformation {
            editor_bounds,
            scroll_range,
            glyph_grid_cell,
        } = scrollbar_layout_information;

        let line_height = glyph_grid_cell.height;
        let scroll_position = scroll_position.along(MINIMAP_AXIS);

        let top_right_anchor = scrollbar_layout
            .and_then(|layout| layout.vertical.as_ref())
            .map(|vertical_scrollbar| vertical_scrollbar.hitbox.origin)
            .unwrap_or_else(|| editor_bounds.top_right());

        let show_thumb = match minimap_settings.thumb {
            MinimapThumb::Always => true,
            MinimapThumb::Hover => self.editor.update(cx, |editor, _| {
                editor.scroll_manager.minimap_thumb_visible()
            }),
        };

        let minimap_bounds = Bounds::from_corner_and_size(
            Corner::TopRight,
            top_right_anchor,
            size(minimap_width, editor_bounds.size.height),
        );
        let minimap_line_height = self.get_minimap_line_height(
            minimap_editor
                .read_with(cx, |editor, _| {
                    editor
                        .text_style_refinement
                        .as_ref()
                        .and_then(|refinement| refinement.font_size)
                })
                .unwrap_or(MINIMAP_FONT_SIZE),
            window,
            cx,
        );
        let minimap_height = minimap_bounds.size.height;

        let visible_editor_lines = editor_bounds.size.height / line_height;
        let total_editor_lines = scroll_range.height / line_height;
        let minimap_lines = minimap_height / minimap_line_height;

        let minimap_scroll_top = MinimapLayout::calculate_minimap_top_offset(
            total_editor_lines,
            visible_editor_lines,
            minimap_lines,
            scroll_position,
        );

        let layout = ScrollbarLayout::for_minimap(
            window.insert_hitbox(minimap_bounds, false),
            visible_editor_lines,
            total_editor_lines,
            minimap_line_height,
            scroll_position,
            minimap_scroll_top,
        );

        minimap_editor.update(cx, |editor, cx| {
            editor.set_scroll_position(point(0., minimap_scroll_top), window, cx)
        });

        // Required for the drop shadow to be visible
        const PADDING_OFFSET: Pixels = px(4.);

        let mut minimap = div()
            .size_full()
            .shadow_sm()
            .px(PADDING_OFFSET)
            .child(minimap_editor)
            .into_any_element();

        let extended_bounds = minimap_bounds.extend(Edges {
            right: PADDING_OFFSET,
            left: PADDING_OFFSET,
            ..Default::default()
        });
        minimap.layout_as_root(extended_bounds.size.into(), window, cx);
        window.with_absolute_element_offset(extended_bounds.origin, |window| {
            minimap.prepaint(window, cx)
        });

        Some(MinimapLayout {
            minimap,
            thumb_layout: layout,
            show_thumb,
            thumb_border_style: minimap_settings.thumb_border,
            minimap_line_height,
            minimap_scroll_top,
            max_scroll_top: total_editor_lines,
        })
    }

    fn get_minimap_line_height(
        &self,
        font_size: AbsoluteLength,
        window: &mut Window,
        cx: &mut App,
    ) -> Pixels {
        let rem_size = self.rem_size(cx).unwrap_or(window.rem_size());
        let mut text_style = self.style.text.clone();
        text_style.font_size = font_size;
        text_style.line_height_in_pixels(rem_size)
    }

    fn prepaint_crease_toggles(
        &self,
        crease_toggles: &mut [Option<AnyElement>],
        line_height: Pixels,
        gutter_dimensions: &GutterDimensions,
        gutter_settings: crate::editor_settings::Gutter,
        scroll_pixel_position: gpui::Point<Pixels>,
        gutter_hitbox: &Hitbox,
        window: &mut Window,
        cx: &mut App,
    ) {
        for (ix, crease_toggle) in crease_toggles.iter_mut().enumerate() {
            if let Some(crease_toggle) = crease_toggle {
                debug_assert!(gutter_settings.folds);
                let available_space = size(
                    AvailableSpace::MinContent,
                    AvailableSpace::Definite(line_height * 0.55),
                );
                let crease_toggle_size = crease_toggle.layout_as_root(available_space, window, cx);

                let position = point(
                    gutter_dimensions.width - gutter_dimensions.right_padding,
                    ix as f32 * line_height - (scroll_pixel_position.y % line_height),
                );
                let centering_offset = point(
                    (gutter_dimensions.fold_area_width() - crease_toggle_size.width) / 2.,
                    (line_height - crease_toggle_size.height) / 2.,
                );
                let origin = gutter_hitbox.origin + position + centering_offset;
                crease_toggle.prepaint_as_root(origin, available_space, window, cx);
            }
        }
    }

    fn prepaint_expand_toggles(
        &self,
        expand_toggles: &mut [Option<(AnyElement, gpui::Point<Pixels>)>],
        window: &mut Window,
        cx: &mut App,
    ) {
        for (expand_toggle, origin) in expand_toggles.iter_mut().flatten() {
            let available_space = size(AvailableSpace::MinContent, AvailableSpace::MinContent);
            expand_toggle.layout_as_root(available_space, window, cx);
            expand_toggle.prepaint_as_root(*origin, available_space, window, cx);
        }
    }

    fn prepaint_crease_trailers(
        &self,
        trailers: Vec<Option<AnyElement>>,
        lines: &[LineWithInvisibles],
        line_height: Pixels,
        content_origin: gpui::Point<Pixels>,
        scroll_pixel_position: gpui::Point<Pixels>,
        em_width: Pixels,
        window: &mut Window,
        cx: &mut App,
    ) -> Vec<Option<CreaseTrailerLayout>> {
        trailers
            .into_iter()
            .enumerate()
            .map(|(ix, element)| {
                let mut element = element?;
                let available_space = size(
                    AvailableSpace::MinContent,
                    AvailableSpace::Definite(line_height),
                );
                let size = element.layout_as_root(available_space, window, cx);

                let line = &lines[ix];
                let padding = if line.width == Pixels::ZERO {
                    Pixels::ZERO
                } else {
                    4. * em_width
                };
                let position = point(
                    scroll_pixel_position.x + line.width + padding,
                    ix as f32 * line_height - (scroll_pixel_position.y % line_height),
                );
                let centering_offset = point(px(0.), (line_height - size.height) / 2.);
                let origin = content_origin + position + centering_offset;
                element.prepaint_as_root(origin, available_space, window, cx);
                Some(CreaseTrailerLayout {
                    element,
                    bounds: Bounds::new(origin, size),
                })
            })
            .collect()
    }

    // Folds contained in a hunk are ignored apart from shrinking visual size
    // If a fold contains any hunks then that fold line is marked as modified
    fn layout_gutter_diff_hunks(
        &self,
        line_height: Pixels,
        gutter_hitbox: &Hitbox,
        display_rows: Range<DisplayRow>,
        snapshot: &EditorSnapshot,
        window: &mut Window,
        cx: &mut App,
    ) -> Vec<(DisplayDiffHunk, Option<Hitbox>)> {
        let folded_buffers = self.editor.read(cx).folded_buffers(cx);
        let mut display_hunks = snapshot
            .display_diff_hunks_for_rows(display_rows, folded_buffers)
            .map(|hunk| (hunk, None))
            .collect::<Vec<_>>();
        let git_gutter_setting = ProjectSettings::get_global(cx)
            .git
            .git_gutter
            .unwrap_or_default();
        if let GitGutterSetting::TrackedFiles = git_gutter_setting {
            for (hunk, hitbox) in &mut display_hunks {
                if matches!(hunk, DisplayDiffHunk::Unfolded { .. }) {
                    let hunk_bounds =
                        Self::diff_hunk_bounds(snapshot, line_height, gutter_hitbox.bounds, hunk);
                    *hitbox = Some(window.insert_hitbox(hunk_bounds, true));
                }
            }
        }

        display_hunks
    }

    fn layout_inline_diagnostics(
        &self,
        line_layouts: &[LineWithInvisibles],
        crease_trailers: &[Option<CreaseTrailerLayout>],
        row_block_types: &HashMap<DisplayRow, bool>,
        content_origin: gpui::Point<Pixels>,
        scroll_pixel_position: gpui::Point<Pixels>,
        inline_completion_popover_origin: Option<gpui::Point<Pixels>>,
        start_row: DisplayRow,
        end_row: DisplayRow,
        line_height: Pixels,
        em_width: Pixels,
        style: &EditorStyle,
        window: &mut Window,
        cx: &mut App,
    ) -> HashMap<DisplayRow, AnyElement> {
        if self.editor.read(cx).mode().is_minimap() {
            return HashMap::default();
        }
        let max_severity = ProjectSettings::get_global(cx)
            .diagnostics
            .inline
            .max_severity
            .map_or(DiagnosticSeverity::HINT, |severity| match severity {
                project_settings::DiagnosticSeverity::Error => DiagnosticSeverity::ERROR,
                project_settings::DiagnosticSeverity::Warning => DiagnosticSeverity::WARNING,
                project_settings::DiagnosticSeverity::Info => DiagnosticSeverity::INFORMATION,
                project_settings::DiagnosticSeverity::Hint => DiagnosticSeverity::HINT,
            });

        let active_diagnostics_group =
            if let ActiveDiagnostic::Group(group) = &self.editor.read(cx).active_diagnostics {
                Some(group.group_id)
            } else {
                None
            };

        let diagnostics_by_rows = self.editor.update(cx, |editor, cx| {
            let snapshot = editor.snapshot(window, cx);
            editor
                .inline_diagnostics
                .iter()
                .filter(|(_, diagnostic)| diagnostic.severity <= max_severity)
                .filter(|(_, diagnostic)| match active_diagnostics_group {
                    Some(active_diagnostics_group) => {
                        // Active diagnostics are all shown in the editor already, no need to display them inline
                        diagnostic.group_id != active_diagnostics_group
                    }
                    None => true,
                })
                .map(|(point, diag)| (point.to_display_point(&snapshot), diag.clone()))
                .skip_while(|(point, _)| point.row() < start_row)
                .take_while(|(point, _)| point.row() < end_row)
                .filter(|(point, _)| !row_block_types.contains_key(&point.row()))
                .fold(HashMap::default(), |mut acc, (point, diagnostic)| {
                    acc.entry(point.row())
                        .or_insert_with(Vec::new)
                        .push(diagnostic);
                    acc
                })
        });

        if diagnostics_by_rows.is_empty() {
            return HashMap::default();
        }

        let severity_to_color = |sev: &DiagnosticSeverity| match sev {
            &DiagnosticSeverity::ERROR => Color::Error,
            &DiagnosticSeverity::WARNING => Color::Warning,
            &DiagnosticSeverity::INFORMATION => Color::Info,
            &DiagnosticSeverity::HINT => Color::Hint,
            _ => Color::Error,
        };

        let padding = ProjectSettings::get_global(cx).diagnostics.inline.padding as f32 * em_width;
        let min_x = ProjectSettings::get_global(cx)
            .diagnostics
            .inline
            .min_column as f32
            * em_width;

        let mut elements = HashMap::default();
        for (row, mut diagnostics) in diagnostics_by_rows {
            diagnostics.sort_by_key(|diagnostic| {
                (
                    diagnostic.severity,
                    std::cmp::Reverse(diagnostic.is_primary),
                    diagnostic.start.row,
                    diagnostic.start.column,
                )
            });

            let Some(diagnostic_to_render) = diagnostics
                .iter()
                .find(|diagnostic| diagnostic.is_primary)
                .or_else(|| diagnostics.first())
            else {
                continue;
            };

            let pos_y = content_origin.y
                + line_height * (row.0 as f32 - scroll_pixel_position.y / line_height);

            let window_ix = row.0.saturating_sub(start_row.0) as usize;
            let pos_x = {
                let crease_trailer_layout = &crease_trailers[window_ix];
                let line_layout = &line_layouts[window_ix];

                let line_end = if let Some(crease_trailer) = crease_trailer_layout {
                    crease_trailer.bounds.right()
                } else {
                    content_origin.x - scroll_pixel_position.x + line_layout.width
                };

                let padded_line = line_end + padding;
                let min_start = content_origin.x - scroll_pixel_position.x + min_x;

                cmp::max(padded_line, min_start)
            };

            let behind_inline_completion_popover = inline_completion_popover_origin
                .as_ref()
                .map_or(false, |inline_completion_popover_origin| {
                    (pos_y..pos_y + line_height).contains(&inline_completion_popover_origin.y)
                });
            let opacity = if behind_inline_completion_popover {
                0.5
            } else {
                1.0
            };

            let mut element = h_flex()
                .id(("diagnostic", row.0))
                .h(line_height)
                .w_full()
                .px_1()
                .rounded_xs()
                .opacity(opacity)
                .bg(severity_to_color(&diagnostic_to_render.severity)
                    .color(cx)
                    .opacity(0.05))
                .text_color(severity_to_color(&diagnostic_to_render.severity).color(cx))
                .text_sm()
                .font_family(style.text.font().family)
                .child(diagnostic_to_render.message.clone())
                .into_any();

            element.prepaint_as_root(point(pos_x, pos_y), AvailableSpace::min_size(), window, cx);

            elements.insert(row, element);
        }

        elements
    }

    fn layout_inline_blame(
        &self,
        display_row: DisplayRow,
        row_info: &RowInfo,
        line_layout: &LineWithInvisibles,
        crease_trailer: Option<&CreaseTrailerLayout>,
        em_width: Pixels,
        content_origin: gpui::Point<Pixels>,
        scroll_pixel_position: gpui::Point<Pixels>,
        line_height: Pixels,
        text_hitbox: &Hitbox,
        window: &mut Window,
        cx: &mut App,
    ) -> Option<AnyElement> {
        if !self
            .editor
            .update(cx, |editor, cx| editor.render_git_blame_inline(window, cx))
        {
            return None;
        }

        let editor = self.editor.read(cx);
        let blame = editor.blame.clone()?;
        let padding = {
            const INLINE_BLAME_PADDING_EM_WIDTHS: f32 = 6.;
            const INLINE_ACCEPT_SUGGESTION_EM_WIDTHS: f32 = 14.;

            let mut padding = INLINE_BLAME_PADDING_EM_WIDTHS;

            if let Some(inline_completion) = editor.active_inline_completion.as_ref() {
                match &inline_completion.completion {
                    InlineCompletion::Edit {
                        display_mode: EditDisplayMode::TabAccept,
                        ..
                    } => padding += INLINE_ACCEPT_SUGGESTION_EM_WIDTHS,
                    _ => {}
                }
            }

            padding * em_width
        };

        let blame_entry = blame
            .update(cx, |blame, cx| {
                blame.blame_for_rows(&[*row_info], cx).next()
            })
            .flatten()?;

        let mut element = render_inline_blame_entry(blame_entry.clone(), &self.style, cx)?;

        let start_y = content_origin.y
            + line_height * (display_row.as_f32() - scroll_pixel_position.y / line_height);

        let start_x = {
            let line_end = if let Some(crease_trailer) = crease_trailer {
                crease_trailer.bounds.right()
            } else {
                content_origin.x - scroll_pixel_position.x + line_layout.width
            };

            let padded_line_end = line_end + padding;

            let min_column_in_pixels = ProjectSettings::get_global(cx)
                .git
                .inline_blame
                .and_then(|settings| settings.min_column)
                .map(|col| self.column_pixels(col as usize, window, cx))
                .unwrap_or(px(0.));
            let min_start = content_origin.x - scroll_pixel_position.x + min_column_in_pixels;

            cmp::max(padded_line_end, min_start)
        };

        let absolute_offset = point(start_x, start_y);
        let size = element.layout_as_root(AvailableSpace::min_size(), window, cx);
        let bounds = Bounds::new(absolute_offset, size);

        self.layout_blame_entry_popover(
            bounds,
            blame_entry,
            blame,
            line_height,
            text_hitbox,
            window,
            cx,
        );

        element.prepaint_as_root(absolute_offset, AvailableSpace::min_size(), window, cx);

        Some(element)
    }

    fn layout_blame_entry_popover(
        &self,
        parent_bounds: Bounds<Pixels>,
        blame_entry: BlameEntry,
        blame: Entity<GitBlame>,
        line_height: Pixels,
        text_hitbox: &Hitbox,
        window: &mut Window,
        cx: &mut App,
    ) {
        let mouse_position = window.mouse_position();
        let mouse_over_inline_blame = parent_bounds.contains(&mouse_position);
        let mouse_over_popover = self.editor.update(cx, |editor, _| {
            editor
                .inline_blame_popover
                .as_ref()
                .and_then(|state| state.popover_bounds)
                .map_or(false, |bounds| bounds.contains(&mouse_position))
        });

        self.editor.update(cx, |editor, cx| {
            if mouse_over_inline_blame || mouse_over_popover {
                editor.show_blame_popover(&blame_entry, mouse_position, cx);
            } else {
                editor.hide_blame_popover(cx);
            }
        });

        let should_draw = self.editor.update(cx, |editor, _| {
            editor
                .inline_blame_popover
                .as_ref()
                .map_or(false, |state| state.show_task.is_none())
        });

        if should_draw {
            let maybe_element = self.editor.update(cx, |editor, cx| {
                editor
                    .workspace()
                    .map(|workspace| workspace.downgrade())
                    .zip(
                        editor
                            .inline_blame_popover
                            .as_ref()
                            .map(|p| p.popover_state.clone()),
                    )
                    .and_then(|(workspace, popover_state)| {
                        render_blame_entry_popover(
                            blame_entry,
                            popover_state.scroll_handle,
                            popover_state.commit_message,
                            popover_state.markdown,
                            workspace,
                            &blame,
                            window,
                            cx,
                        )
                    })
            });

            if let Some(mut element) = maybe_element {
                let size = element.layout_as_root(AvailableSpace::min_size(), window, cx);
                let origin = self.editor.update(cx, |editor, _| {
                    let target_point = editor
                        .inline_blame_popover
                        .as_ref()
                        .map_or(mouse_position, |state| state.position);

                    let overall_height = size.height + HOVER_POPOVER_GAP;
                    let popover_origin = if target_point.y > overall_height {
                        point(target_point.x, target_point.y - size.height)
                    } else {
                        point(
                            target_point.x,
                            target_point.y + line_height + HOVER_POPOVER_GAP,
                        )
                    };

                    let horizontal_offset = (text_hitbox.top_right().x
                        - POPOVER_RIGHT_OFFSET
                        - (popover_origin.x + size.width))
                        .min(Pixels::ZERO);

                    point(popover_origin.x + horizontal_offset, popover_origin.y)
                });

                let popover_bounds = Bounds::new(origin, size);
                self.editor.update(cx, |editor, _| {
                    if let Some(state) = &mut editor.inline_blame_popover {
                        state.popover_bounds = Some(popover_bounds);
                    }
                });

                window.defer_draw(element, origin, 2);
            }
        }
    }

    fn layout_blame_entries(
        &self,
        buffer_rows: &[RowInfo],
        em_width: Pixels,
        scroll_position: gpui::Point<f32>,
        line_height: Pixels,
        gutter_hitbox: &Hitbox,
        max_width: Option<Pixels>,
        window: &mut Window,
        cx: &mut App,
    ) -> Option<Vec<AnyElement>> {
        if !self
            .editor
            .update(cx, |editor, cx| editor.render_git_blame_gutter(cx))
        {
            return None;
        }

        let blame = self.editor.read(cx).blame.clone()?;
        let workspace = self.editor.read(cx).workspace()?;
        let blamed_rows: Vec<_> = blame.update(cx, |blame, cx| {
            blame.blame_for_rows(buffer_rows, cx).collect()
        });

        let width = if let Some(max_width) = max_width {
            AvailableSpace::Definite(max_width)
        } else {
            AvailableSpace::MaxContent
        };
        let scroll_top = scroll_position.y * line_height;
        let start_x = em_width;

        let mut last_used_color: Option<(PlayerColor, Oid)> = None;
        let blame_renderer = cx.global::<GlobalBlameRenderer>().0.clone();

        let shaped_lines = blamed_rows
            .into_iter()
            .enumerate()
            .flat_map(|(ix, blame_entry)| {
                let mut element = render_blame_entry(
                    ix,
                    &blame,
                    blame_entry?,
                    &self.style,
                    &mut last_used_color,
                    self.editor.clone(),
                    workspace.clone(),
                    blame_renderer.clone(),
                    cx,
                )?;

                let start_y = ix as f32 * line_height - (scroll_top % line_height);
                let absolute_offset = gutter_hitbox.origin + point(start_x, start_y);

                element.prepaint_as_root(
                    absolute_offset,
                    size(width, AvailableSpace::MinContent),
                    window,
                    cx,
                );

                Some(element)
            })
            .collect();

        Some(shaped_lines)
    }

    fn layout_indent_guides(
        &self,
        content_origin: gpui::Point<Pixels>,
        text_origin: gpui::Point<Pixels>,
        visible_buffer_range: Range<MultiBufferRow>,
        scroll_pixel_position: gpui::Point<Pixels>,
        line_height: Pixels,
        snapshot: &DisplaySnapshot,
        window: &mut Window,
        cx: &mut App,
    ) -> Option<Vec<IndentGuideLayout>> {
        if self.editor.read(cx).mode().is_minimap() {
            return None;
        }
        let indent_guides = self.editor.update(cx, |editor, cx| {
            editor.indent_guides(visible_buffer_range, snapshot, cx)
        })?;

        let active_indent_guide_indices = self.editor.update(cx, |editor, cx| {
            editor
                .find_active_indent_guide_indices(&indent_guides, snapshot, window, cx)
                .unwrap_or_default()
        });

        Some(
            indent_guides
                .into_iter()
                .enumerate()
                .filter_map(|(i, indent_guide)| {
                    let single_indent_width =
                        self.column_pixels(indent_guide.tab_size as usize, window, cx);
                    let total_width = single_indent_width * indent_guide.depth as f32;
                    let start_x = content_origin.x + total_width - scroll_pixel_position.x;
                    if start_x >= text_origin.x {
                        let (offset_y, length) = Self::calculate_indent_guide_bounds(
                            indent_guide.start_row..indent_guide.end_row,
                            line_height,
                            snapshot,
                        );

                        let start_y = content_origin.y + offset_y - scroll_pixel_position.y;

                        Some(IndentGuideLayout {
                            origin: point(start_x, start_y),
                            length,
                            single_indent_width,
                            depth: indent_guide.depth,
                            active: active_indent_guide_indices.contains(&i),
                            settings: indent_guide.settings,
                        })
                    } else {
                        None
                    }
                })
                .collect(),
        )
    }

    fn calculate_indent_guide_bounds(
        row_range: Range<MultiBufferRow>,
        line_height: Pixels,
        snapshot: &DisplaySnapshot,
    ) -> (gpui::Pixels, gpui::Pixels) {
        let start_point = Point::new(row_range.start.0, 0);
        let end_point = Point::new(row_range.end.0, 0);

        let row_range = start_point.to_display_point(snapshot).row()
            ..end_point.to_display_point(snapshot).row();

        let mut prev_line = start_point;
        prev_line.row = prev_line.row.saturating_sub(1);
        let prev_line = prev_line.to_display_point(snapshot).row();

        let mut cons_line = end_point;
        cons_line.row += 1;
        let cons_line = cons_line.to_display_point(snapshot).row();

        let mut offset_y = row_range.start.0 as f32 * line_height;
        let mut length = (cons_line.0.saturating_sub(row_range.start.0)) as f32 * line_height;

        // If we are at the end of the buffer, ensure that the indent guide extends to the end of the line.
        if row_range.end == cons_line {
            length += line_height;
        }

        // If there is a block (e.g. diagnostic) in between the start of the indent guide and the line above,
        // we want to extend the indent guide to the start of the block.
        let mut block_height = 0;
        let mut block_offset = 0;
        let mut found_excerpt_header = false;
        for (_, block) in snapshot.blocks_in_range(prev_line..row_range.start) {
            if matches!(block, Block::ExcerptBoundary { .. }) {
                found_excerpt_header = true;
                break;
            }
            block_offset += block.height();
            block_height += block.height();
        }
        if !found_excerpt_header {
            offset_y -= block_offset as f32 * line_height;
            length += block_height as f32 * line_height;
        }

        // If there is a block (e.g. diagnostic) at the end of an multibuffer excerpt,
        // we want to ensure that the indent guide stops before the excerpt header.
        let mut block_height = 0;
        let mut found_excerpt_header = false;
        for (_, block) in snapshot.blocks_in_range(row_range.end..cons_line) {
            if matches!(block, Block::ExcerptBoundary { .. }) {
                found_excerpt_header = true;
            }
            block_height += block.height();
        }
        if found_excerpt_header {
            length -= block_height as f32 * line_height;
        }

        (offset_y, length)
    }

    fn layout_breakpoints(
        &self,
        line_height: Pixels,
        range: Range<DisplayRow>,
        scroll_pixel_position: gpui::Point<Pixels>,
        gutter_dimensions: &GutterDimensions,
        gutter_hitbox: &Hitbox,
        display_hunks: &[(DisplayDiffHunk, Option<Hitbox>)],
        snapshot: &EditorSnapshot,
        breakpoints: HashMap<DisplayRow, (Anchor, Breakpoint)>,
        row_infos: &[RowInfo],
        window: &mut Window,
        cx: &mut App,
    ) -> Vec<AnyElement> {
        self.editor.update(cx, |editor, cx| {
            breakpoints
                .into_iter()
                .filter_map(|(display_row, (text_anchor, bp))| {
                    if row_infos
                        .get((display_row.0.saturating_sub(range.start.0)) as usize)
                        .is_some_and(|row_info| {
                            row_info.expand_info.is_some()
                                || row_info
                                    .diff_status
                                    .is_some_and(|status| status.is_deleted())
                        })
                    {
                        return None;
                    }

                    if range.start > display_row || range.end < display_row {
                        return None;
                    }

                    let row =
                        MultiBufferRow(DisplayPoint::new(display_row, 0).to_point(&snapshot).row);
                    if snapshot.is_line_folded(row) {
                        return None;
                    }

                    let button = editor.render_breakpoint(text_anchor, display_row, &bp, cx);

                    let button = prepaint_gutter_button(
                        button,
                        display_row,
                        line_height,
                        gutter_dimensions,
                        scroll_pixel_position,
                        gutter_hitbox,
                        display_hunks,
                        window,
                        cx,
                    );
                    Some(button)
                })
                .collect_vec()
        })
    }

    #[allow(clippy::too_many_arguments)]
    fn layout_run_indicators(
        &self,
        line_height: Pixels,
        range: Range<DisplayRow>,
        row_infos: &[RowInfo],
        scroll_pixel_position: gpui::Point<Pixels>,
        gutter_dimensions: &GutterDimensions,
        gutter_hitbox: &Hitbox,
        display_hunks: &[(DisplayDiffHunk, Option<Hitbox>)],
        snapshot: &EditorSnapshot,
        breakpoints: &mut HashMap<DisplayRow, (Anchor, Breakpoint)>,
        window: &mut Window,
        cx: &mut App,
    ) -> Vec<AnyElement> {
        self.editor.update(cx, |editor, cx| {
            let active_task_indicator_row =
                if let Some(crate::CodeContextMenu::CodeActions(CodeActionsMenu {
                    deployed_from_indicator,
                    actions,
                    ..
                })) = editor.context_menu.borrow().as_ref()
                {
                    actions
                        .tasks()
                        .map(|tasks| tasks.position.to_display_point(snapshot).row())
                        .or(*deployed_from_indicator)
                } else {
                    None
                };

            let offset_range_start =
                snapshot.display_point_to_point(DisplayPoint::new(range.start, 0), Bias::Left);

            let offset_range_end =
                snapshot.display_point_to_point(DisplayPoint::new(range.end, 0), Bias::Right);

            editor
                .tasks
                .iter()
                .filter_map(|(_, tasks)| {
                    let multibuffer_point = tasks.offset.to_point(&snapshot.buffer_snapshot);
                    if multibuffer_point < offset_range_start
                        || multibuffer_point > offset_range_end
                    {
                        return None;
                    }
                    let multibuffer_row = MultiBufferRow(multibuffer_point.row);
                    let buffer_folded = snapshot
                        .buffer_snapshot
                        .buffer_line_for_row(multibuffer_row)
                        .map(|(buffer_snapshot, _)| buffer_snapshot.remote_id())
                        .map(|buffer_id| editor.is_buffer_folded(buffer_id, cx))
                        .unwrap_or(false);
                    if buffer_folded {
                        return None;
                    }

                    if snapshot.is_line_folded(multibuffer_row) {
                        // Skip folded indicators, unless it's the starting line of a fold.
                        if multibuffer_row
                            .0
                            .checked_sub(1)
                            .map_or(false, |previous_row| {
                                snapshot.is_line_folded(MultiBufferRow(previous_row))
                            })
                        {
                            return None;
                        }
                    }

                    let display_row = multibuffer_point.to_display_point(snapshot).row();
                    if !range.contains(&display_row) {
                        return None;
                    }
                    if row_infos
                        .get((display_row - range.start).0 as usize)
                        .is_some_and(|row_info| row_info.expand_info.is_some())
                    {
                        return None;
                    }

                    let button = editor.render_run_indicator(
                        &self.style,
                        Some(display_row) == active_task_indicator_row,
                        display_row,
                        breakpoints.remove(&display_row),
                        cx,
                    );

                    let button = prepaint_gutter_button(
                        button,
                        display_row,
                        line_height,
                        gutter_dimensions,
                        scroll_pixel_position,
                        gutter_hitbox,
                        display_hunks,
                        window,
                        cx,
                    );
                    Some(button)
                })
                .collect_vec()
        })
    }

    fn layout_expand_toggles(
        &self,
        gutter_hitbox: &Hitbox,
        gutter_dimensions: GutterDimensions,
        em_width: Pixels,
        line_height: Pixels,
        scroll_position: gpui::Point<f32>,
        buffer_rows: &[RowInfo],
        window: &mut Window,
        cx: &mut App,
    ) -> Vec<Option<(AnyElement, gpui::Point<Pixels>)>> {
        if self.editor.read(cx).disable_expand_excerpt_buttons {
            return vec![];
        }

        let editor_font_size = self.style.text.font_size.to_pixels(window.rem_size()) * 1.2;

        let scroll_top = scroll_position.y * line_height;

        let max_line_number_length = self
            .editor
            .read(cx)
            .buffer()
            .read(cx)
            .snapshot(cx)
            .widest_line_number()
            .ilog10()
            + 1;

        let elements = buffer_rows
            .into_iter()
            .enumerate()
            .map(|(ix, row_info)| {
                let ExpandInfo {
                    excerpt_id,
                    direction,
                } = row_info.expand_info?;

                let icon_name = match direction {
                    ExpandExcerptDirection::Up => IconName::ExpandUp,
                    ExpandExcerptDirection::Down => IconName::ExpandDown,
                    ExpandExcerptDirection::UpAndDown => IconName::ExpandVertical,
                };

                let git_gutter_width = Self::gutter_strip_width(line_height);
                let available_width = gutter_dimensions.left_padding - git_gutter_width;

                let editor = self.editor.clone();
                let is_wide = max_line_number_length >= MIN_LINE_NUMBER_DIGITS
                    && row_info
                        .buffer_row
                        .is_some_and(|row| (row + 1).ilog10() + 1 == max_line_number_length)
                    || gutter_dimensions.right_padding == px(0.);

                let width = if is_wide {
                    available_width - px(2.)
                } else {
                    available_width + em_width - px(2.)
                };

                let toggle = IconButton::new(("expand", ix), icon_name)
                    .icon_color(Color::Custom(cx.theme().colors().editor_line_number))
                    .selected_icon_color(Color::Custom(cx.theme().colors().editor_foreground))
                    .icon_size(IconSize::Custom(rems(editor_font_size / window.rem_size())))
                    .width(width.into())
                    .on_click(move |_, window, cx| {
                        editor.update(cx, |editor, cx| {
                            editor.expand_excerpt(excerpt_id, direction, window, cx);
                        });
                    })
                    .tooltip(Tooltip::for_action_title(
                        "Expand Excerpt",
                        &crate::actions::ExpandExcerpts::default(),
                    ))
                    .into_any_element();

                let position = point(
                    git_gutter_width + px(1.),
                    ix as f32 * line_height - (scroll_top % line_height) + px(1.),
                );
                let origin = gutter_hitbox.origin + position;

                Some((toggle, origin))
            })
            .collect();

        elements
    }

    fn calculate_relative_line_numbers(
        &self,
        snapshot: &EditorSnapshot,
        rows: &Range<DisplayRow>,
        relative_to: Option<DisplayRow>,
    ) -> HashMap<DisplayRow, DisplayRowDelta> {
        let mut relative_rows: HashMap<DisplayRow, DisplayRowDelta> = Default::default();
        let Some(relative_to) = relative_to else {
            return relative_rows;
        };

        let start = rows.start.min(relative_to);
        let end = rows.end.max(relative_to);

        let buffer_rows = snapshot
            .row_infos(start)
            .take(1 + end.minus(start) as usize)
            .collect::<Vec<_>>();

        let head_idx = relative_to.minus(start);
        let mut delta = 1;
        let mut i = head_idx + 1;
        while i < buffer_rows.len() as u32 {
            if buffer_rows[i as usize].buffer_row.is_some() {
                if rows.contains(&DisplayRow(i + start.0)) {
                    relative_rows.insert(DisplayRow(i + start.0), delta);
                }
                delta += 1;
            }
            i += 1;
        }
        delta = 1;
        i = head_idx.min(buffer_rows.len() as u32 - 1);
        while i > 0 && buffer_rows[i as usize].buffer_row.is_none() {
            i -= 1;
        }

        while i > 0 {
            i -= 1;
            if buffer_rows[i as usize].buffer_row.is_some() {
                if rows.contains(&DisplayRow(i + start.0)) {
                    relative_rows.insert(DisplayRow(i + start.0), delta);
                }
                delta += 1;
            }
        }

        relative_rows
    }

    fn layout_line_numbers(
        &self,
        gutter_hitbox: Option<&Hitbox>,
        gutter_dimensions: GutterDimensions,
        line_height: Pixels,
        scroll_position: gpui::Point<f32>,
        rows: Range<DisplayRow>,
        buffer_rows: &[RowInfo],
        active_rows: &BTreeMap<DisplayRow, LineHighlightSpec>,
        newest_selection_head: Option<DisplayPoint>,
        snapshot: &EditorSnapshot,
        window: &mut Window,
        cx: &mut App,
    ) -> Arc<HashMap<MultiBufferRow, LineNumberLayout>> {
        let include_line_numbers = snapshot.show_line_numbers.unwrap_or_else(|| {
            EditorSettings::get_global(cx).gutter.line_numbers && snapshot.mode.is_full()
        });
        if !include_line_numbers {
            return Arc::default();
        }

        let (newest_selection_head, is_relative) = self.editor.update(cx, |editor, cx| {
            let newest_selection_head = newest_selection_head.unwrap_or_else(|| {
                let newest = editor.selections.newest::<Point>(cx);
                SelectionLayout::new(
                    newest,
                    editor.selections.line_mode,
                    editor.cursor_shape,
                    &snapshot.display_snapshot,
                    true,
                    true,
                    None,
                )
                .head
            });
            let is_relative = editor.should_use_relative_line_numbers(cx);
            (newest_selection_head, is_relative)
        });

        let relative_to = if is_relative {
            Some(newest_selection_head.row())
        } else {
            None
        };
        let relative_rows = self.calculate_relative_line_numbers(snapshot, &rows, relative_to);
        let mut line_number = String::new();
        let line_numbers = buffer_rows
            .into_iter()
            .enumerate()
            .flat_map(|(ix, row_info)| {
                let display_row = DisplayRow(rows.start.0 + ix as u32);
                line_number.clear();
                let non_relative_number = row_info.buffer_row? + 1;
                let number = relative_rows
                    .get(&display_row)
                    .unwrap_or(&non_relative_number);
                write!(&mut line_number, "{number}").unwrap();
                if row_info
                    .diff_status
                    .is_some_and(|status| status.is_deleted())
                {
                    return None;
                }

                let color = active_rows
                    .get(&display_row)
                    .map(|spec| {
                        if spec.breakpoint {
                            cx.theme().colors().debugger_accent
                        } else {
                            cx.theme().colors().editor_active_line_number
                        }
                    })
                    .unwrap_or_else(|| cx.theme().colors().editor_line_number);
                let shaped_line = self
                    .shape_line_number(SharedString::from(&line_number), color, window)
                    .log_err()?;
                let scroll_top = scroll_position.y * line_height;
                let line_origin = gutter_hitbox.map(|hitbox| {
                    hitbox.origin
                        + point(
                            hitbox.size.width - shaped_line.width - gutter_dimensions.right_padding,
                            ix as f32 * line_height - (scroll_top % line_height),
                        )
                });

                #[cfg(not(test))]
                let hitbox = line_origin.map(|line_origin| {
                    window.insert_hitbox(
                        Bounds::new(line_origin, size(shaped_line.width, line_height)),
                        false,
                    )
                });
                #[cfg(test)]
                let hitbox = {
                    let _ = line_origin;
                    None
                };

                let multi_buffer_row = DisplayPoint::new(display_row, 0).to_point(snapshot).row;
                let multi_buffer_row = MultiBufferRow(multi_buffer_row);
                let line_number = LineNumberLayout {
                    shaped_line,
                    hitbox,
                };
                Some((multi_buffer_row, line_number))
            })
            .collect();
        Arc::new(line_numbers)
    }

    fn layout_crease_toggles(
        &self,
        rows: Range<DisplayRow>,
        row_infos: &[RowInfo],
        active_rows: &BTreeMap<DisplayRow, LineHighlightSpec>,
        snapshot: &EditorSnapshot,
        window: &mut Window,
        cx: &mut App,
    ) -> Vec<Option<AnyElement>> {
        let include_fold_statuses = EditorSettings::get_global(cx).gutter.folds
            && snapshot.mode.is_full()
            && self.editor.read(cx).is_singleton(cx);
        if include_fold_statuses {
            row_infos
                .into_iter()
                .enumerate()
                .map(|(ix, info)| {
                    if info.expand_info.is_some() {
                        return None;
                    }
                    let row = info.multibuffer_row?;
                    let display_row = DisplayRow(rows.start.0 + ix as u32);
                    let active = active_rows.contains_key(&display_row);

                    snapshot.render_crease_toggle(row, active, self.editor.clone(), window, cx)
                })
                .collect()
        } else {
            Vec::new()
        }
    }

    fn layout_crease_trailers(
        &self,
        buffer_rows: impl IntoIterator<Item = RowInfo>,
        snapshot: &EditorSnapshot,
        window: &mut Window,
        cx: &mut App,
    ) -> Vec<Option<AnyElement>> {
        buffer_rows
            .into_iter()
            .map(|row_info| {
                if row_info.expand_info.is_some() {
                    return None;
                }
                if let Some(row) = row_info.multibuffer_row {
                    snapshot.render_crease_trailer(row, window, cx)
                } else {
                    None
                }
            })
            .collect()
    }

    fn layout_lines(
        rows: Range<DisplayRow>,
        snapshot: &EditorSnapshot,
        style: &EditorStyle,
        editor_width: Pixels,
        is_row_soft_wrapped: impl Copy + Fn(usize) -> bool,
        window: &mut Window,
        cx: &mut App,
    ) -> Vec<LineWithInvisibles> {
        if rows.start >= rows.end {
            return Vec::new();
        }

        // Show the placeholder when the editor is empty
        if snapshot.is_empty() {
            let font_size = style.text.font_size.to_pixels(window.rem_size());
            let placeholder_color = cx.theme().colors().text_placeholder;
            let placeholder_text = snapshot.placeholder_text();

            let placeholder_lines = placeholder_text
                .as_ref()
                .map_or("", AsRef::as_ref)
                .split('\n')
                .skip(rows.start.0 as usize)
                .chain(iter::repeat(""))
                .take(rows.len());
            placeholder_lines
                .filter_map(move |line| {
                    let run = TextRun {
                        len: line.len(),
                        font: style.text.font(),
                        color: placeholder_color,
                        background_color: None,
                        underline: Default::default(),
                        strikethrough: None,
                    };
                    window
                        .text_system()
                        .shape_line(line.to_string().into(), font_size, &[run])
                        .log_err()
                })
                .map(|line| LineWithInvisibles {
                    width: line.width,
                    len: line.len,
                    fragments: smallvec![LineFragment::Text(line)],
                    invisibles: Vec::new(),
                    font_size,
                })
                .collect()
        } else {
            let chunks = snapshot.highlighted_chunks(rows.clone(), true, style);
            LineWithInvisibles::from_chunks(
                chunks,
                &style,
                MAX_LINE_LEN,
                rows.len(),
                &snapshot.mode,
                editor_width,
                is_row_soft_wrapped,
                window,
                cx,
            )
        }
    }

    fn prepaint_lines(
        &self,
        start_row: DisplayRow,
        line_layouts: &mut [LineWithInvisibles],
        line_height: Pixels,
        scroll_pixel_position: gpui::Point<Pixels>,
        content_origin: gpui::Point<Pixels>,
        window: &mut Window,
        cx: &mut App,
    ) -> SmallVec<[AnyElement; 1]> {
        let mut line_elements = SmallVec::new();
        for (ix, line) in line_layouts.iter_mut().enumerate() {
            let row = start_row + DisplayRow(ix as u32);
            line.prepaint(
                line_height,
                scroll_pixel_position,
                row,
                content_origin,
                &mut line_elements,
                window,
                cx,
            );
        }
        line_elements
    }

    fn render_block(
        &self,
        block: &Block,
        available_width: AvailableSpace,
        block_id: BlockId,
        block_row_start: DisplayRow,
        snapshot: &EditorSnapshot,
        text_x: Pixels,
        rows: &Range<DisplayRow>,
        line_layouts: &[LineWithInvisibles],
        gutter_dimensions: &GutterDimensions,
        right_margin: Pixels,
        line_height: Pixels,
        em_width: Pixels,
        text_hitbox: &Hitbox,
        editor_width: Pixels,
        scroll_width: &mut Pixels,
        resized_blocks: &mut HashMap<CustomBlockId, u32>,
        row_block_types: &mut HashMap<DisplayRow, bool>,
        selections: &[Selection<Point>],
        selected_buffer_ids: &Vec<BufferId>,
        is_row_soft_wrapped: impl Copy + Fn(usize) -> bool,
        sticky_header_excerpt_id: Option<ExcerptId>,
        window: &mut Window,
        cx: &mut App,
    ) -> Option<(AnyElement, Size<Pixels>, DisplayRow, Pixels)> {
        let mut x_position = None;
        let mut element = match block {
            Block::Custom(custom) => {
                let block_start = custom.start().to_point(&snapshot.buffer_snapshot);
                let block_end = custom.end().to_point(&snapshot.buffer_snapshot);
                if block.place_near() && snapshot.is_line_folded(MultiBufferRow(block_start.row)) {
                    return None;
                }
                let align_to = block_start.to_display_point(snapshot);
                let x_and_width = |layout: &LineWithInvisibles| {
                    Some((
                        text_x + layout.x_for_index(align_to.column() as usize),
                        text_x + layout.width,
                    ))
                };
                let line_ix = align_to.row().0.checked_sub(rows.start.0);
                x_position =
                    if let Some(layout) = line_ix.and_then(|ix| line_layouts.get(ix as usize)) {
                        x_and_width(&layout)
                    } else {
                        x_and_width(&layout_line(
                            align_to.row(),
                            snapshot,
                            &self.style,
                            editor_width,
                            is_row_soft_wrapped,
                            window,
                            cx,
                        ))
                    };

                let anchor_x = x_position.unwrap().0;

                let selected = selections
                    .binary_search_by(|selection| {
                        if selection.end <= block_start {
                            Ordering::Less
                        } else if selection.start >= block_end {
                            Ordering::Greater
                        } else {
                            Ordering::Equal
                        }
                    })
                    .is_ok();

                let margins = EditorMargins {
                    gutter: *gutter_dimensions,
                    right: right_margin,
                };

                div()
                    .size_full()
                    .children(
                        (!snapshot.mode.is_minimap() || custom.render_in_minimap).then(|| {
                            custom.render(&mut BlockContext {
                                window,
                                app: cx,
                                anchor_x,
                                margins: &margins,
                                line_height,
                                em_width,
                                block_id,
                                selected,
                                max_width: text_hitbox.size.width.max(*scroll_width),
                                editor_style: &self.style,
                            })
                        }),
                    )
                    .into_any()
            }

            Block::FoldedBuffer {
                first_excerpt,
                height,
                ..
            } => {
                let selected = selected_buffer_ids.contains(&first_excerpt.buffer_id);
                let result = v_flex().id(block_id).w_full();

                let jump_data = header_jump_data(snapshot, block_row_start, *height, first_excerpt);
                result
                    .child(self.render_buffer_header(
                        first_excerpt,
                        true,
                        selected,
                        false,
                        jump_data,
                        window,
                        cx,
                    ))
                    .into_any_element()
            }

            Block::ExcerptBoundary {
                excerpt,
                height,
                starts_new_buffer,
                ..
            } => {
                let color = cx.theme().colors().clone();
                let mut result = v_flex().id(block_id).w_full();

                let jump_data = header_jump_data(snapshot, block_row_start, *height, excerpt);

                if *starts_new_buffer {
                    if sticky_header_excerpt_id != Some(excerpt.id) {
                        let selected = selected_buffer_ids.contains(&excerpt.buffer_id);

                        result = result.child(self.render_buffer_header(
                            excerpt, false, selected, false, jump_data, window, cx,
                        ));
                    } else {
                        result =
                            result.child(div().h(FILE_HEADER_HEIGHT as f32 * window.line_height()));
                    }
                } else {
                    result = result.child(
                        h_flex().relative().child(
                            div()
                                .top(line_height / 2.)
                                .absolute()
                                .w_full()
                                .h_px()
                                .bg(color.border_variant),
                        ),
                    );
                };

                result.into_any()
            }
        };

        // Discover the element's content height, then round up to the nearest multiple of line height.
        let preliminary_size = element.layout_as_root(
            size(available_width, AvailableSpace::MinContent),
            window,
            cx,
        );
        let quantized_height = (preliminary_size.height / line_height).ceil() * line_height;
        let final_size = if preliminary_size.height == quantized_height {
            preliminary_size
        } else {
            element.layout_as_root(size(available_width, quantized_height.into()), window, cx)
        };
        let mut element_height_in_lines = ((final_size.height / line_height).ceil() as u32).max(1);

        let mut row = block_row_start;
        let mut x_offset = px(0.);
        let mut is_block = true;

        if let BlockId::Custom(custom_block_id) = block_id {
            if block.has_height() {
                if block.place_near() {
                    if let Some((x_target, line_width)) = x_position {
                        let margin = em_width * 2;
                        if line_width + final_size.width + margin
                            < editor_width + gutter_dimensions.full_width()
                            && !row_block_types.contains_key(&(row - 1))
                            && element_height_in_lines == 1
                        {
                            x_offset = line_width + margin;
                            row = row - 1;
                            is_block = false;
                            element_height_in_lines = 0;
                            row_block_types.insert(row, is_block);
                        } else {
                            let max_offset =
                                editor_width + gutter_dimensions.full_width() - final_size.width;
                            let min_offset = (x_target + em_width - final_size.width)
                                .max(gutter_dimensions.full_width());
                            x_offset = x_target.min(max_offset).max(min_offset);
                        }
                    }
                };
                if element_height_in_lines != block.height() {
                    resized_blocks.insert(custom_block_id, element_height_in_lines);
                }
            }
        }
        for i in 0..element_height_in_lines {
            row_block_types.insert(row + i, is_block);
        }

        Some((element, final_size, row, x_offset))
    }

    fn render_buffer_header(
        &self,
        for_excerpt: &ExcerptInfo,
        is_folded: bool,
        is_selected: bool,
        is_sticky: bool,
        jump_data: JumpData,
        window: &mut Window,
        cx: &mut App,
    ) -> Div {
        let editor = self.editor.read(cx);
        let file_status = editor
            .buffer
            .read(cx)
            .all_diff_hunks_expanded()
            .then(|| {
                editor
                    .project
                    .as_ref()?
                    .read(cx)
                    .status_for_buffer_id(for_excerpt.buffer_id, cx)
            })
            .flatten();

        let include_root = editor
            .project
            .as_ref()
            .map(|project| project.read(cx).visible_worktrees(cx).count() > 1)
            .unwrap_or_default();
        let can_open_excerpts = Editor::can_open_excerpts_in_file(for_excerpt.buffer.file());
        let path = for_excerpt.buffer.resolve_file_path(cx, include_root);
        let filename = path
            .as_ref()
            .and_then(|path| Some(path.file_name()?.to_string_lossy().to_string()));
        let parent_path = path.as_ref().and_then(|path| {
            Some(path.parent()?.to_string_lossy().to_string() + std::path::MAIN_SEPARATOR_STR)
        });
        let focus_handle = editor.focus_handle(cx);
        let colors = cx.theme().colors();

        div()
            .p_1()
            .w_full()
            .h(FILE_HEADER_HEIGHT as f32 * window.line_height())
            .child(
                h_flex()
                    .size_full()
                    .gap_2()
                    .flex_basis(Length::Definite(DefiniteLength::Fraction(0.667)))
                    .pl_0p5()
                    .pr_5()
                    .rounded_sm()
                    .when(is_sticky, |el| el.shadow_md())
                    .border_1()
                    .map(|div| {
                        let border_color = if is_selected
                            && is_folded
                            && focus_handle.contains_focused(window, cx)
                        {
                            colors.border_focused
                        } else {
                            colors.border
                        };
                        div.border_color(border_color)
                    })
                    .bg(colors.editor_subheader_background)
                    .hover(|style| style.bg(colors.element_hover))
                    .map(|header| {
                        let editor = self.editor.clone();
                        let buffer_id = for_excerpt.buffer_id;
                        let toggle_chevron_icon =
                            FileIcons::get_chevron_icon(!is_folded, cx).map(Icon::from_path);
                        header.child(
                            div()
                                .hover(|style| style.bg(colors.element_selected))
                                .rounded_xs()
                                .child(
                                    ButtonLike::new("toggle-buffer-fold")
                                        .style(ui::ButtonStyle::Transparent)
                                        .height(px(28.).into())
                                        .width(px(28.).into())
                                        .children(toggle_chevron_icon)
                                        .tooltip({
                                            let focus_handle = focus_handle.clone();
                                            move |window, cx| {
                                                Tooltip::for_action_in(
                                                    "Toggle Excerpt Fold",
                                                    &ToggleFold,
                                                    &focus_handle,
                                                    window,
                                                    cx,
                                                )
                                            }
                                        })
                                        .on_click(move |_, _, cx| {
                                            if is_folded {
                                                editor.update(cx, |editor, cx| {
                                                    editor.unfold_buffer(buffer_id, cx);
                                                });
                                            } else {
                                                editor.update(cx, |editor, cx| {
                                                    editor.fold_buffer(buffer_id, cx);
                                                });
                                            }
                                        }),
                                ),
                        )
                    })
                    .children(
                        editor
                            .addons
                            .values()
                            .filter_map(|addon| {
                                addon.render_buffer_header_controls(for_excerpt, window, cx)
                            })
                            .take(1),
                    )
                    .child(
                        h_flex()
                            .cursor_pointer()
                            .id("path header block")
                            .size_full()
                            .justify_between()
                            .child(
                                h_flex()
                                    .gap_2()
                                    .child(
                                        Label::new(
                                            filename
                                                .map(SharedString::from)
                                                .unwrap_or_else(|| "untitled".into()),
                                        )
                                        .single_line()
                                        .when_some(
                                            file_status,
                                            |el, status| {
                                                el.color(if status.is_conflicted() {
                                                    Color::Conflict
                                                } else if status.is_modified() {
                                                    Color::Modified
                                                } else if status.is_deleted() {
                                                    Color::Disabled
                                                } else {
                                                    Color::Created
                                                })
                                                .when(status.is_deleted(), |el| el.strikethrough())
                                            },
                                        ),
                                    )
                                    .when_some(parent_path, |then, path| {
                                        then.child(div().child(path).text_color(
                                            if file_status.is_some_and(FileStatus::is_deleted) {
                                                colors.text_disabled
                                            } else {
                                                colors.text_muted
                                            },
                                        ))
                                    }),
                            )
                            .when(can_open_excerpts && is_selected && path.is_some(), |el| {
                                el.child(
                                    h_flex()
                                        .id("jump-to-file-button")
                                        .gap_2p5()
                                        .child(Label::new("Jump To File"))
                                        .children(
                                            KeyBinding::for_action_in(
                                                &OpenExcerpts,
                                                &focus_handle,
                                                window,
                                                cx,
                                            )
                                            .map(|binding| binding.into_any_element()),
                                        ),
                                )
                            })
                            .on_mouse_down(MouseButton::Left, |_, _, cx| cx.stop_propagation())
                            .on_click(window.listener_for(&self.editor, {
                                move |editor, e: &ClickEvent, window, cx| {
                                    editor.open_excerpts_common(
                                        Some(jump_data.clone()),
                                        e.down.modifiers.secondary(),
                                        window,
                                        cx,
                                    );
                                }
                            })),
                    ),
            )
    }

    fn render_blocks(
        &self,
        rows: Range<DisplayRow>,
        snapshot: &EditorSnapshot,
        hitbox: &Hitbox,
        text_hitbox: &Hitbox,
        editor_width: Pixels,
        scroll_width: &mut Pixels,
        gutter_dimensions: &GutterDimensions,
        right_margin: Pixels,
        em_width: Pixels,
        text_x: Pixels,
        line_height: Pixels,
        line_layouts: &mut [LineWithInvisibles],
        selections: &[Selection<Point>],
        selected_buffer_ids: &Vec<BufferId>,
        is_row_soft_wrapped: impl Copy + Fn(usize) -> bool,
        sticky_header_excerpt_id: Option<ExcerptId>,
        window: &mut Window,
        cx: &mut App,
    ) -> Result<(Vec<BlockLayout>, HashMap<DisplayRow, bool>), HashMap<CustomBlockId, u32>> {
        let (fixed_blocks, non_fixed_blocks) = snapshot
            .blocks_in_range(rows.clone())
            .partition::<Vec<_>, _>(|(_, block)| block.style() == BlockStyle::Fixed);

        let mut focused_block = self
            .editor
            .update(cx, |editor, _| editor.take_focused_block());
        let mut fixed_block_max_width = Pixels::ZERO;
        let mut blocks = Vec::new();
        let mut resized_blocks = HashMap::default();
        let mut row_block_types = HashMap::default();

        for (row, block) in fixed_blocks {
            let block_id = block.id();

            if focused_block.as_ref().map_or(false, |b| b.id == block_id) {
                focused_block = None;
            }

            if let Some((element, element_size, row, x_offset)) = self.render_block(
                block,
                AvailableSpace::MinContent,
                block_id,
                row,
                snapshot,
                text_x,
                &rows,
                line_layouts,
                gutter_dimensions,
                right_margin,
                line_height,
                em_width,
                text_hitbox,
                editor_width,
                scroll_width,
                &mut resized_blocks,
                &mut row_block_types,
                selections,
                selected_buffer_ids,
                is_row_soft_wrapped,
                sticky_header_excerpt_id,
                window,
                cx,
            ) {
                fixed_block_max_width = fixed_block_max_width.max(element_size.width + em_width);
                blocks.push(BlockLayout {
                    id: block_id,
                    x_offset,
                    row: Some(row),
                    element,
                    available_space: size(AvailableSpace::MinContent, element_size.height.into()),
                    style: BlockStyle::Fixed,
                    overlaps_gutter: true,
                    is_buffer_header: block.is_buffer_header(),
                });
            }
        }

        for (row, block) in non_fixed_blocks {
            let style = block.style();
            let width = match (style, block.place_near()) {
                (_, true) => AvailableSpace::MinContent,
                (BlockStyle::Sticky, _) => hitbox.size.width.into(),
                (BlockStyle::Flex, _) => hitbox
                    .size
                    .width
                    .max(fixed_block_max_width)
                    .max(gutter_dimensions.width + *scroll_width)
                    .into(),
                (BlockStyle::Fixed, _) => unreachable!(),
            };
            let block_id = block.id();

            if focused_block.as_ref().map_or(false, |b| b.id == block_id) {
                focused_block = None;
            }

            if let Some((element, element_size, row, x_offset)) = self.render_block(
                block,
                width,
                block_id,
                row,
                snapshot,
                text_x,
                &rows,
                line_layouts,
                gutter_dimensions,
                right_margin,
                line_height,
                em_width,
                text_hitbox,
                editor_width,
                scroll_width,
                &mut resized_blocks,
                &mut row_block_types,
                selections,
                selected_buffer_ids,
                is_row_soft_wrapped,
                sticky_header_excerpt_id,
                window,
                cx,
            ) {
                blocks.push(BlockLayout {
                    id: block_id,
                    x_offset,
                    row: Some(row),
                    element,
                    available_space: size(width, element_size.height.into()),
                    style,
                    overlaps_gutter: !block.place_near(),
                    is_buffer_header: block.is_buffer_header(),
                });
            }
        }

        if let Some(focused_block) = focused_block {
            if let Some(focus_handle) = focused_block.focus_handle.upgrade() {
                if focus_handle.is_focused(window) {
                    if let Some(block) = snapshot.block_for_id(focused_block.id) {
                        let style = block.style();
                        let width = match style {
                            BlockStyle::Fixed => AvailableSpace::MinContent,
                            BlockStyle::Flex => AvailableSpace::Definite(
                                hitbox
                                    .size
                                    .width
                                    .max(fixed_block_max_width)
                                    .max(gutter_dimensions.width + *scroll_width),
                            ),
                            BlockStyle::Sticky => AvailableSpace::Definite(hitbox.size.width),
                        };

                        if let Some((element, element_size, _, x_offset)) = self.render_block(
                            &block,
                            width,
                            focused_block.id,
                            rows.end,
                            snapshot,
                            text_x,
                            &rows,
                            line_layouts,
                            gutter_dimensions,
                            right_margin,
                            line_height,
                            em_width,
                            text_hitbox,
                            editor_width,
                            scroll_width,
                            &mut resized_blocks,
                            &mut row_block_types,
                            selections,
                            selected_buffer_ids,
                            is_row_soft_wrapped,
                            sticky_header_excerpt_id,
                            window,
                            cx,
                        ) {
                            blocks.push(BlockLayout {
                                id: block.id(),
                                x_offset,
                                row: None,
                                element,
                                available_space: size(width, element_size.height.into()),
                                style,
                                overlaps_gutter: true,
                                is_buffer_header: block.is_buffer_header(),
                            });
                        }
                    }
                }
            }
        }

        if resized_blocks.is_empty() {
            *scroll_width = (*scroll_width).max(fixed_block_max_width - gutter_dimensions.width);
            Ok((blocks, row_block_types))
        } else {
            Err(resized_blocks)
        }
    }

    fn layout_blocks(
        &self,
        blocks: &mut Vec<BlockLayout>,
        hitbox: &Hitbox,
        line_height: Pixels,
        scroll_pixel_position: gpui::Point<Pixels>,
        window: &mut Window,
        cx: &mut App,
    ) {
        for block in blocks {
            let mut origin = if let Some(row) = block.row {
                hitbox.origin
                    + point(
                        block.x_offset,
                        row.as_f32() * line_height - scroll_pixel_position.y,
                    )
            } else {
                // Position the block outside the visible area
                hitbox.origin + point(Pixels::ZERO, hitbox.size.height)
            };

            if !matches!(block.style, BlockStyle::Sticky) {
                origin += point(-scroll_pixel_position.x, Pixels::ZERO);
            }

            let focus_handle =
                block
                    .element
                    .prepaint_as_root(origin, block.available_space, window, cx);

            if let Some(focus_handle) = focus_handle {
                self.editor.update(cx, |editor, _cx| {
                    editor.set_focused_block(FocusedBlock {
                        id: block.id,
                        focus_handle: focus_handle.downgrade(),
                    });
                });
            }
        }
    }

    fn layout_sticky_buffer_header(
        &self,
        StickyHeaderExcerpt { excerpt }: StickyHeaderExcerpt<'_>,
        scroll_position: f32,
        line_height: Pixels,
        snapshot: &EditorSnapshot,
        hitbox: &Hitbox,
        selected_buffer_ids: &Vec<BufferId>,
        blocks: &[BlockLayout],
        window: &mut Window,
        cx: &mut App,
    ) -> AnyElement {
        let jump_data = header_jump_data(
            snapshot,
            DisplayRow(scroll_position as u32),
            FILE_HEADER_HEIGHT + MULTI_BUFFER_EXCERPT_HEADER_HEIGHT,
            excerpt,
        );

        let editor_bg_color = cx.theme().colors().editor_background;

        let selected = selected_buffer_ids.contains(&excerpt.buffer_id);

        let mut header = v_flex()
            .relative()
            .child(
                div()
                    .w(hitbox.bounds.size.width)
                    .h(FILE_HEADER_HEIGHT as f32 * line_height)
                    .bg(linear_gradient(
                        0.,
                        linear_color_stop(editor_bg_color.opacity(0.), 0.),
                        linear_color_stop(editor_bg_color, 0.6),
                    ))
                    .absolute()
                    .top_0(),
            )
            .child(
                self.render_buffer_header(excerpt, false, selected, true, jump_data, window, cx)
                    .into_any_element(),
            )
            .into_any_element();

        let mut origin = hitbox.origin;
        // Move floating header up to avoid colliding with the next buffer header.
        for block in blocks.iter() {
            if !block.is_buffer_header {
                continue;
            }

            let Some(display_row) = block.row.filter(|row| row.0 > scroll_position as u32) else {
                continue;
            };

            let max_row = display_row.0.saturating_sub(FILE_HEADER_HEIGHT);
            let offset = scroll_position - max_row as f32;

            if offset > 0.0 {
                origin.y -= offset * line_height;
            }
            break;
        }

        let size = size(
            AvailableSpace::Definite(hitbox.size.width),
            AvailableSpace::MinContent,
        );

        header.prepaint_as_root(origin, size, window, cx);

        header
    }

    fn layout_cursor_popovers(
        &self,
        line_height: Pixels,
        text_hitbox: &Hitbox,
        content_origin: gpui::Point<Pixels>,
        right_margin: Pixels,
        start_row: DisplayRow,
        scroll_pixel_position: gpui::Point<Pixels>,
        line_layouts: &[LineWithInvisibles],
        cursor: DisplayPoint,
        cursor_point: Point,
        style: &EditorStyle,
        window: &mut Window,
        cx: &mut App,
    ) {
        let mut min_menu_height = Pixels::ZERO;
        let mut max_menu_height = Pixels::ZERO;
        let mut height_above_menu = Pixels::ZERO;
        let height_below_menu = Pixels::ZERO;
        let mut edit_prediction_popover_visible = false;
        let mut context_menu_visible = false;
        let context_menu_placement;

        {
            let editor = self.editor.read(cx);
            if editor
                .edit_prediction_visible_in_cursor_popover(editor.has_active_inline_completion())
            {
                height_above_menu +=
                    editor.edit_prediction_cursor_popover_height() + POPOVER_Y_PADDING;
                edit_prediction_popover_visible = true;
            }

            if editor.context_menu_visible() {
                if let Some(crate::ContextMenuOrigin::Cursor) = editor.context_menu_origin() {
                    let (min_height_in_lines, max_height_in_lines) = editor
                        .context_menu_options
                        .as_ref()
                        .map_or((3, 12), |options| {
                            (options.min_entries_visible, options.max_entries_visible)
                        });

                    min_menu_height += line_height * min_height_in_lines as f32 + POPOVER_Y_PADDING;
                    max_menu_height += line_height * max_height_in_lines as f32 + POPOVER_Y_PADDING;
                    context_menu_visible = true;
                }
            }
            context_menu_placement = editor
                .context_menu_options
                .as_ref()
                .and_then(|options| options.placement.clone());
        }

        let visible = edit_prediction_popover_visible || context_menu_visible;
        if !visible {
            return;
        }

        let cursor_row_layout = &line_layouts[cursor.row().minus(start_row) as usize];
        let target_position = content_origin
            + gpui::Point {
                x: cmp::max(
                    px(0.),
                    cursor_row_layout.x_for_index(cursor.column() as usize)
                        - scroll_pixel_position.x,
                ),
                y: cmp::max(
                    px(0.),
                    cursor.row().next_row().as_f32() * line_height - scroll_pixel_position.y,
                ),
            };

        let viewport_bounds =
            Bounds::new(Default::default(), window.viewport_size()).extend(Edges {
                right: -right_margin - MENU_GAP,
                ..Default::default()
            });

        let min_height = height_above_menu + min_menu_height + height_below_menu;
        let max_height = height_above_menu + max_menu_height + height_below_menu;
        let Some((laid_out_popovers, y_flipped)) = self.layout_popovers_above_or_below_line(
            target_position,
            line_height,
            min_height,
            max_height,
            context_menu_placement,
            text_hitbox,
            viewport_bounds,
            window,
            cx,
            |height, max_width_for_stable_x, y_flipped, window, cx| {
                // First layout the menu to get its size - others can be at least this wide.
                let context_menu = if context_menu_visible {
                    let menu_height = if y_flipped {
                        height - height_below_menu
                    } else {
                        height - height_above_menu
                    };
                    let mut element = self
                        .render_context_menu(line_height, menu_height, window, cx)
                        .expect("Visible context menu should always render.");
                    let size = element.layout_as_root(AvailableSpace::min_size(), window, cx);
                    Some((CursorPopoverType::CodeContextMenu, element, size))
                } else {
                    None
                };
                let min_width = context_menu
                    .as_ref()
                    .map_or(px(0.), |(_, _, size)| size.width);
                let max_width = max_width_for_stable_x.max(
                    context_menu
                        .as_ref()
                        .map_or(px(0.), |(_, _, size)| size.width),
                );

                let edit_prediction = if edit_prediction_popover_visible {
                    self.editor.update(cx, move |editor, cx| {
                        let accept_binding = editor.accept_edit_prediction_keybind(window, cx);
                        let mut element = editor.render_edit_prediction_cursor_popover(
                            min_width,
                            max_width,
                            cursor_point,
                            style,
                            accept_binding.keystroke(),
                            window,
                            cx,
                        )?;
                        let size = element.layout_as_root(AvailableSpace::min_size(), window, cx);
                        Some((CursorPopoverType::EditPrediction, element, size))
                    })
                } else {
                    None
                };
                vec![edit_prediction, context_menu]
                    .into_iter()
                    .flatten()
                    .collect::<Vec<_>>()
            },
        ) else {
            return;
        };

        let Some((menu_ix, (_, menu_bounds))) = laid_out_popovers
            .iter()
            .find_position(|(x, _)| matches!(x, CursorPopoverType::CodeContextMenu))
        else {
            return;
        };
        let last_ix = laid_out_popovers.len() - 1;
        let menu_is_last = menu_ix == last_ix;
        let first_popover_bounds = laid_out_popovers[0].1;
        let last_popover_bounds = laid_out_popovers[last_ix].1;

        // Bounds to layout the aside around. When y_flipped, the aside goes either above or to the
        // right, and otherwise it goes below or to the right.
        let mut target_bounds = Bounds::from_corners(
            first_popover_bounds.origin,
            last_popover_bounds.bottom_right(),
        );
        target_bounds.size.width = menu_bounds.size.width;

        // Like `target_bounds`, but with the max height it could occupy. Choosing an aside position
        // based on this is preferred for layout stability.
        let mut max_target_bounds = target_bounds;
        max_target_bounds.size.height = max_height;
        if y_flipped {
            max_target_bounds.origin.y -= max_height - target_bounds.size.height;
        }

        // Add spacing around `target_bounds` and `max_target_bounds`.
        let mut extend_amount = Edges::all(MENU_GAP);
        if y_flipped {
            extend_amount.bottom = line_height;
        } else {
            extend_amount.top = line_height;
        }
        let target_bounds = target_bounds.extend(extend_amount);
        let max_target_bounds = max_target_bounds.extend(extend_amount);

        let must_place_above_or_below =
            if y_flipped && !menu_is_last && menu_bounds.size.height < max_menu_height {
                laid_out_popovers[menu_ix + 1..]
                    .iter()
                    .any(|(_, popover_bounds)| popover_bounds.size.width > menu_bounds.size.width)
            } else {
                false
            };

        self.layout_context_menu_aside(
            y_flipped,
            *menu_bounds,
            target_bounds,
            max_target_bounds,
            max_menu_height,
            must_place_above_or_below,
            text_hitbox,
            viewport_bounds,
            window,
            cx,
        );
    }

    fn layout_gutter_menu(
        &self,
        line_height: Pixels,
        text_hitbox: &Hitbox,
        content_origin: gpui::Point<Pixels>,
        right_margin: Pixels,
        scroll_pixel_position: gpui::Point<Pixels>,
        gutter_overshoot: Pixels,
        window: &mut Window,
        cx: &mut App,
    ) {
        let editor = self.editor.read(cx);
        if !editor.context_menu_visible() {
            return;
        }
        let Some(crate::ContextMenuOrigin::GutterIndicator(gutter_row)) =
            editor.context_menu_origin()
        else {
            return;
        };
        // Context menu was spawned via a click on a gutter. Ensure it's a bit closer to the
        // indicator than just a plain first column of the text field.
        let target_position = content_origin
            + gpui::Point {
                x: -gutter_overshoot,
                y: gutter_row.next_row().as_f32() * line_height - scroll_pixel_position.y,
            };

        let (min_height_in_lines, max_height_in_lines) = editor
            .context_menu_options
            .as_ref()
            .map_or((3, 12), |options| {
                (options.min_entries_visible, options.max_entries_visible)
            });

        let min_height = line_height * min_height_in_lines as f32 + POPOVER_Y_PADDING;
        let max_height = line_height * max_height_in_lines as f32 + POPOVER_Y_PADDING;
        let viewport_bounds =
            Bounds::new(Default::default(), window.viewport_size()).extend(Edges {
                right: -right_margin - MENU_GAP,
                ..Default::default()
            });
        self.layout_popovers_above_or_below_line(
            target_position,
            line_height,
            min_height,
            max_height,
            editor
                .context_menu_options
                .as_ref()
                .and_then(|options| options.placement.clone()),
            text_hitbox,
            viewport_bounds,
            window,
            cx,
            move |height, _max_width_for_stable_x, _, window, cx| {
                let mut element = self
                    .render_context_menu(line_height, height, window, cx)
                    .expect("Visible context menu should always render.");
                let size = element.layout_as_root(AvailableSpace::min_size(), window, cx);
                vec![(CursorPopoverType::CodeContextMenu, element, size)]
            },
        );
    }

    fn layout_popovers_above_or_below_line(
        &self,
        target_position: gpui::Point<Pixels>,
        line_height: Pixels,
        min_height: Pixels,
        max_height: Pixels,
        placement: Option<ContextMenuPlacement>,
        text_hitbox: &Hitbox,
        viewport_bounds: Bounds<Pixels>,
        window: &mut Window,
        cx: &mut App,
        make_sized_popovers: impl FnOnce(
            Pixels,
            Pixels,
            bool,
            &mut Window,
            &mut App,
        ) -> Vec<(CursorPopoverType, AnyElement, Size<Pixels>)>,
    ) -> Option<(Vec<(CursorPopoverType, Bounds<Pixels>)>, bool)> {
        let text_style = TextStyleRefinement {
            line_height: Some(DefiniteLength::Fraction(
                BufferLineHeight::Comfortable.value(),
            )),
            ..Default::default()
        };
        window.with_text_style(Some(text_style), |window| {
            // If the max height won't fit below and there is more space above, put it above the line.
            let bottom_y_when_flipped = target_position.y - line_height;
            let available_above = bottom_y_when_flipped - text_hitbox.top();
            let available_below = text_hitbox.bottom() - target_position.y;
            let y_overflows_below = max_height > available_below;
            let mut y_flipped = match placement {
                Some(ContextMenuPlacement::Above) => true,
                Some(ContextMenuPlacement::Below) => false,
                None => y_overflows_below && available_above > available_below,
            };
            let mut height = cmp::min(
                max_height,
                if y_flipped {
                    available_above
                } else {
                    available_below
                },
            );

            // If the min height doesn't fit within text bounds, instead fit within the window.
            if height < min_height {
                let available_above = bottom_y_when_flipped;
                let available_below = viewport_bounds.bottom() - target_position.y;
                let (y_flipped_override, height_override) = match placement {
                    Some(ContextMenuPlacement::Above) => {
                        (true, cmp::min(available_above, min_height))
                    }
                    Some(ContextMenuPlacement::Below) => {
                        (false, cmp::min(available_below, min_height))
                    }
                    None => {
                        if available_below > min_height {
                            (false, min_height)
                        } else if available_above > min_height {
                            (true, min_height)
                        } else if available_above > available_below {
                            (true, available_above)
                        } else {
                            (false, available_below)
                        }
                    }
                };
                y_flipped = y_flipped_override;
                height = height_override;
            }

            let max_width_for_stable_x = viewport_bounds.right() - target_position.x;

            // TODO: Use viewport_bounds.width as a max width so that it doesn't get clipped on the left
            // for very narrow windows.
            let popovers =
                make_sized_popovers(height, max_width_for_stable_x, y_flipped, window, cx);
            if popovers.is_empty() {
                return None;
            }

            let max_width = popovers
                .iter()
                .map(|(_, _, size)| size.width)
                .max()
                .unwrap_or_default();

            let mut current_position = gpui::Point {
                // Snap the right edge of the list to the right edge of the window if its horizontal bounds
                // overflow. Include space for the scrollbar.
                x: target_position
                    .x
                    .min((viewport_bounds.right() - max_width).max(Pixels::ZERO)),
                y: if y_flipped {
                    bottom_y_when_flipped
                } else {
                    target_position.y
                },
            };

            let mut laid_out_popovers = popovers
                .into_iter()
                .map(|(popover_type, element, size)| {
                    if y_flipped {
                        current_position.y -= size.height;
                    }
                    let position = current_position;
                    window.defer_draw(element, current_position, 1);
                    if !y_flipped {
                        current_position.y += size.height + MENU_GAP;
                    } else {
                        current_position.y -= MENU_GAP;
                    }
                    (popover_type, Bounds::new(position, size))
                })
                .collect::<Vec<_>>();

            if y_flipped {
                laid_out_popovers.reverse();
            }

            Some((laid_out_popovers, y_flipped))
        })
    }

    fn layout_context_menu_aside(
        &self,
        y_flipped: bool,
        menu_bounds: Bounds<Pixels>,
        target_bounds: Bounds<Pixels>,
        max_target_bounds: Bounds<Pixels>,
        max_height: Pixels,
        must_place_above_or_below: bool,
        text_hitbox: &Hitbox,
        viewport_bounds: Bounds<Pixels>,
        window: &mut Window,
        cx: &mut App,
    ) {
        let available_within_viewport = target_bounds.space_within(&viewport_bounds);
        let positioned_aside = if available_within_viewport.right >= MENU_ASIDE_MIN_WIDTH
            && !must_place_above_or_below
        {
            let max_width = cmp::min(
                available_within_viewport.right - px(1.),
                MENU_ASIDE_MAX_WIDTH,
            );
            let Some(mut aside) = self.render_context_menu_aside(
                size(max_width, max_height - POPOVER_Y_PADDING),
                window,
                cx,
            ) else {
                return;
            };
            aside.layout_as_root(AvailableSpace::min_size(), window, cx);
            let right_position = point(target_bounds.right(), menu_bounds.origin.y);
            Some((aside, right_position))
        } else {
            let max_size = size(
                // TODO(mgsloan): Once the menu is bounded by viewport width the bound on viewport
                // won't be needed here.
                cmp::min(
                    cmp::max(menu_bounds.size.width - px(2.), MENU_ASIDE_MIN_WIDTH),
                    viewport_bounds.right(),
                ),
                cmp::min(
                    max_height,
                    cmp::max(
                        available_within_viewport.top,
                        available_within_viewport.bottom,
                    ),
                ) - POPOVER_Y_PADDING,
            );
            let Some(mut aside) = self.render_context_menu_aside(max_size, window, cx) else {
                return;
            };
            let actual_size = aside.layout_as_root(AvailableSpace::min_size(), window, cx);

            let top_position = point(
                menu_bounds.origin.x,
                target_bounds.top() - actual_size.height,
            );
            let bottom_position = point(menu_bounds.origin.x, target_bounds.bottom());

            let fit_within = |available: Edges<Pixels>, wanted: Size<Pixels>| {
                // Prefer to fit on the same side of the line as the menu, then on the other side of
                // the line.
                if !y_flipped && wanted.height < available.bottom {
                    Some(bottom_position)
                } else if !y_flipped && wanted.height < available.top {
                    Some(top_position)
                } else if y_flipped && wanted.height < available.top {
                    Some(top_position)
                } else if y_flipped && wanted.height < available.bottom {
                    Some(bottom_position)
                } else {
                    None
                }
            };

            // Prefer choosing a direction using max sizes rather than actual size for stability.
            let available_within_text = max_target_bounds.space_within(&text_hitbox.bounds);
            let wanted = size(MENU_ASIDE_MAX_WIDTH, max_height);
            let aside_position = fit_within(available_within_text, wanted)
                // Fallback: fit max size in window.
                .or_else(|| fit_within(max_target_bounds.space_within(&viewport_bounds), wanted))
                // Fallback: fit actual size in window.
                .or_else(|| fit_within(available_within_viewport, actual_size));

            aside_position.map(|position| (aside, position))
        };

        // Skip drawing if it doesn't fit anywhere.
        if let Some((aside, position)) = positioned_aside {
            window.defer_draw(aside, position, 2);
        }
    }

    fn render_context_menu(
        &self,
        line_height: Pixels,
        height: Pixels,
        window: &mut Window,
        cx: &mut App,
    ) -> Option<AnyElement> {
        let max_height_in_lines = ((height - POPOVER_Y_PADDING) / line_height).floor() as u32;
        self.editor.update(cx, |editor, cx| {
            editor.render_context_menu(&self.style, max_height_in_lines, window, cx)
        })
    }

    fn render_context_menu_aside(
        &self,
        max_size: Size<Pixels>,
        window: &mut Window,
        cx: &mut App,
    ) -> Option<AnyElement> {
        if max_size.width < px(100.) || max_size.height < px(12.) {
            None
        } else {
            self.editor.update(cx, |editor, cx| {
                editor.render_context_menu_aside(max_size, window, cx)
            })
        }
    }

    fn layout_mouse_context_menu(
        &self,
        editor_snapshot: &EditorSnapshot,
        visible_range: Range<DisplayRow>,
        content_origin: gpui::Point<Pixels>,
        window: &mut Window,
        cx: &mut App,
    ) -> Option<AnyElement> {
        let position = self.editor.update(cx, |editor, _cx| {
            let visible_start_point = editor.display_to_pixel_point(
                DisplayPoint::new(visible_range.start, 0),
                editor_snapshot,
                window,
            )?;
            let visible_end_point = editor.display_to_pixel_point(
                DisplayPoint::new(visible_range.end, 0),
                editor_snapshot,
                window,
            )?;

            let mouse_context_menu = editor.mouse_context_menu.as_ref()?;
            let (source_display_point, position) = match mouse_context_menu.position {
                MenuPosition::PinnedToScreen(point) => (None, point),
                MenuPosition::PinnedToEditor { source, offset } => {
                    let source_display_point = source.to_display_point(editor_snapshot);
                    let source_point = editor.to_pixel_point(source, editor_snapshot, window)?;
                    let position = content_origin + source_point + offset;
                    (Some(source_display_point), position)
                }
            };

            let source_included = source_display_point.map_or(true, |source_display_point| {
                visible_range
                    .to_inclusive()
                    .contains(&source_display_point.row())
            });
            let position_included =
                visible_start_point.y <= position.y && position.y <= visible_end_point.y;
            if !source_included && !position_included {
                None
            } else {
                Some(position)
            }
        })?;

        let text_style = TextStyleRefinement {
            line_height: Some(DefiniteLength::Fraction(
                BufferLineHeight::Comfortable.value(),
            )),
            ..Default::default()
        };
        window.with_text_style(Some(text_style), |window| {
            let mut element = self.editor.update(cx, |editor, _| {
                let mouse_context_menu = editor.mouse_context_menu.as_ref()?;
                let context_menu = mouse_context_menu.context_menu.clone();

                Some(
                    deferred(
                        anchored()
                            .position(position)
                            .child(context_menu)
                            .anchor(Corner::TopLeft)
                            .snap_to_window_with_margin(px(8.)),
                    )
                    .with_priority(1)
                    .into_any(),
                )
            })?;

            element.prepaint_as_root(position, AvailableSpace::min_size(), window, cx);
            Some(element)
        })
    }

    fn layout_hover_popovers(
        &self,
        snapshot: &EditorSnapshot,
        hitbox: &Hitbox,
        text_hitbox: &Hitbox,
        visible_display_row_range: Range<DisplayRow>,
        content_origin: gpui::Point<Pixels>,
        scroll_pixel_position: gpui::Point<Pixels>,
        line_layouts: &[LineWithInvisibles],
        line_height: Pixels,
        em_width: Pixels,
        window: &mut Window,
        cx: &mut App,
    ) {
        struct MeasuredHoverPopover {
            element: AnyElement,
            size: Size<Pixels>,
            horizontal_offset: Pixels,
        }

        let max_size = size(
            (120. * em_width) // Default size
                .min(hitbox.size.width / 2.) // Shrink to half of the editor width
                .max(MIN_POPOVER_CHARACTER_WIDTH * em_width), // Apply minimum width of 20 characters
            (16. * line_height) // Default size
                .min(hitbox.size.height / 2.) // Shrink to half of the editor height
                .max(MIN_POPOVER_LINE_HEIGHT * line_height), // Apply minimum height of 4 lines
        );

        let hover_popovers = self.editor.update(cx, |editor, cx| {
            editor.hover_state.render(
                snapshot,
                visible_display_row_range.clone(),
                max_size,
                window,
                cx,
            )
        });
        let Some((position, hover_popovers)) = hover_popovers else {
            return;
        };

        // This is safe because we check on layout whether the required row is available
        let hovered_row_layout =
            &line_layouts[position.row().minus(visible_display_row_range.start) as usize];

        // Compute Hovered Point
        let x =
            hovered_row_layout.x_for_index(position.column() as usize) - scroll_pixel_position.x;
        let y = position.row().as_f32() * line_height - scroll_pixel_position.y;
        let hovered_point = content_origin + point(x, y);

        let mut overall_height = Pixels::ZERO;
        let mut measured_hover_popovers = Vec::new();
        for mut hover_popover in hover_popovers {
            let size = hover_popover.layout_as_root(AvailableSpace::min_size(), window, cx);
            let horizontal_offset =
                (text_hitbox.top_right().x - POPOVER_RIGHT_OFFSET - (hovered_point.x + size.width))
                    .min(Pixels::ZERO);

            overall_height += HOVER_POPOVER_GAP + size.height;

            measured_hover_popovers.push(MeasuredHoverPopover {
                element: hover_popover,
                size,
                horizontal_offset,
            });
        }
        overall_height += HOVER_POPOVER_GAP;

        fn draw_occluder(
            width: Pixels,
            origin: gpui::Point<Pixels>,
            window: &mut Window,
            cx: &mut App,
        ) {
            let mut occlusion = div()
                .size_full()
                .occlude()
                .on_mouse_move(|_, _, cx| cx.stop_propagation())
                .into_any_element();
            occlusion.layout_as_root(size(width, HOVER_POPOVER_GAP).into(), window, cx);
            window.defer_draw(occlusion, origin, 2);
        }

        if hovered_point.y > overall_height {
            // There is enough space above. Render popovers above the hovered point
            let mut current_y = hovered_point.y;
            for (position, popover) in measured_hover_popovers.into_iter().with_position() {
                let size = popover.size;
                let popover_origin = point(
                    hovered_point.x + popover.horizontal_offset,
                    current_y - size.height,
                );

                window.defer_draw(popover.element, popover_origin, 2);
                if position != itertools::Position::Last {
                    let origin = point(popover_origin.x, popover_origin.y - HOVER_POPOVER_GAP);
                    draw_occluder(size.width, origin, window, cx);
                }

                current_y = popover_origin.y - HOVER_POPOVER_GAP;
            }
        } else {
            // There is not enough space above. Render popovers below the hovered point
            let mut current_y = hovered_point.y + line_height;
            for (position, popover) in measured_hover_popovers.into_iter().with_position() {
                let size = popover.size;
                let popover_origin = point(hovered_point.x + popover.horizontal_offset, current_y);

                window.defer_draw(popover.element, popover_origin, 2);
                if position != itertools::Position::Last {
                    let origin = point(popover_origin.x, popover_origin.y + size.height);
                    draw_occluder(size.width, origin, window, cx);
                }

                current_y = popover_origin.y + size.height + HOVER_POPOVER_GAP;
            }
        }
    }

    fn layout_diff_hunk_controls(
        &self,
        row_range: Range<DisplayRow>,
        row_infos: &[RowInfo],
        text_hitbox: &Hitbox,
        position_map: &PositionMap,
        newest_cursor_position: Option<DisplayPoint>,
        line_height: Pixels,
        right_margin: Pixels,
        scroll_pixel_position: gpui::Point<Pixels>,
        display_hunks: &[(DisplayDiffHunk, Option<Hitbox>)],
        highlighted_rows: &BTreeMap<DisplayRow, LineHighlight>,
        editor: Entity<Editor>,
        window: &mut Window,
        cx: &mut App,
    ) -> Vec<AnyElement> {
        let render_diff_hunk_controls = editor.read(cx).render_diff_hunk_controls.clone();
        let point_for_position = position_map.point_for_position(window.mouse_position());

        let mut controls = vec![];

        let active_positions = [
            Some(point_for_position.previous_valid),
            newest_cursor_position,
        ];

        for (hunk, _) in display_hunks {
            if let DisplayDiffHunk::Unfolded {
                display_row_range,
                multi_buffer_range,
                status,
                is_created_file,
                ..
            } = &hunk
            {
                if display_row_range.start < row_range.start
                    || display_row_range.start >= row_range.end
                {
                    continue;
                }
                if highlighted_rows
                    .get(&display_row_range.start)
                    .and_then(|highlight| highlight.type_id)
                    .is_some_and(|type_id| {
                        [
                            TypeId::of::<ConflictsOuter>(),
                            TypeId::of::<ConflictsOursMarker>(),
                            TypeId::of::<ConflictsOurs>(),
                            TypeId::of::<ConflictsTheirs>(),
                            TypeId::of::<ConflictsTheirsMarker>(),
                        ]
                        .contains(&type_id)
                    })
                {
                    continue;
                }
                let row_ix = (display_row_range.start - row_range.start).0 as usize;
                if row_infos[row_ix].diff_status.is_none() {
                    continue;
                }
                if row_infos[row_ix]
                    .diff_status
                    .is_some_and(|status| status.is_added())
                    && !status.is_added()
                {
                    continue;
                }
                if active_positions
                    .iter()
                    .any(|p| p.map_or(false, |p| display_row_range.contains(&p.row())))
                {
                    let y = display_row_range.start.as_f32() * line_height
                        + text_hitbox.bounds.top()
                        - scroll_pixel_position.y;

                    let mut element = render_diff_hunk_controls(
                        display_row_range.start.0,
                        status,
                        multi_buffer_range.clone(),
                        *is_created_file,
                        line_height,
                        &editor,
                        window,
                        cx,
                    );
                    let size =
                        element.layout_as_root(size(px(100.0), line_height).into(), window, cx);

                    let x = text_hitbox.bounds.right() - right_margin - px(10.) - size.width;

                    window.with_absolute_element_offset(gpui::Point::new(x, y), |window| {
                        element.prepaint(window, cx)
                    });
                    controls.push(element);
                }
            }
        }

        controls
    }

    fn layout_signature_help(
        &self,
        hitbox: &Hitbox,
        text_hitbox: &Hitbox,
        content_origin: gpui::Point<Pixels>,
        scroll_pixel_position: gpui::Point<Pixels>,
        newest_selection_head: Option<DisplayPoint>,
        start_row: DisplayRow,
        line_layouts: &[LineWithInvisibles],
        line_height: Pixels,
        em_width: Pixels,
        window: &mut Window,
        cx: &mut App,
    ) {
        if !self.editor.focus_handle(cx).is_focused(window) {
            return;
        }
        let Some(newest_selection_head) = newest_selection_head else {
            return;
        };

        let max_size = size(
            (120. * em_width) // Default size
                .min(hitbox.size.width / 2.) // Shrink to half of the editor width
                .max(MIN_POPOVER_CHARACTER_WIDTH * em_width), // Apply minimum width of 20 characters
            (16. * line_height) // Default size
                .min(hitbox.size.height / 2.) // Shrink to half of the editor height
                .max(MIN_POPOVER_LINE_HEIGHT * line_height), // Apply minimum height of 4 lines
        );

        let maybe_element = self.editor.update(cx, |editor, cx| {
            if let Some(popover) = editor.signature_help_state.popover_mut() {
                let element = popover.render(max_size, cx);
                Some(element)
            } else {
                None
            }
        });
        let Some(mut element) = maybe_element else {
            return;
        };

        let selection_row = newest_selection_head.row();
        let Some(cursor_row_layout) = (selection_row >= start_row)
            .then(|| line_layouts.get(selection_row.minus(start_row) as usize))
            .flatten()
        else {
            return;
        };

        let target_x = cursor_row_layout.x_for_index(newest_selection_head.column() as usize)
            - scroll_pixel_position.x;
        let target_y = selection_row.as_f32() * line_height - scroll_pixel_position.y;
        let target_point = content_origin + point(target_x, target_y);

        let actual_size = element.layout_as_root(max_size.into(), window, cx);
        let overall_height = actual_size.height + HOVER_POPOVER_GAP;

        let popover_origin = if target_point.y > overall_height {
            point(target_point.x, target_point.y - actual_size.height)
        } else {
            point(
                target_point.x,
                target_point.y + line_height + HOVER_POPOVER_GAP,
            )
        };

        let horizontal_offset = (text_hitbox.top_right().x
            - POPOVER_RIGHT_OFFSET
            - (popover_origin.x + actual_size.width))
            .min(Pixels::ZERO);
        let final_origin = point(popover_origin.x + horizontal_offset, popover_origin.y);

        window.defer_draw(element, final_origin, 2);
    }

    fn paint_background(&self, layout: &EditorLayout, window: &mut Window, cx: &mut App) {
        window.paint_layer(layout.hitbox.bounds, |window| {
            let scroll_top = layout.position_map.snapshot.scroll_position().y;
            let gutter_bg = cx.theme().colors().editor_gutter_background;
            window.paint_quad(fill(layout.gutter_hitbox.bounds, gutter_bg));
            window.paint_quad(fill(
                layout.position_map.text_hitbox.bounds,
                self.style.background,
            ));

            if matches!(
                layout.mode,
                EditorMode::Full { .. } | EditorMode::Minimap { .. }
            ) {
                let show_active_line_background = match layout.mode {
                    EditorMode::Full {
                        show_active_line_background,
                        ..
                    } => show_active_line_background,
                    EditorMode::Minimap { .. } => true,
                    _ => false,
                };
                let mut active_rows = layout.active_rows.iter().peekable();
                while let Some((start_row, contains_non_empty_selection)) = active_rows.next() {
                    let mut end_row = start_row.0;
                    while active_rows
                        .peek()
                        .map_or(false, |(active_row, has_selection)| {
                            active_row.0 == end_row + 1
                                && has_selection.selection == contains_non_empty_selection.selection
                        })
                    {
                        active_rows.next().unwrap();
                        end_row += 1;
                    }

                    if show_active_line_background && !contains_non_empty_selection.selection {
                        let highlight_h_range =
                            match layout.position_map.snapshot.current_line_highlight {
                                CurrentLineHighlight::Gutter => Some(Range {
                                    start: layout.hitbox.left(),
                                    end: layout.gutter_hitbox.right(),
                                }),
                                CurrentLineHighlight::Line => Some(Range {
                                    start: layout.position_map.text_hitbox.bounds.left(),
                                    end: layout.position_map.text_hitbox.bounds.right(),
                                }),
                                CurrentLineHighlight::All => Some(Range {
                                    start: layout.hitbox.left(),
                                    end: layout.hitbox.right(),
                                }),
                                CurrentLineHighlight::None => None,
                            };
                        if let Some(range) = highlight_h_range {
                            let active_line_bg = cx.theme().colors().editor_active_line_background;
                            let bounds = Bounds {
                                origin: point(
                                    range.start,
                                    layout.hitbox.origin.y
                                        + (start_row.as_f32() - scroll_top)
                                            * layout.position_map.line_height,
                                ),
                                size: size(
                                    range.end - range.start,
                                    layout.position_map.line_height
                                        * (end_row - start_row.0 + 1) as f32,
                                ),
                            };
                            window.paint_quad(fill(bounds, active_line_bg));
                        }
                    }
                }

                let mut paint_highlight = |highlight_row_start: DisplayRow,
                                           highlight_row_end: DisplayRow,
                                           highlight: crate::LineHighlight,
                                           edges| {
                    let mut origin_x = layout.hitbox.left();
                    let mut width = layout.hitbox.size.width;
                    if !highlight.include_gutter {
                        origin_x += layout.gutter_hitbox.size.width;
                        width -= layout.gutter_hitbox.size.width;
                    }

                    let origin = point(
                        origin_x,
                        layout.hitbox.origin.y
                            + (highlight_row_start.as_f32() - scroll_top)
                                * layout.position_map.line_height,
                    );
                    let size = size(
                        width,
                        layout.position_map.line_height
                            * highlight_row_end.next_row().minus(highlight_row_start) as f32,
                    );
                    let mut quad = fill(Bounds { origin, size }, highlight.background);
                    if let Some(border_color) = highlight.border {
                        quad.border_color = border_color;
                        quad.border_widths = edges
                    }
                    window.paint_quad(quad);
                };

                let mut current_paint: Option<(LineHighlight, Range<DisplayRow>, Edges<Pixels>)> =
                    None;
                for (&new_row, &new_background) in &layout.highlighted_rows {
                    match &mut current_paint {
                        &mut Some((current_background, ref mut current_range, mut edges)) => {
                            let new_range_started = current_background != new_background
                                || current_range.end.next_row() != new_row;
                            if new_range_started {
                                if current_range.end.next_row() == new_row {
                                    edges.bottom = px(0.);
                                };
                                paint_highlight(
                                    current_range.start,
                                    current_range.end,
                                    current_background,
                                    edges,
                                );
                                let edges = Edges {
                                    top: if current_range.end.next_row() != new_row {
                                        px(1.)
                                    } else {
                                        px(0.)
                                    },
                                    bottom: px(1.),
                                    ..Default::default()
                                };
                                current_paint = Some((new_background, new_row..new_row, edges));
                                continue;
                            } else {
                                current_range.end = current_range.end.next_row();
                            }
                        }
                        None => {
                            let edges = Edges {
                                top: px(1.),
                                bottom: px(1.),
                                ..Default::default()
                            };
                            current_paint = Some((new_background, new_row..new_row, edges))
                        }
                    };
                }
                if let Some((color, range, edges)) = current_paint {
                    paint_highlight(range.start, range.end, color, edges);
                }

                let scroll_left =
                    layout.position_map.snapshot.scroll_position().x * layout.position_map.em_width;

                for (wrap_position, active) in layout.wrap_guides.iter() {
                    let x = (layout.position_map.text_hitbox.origin.x
                        + *wrap_position
                        + layout.position_map.em_width / 2.)
                        - scroll_left;

                    let show_scrollbars = layout
                        .scrollbars_layout
                        .as_ref()
                        .map_or(false, |layout| layout.visible);

                    if x < layout.position_map.text_hitbox.origin.x
                        || (show_scrollbars && x > self.scrollbar_left(&layout.hitbox.bounds))
                    {
                        continue;
                    }

                    let color = if *active {
                        cx.theme().colors().editor_active_wrap_guide
                    } else {
                        cx.theme().colors().editor_wrap_guide
                    };
                    window.paint_quad(fill(
                        Bounds {
                            origin: point(x, layout.position_map.text_hitbox.origin.y),
                            size: size(px(1.), layout.position_map.text_hitbox.size.height),
                        },
                        color,
                    ));
                }
            }
        })
    }

    fn paint_indent_guides(
        &mut self,
        layout: &mut EditorLayout,
        window: &mut Window,
        cx: &mut App,
    ) {
        let Some(indent_guides) = &layout.indent_guides else {
            return;
        };

        let faded_color = |color: Hsla, alpha: f32| {
            let mut faded = color;
            faded.a = alpha;
            faded
        };

        for indent_guide in indent_guides {
            let indent_accent_colors = cx.theme().accents().color_for_index(indent_guide.depth);
            let settings = indent_guide.settings;

            // TODO fixed for now, expose them through themes later
            const INDENT_AWARE_ALPHA: f32 = 0.2;
            const INDENT_AWARE_ACTIVE_ALPHA: f32 = 0.4;
            const INDENT_AWARE_BACKGROUND_ALPHA: f32 = 0.1;
            const INDENT_AWARE_BACKGROUND_ACTIVE_ALPHA: f32 = 0.2;

            let line_color = match (settings.coloring, indent_guide.active) {
                (IndentGuideColoring::Disabled, _) => None,
                (IndentGuideColoring::Fixed, false) => {
                    Some(cx.theme().colors().editor_indent_guide)
                }
                (IndentGuideColoring::Fixed, true) => {
                    Some(cx.theme().colors().editor_indent_guide_active)
                }
                (IndentGuideColoring::IndentAware, false) => {
                    Some(faded_color(indent_accent_colors, INDENT_AWARE_ALPHA))
                }
                (IndentGuideColoring::IndentAware, true) => {
                    Some(faded_color(indent_accent_colors, INDENT_AWARE_ACTIVE_ALPHA))
                }
            };

            let background_color = match (settings.background_coloring, indent_guide.active) {
                (IndentGuideBackgroundColoring::Disabled, _) => None,
                (IndentGuideBackgroundColoring::IndentAware, false) => Some(faded_color(
                    indent_accent_colors,
                    INDENT_AWARE_BACKGROUND_ALPHA,
                )),
                (IndentGuideBackgroundColoring::IndentAware, true) => Some(faded_color(
                    indent_accent_colors,
                    INDENT_AWARE_BACKGROUND_ACTIVE_ALPHA,
                )),
            };

            let requested_line_width = if indent_guide.active {
                settings.active_line_width
            } else {
                settings.line_width
            }
            .clamp(1, 10);
            let mut line_indicator_width = 0.;
            if let Some(color) = line_color {
                window.paint_quad(fill(
                    Bounds {
                        origin: indent_guide.origin,
                        size: size(px(requested_line_width as f32), indent_guide.length),
                    },
                    color,
                ));
                line_indicator_width = requested_line_width as f32;
            }

            if let Some(color) = background_color {
                let width = indent_guide.single_indent_width - px(line_indicator_width);
                window.paint_quad(fill(
                    Bounds {
                        origin: point(
                            indent_guide.origin.x + px(line_indicator_width),
                            indent_guide.origin.y,
                        ),
                        size: size(width, indent_guide.length),
                    },
                    color,
                ));
            }
        }
    }

    fn paint_line_numbers(&mut self, layout: &mut EditorLayout, window: &mut Window, cx: &mut App) {
        let is_singleton = self.editor.read(cx).is_singleton(cx);

        let line_height = layout.position_map.line_height;
        window.set_cursor_style(CursorStyle::Arrow, Some(&layout.gutter_hitbox));

        for LineNumberLayout {
            shaped_line,
            hitbox,
        } in layout.line_numbers.values()
        {
            let Some(hitbox) = hitbox else {
                continue;
            };

            let Some(()) = (if !is_singleton && hitbox.is_hovered(window) {
                let color = cx.theme().colors().editor_hover_line_number;

                let Some(line) = self
                    .shape_line_number(shaped_line.text.clone(), color, window)
                    .log_err()
                else {
                    continue;
                };

                line.paint(hitbox.origin, line_height, window, cx).log_err()
            } else {
                shaped_line
                    .paint(hitbox.origin, line_height, window, cx)
                    .log_err()
            }) else {
                continue;
            };

            // In singleton buffers, we select corresponding lines on the line number click, so use | -like cursor.
            // In multi buffers, we open file at the line number clicked, so use a pointing hand cursor.
            if is_singleton {
                window.set_cursor_style(CursorStyle::IBeam, Some(&hitbox));
            } else {
                window.set_cursor_style(CursorStyle::PointingHand, Some(&hitbox));
            }
        }
    }

    fn paint_gutter_diff_hunks(layout: &mut EditorLayout, window: &mut Window, cx: &mut App) {
        if layout.display_hunks.is_empty() {
            return;
        }

        let line_height = layout.position_map.line_height;
        window.paint_layer(layout.gutter_hitbox.bounds, |window| {
            for (hunk, hitbox) in &layout.display_hunks {
                let hunk_to_paint = match hunk {
                    DisplayDiffHunk::Folded { .. } => {
                        let hunk_bounds = Self::diff_hunk_bounds(
                            &layout.position_map.snapshot,
                            line_height,
                            layout.gutter_hitbox.bounds,
                            &hunk,
                        );
                        Some((
                            hunk_bounds,
                            cx.theme().colors().version_control_modified,
                            Corners::all(px(0.)),
                            DiffHunkStatus::modified_none(),
                        ))
                    }
                    DisplayDiffHunk::Unfolded {
                        status,
                        display_row_range,
                        ..
                    } => hitbox.as_ref().map(|hunk_hitbox| match status.kind {
                        DiffHunkStatusKind::Added => (
                            hunk_hitbox.bounds,
                            cx.theme().colors().version_control_added,
                            Corners::all(px(0.)),
                            *status,
                        ),
                        DiffHunkStatusKind::Modified => (
                            hunk_hitbox.bounds,
                            cx.theme().colors().version_control_modified,
                            Corners::all(px(0.)),
                            *status,
                        ),
                        DiffHunkStatusKind::Deleted if !display_row_range.is_empty() => (
                            hunk_hitbox.bounds,
                            cx.theme().colors().version_control_deleted,
                            Corners::all(px(0.)),
                            *status,
                        ),
                        DiffHunkStatusKind::Deleted => (
                            Bounds::new(
                                point(
                                    hunk_hitbox.origin.x - hunk_hitbox.size.width,
                                    hunk_hitbox.origin.y,
                                ),
                                size(hunk_hitbox.size.width * 2., hunk_hitbox.size.height),
                            ),
                            cx.theme().colors().version_control_deleted,
                            Corners::all(1. * line_height),
                            *status,
                        ),
                    }),
                };

                if let Some((hunk_bounds, background_color, corner_radii, status)) = hunk_to_paint {
                    // Flatten the background color with the editor color to prevent
                    // elements below transparent hunks from showing through
                    let flattened_background_color = cx
                        .theme()
                        .colors()
                        .editor_background
                        .blend(background_color);

                    if !Self::diff_hunk_hollow(status, cx) {
                        window.paint_quad(quad(
                            hunk_bounds,
                            corner_radii,
                            flattened_background_color,
                            Edges::default(),
                            transparent_black(),
                            BorderStyle::default(),
                        ));
                    } else {
                        let flattened_unstaged_background_color = cx
                            .theme()
                            .colors()
                            .editor_background
                            .blend(background_color.opacity(0.3));

                        window.paint_quad(quad(
                            hunk_bounds,
                            corner_radii,
                            flattened_unstaged_background_color,
                            Edges::all(Pixels(1.0)),
                            flattened_background_color,
                            BorderStyle::Solid,
                        ));
                    }
                }
            }
        });
    }

    fn gutter_strip_width(line_height: Pixels) -> Pixels {
        (0.275 * line_height).floor()
    }

    fn diff_hunk_bounds(
        snapshot: &EditorSnapshot,
        line_height: Pixels,
        gutter_bounds: Bounds<Pixels>,
        hunk: &DisplayDiffHunk,
    ) -> Bounds<Pixels> {
        let scroll_position = snapshot.scroll_position();
        let scroll_top = scroll_position.y * line_height;
        let gutter_strip_width = Self::gutter_strip_width(line_height);

        match hunk {
            DisplayDiffHunk::Folded { display_row, .. } => {
                let start_y = display_row.as_f32() * line_height - scroll_top;
                let end_y = start_y + line_height;
                let highlight_origin = gutter_bounds.origin + point(px(0.), start_y);
                let highlight_size = size(gutter_strip_width, end_y - start_y);
                Bounds::new(highlight_origin, highlight_size)
            }
            DisplayDiffHunk::Unfolded {
                display_row_range,
                status,
                ..
            } => {
                if status.is_deleted() && display_row_range.is_empty() {
                    let row = display_row_range.start;

                    let offset = line_height / 2.;
                    let start_y = row.as_f32() * line_height - offset - scroll_top;
                    let end_y = start_y + line_height;

                    let width = (0.35 * line_height).floor();
                    let highlight_origin = gutter_bounds.origin + point(px(0.), start_y);
                    let highlight_size = size(width, end_y - start_y);
                    Bounds::new(highlight_origin, highlight_size)
                } else {
                    let start_row = display_row_range.start;
                    let end_row = display_row_range.end;
                    // If we're in a multibuffer, row range span might include an
                    // excerpt header, so if we were to draw the marker straight away,
                    // the hunk might include the rows of that header.
                    // Making the range inclusive doesn't quite cut it, as we rely on the exclusivity for the soft wrap.
                    // Instead, we simply check whether the range we're dealing with includes
                    // any excerpt headers and if so, we stop painting the diff hunk on the first row of that header.
                    let end_row_in_current_excerpt = snapshot
                        .blocks_in_range(start_row..end_row)
                        .find_map(|(start_row, block)| {
                            if matches!(block, Block::ExcerptBoundary { .. }) {
                                Some(start_row)
                            } else {
                                None
                            }
                        })
                        .unwrap_or(end_row);

                    let start_y = start_row.as_f32() * line_height - scroll_top;
                    let end_y = end_row_in_current_excerpt.as_f32() * line_height - scroll_top;

                    let highlight_origin = gutter_bounds.origin + point(px(0.), start_y);
                    let highlight_size = size(gutter_strip_width, end_y - start_y);
                    Bounds::new(highlight_origin, highlight_size)
                }
            }
        }
    }

    fn paint_gutter_indicators(
        &self,
        layout: &mut EditorLayout,
        window: &mut Window,
        cx: &mut App,
    ) {
        window.paint_layer(layout.gutter_hitbox.bounds, |window| {
            window.with_element_namespace("crease_toggles", |window| {
                for crease_toggle in layout.crease_toggles.iter_mut().flatten() {
                    crease_toggle.paint(window, cx);
                }
            });

            window.with_element_namespace("expand_toggles", |window| {
                for (expand_toggle, _) in layout.expand_toggles.iter_mut().flatten() {
                    expand_toggle.paint(window, cx);
                }
            });

            for breakpoint in layout.breakpoints.iter_mut() {
                breakpoint.paint(window, cx);
            }

            for test_indicator in layout.test_indicators.iter_mut() {
                test_indicator.paint(window, cx);
            }
        });
    }

    fn paint_gutter_highlights(
        &self,
        layout: &mut EditorLayout,
        window: &mut Window,
        cx: &mut App,
    ) {
        for (_, hunk_hitbox) in &layout.display_hunks {
            if let Some(hunk_hitbox) = hunk_hitbox {
                if !self
                    .editor
                    .read(cx)
                    .buffer()
                    .read(cx)
                    .all_diff_hunks_expanded()
                {
                    window.set_cursor_style(CursorStyle::PointingHand, Some(hunk_hitbox));
                }
            }
        }

        let show_git_gutter = layout
            .position_map
            .snapshot
            .show_git_diff_gutter
            .unwrap_or_else(|| {
                matches!(
                    ProjectSettings::get_global(cx).git.git_gutter,
                    Some(GitGutterSetting::TrackedFiles)
                )
            });
        if show_git_gutter {
            Self::paint_gutter_diff_hunks(layout, window, cx)
        }

        let highlight_width = 0.275 * layout.position_map.line_height;
        let highlight_corner_radii = Corners::all(0.05 * layout.position_map.line_height);
        window.paint_layer(layout.gutter_hitbox.bounds, |window| {
            for (range, color) in &layout.highlighted_gutter_ranges {
                let start_row = if range.start.row() < layout.visible_display_row_range.start {
                    layout.visible_display_row_range.start - DisplayRow(1)
                } else {
                    range.start.row()
                };
                let end_row = if range.end.row() > layout.visible_display_row_range.end {
                    layout.visible_display_row_range.end + DisplayRow(1)
                } else {
                    range.end.row()
                };

                let start_y = layout.gutter_hitbox.top()
                    + start_row.0 as f32 * layout.position_map.line_height
                    - layout.position_map.scroll_pixel_position.y;
                let end_y = layout.gutter_hitbox.top()
                    + (end_row.0 + 1) as f32 * layout.position_map.line_height
                    - layout.position_map.scroll_pixel_position.y;
                let bounds = Bounds::from_corners(
                    point(layout.gutter_hitbox.left(), start_y),
                    point(layout.gutter_hitbox.left() + highlight_width, end_y),
                );
                window.paint_quad(fill(bounds, *color).corner_radii(highlight_corner_radii));
            }
        });
    }

    fn paint_blamed_display_rows(
        &self,
        layout: &mut EditorLayout,
        window: &mut Window,
        cx: &mut App,
    ) {
        let Some(blamed_display_rows) = layout.blamed_display_rows.take() else {
            return;
        };

        window.paint_layer(layout.gutter_hitbox.bounds, |window| {
            for mut blame_element in blamed_display_rows.into_iter() {
                blame_element.paint(window, cx);
            }
        })
    }

    fn paint_text(&mut self, layout: &mut EditorLayout, window: &mut Window, cx: &mut App) {
        window.with_content_mask(
            Some(ContentMask {
                bounds: layout.position_map.text_hitbox.bounds,
            }),
            |window| {
                let editor = self.editor.read(cx);
                if editor.mouse_cursor_hidden {
                    window.set_cursor_style(CursorStyle::None, None);
                } else if editor
                    .hovered_link_state
                    .as_ref()
                    .is_some_and(|hovered_link_state| !hovered_link_state.links.is_empty())
                {
                    window.set_cursor_style(
                        CursorStyle::PointingHand,
                        Some(&layout.position_map.text_hitbox),
                    );
                } else {
                    window.set_cursor_style(
                        CursorStyle::IBeam,
                        Some(&layout.position_map.text_hitbox),
                    );
                };

                self.paint_lines_background(layout, window, cx);
                let invisible_display_ranges = self.paint_highlights(layout, window);
                self.paint_lines(&invisible_display_ranges, layout, window, cx);
                self.paint_redactions(layout, window);
                self.paint_cursors(layout, window, cx);
                self.paint_inline_diagnostics(layout, window, cx);
                self.paint_inline_blame(layout, window, cx);
                self.paint_diff_hunk_controls(layout, window, cx);
                window.with_element_namespace("crease_trailers", |window| {
                    for trailer in layout.crease_trailers.iter_mut().flatten() {
                        trailer.element.paint(window, cx);
                    }
                });
            },
        )
    }

    fn paint_highlights(
        &mut self,
        layout: &mut EditorLayout,
        window: &mut Window,
    ) -> SmallVec<[Range<DisplayPoint>; 32]> {
        window.paint_layer(layout.position_map.text_hitbox.bounds, |window| {
            let mut invisible_display_ranges = SmallVec::<[Range<DisplayPoint>; 32]>::new();
            let line_end_overshoot = 0.15 * layout.position_map.line_height;
            for (range, color) in &layout.highlighted_ranges {
                self.paint_highlighted_range(
                    range.clone(),
                    *color,
                    Pixels::ZERO,
                    line_end_overshoot,
                    layout,
                    window,
                );
            }

            let corner_radius = 0.15 * layout.position_map.line_height;

            for (player_color, selections) in &layout.selections {
                for selection in selections.iter() {
                    self.paint_highlighted_range(
                        selection.range.clone(),
                        player_color.selection,
                        corner_radius,
                        corner_radius * 2.,
                        layout,
                        window,
                    );

                    if selection.is_local && !selection.range.is_empty() {
                        invisible_display_ranges.push(selection.range.clone());
                    }
                }
            }
            invisible_display_ranges
        })
    }

    fn paint_lines(
        &mut self,
        invisible_display_ranges: &[Range<DisplayPoint>],
        layout: &mut EditorLayout,
        window: &mut Window,
        cx: &mut App,
    ) {
        let whitespace_setting = self
            .editor
            .read(cx)
            .buffer
            .read(cx)
            .language_settings(cx)
            .show_whitespaces;

        for (ix, line_with_invisibles) in layout.position_map.line_layouts.iter().enumerate() {
            let row = DisplayRow(layout.visible_display_row_range.start.0 + ix as u32);
            line_with_invisibles.draw(
                layout,
                row,
                layout.content_origin,
                whitespace_setting,
                invisible_display_ranges,
                window,
                cx,
            )
        }

        for line_element in &mut layout.line_elements {
            line_element.paint(window, cx);
        }
    }

    fn paint_lines_background(
        &mut self,
        layout: &mut EditorLayout,
        window: &mut Window,
        cx: &mut App,
    ) {
        for (ix, line_with_invisibles) in layout.position_map.line_layouts.iter().enumerate() {
            let row = DisplayRow(layout.visible_display_row_range.start.0 + ix as u32);
            line_with_invisibles.draw_background(layout, row, layout.content_origin, window, cx);
        }
    }

    fn paint_redactions(&mut self, layout: &EditorLayout, window: &mut Window) {
        if layout.redacted_ranges.is_empty() {
            return;
        }

        let line_end_overshoot = layout.line_end_overshoot();

        // A softer than perfect black
        let redaction_color = gpui::rgb(0x0e1111);

        window.paint_layer(layout.position_map.text_hitbox.bounds, |window| {
            for range in layout.redacted_ranges.iter() {
                self.paint_highlighted_range(
                    range.clone(),
                    redaction_color.into(),
                    Pixels::ZERO,
                    line_end_overshoot,
                    layout,
                    window,
                );
            }
        });
    }

    fn paint_cursors(&mut self, layout: &mut EditorLayout, window: &mut Window, cx: &mut App) {
        for cursor in &mut layout.visible_cursors {
            cursor.paint(layout.content_origin, window, cx);
        }
    }

    fn paint_scrollbars(&mut self, layout: &mut EditorLayout, window: &mut Window, cx: &mut App) {
        let Some(scrollbars_layout) = layout.scrollbars_layout.take() else {
            return;
        };

        for (scrollbar_layout, axis) in scrollbars_layout.iter_scrollbars() {
            let hitbox = &scrollbar_layout.hitbox;
            let thumb_bounds = scrollbar_layout.thumb_bounds();

            if scrollbars_layout.visible {
                let scrollbar_edges = match axis {
                    ScrollbarAxis::Horizontal => Edges {
                        top: Pixels::ZERO,
                        right: Pixels::ZERO,
                        bottom: Pixels::ZERO,
                        left: Pixels::ZERO,
                    },
                    ScrollbarAxis::Vertical => Edges {
                        top: Pixels::ZERO,
                        right: Pixels::ZERO,
                        bottom: Pixels::ZERO,
                        left: ScrollbarLayout::BORDER_WIDTH,
                    },
                };

                window.paint_layer(hitbox.bounds, |window| {
                    window.paint_quad(quad(
                        hitbox.bounds,
                        Corners::default(),
                        cx.theme().colors().scrollbar_track_background,
                        scrollbar_edges,
                        cx.theme().colors().scrollbar_track_border,
                        BorderStyle::Solid,
                    ));

                    if axis == ScrollbarAxis::Vertical {
                        let fast_markers =
                            self.collect_fast_scrollbar_markers(layout, &scrollbar_layout, cx);
                        // Refresh slow scrollbar markers in the background. Below, we
                        // paint whatever markers have already been computed.
                        self.refresh_slow_scrollbar_markers(layout, &scrollbar_layout, window, cx);

                        let markers = self.editor.read(cx).scrollbar_marker_state.markers.clone();
                        for marker in markers.iter().chain(&fast_markers) {
                            let mut marker = marker.clone();
                            marker.bounds.origin += hitbox.origin;
                            window.paint_quad(marker);
                        }
                    }

                    let scrollbar_thumb_color = match scrollbar_layout.thumb_state {
                        ScrollbarThumbState::Dragging | ScrollbarThumbState::Hovered => {
                            cx.theme().colors().scrollbar_thumb_hover_background
                        }
                        ScrollbarThumbState::Idle => cx.theme().colors().scrollbar_thumb_background,
                    };
                    window.paint_quad(quad(
                        thumb_bounds,
                        Corners::default(),
                        scrollbar_thumb_color,
                        scrollbar_edges,
                        cx.theme().colors().scrollbar_thumb_border,
                        BorderStyle::Solid,
                    ));
                })
            }
            window.set_cursor_style(CursorStyle::Arrow, Some(&hitbox));
        }

        window.on_mouse_event({
            let editor = self.editor.clone();
            let scrollbars_layout = scrollbars_layout.clone();

            let mut mouse_position = window.mouse_position();
            move |event: &MouseMoveEvent, phase, window, cx| {
                if phase == DispatchPhase::Capture {
                    return;
                }

                editor.update(cx, |editor, cx| {
                    if let Some((scrollbar_layout, axis)) = event
                        .pressed_button
                        .filter(|button| *button == MouseButton::Left)
                        .and(editor.scroll_manager.dragging_scrollbar_axis())
                        .and_then(|axis| {
                            scrollbars_layout
                                .iter_scrollbars()
                                .find(|(_, a)| *a == axis)
                        })
                    {
                        let ScrollbarLayout {
                            hitbox,
                            text_unit_size,
                            ..
                        } = scrollbar_layout;

                        let old_position = mouse_position.along(axis);
                        let new_position = event.position.along(axis);
                        if (hitbox.origin.along(axis)..hitbox.bottom_right().along(axis))
                            .contains(&old_position)
                        {
                            let position = editor.scroll_position(cx).apply_along(axis, |p| {
                                (p + (new_position - old_position) / *text_unit_size).max(0.)
                            });
                            editor.set_scroll_position(position, window, cx);
                        }

                        editor.scroll_manager.show_scrollbars(window, cx);
                        cx.stop_propagation();
                    } else if let Some((layout, axis)) = scrollbars_layout.get_hovered_axis(window)
                    {
                        if layout.thumb_bounds().contains(&event.position) {
                            editor
                                .scroll_manager
                                .set_hovered_scroll_thumb_axis(axis, cx);
                        } else {
                            editor.scroll_manager.reset_scrollbar_state(cx);
                        }

                        editor.scroll_manager.show_scrollbars(window, cx);
                    } else {
                        editor.scroll_manager.reset_scrollbar_state(cx);
                    }

                    mouse_position = event.position;
                })
            }
        });

        if self.editor.read(cx).scroll_manager.any_scrollbar_dragged() {
            window.on_mouse_event({
                let editor = self.editor.clone();
                move |_: &MouseUpEvent, phase, window, cx| {
                    if phase == DispatchPhase::Capture {
                        return;
                    }

                    editor.update(cx, |editor, cx| {
                        if let Some((_, axis)) = scrollbars_layout.get_hovered_axis(window) {
                            editor
                                .scroll_manager
                                .set_hovered_scroll_thumb_axis(axis, cx);
                        } else {
                            editor.scroll_manager.reset_scrollbar_state(cx);
                        }
                        cx.stop_propagation();
                    });
                }
            });
        } else {
            window.on_mouse_event({
                let editor = self.editor.clone();

                move |event: &MouseDownEvent, phase, window, cx| {
                    if phase == DispatchPhase::Capture {
                        return;
                    }
                    let Some((scrollbar_layout, axis)) = scrollbars_layout.get_hovered_axis(window)
                    else {
                        return;
                    };

                    let ScrollbarLayout {
                        hitbox,
                        visible_range,
                        text_unit_size,
                        ..
                    } = scrollbar_layout;

                    let thumb_bounds = scrollbar_layout.thumb_bounds();

                    editor.update(cx, |editor, cx| {
                        editor
                            .scroll_manager
                            .set_dragged_scroll_thumb_axis(axis, cx);

                        let event_position = event.position.along(axis);

                        if event_position < thumb_bounds.origin.along(axis)
                            || thumb_bounds.bottom_right().along(axis) < event_position
                        {
                            let center_position = ((event_position - hitbox.origin.along(axis))
                                / *text_unit_size)
                                .round() as u32;
                            let start_position = center_position.saturating_sub(
                                (visible_range.end - visible_range.start) as u32 / 2,
                            );

                            let position = editor
                                .scroll_position(cx)
                                .apply_along(axis, |_| start_position as f32);

                            editor.set_scroll_position(position, window, cx);
                        } else {
                            editor.scroll_manager.show_scrollbars(window, cx);
                        }

                        cx.stop_propagation();
                    });
                }
            });
        }
    }

    fn collect_fast_scrollbar_markers(
        &self,
        layout: &EditorLayout,
        scrollbar_layout: &ScrollbarLayout,
        cx: &mut App,
    ) -> Vec<PaintQuad> {
        const LIMIT: usize = 100;
        if !EditorSettings::get_global(cx).scrollbar.cursors || layout.cursors.len() > LIMIT {
            return vec![];
        }
        let cursor_ranges = layout
            .cursors
            .iter()
            .map(|(point, color)| ColoredRange {
                start: point.row(),
                end: point.row(),
                color: *color,
            })
            .collect_vec();
        scrollbar_layout.marker_quads_for_ranges(cursor_ranges, None)
    }

    fn refresh_slow_scrollbar_markers(
        &self,
        layout: &EditorLayout,
        scrollbar_layout: &ScrollbarLayout,
        window: &mut Window,
        cx: &mut App,
    ) {
        self.editor.update(cx, |editor, cx| {
            if !editor.is_singleton(cx)
                || !editor
                    .scrollbar_marker_state
                    .should_refresh(scrollbar_layout.hitbox.size)
            {
                return;
            }

            let scrollbar_layout = scrollbar_layout.clone();
            let background_highlights = editor.background_highlights.clone();
            let snapshot = layout.position_map.snapshot.clone();
            let theme = cx.theme().clone();
            let scrollbar_settings = EditorSettings::get_global(cx).scrollbar;

            editor.scrollbar_marker_state.dirty = false;
            editor.scrollbar_marker_state.pending_refresh =
                Some(cx.spawn_in(window, async move |editor, cx| {
                    let scrollbar_size = scrollbar_layout.hitbox.size;
                    let scrollbar_markers = cx
                        .background_spawn(async move {
                            let max_point = snapshot.display_snapshot.buffer_snapshot.max_point();
                            let mut marker_quads = Vec::new();
                            if scrollbar_settings.git_diff {
                                let marker_row_ranges =
                                    snapshot.buffer_snapshot.diff_hunks().map(|hunk| {
                                        let start_display_row =
                                            MultiBufferPoint::new(hunk.row_range.start.0, 0)
                                                .to_display_point(&snapshot.display_snapshot)
                                                .row();
                                        let mut end_display_row =
                                            MultiBufferPoint::new(hunk.row_range.end.0, 0)
                                                .to_display_point(&snapshot.display_snapshot)
                                                .row();
                                        if end_display_row != start_display_row {
                                            end_display_row.0 -= 1;
                                        }
                                        let color = match &hunk.status().kind {
                                            DiffHunkStatusKind::Added => {
                                                theme.colors().version_control_added
                                            }
                                            DiffHunkStatusKind::Modified => {
                                                theme.colors().version_control_modified
                                            }
                                            DiffHunkStatusKind::Deleted => {
                                                theme.colors().version_control_deleted
                                            }
                                        };
                                        ColoredRange {
                                            start: start_display_row,
                                            end: end_display_row,
                                            color,
                                        }
                                    });

                                marker_quads.extend(
                                    scrollbar_layout
                                        .marker_quads_for_ranges(marker_row_ranges, Some(0)),
                                );
                            }

                            for (background_highlight_id, (_, background_ranges)) in
                                background_highlights.iter()
                            {
                                let is_search_highlights = *background_highlight_id
                                    == TypeId::of::<BufferSearchHighlights>();
                                let is_text_highlights = *background_highlight_id
                                    == TypeId::of::<SelectedTextHighlight>();
                                let is_symbol_occurrences = *background_highlight_id
                                    == TypeId::of::<DocumentHighlightRead>()
                                    || *background_highlight_id
                                        == TypeId::of::<DocumentHighlightWrite>();
                                if (is_search_highlights && scrollbar_settings.search_results)
                                    || (is_text_highlights && scrollbar_settings.selected_text)
                                    || (is_symbol_occurrences && scrollbar_settings.selected_symbol)
                                {
                                    let mut color = theme.status().info;
                                    if is_symbol_occurrences {
                                        color.fade_out(0.5);
                                    }
                                    let marker_row_ranges = background_ranges.iter().map(|range| {
                                        let display_start = range
                                            .start
                                            .to_display_point(&snapshot.display_snapshot);
                                        let display_end =
                                            range.end.to_display_point(&snapshot.display_snapshot);
                                        ColoredRange {
                                            start: display_start.row(),
                                            end: display_end.row(),
                                            color,
                                        }
                                    });
                                    marker_quads.extend(
                                        scrollbar_layout
                                            .marker_quads_for_ranges(marker_row_ranges, Some(1)),
                                    );
                                }
                            }

                            if scrollbar_settings.diagnostics != ScrollbarDiagnostics::None {
                                let diagnostics = snapshot
                                    .buffer_snapshot
                                    .diagnostics_in_range::<Point>(Point::zero()..max_point)
                                    // Don't show diagnostics the user doesn't care about
                                    .filter(|diagnostic| {
                                        match (
                                            scrollbar_settings.diagnostics,
                                            diagnostic.diagnostic.severity,
                                        ) {
                                            (ScrollbarDiagnostics::All, _) => true,
                                            (
                                                ScrollbarDiagnostics::Error,
                                                DiagnosticSeverity::ERROR,
                                            ) => true,
                                            (
                                                ScrollbarDiagnostics::Warning,
                                                DiagnosticSeverity::ERROR
                                                | DiagnosticSeverity::WARNING,
                                            ) => true,
                                            (
                                                ScrollbarDiagnostics::Information,
                                                DiagnosticSeverity::ERROR
                                                | DiagnosticSeverity::WARNING
                                                | DiagnosticSeverity::INFORMATION,
                                            ) => true,
                                            (_, _) => false,
                                        }
                                    })
                                    // We want to sort by severity, in order to paint the most severe diagnostics last.
                                    .sorted_by_key(|diagnostic| {
                                        std::cmp::Reverse(diagnostic.diagnostic.severity)
                                    });

                                let marker_row_ranges = diagnostics.into_iter().map(|diagnostic| {
                                    let start_display = diagnostic
                                        .range
                                        .start
                                        .to_display_point(&snapshot.display_snapshot);
                                    let end_display = diagnostic
                                        .range
                                        .end
                                        .to_display_point(&snapshot.display_snapshot);
                                    let color = match diagnostic.diagnostic.severity {
                                        DiagnosticSeverity::ERROR => theme.status().error,
                                        DiagnosticSeverity::WARNING => theme.status().warning,
                                        DiagnosticSeverity::INFORMATION => theme.status().info,
                                        _ => theme.status().hint,
                                    };
                                    ColoredRange {
                                        start: start_display.row(),
                                        end: end_display.row(),
                                        color,
                                    }
                                });
                                marker_quads.extend(
                                    scrollbar_layout
                                        .marker_quads_for_ranges(marker_row_ranges, Some(2)),
                                );
                            }

                            Arc::from(marker_quads)
                        })
                        .await;

                    editor.update(cx, |editor, cx| {
                        editor.scrollbar_marker_state.markers = scrollbar_markers;
                        editor.scrollbar_marker_state.scrollbar_size = scrollbar_size;
                        editor.scrollbar_marker_state.pending_refresh = None;
                        cx.notify();
                    })?;

                    Ok(())
                }));
        });
    }

    fn paint_highlighted_range(
        &self,
        range: Range<DisplayPoint>,
        color: Hsla,
        corner_radius: Pixels,
        line_end_overshoot: Pixels,
        layout: &EditorLayout,
        window: &mut Window,
    ) {
        let start_row = layout.visible_display_row_range.start;
        let end_row = layout.visible_display_row_range.end;
        if range.start != range.end {
            let row_range = if range.end.column() == 0 {
                cmp::max(range.start.row(), start_row)..cmp::min(range.end.row(), end_row)
            } else {
                cmp::max(range.start.row(), start_row)
                    ..cmp::min(range.end.row().next_row(), end_row)
            };

            let highlighted_range = HighlightedRange {
                color,
                line_height: layout.position_map.line_height,
                corner_radius,
                start_y: layout.content_origin.y
                    + row_range.start.as_f32() * layout.position_map.line_height
                    - layout.position_map.scroll_pixel_position.y,
                lines: row_range
                    .iter_rows()
                    .map(|row| {
                        let line_layout =
                            &layout.position_map.line_layouts[row.minus(start_row) as usize];
                        HighlightedRangeLine {
                            start_x: if row == range.start.row() {
                                layout.content_origin.x
                                    + line_layout.x_for_index(range.start.column() as usize)
                                    - layout.position_map.scroll_pixel_position.x
                            } else {
                                layout.content_origin.x
                                    - layout.position_map.scroll_pixel_position.x
                            },
                            end_x: if row == range.end.row() {
                                layout.content_origin.x
                                    + line_layout.x_for_index(range.end.column() as usize)
                                    - layout.position_map.scroll_pixel_position.x
                            } else {
                                layout.content_origin.x + line_layout.width + line_end_overshoot
                                    - layout.position_map.scroll_pixel_position.x
                            },
                        }
                    })
                    .collect(),
            };

            highlighted_range.paint(layout.position_map.text_hitbox.bounds, window);
        }
    }

    fn paint_inline_diagnostics(
        &mut self,
        layout: &mut EditorLayout,
        window: &mut Window,
        cx: &mut App,
    ) {
        for mut inline_diagnostic in layout.inline_diagnostics.drain() {
            inline_diagnostic.1.paint(window, cx);
        }
    }

    fn paint_inline_blame(&mut self, layout: &mut EditorLayout, window: &mut Window, cx: &mut App) {
        if let Some(mut inline_blame) = layout.inline_blame.take() {
            window.paint_layer(layout.position_map.text_hitbox.bounds, |window| {
                inline_blame.paint(window, cx);
            })
        }
    }

    fn paint_diff_hunk_controls(
        &mut self,
        layout: &mut EditorLayout,
        window: &mut Window,
        cx: &mut App,
    ) {
        for mut diff_hunk_control in layout.diff_hunk_controls.drain(..) {
            diff_hunk_control.paint(window, cx);
        }
    }

    fn paint_minimap(&self, layout: &mut EditorLayout, window: &mut Window, cx: &mut App) {
        if let Some(mut layout) = layout.minimap.take() {
            let minimap_hitbox = layout.thumb_layout.hitbox.clone();
            let thumb_bounds = layout.thumb_layout.thumb_bounds();

            window.paint_layer(layout.thumb_layout.hitbox.bounds, |window| {
                window.with_element_namespace("minimap", |window| {
                    layout.minimap.paint(window, cx);
                    if layout.show_thumb {
                        let minimap_thumb_border = match layout.thumb_border_style {
                            MinimapThumbBorder::Full => Edges::all(ScrollbarLayout::BORDER_WIDTH),
                            MinimapThumbBorder::LeftOnly => Edges {
                                left: ScrollbarLayout::BORDER_WIDTH,
                                ..Default::default()
                            },
                            MinimapThumbBorder::LeftOpen => Edges {
                                right: ScrollbarLayout::BORDER_WIDTH,
                                top: ScrollbarLayout::BORDER_WIDTH,
                                bottom: ScrollbarLayout::BORDER_WIDTH,
                                ..Default::default()
                            },
                            MinimapThumbBorder::RightOpen => Edges {
                                left: ScrollbarLayout::BORDER_WIDTH,
                                top: ScrollbarLayout::BORDER_WIDTH,
                                bottom: ScrollbarLayout::BORDER_WIDTH,
                                ..Default::default()
                            },
                            MinimapThumbBorder::None => Default::default(),
                        };

                        window.paint_layer(minimap_hitbox.bounds, |window| {
                            window.paint_quad(quad(
                                thumb_bounds,
                                Corners::default(),
                                cx.theme().colors().scrollbar_thumb_background,
                                minimap_thumb_border,
                                cx.theme().colors().scrollbar_thumb_border,
                                BorderStyle::Solid,
                            ));
                        });
                    }
                });
            });

            window.set_cursor_style(CursorStyle::Arrow, Some(&minimap_hitbox));

            let minimap_axis = ScrollbarAxis::Vertical;
            let pixels_per_line = (minimap_hitbox.size.height / layout.max_scroll_top)
                .min(layout.minimap_line_height);

            let mut mouse_position = window.mouse_position();

            window.on_mouse_event({
                let editor = self.editor.clone();

                let minimap_hitbox = minimap_hitbox.clone();

                move |event: &MouseMoveEvent, phase, window, cx| {
                    if phase == DispatchPhase::Capture {
                        return;
                    }

                    editor.update(cx, |editor, cx| {
                        if event.pressed_button == Some(MouseButton::Left)
                            && editor.scroll_manager.is_dragging_minimap()
                        {
                            let old_position = mouse_position.along(minimap_axis);
                            let new_position = event.position.along(minimap_axis);
                            if (minimap_hitbox.origin.along(minimap_axis)
                                ..minimap_hitbox.bottom_right().along(minimap_axis))
                                .contains(&old_position)
                            {
                                let position =
                                    editor.scroll_position(cx).apply_along(minimap_axis, |p| {
                                        (p + (new_position - old_position) / pixels_per_line)
                                            .max(0.)
                                    });
                                editor.set_scroll_position(position, window, cx);
                            }
                            cx.stop_propagation();
                        } else {
                            editor.scroll_manager.set_is_dragging_minimap(false, cx);

                            if minimap_hitbox.is_hovered(window) {
                                editor.scroll_manager.show_minimap_thumb(cx);

                                // Stop hover events from propagating to the
                                // underlying editor if the minimap hitbox is hovered
                                if !event.dragging() {
                                    cx.stop_propagation();
                                }
                            } else {
                                editor.scroll_manager.hide_minimap_thumb(cx);
                            }
                        }
                        mouse_position = event.position;
                    });
                }
            });

            if self.editor.read(cx).scroll_manager.is_dragging_minimap() {
                window.on_mouse_event({
                    let editor = self.editor.clone();
                    move |_: &MouseUpEvent, phase, _, cx| {
                        if phase == DispatchPhase::Capture {
                            return;
                        }

                        editor.update(cx, |editor, cx| {
                            editor.scroll_manager.set_is_dragging_minimap(false, cx);
                            cx.stop_propagation();
                        });
                    }
                });
            } else {
                window.on_mouse_event({
                    let editor = self.editor.clone();

                    move |event: &MouseDownEvent, phase, window, cx| {
                        if phase == DispatchPhase::Capture || !minimap_hitbox.is_hovered(window) {
                            return;
                        }

                        let event_position = event.position;

                        editor.update(cx, |editor, cx| {
                            if !thumb_bounds.contains(&event_position) {
                                let click_position =
                                    event_position.relative_to(&minimap_hitbox.origin).y;

                                let top_position = (click_position
                                    - thumb_bounds.size.along(minimap_axis) / 2.0)
                                    .max(Pixels::ZERO);

                                let scroll_offset = (layout.minimap_scroll_top
                                    + top_position / layout.minimap_line_height)
                                    .min(layout.max_scroll_top);

                                let scroll_position = editor
                                    .scroll_position(cx)
                                    .apply_along(minimap_axis, |_| scroll_offset);
                                editor.set_scroll_position(scroll_position, window, cx);
                            }

                            editor.scroll_manager.set_is_dragging_minimap(true, cx);
                            cx.stop_propagation();
                        });
                    }
                });
            }
        }
    }

    fn paint_blocks(&mut self, layout: &mut EditorLayout, window: &mut Window, cx: &mut App) {
        for mut block in layout.blocks.drain(..) {
            if block.overlaps_gutter {
                block.element.paint(window, cx);
            } else {
                let mut bounds = layout.hitbox.bounds;
                bounds.origin.x += layout.gutter_hitbox.bounds.size.width;
                window.with_content_mask(Some(ContentMask { bounds }), |window| {
                    block.element.paint(window, cx);
                })
            }
        }
    }

    fn paint_inline_completion_popover(
        &mut self,
        layout: &mut EditorLayout,
        window: &mut Window,
        cx: &mut App,
    ) {
        if let Some(inline_completion_popover) = layout.inline_completion_popover.as_mut() {
            inline_completion_popover.paint(window, cx);
        }
    }

    fn paint_mouse_context_menu(
        &mut self,
        layout: &mut EditorLayout,
        window: &mut Window,
        cx: &mut App,
    ) {
        if let Some(mouse_context_menu) = layout.mouse_context_menu.as_mut() {
            mouse_context_menu.paint(window, cx);
        }
    }

    fn paint_scroll_wheel_listener(
        &mut self,
        layout: &EditorLayout,
        window: &mut Window,
        cx: &mut App,
    ) {
        window.on_mouse_event({
            let position_map = layout.position_map.clone();
            let editor = self.editor.clone();
            let hitbox = layout.hitbox.clone();
            let mut delta = ScrollDelta::default();

            // Set a minimum scroll_sensitivity of 0.01 to make sure the user doesn't
            // accidentally turn off their scrolling.
            let scroll_sensitivity = EditorSettings::get_global(cx).scroll_sensitivity.max(0.01);

            move |event: &ScrollWheelEvent, phase, window, cx| {
                if phase == DispatchPhase::Bubble && hitbox.is_hovered(window) {
                    delta = delta.coalesce(event.delta);
                    editor.update(cx, |editor, cx| {
                        let position_map: &PositionMap = &position_map;

                        let line_height = position_map.line_height;
                        let max_glyph_width = position_map.em_width;
                        let (delta, axis) = match delta {
                            gpui::ScrollDelta::Pixels(mut pixels) => {
                                //Trackpad
                                let axis = position_map.snapshot.ongoing_scroll.filter(&mut pixels);
                                (pixels, axis)
                            }

                            gpui::ScrollDelta::Lines(lines) => {
                                //Not trackpad
                                let pixels =
                                    point(lines.x * max_glyph_width, lines.y * line_height);
                                (pixels, None)
                            }
                        };

                        let current_scroll_position = position_map.snapshot.scroll_position();
                        let x = (current_scroll_position.x * max_glyph_width
                            - (delta.x * scroll_sensitivity))
                            / max_glyph_width;
                        let y = (current_scroll_position.y * line_height
                            - (delta.y * scroll_sensitivity))
                            / line_height;
                        let mut scroll_position =
                            point(x, y).clamp(&point(0., 0.), &position_map.scroll_max);
                        let forbid_vertical_scroll = editor.scroll_manager.forbid_vertical_scroll();
                        if forbid_vertical_scroll {
                            scroll_position.y = current_scroll_position.y;
                        }

                        if scroll_position != current_scroll_position {
                            editor.scroll(scroll_position, axis, window, cx);
                            cx.stop_propagation();
                        } else if y < 0. {
                            // Due to clamping, we may fail to detect cases of overscroll to the top;
                            // We want the scroll manager to get an update in such cases and detect the change of direction
                            // on the next frame.
                            cx.notify();
                        }
                    });
                }
            }
        });
    }

    fn paint_mouse_listeners(&mut self, layout: &EditorLayout, window: &mut Window, cx: &mut App) {
        if self.editor.read(cx).mode.is_minimap() {
            return;
        }

        self.paint_scroll_wheel_listener(layout, window, cx);

        window.on_mouse_event({
            let position_map = layout.position_map.clone();
            let editor = self.editor.clone();
            let diff_hunk_range =
                layout
                    .display_hunks
                    .iter()
                    .find_map(|(hunk, hunk_hitbox)| match hunk {
                        DisplayDiffHunk::Folded { .. } => None,
                        DisplayDiffHunk::Unfolded {
                            multi_buffer_range, ..
                        } => {
                            if hunk_hitbox
                                .as_ref()
                                .map(|hitbox| hitbox.is_hovered(window))
                                .unwrap_or(false)
                            {
                                Some(multi_buffer_range.clone())
                            } else {
                                None
                            }
                        }
                    });
            let line_numbers = layout.line_numbers.clone();

            move |event: &MouseDownEvent, phase, window, cx| {
                if phase == DispatchPhase::Bubble {
                    match event.button {
                        MouseButton::Left => editor.update(cx, |editor, cx| {
                            let pending_mouse_down = editor
                                .pending_mouse_down
                                .get_or_insert_with(Default::default)
                                .clone();

                            *pending_mouse_down.borrow_mut() = Some(event.clone());

                            Self::mouse_left_down(
                                editor,
                                event,
                                diff_hunk_range.clone(),
                                &position_map,
                                line_numbers.as_ref(),
                                window,
                                cx,
                            );
                        }),
                        MouseButton::Right => editor.update(cx, |editor, cx| {
                            Self::mouse_right_down(editor, event, &position_map, window, cx);
                        }),
                        MouseButton::Middle => editor.update(cx, |editor, cx| {
                            Self::mouse_middle_down(editor, event, &position_map, window, cx);
                        }),
                        _ => {}
                    };
                }
            }
        });

        window.on_mouse_event({
            let editor = self.editor.clone();
            let position_map = layout.position_map.clone();

            move |event: &MouseUpEvent, phase, window, cx| {
                if phase == DispatchPhase::Bubble {
                    editor.update(cx, |editor, cx| {
                        Self::mouse_up(editor, event, &position_map, window, cx)
                    });
                }
            }
        });

        window.on_mouse_event({
            let editor = self.editor.clone();
            let position_map = layout.position_map.clone();
            let mut captured_mouse_down = None;

            move |event: &MouseUpEvent, phase, window, cx| match phase {
                // Clear the pending mouse down during the capture phase,
                // so that it happens even if another event handler stops
                // propagation.
                DispatchPhase::Capture => editor.update(cx, |editor, _cx| {
                    let pending_mouse_down = editor
                        .pending_mouse_down
                        .get_or_insert_with(Default::default)
                        .clone();

                    let mut pending_mouse_down = pending_mouse_down.borrow_mut();
                    if pending_mouse_down.is_some() && position_map.text_hitbox.is_hovered(window) {
                        captured_mouse_down = pending_mouse_down.take();
                        window.refresh();
                    }
                }),
                // Fire click handlers during the bubble phase.
                DispatchPhase::Bubble => editor.update(cx, |editor, cx| {
                    if let Some(mouse_down) = captured_mouse_down.take() {
                        let event = ClickEvent {
                            down: mouse_down,
                            up: event.clone(),
                        };
                        Self::click(editor, &event, &position_map, window, cx);
                    }
                }),
            }
        });

        window.on_mouse_event({
            let position_map = layout.position_map.clone();
            let editor = self.editor.clone();

            move |event: &MouseMoveEvent, phase, window, cx| {
                if phase == DispatchPhase::Bubble {
                    editor.update(cx, |editor, cx| {
                        if editor.hover_state.focused(window, cx) {
                            return;
                        }
                        if event.pressed_button == Some(MouseButton::Left)
                            || event.pressed_button == Some(MouseButton::Middle)
                        {
                            Self::mouse_dragged(editor, event, &position_map, window, cx)
                        }

                        Self::mouse_moved(editor, event, &position_map, window, cx)
                    });
                }
            }
        });
    }

    fn scrollbar_left(&self, bounds: &Bounds<Pixels>) -> Pixels {
        bounds.top_right().x - self.style.scrollbar_width
    }

    fn column_pixels(&self, column: usize, window: &mut Window, _: &mut App) -> Pixels {
        let style = &self.style;
        let font_size = style.text.font_size.to_pixels(window.rem_size());
        let layout = window
            .text_system()
            .shape_line(
                SharedString::from(" ".repeat(column)),
                font_size,
                &[TextRun {
                    len: column,
                    font: style.text.font(),
                    color: Hsla::default(),
                    background_color: None,
                    underline: None,
                    strikethrough: None,
                }],
            )
            .unwrap();

        layout.width
    }

    fn max_line_number_width(
        &self,
        snapshot: &EditorSnapshot,
        window: &mut Window,
        cx: &mut App,
    ) -> Pixels {
        let digit_count = snapshot.widest_line_number().ilog10() + 1;
        self.column_pixels(digit_count as usize, window, cx)
    }

    fn shape_line_number(
        &self,
        text: SharedString,
        color: Hsla,
        window: &mut Window,
    ) -> anyhow::Result<ShapedLine> {
        let run = TextRun {
            len: text.len(),
            font: self.style.text.font(),
            color,
            background_color: None,
            underline: None,
            strikethrough: None,
        };
        window.text_system().shape_line(
            text,
            self.style.text.font_size.to_pixels(window.rem_size()),
            &[run],
        )
    }

    fn diff_hunk_hollow(status: DiffHunkStatus, cx: &mut App) -> bool {
        let unstaged = status.has_secondary_hunk();
        let unstaged_hollow = ProjectSettings::get_global(cx)
            .git
            .hunk_style
            .map_or(false, |style| {
                matches!(style, GitHunkStyleSetting::UnstagedHollow)
            });

        unstaged == unstaged_hollow
    }
}

fn header_jump_data(
    snapshot: &EditorSnapshot,
    block_row_start: DisplayRow,
    height: u32,
    for_excerpt: &ExcerptInfo,
) -> JumpData {
    let range = &for_excerpt.range;
    let buffer = &for_excerpt.buffer;
    let jump_anchor = range.primary.start;

    let excerpt_start = range.context.start;
    let jump_position = language::ToPoint::to_point(&jump_anchor, buffer);
    let rows_from_excerpt_start = if jump_anchor == excerpt_start {
        0
    } else {
        let excerpt_start_point = language::ToPoint::to_point(&excerpt_start, buffer);
        jump_position.row.saturating_sub(excerpt_start_point.row)
    };

    let line_offset_from_top = (block_row_start.0 + height + rows_from_excerpt_start)
        .saturating_sub(
            snapshot
                .scroll_anchor
                .scroll_position(&snapshot.display_snapshot)
                .y as u32,
        );

    JumpData::MultiBufferPoint {
        excerpt_id: for_excerpt.id,
        anchor: jump_anchor,
        position: jump_position,
        line_offset_from_top,
    }
}

pub struct AcceptEditPredictionBinding(pub(crate) Option<gpui::KeyBinding>);

impl AcceptEditPredictionBinding {
    pub fn keystroke(&self) -> Option<&Keystroke> {
        if let Some(binding) = self.0.as_ref() {
            match &binding.keystrokes() {
                [keystroke] => Some(keystroke),
                _ => None,
            }
        } else {
            None
        }
    }
}

fn prepaint_gutter_button(
    button: IconButton,
    row: DisplayRow,
    line_height: Pixels,
    gutter_dimensions: &GutterDimensions,
    scroll_pixel_position: gpui::Point<Pixels>,
    gutter_hitbox: &Hitbox,
    display_hunks: &[(DisplayDiffHunk, Option<Hitbox>)],
    window: &mut Window,
    cx: &mut App,
) -> AnyElement {
    let mut button = button.into_any_element();

    let available_space = size(
        AvailableSpace::MinContent,
        AvailableSpace::Definite(line_height),
    );
    let indicator_size = button.layout_as_root(available_space, window, cx);

    let blame_width = gutter_dimensions.git_blame_entries_width;
    let gutter_width = display_hunks
        .binary_search_by(|(hunk, _)| match hunk {
            DisplayDiffHunk::Folded { display_row } => display_row.cmp(&row),
            DisplayDiffHunk::Unfolded {
                display_row_range, ..
            } => {
                if display_row_range.end <= row {
                    Ordering::Less
                } else if display_row_range.start > row {
                    Ordering::Greater
                } else {
                    Ordering::Equal
                }
            }
        })
        .ok()
        .and_then(|ix| Some(display_hunks[ix].1.as_ref()?.size.width));
    let left_offset = blame_width.max(gutter_width).unwrap_or_default();

    let mut x = left_offset;
    let available_width = gutter_dimensions.margin + gutter_dimensions.left_padding
        - indicator_size.width
        - left_offset;
    x += available_width / 2.;

    let mut y = row.as_f32() * line_height - scroll_pixel_position.y;
    y += (line_height - indicator_size.height) / 2.;

    button.prepaint_as_root(
        gutter_hitbox.origin + point(x, y),
        available_space,
        window,
        cx,
    );
    button
}

fn render_inline_blame_entry(
    blame_entry: BlameEntry,
    style: &EditorStyle,
    cx: &mut App,
) -> Option<AnyElement> {
    let renderer = cx.global::<GlobalBlameRenderer>().0.clone();
    renderer.render_inline_blame_entry(&style.text, blame_entry, cx)
}

fn render_blame_entry_popover(
    blame_entry: BlameEntry,
    scroll_handle: ScrollHandle,
    commit_message: Option<ParsedCommitMessage>,
    markdown: Entity<Markdown>,
    workspace: WeakEntity<Workspace>,
    blame: &Entity<GitBlame>,
    window: &mut Window,
    cx: &mut App,
) -> Option<AnyElement> {
    let renderer = cx.global::<GlobalBlameRenderer>().0.clone();
    let blame = blame.read(cx);
    let repository = blame.repository(cx)?.clone();
    renderer.render_blame_entry_popover(
        blame_entry,
        scroll_handle,
        commit_message,
        markdown,
        repository,
        workspace,
        window,
        cx,
    )
}

fn render_blame_entry(
    ix: usize,
    blame: &Entity<GitBlame>,
    blame_entry: BlameEntry,
    style: &EditorStyle,
    last_used_color: &mut Option<(PlayerColor, Oid)>,
    editor: Entity<Editor>,
    workspace: Entity<Workspace>,
    renderer: Arc<dyn BlameRenderer>,
    cx: &mut App,
) -> Option<AnyElement> {
    let mut sha_color = cx
        .theme()
        .players()
        .color_for_participant(blame_entry.sha.into());

    // If the last color we used is the same as the one we get for this line, but
    // the commit SHAs are different, then we try again to get a different color.
    match *last_used_color {
        Some((color, sha)) if sha != blame_entry.sha && color.cursor == sha_color.cursor => {
            let index: u32 = blame_entry.sha.into();
            sha_color = cx.theme().players().color_for_participant(index + 1);
        }
        _ => {}
    };
    last_used_color.replace((sha_color, blame_entry.sha));

    let blame = blame.read(cx);
    let details = blame.details_for_entry(&blame_entry);
    let repository = blame.repository(cx)?;
    renderer.render_blame_entry(
        &style.text,
        blame_entry,
        details,
        repository,
        workspace.downgrade(),
        editor,
        ix,
        sha_color.cursor,
        cx,
    )
}

#[derive(Debug)]
pub(crate) struct LineWithInvisibles {
    fragments: SmallVec<[LineFragment; 1]>,
    invisibles: Vec<Invisible>,
    len: usize,
    pub(crate) width: Pixels,
    font_size: Pixels,
}

#[allow(clippy::large_enum_variant)]
enum LineFragment {
    Text(ShapedLine),
    Element {
        id: FoldId,
        element: Option<AnyElement>,
        size: Size<Pixels>,
        len: usize,
    },
}

impl fmt::Debug for LineFragment {
    fn fmt(&self, f: &mut fmt::Formatter) -> fmt::Result {
        match self {
            LineFragment::Text(shaped_line) => f.debug_tuple("Text").field(shaped_line).finish(),
            LineFragment::Element { size, len, .. } => f
                .debug_struct("Element")
                .field("size", size)
                .field("len", len)
                .finish(),
        }
    }
}

impl LineWithInvisibles {
    fn from_chunks<'a>(
        chunks: impl Iterator<Item = HighlightedChunk<'a>>,
        editor_style: &EditorStyle,
        max_line_len: usize,
        max_line_count: usize,
        editor_mode: &EditorMode,
        text_width: Pixels,
        is_row_soft_wrapped: impl Copy + Fn(usize) -> bool,
        window: &mut Window,
        cx: &mut App,
    ) -> Vec<Self> {
        let text_style = &editor_style.text;
        let mut layouts = Vec::with_capacity(max_line_count);
        let mut fragments: SmallVec<[LineFragment; 1]> = SmallVec::new();
        let mut line = String::new();
        let mut invisibles = Vec::new();
        let mut width = Pixels::ZERO;
        let mut len = 0;
        let mut styles = Vec::new();
        let mut non_whitespace_added = false;
        let mut row = 0;
        let mut line_exceeded_max_len = false;
        let font_size = text_style.font_size.to_pixels(window.rem_size());

        let ellipsis = SharedString::from("⋯");

        for highlighted_chunk in chunks.chain([HighlightedChunk {
            text: "\n",
            style: None,
            is_tab: false,
            replacement: None,
        }]) {
            if let Some(replacement) = highlighted_chunk.replacement {
                if !line.is_empty() {
                    let shaped_line = window
                        .text_system()
                        .shape_line(line.clone().into(), font_size, &styles)
                        .unwrap();
                    width += shaped_line.width;
                    len += shaped_line.len;
                    fragments.push(LineFragment::Text(shaped_line));
                    line.clear();
                    styles.clear();
                }

                match replacement {
                    ChunkReplacement::Renderer(renderer) => {
                        let available_width = if renderer.constrain_width {
                            let chunk = if highlighted_chunk.text == ellipsis.as_ref() {
                                ellipsis.clone()
                            } else {
                                SharedString::from(Arc::from(highlighted_chunk.text))
                            };
                            let shaped_line = window
                                .text_system()
                                .shape_line(
                                    chunk,
                                    font_size,
                                    &[text_style.to_run(highlighted_chunk.text.len())],
                                )
                                .unwrap();
                            AvailableSpace::Definite(shaped_line.width)
                        } else {
                            AvailableSpace::MinContent
                        };

                        let mut element = (renderer.render)(&mut ChunkRendererContext {
                            context: cx,
                            window,
                            max_width: text_width,
                        });
                        let line_height = text_style.line_height_in_pixels(window.rem_size());
                        let size = element.layout_as_root(
                            size(available_width, AvailableSpace::Definite(line_height)),
                            window,
                            cx,
                        );

                        width += size.width;
                        len += highlighted_chunk.text.len();
                        fragments.push(LineFragment::Element {
                            id: renderer.id,
                            element: Some(element),
                            size,
                            len: highlighted_chunk.text.len(),
                        });
                    }
                    ChunkReplacement::Str(x) => {
                        let text_style = if let Some(style) = highlighted_chunk.style {
                            Cow::Owned(text_style.clone().highlight(style))
                        } else {
                            Cow::Borrowed(text_style)
                        };

                        let run = TextRun {
                            len: x.len(),
                            font: text_style.font(),
                            color: text_style.color,
                            background_color: text_style.background_color,
                            underline: text_style.underline,
                            strikethrough: text_style.strikethrough,
                        };
                        let line_layout = window
                            .text_system()
                            .shape_line(x, font_size, &[run])
                            .unwrap()
                            .with_len(highlighted_chunk.text.len());

                        width += line_layout.width;
                        len += highlighted_chunk.text.len();
                        fragments.push(LineFragment::Text(line_layout))
                    }
                }
            } else {
                for (ix, mut line_chunk) in highlighted_chunk.text.split('\n').enumerate() {
                    if ix > 0 {
                        let shaped_line = window
                            .text_system()
                            .shape_line(line.clone().into(), font_size, &styles)
                            .unwrap();
                        width += shaped_line.width;
                        len += shaped_line.len;
                        fragments.push(LineFragment::Text(shaped_line));
                        layouts.push(Self {
                            width: mem::take(&mut width),
                            len: mem::take(&mut len),
                            fragments: mem::take(&mut fragments),
                            invisibles: std::mem::take(&mut invisibles),
                            font_size,
                        });

                        line.clear();
                        styles.clear();
                        row += 1;
                        line_exceeded_max_len = false;
                        non_whitespace_added = false;
                        if row == max_line_count {
                            return layouts;
                        }
                    }

                    if !line_chunk.is_empty() && !line_exceeded_max_len {
                        let text_style = if let Some(style) = highlighted_chunk.style {
                            Cow::Owned(text_style.clone().highlight(style))
                        } else {
                            Cow::Borrowed(text_style)
                        };

                        if line.len() + line_chunk.len() > max_line_len {
                            let mut chunk_len = max_line_len - line.len();
                            while !line_chunk.is_char_boundary(chunk_len) {
                                chunk_len -= 1;
                            }
                            line_chunk = &line_chunk[..chunk_len];
                            line_exceeded_max_len = true;
                        }

                        styles.push(TextRun {
                            len: line_chunk.len(),
                            font: text_style.font(),
                            color: text_style.color,
                            background_color: text_style.background_color,
                            underline: text_style.underline,
                            strikethrough: text_style.strikethrough,
                        });

                        if editor_mode.is_full() {
                            // Line wrap pads its contents with fake whitespaces,
                            // avoid printing them
                            let is_soft_wrapped = is_row_soft_wrapped(row);
                            if highlighted_chunk.is_tab {
                                if non_whitespace_added || !is_soft_wrapped {
                                    invisibles.push(Invisible::Tab {
                                        line_start_offset: line.len(),
                                        line_end_offset: line.len() + line_chunk.len(),
                                    });
                                }
                            } else {
                                invisibles.extend(line_chunk.char_indices().filter_map(
                                    |(index, c)| {
                                        let is_whitespace = c.is_whitespace();
                                        non_whitespace_added |= !is_whitespace;
                                        if is_whitespace
                                            && (non_whitespace_added || !is_soft_wrapped)
                                        {
                                            Some(Invisible::Whitespace {
                                                line_offset: line.len() + index,
                                            })
                                        } else {
                                            None
                                        }
                                    },
                                ))
                            }
                        }

                        line.push_str(line_chunk);
                    }
                }
            }
        }

        layouts
    }

    fn prepaint(
        &mut self,
        line_height: Pixels,
        scroll_pixel_position: gpui::Point<Pixels>,
        row: DisplayRow,
        content_origin: gpui::Point<Pixels>,
        line_elements: &mut SmallVec<[AnyElement; 1]>,
        window: &mut Window,
        cx: &mut App,
    ) {
        let line_y = line_height * (row.as_f32() - scroll_pixel_position.y / line_height);
        let mut fragment_origin = content_origin + gpui::point(-scroll_pixel_position.x, line_y);
        for fragment in &mut self.fragments {
            match fragment {
                LineFragment::Text(line) => {
                    fragment_origin.x += line.width;
                }
                LineFragment::Element { element, size, .. } => {
                    let mut element = element
                        .take()
                        .expect("you can't prepaint LineWithInvisibles twice");

                    // Center the element vertically within the line.
                    let mut element_origin = fragment_origin;
                    element_origin.y += (line_height - size.height) / 2.;
                    element.prepaint_at(element_origin, window, cx);
                    line_elements.push(element);

                    fragment_origin.x += size.width;
                }
            }
        }
    }

    fn draw(
        &self,
        layout: &EditorLayout,
        row: DisplayRow,
        content_origin: gpui::Point<Pixels>,
        whitespace_setting: ShowWhitespaceSetting,
        selection_ranges: &[Range<DisplayPoint>],
        window: &mut Window,
        cx: &mut App,
    ) {
        let line_height = layout.position_map.line_height;
        let line_y = line_height
            * (row.as_f32() - layout.position_map.scroll_pixel_position.y / line_height);

        let mut fragment_origin =
            content_origin + gpui::point(-layout.position_map.scroll_pixel_position.x, line_y);

        for fragment in &self.fragments {
            match fragment {
                LineFragment::Text(line) => {
                    line.paint(fragment_origin, line_height, window, cx)
                        .log_err();
                    fragment_origin.x += line.width;
                }
                LineFragment::Element { size, .. } => {
                    fragment_origin.x += size.width;
                }
            }
        }

        self.draw_invisibles(
            selection_ranges,
            layout,
            content_origin,
            line_y,
            row,
            line_height,
            whitespace_setting,
            window,
            cx,
        );
    }

    fn draw_background(
        &self,
        layout: &EditorLayout,
        row: DisplayRow,
        content_origin: gpui::Point<Pixels>,
        window: &mut Window,
        cx: &mut App,
    ) {
        let line_height = layout.position_map.line_height;
        let line_y = line_height
            * (row.as_f32() - layout.position_map.scroll_pixel_position.y / line_height);

        let mut fragment_origin =
            content_origin + gpui::point(-layout.position_map.scroll_pixel_position.x, line_y);

        for fragment in &self.fragments {
            match fragment {
                LineFragment::Text(line) => {
                    line.paint_background(fragment_origin, line_height, window, cx)
                        .log_err();
                    fragment_origin.x += line.width;
                }
                LineFragment::Element { size, .. } => {
                    fragment_origin.x += size.width;
                }
            }
        }
    }

    fn draw_invisibles(
        &self,
        selection_ranges: &[Range<DisplayPoint>],
        layout: &EditorLayout,
        content_origin: gpui::Point<Pixels>,
        line_y: Pixels,
        row: DisplayRow,
        line_height: Pixels,
        whitespace_setting: ShowWhitespaceSetting,
        window: &mut Window,
        cx: &mut App,
    ) {
        let extract_whitespace_info = |invisible: &Invisible| {
            let (token_offset, token_end_offset, invisible_symbol) = match invisible {
                Invisible::Tab {
                    line_start_offset,
                    line_end_offset,
                } => (*line_start_offset, *line_end_offset, &layout.tab_invisible),
                Invisible::Whitespace { line_offset } => {
                    (*line_offset, line_offset + 1, &layout.space_invisible)
                }
            };

            let x_offset = self.x_for_index(token_offset);
            let invisible_offset =
                (layout.position_map.em_width - invisible_symbol.width).max(Pixels::ZERO) / 2.0;
            let origin = content_origin
                + gpui::point(
                    x_offset + invisible_offset - layout.position_map.scroll_pixel_position.x,
                    line_y,
                );

            (
                [token_offset, token_end_offset],
                Box::new(move |window: &mut Window, cx: &mut App| {
                    invisible_symbol
                        .paint(origin, line_height, window, cx)
                        .log_err();
                }),
            )
        };

        let invisible_iter = self.invisibles.iter().map(extract_whitespace_info);
        match whitespace_setting {
            ShowWhitespaceSetting::None => (),
            ShowWhitespaceSetting::All => invisible_iter.for_each(|(_, paint)| paint(window, cx)),
            ShowWhitespaceSetting::Selection => invisible_iter.for_each(|([start, _], paint)| {
                let invisible_point = DisplayPoint::new(row, start as u32);
                if !selection_ranges
                    .iter()
                    .any(|region| region.start <= invisible_point && invisible_point < region.end)
                {
                    return;
                }

                paint(window, cx);
            }),

            // For a whitespace to be on a boundary, any of the following conditions need to be met:
            // - It is a tab
            // - It is adjacent to an edge (start or end)
            // - It is adjacent to a whitespace (left or right)
            ShowWhitespaceSetting::Boundary => {
                // We'll need to keep track of the last invisible we've seen and then check if we are adjacent to it for some of
                // the above cases.
                // Note: We zip in the original `invisibles` to check for tab equality
                let mut last_seen: Option<(bool, usize, Box<dyn Fn(&mut Window, &mut App)>)> = None;
                for (([start, end], paint), invisible) in
                    invisible_iter.zip_eq(self.invisibles.iter())
                {
                    let should_render = match (&last_seen, invisible) {
                        (_, Invisible::Tab { .. }) => true,
                        (Some((_, last_end, _)), _) => *last_end == start,
                        _ => false,
                    };

                    if should_render || start == 0 || end == self.len {
                        paint(window, cx);

                        // Since we are scanning from the left, we will skip over the first available whitespace that is part
                        // of a boundary between non-whitespace segments, so we correct by manually redrawing it if needed.
                        if let Some((should_render_last, last_end, paint_last)) = last_seen {
                            // Note that we need to make sure that the last one is actually adjacent
                            if !should_render_last && last_end == start {
                                paint_last(window, cx);
                            }
                        }
                    }

                    // Manually render anything within a selection
                    let invisible_point = DisplayPoint::new(row, start as u32);
                    if selection_ranges.iter().any(|region| {
                        region.start <= invisible_point && invisible_point < region.end
                    }) {
                        paint(window, cx);
                    }

                    last_seen = Some((should_render, end, paint));
                }
            }
        }
    }

    pub fn x_for_index(&self, index: usize) -> Pixels {
        let mut fragment_start_x = Pixels::ZERO;
        let mut fragment_start_index = 0;

        for fragment in &self.fragments {
            match fragment {
                LineFragment::Text(shaped_line) => {
                    let fragment_end_index = fragment_start_index + shaped_line.len;
                    if index < fragment_end_index {
                        return fragment_start_x
                            + shaped_line.x_for_index(index - fragment_start_index);
                    }
                    fragment_start_x += shaped_line.width;
                    fragment_start_index = fragment_end_index;
                }
                LineFragment::Element { len, size, .. } => {
                    let fragment_end_index = fragment_start_index + len;
                    if index < fragment_end_index {
                        return fragment_start_x;
                    }
                    fragment_start_x += size.width;
                    fragment_start_index = fragment_end_index;
                }
            }
        }

        fragment_start_x
    }

    pub fn index_for_x(&self, x: Pixels) -> Option<usize> {
        let mut fragment_start_x = Pixels::ZERO;
        let mut fragment_start_index = 0;

        for fragment in &self.fragments {
            match fragment {
                LineFragment::Text(shaped_line) => {
                    let fragment_end_x = fragment_start_x + shaped_line.width;
                    if x < fragment_end_x {
                        return Some(
                            fragment_start_index + shaped_line.index_for_x(x - fragment_start_x)?,
                        );
                    }
                    fragment_start_x = fragment_end_x;
                    fragment_start_index += shaped_line.len;
                }
                LineFragment::Element { len, size, .. } => {
                    let fragment_end_x = fragment_start_x + size.width;
                    if x < fragment_end_x {
                        return Some(fragment_start_index);
                    }
                    fragment_start_index += len;
                    fragment_start_x = fragment_end_x;
                }
            }
        }

        None
    }

    pub fn font_id_for_index(&self, index: usize) -> Option<FontId> {
        let mut fragment_start_index = 0;

        for fragment in &self.fragments {
            match fragment {
                LineFragment::Text(shaped_line) => {
                    let fragment_end_index = fragment_start_index + shaped_line.len;
                    if index < fragment_end_index {
                        return shaped_line.font_id_for_index(index - fragment_start_index);
                    }
                    fragment_start_index = fragment_end_index;
                }
                LineFragment::Element { len, .. } => {
                    let fragment_end_index = fragment_start_index + len;
                    if index < fragment_end_index {
                        return None;
                    }
                    fragment_start_index = fragment_end_index;
                }
            }
        }

        None
    }
}

#[derive(Debug, Clone, Copy, PartialEq, Eq)]
enum Invisible {
    /// A tab character
    ///
    /// A tab character is internally represented by spaces (configured by the user's tab width)
    /// aligned to the nearest column, so it's necessary to store the start and end offset for
    /// adjacency checks.
    Tab {
        line_start_offset: usize,
        line_end_offset: usize,
    },
    Whitespace {
        line_offset: usize,
    },
}

impl EditorElement {
    /// Returns the rem size to use when rendering the [`EditorElement`].
    ///
    /// This allows UI elements to scale based on the `buffer_font_size`.
    fn rem_size(&self, cx: &mut App) -> Option<Pixels> {
        match self.editor.read(cx).mode {
            EditorMode::Full {
                scale_ui_elements_with_buffer_font_size: true,
                ..
            }
            | EditorMode::Minimap { .. } => {
                let buffer_font_size = self.style.text.font_size;
                match buffer_font_size {
                    AbsoluteLength::Pixels(pixels) => {
                        let rem_size_scale = {
                            // Our default UI font size is 14px on a 16px base scale.
                            // This means the default UI font size is 0.875rems.
                            let default_font_size_scale = 14. / ui::BASE_REM_SIZE_IN_PX;

                            // We then determine the delta between a single rem and the default font
                            // size scale.
                            let default_font_size_delta = 1. - default_font_size_scale;

                            // Finally, we add this delta to 1rem to get the scale factor that
                            // should be used to scale up the UI.
                            1. + default_font_size_delta
                        };

                        Some(pixels * rem_size_scale)
                    }
                    AbsoluteLength::Rems(rems) => {
                        Some(rems.to_pixels(ui::BASE_REM_SIZE_IN_PX.into()))
                    }
                }
            }
            // We currently use single-line and auto-height editors in UI contexts,
            // so we don't want to scale everything with the buffer font size, as it
            // ends up looking off.
            _ => None,
        }
    }

    fn editor_with_selections(&self, cx: &App) -> Option<Entity<Editor>> {
        if let EditorMode::Minimap { parent } = self.editor.read(cx).mode() {
            parent.upgrade()
        } else {
            Some(self.editor.clone())
        }
    }
}

impl Element for EditorElement {
    type RequestLayoutState = ();
    type PrepaintState = EditorLayout;

    fn id(&self) -> Option<ElementId> {
        None
    }

    fn request_layout(
        &mut self,
        _: Option<&GlobalElementId>,
        window: &mut Window,
        cx: &mut App,
    ) -> (gpui::LayoutId, ()) {
        let rem_size = self.rem_size(cx);
        window.with_rem_size(rem_size, |window| {
            self.editor.update(cx, |editor, cx| {
                editor.set_style(self.style.clone(), window, cx);

                let layout_id = match editor.mode {
                    EditorMode::SingleLine { auto_width } => {
                        let rem_size = window.rem_size();

                        let height = self.style.text.line_height_in_pixels(rem_size);
                        if auto_width {
                            let editor_handle = cx.entity().clone();
                            let style = self.style.clone();
                            window.request_measured_layout(
                                Style::default(),
                                move |_, _, window, cx| {
                                    let editor_snapshot = editor_handle
                                        .update(cx, |editor, cx| editor.snapshot(window, cx));
                                    let line = Self::layout_lines(
                                        DisplayRow(0)..DisplayRow(1),
                                        &editor_snapshot,
                                        &style,
                                        px(f32::MAX),
                                        |_| false, // Single lines never soft wrap
                                        window,
                                        cx,
                                    )
                                    .pop()
                                    .unwrap();

                                    let font_id =
                                        window.text_system().resolve_font(&style.text.font());
                                    let font_size =
                                        style.text.font_size.to_pixels(window.rem_size());
                                    let em_width =
                                        window.text_system().em_width(font_id, font_size).unwrap();

                                    size(line.width + em_width, height)
                                },
                            )
                        } else {
                            let mut style = Style::default();
                            style.size.height = height.into();
                            style.size.width = relative(1.).into();
                            window.request_layout(style, None, cx)
                        }
                    }
                    EditorMode::AutoHeight { max_lines } => {
                        let editor_handle = cx.entity().clone();
                        let max_line_number_width =
                            self.max_line_number_width(&editor.snapshot(window, cx), window, cx);
                        window.request_measured_layout(
                            Style::default(),
                            move |known_dimensions, available_space, window, cx| {
                                editor_handle
                                    .update(cx, |editor, cx| {
                                        compute_auto_height_layout(
                                            editor,
                                            max_lines,
                                            max_line_number_width,
                                            known_dimensions,
                                            available_space.width,
                                            window,
                                            cx,
                                        )
                                    })
                                    .unwrap_or_default()
                            },
                        )
                    }
                    EditorMode::Minimap { .. } => {
                        let mut style = Style::default();
                        style.size.width = relative(1.).into();
                        style.size.height = relative(1.).into();
                        window.request_layout(style, None, cx)
                    }
                    EditorMode::Full {
                        sized_by_content, ..
                    } => {
                        let mut style = Style::default();
                        style.size.width = relative(1.).into();
                        if sized_by_content {
                            let snapshot = editor.snapshot(window, cx);
                            let line_height =
                                self.style.text.line_height_in_pixels(window.rem_size());
                            let scroll_height =
                                (snapshot.max_point().row().next_row().0 as f32) * line_height;
                            style.size.height = scroll_height.into();
                        } else {
                            style.size.height = relative(1.).into();
                        }
                        window.request_layout(style, None, cx)
                    }
                };

                (layout_id, ())
            })
        })
    }

    fn prepaint(
        &mut self,
        _: Option<&GlobalElementId>,
        bounds: Bounds<Pixels>,
        _: &mut Self::RequestLayoutState,
        window: &mut Window,
        cx: &mut App,
    ) -> Self::PrepaintState {
        let text_style = TextStyleRefinement {
            font_size: Some(self.style.text.font_size),
            line_height: Some(self.style.text.line_height),
            ..Default::default()
        };
        let focus_handle = self.editor.focus_handle(cx);
        window.set_view_id(self.editor.entity_id());
        window.set_focus_handle(&focus_handle, cx);

        let rem_size = self.rem_size(cx);
        window.with_rem_size(rem_size, |window| {
            window.with_text_style(Some(text_style), |window| {
                window.with_content_mask(Some(ContentMask { bounds }), |window| {
                    let (mut snapshot, is_read_only) = self.editor.update(cx, |editor, cx| {
                        (editor.snapshot(window, cx), editor.read_only(cx))
                    });
                    let style = self.style.clone();

                    let font_id = window.text_system().resolve_font(&style.text.font());
                    let font_size = style.text.font_size.to_pixels(window.rem_size());
                    let line_height = style.text.line_height_in_pixels(window.rem_size());
                    let em_width = window.text_system().em_width(font_id, font_size).unwrap();
                    let em_advance = window.text_system().em_advance(font_id, font_size).unwrap();

                    let glyph_grid_cell = size(em_width, line_height);

                    let gutter_dimensions = snapshot
                        .gutter_dimensions(
                            font_id,
                            font_size,
                            self.max_line_number_width(&snapshot, window, cx),
                            cx,
                        )
                        .unwrap_or_else(|| {
                            GutterDimensions::default_with_margin(font_id, font_size, cx)
                        });
                    let text_width = bounds.size.width - gutter_dimensions.width;

                    let settings = EditorSettings::get_global(cx);
                    let scrollbars_shown = settings.scrollbar.show != ShowScrollbar::Never;
                    let vertical_scrollbar_width = (scrollbars_shown
                        && settings.scrollbar.axes.vertical
                        && self
                            .editor
                            .read_with(cx, |editor, _| editor.show_scrollbars))
                    .then_some(style.scrollbar_width)
                    .unwrap_or_default();
                    let minimap_width = self
                        .editor
                        .read_with(cx, |editor, _| editor.minimap().is_some())
                        .then(|| match settings.minimap.show {
                            ShowMinimap::Never => None,
                            ShowMinimap::Always => Some(MinimapLayout::MINIMAP_WIDTH),
                            ShowMinimap::Auto => {
                                scrollbars_shown.then_some(MinimapLayout::MINIMAP_WIDTH)
                            }
                        })
                        .flatten()
                        .filter(|minimap_width| {
                            text_width - vertical_scrollbar_width - *minimap_width > *minimap_width
                        })
                        .unwrap_or_default();

                    let right_margin = minimap_width + vertical_scrollbar_width;

                    let editor_width =
                        text_width - gutter_dimensions.margin - 2 * em_width - right_margin;

                    // Offset the content_bounds from the text_bounds by the gutter margin (which
                    // is roughly half a character wide) to make hit testing work more like how we want.
                    let content_offset = point(gutter_dimensions.margin, Pixels::ZERO);

                    let editor_content_width = editor_width - content_offset.x;

                    snapshot = self.editor.update(cx, |editor, cx| {
                        editor.last_bounds = Some(bounds);
                        editor.gutter_dimensions = gutter_dimensions;
                        editor.set_visible_line_count(bounds.size.height / line_height, window, cx);

                        if matches!(
                            editor.mode,
                            EditorMode::AutoHeight { .. } | EditorMode::Minimap { .. }
                        ) {
                            snapshot
                        } else {
                            let wrap_width_for = |column: u32| (column as f32 * em_advance).ceil();
                            let wrap_width = match editor.soft_wrap_mode(cx) {
                                SoftWrap::GitDiff => None,
                                SoftWrap::None => Some(wrap_width_for(MAX_LINE_LEN as u32 / 2)),
                                SoftWrap::EditorWidth => Some(editor_content_width),
                                SoftWrap::Column(column) => Some(wrap_width_for(column)),
                                SoftWrap::Bounded(column) => {
                                    Some(editor_content_width.min(wrap_width_for(column)))
                                }
                            };

                            if editor.set_wrap_width(wrap_width, cx) {
                                editor.snapshot(window, cx)
                            } else {
                                snapshot
                            }
                        }
                    });

                    let wrap_guides = self
                        .editor
                        .read(cx)
                        .wrap_guides(cx)
                        .iter()
                        .map(|(guide, active)| (self.column_pixels(*guide, window, cx), *active))
                        .collect::<SmallVec<[_; 2]>>();

                    let hitbox = window.insert_hitbox(bounds, false);
                    let gutter_hitbox =
                        window.insert_hitbox(gutter_bounds(bounds, gutter_dimensions), false);
                    let text_hitbox = window.insert_hitbox(
                        Bounds {
                            origin: gutter_hitbox.top_right(),
                            size: size(text_width, bounds.size.height),
                        },
                        false,
                    );

                    let content_origin = text_hitbox.origin + content_offset;

                    let editor_text_bounds =
                        Bounds::from_corners(content_origin, bounds.bottom_right());

                    let height_in_lines = editor_text_bounds.size.height / line_height;

                    let max_row = snapshot.max_point().row().as_f32();

                    // The max scroll position for the top of the window
                    let max_scroll_top = if matches!(
                        snapshot.mode,
                        EditorMode::SingleLine { .. }
                            | EditorMode::AutoHeight { .. }
                            | EditorMode::Full {
                                sized_by_content: true,
                                ..
                            }
                    ) {
                        (max_row - height_in_lines + 1.).max(0.)
                    } else {
                        let settings = EditorSettings::get_global(cx);
                        match settings.scroll_beyond_last_line {
                            ScrollBeyondLastLine::OnePage => max_row,
                            ScrollBeyondLastLine::Off => (max_row - height_in_lines + 1.).max(0.),
                            ScrollBeyondLastLine::VerticalScrollMargin => {
                                (max_row - height_in_lines + 1. + settings.vertical_scroll_margin)
                                    .max(0.)
                            }
                        }
                    };

                    // TODO: Autoscrolling for both axes
                    let mut autoscroll_request = None;
                    let mut autoscroll_containing_element = false;
                    let mut autoscroll_horizontally = false;
                    self.editor.update(cx, |editor, cx| {
                        autoscroll_request = editor.autoscroll_request();
                        autoscroll_containing_element =
                            autoscroll_request.is_some() || editor.has_pending_selection();
                        // TODO: Is this horizontal or vertical?!
                        autoscroll_horizontally = editor.autoscroll_vertically(
                            bounds,
                            line_height,
                            max_scroll_top,
                            window,
                            cx,
                        );
                        snapshot = editor.snapshot(window, cx);
                    });

                    let mut scroll_position = snapshot.scroll_position();
                    // The scroll position is a fractional point, the whole number of which represents
                    // the top of the window in terms of display rows.
                    let start_row = DisplayRow(scroll_position.y as u32);
                    let max_row = snapshot.max_point().row();
                    let end_row = cmp::min(
                        (scroll_position.y + height_in_lines).ceil() as u32,
                        max_row.next_row().0,
                    );
                    let end_row = DisplayRow(end_row);

                    let row_infos = snapshot
                        .row_infos(start_row)
                        .take((start_row..end_row).len())
                        .collect::<Vec<RowInfo>>();
                    let is_row_soft_wrapped = |row: usize| {
                        row_infos
                            .get(row)
                            .map_or(true, |info| info.buffer_row.is_none())
                    };

                    let start_anchor = if start_row == Default::default() {
                        Anchor::min()
                    } else {
                        snapshot.buffer_snapshot.anchor_before(
                            DisplayPoint::new(start_row, 0).to_offset(&snapshot, Bias::Left),
                        )
                    };
                    let end_anchor = if end_row > max_row {
                        Anchor::max()
                    } else {
                        snapshot.buffer_snapshot.anchor_before(
                            DisplayPoint::new(end_row, 0).to_offset(&snapshot, Bias::Right),
                        )
                    };

                    let mut highlighted_rows = self
                        .editor
                        .update(cx, |editor, cx| editor.highlighted_display_rows(window, cx));

                    let is_light = cx.theme().appearance().is_light();

                    for (ix, row_info) in row_infos.iter().enumerate() {
                        let Some(diff_status) = row_info.diff_status else {
                            continue;
                        };

                        let background_color = match diff_status.kind {
                            DiffHunkStatusKind::Added => cx.theme().colors().version_control_added,
                            DiffHunkStatusKind::Deleted => {
                                cx.theme().colors().version_control_deleted
                            }
                            DiffHunkStatusKind::Modified => {
                                debug_panic!("modified diff status for row info");
                                continue;
                            }
                        };

                        let hunk_opacity = if is_light { 0.16 } else { 0.12 };

                        let hollow_highlight = LineHighlight {
                            background: (background_color.opacity(if is_light {
                                0.08
                            } else {
                                0.06
                            }))
                            .into(),
                            border: Some(if is_light {
                                background_color.opacity(0.48)
                            } else {
                                background_color.opacity(0.36)
                            }),
                            include_gutter: true,
                            type_id: None,
                        };

                        let filled_highlight = LineHighlight {
                            background: solid_background(background_color.opacity(hunk_opacity)),
                            border: None,
                            include_gutter: true,
                            type_id: None,
                        };

                        let background = if Self::diff_hunk_hollow(diff_status, cx) {
                            hollow_highlight
                        } else {
                            filled_highlight
                        };

                        highlighted_rows
                            .entry(start_row + DisplayRow(ix as u32))
                            .or_insert(background);
                    }

                    let highlighted_ranges = self
                        .editor_with_selections(cx)
                        .map(|editor| {
                            editor.read(cx).background_highlights_in_range(
                                start_anchor..end_anchor,
                                &snapshot.display_snapshot,
                                cx.theme().colors(),
                            )
                        })
                        .unwrap_or_default();
                    let highlighted_gutter_ranges =
                        self.editor.read(cx).gutter_highlights_in_range(
                            start_anchor..end_anchor,
                            &snapshot.display_snapshot,
                            cx,
                        );

                    let redacted_ranges = self.editor.read(cx).redacted_ranges(
                        start_anchor..end_anchor,
                        &snapshot.display_snapshot,
                        cx,
                    );

                    let (local_selections, selected_buffer_ids): (
                        Vec<Selection<Point>>,
                        Vec<BufferId>,
                    ) = self
                        .editor_with_selections(cx)
                        .map(|editor| {
                            editor.update(cx, |editor, cx| {
                                let all_selections = editor.selections.all::<Point>(cx);
                                let selected_buffer_ids = if editor.is_singleton(cx) {
                                    Vec::new()
                                } else {
                                    let mut selected_buffer_ids =
                                        Vec::with_capacity(all_selections.len());

                                    for selection in all_selections {
                                        for buffer_id in snapshot
                                            .buffer_snapshot
                                            .buffer_ids_for_range(selection.range())
                                        {
                                            if selected_buffer_ids.last() != Some(&buffer_id) {
                                                selected_buffer_ids.push(buffer_id);
                                            }
                                        }
                                    }

                                    selected_buffer_ids
                                };

                                let mut selections = editor
                                    .selections
                                    .disjoint_in_range(start_anchor..end_anchor, cx);
                                selections.extend(editor.selections.pending(cx));

                                (selections, selected_buffer_ids)
                            })
                        })
                        .unwrap_or_default();

                    let (selections, mut active_rows, newest_selection_head) = self
                        .layout_selections(
                            start_anchor,
                            end_anchor,
                            &local_selections,
                            &snapshot,
                            start_row,
                            end_row,
                            window,
                            cx,
                        );
                    let mut breakpoint_rows = self.editor.update(cx, |editor, cx| {
                        editor.active_breakpoints(start_row..end_row, window, cx)
                    });
                    if cx.has_flag::<DebuggerFeatureFlag>() {
                        for display_row in breakpoint_rows.keys() {
                            active_rows.entry(*display_row).or_default().breakpoint = true;
                        }
                    }

                    let line_numbers = self.layout_line_numbers(
                        Some(&gutter_hitbox),
                        gutter_dimensions,
                        line_height,
                        scroll_position,
                        start_row..end_row,
                        &row_infos,
                        &active_rows,
                        newest_selection_head,
                        &snapshot,
                        window,
                        cx,
                    );

                    // We add the gutter breakpoint indicator to breakpoint_rows after painting
                    // line numbers so we don't paint a line number debug accent color if a user
                    // has their mouse over that line when a breakpoint isn't there
                    if cx.has_flag::<DebuggerFeatureFlag>() {
                        self.editor.update(cx, |editor, _| {
                            if let Some(phantom_breakpoint) = &mut editor
                                .gutter_breakpoint_indicator
                                .0
                                .filter(|phantom_breakpoint| phantom_breakpoint.is_active)
                            {
                                // Is there a non-phantom breakpoint on this line?
                                phantom_breakpoint.collides_with_existing_breakpoint = true;
                                breakpoint_rows
                                    .entry(phantom_breakpoint.display_row)
                                    .or_insert_with(|| {
                                        let position = snapshot.display_point_to_anchor(
                                            DisplayPoint::new(phantom_breakpoint.display_row, 0),
                                            Bias::Right,
                                        );
                                        let breakpoint = Breakpoint::new_standard();
                                        phantom_breakpoint.collides_with_existing_breakpoint =
                                            false;
                                        (position, breakpoint)
                                    });
                            }
                        })
                    }

                    let mut expand_toggles =
                        window.with_element_namespace("expand_toggles", |window| {
                            self.layout_expand_toggles(
                                &gutter_hitbox,
                                gutter_dimensions,
                                em_width,
                                line_height,
                                scroll_position,
                                &row_infos,
                                window,
                                cx,
                            )
                        });

                    let mut crease_toggles =
                        window.with_element_namespace("crease_toggles", |window| {
                            self.layout_crease_toggles(
                                start_row..end_row,
                                &row_infos,
                                &active_rows,
                                &snapshot,
                                window,
                                cx,
                            )
                        });
                    let crease_trailers =
                        window.with_element_namespace("crease_trailers", |window| {
                            self.layout_crease_trailers(
                                row_infos.iter().copied(),
                                &snapshot,
                                window,
                                cx,
                            )
                        });

                    let display_hunks = self.layout_gutter_diff_hunks(
                        line_height,
                        &gutter_hitbox,
                        start_row..end_row,
                        &snapshot,
                        window,
                        cx,
                    );

                    let mut line_layouts = Self::layout_lines(
                        start_row..end_row,
                        &snapshot,
                        &self.style,
                        editor_width,
                        is_row_soft_wrapped,
                        window,
                        cx,
                    );
                    let new_fold_widths = line_layouts
                        .iter()
                        .flat_map(|layout| &layout.fragments)
                        .filter_map(|fragment| {
                            if let LineFragment::Element { id, size, .. } = fragment {
                                Some((*id, size.width))
                            } else {
                                None
                            }
                        });
                    if self.editor.update(cx, |editor, cx| {
                        editor.update_fold_widths(new_fold_widths, cx)
                    }) {
                        // If the fold widths have changed, we need to prepaint
                        // the element again to account for any changes in
                        // wrapping.
                        return self.prepaint(None, bounds, &mut (), window, cx);
                    }

                    let longest_line_blame_width = self
                        .editor
                        .update(cx, |editor, cx| {
                            if !editor.show_git_blame_inline {
                                return None;
                            }
                            let blame = editor.blame.as_ref()?;
                            let blame_entry = blame
                                .update(cx, |blame, cx| {
                                    let row_infos =
                                        snapshot.row_infos(snapshot.longest_row()).next()?;
                                    blame.blame_for_rows(&[row_infos], cx).next()
                                })
                                .flatten()?;
                            let mut element = render_inline_blame_entry(blame_entry, &style, cx)?;
                            let inline_blame_padding = INLINE_BLAME_PADDING_EM_WIDTHS * em_advance;
                            Some(
                                element
                                    .layout_as_root(AvailableSpace::min_size(), window, cx)
                                    .width
                                    + inline_blame_padding,
                            )
                        })
                        .unwrap_or(Pixels::ZERO);

                    let longest_line_width = layout_line(
                        snapshot.longest_row(),
                        &snapshot,
                        &style,
                        editor_width,
                        is_row_soft_wrapped,
                        window,
                        cx,
                    )
                    .width;

                    let scrollbar_layout_information = ScrollbarLayoutInformation::new(
                        text_hitbox.bounds,
                        glyph_grid_cell,
                        size(longest_line_width, max_row.as_f32() * line_height),
                        longest_line_blame_width,
                        editor_width,
                        EditorSettings::get_global(cx),
                    );

                    let mut scroll_width = scrollbar_layout_information.scroll_range.width;

                    let sticky_header_excerpt = if snapshot.buffer_snapshot.show_headers() {
                        snapshot.sticky_header_excerpt(scroll_position.y)
                    } else {
                        None
                    };
                    let sticky_header_excerpt_id =
                        sticky_header_excerpt.as_ref().map(|top| top.excerpt.id);

                    let blocks = window.with_element_namespace("blocks", |window| {
                        self.render_blocks(
                            start_row..end_row,
                            &snapshot,
                            &hitbox,
                            &text_hitbox,
                            editor_width,
                            &mut scroll_width,
                            &gutter_dimensions,
                            right_margin,
                            em_width,
                            gutter_dimensions.full_width(),
                            line_height,
                            &mut line_layouts,
                            &local_selections,
                            &selected_buffer_ids,
                            is_row_soft_wrapped,
                            sticky_header_excerpt_id,
                            window,
                            cx,
                        )
                    });
                    let (mut blocks, row_block_types) = match blocks {
                        Ok(blocks) => blocks,
                        Err(resized_blocks) => {
                            self.editor.update(cx, |editor, cx| {
                                editor.resize_blocks(resized_blocks, autoscroll_request, cx)
                            });
                            return self.prepaint(None, bounds, &mut (), window, cx);
                        }
                    };

                    let sticky_buffer_header = sticky_header_excerpt.map(|sticky_header_excerpt| {
                        window.with_element_namespace("blocks", |window| {
                            self.layout_sticky_buffer_header(
                                sticky_header_excerpt,
                                scroll_position.y,
                                line_height,
                                &snapshot,
                                &hitbox,
                                &selected_buffer_ids,
                                &blocks,
                                window,
                                cx,
                            )
                        })
                    });

                    let start_buffer_row =
                        MultiBufferRow(start_anchor.to_point(&snapshot.buffer_snapshot).row);
                    let end_buffer_row =
                        MultiBufferRow(end_anchor.to_point(&snapshot.buffer_snapshot).row);

                    let scroll_max = point(
                        ((scroll_width - editor_content_width) / em_width).max(0.0),
                        max_scroll_top,
                    );

                    self.editor.update(cx, |editor, cx| {
                        let clamped = editor.scroll_manager.clamp_scroll_left(scroll_max.x);

                        let autoscrolled = if autoscroll_horizontally {
                            editor.autoscroll_horizontally(
                                start_row,
                                editor_content_width,
                                scroll_width,
                                em_width,
                                &line_layouts,
                                cx,
                            )
                        } else {
                            false
                        };

                        if clamped || autoscrolled {
                            snapshot = editor.snapshot(window, cx);
                            scroll_position = snapshot.scroll_position();
                        }
                    });

                    let scroll_pixel_position = point(
                        scroll_position.x * em_width,
                        scroll_position.y * line_height,
                    );

                    let indent_guides = self.layout_indent_guides(
                        content_origin,
                        text_hitbox.origin,
                        start_buffer_row..end_buffer_row,
                        scroll_pixel_position,
                        line_height,
                        &snapshot,
                        window,
                        cx,
                    );

                    let crease_trailers =
                        window.with_element_namespace("crease_trailers", |window| {
                            self.prepaint_crease_trailers(
                                crease_trailers,
                                &line_layouts,
                                line_height,
                                content_origin,
                                scroll_pixel_position,
                                em_width,
                                window,
                                cx,
                            )
                        });

                    let (inline_completion_popover, inline_completion_popover_origin) = self
                        .editor
                        .update(cx, |editor, cx| {
                            editor.render_edit_prediction_popover(
                                &text_hitbox.bounds,
                                content_origin,
                                right_margin,
                                &snapshot,
                                start_row..end_row,
                                scroll_position.y,
                                scroll_position.y + height_in_lines,
                                &line_layouts,
                                line_height,
                                scroll_pixel_position,
                                newest_selection_head,
                                editor_width,
                                &style,
                                window,
                                cx,
                            )
                        })
                        .unzip();

                    let mut inline_diagnostics = self.layout_inline_diagnostics(
                        &line_layouts,
                        &crease_trailers,
                        &row_block_types,
                        content_origin,
                        scroll_pixel_position,
                        inline_completion_popover_origin,
                        start_row,
                        end_row,
                        line_height,
                        em_width,
                        &style,
                        window,
                        cx,
                    );

                    let mut inline_blame = None;
                    if let Some(newest_selection_head) = newest_selection_head {
                        let display_row = newest_selection_head.row();
                        if (start_row..end_row).contains(&display_row)
                            && !row_block_types.contains_key(&display_row)
                        {
                            let line_ix = display_row.minus(start_row) as usize;
                            let row_info = &row_infos[line_ix];
                            let line_layout = &line_layouts[line_ix];
                            let crease_trailer_layout = crease_trailers[line_ix].as_ref();
                            inline_blame = self.layout_inline_blame(
                                display_row,
                                row_info,
                                line_layout,
                                crease_trailer_layout,
                                em_width,
                                content_origin,
                                scroll_pixel_position,
                                line_height,
                                &text_hitbox,
                                window,
                                cx,
                            );
                            if inline_blame.is_some() {
                                // Blame overrides inline diagnostics
                                inline_diagnostics.remove(&display_row);
                            }
                        }
                    }

                    let blamed_display_rows = self.layout_blame_entries(
                        &row_infos,
                        em_width,
                        scroll_position,
                        line_height,
                        &gutter_hitbox,
                        gutter_dimensions.git_blame_entries_width,
                        window,
                        cx,
                    );

                    self.editor.update(cx, |editor, cx| {
                        let clamped = editor.scroll_manager.clamp_scroll_left(scroll_max.x);

                        let autoscrolled = if autoscroll_horizontally {
                            editor.autoscroll_horizontally(
                                start_row,
                                editor_content_width,
                                scroll_width,
                                em_width,
                                &line_layouts,
                                cx,
                            )
                        } else {
                            false
                        };

                        if clamped || autoscrolled {
                            snapshot = editor.snapshot(window, cx);
                            scroll_position = snapshot.scroll_position();
                        }
                    });

                    let line_elements = self.prepaint_lines(
                        start_row,
                        &mut line_layouts,
                        line_height,
                        scroll_pixel_position,
                        content_origin,
                        window,
                        cx,
                    );

                    window.with_element_namespace("blocks", |window| {
                        self.layout_blocks(
                            &mut blocks,
                            &hitbox,
                            line_height,
                            scroll_pixel_position,
                            window,
                            cx,
                        );
                    });

                    let cursors = self.collect_cursors(&snapshot, cx);
                    let visible_row_range = start_row..end_row;
                    let non_visible_cursors = cursors
                        .iter()
                        .any(|c| !visible_row_range.contains(&c.0.row()));

                    let visible_cursors = self.layout_visible_cursors(
                        &snapshot,
                        &selections,
                        &row_block_types,
                        start_row..end_row,
                        &line_layouts,
                        &text_hitbox,
                        content_origin,
                        scroll_position,
                        scroll_pixel_position,
                        line_height,
                        em_width,
                        em_advance,
                        autoscroll_containing_element,
                        window,
                        cx,
                    );

                    let scrollbars_layout = self.layout_scrollbars(
                        &snapshot,
                        &scrollbar_layout_information,
                        content_offset,
                        scroll_position,
                        non_visible_cursors,
                        right_margin,
                        editor_width,
                        window,
                        cx,
                    );

                    let gutter_settings = EditorSettings::get_global(cx).gutter;

                    if let Some(newest_selection_head) = newest_selection_head {
                        let newest_selection_point =
                            newest_selection_head.to_point(&snapshot.display_snapshot);

                        if (start_row..end_row).contains(&newest_selection_head.row()) {
                            self.layout_cursor_popovers(
                                line_height,
                                &text_hitbox,
                                content_origin,
                                right_margin,
                                start_row,
                                scroll_pixel_position,
                                &line_layouts,
                                newest_selection_head,
                                newest_selection_point,
                                &style,
                                window,
                                cx,
                            );
                        }
                    }

                    self.layout_gutter_menu(
                        line_height,
                        &text_hitbox,
                        content_origin,
                        right_margin,
                        scroll_pixel_position,
                        gutter_dimensions.width - gutter_dimensions.left_padding,
                        window,
                        cx,
                    );

                    let test_indicators = if gutter_settings.runnables {
                        self.layout_run_indicators(
                            line_height,
                            start_row..end_row,
                            &row_infos,
                            scroll_pixel_position,
                            &gutter_dimensions,
                            &gutter_hitbox,
                            &display_hunks,
                            &snapshot,
                            &mut breakpoint_rows,
                            window,
                            cx,
                        )
                    } else {
                        Vec::new()
                    };

                    let show_breakpoints = snapshot
                        .show_breakpoints
                        .unwrap_or(gutter_settings.breakpoints);
                    let breakpoints = if cx.has_flag::<DebuggerFeatureFlag>() && show_breakpoints {
                        self.layout_breakpoints(
                            line_height,
                            start_row..end_row,
                            scroll_pixel_position,
                            &gutter_dimensions,
                            &gutter_hitbox,
                            &display_hunks,
                            &snapshot,
                            breakpoint_rows,
                            &row_infos,
                            window,
                            cx,
                        )
                    } else {
                        vec![]
                    };

                    self.layout_signature_help(
                        &hitbox,
                        &text_hitbox,
                        content_origin,
                        scroll_pixel_position,
                        newest_selection_head,
                        start_row,
                        &line_layouts,
                        line_height,
                        em_width,
                        window,
                        cx,
                    );

                    if !cx.has_active_drag() {
                        self.layout_hover_popovers(
                            &snapshot,
                            &hitbox,
                            &text_hitbox,
                            start_row..end_row,
                            content_origin,
                            scroll_pixel_position,
                            &line_layouts,
                            line_height,
                            em_width,
                            window,
                            cx,
                        );
                    }

                    let mouse_context_menu = self.layout_mouse_context_menu(
                        &snapshot,
                        start_row..end_row,
                        content_origin,
                        window,
                        cx,
                    );

                    window.with_element_namespace("crease_toggles", |window| {
                        self.prepaint_crease_toggles(
                            &mut crease_toggles,
                            line_height,
                            &gutter_dimensions,
                            gutter_settings,
                            scroll_pixel_position,
                            &gutter_hitbox,
                            window,
                            cx,
                        )
                    });

                    window.with_element_namespace("expand_toggles", |window| {
                        self.prepaint_expand_toggles(&mut expand_toggles, window, cx)
                    });

                    let minimap = window.with_element_namespace("minimap", |window| {
                        self.layout_minimap(
                            &snapshot,
                            minimap_width,
                            scroll_position,
                            &scrollbar_layout_information,
                            scrollbars_layout.as_ref(),
                            window,
                            cx,
                        )
                    });

                    let invisible_symbol_font_size = font_size / 2.;
                    let tab_invisible = window
                        .text_system()
                        .shape_line(
                            "→".into(),
                            invisible_symbol_font_size,
                            &[TextRun {
                                len: "→".len(),
                                font: self.style.text.font(),
                                color: cx.theme().colors().editor_invisible,
                                background_color: None,
                                underline: None,
                                strikethrough: None,
                            }],
                        )
                        .unwrap();
                    let space_invisible = window
                        .text_system()
                        .shape_line(
                            "•".into(),
                            invisible_symbol_font_size,
                            &[TextRun {
                                len: "•".len(),
                                font: self.style.text.font(),
                                color: cx.theme().colors().editor_invisible,
                                background_color: None,
                                underline: None,
                                strikethrough: None,
                            }],
                        )
                        .unwrap();

                    let mode = snapshot.mode.clone();

                    let position_map = Rc::new(PositionMap {
                        size: bounds.size,
                        visible_row_range,
                        scroll_pixel_position,
                        scroll_max,
                        line_layouts,
                        line_height,
                        em_width,
                        em_advance,
                        snapshot,
                        gutter_hitbox: gutter_hitbox.clone(),
                        text_hitbox: text_hitbox.clone(),
                    });

                    self.editor.update(cx, |editor, _| {
                        editor.last_position_map = Some(position_map.clone())
                    });

                    let diff_hunk_controls = if is_read_only {
                        vec![]
                    } else {
                        self.layout_diff_hunk_controls(
                            start_row..end_row,
                            &row_infos,
                            &text_hitbox,
                            &position_map,
                            newest_selection_head,
                            line_height,
                            right_margin,
                            scroll_pixel_position,
                            &display_hunks,
                            &highlighted_rows,
                            self.editor.clone(),
                            window,
                            cx,
                        )
                    };

                    EditorLayout {
                        mode,
                        position_map,
                        visible_display_row_range: start_row..end_row,
                        wrap_guides,
                        indent_guides,
                        hitbox,
                        gutter_hitbox,
                        display_hunks,
                        content_origin,
                        scrollbars_layout,
                        minimap,
                        active_rows,
                        highlighted_rows,
                        highlighted_ranges,
                        highlighted_gutter_ranges,
                        redacted_ranges,
                        line_elements,
                        line_numbers,
                        blamed_display_rows,
                        inline_diagnostics,
                        inline_blame,
                        blocks,
                        cursors,
                        visible_cursors,
                        selections,
                        inline_completion_popover,
                        diff_hunk_controls,
                        mouse_context_menu,
                        test_indicators,
                        breakpoints,
                        crease_toggles,
                        crease_trailers,
                        tab_invisible,
                        space_invisible,
                        sticky_buffer_header,
                        expand_toggles,
                    }
                })
            })
        })
    }

    fn paint(
        &mut self,
        _: Option<&GlobalElementId>,
        bounds: Bounds<gpui::Pixels>,
        _: &mut Self::RequestLayoutState,
        layout: &mut Self::PrepaintState,
        window: &mut Window,
        cx: &mut App,
    ) {
        let focus_handle = self.editor.focus_handle(cx);
        let key_context = self
            .editor
            .update(cx, |editor, cx| editor.key_context(window, cx));

        window.set_key_context(key_context);
        window.handle_input(
            &focus_handle,
            ElementInputHandler::new(bounds, self.editor.clone()),
            cx,
        );
        self.register_actions(window, cx);
        self.register_key_listeners(window, cx, layout);

        let text_style = TextStyleRefinement {
            font_size: Some(self.style.text.font_size),
            line_height: Some(self.style.text.line_height),
            ..Default::default()
        };
        let rem_size = self.rem_size(cx);
        window.with_rem_size(rem_size, |window| {
            window.with_text_style(Some(text_style), |window| {
                window.with_content_mask(Some(ContentMask { bounds }), |window| {
                    self.paint_mouse_listeners(layout, window, cx);
                    self.paint_background(layout, window, cx);
                    self.paint_indent_guides(layout, window, cx);

                    if layout.gutter_hitbox.size.width > Pixels::ZERO {
                        self.paint_blamed_display_rows(layout, window, cx);
                        self.paint_line_numbers(layout, window, cx);
                    }

                    self.paint_text(layout, window, cx);

                    if layout.gutter_hitbox.size.width > Pixels::ZERO {
                        self.paint_gutter_highlights(layout, window, cx);
                        self.paint_gutter_indicators(layout, window, cx);
                    }

                    if !layout.blocks.is_empty() {
                        window.with_element_namespace("blocks", |window| {
                            self.paint_blocks(layout, window, cx);
                        });
                    }

                    window.with_element_namespace("blocks", |window| {
                        if let Some(mut sticky_header) = layout.sticky_buffer_header.take() {
                            sticky_header.paint(window, cx)
                        }
                    });

                    self.paint_minimap(layout, window, cx);
                    self.paint_scrollbars(layout, window, cx);
                    self.paint_inline_completion_popover(layout, window, cx);
                    self.paint_mouse_context_menu(layout, window, cx);
                });
            })
        })
    }
}

pub(super) fn gutter_bounds(
    editor_bounds: Bounds<Pixels>,
    gutter_dimensions: GutterDimensions,
) -> Bounds<Pixels> {
    Bounds {
        origin: editor_bounds.origin,
        size: size(gutter_dimensions.width, editor_bounds.size.height),
    }
}

/// Holds information required for layouting the editor scrollbars.
struct ScrollbarLayoutInformation {
    /// The bounds of the editor area (excluding the content offset).
    editor_bounds: Bounds<Pixels>,
    /// The available range to scroll within the document.
    scroll_range: Size<Pixels>,
    /// The space available for one glyph in the editor.
    glyph_grid_cell: Size<Pixels>,
}

impl ScrollbarLayoutInformation {
    pub fn new(
        editor_bounds: Bounds<Pixels>,
        glyph_grid_cell: Size<Pixels>,
        document_size: Size<Pixels>,
        longest_line_blame_width: Pixels,
        editor_width: Pixels,
        settings: &EditorSettings,
    ) -> Self {
        let vertical_overscroll = match settings.scroll_beyond_last_line {
            ScrollBeyondLastLine::OnePage => editor_bounds.size.height,
            ScrollBeyondLastLine::Off => glyph_grid_cell.height,
            ScrollBeyondLastLine::VerticalScrollMargin => {
                (1.0 + settings.vertical_scroll_margin) * glyph_grid_cell.height
            }
        };

        let right_margin = if document_size.width + longest_line_blame_width >= editor_width {
            glyph_grid_cell.width
        } else {
            px(0.0)
        };

        let overscroll = size(right_margin + longest_line_blame_width, vertical_overscroll);

        let scroll_range = document_size + overscroll;

        ScrollbarLayoutInformation {
            editor_bounds,
            scroll_range,
            glyph_grid_cell,
        }
    }
}

impl IntoElement for EditorElement {
    type Element = Self;

    fn into_element(self) -> Self::Element {
        self
    }
}

pub struct EditorLayout {
    position_map: Rc<PositionMap>,
    hitbox: Hitbox,
    gutter_hitbox: Hitbox,
    content_origin: gpui::Point<Pixels>,
    scrollbars_layout: Option<EditorScrollbars>,
    minimap: Option<MinimapLayout>,
    mode: EditorMode,
    wrap_guides: SmallVec<[(Pixels, bool); 2]>,
    indent_guides: Option<Vec<IndentGuideLayout>>,
    visible_display_row_range: Range<DisplayRow>,
    active_rows: BTreeMap<DisplayRow, LineHighlightSpec>,
    highlighted_rows: BTreeMap<DisplayRow, LineHighlight>,
    line_elements: SmallVec<[AnyElement; 1]>,
    line_numbers: Arc<HashMap<MultiBufferRow, LineNumberLayout>>,
    display_hunks: Vec<(DisplayDiffHunk, Option<Hitbox>)>,
    blamed_display_rows: Option<Vec<AnyElement>>,
    inline_diagnostics: HashMap<DisplayRow, AnyElement>,
    inline_blame: Option<AnyElement>,
    blocks: Vec<BlockLayout>,
    highlighted_ranges: Vec<(Range<DisplayPoint>, Hsla)>,
    highlighted_gutter_ranges: Vec<(Range<DisplayPoint>, Hsla)>,
    redacted_ranges: Vec<Range<DisplayPoint>>,
    cursors: Vec<(DisplayPoint, Hsla)>,
    visible_cursors: Vec<CursorLayout>,
    selections: Vec<(PlayerColor, Vec<SelectionLayout>)>,
    test_indicators: Vec<AnyElement>,
    breakpoints: Vec<AnyElement>,
    crease_toggles: Vec<Option<AnyElement>>,
    expand_toggles: Vec<Option<(AnyElement, gpui::Point<Pixels>)>>,
    diff_hunk_controls: Vec<AnyElement>,
    crease_trailers: Vec<Option<CreaseTrailerLayout>>,
    inline_completion_popover: Option<AnyElement>,
    mouse_context_menu: Option<AnyElement>,
    tab_invisible: ShapedLine,
    space_invisible: ShapedLine,
    sticky_buffer_header: Option<AnyElement>,
}

impl EditorLayout {
    fn line_end_overshoot(&self) -> Pixels {
        0.15 * self.position_map.line_height
    }
}

struct LineNumberLayout {
    shaped_line: ShapedLine,
    hitbox: Option<Hitbox>,
}

struct ColoredRange<T> {
    start: T,
    end: T,
    color: Hsla,
}

impl Along for ScrollbarAxes {
    type Unit = bool;

    fn along(&self, axis: ScrollbarAxis) -> Self::Unit {
        match axis {
            ScrollbarAxis::Horizontal => self.horizontal,
            ScrollbarAxis::Vertical => self.vertical,
        }
    }

    fn apply_along(&self, axis: ScrollbarAxis, f: impl FnOnce(Self::Unit) -> Self::Unit) -> Self {
        match axis {
            ScrollbarAxis::Horizontal => ScrollbarAxes {
                horizontal: f(self.horizontal),
                vertical: self.vertical,
            },
            ScrollbarAxis::Vertical => ScrollbarAxes {
                horizontal: self.horizontal,
                vertical: f(self.vertical),
            },
        }
    }
}

#[derive(Clone)]
struct EditorScrollbars {
    pub vertical: Option<ScrollbarLayout>,
    pub horizontal: Option<ScrollbarLayout>,
    pub visible: bool,
}

impl EditorScrollbars {
    pub fn from_scrollbar_axes(
        settings_visibility: ScrollbarAxes,
        layout_information: &ScrollbarLayoutInformation,
        content_offset: gpui::Point<Pixels>,
        scroll_position: gpui::Point<f32>,
        scrollbar_width: Pixels,
        right_margin: Pixels,
        editor_width: Pixels,
        show_scrollbars: bool,
        scrollbar_state: Option<&ActiveScrollbarState>,
        window: &mut Window,
    ) -> Self {
        let ScrollbarLayoutInformation {
            editor_bounds,
            scroll_range,
            glyph_grid_cell,
        } = layout_information;

        let viewport_size = size(editor_width, editor_bounds.size.height);

        let scrollbar_bounds_for = |axis: ScrollbarAxis| match axis {
            ScrollbarAxis::Horizontal => Bounds::from_corner_and_size(
                Corner::BottomLeft,
                editor_bounds.bottom_left(),
                size(
                    // The horizontal viewport size differs from the space available for the
                    // horizontal scrollbar, so we have to manually stich it together here.
                    editor_bounds.size.width - right_margin,
                    scrollbar_width,
                ),
            ),
            ScrollbarAxis::Vertical => Bounds::from_corner_and_size(
                Corner::TopRight,
                editor_bounds.top_right(),
                size(scrollbar_width, viewport_size.height),
            ),
        };

        let mut create_scrollbar_layout = |axis| {
            settings_visibility
                .along(axis)
                .then(|| {
                    (
                        viewport_size.along(axis) - content_offset.along(axis),
                        scroll_range.along(axis),
                    )
                })
                .filter(|(viewport_size, scroll_range)| {
                    // The scrollbar should only be rendered if the content does
                    // not entirely fit into the editor
                    // However, this only applies to the horizontal scrollbar, as information about the
                    // vertical scrollbar layout is always needed for scrollbar diagnostics.
                    axis != ScrollbarAxis::Horizontal || viewport_size < scroll_range
                })
<<<<<<< HEAD
                .map(|(viewport_size, scroll_range)| {
=======
                .map(|(editor_content_size, scroll_range)| {
                    let thumb_state = scrollbar_state
                        .and_then(|state| state.thumb_state_for_axis(axis))
                        .unwrap_or(ScrollbarThumbState::Idle);

>>>>>>> 466a53b5
                    ScrollbarLayout::new(
                        window.insert_hitbox(scrollbar_bounds_for(axis), false),
                        viewport_size,
                        scroll_range,
                        glyph_grid_cell.along(axis),
                        content_offset.along(axis),
                        scroll_position.along(axis),
                        thumb_state,
                        axis,
                    )
                })
        };

        Self {
            vertical: create_scrollbar_layout(ScrollbarAxis::Vertical),
            horizontal: create_scrollbar_layout(ScrollbarAxis::Horizontal),
            visible: show_scrollbars,
        }
    }

    pub fn iter_scrollbars(&self) -> impl Iterator<Item = (&ScrollbarLayout, ScrollbarAxis)> + '_ {
        [
            (&self.vertical, ScrollbarAxis::Vertical),
            (&self.horizontal, ScrollbarAxis::Horizontal),
        ]
        .into_iter()
        .filter_map(|(scrollbar, axis)| scrollbar.as_ref().map(|s| (s, axis)))
    }

    /// Returns the currently hovered scrollbar axis, if any.
    pub fn get_hovered_axis(&self, window: &Window) -> Option<(&ScrollbarLayout, ScrollbarAxis)> {
        self.iter_scrollbars()
            .find(|s| s.0.hitbox.is_hovered(window))
    }
}

#[derive(Clone)]
struct ScrollbarLayout {
    hitbox: Hitbox,
    visible_range: Range<f32>,
    text_unit_size: Pixels,
    content_offset: Pixels,
    thumb_size: Pixels,
    thumb_state: ScrollbarThumbState,
    axis: ScrollbarAxis,
}

impl ScrollbarLayout {
    const BORDER_WIDTH: Pixels = px(1.0);
    const LINE_MARKER_HEIGHT: Pixels = px(2.0);
    const MIN_MARKER_HEIGHT: Pixels = px(5.0);
    const MIN_THUMB_SIZE: Pixels = px(25.0);

    fn new(
        scrollbar_track_hitbox: Hitbox,
        viewport_size: Pixels,
        scroll_range: Pixels,
        glyph_space: Pixels,
        content_offset: Pixels,
        scroll_position: f32,
        thumb_state: ScrollbarThumbState,
        axis: ScrollbarAxis,
    ) -> Self {
        let track_bounds = scrollbar_track_hitbox.bounds;
        // The length of the track available to the scrollbar thumb. We deliberately
        // exclude the content size here so that the thumb aligns with the content.
        let track_length = track_bounds.size.along(axis) - content_offset;

        Self::new_with_hitbox_and_track_length(
            scrollbar_track_hitbox,
            track_length,
            viewport_size,
            scroll_range,
            glyph_space,
            content_offset,
            scroll_position,
            axis,
        )
    }

    fn for_minimap(
        minimap_track_hitbox: Hitbox,
        visible_lines: f32,
        total_editor_lines: f32,
        minimap_line_height: Pixels,
        scroll_position: f32,
        minimap_scroll_top: f32,
    ) -> Self {
        // The scrollbar thumb size is calculated as
        // (visible_content/total_content) × scrollbar_track_length.
        //
        // For the minimap's thumb layout, we leverage this by setting the
        // scrollbar track length to the entire document size (using minimap line
        // height). This creates a thumb that exactly represents the editor
        // viewport scaled to minimap proportions.
        //
        // We adjust the thumb position relative to `minimap_scroll_top` to
        // accommodate for the deliberately oversized track.
        //
        // This approach ensures that the minimap thumb accurately reflects the
        // editor's current scroll position whilst nicely synchronizing the minimap
        // thumb and scrollbar thumb.
        let scroll_range = total_editor_lines * minimap_line_height;
        let viewport_size = visible_lines * minimap_line_height;

        let track_top_offset = -minimap_scroll_top * minimap_line_height;

        Self::new_with_hitbox_and_track_length(
            minimap_track_hitbox,
            scroll_range,
            viewport_size,
            scroll_range,
            minimap_line_height,
            track_top_offset,
            scroll_position,
            ScrollbarAxis::Vertical,
        )
    }

    fn new_with_hitbox_and_track_length(
        scrollbar_track_hitbox: Hitbox,
        track_length: Pixels,
        viewport_size: Pixels,
        scroll_range: Pixels,
        glyph_space: Pixels,
        content_offset: Pixels,
        scroll_position: f32,
        axis: ScrollbarAxis,
    ) -> Self {
        let text_units_per_page = viewport_size / glyph_space;
        let visible_range = scroll_position..scroll_position + text_units_per_page;
        let total_text_units = scroll_range / glyph_space;

        let thumb_percentage = text_units_per_page / total_text_units;
        let thumb_size = (track_length * thumb_percentage)
            .max(ScrollbarLayout::MIN_THUMB_SIZE)
            .min(track_length);
        let text_unit_size =
            (track_length - thumb_size) / (total_text_units - text_units_per_page).max(0.);

        ScrollbarLayout {
            hitbox: scrollbar_track_hitbox,
            visible_range,
            text_unit_size,
            content_offset,
            thumb_size,
            thumb_state,
            axis,
        }
    }

    fn thumb_bounds(&self) -> Bounds<Pixels> {
        let scrollbar_track = &self.hitbox.bounds;
        Bounds::new(
            scrollbar_track
                .origin
                .apply_along(self.axis, |origin| self.thumb_origin(origin)),
            scrollbar_track
                .size
                .apply_along(self.axis, |_| self.thumb_size),
        )
    }

    fn thumb_origin(&self, origin: Pixels) -> Pixels {
        origin + self.content_offset + self.visible_range.start * self.text_unit_size
    }

    fn marker_quads_for_ranges(
        &self,
        row_ranges: impl IntoIterator<Item = ColoredRange<DisplayRow>>,
        column: Option<usize>,
    ) -> Vec<PaintQuad> {
        struct MinMax {
            min: Pixels,
            max: Pixels,
        }
        let (x_range, height_limit) = if let Some(column) = column {
            let column_width = px(((self.hitbox.size.width - Self::BORDER_WIDTH).0 / 3.0).floor());
            let start = Self::BORDER_WIDTH + (column as f32 * column_width);
            let end = start + column_width;
            (
                Range { start, end },
                MinMax {
                    min: Self::MIN_MARKER_HEIGHT,
                    max: px(f32::MAX),
                },
            )
        } else {
            (
                Range {
                    start: Self::BORDER_WIDTH,
                    end: self.hitbox.size.width,
                },
                MinMax {
                    min: Self::LINE_MARKER_HEIGHT,
                    max: Self::LINE_MARKER_HEIGHT,
                },
            )
        };

        let row_to_y = |row: DisplayRow| row.as_f32() * self.text_unit_size;
        let mut pixel_ranges = row_ranges
            .into_iter()
            .map(|range| {
                let start_y = row_to_y(range.start);
                let end_y = row_to_y(range.end)
                    + self
                        .text_unit_size
                        .max(height_limit.min)
                        .min(height_limit.max);
                ColoredRange {
                    start: start_y,
                    end: end_y,
                    color: range.color,
                }
            })
            .peekable();

        let mut quads = Vec::new();
        while let Some(mut pixel_range) = pixel_ranges.next() {
            while let Some(next_pixel_range) = pixel_ranges.peek() {
                if pixel_range.end >= next_pixel_range.start - px(1.0)
                    && pixel_range.color == next_pixel_range.color
                {
                    pixel_range.end = next_pixel_range.end.max(pixel_range.end);
                    pixel_ranges.next();
                } else {
                    break;
                }
            }

            let bounds = Bounds::from_corners(
                point(x_range.start, pixel_range.start),
                point(x_range.end, pixel_range.end),
            );
            quads.push(quad(
                bounds,
                Corners::default(),
                pixel_range.color,
                Edges::default(),
                Hsla::transparent_black(),
                BorderStyle::default(),
            ));
        }

        quads
    }
}

struct MinimapLayout {
    pub minimap: AnyElement,
    pub thumb_layout: ScrollbarLayout,
    pub minimap_scroll_top: f32,
    pub minimap_line_height: Pixels,
    pub thumb_border_style: MinimapThumbBorder,
    pub show_thumb: bool,
    pub max_scroll_top: f32,
}

impl MinimapLayout {
    const MINIMAP_WIDTH: Pixels = px(100.);
    /// Calculates the scroll top offset the minimap editor has to have based on the
    /// current scroll progress.
    fn calculate_minimap_top_offset(
        document_lines: f32,
        visible_editor_lines: f32,
        visible_minimap_lines: f32,
        scroll_position: f32,
    ) -> f32 {
        let scroll_percentage =
            (scroll_position / (document_lines - visible_editor_lines)).clamp(0., 1.);
        scroll_percentage * (document_lines - visible_minimap_lines).max(0.)
    }
}

struct CreaseTrailerLayout {
    element: AnyElement,
    bounds: Bounds<Pixels>,
}

pub(crate) struct PositionMap {
    pub size: Size<Pixels>,
    pub line_height: Pixels,
    pub scroll_pixel_position: gpui::Point<Pixels>,
    pub scroll_max: gpui::Point<f32>,
    pub em_width: Pixels,
    pub em_advance: Pixels,
    pub visible_row_range: Range<DisplayRow>,
    pub line_layouts: Vec<LineWithInvisibles>,
    pub snapshot: EditorSnapshot,
    pub text_hitbox: Hitbox,
    pub gutter_hitbox: Hitbox,
}

#[derive(Debug, Copy, Clone)]
pub struct PointForPosition {
    pub previous_valid: DisplayPoint,
    pub next_valid: DisplayPoint,
    pub exact_unclipped: DisplayPoint,
    pub column_overshoot_after_line_end: u32,
}

impl PointForPosition {
    pub fn as_valid(&self) -> Option<DisplayPoint> {
        if self.previous_valid == self.exact_unclipped && self.next_valid == self.exact_unclipped {
            Some(self.previous_valid)
        } else {
            None
        }
    }
}

impl PositionMap {
    pub(crate) fn point_for_position(&self, position: gpui::Point<Pixels>) -> PointForPosition {
        let text_bounds = self.text_hitbox.bounds;
        let scroll_position = self.snapshot.scroll_position();
        let position = position - text_bounds.origin;
        let y = position.y.max(px(0.)).min(self.size.height);
        let x = position.x + (scroll_position.x * self.em_width);
        let row = ((y / self.line_height) + scroll_position.y) as u32;

        let (column, x_overshoot_after_line_end) = if let Some(line) = self
            .line_layouts
            .get(row as usize - scroll_position.y as usize)
        {
            if let Some(ix) = line.index_for_x(x) {
                (ix as u32, px(0.))
            } else {
                (line.len as u32, px(0.).max(x - line.width))
            }
        } else {
            (0, x)
        };

        let mut exact_unclipped = DisplayPoint::new(DisplayRow(row), column);
        let previous_valid = self.snapshot.clip_point(exact_unclipped, Bias::Left);
        let next_valid = self.snapshot.clip_point(exact_unclipped, Bias::Right);

        let column_overshoot_after_line_end = (x_overshoot_after_line_end / self.em_advance) as u32;
        *exact_unclipped.column_mut() += column_overshoot_after_line_end;
        PointForPosition {
            previous_valid,
            next_valid,
            exact_unclipped,
            column_overshoot_after_line_end,
        }
    }
}

struct BlockLayout {
    id: BlockId,
    x_offset: Pixels,
    row: Option<DisplayRow>,
    element: AnyElement,
    available_space: Size<AvailableSpace>,
    style: BlockStyle,
    overlaps_gutter: bool,
    is_buffer_header: bool,
}

pub fn layout_line(
    row: DisplayRow,
    snapshot: &EditorSnapshot,
    style: &EditorStyle,
    text_width: Pixels,
    is_row_soft_wrapped: impl Copy + Fn(usize) -> bool,
    window: &mut Window,
    cx: &mut App,
) -> LineWithInvisibles {
    let chunks = snapshot.highlighted_chunks(row..row + DisplayRow(1), true, style);
    LineWithInvisibles::from_chunks(
        chunks,
        &style,
        MAX_LINE_LEN,
        1,
        &snapshot.mode,
        text_width,
        is_row_soft_wrapped,
        window,
        cx,
    )
    .pop()
    .unwrap()
}

#[derive(Debug)]
pub struct IndentGuideLayout {
    origin: gpui::Point<Pixels>,
    length: Pixels,
    single_indent_width: Pixels,
    depth: u32,
    active: bool,
    settings: IndentGuideSettings,
}

pub struct CursorLayout {
    origin: gpui::Point<Pixels>,
    block_width: Pixels,
    line_height: Pixels,
    color: Hsla,
    shape: CursorShape,
    block_text: Option<ShapedLine>,
    cursor_name: Option<AnyElement>,
}

#[derive(Debug)]
pub struct CursorName {
    string: SharedString,
    color: Hsla,
    is_top_row: bool,
}

impl CursorLayout {
    pub fn new(
        origin: gpui::Point<Pixels>,
        block_width: Pixels,
        line_height: Pixels,
        color: Hsla,
        shape: CursorShape,
        block_text: Option<ShapedLine>,
    ) -> CursorLayout {
        CursorLayout {
            origin,
            block_width,
            line_height,
            color,
            shape,
            block_text,
            cursor_name: None,
        }
    }

    pub fn bounding_rect(&self, origin: gpui::Point<Pixels>) -> Bounds<Pixels> {
        Bounds {
            origin: self.origin + origin,
            size: size(self.block_width, self.line_height),
        }
    }

    fn bounds(&self, origin: gpui::Point<Pixels>) -> Bounds<Pixels> {
        match self.shape {
            CursorShape::Bar => Bounds {
                origin: self.origin + origin,
                size: size(px(2.0), self.line_height),
            },
            CursorShape::Block | CursorShape::Hollow => Bounds {
                origin: self.origin + origin,
                size: size(self.block_width, self.line_height),
            },
            CursorShape::Underline => Bounds {
                origin: self.origin
                    + origin
                    + gpui::Point::new(Pixels::ZERO, self.line_height - px(2.0)),
                size: size(self.block_width, px(2.0)),
            },
        }
    }

    pub fn layout(
        &mut self,
        origin: gpui::Point<Pixels>,
        cursor_name: Option<CursorName>,
        window: &mut Window,
        cx: &mut App,
    ) {
        if let Some(cursor_name) = cursor_name {
            let bounds = self.bounds(origin);
            let text_size = self.line_height / 1.5;

            let name_origin = if cursor_name.is_top_row {
                point(bounds.right() - px(1.), bounds.top())
            } else {
                match self.shape {
                    CursorShape::Bar => point(
                        bounds.right() - px(2.),
                        bounds.top() - text_size / 2. - px(1.),
                    ),
                    _ => point(
                        bounds.right() - px(1.),
                        bounds.top() - text_size / 2. - px(1.),
                    ),
                }
            };
            let mut name_element = div()
                .bg(self.color)
                .text_size(text_size)
                .px_0p5()
                .line_height(text_size + px(2.))
                .text_color(cursor_name.color)
                .child(cursor_name.string.clone())
                .into_any_element();

            name_element.prepaint_as_root(name_origin, AvailableSpace::min_size(), window, cx);

            self.cursor_name = Some(name_element);
        }
    }

    pub fn paint(&mut self, origin: gpui::Point<Pixels>, window: &mut Window, cx: &mut App) {
        let bounds = self.bounds(origin);

        //Draw background or border quad
        let cursor = if matches!(self.shape, CursorShape::Hollow) {
            outline(bounds, self.color, BorderStyle::Solid)
        } else {
            fill(bounds, self.color)
        };

        if let Some(name) = &mut self.cursor_name {
            name.paint(window, cx);
        }

        window.paint_quad(cursor);

        if let Some(block_text) = &self.block_text {
            block_text
                .paint(self.origin + origin, self.line_height, window, cx)
                .log_err();
        }
    }

    pub fn shape(&self) -> CursorShape {
        self.shape
    }
}

#[derive(Debug)]
pub struct HighlightedRange {
    pub start_y: Pixels,
    pub line_height: Pixels,
    pub lines: Vec<HighlightedRangeLine>,
    pub color: Hsla,
    pub corner_radius: Pixels,
}

#[derive(Debug)]
pub struct HighlightedRangeLine {
    pub start_x: Pixels,
    pub end_x: Pixels,
}

impl HighlightedRange {
    pub fn paint(&self, bounds: Bounds<Pixels>, window: &mut Window) {
        if self.lines.len() >= 2 && self.lines[0].start_x > self.lines[1].end_x {
            self.paint_lines(self.start_y, &self.lines[0..1], bounds, window);
            self.paint_lines(
                self.start_y + self.line_height,
                &self.lines[1..],
                bounds,
                window,
            );
        } else {
            self.paint_lines(self.start_y, &self.lines, bounds, window);
        }
    }

    fn paint_lines(
        &self,
        start_y: Pixels,
        lines: &[HighlightedRangeLine],
        _bounds: Bounds<Pixels>,
        window: &mut Window,
    ) {
        if lines.is_empty() {
            return;
        }

        let first_line = lines.first().unwrap();
        let last_line = lines.last().unwrap();

        let first_top_left = point(first_line.start_x, start_y);
        let first_top_right = point(first_line.end_x, start_y);

        let curve_height = point(Pixels::ZERO, self.corner_radius);
        let curve_width = |start_x: Pixels, end_x: Pixels| {
            let max = (end_x - start_x) / 2.;
            let width = if max < self.corner_radius {
                max
            } else {
                self.corner_radius
            };

            point(width, Pixels::ZERO)
        };

        let top_curve_width = curve_width(first_line.start_x, first_line.end_x);
        let mut builder = gpui::PathBuilder::fill();
        builder.move_to(first_top_right - top_curve_width);
        builder.curve_to(first_top_right + curve_height, first_top_right);

        let mut iter = lines.iter().enumerate().peekable();
        while let Some((ix, line)) = iter.next() {
            let bottom_right = point(line.end_x, start_y + (ix + 1) as f32 * self.line_height);

            if let Some((_, next_line)) = iter.peek() {
                let next_top_right = point(next_line.end_x, bottom_right.y);

                match next_top_right.x.partial_cmp(&bottom_right.x).unwrap() {
                    Ordering::Equal => {
                        builder.line_to(bottom_right);
                    }
                    Ordering::Less => {
                        let curve_width = curve_width(next_top_right.x, bottom_right.x);
                        builder.line_to(bottom_right - curve_height);
                        if self.corner_radius > Pixels::ZERO {
                            builder.curve_to(bottom_right - curve_width, bottom_right);
                        }
                        builder.line_to(next_top_right + curve_width);
                        if self.corner_radius > Pixels::ZERO {
                            builder.curve_to(next_top_right + curve_height, next_top_right);
                        }
                    }
                    Ordering::Greater => {
                        let curve_width = curve_width(bottom_right.x, next_top_right.x);
                        builder.line_to(bottom_right - curve_height);
                        if self.corner_radius > Pixels::ZERO {
                            builder.curve_to(bottom_right + curve_width, bottom_right);
                        }
                        builder.line_to(next_top_right - curve_width);
                        if self.corner_radius > Pixels::ZERO {
                            builder.curve_to(next_top_right + curve_height, next_top_right);
                        }
                    }
                }
            } else {
                let curve_width = curve_width(line.start_x, line.end_x);
                builder.line_to(bottom_right - curve_height);
                if self.corner_radius > Pixels::ZERO {
                    builder.curve_to(bottom_right - curve_width, bottom_right);
                }

                let bottom_left = point(line.start_x, bottom_right.y);
                builder.line_to(bottom_left + curve_width);
                if self.corner_radius > Pixels::ZERO {
                    builder.curve_to(bottom_left - curve_height, bottom_left);
                }
            }
        }

        if first_line.start_x > last_line.start_x {
            let curve_width = curve_width(last_line.start_x, first_line.start_x);
            let second_top_left = point(last_line.start_x, start_y + self.line_height);
            builder.line_to(second_top_left + curve_height);
            if self.corner_radius > Pixels::ZERO {
                builder.curve_to(second_top_left + curve_width, second_top_left);
            }
            let first_bottom_left = point(first_line.start_x, second_top_left.y);
            builder.line_to(first_bottom_left - curve_width);
            if self.corner_radius > Pixels::ZERO {
                builder.curve_to(first_bottom_left - curve_height, first_bottom_left);
            }
        }

        builder.line_to(first_top_left + curve_height);
        if self.corner_radius > Pixels::ZERO {
            builder.curve_to(first_top_left + top_curve_width, first_top_left);
        }
        builder.line_to(first_top_right - top_curve_width);

        if let Ok(path) = builder.build() {
            window.paint_path(path, self.color);
        }
    }
}

enum CursorPopoverType {
    CodeContextMenu,
    EditPrediction,
}

pub fn scale_vertical_mouse_autoscroll_delta(delta: Pixels) -> f32 {
    (delta.pow(1.2) / 100.0).min(px(3.0)).into()
}

fn scale_horizontal_mouse_autoscroll_delta(delta: Pixels) -> f32 {
    (delta.pow(1.2) / 300.0).into()
}

pub fn register_action<T: Action>(
    editor: &Entity<Editor>,
    window: &mut Window,
    listener: impl Fn(&mut Editor, &T, &mut Window, &mut Context<Editor>) + 'static,
) {
    let editor = editor.clone();
    window.on_action(TypeId::of::<T>(), move |action, phase, window, cx| {
        let action = action.downcast_ref().unwrap();
        if phase == DispatchPhase::Bubble {
            editor.update(cx, |editor, cx| {
                listener(editor, action, window, cx);
            })
        }
    })
}

fn compute_auto_height_layout(
    editor: &mut Editor,
    max_lines: usize,
    max_line_number_width: Pixels,
    known_dimensions: Size<Option<Pixels>>,
    available_width: AvailableSpace,
    window: &mut Window,
    cx: &mut Context<Editor>,
) -> Option<Size<Pixels>> {
    let width = known_dimensions.width.or({
        if let AvailableSpace::Definite(available_width) = available_width {
            Some(available_width)
        } else {
            None
        }
    })?;
    if let Some(height) = known_dimensions.height {
        return Some(size(width, height));
    }

    let style = editor.style.as_ref().unwrap();
    let font_id = window.text_system().resolve_font(&style.text.font());
    let font_size = style.text.font_size.to_pixels(window.rem_size());
    let line_height = style.text.line_height_in_pixels(window.rem_size());
    let em_width = window.text_system().em_width(font_id, font_size).unwrap();

    let mut snapshot = editor.snapshot(window, cx);
    let gutter_dimensions = snapshot
        .gutter_dimensions(font_id, font_size, max_line_number_width, cx)
        .unwrap_or_else(|| GutterDimensions::default_with_margin(font_id, font_size, cx));

    editor.gutter_dimensions = gutter_dimensions;
    let text_width = width - gutter_dimensions.width;
    let overscroll = size(em_width, px(0.));

    let editor_width = text_width - gutter_dimensions.margin - overscroll.width - em_width;
    if !matches!(editor.soft_wrap_mode(cx), SoftWrap::None) {
        if editor.set_wrap_width(Some(editor_width), cx) {
            snapshot = editor.snapshot(window, cx);
        }
    }

    let scroll_height = (snapshot.max_point().row().next_row().0 as f32) * line_height;
    let height = scroll_height
        .max(line_height)
        .min(line_height * max_lines as f32);

    Some(size(width, height))
}

#[cfg(test)]
mod tests {
    use super::*;
    use crate::{
        Editor, MultiBuffer,
        display_map::{BlockPlacement, BlockProperties},
        editor_tests::{init_test, update_test_language_settings},
    };
    use gpui::{TestAppContext, VisualTestContext};
    use language::language_settings;
    use log::info;
    use std::num::NonZeroU32;
    use util::test::sample_text;

    #[gpui::test]
    fn test_shape_line_numbers(cx: &mut TestAppContext) {
        init_test(cx, |_| {});
        let window = cx.add_window(|window, cx| {
            let buffer = MultiBuffer::build_simple(&sample_text(6, 6, 'a'), cx);
            Editor::new(EditorMode::full(), buffer, None, window, cx)
        });

        let editor = window.root(cx).unwrap();
        let style = cx.update(|cx| editor.read(cx).style().unwrap().clone());
        let line_height = window
            .update(cx, |_, window, _| {
                style.text.line_height_in_pixels(window.rem_size())
            })
            .unwrap();
        let element = EditorElement::new(&editor, style);
        let snapshot = window
            .update(cx, |editor, window, cx| editor.snapshot(window, cx))
            .unwrap();

        let layouts = cx
            .update_window(*window, |_, window, cx| {
                element.layout_line_numbers(
                    None,
                    GutterDimensions {
                        left_padding: Pixels::ZERO,
                        right_padding: Pixels::ZERO,
                        width: px(30.0),
                        margin: Pixels::ZERO,
                        git_blame_entries_width: None,
                    },
                    line_height,
                    gpui::Point::default(),
                    DisplayRow(0)..DisplayRow(6),
                    &(0..6)
                        .map(|row| RowInfo {
                            buffer_row: Some(row),
                            ..Default::default()
                        })
                        .collect::<Vec<_>>(),
                    &BTreeMap::default(),
                    Some(DisplayPoint::new(DisplayRow(0), 0)),
                    &snapshot,
                    window,
                    cx,
                )
            })
            .unwrap();
        assert_eq!(layouts.len(), 6);

        let relative_rows = window
            .update(cx, |editor, window, cx| {
                let snapshot = editor.snapshot(window, cx);
                element.calculate_relative_line_numbers(
                    &snapshot,
                    &(DisplayRow(0)..DisplayRow(6)),
                    Some(DisplayRow(3)),
                )
            })
            .unwrap();
        assert_eq!(relative_rows[&DisplayRow(0)], 3);
        assert_eq!(relative_rows[&DisplayRow(1)], 2);
        assert_eq!(relative_rows[&DisplayRow(2)], 1);
        // current line has no relative number
        assert_eq!(relative_rows[&DisplayRow(4)], 1);
        assert_eq!(relative_rows[&DisplayRow(5)], 2);

        // works if cursor is before screen
        let relative_rows = window
            .update(cx, |editor, window, cx| {
                let snapshot = editor.snapshot(window, cx);
                element.calculate_relative_line_numbers(
                    &snapshot,
                    &(DisplayRow(3)..DisplayRow(6)),
                    Some(DisplayRow(1)),
                )
            })
            .unwrap();
        assert_eq!(relative_rows.len(), 3);
        assert_eq!(relative_rows[&DisplayRow(3)], 2);
        assert_eq!(relative_rows[&DisplayRow(4)], 3);
        assert_eq!(relative_rows[&DisplayRow(5)], 4);

        // works if cursor is after screen
        let relative_rows = window
            .update(cx, |editor, window, cx| {
                let snapshot = editor.snapshot(window, cx);
                element.calculate_relative_line_numbers(
                    &snapshot,
                    &(DisplayRow(0)..DisplayRow(3)),
                    Some(DisplayRow(6)),
                )
            })
            .unwrap();
        assert_eq!(relative_rows.len(), 3);
        assert_eq!(relative_rows[&DisplayRow(0)], 5);
        assert_eq!(relative_rows[&DisplayRow(1)], 4);
        assert_eq!(relative_rows[&DisplayRow(2)], 3);
    }

    #[gpui::test]
    async fn test_vim_visual_selections(cx: &mut TestAppContext) {
        init_test(cx, |_| {});

        let window = cx.add_window(|window, cx| {
            let buffer = MultiBuffer::build_simple(&(sample_text(6, 6, 'a') + "\n"), cx);
            Editor::new(EditorMode::full(), buffer, None, window, cx)
        });
        let cx = &mut VisualTestContext::from_window(*window, cx);
        let editor = window.root(cx).unwrap();
        let style = cx.update(|_, cx| editor.read(cx).style().unwrap().clone());

        window
            .update(cx, |editor, window, cx| {
                editor.cursor_shape = CursorShape::Block;
                editor.change_selections(None, window, cx, |s| {
                    s.select_ranges([
                        Point::new(0, 0)..Point::new(1, 0),
                        Point::new(3, 2)..Point::new(3, 3),
                        Point::new(5, 6)..Point::new(6, 0),
                    ]);
                });
            })
            .unwrap();

        let (_, state) = cx.draw(
            point(px(500.), px(500.)),
            size(px(500.), px(500.)),
            |_, _| EditorElement::new(&editor, style),
        );

        assert_eq!(state.selections.len(), 1);
        let local_selections = &state.selections[0].1;
        assert_eq!(local_selections.len(), 3);
        // moves cursor back one line
        assert_eq!(
            local_selections[0].head,
            DisplayPoint::new(DisplayRow(0), 6)
        );
        assert_eq!(
            local_selections[0].range,
            DisplayPoint::new(DisplayRow(0), 0)..DisplayPoint::new(DisplayRow(1), 0)
        );

        // moves cursor back one column
        assert_eq!(
            local_selections[1].range,
            DisplayPoint::new(DisplayRow(3), 2)..DisplayPoint::new(DisplayRow(3), 3)
        );
        assert_eq!(
            local_selections[1].head,
            DisplayPoint::new(DisplayRow(3), 2)
        );

        // leaves cursor on the max point
        assert_eq!(
            local_selections[2].range,
            DisplayPoint::new(DisplayRow(5), 6)..DisplayPoint::new(DisplayRow(6), 0)
        );
        assert_eq!(
            local_selections[2].head,
            DisplayPoint::new(DisplayRow(6), 0)
        );

        // active lines does not include 1 (even though the range of the selection does)
        assert_eq!(
            state.active_rows.keys().cloned().collect::<Vec<_>>(),
            vec![DisplayRow(0), DisplayRow(3), DisplayRow(5), DisplayRow(6)]
        );
    }

    #[gpui::test]
    fn test_layout_with_placeholder_text_and_blocks(cx: &mut TestAppContext) {
        init_test(cx, |_| {});

        let window = cx.add_window(|window, cx| {
            let buffer = MultiBuffer::build_simple("", cx);
            Editor::new(EditorMode::full(), buffer, None, window, cx)
        });
        let cx = &mut VisualTestContext::from_window(*window, cx);
        let editor = window.root(cx).unwrap();
        let style = cx.update(|_, cx| editor.read(cx).style().unwrap().clone());
        window
            .update(cx, |editor, window, cx| {
                editor.set_placeholder_text("hello", cx);
                editor.insert_blocks(
                    [BlockProperties {
                        style: BlockStyle::Fixed,
                        placement: BlockPlacement::Above(Anchor::min()),
                        height: Some(3),
                        render: Arc::new(|cx| div().h(3. * cx.window.line_height()).into_any()),
                        priority: 0,
                        render_in_minimap: true,
                    }],
                    None,
                    cx,
                );

                // Blur the editor so that it displays placeholder text.
                window.blur();
            })
            .unwrap();

        let (_, state) = cx.draw(
            point(px(500.), px(500.)),
            size(px(500.), px(500.)),
            |_, _| EditorElement::new(&editor, style),
        );
        assert_eq!(state.position_map.line_layouts.len(), 4);
        assert_eq!(state.line_numbers.len(), 1);
        assert_eq!(
            state
                .line_numbers
                .get(&MultiBufferRow(0))
                .map(|line_number| line_number.shaped_line.text.as_ref()),
            Some("1")
        );
    }

    #[gpui::test]
    fn test_all_invisibles_drawing(cx: &mut TestAppContext) {
        const TAB_SIZE: u32 = 4;

        let input_text = "\t \t|\t| a b";
        let expected_invisibles = vec![
            Invisible::Tab {
                line_start_offset: 0,
                line_end_offset: TAB_SIZE as usize,
            },
            Invisible::Whitespace {
                line_offset: TAB_SIZE as usize,
            },
            Invisible::Tab {
                line_start_offset: TAB_SIZE as usize + 1,
                line_end_offset: TAB_SIZE as usize * 2,
            },
            Invisible::Tab {
                line_start_offset: TAB_SIZE as usize * 2 + 1,
                line_end_offset: TAB_SIZE as usize * 3,
            },
            Invisible::Whitespace {
                line_offset: TAB_SIZE as usize * 3 + 1,
            },
            Invisible::Whitespace {
                line_offset: TAB_SIZE as usize * 3 + 3,
            },
        ];
        assert_eq!(
            expected_invisibles.len(),
            input_text
                .chars()
                .filter(|initial_char| initial_char.is_whitespace())
                .count(),
            "Hardcoded expected invisibles differ from the actual ones in '{input_text}'"
        );

        for show_line_numbers in [true, false] {
            init_test(cx, |s| {
                s.defaults.show_whitespaces = Some(ShowWhitespaceSetting::All);
                s.defaults.tab_size = NonZeroU32::new(TAB_SIZE);
            });

            let actual_invisibles = collect_invisibles_from_new_editor(
                cx,
                EditorMode::full(),
                input_text,
                px(500.0),
                show_line_numbers,
            );

            assert_eq!(expected_invisibles, actual_invisibles);
        }
    }

    #[gpui::test]
    fn test_invisibles_dont_appear_in_certain_editors(cx: &mut TestAppContext) {
        init_test(cx, |s| {
            s.defaults.show_whitespaces = Some(ShowWhitespaceSetting::All);
            s.defaults.tab_size = NonZeroU32::new(4);
        });

        for editor_mode_without_invisibles in [
            EditorMode::SingleLine { auto_width: false },
            EditorMode::AutoHeight { max_lines: 100 },
        ] {
            for show_line_numbers in [true, false] {
                let invisibles = collect_invisibles_from_new_editor(
                    cx,
                    editor_mode_without_invisibles.clone(),
                    "\t\t\t| | a b",
                    px(500.0),
                    show_line_numbers,
                );
                assert!(
                    invisibles.is_empty(),
                    "For editor mode {editor_mode_without_invisibles:?} no invisibles was expected but got {invisibles:?}"
                );
            }
        }
    }

    #[gpui::test]
    fn test_wrapped_invisibles_drawing(cx: &mut TestAppContext) {
        let tab_size = 4;
        let input_text = "a\tbcd     ".repeat(9);
        let repeated_invisibles = [
            Invisible::Tab {
                line_start_offset: 1,
                line_end_offset: tab_size as usize,
            },
            Invisible::Whitespace {
                line_offset: tab_size as usize + 3,
            },
            Invisible::Whitespace {
                line_offset: tab_size as usize + 4,
            },
            Invisible::Whitespace {
                line_offset: tab_size as usize + 5,
            },
            Invisible::Whitespace {
                line_offset: tab_size as usize + 6,
            },
            Invisible::Whitespace {
                line_offset: tab_size as usize + 7,
            },
        ];
        let expected_invisibles = std::iter::once(repeated_invisibles)
            .cycle()
            .take(9)
            .flatten()
            .collect::<Vec<_>>();
        assert_eq!(
            expected_invisibles.len(),
            input_text
                .chars()
                .filter(|initial_char| initial_char.is_whitespace())
                .count(),
            "Hardcoded expected invisibles differ from the actual ones in '{input_text}'"
        );
        info!("Expected invisibles: {expected_invisibles:?}");

        init_test(cx, |_| {});

        // Put the same string with repeating whitespace pattern into editors of various size,
        // take deliberately small steps during resizing, to put all whitespace kinds near the wrap point.
        let resize_step = 10.0;
        let mut editor_width = 200.0;
        while editor_width <= 1000.0 {
            for show_line_numbers in [true, false] {
                update_test_language_settings(cx, |s| {
                    s.defaults.tab_size = NonZeroU32::new(tab_size);
                    s.defaults.show_whitespaces = Some(ShowWhitespaceSetting::All);
                    s.defaults.preferred_line_length = Some(editor_width as u32);
                    s.defaults.soft_wrap = Some(language_settings::SoftWrap::PreferredLineLength);
                });

                let actual_invisibles = collect_invisibles_from_new_editor(
                    cx,
                    EditorMode::full(),
                    &input_text,
                    px(editor_width),
                    show_line_numbers,
                );

                // Whatever the editor size is, ensure it has the same invisible kinds in the same order
                // (no good guarantees about the offsets: wrapping could trigger padding and its tests should check the offsets).
                let mut i = 0;
                for (actual_index, actual_invisible) in actual_invisibles.iter().enumerate() {
                    i = actual_index;
                    match expected_invisibles.get(i) {
                        Some(expected_invisible) => match (expected_invisible, actual_invisible) {
                            (Invisible::Whitespace { .. }, Invisible::Whitespace { .. })
                            | (Invisible::Tab { .. }, Invisible::Tab { .. }) => {}
                            _ => {
                                panic!(
                                    "At index {i}, expected invisible {expected_invisible:?} does not match actual {actual_invisible:?} by kind. Actual invisibles: {actual_invisibles:?}"
                                )
                            }
                        },
                        None => {
                            panic!("Unexpected extra invisible {actual_invisible:?} at index {i}")
                        }
                    }
                }
                let missing_expected_invisibles = &expected_invisibles[i + 1..];
                assert!(
                    missing_expected_invisibles.is_empty(),
                    "Missing expected invisibles after index {i}: {missing_expected_invisibles:?}"
                );

                editor_width += resize_step;
            }
        }
    }

    fn collect_invisibles_from_new_editor(
        cx: &mut TestAppContext,
        editor_mode: EditorMode,
        input_text: &str,
        editor_width: Pixels,
        show_line_numbers: bool,
    ) -> Vec<Invisible> {
        info!(
            "Creating editor with mode {editor_mode:?}, width {}px and text '{input_text}'",
            editor_width.0
        );
        let window = cx.add_window(|window, cx| {
            let buffer = MultiBuffer::build_simple(input_text, cx);
            Editor::new(editor_mode, buffer, None, window, cx)
        });
        let cx = &mut VisualTestContext::from_window(*window, cx);
        let editor = window.root(cx).unwrap();

        let style = cx.update(|_, cx| editor.read(cx).style().unwrap().clone());
        window
            .update(cx, |editor, _, cx| {
                editor.set_soft_wrap_mode(language_settings::SoftWrap::EditorWidth, cx);
                editor.set_wrap_width(Some(editor_width), cx);
                editor.set_show_line_numbers(show_line_numbers, cx);
            })
            .unwrap();
        let (_, state) = cx.draw(
            point(px(500.), px(500.)),
            size(px(500.), px(500.)),
            |_, _| EditorElement::new(&editor, style),
        );
        state
            .position_map
            .line_layouts
            .iter()
            .flat_map(|line_with_invisibles| &line_with_invisibles.invisibles)
            .cloned()
            .collect()
    }
}<|MERGE_RESOLUTION|>--- conflicted
+++ resolved
@@ -8411,15 +8411,11 @@
                     // vertical scrollbar layout is always needed for scrollbar diagnostics.
                     axis != ScrollbarAxis::Horizontal || viewport_size < scroll_range
                 })
-<<<<<<< HEAD
                 .map(|(viewport_size, scroll_range)| {
-=======
-                .map(|(editor_content_size, scroll_range)| {
                     let thumb_state = scrollbar_state
                         .and_then(|state| state.thumb_state_for_axis(axis))
                         .unwrap_or(ScrollbarThumbState::Idle);
 
->>>>>>> 466a53b5
                     ScrollbarLayout::new(
                         window.insert_hitbox(scrollbar_bounds_for(axis), false),
                         viewport_size,
@@ -8496,6 +8492,7 @@
             glyph_space,
             content_offset,
             scroll_position,
+            thumb_state,
             axis,
         )
     }
@@ -8535,6 +8532,7 @@
             minimap_line_height,
             track_top_offset,
             scroll_position,
+            ScrollbarThumbState::Idle,
             ScrollbarAxis::Vertical,
         )
     }
@@ -8547,6 +8545,7 @@
         glyph_space: Pixels,
         content_offset: Pixels,
         scroll_position: f32,
+        thumb_state: ScrollbarThumbState,
         axis: ScrollbarAxis,
     ) -> Self {
         let text_units_per_page = viewport_size / glyph_space;
