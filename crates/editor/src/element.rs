--- conflicted
+++ resolved
@@ -32,24 +32,14 @@
 use git::{blame::BlameEntry, Oid};
 use gpui::{
     anchored, deferred, div, fill, linear_color_stop, linear_gradient, outline, pattern_slash,
-<<<<<<< HEAD
-    point, px, quad, relative, size, solid_color, svg, transparent_black, Action, Along,
-    AnyElement, App, AvailableSpace, Axis as ScrollbarAxis, Bounds, ClickEvent, ClipboardItem,
-    ContentMask, Context, Corner, Corners, CursorStyle, DispatchPhase, Edges, Element,
-    ElementInputHandler, Entity, Focusable, FontId, GlobalElementId, Hitbox, Hsla,
-    InteractiveElement, IntoElement, Keystroke, Length, ModifiersChangedEvent, MouseButton,
-    MouseDownEvent, MouseMoveEvent, MouseUpEvent, PaintQuad, ParentElement, Pixels, ScrollDelta,
-    ScrollWheelEvent, ShapedLine, SharedString, Size, StatefulInteractiveElement, Style, Styled,
-    Subscription, TextRun, TextStyleRefinement, WeakEntity, Window,
-=======
-    point, px, quad, relative, size, svg, transparent_black, Action, AnyElement, App,
-    AvailableSpace, Axis, Bounds, ClickEvent, ClipboardItem, ContentMask, Context, Corner, Corners,
-    CursorStyle, DispatchPhase, Edges, Element, ElementInputHandler, Entity, Focusable as _,
-    FontId, GlobalElementId, Hitbox, Hsla, InteractiveElement, IntoElement, Keystroke, Length,
-    ModifiersChangedEvent, MouseButton, MouseDownEvent, MouseMoveEvent, MouseUpEvent, PaintQuad,
-    ParentElement, Pixels, ScrollDelta, ScrollWheelEvent, ShapedLine, SharedString, Size,
-    StatefulInteractiveElement, Style, Styled, Subscription, TextRun, TextStyleRefinement, Window,
->>>>>>> 2d1a028d
+    point, px, quad, relative, size, svg, transparent_black, Action, Along, AnyElement, App,
+    AvailableSpace, Axis as ScrollbarAxis, Bounds, ClickEvent, ClipboardItem, ContentMask, Context,
+    Corner, Corners, CursorStyle, DispatchPhase, Edges, Element, ElementInputHandler, Entity,
+    Focusable as _, FontId, GlobalElementId, Hitbox, Hsla, InteractiveElement, IntoElement,
+    Keystroke, Length, ModifiersChangedEvent, MouseButton, MouseDownEvent, MouseMoveEvent,
+    MouseUpEvent, PaintQuad, ParentElement, Pixels, ScrollDelta, ScrollWheelEvent, ShapedLine,
+    SharedString, Size, StatefulInteractiveElement, Style, Styled, Subscription, TextRun,
+    TextStyleRefinement, Window,
 };
 use itertools::Itertools;
 use language::{
@@ -89,7 +79,6 @@
 use workspace::{item::Item, notifications::NotifyTaskExt};
 
 const INLINE_BLAME_PADDING_EM_WIDTHS: f32 = 7.;
-const MIN_SCROLL_THUMB_SIZE: f32 = 25.;
 
 #[derive(Debug, Clone, PartialEq, Eq)]
 enum DisplayDiffHunk {
@@ -1332,7 +1321,6 @@
                 ShowScrollbar::Never => false,
             };
 
-<<<<<<< HEAD
         Some(EditorScrollbars::from_scrollbar_axes(
             scrollbar_settings.axes,
             &scrollbar_range_data,
@@ -1341,148 +1329,6 @@
             show_scrollbars,
             window,
         ))
-=======
-        let axes: AxisPair<bool> = scrollbar_settings.axes.into();
-
-        if snapshot.mode != EditorMode::Full {
-            return axis_pair(None, None);
-        }
-
-        let visible_range = axis_pair(
-            axes.horizontal
-                .then(|| scroll_position.x..scroll_position.x + text_units_per_page.horizontal),
-            axes.vertical
-                .then(|| scroll_position.y..scroll_position.y + text_units_per_page.vertical),
-        );
-
-        // If a drag took place after we started dragging the scrollbar,
-        // cancel the scrollbar drag.
-        if cx.has_active_drag() {
-            self.editor.update(cx, |editor, cx| {
-                editor
-                    .scroll_manager
-                    .set_is_dragging_scrollbar(Axis::Horizontal, false, cx);
-                editor
-                    .scroll_manager
-                    .set_is_dragging_scrollbar(Axis::Vertical, false, cx);
-            });
-        }
-
-        let text_bounds = scrollbar_range_data.scrollbar_bounds;
-
-        let track_bounds = axis_pair(
-            axes.horizontal.then(|| {
-                Bounds::from_corners(
-                    point(
-                        text_bounds.bottom_left().x,
-                        text_bounds.bottom_left().y - self.style.scrollbar_width,
-                    ),
-                    point(
-                        text_bounds.bottom_right().x
-                            - if axes.vertical {
-                                self.style.scrollbar_width
-                            } else {
-                                px(0.)
-                            },
-                        text_bounds.bottom_right().y,
-                    ),
-                )
-            }),
-            axes.vertical.then(|| {
-                Bounds::from_corners(
-                    point(self.scrollbar_left(&text_bounds), text_bounds.origin.y),
-                    text_bounds.bottom_right(),
-                )
-            }),
-        );
-
-        let scroll_range_size = scrollbar_range_data.scroll_range.size;
-        let total_text_units = axis_pair(
-            Some(scroll_range_size.width / letter_size.width),
-            Some(scroll_range_size.height / letter_size.height),
-        );
-
-        let thumb_size = axis_pair(
-            total_text_units
-                .horizontal
-                .zip(track_bounds.horizontal)
-                .and_then(|(total_text_units_x, track_bounds_x)| {
-                    if text_units_per_page.horizontal >= total_text_units_x {
-                        return None;
-                    }
-                    if track_bounds_x.size.width < px(MIN_SCROLL_THUMB_SIZE) {
-                        return Some(track_bounds_x.size.width);
-                    }
-                    let thumb_size = track_bounds_x.size.width
-                        * (text_units_per_page.horizontal / total_text_units_x);
-                    Some(thumb_size.clamp(px(MIN_SCROLL_THUMB_SIZE), track_bounds_x.size.width))
-                }),
-            total_text_units.vertical.zip(track_bounds.vertical).map(
-                |(total_text_units_y, track_bounds_y)| {
-                    if track_bounds_y.size.height < px(MIN_SCROLL_THUMB_SIZE) {
-                        return track_bounds_y.size.height;
-                    }
-                    let thumb_size = track_bounds_y.size.height
-                        * (text_units_per_page.vertical / total_text_units_y);
-                    thumb_size.clamp(px(MIN_SCROLL_THUMB_SIZE), track_bounds_y.size.height)
-                },
-            ),
-        );
-
-        // NOTE: Space not taken by track bounds divided by text units not on screen
-        let text_unit_size = axis_pair(
-            thumb_size
-                .horizontal
-                .zip(track_bounds.horizontal)
-                .zip(total_text_units.horizontal)
-                .map(|((thumb_size, track_bounds), total_text_units)| {
-                    (track_bounds.size.width - thumb_size)
-                        / (total_text_units - text_units_per_page.horizontal).max(0.)
-                }),
-            thumb_size
-                .vertical
-                .zip(track_bounds.vertical)
-                .zip(total_text_units.vertical)
-                .map(|((thumb_size, track_bounds), total_text_units)| {
-                    (track_bounds.size.height - thumb_size)
-                        / (total_text_units - text_units_per_page.vertical).max(0.)
-                }),
-        );
-
-        let horizontal_scrollbar = track_bounds
-            .horizontal
-            .zip(visible_range.horizontal)
-            .zip(text_unit_size.horizontal)
-            .zip(thumb_size.horizontal)
-            .map(
-                |(((track_bounds, visible_range), text_unit_size), thumb_size)| ScrollbarLayout {
-                    hitbox: window.insert_hitbox(track_bounds, false),
-                    visible_range,
-                    text_unit_size,
-                    visible: show_scrollbars,
-                    thumb_size,
-                    axis: Axis::Horizontal,
-                },
-            );
-
-        let vertical_scrollbar = track_bounds
-            .vertical
-            .zip(visible_range.vertical)
-            .zip(text_unit_size.vertical)
-            .zip(thumb_size.vertical)
-            .map(
-                |(((track_bounds, visible_range), text_unit_size), thumb_size)| ScrollbarLayout {
-                    hitbox: window.insert_hitbox(track_bounds, false),
-                    visible_range,
-                    text_unit_size,
-                    visible: show_scrollbars,
-                    thumb_size,
-                    axis: Axis::Vertical,
-                },
-            );
-
-        axis_pair(horizontal_scrollbar, vertical_scrollbar)
->>>>>>> 2d1a028d
     }
 
     #[allow(clippy::too_many_arguments)]
@@ -7829,7 +7675,7 @@
     const BORDER_WIDTH: Pixels = px(1.0);
     const LINE_MARKER_HEIGHT: Pixels = px(2.0);
     const MIN_MARKER_HEIGHT: Pixels = px(5.0);
-    const MIN_THUMB_SIZE: Pixels = px(20.0);
+    const MIN_THUMB_SIZE: Pixels = px(25.0);
 
     fn new(
         scrollbar_track_hitbox: Hitbox,
@@ -7847,8 +7693,9 @@
         let total_text_units = scroll_range / glyph_space;
 
         let thumb_percentage = text_units_per_page / total_text_units;
-        let thumb_size =
-            (scrollbar_track_length * thumb_percentage).max(ScrollbarLayout::MIN_THUMB_SIZE);
+        let thumb_size = (scrollbar_track_length * thumb_percentage)
+            .max(ScrollbarLayout::MIN_THUMB_SIZE)
+            .min(scrollbar_track_length);
         let text_unit_size = (scrollbar_track_length - thumb_size)
             / (total_text_units - text_units_per_page).max(0.);
 
