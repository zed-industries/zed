--- conflicted
+++ resolved
@@ -6788,76 +6788,6 @@
 
                         let unstaged = diff_status.has_secondary_hunk();
                         let hunk_opacity = if is_light { 0.16 } else { 0.12 };
-<<<<<<< HEAD
-                        let slash_width = font_size.0 / 3.0; // 5 by default
-                        let slash_interval = line_height.0 / 3.0; // ~8 by default
-
-                        let staged_highlight: LineHighlight = match hunk_style {
-                            GitHunkStyleSetting::Transparent
-                            | GitHunkStyleSetting::Pattern
-                            | GitHunkStyleSetting::Border => {
-                                solid_background(background_color.opacity(hunk_opacity)).into()
-                            }
-                            GitHunkStyleSetting::StagedPattern => pattern_slash(
-                                background_color.opacity(hunk_opacity),
-                                slash_width,
-                                slash_interval,
-                            )
-                            .into(),
-                            GitHunkStyleSetting::StagedTransparent => {
-                                solid_background(background_color.opacity(if is_light {
-                                    0.08
-                                } else {
-                                    0.04
-                                }))
-                                .into()
-                            }
-                            GitHunkStyleSetting::StagedBorder => LineHighlight {
-                                background: (background_color.opacity(if is_light {
-                                    0.08
-                                } else {
-                                    0.06
-                                }))
-                                .into(),
-                                border: Some(if is_light {
-                                    background_color.opacity(0.48)
-                                } else {
-                                    background_color.opacity(0.36)
-                                }),
-                            },
-                        };
-
-                        let unstaged_highlight = match hunk_style {
-                            GitHunkStyleSetting::Transparent => {
-                                solid_background(background_color.opacity(if is_light {
-                                    0.08
-                                } else {
-                                    0.04
-                                }))
-                                .into()
-                            }
-                            GitHunkStyleSetting::Pattern => pattern_slash(
-                                background_color.opacity(hunk_opacity),
-                                slash_width,
-                                slash_interval,
-                            )
-                            .into(),
-                            GitHunkStyleSetting::Border => LineHighlight {
-                                background: (background_color.opacity(if is_light {
-                                    0.08
-                                } else {
-                                    0.02
-                                }))
-                                .into(),
-                                border: Some(background_color.opacity(0.5)),
-                            },
-                            GitHunkStyleSetting::StagedPattern
-                            | GitHunkStyleSetting::StagedTransparent
-                            | GitHunkStyleSetting::StagedBorder => {
-                                solid_background(background_color.opacity(hunk_opacity)).into()
-                            }
-                        };
-=======
 
                         let staged_highlight = LineHighlight {
                             background: (background_color.opacity(if is_light {
@@ -6875,7 +6805,6 @@
 
                         let unstaged_highlight =
                             solid_background(background_color.opacity(hunk_opacity)).into();
->>>>>>> 2cd970f1
 
                         let background = if unstaged {
                             unstaged_highlight
