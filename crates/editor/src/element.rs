--- conflicted
+++ resolved
@@ -15,18 +15,7 @@
     inlay_hint_settings,
     items::BufferSearchHighlights,
     mouse_context_menu::{self, MenuPosition, MouseContextMenu},
-<<<<<<< HEAD
     scroll::scroll_amount::ScrollAmount,
-    BlockId, ChunkReplacement, CursorShape, CustomBlockId, DisplayPoint, DisplayRow,
-    DocumentHighlightRead, DocumentHighlightWrite, EditDisplayMode, Editor, EditorMode,
-    EditorSettings, EditorSnapshot, EditorStyle, ExpandExcerpts, FocusedBlock, GoToHunk,
-    GoToPrevHunk, GutterDimensions, HalfPageDown, HalfPageUp, HandleInput, HoveredCursor,
-    InlineCompletion, JumpData, LineDown, LineUp, OpenExcerpts, PageDown, PageUp, Point, RowExt,
-    RowRangeExt, SelectPhase, SelectedTextHighlight, Selection, SoftWrap, StickyHeaderExcerpt,
-    ToPoint, ToggleFold, COLUMNAR_SELECTION_MODIFIERS, CURSORS_VISIBLE_FOR, FILE_HEADER_HEIGHT,
-    GIT_BLAME_MAX_AUTHOR_CHARS_DISPLAYED, MAX_LINE_LEN, MULTI_BUFFER_EXCERPT_HEADER_HEIGHT,
-=======
-    scroll::{axis_pair, scroll_amount::ScrollAmount, AxisPair},
     BlockId, ChunkReplacement, CursorShape, CustomBlockId, DisplayDiffHunk, DisplayPoint,
     DisplayRow, DocumentHighlightRead, DocumentHighlightWrite, EditDisplayMode, Editor, EditorMode,
     EditorSettings, EditorSnapshot, EditorStyle, FocusedBlock, GoToHunk, GoToPreviousHunk,
@@ -36,7 +25,6 @@
     StickyHeaderExcerpt, ToPoint, ToggleFold, COLUMNAR_SELECTION_MODIFIERS, CURSORS_VISIBLE_FOR,
     FILE_HEADER_HEIGHT, GIT_BLAME_MAX_AUTHOR_CHARS_DISPLAYED, MAX_LINE_LEN,
     MULTI_BUFFER_EXCERPT_HEADER_HEIGHT,
->>>>>>> ae017c3f
 };
 use buffer_diff::{DiffHunkStatus, DiffHunkStatusKind};
 use client::ParticipantIndex;
@@ -45,24 +33,14 @@
 use git::{blame::BlameEntry, status::FileStatus, Oid};
 use gpui::{
     anchored, deferred, div, fill, linear_color_stop, linear_gradient, outline, point, px, quad,
-<<<<<<< HEAD
-    relative, size, svg, transparent_black, Action, Along, AnyElement, App, AvailableSpace,
-    Axis as ScrollbarAxis, Bounds, ClickEvent, ClipboardItem, ContentMask, Context, Corner,
-    Corners, CursorStyle, DispatchPhase, Edges, Element, ElementInputHandler, Entity,
+    relative, size, solid_background, transparent_black, Action, Along, AnyElement, App,
+    AvailableSpace, Axis as ScrollbarAxis, Bounds, ClickEvent, ClipboardItem, ContentMask, Context,
+    Corner, Corners, CursorStyle, DispatchPhase, Edges, Element, ElementInputHandler, Entity,
     Focusable as _, FontId, GlobalElementId, Hitbox, Hsla, InteractiveElement, IntoElement,
     Keystroke, Length, ModifiersChangedEvent, MouseButton, MouseDownEvent, MouseMoveEvent,
     MouseUpEvent, PaintQuad, ParentElement, Pixels, ScrollDelta, ScrollWheelEvent, ShapedLine,
     SharedString, Size, StatefulInteractiveElement, Style, Styled, Subscription, TextRun,
     TextStyleRefinement, Window,
-=======
-    relative, size, solid_background, transparent_black, Action, AnyElement, App, AvailableSpace,
-    Axis, Bounds, ClickEvent, ClipboardItem, ContentMask, Context, Corner, Corners, CursorStyle,
-    DispatchPhase, Edges, Element, ElementInputHandler, Entity, Focusable as _, FontId,
-    GlobalElementId, Hitbox, Hsla, InteractiveElement, IntoElement, Keystroke, Length,
-    ModifiersChangedEvent, MouseButton, MouseDownEvent, MouseMoveEvent, MouseUpEvent, PaintQuad,
-    ParentElement, Pixels, ScrollDelta, ScrollWheelEvent, ShapedLine, SharedString, Size,
-    StatefulInteractiveElement, Style, Styled, Subscription, TextRun, TextStyleRefinement, Window,
->>>>>>> ae017c3f
 };
 use inline_completion::Direction;
 use itertools::Itertools;
@@ -7353,11 +7331,7 @@
     glyph_grid_cell: Size<Pixels>,
 }
 
-<<<<<<< HEAD
 impl ScrollbarLayoutInformation {
-=======
-impl ScrollbarRangeData {
->>>>>>> ae017c3f
     pub fn new(
         scrollbar_bounds: Bounds<Pixels>,
         glyph_grid_cell: Size<Pixels>,
