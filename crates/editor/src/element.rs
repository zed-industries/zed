--- conflicted
+++ resolved
@@ -6855,14 +6855,9 @@
                         glyph_grid_cell,
                         size(longest_line_width, max_row.as_f32() * line_height),
                         longest_line_blame_width,
-<<<<<<< HEAD
                         style.scrollbar_width,
+                        editor_width,
                         EditorSettings::get_global(cx),
-=======
-                        &style,
-                        editor_width,
-                        cx,
->>>>>>> 316b97d6
                     );
 
                     let mut scroll_width = scrollbar_layout_information.scroll_range.width;
@@ -7467,19 +7462,14 @@
     glyph_grid_cell: Size<Pixels>,
 }
 
-<<<<<<< HEAD
 impl ScrollbarLayoutInformation {
-=======
-impl ScrollbarRangeData {
-    #[allow(clippy::too_many_arguments)]
->>>>>>> 316b97d6
     pub fn new(
         scrollbar_bounds: Bounds<Pixels>,
         glyph_grid_cell: Size<Pixels>,
         document_size: Size<Pixels>,
         longest_line_blame_width: Pixels,
-<<<<<<< HEAD
         scrollbar_width: Pixels,
+        editor_width: Pixels,
         settings: &EditorSettings,
     ) -> Self {
         let vertical_overscroll = match settings.scroll_beyond_last_line {
@@ -7488,38 +7478,15 @@
             ScrollBeyondLastLine::VerticalScrollMargin => {
                 (1.0 + settings.vertical_scroll_margin) * glyph_grid_cell.height
             }
-=======
-        style: &EditorStyle,
-        editor_width: Pixels,
-        cx: &mut App,
-    ) -> ScrollbarRangeData {
-        // TODO: Simplify this function down, it requires a lot of parameters
-        let max_row = snapshot.max_point().row();
-        let text_bounds_size = size(longest_line_width, max_row.0 as f32 * letter_size.height);
-
-        let settings = EditorSettings::get_global(cx);
-        let scroll_beyond_last_line: Pixels = match settings.scroll_beyond_last_line {
-            ScrollBeyondLastLine::OnePage => px(scrollbar_bounds.size.height / letter_size.height),
-            ScrollBeyondLastLine::Off => px(1.),
-            ScrollBeyondLastLine::VerticalScrollMargin => px(1.0 + settings.vertical_scroll_margin),
->>>>>>> 316b97d6
         };
 
-        let right_margin = if longest_line_width + longest_line_blame_width >= editor_width {
-            letter_size.width + style.scrollbar_width
+        let right_margin = if document_size.width + longest_line_blame_width >= editor_width {
+            glyph_grid_cell.width + scrollbar_width
         } else {
             px(0.0)
         };
 
-        let overscroll = size(
-<<<<<<< HEAD
-            scrollbar_width + (glyph_grid_cell.width / 2.0) + longest_line_blame_width,
-            vertical_overscroll,
-=======
-            right_margin + longest_line_blame_width,
-            letter_size.height * scroll_beyond_last_line,
->>>>>>> 316b97d6
-        );
+        let overscroll = size(right_margin + longest_line_blame_width, vertical_overscroll);
 
         let scroll_range = document_size + overscroll;
 
