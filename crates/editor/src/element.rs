use crate::{
    BlockId, COLUMNAR_SELECTION_MODIFIERS, CURSORS_VISIBLE_FOR, ChunkReplacement,
    ContextMenuPlacement, CursorShape, CustomBlockId, DisplayDiffHunk, DisplayPoint, DisplayRow,
    DocumentHighlightRead, DocumentHighlightWrite, EditDisplayMode, Editor, EditorMode,
    EditorSettings, EditorSnapshot, EditorStyle, FILE_HEADER_HEIGHT, FocusedBlock,
    GIT_BLAME_MAX_AUTHOR_CHARS_DISPLAYED, GutterDimensions, HalfPageDown, HalfPageUp, HandleInput,
    HoveredCursor, InlayHintRefreshReason, InlineCompletion, JumpData, LineDown, LineHighlight,
    LineUp, MAX_LINE_LEN, MIN_LINE_NUMBER_DIGITS, MULTI_BUFFER_EXCERPT_HEADER_HEIGHT, OpenExcerpts,
    PageDown, PageUp, Point, RowExt, RowRangeExt, SelectPhase, SelectedTextHighlight, Selection,
    SoftWrap, StickyHeaderExcerpt, ToPoint, ToggleFold,
    code_context_menus::{CodeActionsMenu, MENU_ASIDE_MAX_WIDTH, MENU_ASIDE_MIN_WIDTH, MENU_GAP},
<<<<<<< HEAD
=======
    commit_tooltip::{CommitTooltip, ParsedCommitMessage, blame_entry_relative_timestamp},
>>>>>>> 8a212be0
    display_map::{
        Block, BlockContext, BlockStyle, DisplaySnapshot, HighlightedChunk, ToDisplayPoint,
    },
    editor_settings::{
        CurrentLineHighlight, DoubleClickInMultibuffer, MultiCursorModifier, ScrollBeyondLastLine,
        ScrollbarAxes, ScrollbarDiagnostics, ShowScrollbar,
    },
    git::blame::{BlameRenderer, GitBlame, GlobalBlameRenderer},
    hover_popover::{
        self, HOVER_POPOVER_GAP, MIN_POPOVER_CHARACTER_WIDTH, MIN_POPOVER_LINE_HEIGHT, hover_at,
    },
    inlay_hint_settings,
    items::BufferSearchHighlights,
    mouse_context_menu::{self, MenuPosition},
    scroll::scroll_amount::ScrollAmount,
<<<<<<< HEAD
    BlockId, ChunkReplacement, ContextMenuPlacement, CursorShape, CustomBlockId, DisplayDiffHunk,
    DisplayPoint, DisplayRow, DocumentHighlightRead, DocumentHighlightWrite, EditDisplayMode,
    Editor, EditorMode, EditorSettings, EditorSnapshot, EditorStyle, FocusedBlock,
    GutterDimensions, HalfPageDown, HalfPageUp, HandleInput, HoveredCursor, InlayHintRefreshReason,
    InlineCompletion, JumpData, LineDown, LineHighlight, LineUp, OpenExcerpts, PageDown, PageUp,
    Point, RowExt, RowRangeExt, SelectPhase, SelectedTextHighlight, Selection, SoftWrap,
    StickyHeaderExcerpt, ToPoint, ToggleFold, COLUMNAR_SELECTION_MODIFIERS, CURSORS_VISIBLE_FOR,
    FILE_HEADER_HEIGHT, MAX_LINE_LEN, MIN_LINE_NUMBER_DIGITS, MULTI_BUFFER_EXCERPT_HEADER_HEIGHT,
=======
>>>>>>> 8a212be0
};
use buffer_diff::{DiffHunkStatus, DiffHunkStatusKind};
use client::ParticipantIndex;
use collections::{BTreeMap, HashMap, HashSet};
use feature_flags::{Debugger, FeatureFlagAppExt};
use file_icons::FileIcons;
use git::{Oid, blame::BlameEntry, status::FileStatus};
use gpui::{
<<<<<<< HEAD
    anchored, deferred, div, fill, linear_color_stop, linear_gradient, outline, point, px, quad,
    relative, size, solid_background, transparent_black, Action, Along, AnyElement, App,
    AvailableSpace, Axis as ScrollbarAxis, BorderStyle, Bounds, ClickEvent, ContentMask, Context,
    Corner, Corners, CursorStyle, DispatchPhase, Edges, Element, ElementInputHandler, Entity,
    Focusable as _, FontId, GlobalElementId, Hitbox, Hsla, InteractiveElement, IntoElement,
    Keystroke, Length, ModifiersChangedEvent, MouseButton, MouseDownEvent, MouseMoveEvent,
    MouseUpEvent, PaintQuad, ParentElement, Pixels, ScrollDelta, ScrollWheelEvent, ShapedLine,
    SharedString, Size, StatefulInteractiveElement, Style, Styled, TextRun, TextStyleRefinement,
    WeakEntity, Window,
=======
    Action, Along, AnyElement, App, AvailableSpace, Axis as ScrollbarAxis, BorderStyle, Bounds,
    ClickEvent, ClipboardItem, ContentMask, Context, Corner, Corners, CursorStyle, DispatchPhase,
    Edges, Element, ElementInputHandler, Entity, Focusable as _, FontId, GlobalElementId, Hitbox,
    Hsla, InteractiveElement, IntoElement, Keystroke, Length, ModifiersChangedEvent, MouseButton,
    MouseDownEvent, MouseMoveEvent, MouseUpEvent, PaintQuad, ParentElement, Pixels, ScrollDelta,
    ScrollWheelEvent, ShapedLine, SharedString, Size, StatefulInteractiveElement, Style, Styled,
    Subscription, TextRun, TextStyleRefinement, Window, anchored, deferred, div, fill,
    linear_color_stop, linear_gradient, outline, point, px, quad, relative, size, solid_background,
    transparent_black,
>>>>>>> 8a212be0
};
use itertools::Itertools;
use language::{
    ChunkRendererContext,
    language_settings::{
        IndentGuideBackgroundColoring, IndentGuideColoring, IndentGuideSettings,
        ShowWhitespaceSetting,
    },
};
use lsp::DiagnosticSeverity;
use multi_buffer::{
    Anchor, ExcerptId, ExcerptInfo, ExpandExcerptDirection, ExpandInfo, MultiBufferPoint,
    MultiBufferRow, RowInfo,
};
use project::{
    debugger::breakpoint_store::Breakpoint,
    project_settings::{self, GitGutterSetting, GitHunkStyleSetting, ProjectSettings},
};
use settings::Settings;
use smallvec::{SmallVec, smallvec};
use std::{
    any::TypeId,
    borrow::Cow,
    cmp::{self, Ordering},
    fmt::{self, Write},
    iter, mem,
    ops::{Deref, Range},
    rc::Rc,
    sync::Arc,
    time::Duration,
};
use sum_tree::Bias;
use text::BufferId;
use theme::{ActiveTheme, Appearance, BufferLineHeight, PlayerColor};
<<<<<<< HEAD
use ui::{h_flex, prelude::*, ButtonLike, KeyBinding, Tooltip, POPOVER_Y_PADDING};
use unicode_segmentation::UnicodeSegmentation;
use util::{debug_panic, RangeExt, ResultExt};
use workspace::{item::Item, notifications::NotifyTaskExt, Workspace};
=======
use ui::{ButtonLike, ContextMenu, KeyBinding, POPOVER_Y_PADDING, Tooltip, h_flex, prelude::*};
use unicode_segmentation::UnicodeSegmentation;
use util::{RangeExt, ResultExt, debug_panic};
use workspace::{item::Item, notifications::NotifyTaskExt};
>>>>>>> 8a212be0

const INLINE_BLAME_PADDING_EM_WIDTHS: f32 = 7.;

/// Determines what kinds of highlights should be applied to a lines background.
#[derive(Clone, Copy, Default)]
struct LineHighlightSpec {
    selection: bool,
    breakpoint: bool,
    _active_stack_frame: bool,
}

struct SelectionLayout {
    head: DisplayPoint,
    cursor_shape: CursorShape,
    is_newest: bool,
    is_local: bool,
    range: Range<DisplayPoint>,
    active_rows: Range<DisplayRow>,
    user_name: Option<SharedString>,
}

impl SelectionLayout {
    fn new<T: ToPoint + ToDisplayPoint + Clone>(
        selection: Selection<T>,
        line_mode: bool,
        cursor_shape: CursorShape,
        map: &DisplaySnapshot,
        is_newest: bool,
        is_local: bool,
        user_name: Option<SharedString>,
    ) -> Self {
        let point_selection = selection.map(|p| p.to_point(&map.buffer_snapshot));
        let display_selection = point_selection.map(|p| p.to_display_point(map));
        let mut range = display_selection.range();
        let mut head = display_selection.head();
        let mut active_rows = map.prev_line_boundary(point_selection.start).1.row()
            ..map.next_line_boundary(point_selection.end).1.row();

        // vim visual line mode
        if line_mode {
            let point_range = map.expand_to_line(point_selection.range());
            range = point_range.start.to_display_point(map)..point_range.end.to_display_point(map);
        }

        // any vim visual mode (including line mode)
        if (cursor_shape == CursorShape::Block || cursor_shape == CursorShape::Hollow)
            && !range.is_empty()
            && !selection.reversed
        {
            if head.column() > 0 {
                head = map.clip_point(DisplayPoint::new(head.row(), head.column() - 1), Bias::Left)
            } else if head.row().0 > 0 && head != map.max_point() {
                head = map.clip_point(
                    DisplayPoint::new(
                        head.row().previous_row(),
                        map.line_len(head.row().previous_row()),
                    ),
                    Bias::Left,
                );
                // updating range.end is a no-op unless you're cursor is
                // on the newline containing a multi-buffer divider
                // in which case the clip_point may have moved the head up
                // an additional row.
                range.end = DisplayPoint::new(head.row().next_row(), 0);
                active_rows.end = head.row();
            }
        }

        Self {
            head,
            cursor_shape,
            is_newest,
            is_local,
            range,
            active_rows,
            user_name,
        }
    }
}

pub struct EditorElement {
    editor: Entity<Editor>,
    style: EditorStyle,
}

type DisplayRowDelta = u32;

impl EditorElement {
    pub(crate) const SCROLLBAR_WIDTH: Pixels = px(15.);

    pub fn new(editor: &Entity<Editor>, style: EditorStyle) -> Self {
        Self {
            editor: editor.clone(),
            style,
        }
    }

    fn register_actions(&self, window: &mut Window, cx: &mut App) {
        let editor = &self.editor;
        editor.update(cx, |editor, cx| {
            for action in editor.editor_actions.borrow().values() {
                (action)(window, cx)
            }
        });

        crate::rust_analyzer_ext::apply_related_actions(editor, window, cx);
        crate::clangd_ext::apply_related_actions(editor, window, cx);

        register_action(editor, window, Editor::open_context_menu);
        register_action(editor, window, Editor::move_left);
        register_action(editor, window, Editor::move_right);
        register_action(editor, window, Editor::move_down);
        register_action(editor, window, Editor::move_down_by_lines);
        register_action(editor, window, Editor::select_down_by_lines);
        register_action(editor, window, Editor::move_up);
        register_action(editor, window, Editor::move_up_by_lines);
        register_action(editor, window, Editor::select_up_by_lines);
        register_action(editor, window, Editor::select_page_down);
        register_action(editor, window, Editor::select_page_up);
        register_action(editor, window, Editor::cancel);
        register_action(editor, window, Editor::newline);
        register_action(editor, window, Editor::newline_above);
        register_action(editor, window, Editor::newline_below);
        register_action(editor, window, Editor::backspace);
        register_action(editor, window, Editor::delete);
        register_action(editor, window, Editor::tab);
        register_action(editor, window, Editor::backtab);
        register_action(editor, window, Editor::indent);
        register_action(editor, window, Editor::outdent);
        register_action(editor, window, Editor::autoindent);
        register_action(editor, window, Editor::delete_line);
        register_action(editor, window, Editor::join_lines);
        register_action(editor, window, Editor::sort_lines_case_sensitive);
        register_action(editor, window, Editor::sort_lines_case_insensitive);
        register_action(editor, window, Editor::reverse_lines);
        register_action(editor, window, Editor::shuffle_lines);
        register_action(editor, window, Editor::convert_to_upper_case);
        register_action(editor, window, Editor::convert_to_lower_case);
        register_action(editor, window, Editor::convert_to_title_case);
        register_action(editor, window, Editor::convert_to_snake_case);
        register_action(editor, window, Editor::convert_to_kebab_case);
        register_action(editor, window, Editor::convert_to_upper_camel_case);
        register_action(editor, window, Editor::convert_to_lower_camel_case);
        register_action(editor, window, Editor::convert_to_opposite_case);
        register_action(editor, window, Editor::delete_to_previous_word_start);
        register_action(editor, window, Editor::delete_to_previous_subword_start);
        register_action(editor, window, Editor::delete_to_next_word_end);
        register_action(editor, window, Editor::delete_to_next_subword_end);
        register_action(editor, window, Editor::delete_to_beginning_of_line);
        register_action(editor, window, Editor::delete_to_end_of_line);
        register_action(editor, window, Editor::cut_to_end_of_line);
        register_action(editor, window, Editor::duplicate_line_up);
        register_action(editor, window, Editor::duplicate_line_down);
        register_action(editor, window, Editor::duplicate_selection);
        register_action(editor, window, Editor::move_line_up);
        register_action(editor, window, Editor::move_line_down);
        register_action(editor, window, Editor::transpose);
        register_action(editor, window, Editor::rewrap);
        register_action(editor, window, Editor::cut);
        register_action(editor, window, Editor::kill_ring_cut);
        register_action(editor, window, Editor::kill_ring_yank);
        register_action(editor, window, Editor::copy);
        register_action(editor, window, Editor::copy_and_trim);
        register_action(editor, window, Editor::paste);
        register_action(editor, window, Editor::undo);
        register_action(editor, window, Editor::redo);
        register_action(editor, window, Editor::move_page_up);
        register_action(editor, window, Editor::move_page_down);
        register_action(editor, window, Editor::next_screen);
        register_action(editor, window, Editor::scroll_cursor_top);
        register_action(editor, window, Editor::scroll_cursor_center);
        register_action(editor, window, Editor::scroll_cursor_bottom);
        register_action(editor, window, Editor::scroll_cursor_center_top_bottom);
        register_action(editor, window, |editor, _: &LineDown, window, cx| {
            editor.scroll_screen(&ScrollAmount::Line(1.), window, cx)
        });
        register_action(editor, window, |editor, _: &LineUp, window, cx| {
            editor.scroll_screen(&ScrollAmount::Line(-1.), window, cx)
        });
        register_action(editor, window, |editor, _: &HalfPageDown, window, cx| {
            editor.scroll_screen(&ScrollAmount::Page(0.5), window, cx)
        });
        register_action(
            editor,
            window,
            |editor, HandleInput(text): &HandleInput, window, cx| {
                if text.is_empty() {
                    return;
                }
                editor.handle_input(text, window, cx);
            },
        );
        register_action(editor, window, |editor, _: &HalfPageUp, window, cx| {
            editor.scroll_screen(&ScrollAmount::Page(-0.5), window, cx)
        });
        register_action(editor, window, |editor, _: &PageDown, window, cx| {
            editor.scroll_screen(&ScrollAmount::Page(1.), window, cx)
        });
        register_action(editor, window, |editor, _: &PageUp, window, cx| {
            editor.scroll_screen(&ScrollAmount::Page(-1.), window, cx)
        });
        register_action(editor, window, Editor::move_to_previous_word_start);
        register_action(editor, window, Editor::move_to_previous_subword_start);
        register_action(editor, window, Editor::move_to_next_word_end);
        register_action(editor, window, Editor::move_to_next_subword_end);
        register_action(editor, window, Editor::move_to_beginning_of_line);
        register_action(editor, window, Editor::move_to_end_of_line);
        register_action(editor, window, Editor::move_to_start_of_paragraph);
        register_action(editor, window, Editor::move_to_end_of_paragraph);
        register_action(editor, window, Editor::move_to_beginning);
        register_action(editor, window, Editor::move_to_end);
        register_action(editor, window, Editor::move_to_start_of_excerpt);
        register_action(editor, window, Editor::move_to_start_of_next_excerpt);
        register_action(editor, window, Editor::move_to_end_of_excerpt);
        register_action(editor, window, Editor::move_to_end_of_previous_excerpt);
        register_action(editor, window, Editor::select_up);
        register_action(editor, window, Editor::select_down);
        register_action(editor, window, Editor::select_left);
        register_action(editor, window, Editor::select_right);
        register_action(editor, window, Editor::select_to_previous_word_start);
        register_action(editor, window, Editor::select_to_previous_subword_start);
        register_action(editor, window, Editor::select_to_next_word_end);
        register_action(editor, window, Editor::select_to_next_subword_end);
        register_action(editor, window, Editor::select_to_beginning_of_line);
        register_action(editor, window, Editor::select_to_end_of_line);
        register_action(editor, window, Editor::select_to_start_of_paragraph);
        register_action(editor, window, Editor::select_to_end_of_paragraph);
        register_action(editor, window, Editor::select_to_start_of_excerpt);
        register_action(editor, window, Editor::select_to_start_of_next_excerpt);
        register_action(editor, window, Editor::select_to_end_of_excerpt);
        register_action(editor, window, Editor::select_to_end_of_previous_excerpt);
        register_action(editor, window, Editor::select_to_beginning);
        register_action(editor, window, Editor::select_to_end);
        register_action(editor, window, Editor::select_all);
        register_action(editor, window, |editor, action, window, cx| {
            editor.select_all_matches(action, window, cx).log_err();
        });
        register_action(editor, window, Editor::select_line);
        register_action(editor, window, Editor::split_selection_into_lines);
        register_action(editor, window, Editor::add_selection_above);
        register_action(editor, window, Editor::add_selection_below);
        register_action(editor, window, |editor, action, window, cx| {
            editor.select_next(action, window, cx).log_err();
        });
        register_action(editor, window, |editor, action, window, cx| {
            editor.select_previous(action, window, cx).log_err();
        });
        register_action(editor, window, Editor::toggle_comments);
        register_action(editor, window, Editor::select_larger_syntax_node);
        register_action(editor, window, Editor::select_smaller_syntax_node);
        register_action(editor, window, Editor::select_enclosing_symbol);
        register_action(editor, window, Editor::move_to_enclosing_bracket);
        register_action(editor, window, Editor::undo_selection);
        register_action(editor, window, Editor::redo_selection);
        if !editor.read(cx).is_singleton(cx) {
            register_action(editor, window, Editor::expand_excerpts);
            register_action(editor, window, Editor::expand_excerpts_up);
            register_action(editor, window, Editor::expand_excerpts_down);
        }
        register_action(editor, window, Editor::go_to_diagnostic);
        register_action(editor, window, Editor::go_to_prev_diagnostic);
        register_action(editor, window, Editor::go_to_next_hunk);
        register_action(editor, window, Editor::go_to_prev_hunk);
        register_action(editor, window, |editor, action, window, cx| {
            editor
                .go_to_definition(action, window, cx)
                .detach_and_log_err(cx);
        });
        register_action(editor, window, |editor, action, window, cx| {
            editor
                .go_to_definition_split(action, window, cx)
                .detach_and_log_err(cx);
        });
        register_action(editor, window, |editor, action, window, cx| {
            editor
                .go_to_declaration(action, window, cx)
                .detach_and_log_err(cx);
        });
        register_action(editor, window, |editor, action, window, cx| {
            editor
                .go_to_declaration_split(action, window, cx)
                .detach_and_log_err(cx);
        });
        register_action(editor, window, |editor, action, window, cx| {
            editor
                .go_to_implementation(action, window, cx)
                .detach_and_log_err(cx);
        });
        register_action(editor, window, |editor, action, window, cx| {
            editor
                .go_to_implementation_split(action, window, cx)
                .detach_and_log_err(cx);
        });
        register_action(editor, window, |editor, action, window, cx| {
            editor
                .go_to_type_definition(action, window, cx)
                .detach_and_log_err(cx);
        });
        register_action(editor, window, |editor, action, window, cx| {
            editor
                .go_to_type_definition_split(action, window, cx)
                .detach_and_log_err(cx);
        });
        register_action(editor, window, Editor::open_url);
        register_action(editor, window, Editor::open_selected_filename);
        register_action(editor, window, Editor::fold);
        register_action(editor, window, Editor::fold_at_level);
        register_action(editor, window, Editor::fold_all);
        register_action(editor, window, Editor::fold_function_bodies);
        register_action(editor, window, Editor::fold_at);
        register_action(editor, window, Editor::fold_recursive);
        register_action(editor, window, Editor::toggle_fold);
        register_action(editor, window, Editor::toggle_fold_recursive);
        register_action(editor, window, Editor::unfold_lines);
        register_action(editor, window, Editor::unfold_recursive);
        register_action(editor, window, Editor::unfold_all);
        register_action(editor, window, Editor::unfold_at);
        register_action(editor, window, Editor::fold_selected_ranges);
        register_action(editor, window, Editor::set_mark);
        register_action(editor, window, Editor::swap_selection_ends);
        register_action(editor, window, Editor::show_completions);
        register_action(editor, window, Editor::show_word_completions);
        register_action(editor, window, Editor::toggle_code_actions);
        register_action(editor, window, Editor::open_excerpts);
        register_action(editor, window, Editor::open_excerpts_in_split);
        register_action(editor, window, Editor::open_proposed_changes_editor);
        register_action(editor, window, Editor::toggle_soft_wrap);
        register_action(editor, window, Editor::toggle_tab_bar);
        register_action(editor, window, Editor::toggle_line_numbers);
        register_action(editor, window, Editor::toggle_relative_line_numbers);
        register_action(editor, window, Editor::toggle_indent_guides);
        register_action(editor, window, Editor::toggle_inlay_hints);
        register_action(editor, window, Editor::toggle_edit_predictions);
        register_action(editor, window, Editor::toggle_inline_diagnostics);
        register_action(editor, window, hover_popover::hover);
        register_action(editor, window, Editor::reveal_in_finder);
        register_action(editor, window, Editor::copy_path);
        register_action(editor, window, Editor::copy_relative_path);
        register_action(editor, window, Editor::copy_file_name);
        register_action(editor, window, Editor::copy_file_name_without_extension);
        register_action(editor, window, Editor::copy_highlight_json);
        register_action(editor, window, Editor::copy_permalink_to_line);
        register_action(editor, window, Editor::open_permalink_to_line);
        register_action(editor, window, Editor::copy_file_location);
        register_action(editor, window, Editor::toggle_git_blame);
        register_action(editor, window, Editor::toggle_git_blame_inline);
        register_action(editor, window, Editor::open_git_blame_commit);
        register_action(editor, window, Editor::toggle_selected_diff_hunks);
        register_action(editor, window, Editor::toggle_staged_selected_diff_hunks);
        register_action(editor, window, Editor::stage_and_next);
        register_action(editor, window, Editor::unstage_and_next);
        register_action(editor, window, Editor::expand_all_diff_hunks);

        register_action(editor, window, |editor, action, window, cx| {
            if let Some(task) = editor.format(action, window, cx) {
                task.detach_and_notify_err(window, cx);
            } else {
                cx.propagate();
            }
        });
        register_action(editor, window, |editor, action, window, cx| {
            if let Some(task) = editor.format_selections(action, window, cx) {
                task.detach_and_notify_err(window, cx);
            } else {
                cx.propagate();
            }
        });
        register_action(editor, window, |editor, action, window, cx| {
            if let Some(task) = editor.organize_imports(action, window, cx) {
                task.detach_and_notify_err(window, cx);
            } else {
                cx.propagate();
            }
        });
        register_action(editor, window, Editor::restart_language_server);
        register_action(editor, window, Editor::show_character_palette);
        register_action(editor, window, |editor, action, window, cx| {
            if let Some(task) = editor.confirm_completion(action, window, cx) {
                task.detach_and_notify_err(window, cx);
            } else {
                cx.propagate();
            }
        });
        register_action(editor, window, |editor, action, window, cx| {
            if let Some(task) = editor.compose_completion(action, window, cx) {
                task.detach_and_notify_err(window, cx);
            } else {
                cx.propagate();
            }
        });
        register_action(editor, window, |editor, action, window, cx| {
            if let Some(task) = editor.confirm_code_action(action, window, cx) {
                task.detach_and_notify_err(window, cx);
            } else {
                cx.propagate();
            }
        });
        register_action(editor, window, |editor, action, window, cx| {
            if let Some(task) = editor.rename(action, window, cx) {
                task.detach_and_notify_err(window, cx);
            } else {
                cx.propagate();
            }
        });
        register_action(editor, window, |editor, action, window, cx| {
            if let Some(task) = editor.confirm_rename(action, window, cx) {
                task.detach_and_notify_err(window, cx);
            } else {
                cx.propagate();
            }
        });
        register_action(editor, window, |editor, action, window, cx| {
            if let Some(task) = editor.find_all_references(action, window, cx) {
                task.detach_and_log_err(cx);
            } else {
                cx.propagate();
            }
        });
        register_action(editor, window, Editor::show_signature_help);
        register_action(editor, window, Editor::next_edit_prediction);
        register_action(editor, window, Editor::previous_edit_prediction);
        register_action(editor, window, Editor::show_inline_completion);
        register_action(editor, window, Editor::context_menu_first);
        register_action(editor, window, Editor::context_menu_prev);
        register_action(editor, window, Editor::context_menu_next);
        register_action(editor, window, Editor::context_menu_last);
        register_action(editor, window, Editor::display_cursor_names);
        register_action(editor, window, Editor::unique_lines_case_insensitive);
        register_action(editor, window, Editor::unique_lines_case_sensitive);
        register_action(editor, window, Editor::accept_partial_inline_completion);
        register_action(editor, window, Editor::accept_edit_prediction);
        register_action(editor, window, Editor::restore_file);
        register_action(editor, window, Editor::git_restore);
        register_action(editor, window, Editor::apply_all_diff_hunks);
        register_action(editor, window, Editor::apply_selected_diff_hunks);
        register_action(editor, window, Editor::open_active_item_in_terminal);
        register_action(editor, window, Editor::reload_file);
        register_action(editor, window, Editor::spawn_nearest_task);
        register_action(editor, window, Editor::insert_uuid_v4);
        register_action(editor, window, Editor::insert_uuid_v7);
        register_action(editor, window, Editor::open_selections_in_multibuffer);
        if cx.has_flag::<Debugger>() {
            register_action(editor, window, Editor::toggle_breakpoint);
            register_action(editor, window, Editor::edit_log_breakpoint);
            register_action(editor, window, Editor::enable_breakpoint);
            register_action(editor, window, Editor::disable_breakpoint);
        }
    }

    fn register_key_listeners(&self, window: &mut Window, _: &mut App, layout: &EditorLayout) {
        let position_map = layout.position_map.clone();
        window.on_key_event({
            let editor = self.editor.clone();
            move |event: &ModifiersChangedEvent, phase, window, cx| {
                if phase != DispatchPhase::Bubble {
                    return;
                }
                editor.update(cx, |editor, cx| {
                    let inlay_hint_settings = inlay_hint_settings(
                        editor.selections.newest_anchor().head(),
                        &editor.buffer.read(cx).snapshot(cx),
                        cx,
                    );

                    if let Some(inlay_modifiers) = inlay_hint_settings
                        .toggle_on_modifiers_press
                        .as_ref()
                        .filter(|modifiers| modifiers.modified())
                    {
                        editor.refresh_inlay_hints(
                            InlayHintRefreshReason::ModifiersChanged(
                                inlay_modifiers == &event.modifiers,
                            ),
                            cx,
                        );
                    }

                    if editor.hover_state.focused(window, cx) {
                        return;
                    }

                    editor.handle_modifiers_changed(event.modifiers, &position_map, window, cx);
                })
            }
        });
    }

    fn mouse_left_down(
        editor: &mut Editor,
        event: &MouseDownEvent,
        hovered_hunk: Option<Range<Anchor>>,
        position_map: &PositionMap,
        line_numbers: &HashMap<MultiBufferRow, LineNumberLayout>,
        window: &mut Window,
        cx: &mut Context<Editor>,
    ) {
        if window.default_prevented() {
            return;
        }

        let text_hitbox = &position_map.text_hitbox;
        let gutter_hitbox = &position_map.gutter_hitbox;
        let mut click_count = event.click_count;
        let mut modifiers = event.modifiers;

        if let Some(hovered_hunk) = hovered_hunk {
            editor.toggle_single_diff_hunk(hovered_hunk, cx);
            cx.notify();
            return;
        } else if gutter_hitbox.is_hovered(window) {
            click_count = 3; // Simulate triple-click when clicking the gutter to select lines
        } else if !text_hitbox.is_hovered(window) {
            return;
        }

        let is_singleton = editor.buffer().read(cx).is_singleton();

        if click_count == 2 && !is_singleton {
            match EditorSettings::get_global(cx).double_click_in_multibuffer {
                DoubleClickInMultibuffer::Select => {
                    // do nothing special on double click, all selection logic is below
                }
                DoubleClickInMultibuffer::Open => {
                    if modifiers.alt {
                        // if double click is made with alt, pretend it's a regular double click without opening and alt,
                        // and run the selection logic.
                        modifiers.alt = false;
                    } else {
                        let scroll_position_row =
                            position_map.scroll_pixel_position.y / position_map.line_height;
                        let display_row = (((event.position - gutter_hitbox.bounds.origin).y
                            + position_map.scroll_pixel_position.y)
                            / position_map.line_height)
                            as u32;
                        let multi_buffer_row = position_map
                            .snapshot
                            .display_point_to_point(
                                DisplayPoint::new(DisplayRow(display_row), 0),
                                Bias::Right,
                            )
                            .row;
                        let line_offset_from_top = display_row - scroll_position_row as u32;
                        // if double click is made without alt, open the corresponding excerp
                        editor.open_excerpts_common(
                            Some(JumpData::MultiBufferRow {
                                row: MultiBufferRow(multi_buffer_row),
                                line_offset_from_top,
                            }),
                            false,
                            window,
                            cx,
                        );
                        return;
                    }
                }
            }
        }

        let point_for_position = position_map.point_for_position(event.position);
        let position = point_for_position.previous_valid;
        if modifiers == COLUMNAR_SELECTION_MODIFIERS {
            editor.select(
                SelectPhase::BeginColumnar {
                    position,
                    reset: false,
                    goal_column: point_for_position.exact_unclipped.column(),
                },
                window,
                cx,
            );
        } else if modifiers.shift && !modifiers.control && !modifiers.alt && !modifiers.secondary()
        {
            editor.select(
                SelectPhase::Extend {
                    position,
                    click_count,
                },
                window,
                cx,
            );
        } else {
            let multi_cursor_setting = EditorSettings::get_global(cx).multi_cursor_modifier;
            let multi_cursor_modifier = match multi_cursor_setting {
                MultiCursorModifier::Alt => modifiers.alt,
                MultiCursorModifier::CmdOrCtrl => modifiers.secondary(),
            };
            editor.select(
                SelectPhase::Begin {
                    position,
                    add: multi_cursor_modifier,
                    click_count,
                },
                window,
                cx,
            );
        }
        cx.stop_propagation();

        if !is_singleton {
            let display_row = (((event.position - gutter_hitbox.bounds.origin).y
                + position_map.scroll_pixel_position.y)
                / position_map.line_height) as u32;
            let multi_buffer_row = position_map
                .snapshot
                .display_point_to_point(DisplayPoint::new(DisplayRow(display_row), 0), Bias::Right)
                .row;
            if line_numbers
                .get(&MultiBufferRow(multi_buffer_row))
                .and_then(|line_number| line_number.hitbox.as_ref())
                .is_some_and(|hitbox| hitbox.contains(&event.position))
            {
                let scroll_position_row =
                    position_map.scroll_pixel_position.y / position_map.line_height;
                let line_offset_from_top = display_row - scroll_position_row as u32;

                editor.open_excerpts_common(
                    Some(JumpData::MultiBufferRow {
                        row: MultiBufferRow(multi_buffer_row),
                        line_offset_from_top,
                    }),
                    modifiers.alt,
                    window,
                    cx,
                );
                cx.stop_propagation();
            }
        }
    }

    fn mouse_right_down(
        editor: &mut Editor,
        event: &MouseDownEvent,
        position_map: &PositionMap,
        window: &mut Window,
        cx: &mut Context<Editor>,
    ) {
        if position_map.gutter_hitbox.is_hovered(window) {
            let gutter_right_padding = editor.gutter_dimensions.right_padding;
            let hitbox = &position_map.gutter_hitbox;

            if event.position.x <= hitbox.bounds.right() - gutter_right_padding {
                let point_for_position = position_map.point_for_position(event.position);
                editor.set_breakpoint_context_menu(
                    point_for_position.previous_valid.row(),
                    None,
                    event.position,
                    window,
                    cx,
                );
            }
            return;
        }

        if !position_map.text_hitbox.is_hovered(window) {
            return;
        }

        let point_for_position = position_map.point_for_position(event.position);
        mouse_context_menu::deploy_context_menu(
            editor,
            Some(event.position),
            point_for_position.previous_valid,
            window,
            cx,
        );
        cx.stop_propagation();
    }

    fn mouse_middle_down(
        editor: &mut Editor,
        event: &MouseDownEvent,
        position_map: &PositionMap,
        window: &mut Window,
        cx: &mut Context<Editor>,
    ) {
        if !position_map.text_hitbox.is_hovered(window) || window.default_prevented() {
            return;
        }

        let point_for_position = position_map.point_for_position(event.position);
        let position = point_for_position.previous_valid;

        editor.select(
            SelectPhase::BeginColumnar {
                position,
                reset: true,
                goal_column: point_for_position.exact_unclipped.column(),
            },
            window,
            cx,
        );
    }

    fn mouse_up(
        editor: &mut Editor,
        event: &MouseUpEvent,
        position_map: &PositionMap,
        window: &mut Window,
        cx: &mut Context<Editor>,
    ) {
        let text_hitbox = &position_map.text_hitbox;
        let end_selection = editor.has_pending_selection();
        let pending_nonempty_selections = editor.has_pending_nonempty_selection();

        if end_selection {
            editor.select(SelectPhase::End, window, cx);
        }

        if end_selection && pending_nonempty_selections {
            cx.stop_propagation();
        } else if cfg!(any(target_os = "linux", target_os = "freebsd"))
            && event.button == MouseButton::Middle
        {
            if !text_hitbox.is_hovered(window) || editor.read_only(cx) {
                return;
            }

            #[cfg(any(target_os = "linux", target_os = "freebsd"))]
            if EditorSettings::get_global(cx).middle_click_paste {
                if let Some(text) = cx.read_from_primary().and_then(|item| item.text()) {
                    let point_for_position = position_map.point_for_position(event.position);
                    let position = point_for_position.previous_valid;

                    editor.select(
                        SelectPhase::Begin {
                            position,
                            add: false,
                            click_count: 1,
                        },
                        window,
                        cx,
                    );
                    editor.insert(&text, window, cx);
                }
                cx.stop_propagation()
            }
        }
    }

    fn click(
        editor: &mut Editor,
        event: &ClickEvent,
        position_map: &PositionMap,
        window: &mut Window,
        cx: &mut Context<Editor>,
    ) {
        let text_hitbox = &position_map.text_hitbox;
        let pending_nonempty_selections = editor.has_pending_nonempty_selection();

        let multi_cursor_setting = EditorSettings::get_global(cx).multi_cursor_modifier;
        let multi_cursor_modifier = match multi_cursor_setting {
            MultiCursorModifier::Alt => event.modifiers().secondary(),
            MultiCursorModifier::CmdOrCtrl => event.modifiers().alt,
        };

        if !pending_nonempty_selections && multi_cursor_modifier && text_hitbox.is_hovered(window) {
            let point = position_map.point_for_position(event.up.position);
            editor.handle_click_hovered_link(point, event.modifiers(), window, cx);

            cx.stop_propagation();
        }
    }

    fn mouse_dragged(
        editor: &mut Editor,
        event: &MouseMoveEvent,
        position_map: &PositionMap,
        window: &mut Window,
        cx: &mut Context<Editor>,
    ) {
        if !editor.has_pending_selection() {
            return;
        }

        let text_bounds = position_map.text_hitbox.bounds;
        let point_for_position = position_map.point_for_position(event.position);
        let mut scroll_delta = gpui::Point::<f32>::default();
        let vertical_margin = position_map.line_height.min(text_bounds.size.height / 3.0);
        let top = text_bounds.origin.y + vertical_margin;
        let bottom = text_bounds.bottom_left().y - vertical_margin;
        if event.position.y < top {
            scroll_delta.y = -scale_vertical_mouse_autoscroll_delta(top - event.position.y);
        }
        if event.position.y > bottom {
            scroll_delta.y = scale_vertical_mouse_autoscroll_delta(event.position.y - bottom);
        }

        // We need horizontal width of text
        let style = editor.style.clone().unwrap_or_default();
        let font_id = window.text_system().resolve_font(&style.text.font());
        let font_size = style.text.font_size.to_pixels(window.rem_size());
        let em_width = window.text_system().em_width(font_id, font_size).unwrap();

        let scroll_margin_x = EditorSettings::get_global(cx).horizontal_scroll_margin;

        let scroll_space: Pixels = scroll_margin_x * em_width;

        let left = text_bounds.origin.x + scroll_space;
        let right = text_bounds.top_right().x - scroll_space;

        if event.position.x < left {
            scroll_delta.x = -scale_horizontal_mouse_autoscroll_delta(left - event.position.x);
        }
        if event.position.x > right {
            scroll_delta.x = scale_horizontal_mouse_autoscroll_delta(event.position.x - right);
        }

        editor.select(
            SelectPhase::Update {
                position: point_for_position.previous_valid,
                goal_column: point_for_position.exact_unclipped.column(),
                scroll_delta,
            },
            window,
            cx,
        );
    }

    fn mouse_moved(
        editor: &mut Editor,
        event: &MouseMoveEvent,
        position_map: &PositionMap,
        window: &mut Window,
        cx: &mut Context<Editor>,
    ) {
        let text_hitbox = &position_map.text_hitbox;
        let gutter_hitbox = &position_map.gutter_hitbox;
        let modifiers = event.modifiers;
        let gutter_hovered = gutter_hitbox.is_hovered(window);
        editor.set_gutter_hovered(gutter_hovered, cx);
        editor.mouse_cursor_hidden = false;

        if gutter_hovered {
            let new_point = position_map
                .point_for_position(event.position)
                .previous_valid;
            let buffer_anchor = position_map
                .snapshot
                .display_point_to_anchor(new_point, Bias::Left);

            if position_map
                .snapshot
                .buffer_snapshot
                .buffer_for_excerpt(buffer_anchor.excerpt_id)
                .is_some_and(|buffer| buffer.file().is_some())
            {
                let was_hovered = editor.gutter_breakpoint_indicator.0.is_some();
                let is_visible = editor
                    .gutter_breakpoint_indicator
                    .0
                    .map_or(false, |(_, is_active)| is_active);
                editor.gutter_breakpoint_indicator.0 = Some((new_point, is_visible));

                editor.gutter_breakpoint_indicator.1.get_or_insert_with(|| {
                    cx.spawn(async move |this, cx| {
                        if !was_hovered {
                            cx.background_executor()
                                .timer(Duration::from_millis(200))
                                .await;
                        }

                        this.update(cx, |this, cx| {
                            if let Some((_, is_active)) =
                                this.gutter_breakpoint_indicator.0.as_mut()
                            {
                                *is_active = true;
                            }

                            cx.notify();
                        })
                        .ok();
                    })
                });
            } else {
                editor.gutter_breakpoint_indicator = (None, None);
            }
        } else {
            editor.gutter_breakpoint_indicator = (None, None);
        }

        cx.notify();

        // Don't trigger hover popover if mouse is hovering over context menu
        if text_hitbox.is_hovered(window) {
            let point_for_position = position_map.point_for_position(event.position);

            editor.update_hovered_link(
                point_for_position,
                &position_map.snapshot,
                modifiers,
                window,
                cx,
            );

            if let Some(point) = point_for_position.as_valid() {
                let anchor = position_map
                    .snapshot
                    .buffer_snapshot
                    .anchor_before(point.to_offset(&position_map.snapshot, Bias::Left));
                hover_at(editor, Some(anchor), window, cx);
                Self::update_visible_cursor(editor, point, position_map, window, cx);
            } else {
                hover_at(editor, None, window, cx);
            }
        } else {
            editor.hide_hovered_link(cx);
            hover_at(editor, None, window, cx);
            if gutter_hovered {
                cx.stop_propagation();
            }
        }
    }

    fn update_visible_cursor(
        editor: &mut Editor,
        point: DisplayPoint,
        position_map: &PositionMap,
        window: &mut Window,
        cx: &mut Context<Editor>,
    ) {
        let snapshot = &position_map.snapshot;
        let Some(hub) = editor.collaboration_hub() else {
            return;
        };
        let start = snapshot.display_snapshot.clip_point(
            DisplayPoint::new(point.row(), point.column().saturating_sub(1)),
            Bias::Left,
        );
        let end = snapshot.display_snapshot.clip_point(
            DisplayPoint::new(
                point.row(),
                (point.column() + 1).min(snapshot.line_len(point.row())),
            ),
            Bias::Right,
        );

        let range = snapshot
            .buffer_snapshot
            .anchor_at(start.to_point(&snapshot.display_snapshot), Bias::Left)
            ..snapshot
                .buffer_snapshot
                .anchor_at(end.to_point(&snapshot.display_snapshot), Bias::Right);

        let Some(selection) = snapshot.remote_selections_in_range(&range, hub, cx).next() else {
            return;
        };
        let key = crate::HoveredCursor {
            replica_id: selection.replica_id,
            selection_id: selection.selection.id,
        };
        editor.hovered_cursors.insert(
            key.clone(),
            cx.spawn_in(window, async move |editor, cx| {
                cx.background_executor().timer(CURSORS_VISIBLE_FOR).await;
                editor
                    .update(cx, |editor, cx| {
                        editor.hovered_cursors.remove(&key);
                        cx.notify();
                    })
                    .ok();
            }),
        );
        cx.notify()
    }

    fn layout_selections(
        &self,
        start_anchor: Anchor,
        end_anchor: Anchor,
        local_selections: &[Selection<Point>],
        snapshot: &EditorSnapshot,
        start_row: DisplayRow,
        end_row: DisplayRow,
        window: &mut Window,
        cx: &mut App,
    ) -> (
        Vec<(PlayerColor, Vec<SelectionLayout>)>,
        BTreeMap<DisplayRow, LineHighlightSpec>,
        Option<DisplayPoint>,
    ) {
        let mut selections: Vec<(PlayerColor, Vec<SelectionLayout>)> = Vec::new();
        let mut active_rows = BTreeMap::new();
        let mut newest_selection_head = None;
        self.editor.update(cx, |editor, cx| {
            if editor.show_local_selections {
                let mut layouts = Vec::new();
                let newest = editor.selections.newest(cx);
                for selection in local_selections.iter().cloned() {
                    let is_empty = selection.start == selection.end;
                    let is_newest = selection == newest;

                    let layout = SelectionLayout::new(
                        selection,
                        editor.selections.line_mode,
                        editor.cursor_shape,
                        &snapshot.display_snapshot,
                        is_newest,
                        editor.leader_peer_id.is_none(),
                        None,
                    );
                    if is_newest {
                        newest_selection_head = Some(layout.head);
                    }

                    for row in cmp::max(layout.active_rows.start.0, start_row.0)
                        ..=cmp::min(layout.active_rows.end.0, end_row.0)
                    {
                        let contains_non_empty_selection = active_rows
                            .entry(DisplayRow(row))
                            .or_insert_with(LineHighlightSpec::default);
                        contains_non_empty_selection.selection |= !is_empty;
                    }
                    layouts.push(layout);
                }

                let player = editor.current_user_player_color(cx);
                selections.push((player, layouts));
            }

            if let Some(collaboration_hub) = &editor.collaboration_hub {
                // When following someone, render the local selections in their color.
                if let Some(leader_id) = editor.leader_peer_id {
                    if let Some(collaborator) = collaboration_hub.collaborators(cx).get(&leader_id)
                    {
                        if let Some(participant_index) = collaboration_hub
                            .user_participant_indices(cx)
                            .get(&collaborator.user_id)
                        {
                            if let Some((local_selection_style, _)) = selections.first_mut() {
                                *local_selection_style = cx
                                    .theme()
                                    .players()
                                    .color_for_participant(participant_index.0);
                            }
                        }
                    }
                }

                let mut remote_selections = HashMap::default();
                for selection in snapshot.remote_selections_in_range(
                    &(start_anchor..end_anchor),
                    collaboration_hub.as_ref(),
                    cx,
                ) {
                    let selection_style =
                        Self::get_participant_color(selection.participant_index, cx);

                    // Don't re-render the leader's selections, since the local selections
                    // match theirs.
                    if Some(selection.peer_id) == editor.leader_peer_id {
                        continue;
                    }
                    let key = HoveredCursor {
                        replica_id: selection.replica_id,
                        selection_id: selection.selection.id,
                    };

                    let is_shown =
                        editor.show_cursor_names || editor.hovered_cursors.contains_key(&key);

                    remote_selections
                        .entry(selection.replica_id)
                        .or_insert((selection_style, Vec::new()))
                        .1
                        .push(SelectionLayout::new(
                            selection.selection,
                            selection.line_mode,
                            selection.cursor_shape,
                            &snapshot.display_snapshot,
                            false,
                            false,
                            if is_shown { selection.user_name } else { None },
                        ));
                }

                selections.extend(remote_selections.into_values());
            } else if !editor.is_focused(window) && editor.show_cursor_when_unfocused {
                let layouts = snapshot
                    .buffer_snapshot
                    .selections_in_range(&(start_anchor..end_anchor), true)
                    .map(move |(_, line_mode, cursor_shape, selection)| {
                        SelectionLayout::new(
                            selection,
                            line_mode,
                            cursor_shape,
                            &snapshot.display_snapshot,
                            false,
                            false,
                            None,
                        )
                    })
                    .collect::<Vec<_>>();
                let player = editor.current_user_player_color(cx);
                selections.push((player, layouts));
            }
        });
        (selections, active_rows, newest_selection_head)
    }

    fn collect_cursors(
        &self,
        snapshot: &EditorSnapshot,
        cx: &mut App,
    ) -> Vec<(DisplayPoint, Hsla)> {
        let editor = self.editor.read(cx);
        let mut cursors = Vec::new();
        let mut skip_local = false;
        let mut add_cursor = |anchor: Anchor, color| {
            cursors.push((anchor.to_display_point(&snapshot.display_snapshot), color));
        };
        // Remote cursors
        if let Some(collaboration_hub) = &editor.collaboration_hub {
            for remote_selection in snapshot.remote_selections_in_range(
                &(Anchor::min()..Anchor::max()),
                collaboration_hub.deref(),
                cx,
            ) {
                let color = Self::get_participant_color(remote_selection.participant_index, cx);
                add_cursor(remote_selection.selection.head(), color.cursor);
                if Some(remote_selection.peer_id) == editor.leader_peer_id {
                    skip_local = true;
                }
            }
        }
        // Local cursors
        if !skip_local {
            let color = cx.theme().players().local().cursor;
            editor.selections.disjoint.iter().for_each(|selection| {
                add_cursor(selection.head(), color);
            });
            if let Some(ref selection) = editor.selections.pending_anchor() {
                add_cursor(selection.head(), color);
            }
        }
        cursors
    }

    fn layout_visible_cursors(
        &self,
        snapshot: &EditorSnapshot,
        selections: &[(PlayerColor, Vec<SelectionLayout>)],
        block_start_rows: &HashSet<DisplayRow>,
        visible_display_row_range: Range<DisplayRow>,
        line_layouts: &[LineWithInvisibles],
        text_hitbox: &Hitbox,
        content_origin: gpui::Point<Pixels>,
        scroll_position: gpui::Point<f32>,
        scroll_pixel_position: gpui::Point<Pixels>,
        line_height: Pixels,
        em_width: Pixels,
        em_advance: Pixels,
        autoscroll_containing_element: bool,
        window: &mut Window,
        cx: &mut App,
    ) -> Vec<CursorLayout> {
        let mut autoscroll_bounds = None;
        let cursor_layouts = self.editor.update(cx, |editor, cx| {
            let mut cursors = Vec::new();

            let show_local_cursors = editor.show_local_cursors(window, cx);

            for (player_color, selections) in selections {
                for selection in selections {
                    let cursor_position = selection.head;

                    let in_range = visible_display_row_range.contains(&cursor_position.row());
                    if (selection.is_local && !show_local_cursors)
                        || !in_range
                        || block_start_rows.contains(&cursor_position.row())
                    {
                        continue;
                    }

                    let cursor_row_layout = &line_layouts
                        [cursor_position.row().minus(visible_display_row_range.start) as usize];
                    let cursor_column = cursor_position.column() as usize;

                    let cursor_character_x = cursor_row_layout.x_for_index(cursor_column);
                    let mut block_width =
                        cursor_row_layout.x_for_index(cursor_column + 1) - cursor_character_x;
                    if block_width == Pixels::ZERO {
                        block_width = em_advance;
                    }
                    let block_text = if let CursorShape::Block = selection.cursor_shape {
                        snapshot
                            .grapheme_at(cursor_position)
                            .or_else(|| {
                                if cursor_column == 0 {
                                    snapshot.placeholder_text().and_then(|s| {
                                        s.graphemes(true).next().map(|s| s.to_string().into())
                                    })
                                } else {
                                    None
                                }
                            })
                            .and_then(|text| {
                                let len = text.len();

                                let font = cursor_row_layout
                                    .font_id_for_index(cursor_column)
                                    .and_then(|cursor_font_id| {
                                        window.text_system().get_font_for_id(cursor_font_id)
                                    })
                                    .unwrap_or(self.style.text.font());

                                // Invert the text color for the block cursor. Ensure that the text
                                // color is opaque enough to be visible against the background color.
                                //
                                // 0.75 is an arbitrary threshold to determine if the background color is
                                // opaque enough to use as a text color.
                                //
                                // TODO: In the future we should ensure themes have a `text_inverse` color.
                                let color = if cx.theme().colors().editor_background.a < 0.75 {
                                    match cx.theme().appearance {
                                        Appearance::Dark => Hsla::black(),
                                        Appearance::Light => Hsla::white(),
                                    }
                                } else {
                                    cx.theme().colors().editor_background
                                };

                                window
                                    .text_system()
                                    .shape_line(
                                        text,
                                        cursor_row_layout.font_size,
                                        &[TextRun {
                                            len,
                                            font,
                                            color,
                                            background_color: None,
                                            strikethrough: None,
                                            underline: None,
                                        }],
                                    )
                                    .log_err()
                            })
                    } else {
                        None
                    };

                    let x = cursor_character_x - scroll_pixel_position.x;
                    let y = (cursor_position.row().as_f32()
                        - scroll_pixel_position.y / line_height)
                        * line_height;
                    if selection.is_newest {
                        editor.pixel_position_of_newest_cursor = Some(point(
                            text_hitbox.origin.x + x + block_width / 2.,
                            text_hitbox.origin.y + y + line_height / 2.,
                        ));

                        if autoscroll_containing_element {
                            let top = text_hitbox.origin.y
                                + (cursor_position.row().as_f32() - scroll_position.y - 3.).max(0.)
                                    * line_height;
                            let left = text_hitbox.origin.x
                                + (cursor_position.column() as f32 - scroll_position.x - 3.)
                                    .max(0.)
                                    * em_width;

                            let bottom = text_hitbox.origin.y
                                + (cursor_position.row().as_f32() - scroll_position.y + 4.)
                                    * line_height;
                            let right = text_hitbox.origin.x
                                + (cursor_position.column() as f32 - scroll_position.x + 4.)
                                    * em_width;

                            autoscroll_bounds =
                                Some(Bounds::from_corners(point(left, top), point(right, bottom)))
                        }
                    }

                    let mut cursor = CursorLayout {
                        color: player_color.cursor,
                        block_width,
                        origin: point(x, y),
                        line_height,
                        shape: selection.cursor_shape,
                        block_text,
                        cursor_name: None,
                    };
                    let cursor_name = selection.user_name.clone().map(|name| CursorName {
                        string: name,
                        color: self.style.background,
                        is_top_row: cursor_position.row().0 == 0,
                    });
                    cursor.layout(content_origin, cursor_name, window, cx);
                    cursors.push(cursor);
                }
            }

            cursors
        });

        if let Some(bounds) = autoscroll_bounds {
            window.request_autoscroll(bounds);
        }

        cursor_layouts
    }

    fn layout_scrollbars(
        &self,
        snapshot: &EditorSnapshot,
        scrollbar_layout_information: ScrollbarLayoutInformation,
        content_offset: gpui::Point<Pixels>,
        scroll_position: gpui::Point<f32>,
        non_visible_cursors: bool,
        window: &mut Window,
        cx: &mut App,
    ) -> Option<EditorScrollbars> {
        if snapshot.mode != EditorMode::Full {
            return None;
        }

        // If a drag took place after we started dragging the scrollbar,
        // cancel the scrollbar drag.
        if cx.has_active_drag() {
            self.editor.update(cx, |editor, cx| {
                editor.scroll_manager.reset_scrollbar_dragging_state(cx)
            });
        }

        let scrollbar_settings = EditorSettings::get_global(cx).scrollbar;
        let show_scrollbars = self.editor.read(cx).show_scrollbars
            && match scrollbar_settings.show {
                ShowScrollbar::Auto => {
                    let editor = self.editor.read(cx);
                    let is_singleton = editor.is_singleton(cx);
                    // Git
                    (is_singleton && scrollbar_settings.git_diff && snapshot.buffer_snapshot.has_diff_hunks())
                    ||
                    // Buffer Search Results
                    (is_singleton && scrollbar_settings.search_results && editor.has_background_highlights::<BufferSearchHighlights>())
                    ||
                    // Selected Text Occurrences
                    (is_singleton && scrollbar_settings.selected_text && editor.has_background_highlights::<SelectedTextHighlight>())
                    ||
                    // Selected Symbol Occurrences
                    (is_singleton && scrollbar_settings.selected_symbol && (editor.has_background_highlights::<DocumentHighlightRead>() || editor.has_background_highlights::<DocumentHighlightWrite>()))
                    ||
                    // Diagnostics
                    (is_singleton && scrollbar_settings.diagnostics != ScrollbarDiagnostics::None && snapshot.buffer_snapshot.has_diagnostics())
                    ||
                    // Cursors out of sight
                    non_visible_cursors
                    ||
                    // Scrollmanager
                    editor.scroll_manager.scrollbars_visible()
                }
                ShowScrollbar::System => self.editor.read(cx).scroll_manager.scrollbars_visible(),
                ShowScrollbar::Always => true,
                ShowScrollbar::Never => return None,
            };

        Some(EditorScrollbars::from_scrollbar_axes(
            scrollbar_settings.axes,
            &scrollbar_layout_information,
            content_offset,
            scroll_position,
            self.style.scrollbar_width,
            show_scrollbars,
            window,
        ))
    }

    fn prepaint_crease_toggles(
        &self,
        crease_toggles: &mut [Option<AnyElement>],
        line_height: Pixels,
        gutter_dimensions: &GutterDimensions,
        gutter_settings: crate::editor_settings::Gutter,
        scroll_pixel_position: gpui::Point<Pixels>,
        gutter_hitbox: &Hitbox,
        window: &mut Window,
        cx: &mut App,
    ) {
        for (ix, crease_toggle) in crease_toggles.iter_mut().enumerate() {
            if let Some(crease_toggle) = crease_toggle {
                debug_assert!(gutter_settings.folds);
                let available_space = size(
                    AvailableSpace::MinContent,
                    AvailableSpace::Definite(line_height * 0.55),
                );
                let crease_toggle_size = crease_toggle.layout_as_root(available_space, window, cx);

                let position = point(
                    gutter_dimensions.width - gutter_dimensions.right_padding,
                    ix as f32 * line_height - (scroll_pixel_position.y % line_height),
                );
                let centering_offset = point(
                    (gutter_dimensions.fold_area_width() - crease_toggle_size.width) / 2.,
                    (line_height - crease_toggle_size.height) / 2.,
                );
                let origin = gutter_hitbox.origin + position + centering_offset;
                crease_toggle.prepaint_as_root(origin, available_space, window, cx);
            }
        }
    }

    fn prepaint_expand_toggles(
        &self,
        expand_toggles: &mut [Option<(AnyElement, gpui::Point<Pixels>)>],
        window: &mut Window,
        cx: &mut App,
    ) {
        for (expand_toggle, origin) in expand_toggles.iter_mut().flatten() {
            let available_space = size(AvailableSpace::MinContent, AvailableSpace::MinContent);
            expand_toggle.layout_as_root(available_space, window, cx);
            expand_toggle.prepaint_as_root(*origin, available_space, window, cx);
        }
    }

    fn prepaint_crease_trailers(
        &self,
        trailers: Vec<Option<AnyElement>>,
        lines: &[LineWithInvisibles],
        line_height: Pixels,
        content_origin: gpui::Point<Pixels>,
        scroll_pixel_position: gpui::Point<Pixels>,
        em_width: Pixels,
        window: &mut Window,
        cx: &mut App,
    ) -> Vec<Option<CreaseTrailerLayout>> {
        trailers
            .into_iter()
            .enumerate()
            .map(|(ix, element)| {
                let mut element = element?;
                let available_space = size(
                    AvailableSpace::MinContent,
                    AvailableSpace::Definite(line_height),
                );
                let size = element.layout_as_root(available_space, window, cx);

                let line = &lines[ix];
                let padding = if line.width == Pixels::ZERO {
                    Pixels::ZERO
                } else {
                    4. * em_width
                };
                let position = point(
                    scroll_pixel_position.x + line.width + padding,
                    ix as f32 * line_height - (scroll_pixel_position.y % line_height),
                );
                let centering_offset = point(px(0.), (line_height - size.height) / 2.);
                let origin = content_origin + position + centering_offset;
                element.prepaint_as_root(origin, available_space, window, cx);
                Some(CreaseTrailerLayout {
                    element,
                    bounds: Bounds::new(origin, size),
                })
            })
            .collect()
    }

    // Folds contained in a hunk are ignored apart from shrinking visual size
    // If a fold contains any hunks then that fold line is marked as modified
    fn layout_gutter_diff_hunks(
        &self,
        line_height: Pixels,
        gutter_hitbox: &Hitbox,
        display_rows: Range<DisplayRow>,
        snapshot: &EditorSnapshot,
        window: &mut Window,
        cx: &mut App,
    ) -> Vec<(DisplayDiffHunk, Option<Hitbox>)> {
        let folded_buffers = self.editor.read(cx).folded_buffers(cx);
        let mut display_hunks = snapshot
            .display_diff_hunks_for_rows(display_rows, folded_buffers)
            .map(|hunk| (hunk, None))
            .collect::<Vec<_>>();
        let git_gutter_setting = ProjectSettings::get_global(cx)
            .git
            .git_gutter
            .unwrap_or_default();
        if let GitGutterSetting::TrackedFiles = git_gutter_setting {
            for (hunk, hitbox) in &mut display_hunks {
                if matches!(hunk, DisplayDiffHunk::Unfolded { .. }) {
                    let hunk_bounds =
                        Self::diff_hunk_bounds(snapshot, line_height, gutter_hitbox.bounds, hunk);
                    *hitbox = Some(window.insert_hitbox(hunk_bounds, true));
                }
            }
        }

        display_hunks
    }

    fn layout_inline_diagnostics(
        &self,
        line_layouts: &[LineWithInvisibles],
        crease_trailers: &[Option<CreaseTrailerLayout>],
        content_origin: gpui::Point<Pixels>,
        scroll_pixel_position: gpui::Point<Pixels>,
        inline_completion_popover_origin: Option<gpui::Point<Pixels>>,
        start_row: DisplayRow,
        end_row: DisplayRow,
        line_height: Pixels,
        em_width: Pixels,
        style: &EditorStyle,
        window: &mut Window,
        cx: &mut App,
    ) -> HashMap<DisplayRow, AnyElement> {
        let max_severity = ProjectSettings::get_global(cx)
            .diagnostics
            .inline
            .max_severity
            .map_or(DiagnosticSeverity::HINT, |severity| match severity {
                project_settings::DiagnosticSeverity::Error => DiagnosticSeverity::ERROR,
                project_settings::DiagnosticSeverity::Warning => DiagnosticSeverity::WARNING,
                project_settings::DiagnosticSeverity::Info => DiagnosticSeverity::INFORMATION,
                project_settings::DiagnosticSeverity::Hint => DiagnosticSeverity::HINT,
            });

        let active_diagnostics_group = self
            .editor
            .read(cx)
            .active_diagnostics
            .as_ref()
            .map(|active_diagnostics| active_diagnostics.group_id);

        let diagnostics_by_rows = self.editor.update(cx, |editor, cx| {
            let snapshot = editor.snapshot(window, cx);
            editor
                .inline_diagnostics
                .iter()
                .filter(|(_, diagnostic)| diagnostic.severity <= max_severity)
                .filter(|(_, diagnostic)| match active_diagnostics_group {
                    Some(active_diagnostics_group) => {
                        // Active diagnostics are all shown in the editor already, no need to display them inline
                        diagnostic.group_id != active_diagnostics_group
                    }
                    None => true,
                })
                .map(|(point, diag)| (point.to_display_point(&snapshot), diag.clone()))
                .skip_while(|(point, _)| point.row() < start_row)
                .take_while(|(point, _)| point.row() < end_row)
                .fold(HashMap::default(), |mut acc, (point, diagnostic)| {
                    acc.entry(point.row())
                        .or_insert_with(Vec::new)
                        .push(diagnostic);
                    acc
                })
        });

        if diagnostics_by_rows.is_empty() {
            return HashMap::default();
        }

        let severity_to_color = |sev: &DiagnosticSeverity| match sev {
            &DiagnosticSeverity::ERROR => Color::Error,
            &DiagnosticSeverity::WARNING => Color::Warning,
            &DiagnosticSeverity::INFORMATION => Color::Info,
            &DiagnosticSeverity::HINT => Color::Hint,
            _ => Color::Error,
        };

        let padding = ProjectSettings::get_global(cx).diagnostics.inline.padding as f32 * em_width;
        let min_x = ProjectSettings::get_global(cx)
            .diagnostics
            .inline
            .min_column as f32
            * em_width;

        let mut elements = HashMap::default();
        for (row, mut diagnostics) in diagnostics_by_rows {
            diagnostics.sort_by_key(|diagnostic| {
                (
                    diagnostic.severity,
                    std::cmp::Reverse(diagnostic.is_primary),
                    diagnostic.start.row,
                    diagnostic.start.column,
                )
            });

            let Some(diagnostic_to_render) = diagnostics
                .iter()
                .find(|diagnostic| diagnostic.is_primary)
                .or_else(|| diagnostics.first())
            else {
                continue;
            };

            let pos_y = content_origin.y
                + line_height * (row.0 as f32 - scroll_pixel_position.y / line_height);

            let window_ix = row.0.saturating_sub(start_row.0) as usize;
            let pos_x = {
                let crease_trailer_layout = &crease_trailers[window_ix];
                let line_layout = &line_layouts[window_ix];

                let line_end = if let Some(crease_trailer) = crease_trailer_layout {
                    crease_trailer.bounds.right()
                } else {
                    content_origin.x - scroll_pixel_position.x + line_layout.width
                };

                let padded_line = line_end + padding;
                let min_start = content_origin.x - scroll_pixel_position.x + min_x;

                cmp::max(padded_line, min_start)
            };

            let behind_inline_completion_popover = inline_completion_popover_origin
                .as_ref()
                .map_or(false, |inline_completion_popover_origin| {
                    (pos_y..pos_y + line_height).contains(&inline_completion_popover_origin.y)
                });
            let opacity = if behind_inline_completion_popover {
                0.5
            } else {
                1.0
            };

            let mut element = h_flex()
                .id(("diagnostic", row.0))
                .h(line_height)
                .w_full()
                .px_1()
                .rounded_xs()
                .opacity(opacity)
                .bg(severity_to_color(&diagnostic_to_render.severity)
                    .color(cx)
                    .opacity(0.05))
                .text_color(severity_to_color(&diagnostic_to_render.severity).color(cx))
                .text_sm()
                .font_family(style.text.font().family)
                .child(diagnostic_to_render.message.clone())
                .into_any();

            element.prepaint_as_root(point(pos_x, pos_y), AvailableSpace::min_size(), window, cx);

            elements.insert(row, element);
        }

        elements
    }

    fn layout_inline_blame(
        &self,
        display_row: DisplayRow,
        row_info: &RowInfo,
        line_layout: &LineWithInvisibles,
        crease_trailer: Option<&CreaseTrailerLayout>,
        em_width: Pixels,
        content_origin: gpui::Point<Pixels>,
        scroll_pixel_position: gpui::Point<Pixels>,
        line_height: Pixels,
        window: &mut Window,
        cx: &mut App,
    ) -> Option<AnyElement> {
        if !self
            .editor
            .update(cx, |editor, cx| editor.render_git_blame_inline(window, cx))
        {
            return None;
        }

        let editor = self.editor.read(cx);
        let blame = editor.blame.clone()?;
        let padding = {
            const INLINE_BLAME_PADDING_EM_WIDTHS: f32 = 6.;
            const INLINE_ACCEPT_SUGGESTION_EM_WIDTHS: f32 = 14.;

            let mut padding = INLINE_BLAME_PADDING_EM_WIDTHS;

            if let Some(inline_completion) = editor.active_inline_completion.as_ref() {
                match &inline_completion.completion {
                    InlineCompletion::Edit {
                        display_mode: EditDisplayMode::TabAccept,
                        ..
                    } => padding += INLINE_ACCEPT_SUGGESTION_EM_WIDTHS,
                    _ => {}
                }
            }

            padding * em_width
        };

        let workspace = editor.workspace()?.downgrade();
        let blame_entry = blame
            .update(cx, |blame, cx| {
                blame.blame_for_rows(&[*row_info], cx).next()
            })
            .flatten()?;

        let mut element = render_inline_blame_entry(
            self.editor.clone(),
            workspace,
            &blame,
            blame_entry,
            &self.style,
            cx,
        )?;

        let start_y = content_origin.y
            + line_height * (display_row.as_f32() - scroll_pixel_position.y / line_height);

        let start_x = {
            let line_end = if let Some(crease_trailer) = crease_trailer {
                crease_trailer.bounds.right()
            } else {
                content_origin.x - scroll_pixel_position.x + line_layout.width
            };

            let padded_line_end = line_end + padding;

            let min_column_in_pixels = ProjectSettings::get_global(cx)
                .git
                .inline_blame
                .and_then(|settings| settings.min_column)
                .map(|col| self.column_pixels(col as usize, window, cx))
                .unwrap_or(px(0.));
            let min_start = content_origin.x - scroll_pixel_position.x + min_column_in_pixels;

            cmp::max(padded_line_end, min_start)
        };

        let absolute_offset = point(start_x, start_y);
        element.prepaint_as_root(absolute_offset, AvailableSpace::min_size(), window, cx);

        Some(element)
    }

    fn layout_blame_entries(
        &self,
        buffer_rows: &[RowInfo],
        em_width: Pixels,
        scroll_position: gpui::Point<f32>,
        line_height: Pixels,
        gutter_hitbox: &Hitbox,
        max_width: Option<Pixels>,
        window: &mut Window,
        cx: &mut App,
    ) -> Option<Vec<AnyElement>> {
        if !self
            .editor
            .update(cx, |editor, cx| editor.render_git_blame_gutter(cx))
        {
            return None;
        }

        let blame = self.editor.read(cx).blame.clone()?;
        let workspace = self.editor.read(cx).workspace()?;
        let blamed_rows: Vec<_> = blame.update(cx, |blame, cx| {
            blame.blame_for_rows(buffer_rows, cx).collect()
        });

        let width = if let Some(max_width) = max_width {
            AvailableSpace::Definite(max_width)
        } else {
            AvailableSpace::MaxContent
        };
        let scroll_top = scroll_position.y * line_height;
        let start_x = em_width;

        let mut last_used_color: Option<(PlayerColor, Oid)> = None;
        let blame_renderer = cx.global::<GlobalBlameRenderer>().0.clone();

        let shaped_lines = blamed_rows
            .into_iter()
            .enumerate()
            .flat_map(|(ix, blame_entry)| {
                let mut element = render_blame_entry(
                    ix,
                    &blame,
                    blame_entry?,
                    &self.style,
                    &mut last_used_color,
                    self.editor.clone(),
                    workspace.clone(),
                    blame_renderer.clone(),
                    cx,
                )?;

                let start_y = ix as f32 * line_height - (scroll_top % line_height);
                let absolute_offset = gutter_hitbox.origin + point(start_x, start_y);

                element.prepaint_as_root(
                    absolute_offset,
                    size(width, AvailableSpace::MinContent),
                    window,
                    cx,
                );

                Some(element)
            })
            .collect();

        Some(shaped_lines)
    }

    fn layout_indent_guides(
        &self,
        content_origin: gpui::Point<Pixels>,
        text_origin: gpui::Point<Pixels>,
        visible_buffer_range: Range<MultiBufferRow>,
        scroll_pixel_position: gpui::Point<Pixels>,
        line_height: Pixels,
        snapshot: &DisplaySnapshot,
        window: &mut Window,
        cx: &mut App,
    ) -> Option<Vec<IndentGuideLayout>> {
        let indent_guides = self.editor.update(cx, |editor, cx| {
            editor.indent_guides(visible_buffer_range, snapshot, cx)
        })?;

        let active_indent_guide_indices = self.editor.update(cx, |editor, cx| {
            editor
                .find_active_indent_guide_indices(&indent_guides, snapshot, window, cx)
                .unwrap_or_default()
        });

        Some(
            indent_guides
                .into_iter()
                .enumerate()
                .filter_map(|(i, indent_guide)| {
                    let single_indent_width =
                        self.column_pixels(indent_guide.tab_size as usize, window, cx);
                    let total_width = single_indent_width * indent_guide.depth as f32;
                    let start_x = content_origin.x + total_width - scroll_pixel_position.x;
                    if start_x >= text_origin.x {
                        let (offset_y, length) = Self::calculate_indent_guide_bounds(
                            indent_guide.start_row..indent_guide.end_row,
                            line_height,
                            snapshot,
                        );

                        let start_y = content_origin.y + offset_y - scroll_pixel_position.y;

                        Some(IndentGuideLayout {
                            origin: point(start_x, start_y),
                            length,
                            single_indent_width,
                            depth: indent_guide.depth,
                            active: active_indent_guide_indices.contains(&i),
                            settings: indent_guide.settings,
                        })
                    } else {
                        None
                    }
                })
                .collect(),
        )
    }

    fn calculate_indent_guide_bounds(
        row_range: Range<MultiBufferRow>,
        line_height: Pixels,
        snapshot: &DisplaySnapshot,
    ) -> (gpui::Pixels, gpui::Pixels) {
        let start_point = Point::new(row_range.start.0, 0);
        let end_point = Point::new(row_range.end.0, 0);

        let row_range = start_point.to_display_point(snapshot).row()
            ..end_point.to_display_point(snapshot).row();

        let mut prev_line = start_point;
        prev_line.row = prev_line.row.saturating_sub(1);
        let prev_line = prev_line.to_display_point(snapshot).row();

        let mut cons_line = end_point;
        cons_line.row += 1;
        let cons_line = cons_line.to_display_point(snapshot).row();

        let mut offset_y = row_range.start.0 as f32 * line_height;
        let mut length = (cons_line.0.saturating_sub(row_range.start.0)) as f32 * line_height;

        // If we are at the end of the buffer, ensure that the indent guide extends to the end of the line.
        if row_range.end == cons_line {
            length += line_height;
        }

        // If there is a block (e.g. diagnostic) in between the start of the indent guide and the line above,
        // we want to extend the indent guide to the start of the block.
        let mut block_height = 0;
        let mut block_offset = 0;
        let mut found_excerpt_header = false;
        for (_, block) in snapshot.blocks_in_range(prev_line..row_range.start) {
            if matches!(block, Block::ExcerptBoundary { .. }) {
                found_excerpt_header = true;
                break;
            }
            block_offset += block.height();
            block_height += block.height();
        }
        if !found_excerpt_header {
            offset_y -= block_offset as f32 * line_height;
            length += block_height as f32 * line_height;
        }

        // If there is a block (e.g. diagnostic) at the end of an multibuffer excerpt,
        // we want to ensure that the indent guide stops before the excerpt header.
        let mut block_height = 0;
        let mut found_excerpt_header = false;
        for (_, block) in snapshot.blocks_in_range(row_range.end..cons_line) {
            if matches!(block, Block::ExcerptBoundary { .. }) {
                found_excerpt_header = true;
            }
            block_height += block.height();
        }
        if found_excerpt_header {
            length -= block_height as f32 * line_height;
        }

        (offset_y, length)
    }

    fn layout_breakpoints(
        &self,
        line_height: Pixels,
        range: Range<DisplayRow>,
        scroll_pixel_position: gpui::Point<Pixels>,
        gutter_dimensions: &GutterDimensions,
        gutter_hitbox: &Hitbox,
        display_hunks: &[(DisplayDiffHunk, Option<Hitbox>)],
        snapshot: &EditorSnapshot,
        breakpoints: HashMap<DisplayRow, (Anchor, Breakpoint)>,
        row_infos: &[RowInfo],
        window: &mut Window,
        cx: &mut App,
    ) -> Vec<AnyElement> {
        self.editor.update(cx, |editor, cx| {
            breakpoints
                .into_iter()
                .filter_map(|(display_row, (text_anchor, bp))| {
                    if row_infos
                        .get((display_row.0.saturating_sub(range.start.0)) as usize)
                        .is_some_and(|row_info| {
                            row_info.expand_info.is_some()
                                || row_info
                                    .diff_status
                                    .is_some_and(|status| status.is_deleted())
                        })
                    {
                        return None;
                    }

                    if range.start > display_row || range.end < display_row {
                        return None;
                    }

                    let row =
                        MultiBufferRow(DisplayPoint::new(display_row, 0).to_point(&snapshot).row);
                    if snapshot.is_line_folded(row) {
                        return None;
                    }

                    let button = editor.render_breakpoint(text_anchor, display_row, &bp, cx);

                    let button = prepaint_gutter_button(
                        button,
                        display_row,
                        line_height,
                        gutter_dimensions,
                        scroll_pixel_position,
                        gutter_hitbox,
                        display_hunks,
                        window,
                        cx,
                    );
                    Some(button)
                })
                .collect_vec()
        })
    }

    #[allow(clippy::too_many_arguments)]
    fn layout_run_indicators(
        &self,
        line_height: Pixels,
        range: Range<DisplayRow>,
        row_infos: &[RowInfo],
        scroll_pixel_position: gpui::Point<Pixels>,
        gutter_dimensions: &GutterDimensions,
        gutter_hitbox: &Hitbox,
        display_hunks: &[(DisplayDiffHunk, Option<Hitbox>)],
        snapshot: &EditorSnapshot,
        breakpoints: &mut HashMap<DisplayRow, (Anchor, Breakpoint)>,
        window: &mut Window,
        cx: &mut App,
    ) -> Vec<AnyElement> {
        self.editor.update(cx, |editor, cx| {
            let active_task_indicator_row =
                if let Some(crate::CodeContextMenu::CodeActions(CodeActionsMenu {
                    deployed_from_indicator,
                    actions,
                    ..
                })) = editor.context_menu.borrow().as_ref()
                {
                    actions
                        .tasks
                        .as_ref()
                        .map(|tasks| tasks.position.to_display_point(snapshot).row())
                        .or(*deployed_from_indicator)
                } else {
                    None
                };

            let offset_range_start =
                snapshot.display_point_to_point(DisplayPoint::new(range.start, 0), Bias::Left);

            let offset_range_end =
                snapshot.display_point_to_point(DisplayPoint::new(range.end, 0), Bias::Right);

            editor
                .tasks
                .iter()
                .filter_map(|(_, tasks)| {
                    let multibuffer_point = tasks.offset.to_point(&snapshot.buffer_snapshot);
                    if multibuffer_point < offset_range_start
                        || multibuffer_point > offset_range_end
                    {
                        return None;
                    }
                    let multibuffer_row = MultiBufferRow(multibuffer_point.row);
                    let buffer_folded = snapshot
                        .buffer_snapshot
                        .buffer_line_for_row(multibuffer_row)
                        .map(|(buffer_snapshot, _)| buffer_snapshot.remote_id())
                        .map(|buffer_id| editor.is_buffer_folded(buffer_id, cx))
                        .unwrap_or(false);
                    if buffer_folded {
                        return None;
                    }

                    if snapshot.is_line_folded(multibuffer_row) {
                        // Skip folded indicators, unless it's the starting line of a fold.
                        if multibuffer_row
                            .0
                            .checked_sub(1)
                            .map_or(false, |previous_row| {
                                snapshot.is_line_folded(MultiBufferRow(previous_row))
                            })
                        {
                            return None;
                        }
                    }

                    let display_row = multibuffer_point.to_display_point(snapshot).row();
                    if row_infos
                        .get((display_row - range.start).0 as usize)
                        .is_some_and(|row_info| row_info.expand_info.is_some())
                    {
                        return None;
                    }

                    let button = editor.render_run_indicator(
                        &self.style,
                        Some(display_row) == active_task_indicator_row,
                        display_row,
                        breakpoints.remove(&display_row),
                        cx,
                    );

                    let button = prepaint_gutter_button(
                        button,
                        display_row,
                        line_height,
                        gutter_dimensions,
                        scroll_pixel_position,
                        gutter_hitbox,
                        display_hunks,
                        window,
                        cx,
                    );
                    Some(button)
                })
                .collect_vec()
        })
    }

    fn layout_expand_toggles(
        &self,
        gutter_hitbox: &Hitbox,
        gutter_dimensions: GutterDimensions,
        em_width: Pixels,
        line_height: Pixels,
        scroll_position: gpui::Point<f32>,
        buffer_rows: &[RowInfo],
        window: &mut Window,
        cx: &mut App,
    ) -> Vec<Option<(AnyElement, gpui::Point<Pixels>)>> {
        let editor_font_size = self.style.text.font_size.to_pixels(window.rem_size()) * 1.2;

        let scroll_top = scroll_position.y * line_height;

        let max_line_number_length = self
            .editor
            .read(cx)
            .buffer()
            .read(cx)
            .snapshot(cx)
            .widest_line_number()
            .ilog10()
            + 1;

        let elements = buffer_rows
            .into_iter()
            .enumerate()
            .map(|(ix, row_info)| {
                let ExpandInfo {
                    excerpt_id,
                    direction,
                } = row_info.expand_info?;

                let icon_name = match direction {
                    ExpandExcerptDirection::Up => IconName::ExpandUp,
                    ExpandExcerptDirection::Down => IconName::ExpandDown,
                    ExpandExcerptDirection::UpAndDown => IconName::ExpandVertical,
                };

                let git_gutter_width = Self::gutter_strip_width(line_height);
                let available_width = gutter_dimensions.left_padding - git_gutter_width;

                let editor = self.editor.clone();
                let is_wide = max_line_number_length >= MIN_LINE_NUMBER_DIGITS
                    && row_info
                        .buffer_row
                        .is_some_and(|row| (row + 1).ilog10() + 1 == max_line_number_length)
                    || gutter_dimensions.right_padding == px(0.);

                let width = if is_wide {
                    available_width - px(2.)
                } else {
                    available_width + em_width - px(2.)
                };

                let toggle = IconButton::new(("expand", ix), icon_name)
                    .icon_color(Color::Custom(cx.theme().colors().editor_line_number))
                    .selected_icon_color(Color::Custom(cx.theme().colors().editor_foreground))
                    .icon_size(IconSize::Custom(rems(editor_font_size / window.rem_size())))
                    .width(width.into())
                    .on_click(move |_, window, cx| {
                        editor.update(cx, |editor, cx| {
                            editor.expand_excerpt(excerpt_id, direction, window, cx);
                        });
                    })
                    .tooltip(Tooltip::for_action_title(
                        "Expand Excerpt",
                        &crate::actions::ExpandExcerpts::default(),
                    ))
                    .into_any_element();

                let position = point(
                    git_gutter_width + px(1.),
                    ix as f32 * line_height - (scroll_top % line_height) + px(1.),
                );
                let origin = gutter_hitbox.origin + position;

                Some((toggle, origin))
            })
            .collect();

        elements
    }

    fn layout_code_actions_indicator(
        &self,
        line_height: Pixels,
        newest_selection_head: DisplayPoint,
        scroll_pixel_position: gpui::Point<Pixels>,
        gutter_dimensions: &GutterDimensions,
        gutter_hitbox: &Hitbox,
        breakpoint_points: &mut HashMap<DisplayRow, (Anchor, Breakpoint)>,
        display_hunks: &[(DisplayDiffHunk, Option<Hitbox>)],
        window: &mut Window,
        cx: &mut App,
    ) -> Option<AnyElement> {
        let mut active = false;
        let mut button = None;
        let row = newest_selection_head.row();
        self.editor.update(cx, |editor, cx| {
            if let Some(crate::CodeContextMenu::CodeActions(CodeActionsMenu {
                deployed_from_indicator,
                ..
            })) = editor.context_menu.borrow().as_ref()
            {
                active = deployed_from_indicator.map_or(true, |indicator_row| indicator_row == row);
            };

            let breakpoint = breakpoint_points.get(&row);
            button = editor.render_code_actions_indicator(&self.style, row, active, breakpoint, cx);
        });

        let button = button?;
        breakpoint_points.remove(&row);

        let button = prepaint_gutter_button(
            button,
            row,
            line_height,
            gutter_dimensions,
            scroll_pixel_position,
            gutter_hitbox,
            display_hunks,
            window,
            cx,
        );

        Some(button)
    }

    fn get_participant_color(participant_index: Option<ParticipantIndex>, cx: &App) -> PlayerColor {
        if let Some(index) = participant_index {
            cx.theme().players().color_for_participant(index.0)
        } else {
            cx.theme().players().absent()
        }
    }

    fn calculate_relative_line_numbers(
        &self,
        snapshot: &EditorSnapshot,
        rows: &Range<DisplayRow>,
        relative_to: Option<DisplayRow>,
    ) -> HashMap<DisplayRow, DisplayRowDelta> {
        let mut relative_rows: HashMap<DisplayRow, DisplayRowDelta> = Default::default();
        let Some(relative_to) = relative_to else {
            return relative_rows;
        };

        let start = rows.start.min(relative_to);
        let end = rows.end.max(relative_to);

        let buffer_rows = snapshot
            .row_infos(start)
            .take(1 + end.minus(start) as usize)
            .collect::<Vec<_>>();

        let head_idx = relative_to.minus(start);
        let mut delta = 1;
        let mut i = head_idx + 1;
        while i < buffer_rows.len() as u32 {
            if buffer_rows[i as usize].buffer_row.is_some() {
                if rows.contains(&DisplayRow(i + start.0)) {
                    relative_rows.insert(DisplayRow(i + start.0), delta);
                }
                delta += 1;
            }
            i += 1;
        }
        delta = 1;
        i = head_idx.min(buffer_rows.len() as u32 - 1);
        while i > 0 && buffer_rows[i as usize].buffer_row.is_none() {
            i -= 1;
        }

        while i > 0 {
            i -= 1;
            if buffer_rows[i as usize].buffer_row.is_some() {
                if rows.contains(&DisplayRow(i + start.0)) {
                    relative_rows.insert(DisplayRow(i + start.0), delta);
                }
                delta += 1;
            }
        }

        relative_rows
    }

    fn layout_line_numbers(
        &self,
        gutter_hitbox: Option<&Hitbox>,
        gutter_dimensions: GutterDimensions,
        line_height: Pixels,
        scroll_position: gpui::Point<f32>,
        rows: Range<DisplayRow>,
        buffer_rows: &[RowInfo],
        active_rows: &BTreeMap<DisplayRow, LineHighlightSpec>,
        newest_selection_head: Option<DisplayPoint>,
        snapshot: &EditorSnapshot,
        window: &mut Window,
        cx: &mut App,
    ) -> Arc<HashMap<MultiBufferRow, LineNumberLayout>> {
        let include_line_numbers = snapshot.show_line_numbers.unwrap_or_else(|| {
            EditorSettings::get_global(cx).gutter.line_numbers && snapshot.mode == EditorMode::Full
        });
        if !include_line_numbers {
            return Arc::default();
        }

        let (newest_selection_head, is_relative) = self.editor.update(cx, |editor, cx| {
            let newest_selection_head = newest_selection_head.unwrap_or_else(|| {
                let newest = editor.selections.newest::<Point>(cx);
                SelectionLayout::new(
                    newest,
                    editor.selections.line_mode,
                    editor.cursor_shape,
                    &snapshot.display_snapshot,
                    true,
                    true,
                    None,
                )
                .head
            });
            let is_relative = editor.should_use_relative_line_numbers(cx);
            (newest_selection_head, is_relative)
        });

        let relative_to = if is_relative {
            Some(newest_selection_head.row())
        } else {
            None
        };
        let relative_rows = self.calculate_relative_line_numbers(snapshot, &rows, relative_to);
        let mut line_number = String::new();
        let line_numbers = buffer_rows
            .into_iter()
            .enumerate()
            .flat_map(|(ix, row_info)| {
                let display_row = DisplayRow(rows.start.0 + ix as u32);
                line_number.clear();
                let non_relative_number = row_info.buffer_row? + 1;
                let number = relative_rows
                    .get(&display_row)
                    .unwrap_or(&non_relative_number);
                write!(&mut line_number, "{number}").unwrap();
                if row_info
                    .diff_status
                    .is_some_and(|status| status.is_deleted())
                {
                    return None;
                }

                let color = active_rows
                    .get(&display_row)
                    .and_then(|spec| {
                        if spec.breakpoint {
                            Some(cx.theme().colors().debugger_accent)
                        } else if spec.selection {
                            Some(cx.theme().colors().editor_active_line_number)
                        } else {
                            None
                        }
                    })
                    .unwrap_or_else(|| cx.theme().colors().editor_line_number);
                let shaped_line = self
                    .shape_line_number(SharedString::from(&line_number), color, window)
                    .log_err()?;
                let scroll_top = scroll_position.y * line_height;
                let line_origin = gutter_hitbox.map(|hitbox| {
                    hitbox.origin
                        + point(
                            hitbox.size.width - shaped_line.width - gutter_dimensions.right_padding,
                            ix as f32 * line_height - (scroll_top % line_height),
                        )
                });

                #[cfg(not(test))]
                let hitbox = line_origin.map(|line_origin| {
                    window.insert_hitbox(
                        Bounds::new(line_origin, size(shaped_line.width, line_height)),
                        false,
                    )
                });
                #[cfg(test)]
                let hitbox = {
                    let _ = line_origin;
                    None
                };

                let multi_buffer_row = DisplayPoint::new(display_row, 0).to_point(snapshot).row;
                let multi_buffer_row = MultiBufferRow(multi_buffer_row);
                let line_number = LineNumberLayout {
                    shaped_line,
                    hitbox,
                };
                Some((multi_buffer_row, line_number))
            })
            .collect();
        Arc::new(line_numbers)
    }

    fn layout_crease_toggles(
        &self,
        rows: Range<DisplayRow>,
        row_infos: &[RowInfo],
        active_rows: &BTreeMap<DisplayRow, LineHighlightSpec>,
        snapshot: &EditorSnapshot,
        window: &mut Window,
        cx: &mut App,
    ) -> Vec<Option<AnyElement>> {
        let include_fold_statuses = EditorSettings::get_global(cx).gutter.folds
            && snapshot.mode == EditorMode::Full
            && self.editor.read(cx).is_singleton(cx);
        if include_fold_statuses {
            row_infos
                .into_iter()
                .enumerate()
                .map(|(ix, info)| {
                    if info.expand_info.is_some() {
                        return None;
                    }
                    let row = info.multibuffer_row?;
                    let display_row = DisplayRow(rows.start.0 + ix as u32);
                    let active = active_rows.contains_key(&display_row);

                    snapshot.render_crease_toggle(row, active, self.editor.clone(), window, cx)
                })
                .collect()
        } else {
            Vec::new()
        }
    }

    fn layout_crease_trailers(
        &self,
        buffer_rows: impl IntoIterator<Item = RowInfo>,
        snapshot: &EditorSnapshot,
        window: &mut Window,
        cx: &mut App,
    ) -> Vec<Option<AnyElement>> {
        buffer_rows
            .into_iter()
            .map(|row_info| {
                if row_info.expand_info.is_some() {
                    return None;
                }
                if let Some(row) = row_info.multibuffer_row {
                    snapshot.render_crease_trailer(row, window, cx)
                } else {
                    None
                }
            })
            .collect()
    }

    fn layout_lines(
        rows: Range<DisplayRow>,
        snapshot: &EditorSnapshot,
        style: &EditorStyle,
        editor_width: Pixels,
        is_row_soft_wrapped: impl Copy + Fn(usize) -> bool,
        window: &mut Window,
        cx: &mut App,
    ) -> Vec<LineWithInvisibles> {
        if rows.start >= rows.end {
            return Vec::new();
        }

        // Show the placeholder when the editor is empty
        if snapshot.is_empty() {
            let font_size = style.text.font_size.to_pixels(window.rem_size());
            let placeholder_color = cx.theme().colors().text_placeholder;
            let placeholder_text = snapshot.placeholder_text();

            let placeholder_lines = placeholder_text
                .as_ref()
                .map_or("", AsRef::as_ref)
                .split('\n')
                .skip(rows.start.0 as usize)
                .chain(iter::repeat(""))
                .take(rows.len());
            placeholder_lines
                .filter_map(move |line| {
                    let run = TextRun {
                        len: line.len(),
                        font: style.text.font(),
                        color: placeholder_color,
                        background_color: None,
                        underline: Default::default(),
                        strikethrough: None,
                    };
                    window
                        .text_system()
                        .shape_line(line.to_string().into(), font_size, &[run])
                        .log_err()
                })
                .map(|line| LineWithInvisibles {
                    width: line.width,
                    len: line.len,
                    fragments: smallvec![LineFragment::Text(line)],
                    invisibles: Vec::new(),
                    font_size,
                })
                .collect()
        } else {
            let chunks = snapshot.highlighted_chunks(rows.clone(), true, style);
            LineWithInvisibles::from_chunks(
                chunks,
                &style,
                MAX_LINE_LEN,
                rows.len(),
                snapshot.mode,
                editor_width,
                is_row_soft_wrapped,
                window,
                cx,
            )
        }
    }

    fn prepaint_lines(
        &self,
        start_row: DisplayRow,
        line_layouts: &mut [LineWithInvisibles],
        line_height: Pixels,
        scroll_pixel_position: gpui::Point<Pixels>,
        content_origin: gpui::Point<Pixels>,
        window: &mut Window,
        cx: &mut App,
    ) -> SmallVec<[AnyElement; 1]> {
        let mut line_elements = SmallVec::new();
        for (ix, line) in line_layouts.iter_mut().enumerate() {
            let row = start_row + DisplayRow(ix as u32);
            line.prepaint(
                line_height,
                scroll_pixel_position,
                row,
                content_origin,
                &mut line_elements,
                window,
                cx,
            );
        }
        line_elements
    }

    fn render_block(
        &self,
        block: &Block,
        available_width: AvailableSpace,
        block_id: BlockId,
        block_row_start: DisplayRow,
        snapshot: &EditorSnapshot,
        text_x: Pixels,
        rows: &Range<DisplayRow>,
        line_layouts: &[LineWithInvisibles],
        gutter_dimensions: &GutterDimensions,
        line_height: Pixels,
        em_width: Pixels,
        text_hitbox: &Hitbox,
        editor_width: Pixels,
        scroll_width: &mut Pixels,
        resized_blocks: &mut HashMap<CustomBlockId, u32>,
        selections: &[Selection<Point>],
        selected_buffer_ids: &Vec<BufferId>,
        is_row_soft_wrapped: impl Copy + Fn(usize) -> bool,
        sticky_header_excerpt_id: Option<ExcerptId>,
        window: &mut Window,
        cx: &mut App,
    ) -> (AnyElement, Size<Pixels>) {
        let mut element = match block {
            Block::Custom(block) => {
                let block_start = block.start().to_point(&snapshot.buffer_snapshot);
                let block_end = block.end().to_point(&snapshot.buffer_snapshot);
                let align_to = block_start.to_display_point(snapshot);
                let anchor_x = text_x
                    + if rows.contains(&align_to.row()) {
                        line_layouts[align_to.row().minus(rows.start) as usize]
                            .x_for_index(align_to.column() as usize)
                    } else {
                        layout_line(
                            align_to.row(),
                            snapshot,
                            &self.style,
                            editor_width,
                            is_row_soft_wrapped,
                            window,
                            cx,
                        )
                        .x_for_index(align_to.column() as usize)
                    };

                let selected = selections
                    .binary_search_by(|selection| {
                        if selection.end <= block_start {
                            Ordering::Less
                        } else if selection.start >= block_end {
                            Ordering::Greater
                        } else {
                            Ordering::Equal
                        }
                    })
                    .is_ok();

                div()
                    .size_full()
                    .child(block.render(&mut BlockContext {
                        window,
                        app: cx,
                        anchor_x,
                        gutter_dimensions,
                        line_height,
                        em_width,
                        block_id,
                        selected,
                        max_width: text_hitbox.size.width.max(*scroll_width),
                        editor_style: &self.style,
                    }))
                    .into_any()
            }

            Block::FoldedBuffer {
                first_excerpt,
                height,
                ..
            } => {
                let selected = selected_buffer_ids.contains(&first_excerpt.buffer_id);
                let result = v_flex().id(block_id).w_full();

                let jump_data = header_jump_data(snapshot, block_row_start, *height, first_excerpt);
                result
                    .child(self.render_buffer_header(
                        first_excerpt,
                        true,
                        selected,
                        false,
                        jump_data,
                        window,
                        cx,
                    ))
                    .into_any_element()
            }

            Block::ExcerptBoundary {
                excerpt,
                height,
                starts_new_buffer,
                ..
            } => {
                let color = cx.theme().colors().clone();
                let mut result = v_flex().id(block_id).w_full();

                let jump_data = header_jump_data(snapshot, block_row_start, *height, excerpt);

                if *starts_new_buffer {
                    if sticky_header_excerpt_id != Some(excerpt.id) {
                        let selected = selected_buffer_ids.contains(&excerpt.buffer_id);

                        result = result.child(self.render_buffer_header(
                            excerpt, false, selected, false, jump_data, window, cx,
                        ));
                    } else {
                        result =
                            result.child(div().h(FILE_HEADER_HEIGHT as f32 * window.line_height()));
                    }
                } else {
                    result = result.child(
                        h_flex().relative().child(
                            div()
                                .top(line_height / 2.)
                                .absolute()
                                .w_full()
                                .h_px()
                                .bg(color.border_variant),
                        ),
                    );
                };

                result.into_any()
            }
        };

        // Discover the element's content height, then round up to the nearest multiple of line height.
        let preliminary_size = element.layout_as_root(
            size(available_width, AvailableSpace::MinContent),
            window,
            cx,
        );
        let quantized_height = (preliminary_size.height / line_height).ceil() * line_height;
        let final_size = if preliminary_size.height == quantized_height {
            preliminary_size
        } else {
            element.layout_as_root(size(available_width, quantized_height.into()), window, cx)
        };

        if let BlockId::Custom(custom_block_id) = block_id {
            if block.height() > 0 {
                let element_height_in_lines =
                    ((final_size.height / line_height).ceil() as u32).max(1);
                if element_height_in_lines != block.height() {
                    resized_blocks.insert(custom_block_id, element_height_in_lines);
                }
            }
        }

        (element, final_size)
    }

    fn render_buffer_header(
        &self,
        for_excerpt: &ExcerptInfo,
        is_folded: bool,
        is_selected: bool,
        is_sticky: bool,
        jump_data: JumpData,
        window: &mut Window,
        cx: &mut App,
    ) -> Div {
        let editor = self.editor.read(cx);
        let file_status = editor
            .buffer
            .read(cx)
            .all_diff_hunks_expanded()
            .then(|| {
                editor
                    .project
                    .as_ref()?
                    .read(cx)
                    .status_for_buffer_id(for_excerpt.buffer_id, cx)
            })
            .flatten();

        let include_root = editor
            .project
            .as_ref()
            .map(|project| project.read(cx).visible_worktrees(cx).count() > 1)
            .unwrap_or_default();
        let path = for_excerpt.buffer.resolve_file_path(cx, include_root);
        let filename = path
            .as_ref()
            .and_then(|path| Some(path.file_name()?.to_string_lossy().to_string()));
        let parent_path = path.as_ref().and_then(|path| {
            Some(path.parent()?.to_string_lossy().to_string() + std::path::MAIN_SEPARATOR_STR)
        });
        let focus_handle = editor.focus_handle(cx);
        let colors = cx.theme().colors();

        div()
            .p_1()
            .w_full()
            .h(FILE_HEADER_HEIGHT as f32 * window.line_height())
            .child(
                h_flex()
                    .size_full()
                    .gap_2()
                    .flex_basis(Length::Definite(DefiniteLength::Fraction(0.667)))
                    .pl_0p5()
                    .pr_5()
                    .rounded_sm()
                    .when(is_sticky, |el| el.shadow_md())
                    .border_1()
                    .map(|div| {
                        let border_color = if is_selected
                            && is_folded
                            && focus_handle.contains_focused(window, cx)
                        {
                            colors.border_focused
                        } else {
                            colors.border
                        };
                        div.border_color(border_color)
                    })
                    .bg(colors.editor_subheader_background)
                    .hover(|style| style.bg(colors.element_hover))
                    .map(|header| {
                        let editor = self.editor.clone();
                        let buffer_id = for_excerpt.buffer_id;
                        let toggle_chevron_icon =
                            FileIcons::get_chevron_icon(!is_folded, cx).map(Icon::from_path);
                        header.child(
                            div()
                                .hover(|style| style.bg(colors.element_selected))
                                .rounded_xs()
                                .child(
                                    ButtonLike::new("toggle-buffer-fold")
                                        .style(ui::ButtonStyle::Transparent)
                                        .height(px(28.).into())
                                        .width(px(28.).into())
                                        .children(toggle_chevron_icon)
                                        .tooltip({
                                            let focus_handle = focus_handle.clone();
                                            move |window, cx| {
                                                Tooltip::for_action_in(
                                                    "Toggle Excerpt Fold",
                                                    &ToggleFold,
                                                    &focus_handle,
                                                    window,
                                                    cx,
                                                )
                                            }
                                        })
                                        .on_click(move |_, _, cx| {
                                            if is_folded {
                                                editor.update(cx, |editor, cx| {
                                                    editor.unfold_buffer(buffer_id, cx);
                                                });
                                            } else {
                                                editor.update(cx, |editor, cx| {
                                                    editor.fold_buffer(buffer_id, cx);
                                                });
                                            }
                                        }),
                                ),
                        )
                    })
                    .children(
                        editor
                            .addons
                            .values()
                            .filter_map(|addon| {
                                addon.render_buffer_header_controls(for_excerpt, window, cx)
                            })
                            .take(1),
                    )
                    .child(
                        h_flex()
                            .cursor_pointer()
                            .id("path header block")
                            .size_full()
                            .justify_between()
                            .child(
                                h_flex()
                                    .gap_2()
                                    .child(
                                        Label::new(
                                            filename
                                                .map(SharedString::from)
                                                .unwrap_or_else(|| "untitled".into()),
                                        )
                                        .single_line()
                                        .when_some(
                                            file_status,
                                            |el, status| {
                                                el.color(if status.is_conflicted() {
                                                    Color::Conflict
                                                } else if status.is_modified() {
                                                    Color::Modified
                                                } else if status.is_deleted() {
                                                    Color::Disabled
                                                } else {
                                                    Color::Created
                                                })
                                                .when(status.is_deleted(), |el| el.strikethrough())
                                            },
                                        ),
                                    )
                                    .when_some(parent_path, |then, path| {
                                        then.child(div().child(path).text_color(
                                            if file_status.is_some_and(FileStatus::is_deleted) {
                                                colors.text_disabled
                                            } else {
                                                colors.text_muted
                                            },
                                        ))
                                    }),
                            )
                            .when(is_selected, |el| {
                                el.child(
                                    h_flex()
                                        .id("jump-to-file-button")
                                        .gap_2p5()
                                        .child(Label::new("Jump To File"))
                                        .children(
                                            KeyBinding::for_action_in(
                                                &OpenExcerpts,
                                                &focus_handle,
                                                window,
                                                cx,
                                            )
                                            .map(|binding| binding.into_any_element()),
                                        ),
                                )
                            })
                            .on_mouse_down(MouseButton::Left, |_, _, cx| cx.stop_propagation())
                            .on_click(window.listener_for(&self.editor, {
                                move |editor, e: &ClickEvent, window, cx| {
                                    editor.open_excerpts_common(
                                        Some(jump_data.clone()),
                                        e.down.modifiers.secondary(),
                                        window,
                                        cx,
                                    );
                                }
                            })),
                    ),
            )
    }

    fn render_blocks(
        &self,
        rows: Range<DisplayRow>,
        snapshot: &EditorSnapshot,
        hitbox: &Hitbox,
        text_hitbox: &Hitbox,
        editor_width: Pixels,
        scroll_width: &mut Pixels,
        gutter_dimensions: &GutterDimensions,
        em_width: Pixels,
        text_x: Pixels,
        line_height: Pixels,
        line_layouts: &[LineWithInvisibles],
        selections: &[Selection<Point>],
        selected_buffer_ids: &Vec<BufferId>,
        is_row_soft_wrapped: impl Copy + Fn(usize) -> bool,
        sticky_header_excerpt_id: Option<ExcerptId>,
        window: &mut Window,
        cx: &mut App,
    ) -> Result<Vec<BlockLayout>, HashMap<CustomBlockId, u32>> {
        let (fixed_blocks, non_fixed_blocks) = snapshot
            .blocks_in_range(rows.clone())
            .partition::<Vec<_>, _>(|(_, block)| block.style() == BlockStyle::Fixed);

        let mut focused_block = self
            .editor
            .update(cx, |editor, _| editor.take_focused_block());
        let mut fixed_block_max_width = Pixels::ZERO;
        let mut blocks = Vec::new();
        let mut resized_blocks = HashMap::default();

        for (row, block) in fixed_blocks {
            let block_id = block.id();

            if focused_block.as_ref().map_or(false, |b| b.id == block_id) {
                focused_block = None;
            }

            let (element, element_size) = self.render_block(
                block,
                AvailableSpace::MinContent,
                block_id,
                row,
                snapshot,
                text_x,
                &rows,
                line_layouts,
                gutter_dimensions,
                line_height,
                em_width,
                text_hitbox,
                editor_width,
                scroll_width,
                &mut resized_blocks,
                selections,
                selected_buffer_ids,
                is_row_soft_wrapped,
                sticky_header_excerpt_id,
                window,
                cx,
            );
            fixed_block_max_width = fixed_block_max_width.max(element_size.width + em_width);
            blocks.push(BlockLayout {
                id: block_id,
                row: Some(row),
                element,
                available_space: size(AvailableSpace::MinContent, element_size.height.into()),
                style: BlockStyle::Fixed,
                is_buffer_header: block.is_buffer_header(),
            });
        }

        for (row, block) in non_fixed_blocks {
            let style = block.style();
            let width = match style {
                BlockStyle::Sticky => hitbox.size.width,
                BlockStyle::Flex => hitbox
                    .size
                    .width
                    .max(fixed_block_max_width)
                    .max(gutter_dimensions.width + *scroll_width),
                BlockStyle::Fixed => unreachable!(),
            };
            let block_id = block.id();

            if focused_block.as_ref().map_or(false, |b| b.id == block_id) {
                focused_block = None;
            }

            let (element, element_size) = self.render_block(
                block,
                width.into(),
                block_id,
                row,
                snapshot,
                text_x,
                &rows,
                line_layouts,
                gutter_dimensions,
                line_height,
                em_width,
                text_hitbox,
                editor_width,
                scroll_width,
                &mut resized_blocks,
                selections,
                selected_buffer_ids,
                is_row_soft_wrapped,
                sticky_header_excerpt_id,
                window,
                cx,
            );

            blocks.push(BlockLayout {
                id: block_id,
                row: Some(row),
                element,
                available_space: size(width.into(), element_size.height.into()),
                style,
                is_buffer_header: block.is_buffer_header(),
            });
        }

        if let Some(focused_block) = focused_block {
            if let Some(focus_handle) = focused_block.focus_handle.upgrade() {
                if focus_handle.is_focused(window) {
                    if let Some(block) = snapshot.block_for_id(focused_block.id) {
                        let style = block.style();
                        let width = match style {
                            BlockStyle::Fixed => AvailableSpace::MinContent,
                            BlockStyle::Flex => AvailableSpace::Definite(
                                hitbox
                                    .size
                                    .width
                                    .max(fixed_block_max_width)
                                    .max(gutter_dimensions.width + *scroll_width),
                            ),
                            BlockStyle::Sticky => AvailableSpace::Definite(hitbox.size.width),
                        };

                        let (element, element_size) = self.render_block(
                            &block,
                            width,
                            focused_block.id,
                            rows.end,
                            snapshot,
                            text_x,
                            &rows,
                            line_layouts,
                            gutter_dimensions,
                            line_height,
                            em_width,
                            text_hitbox,
                            editor_width,
                            scroll_width,
                            &mut resized_blocks,
                            selections,
                            selected_buffer_ids,
                            is_row_soft_wrapped,
                            sticky_header_excerpt_id,
                            window,
                            cx,
                        );

                        blocks.push(BlockLayout {
                            id: block.id(),
                            row: None,
                            element,
                            available_space: size(width, element_size.height.into()),
                            style,
                            is_buffer_header: block.is_buffer_header(),
                        });
                    }
                }
            }
        }

        if resized_blocks.is_empty() {
            *scroll_width = (*scroll_width).max(fixed_block_max_width - gutter_dimensions.width);
            Ok(blocks)
        } else {
            Err(resized_blocks)
        }
    }

    /// Returns true if any of the blocks changed size since the previous frame. This will trigger
    /// a restart of rendering for the editor based on the new sizes.
    fn layout_blocks(
        &self,
        blocks: &mut Vec<BlockLayout>,
        block_starts: &mut HashSet<DisplayRow>,
        hitbox: &Hitbox,
        line_height: Pixels,
        scroll_pixel_position: gpui::Point<Pixels>,
        window: &mut Window,
        cx: &mut App,
    ) {
        for block in blocks {
            let mut origin = if let Some(row) = block.row {
                block_starts.insert(row);
                hitbox.origin
                    + point(
                        Pixels::ZERO,
                        row.as_f32() * line_height - scroll_pixel_position.y,
                    )
            } else {
                // Position the block outside the visible area
                hitbox.origin + point(Pixels::ZERO, hitbox.size.height)
            };

            if !matches!(block.style, BlockStyle::Sticky) {
                origin += point(-scroll_pixel_position.x, Pixels::ZERO);
            }

            let focus_handle =
                block
                    .element
                    .prepaint_as_root(origin, block.available_space, window, cx);

            if let Some(focus_handle) = focus_handle {
                self.editor.update(cx, |editor, _cx| {
                    editor.set_focused_block(FocusedBlock {
                        id: block.id,
                        focus_handle: focus_handle.downgrade(),
                    });
                });
            }
        }
    }

    fn layout_sticky_buffer_header(
        &self,
        StickyHeaderExcerpt { excerpt }: StickyHeaderExcerpt<'_>,
        scroll_position: f32,
        line_height: Pixels,
        snapshot: &EditorSnapshot,
        hitbox: &Hitbox,
        selected_buffer_ids: &Vec<BufferId>,
        blocks: &[BlockLayout],
        window: &mut Window,
        cx: &mut App,
    ) -> AnyElement {
        let jump_data = header_jump_data(
            snapshot,
            DisplayRow(scroll_position as u32),
            FILE_HEADER_HEIGHT + MULTI_BUFFER_EXCERPT_HEADER_HEIGHT,
            excerpt,
        );

        let editor_bg_color = cx.theme().colors().editor_background;

        let selected = selected_buffer_ids.contains(&excerpt.buffer_id);

        let mut header = v_flex()
            .relative()
            .child(
                div()
                    .w(hitbox.bounds.size.width)
                    .h(FILE_HEADER_HEIGHT as f32 * line_height)
                    .bg(linear_gradient(
                        0.,
                        linear_color_stop(editor_bg_color.opacity(0.), 0.),
                        linear_color_stop(editor_bg_color, 0.6),
                    ))
                    .absolute()
                    .top_0(),
            )
            .child(
                self.render_buffer_header(excerpt, false, selected, true, jump_data, window, cx)
                    .into_any_element(),
            )
            .into_any_element();

        let mut origin = hitbox.origin;
        // Move floating header up to avoid colliding with the next buffer header.
        for block in blocks.iter() {
            if !block.is_buffer_header {
                continue;
            }

            let Some(display_row) = block.row.filter(|row| row.0 > scroll_position as u32) else {
                continue;
            };

            let max_row = display_row.0.saturating_sub(FILE_HEADER_HEIGHT);
            let offset = scroll_position - max_row as f32;

            if offset > 0.0 {
                origin.y -= offset * line_height;
            }
            break;
        }

        let size = size(
            AvailableSpace::Definite(hitbox.size.width),
            AvailableSpace::MinContent,
        );

        header.prepaint_as_root(origin, size, window, cx);

        header
    }

    fn layout_cursor_popovers(
        &self,
        line_height: Pixels,
        text_hitbox: &Hitbox,
        content_origin: gpui::Point<Pixels>,
        start_row: DisplayRow,
        scroll_pixel_position: gpui::Point<Pixels>,
        line_layouts: &[LineWithInvisibles],
        cursor: DisplayPoint,
        cursor_point: Point,
        style: &EditorStyle,
        window: &mut Window,
        cx: &mut App,
    ) {
        let mut min_menu_height = Pixels::ZERO;
        let mut max_menu_height = Pixels::ZERO;
        let mut height_above_menu = Pixels::ZERO;
        let height_below_menu = Pixels::ZERO;
        let mut edit_prediction_popover_visible = false;
        let mut context_menu_visible = false;
        let context_menu_placement;

        {
            let editor = self.editor.read(cx);
            if editor
                .edit_prediction_visible_in_cursor_popover(editor.has_active_inline_completion())
            {
                height_above_menu +=
                    editor.edit_prediction_cursor_popover_height() + POPOVER_Y_PADDING;
                edit_prediction_popover_visible = true;
            }

            if editor.context_menu_visible() {
                if let Some(crate::ContextMenuOrigin::Cursor) = editor.context_menu_origin() {
                    let (min_height_in_lines, max_height_in_lines) = editor
                        .context_menu_options
                        .as_ref()
                        .map_or((3, 12), |options| {
                            (options.min_entries_visible, options.max_entries_visible)
                        });

                    min_menu_height += line_height * min_height_in_lines as f32 + POPOVER_Y_PADDING;
                    max_menu_height += line_height * max_height_in_lines as f32 + POPOVER_Y_PADDING;
                    context_menu_visible = true;
                }
            }
            context_menu_placement = editor
                .context_menu_options
                .as_ref()
                .and_then(|options| options.placement.clone());
        }

        let visible = edit_prediction_popover_visible || context_menu_visible;
        if !visible {
            return;
        }

        let cursor_row_layout = &line_layouts[cursor.row().minus(start_row) as usize];
        let target_position = content_origin
            + gpui::Point {
                x: cmp::max(
                    px(0.),
                    cursor_row_layout.x_for_index(cursor.column() as usize)
                        - scroll_pixel_position.x,
                ),
                y: cmp::max(
                    px(0.),
                    cursor.row().next_row().as_f32() * line_height - scroll_pixel_position.y,
                ),
            };

        let viewport_bounds =
            Bounds::new(Default::default(), window.viewport_size()).extend(Edges {
                right: -Self::SCROLLBAR_WIDTH - MENU_GAP,
                ..Default::default()
            });

        let min_height = height_above_menu + min_menu_height + height_below_menu;
        let max_height = height_above_menu + max_menu_height + height_below_menu;
        let Some((laid_out_popovers, y_flipped)) = self.layout_popovers_above_or_below_line(
            target_position,
            line_height,
            min_height,
            max_height,
            context_menu_placement,
            text_hitbox,
            viewport_bounds,
            window,
            cx,
            |height, max_width_for_stable_x, y_flipped, window, cx| {
                // First layout the menu to get its size - others can be at least this wide.
                let context_menu = if context_menu_visible {
                    let menu_height = if y_flipped {
                        height - height_below_menu
                    } else {
                        height - height_above_menu
                    };
                    let mut element = self
                        .render_context_menu(line_height, menu_height, y_flipped, window, cx)
                        .expect("Visible context menu should always render.");
                    let size = element.layout_as_root(AvailableSpace::min_size(), window, cx);
                    Some((CursorPopoverType::CodeContextMenu, element, size))
                } else {
                    None
                };
                let min_width = context_menu
                    .as_ref()
                    .map_or(px(0.), |(_, _, size)| size.width);
                let max_width = max_width_for_stable_x.max(
                    context_menu
                        .as_ref()
                        .map_or(px(0.), |(_, _, size)| size.width),
                );

                let edit_prediction = if edit_prediction_popover_visible {
                    self.editor.update(cx, move |editor, cx| {
                        let accept_binding = editor.accept_edit_prediction_keybind(window, cx);
                        let mut element = editor.render_edit_prediction_cursor_popover(
                            min_width,
                            max_width,
                            cursor_point,
                            style,
                            accept_binding.keystroke(),
                            window,
                            cx,
                        )?;
                        let size = element.layout_as_root(AvailableSpace::min_size(), window, cx);
                        Some((CursorPopoverType::EditPrediction, element, size))
                    })
                } else {
                    None
                };
                vec![edit_prediction, context_menu]
                    .into_iter()
                    .flatten()
                    .collect::<Vec<_>>()
            },
        ) else {
            return;
        };

        let Some((menu_ix, (_, menu_bounds))) = laid_out_popovers
            .iter()
            .find_position(|(x, _)| matches!(x, CursorPopoverType::CodeContextMenu))
        else {
            return;
        };
        let last_ix = laid_out_popovers.len() - 1;
        let menu_is_last = menu_ix == last_ix;
        let first_popover_bounds = laid_out_popovers[0].1;
        let last_popover_bounds = laid_out_popovers[last_ix].1;

        // Bounds to layout the aside around. When y_flipped, the aside goes either above or to the
        // right, and otherwise it goes below or to the right.
        let mut target_bounds = Bounds::from_corners(
            first_popover_bounds.origin,
            last_popover_bounds.bottom_right(),
        );
        target_bounds.size.width = menu_bounds.size.width;

        // Like `target_bounds`, but with the max height it could occupy. Choosing an aside position
        // based on this is preferred for layout stability.
        let mut max_target_bounds = target_bounds;
        max_target_bounds.size.height = max_height;
        if y_flipped {
            max_target_bounds.origin.y -= max_height - target_bounds.size.height;
        }

        // Add spacing around `target_bounds` and `max_target_bounds`.
        let mut extend_amount = Edges::all(MENU_GAP);
        if y_flipped {
            extend_amount.bottom = line_height;
        } else {
            extend_amount.top = line_height;
        }
        let target_bounds = target_bounds.extend(extend_amount);
        let max_target_bounds = max_target_bounds.extend(extend_amount);

        let must_place_above_or_below =
            if y_flipped && !menu_is_last && menu_bounds.size.height < max_menu_height {
                laid_out_popovers[menu_ix + 1..]
                    .iter()
                    .any(|(_, popover_bounds)| popover_bounds.size.width > menu_bounds.size.width)
            } else {
                false
            };

        self.layout_context_menu_aside(
            y_flipped,
            *menu_bounds,
            target_bounds,
            max_target_bounds,
            max_menu_height,
            must_place_above_or_below,
            text_hitbox,
            viewport_bounds,
            window,
            cx,
        );
    }

    fn layout_gutter_menu(
        &self,
        line_height: Pixels,
        text_hitbox: &Hitbox,
        content_origin: gpui::Point<Pixels>,
        scroll_pixel_position: gpui::Point<Pixels>,
        gutter_overshoot: Pixels,
        window: &mut Window,
        cx: &mut App,
    ) {
        let editor = self.editor.read(cx);
        if !editor.context_menu_visible() {
            return;
        }
        let Some(crate::ContextMenuOrigin::GutterIndicator(gutter_row)) =
            editor.context_menu_origin()
        else {
            return;
        };
        // Context menu was spawned via a click on a gutter. Ensure it's a bit closer to the
        // indicator than just a plain first column of the text field.
        let target_position = content_origin
            + gpui::Point {
                x: -gutter_overshoot,
                y: gutter_row.next_row().as_f32() * line_height - scroll_pixel_position.y,
            };

        let (min_height_in_lines, max_height_in_lines) = editor
            .context_menu_options
            .as_ref()
            .map_or((3, 12), |options| {
                (options.min_entries_visible, options.max_entries_visible)
            });

        let min_height = line_height * min_height_in_lines as f32 + POPOVER_Y_PADDING;
        let max_height = line_height * max_height_in_lines as f32 + POPOVER_Y_PADDING;
        let viewport_bounds =
            Bounds::new(Default::default(), window.viewport_size()).extend(Edges {
                right: -Self::SCROLLBAR_WIDTH - MENU_GAP,
                ..Default::default()
            });
        self.layout_popovers_above_or_below_line(
            target_position,
            line_height,
            min_height,
            max_height,
            editor
                .context_menu_options
                .as_ref()
                .and_then(|options| options.placement.clone()),
            text_hitbox,
            viewport_bounds,
            window,
            cx,
            move |height, _max_width_for_stable_x, y_flipped, window, cx| {
                let mut element = self
                    .render_context_menu(line_height, height, y_flipped, window, cx)
                    .expect("Visible context menu should always render.");
                let size = element.layout_as_root(AvailableSpace::min_size(), window, cx);
                vec![(CursorPopoverType::CodeContextMenu, element, size)]
            },
        );
    }

    fn layout_popovers_above_or_below_line(
        &self,
        target_position: gpui::Point<Pixels>,
        line_height: Pixels,
        min_height: Pixels,
        max_height: Pixels,
        placement: Option<ContextMenuPlacement>,
        text_hitbox: &Hitbox,
        viewport_bounds: Bounds<Pixels>,
        window: &mut Window,
        cx: &mut App,
        make_sized_popovers: impl FnOnce(
            Pixels,
            Pixels,
            bool,
            &mut Window,
            &mut App,
        ) -> Vec<(CursorPopoverType, AnyElement, Size<Pixels>)>,
    ) -> Option<(Vec<(CursorPopoverType, Bounds<Pixels>)>, bool)> {
        let text_style = TextStyleRefinement {
            line_height: Some(DefiniteLength::Fraction(
                BufferLineHeight::Comfortable.value(),
            )),
            ..Default::default()
        };
        window.with_text_style(Some(text_style), |window| {
            // If the max height won't fit below and there is more space above, put it above the line.
            let bottom_y_when_flipped = target_position.y - line_height;
            let available_above = bottom_y_when_flipped - text_hitbox.top();
            let available_below = text_hitbox.bottom() - target_position.y;
            let y_overflows_below = max_height > available_below;
            let mut y_flipped = match placement {
                Some(ContextMenuPlacement::Above) => true,
                Some(ContextMenuPlacement::Below) => false,
                None => y_overflows_below && available_above > available_below,
            };
            let mut height = cmp::min(
                max_height,
                if y_flipped {
                    available_above
                } else {
                    available_below
                },
            );

            // If the min height doesn't fit within text bounds, instead fit within the window.
            if height < min_height {
                let available_above = bottom_y_when_flipped;
                let available_below = viewport_bounds.bottom() - target_position.y;
                let (y_flipped_override, height_override) = match placement {
                    Some(ContextMenuPlacement::Above) => {
                        (true, cmp::min(available_above, min_height))
                    }
                    Some(ContextMenuPlacement::Below) => {
                        (false, cmp::min(available_below, min_height))
                    }
                    None => {
                        if available_below > min_height {
                            (false, min_height)
                        } else if available_above > min_height {
                            (true, min_height)
                        } else if available_above > available_below {
                            (true, available_above)
                        } else {
                            (false, available_below)
                        }
                    }
                };
                y_flipped = y_flipped_override;
                height = height_override;
            }

            let max_width_for_stable_x = viewport_bounds.right() - target_position.x;

            // TODO: Use viewport_bounds.width as a max width so that it doesn't get clipped on the left
            // for very narrow windows.
            let popovers =
                make_sized_popovers(height, max_width_for_stable_x, y_flipped, window, cx);
            if popovers.is_empty() {
                return None;
            }

            let max_width = popovers
                .iter()
                .map(|(_, _, size)| size.width)
                .max()
                .unwrap_or_default();

            let mut current_position = gpui::Point {
                // Snap the right edge of the list to the right edge of the window if its horizontal bounds
                // overflow. Include space for the scrollbar.
                x: target_position
                    .x
                    .min((viewport_bounds.right() - max_width).max(Pixels::ZERO)),
                y: if y_flipped {
                    bottom_y_when_flipped
                } else {
                    target_position.y
                },
            };

            let mut laid_out_popovers = popovers
                .into_iter()
                .map(|(popover_type, element, size)| {
                    if y_flipped {
                        current_position.y -= size.height;
                    }
                    let position = current_position;
                    window.defer_draw(element, current_position, 1);
                    if !y_flipped {
                        current_position.y += size.height + MENU_GAP;
                    } else {
                        current_position.y -= MENU_GAP;
                    }
                    (popover_type, Bounds::new(position, size))
                })
                .collect::<Vec<_>>();

            if y_flipped {
                laid_out_popovers.reverse();
            }

            Some((laid_out_popovers, y_flipped))
        })
    }

    fn layout_context_menu_aside(
        &self,
        y_flipped: bool,
        menu_bounds: Bounds<Pixels>,
        target_bounds: Bounds<Pixels>,
        max_target_bounds: Bounds<Pixels>,
        max_height: Pixels,
        must_place_above_or_below: bool,
        text_hitbox: &Hitbox,
        viewport_bounds: Bounds<Pixels>,
        window: &mut Window,
        cx: &mut App,
    ) {
        let available_within_viewport = target_bounds.space_within(&viewport_bounds);
        let positioned_aside = if available_within_viewport.right >= MENU_ASIDE_MIN_WIDTH
            && !must_place_above_or_below
        {
            let max_width = cmp::min(
                available_within_viewport.right - px(1.),
                MENU_ASIDE_MAX_WIDTH,
            );
            let Some(mut aside) = self.render_context_menu_aside(
                size(max_width, max_height - POPOVER_Y_PADDING),
                window,
                cx,
            ) else {
                return;
            };
            aside.layout_as_root(AvailableSpace::min_size(), window, cx);
            let right_position = point(target_bounds.right(), menu_bounds.origin.y);
            Some((aside, right_position))
        } else {
            let max_size = size(
                // TODO(mgsloan): Once the menu is bounded by viewport width the bound on viewport
                // won't be needed here.
                cmp::min(
                    cmp::max(menu_bounds.size.width - px(2.), MENU_ASIDE_MIN_WIDTH),
                    viewport_bounds.right(),
                ),
                cmp::min(
                    max_height,
                    cmp::max(
                        available_within_viewport.top,
                        available_within_viewport.bottom,
                    ),
                ) - POPOVER_Y_PADDING,
            );
            let Some(mut aside) = self.render_context_menu_aside(max_size, window, cx) else {
                return;
            };
            let actual_size = aside.layout_as_root(AvailableSpace::min_size(), window, cx);

            let top_position = point(
                menu_bounds.origin.x,
                target_bounds.top() - actual_size.height,
            );
            let bottom_position = point(menu_bounds.origin.x, target_bounds.bottom());

            let fit_within = |available: Edges<Pixels>, wanted: Size<Pixels>| {
                // Prefer to fit on the same side of the line as the menu, then on the other side of
                // the line.
                if !y_flipped && wanted.height < available.bottom {
                    Some(bottom_position)
                } else if !y_flipped && wanted.height < available.top {
                    Some(top_position)
                } else if y_flipped && wanted.height < available.top {
                    Some(top_position)
                } else if y_flipped && wanted.height < available.bottom {
                    Some(bottom_position)
                } else {
                    None
                }
            };

            // Prefer choosing a direction using max sizes rather than actual size for stability.
            let available_within_text = max_target_bounds.space_within(&text_hitbox.bounds);
            let wanted = size(MENU_ASIDE_MAX_WIDTH, max_height);
            let aside_position = fit_within(available_within_text, wanted)
                // Fallback: fit max size in window.
                .or_else(|| fit_within(max_target_bounds.space_within(&viewport_bounds), wanted))
                // Fallback: fit actual size in window.
                .or_else(|| fit_within(available_within_viewport, actual_size));

            aside_position.map(|position| (aside, position))
        };

        // Skip drawing if it doesn't fit anywhere.
        if let Some((aside, position)) = positioned_aside {
            window.defer_draw(aside, position, 2);
        }
    }

    fn render_context_menu(
        &self,
        line_height: Pixels,
        height: Pixels,
        y_flipped: bool,
        window: &mut Window,
        cx: &mut App,
    ) -> Option<AnyElement> {
        let max_height_in_lines = ((height - POPOVER_Y_PADDING) / line_height).floor() as u32;
        self.editor.update(cx, |editor, cx| {
            editor.render_context_menu(&self.style, max_height_in_lines, y_flipped, window, cx)
        })
    }

    fn render_context_menu_aside(
        &self,
        max_size: Size<Pixels>,
        window: &mut Window,
        cx: &mut App,
    ) -> Option<AnyElement> {
        if max_size.width < px(100.) || max_size.height < px(12.) {
            None
        } else {
            self.editor.update(cx, |editor, cx| {
                editor.render_context_menu_aside(max_size, window, cx)
            })
        }
    }

    fn layout_mouse_context_menu(
        &self,
        editor_snapshot: &EditorSnapshot,
        visible_range: Range<DisplayRow>,
        content_origin: gpui::Point<Pixels>,
        window: &mut Window,
        cx: &mut App,
    ) -> Option<AnyElement> {
        let position = self.editor.update(cx, |editor, _cx| {
            let visible_start_point = editor.display_to_pixel_point(
                DisplayPoint::new(visible_range.start, 0),
                editor_snapshot,
                window,
            )?;
            let visible_end_point = editor.display_to_pixel_point(
                DisplayPoint::new(visible_range.end, 0),
                editor_snapshot,
                window,
            )?;

            let mouse_context_menu = editor.mouse_context_menu.as_ref()?;
            let (source_display_point, position) = match mouse_context_menu.position {
                MenuPosition::PinnedToScreen(point) => (None, point),
                MenuPosition::PinnedToEditor { source, offset } => {
                    let source_display_point = source.to_display_point(editor_snapshot);
                    let source_point = editor.to_pixel_point(source, editor_snapshot, window)?;
                    let position = content_origin + source_point + offset;
                    (Some(source_display_point), position)
                }
            };

            let source_included = source_display_point.map_or(true, |source_display_point| {
                visible_range
                    .to_inclusive()
                    .contains(&source_display_point.row())
            });
            let position_included =
                visible_start_point.y <= position.y && position.y <= visible_end_point.y;
            if !source_included && !position_included {
                None
            } else {
                Some(position)
            }
        })?;

        let text_style = TextStyleRefinement {
            line_height: Some(DefiniteLength::Fraction(
                BufferLineHeight::Comfortable.value(),
            )),
            ..Default::default()
        };
        window.with_text_style(Some(text_style), |window| {
            let mut element = self.editor.update(cx, |editor, _| {
                let mouse_context_menu = editor.mouse_context_menu.as_ref()?;
                let context_menu = mouse_context_menu.context_menu.clone();

                Some(
                    deferred(
                        anchored()
                            .position(position)
                            .child(context_menu)
                            .anchor(Corner::TopLeft)
                            .snap_to_window_with_margin(px(8.)),
                    )
                    .with_priority(1)
                    .into_any(),
                )
            })?;

            element.prepaint_as_root(position, AvailableSpace::min_size(), window, cx);
            Some(element)
        })
    }

    fn layout_hover_popovers(
        &self,
        snapshot: &EditorSnapshot,
        hitbox: &Hitbox,
        text_hitbox: &Hitbox,
        visible_display_row_range: Range<DisplayRow>,
        content_origin: gpui::Point<Pixels>,
        scroll_pixel_position: gpui::Point<Pixels>,
        line_layouts: &[LineWithInvisibles],
        line_height: Pixels,
        em_width: Pixels,
        window: &mut Window,
        cx: &mut App,
    ) {
        struct MeasuredHoverPopover {
            element: AnyElement,
            size: Size<Pixels>,
            horizontal_offset: Pixels,
        }

        let max_size = size(
            (120. * em_width) // Default size
                .min(hitbox.size.width / 2.) // Shrink to half of the editor width
                .max(MIN_POPOVER_CHARACTER_WIDTH * em_width), // Apply minimum width of 20 characters
            (16. * line_height) // Default size
                .min(hitbox.size.height / 2.) // Shrink to half of the editor height
                .max(MIN_POPOVER_LINE_HEIGHT * line_height), // Apply minimum height of 4 lines
        );

        let hover_popovers = self.editor.update(cx, |editor, cx| {
            editor
                .hover_state
                .render(snapshot, visible_display_row_range.clone(), max_size, cx)
        });
        let Some((position, hover_popovers)) = hover_popovers else {
            return;
        };

        // This is safe because we check on layout whether the required row is available
        let hovered_row_layout =
            &line_layouts[position.row().minus(visible_display_row_range.start) as usize];

        // Compute Hovered Point
        let x =
            hovered_row_layout.x_for_index(position.column() as usize) - scroll_pixel_position.x;
        let y = position.row().as_f32() * line_height - scroll_pixel_position.y;
        let hovered_point = content_origin + point(x, y);

        let mut overall_height = Pixels::ZERO;
        let mut measured_hover_popovers = Vec::new();
        for mut hover_popover in hover_popovers {
            let size = hover_popover.layout_as_root(AvailableSpace::min_size(), window, cx);
            let horizontal_offset =
                (text_hitbox.top_right().x - (hovered_point.x + size.width)).min(Pixels::ZERO);

            overall_height += HOVER_POPOVER_GAP + size.height;

            measured_hover_popovers.push(MeasuredHoverPopover {
                element: hover_popover,
                size,
                horizontal_offset,
            });
        }
        overall_height += HOVER_POPOVER_GAP;

        fn draw_occluder(
            width: Pixels,
            origin: gpui::Point<Pixels>,
            window: &mut Window,
            cx: &mut App,
        ) {
            let mut occlusion = div()
                .size_full()
                .occlude()
                .on_mouse_move(|_, _, cx| cx.stop_propagation())
                .into_any_element();
            occlusion.layout_as_root(size(width, HOVER_POPOVER_GAP).into(), window, cx);
            window.defer_draw(occlusion, origin, 2);
        }

        if hovered_point.y > overall_height {
            // There is enough space above. Render popovers above the hovered point
            let mut current_y = hovered_point.y;
            for (position, popover) in measured_hover_popovers.into_iter().with_position() {
                let size = popover.size;
                let popover_origin = point(
                    hovered_point.x + popover.horizontal_offset,
                    current_y - size.height,
                );

                window.defer_draw(popover.element, popover_origin, 2);
                if position != itertools::Position::Last {
                    let origin = point(popover_origin.x, popover_origin.y - HOVER_POPOVER_GAP);
                    draw_occluder(size.width, origin, window, cx);
                }

                current_y = popover_origin.y - HOVER_POPOVER_GAP;
            }
        } else {
            // There is not enough space above. Render popovers below the hovered point
            let mut current_y = hovered_point.y + line_height;
            for (position, popover) in measured_hover_popovers.into_iter().with_position() {
                let size = popover.size;
                let popover_origin = point(hovered_point.x + popover.horizontal_offset, current_y);

                window.defer_draw(popover.element, popover_origin, 2);
                if position != itertools::Position::Last {
                    let origin = point(popover_origin.x, popover_origin.y + size.height);
                    draw_occluder(size.width, origin, window, cx);
                }

                current_y = popover_origin.y + size.height + HOVER_POPOVER_GAP;
            }
        }
    }

    fn layout_diff_hunk_controls(
        &self,
        row_range: Range<DisplayRow>,
        row_infos: &[RowInfo],
        text_hitbox: &Hitbox,
        position_map: &PositionMap,
        newest_cursor_position: Option<DisplayPoint>,
        line_height: Pixels,
        scroll_pixel_position: gpui::Point<Pixels>,
        display_hunks: &[(DisplayDiffHunk, Option<Hitbox>)],
        editor: Entity<Editor>,
        window: &mut Window,
        cx: &mut App,
    ) -> Vec<AnyElement> {
        let render_diff_hunk_controls = editor.read(cx).render_diff_hunk_controls.clone();
        let point_for_position = position_map.point_for_position(window.mouse_position());

        let mut controls = vec![];

        let active_positions = [
            Some(point_for_position.previous_valid),
            newest_cursor_position,
        ];

        for (hunk, _) in display_hunks {
            if let DisplayDiffHunk::Unfolded {
                display_row_range,
                multi_buffer_range,
                status,
                is_created_file,
                ..
            } = &hunk
            {
                if display_row_range.start < row_range.start
                    || display_row_range.start >= row_range.end
                {
                    continue;
                }
                let row_ix = (display_row_range.start - row_range.start).0 as usize;
                if row_infos[row_ix].diff_status.is_none() {
                    continue;
                }
                if row_infos[row_ix]
                    .diff_status
                    .is_some_and(|status| status.is_added())
                    && !status.is_added()
                {
                    continue;
                }
                if active_positions
                    .iter()
                    .any(|p| p.map_or(false, |p| display_row_range.contains(&p.row())))
                {
                    let y = display_row_range.start.as_f32() * line_height
                        + text_hitbox.bounds.top()
                        - scroll_pixel_position.y;

                    let mut element = render_diff_hunk_controls(
                        display_row_range.start.0,
                        status,
                        multi_buffer_range.clone(),
                        *is_created_file,
                        line_height,
                        &editor,
                        window,
                        cx,
                    );
                    let size =
                        element.layout_as_root(size(px(100.0), line_height).into(), window, cx);

                    let x = text_hitbox.bounds.right()
                        - self.style.scrollbar_width
                        - px(10.)
                        - size.width;

                    window.with_absolute_element_offset(gpui::Point::new(x, y), |window| {
                        element.prepaint(window, cx)
                    });
                    controls.push(element);
                }
            }
        }

        controls
    }

    fn layout_signature_help(
        &self,
        hitbox: &Hitbox,
        content_origin: gpui::Point<Pixels>,
        scroll_pixel_position: gpui::Point<Pixels>,
        newest_selection_head: Option<DisplayPoint>,
        start_row: DisplayRow,
        line_layouts: &[LineWithInvisibles],
        line_height: Pixels,
        em_width: Pixels,
        window: &mut Window,
        cx: &mut App,
    ) {
        if !self.editor.focus_handle(cx).is_focused(window) {
            return;
        }
        let Some(newest_selection_head) = newest_selection_head else {
            return;
        };
        let selection_row = newest_selection_head.row();
        if selection_row < start_row {
            return;
        }
        let Some(cursor_row_layout) = line_layouts.get(selection_row.minus(start_row) as usize)
        else {
            return;
        };

        let start_x = cursor_row_layout.x_for_index(newest_selection_head.column() as usize)
            - scroll_pixel_position.x
            + content_origin.x;
        let start_y =
            selection_row.as_f32() * line_height + content_origin.y - scroll_pixel_position.y;

        let max_size = size(
            (120. * em_width) // Default size
                .min(hitbox.size.width / 2.) // Shrink to half of the editor width
                .max(MIN_POPOVER_CHARACTER_WIDTH * em_width), // Apply minimum width of 20 characters
            (16. * line_height) // Default size
                .min(hitbox.size.height / 2.) // Shrink to half of the editor height
                .max(MIN_POPOVER_LINE_HEIGHT * line_height), // Apply minimum height of 4 lines
        );

        let maybe_element = self.editor.update(cx, |editor, cx| {
            if let Some(popover) = editor.signature_help_state.popover_mut() {
                let element = popover.render(max_size, cx);
                Some(element)
            } else {
                None
            }
        });
        if let Some(mut element) = maybe_element {
            let window_size = window.viewport_size();
            let size = element.layout_as_root(Size::<AvailableSpace>::default(), window, cx);
            let mut point = point(start_x, start_y - size.height);

            // Adjusting to ensure the popover does not overflow in the X-axis direction.
            if point.x + size.width >= window_size.width {
                point.x = window_size.width - size.width;
            }

            window.defer_draw(element, point, 1)
        }
    }

    fn paint_background(&self, layout: &EditorLayout, window: &mut Window, cx: &mut App) {
        window.paint_layer(layout.hitbox.bounds, |window| {
            let scroll_top = layout.position_map.snapshot.scroll_position().y;
            let gutter_bg = cx.theme().colors().editor_gutter_background;
            window.paint_quad(fill(layout.gutter_hitbox.bounds, gutter_bg));
            window.paint_quad(fill(
                layout.position_map.text_hitbox.bounds,
                self.style.background,
            ));

            if let EditorMode::Full = layout.mode {
                let mut active_rows = layout.active_rows.iter().peekable();
                while let Some((start_row, contains_non_empty_selection)) = active_rows.next() {
                    let mut end_row = start_row.0;
                    while active_rows
                        .peek()
                        .map_or(false, |(active_row, has_selection)| {
                            active_row.0 == end_row + 1
                                && has_selection.selection == contains_non_empty_selection.selection
                        })
                    {
                        active_rows.next().unwrap();
                        end_row += 1;
                    }

                    if !contains_non_empty_selection.selection {
                        let highlight_h_range =
                            match layout.position_map.snapshot.current_line_highlight {
                                CurrentLineHighlight::Gutter => Some(Range {
                                    start: layout.hitbox.left(),
                                    end: layout.gutter_hitbox.right(),
                                }),
                                CurrentLineHighlight::Line => Some(Range {
                                    start: layout.position_map.text_hitbox.bounds.left(),
                                    end: layout.position_map.text_hitbox.bounds.right(),
                                }),
                                CurrentLineHighlight::All => Some(Range {
                                    start: layout.hitbox.left(),
                                    end: layout.hitbox.right(),
                                }),
                                CurrentLineHighlight::None => None,
                            };
                        if let Some(range) = highlight_h_range {
                            let active_line_bg = cx.theme().colors().editor_active_line_background;
                            let bounds = Bounds {
                                origin: point(
                                    range.start,
                                    layout.hitbox.origin.y
                                        + (start_row.as_f32() - scroll_top)
                                            * layout.position_map.line_height,
                                ),
                                size: size(
                                    range.end - range.start,
                                    layout.position_map.line_height
                                        * (end_row - start_row.0 + 1) as f32,
                                ),
                            };
                            window.paint_quad(fill(bounds, active_line_bg));
                        }
                    }
                }

                let mut paint_highlight = |highlight_row_start: DisplayRow,
                                           highlight_row_end: DisplayRow,
                                           highlight: crate::LineHighlight,
                                           edges| {
                    let origin = point(
                        layout.hitbox.origin.x,
                        layout.hitbox.origin.y
                            + (highlight_row_start.as_f32() - scroll_top)
                                * layout.position_map.line_height,
                    );
                    let size = size(
                        layout.hitbox.size.width,
                        layout.position_map.line_height
                            * highlight_row_end.next_row().minus(highlight_row_start) as f32,
                    );
                    let mut quad = fill(Bounds { origin, size }, highlight.background);
                    if let Some(border_color) = highlight.border {
                        quad.border_color = border_color;
                        quad.border_widths = edges
                    }
                    window.paint_quad(quad);
                };

                let mut current_paint: Option<(LineHighlight, Range<DisplayRow>, Edges<Pixels>)> =
                    None;
                for (&new_row, &new_background) in &layout.highlighted_rows {
                    match &mut current_paint {
                        &mut Some((current_background, ref mut current_range, mut edges)) => {
                            let new_range_started = current_background != new_background
                                || current_range.end.next_row() != new_row;
                            if new_range_started {
                                if current_range.end.next_row() == new_row {
                                    edges.bottom = px(0.);
                                };
                                paint_highlight(
                                    current_range.start,
                                    current_range.end,
                                    current_background,
                                    edges,
                                );
                                let edges = Edges {
                                    top: if current_range.end.next_row() != new_row {
                                        px(1.)
                                    } else {
                                        px(0.)
                                    },
                                    bottom: px(1.),
                                    ..Default::default()
                                };
                                current_paint = Some((new_background, new_row..new_row, edges));
                                continue;
                            } else {
                                current_range.end = current_range.end.next_row();
                            }
                        }
                        None => {
                            let edges = Edges {
                                top: px(1.),
                                bottom: px(1.),
                                ..Default::default()
                            };
                            current_paint = Some((new_background, new_row..new_row, edges))
                        }
                    };
                }
                if let Some((color, range, edges)) = current_paint {
                    paint_highlight(range.start, range.end, color, edges);
                }

                let scroll_left =
                    layout.position_map.snapshot.scroll_position().x * layout.position_map.em_width;

                for (wrap_position, active) in layout.wrap_guides.iter() {
                    let x = (layout.position_map.text_hitbox.origin.x
                        + *wrap_position
                        + layout.position_map.em_width / 2.)
                        - scroll_left;

                    let show_scrollbars = layout
                        .scrollbars_layout
                        .as_ref()
                        .map_or(false, |layout| layout.visible);

                    if x < layout.position_map.text_hitbox.origin.x
                        || (show_scrollbars && x > self.scrollbar_left(&layout.hitbox.bounds))
                    {
                        continue;
                    }

                    let color = if *active {
                        cx.theme().colors().editor_active_wrap_guide
                    } else {
                        cx.theme().colors().editor_wrap_guide
                    };
                    window.paint_quad(fill(
                        Bounds {
                            origin: point(x, layout.position_map.text_hitbox.origin.y),
                            size: size(px(1.), layout.position_map.text_hitbox.size.height),
                        },
                        color,
                    ));
                }
            }
        })
    }

    fn paint_indent_guides(
        &mut self,
        layout: &mut EditorLayout,
        window: &mut Window,
        cx: &mut App,
    ) {
        let Some(indent_guides) = &layout.indent_guides else {
            return;
        };

        let faded_color = |color: Hsla, alpha: f32| {
            let mut faded = color;
            faded.a = alpha;
            faded
        };

        for indent_guide in indent_guides {
            let indent_accent_colors = cx.theme().accents().color_for_index(indent_guide.depth);
            let settings = indent_guide.settings;

            // TODO fixed for now, expose them through themes later
            const INDENT_AWARE_ALPHA: f32 = 0.2;
            const INDENT_AWARE_ACTIVE_ALPHA: f32 = 0.4;
            const INDENT_AWARE_BACKGROUND_ALPHA: f32 = 0.1;
            const INDENT_AWARE_BACKGROUND_ACTIVE_ALPHA: f32 = 0.2;

            let line_color = match (settings.coloring, indent_guide.active) {
                (IndentGuideColoring::Disabled, _) => None,
                (IndentGuideColoring::Fixed, false) => {
                    Some(cx.theme().colors().editor_indent_guide)
                }
                (IndentGuideColoring::Fixed, true) => {
                    Some(cx.theme().colors().editor_indent_guide_active)
                }
                (IndentGuideColoring::IndentAware, false) => {
                    Some(faded_color(indent_accent_colors, INDENT_AWARE_ALPHA))
                }
                (IndentGuideColoring::IndentAware, true) => {
                    Some(faded_color(indent_accent_colors, INDENT_AWARE_ACTIVE_ALPHA))
                }
            };

            let background_color = match (settings.background_coloring, indent_guide.active) {
                (IndentGuideBackgroundColoring::Disabled, _) => None,
                (IndentGuideBackgroundColoring::IndentAware, false) => Some(faded_color(
                    indent_accent_colors,
                    INDENT_AWARE_BACKGROUND_ALPHA,
                )),
                (IndentGuideBackgroundColoring::IndentAware, true) => Some(faded_color(
                    indent_accent_colors,
                    INDENT_AWARE_BACKGROUND_ACTIVE_ALPHA,
                )),
            };

            let requested_line_width = if indent_guide.active {
                settings.active_line_width
            } else {
                settings.line_width
            }
            .clamp(1, 10);
            let mut line_indicator_width = 0.;
            if let Some(color) = line_color {
                window.paint_quad(fill(
                    Bounds {
                        origin: indent_guide.origin,
                        size: size(px(requested_line_width as f32), indent_guide.length),
                    },
                    color,
                ));
                line_indicator_width = requested_line_width as f32;
            }

            if let Some(color) = background_color {
                let width = indent_guide.single_indent_width - px(line_indicator_width);
                window.paint_quad(fill(
                    Bounds {
                        origin: point(
                            indent_guide.origin.x + px(line_indicator_width),
                            indent_guide.origin.y,
                        ),
                        size: size(width, indent_guide.length),
                    },
                    color,
                ));
            }
        }
    }

    fn paint_line_numbers(&mut self, layout: &mut EditorLayout, window: &mut Window, cx: &mut App) {
        let is_singleton = self.editor.read(cx).is_singleton(cx);

        let line_height = layout.position_map.line_height;
        window.set_cursor_style(CursorStyle::Arrow, Some(&layout.gutter_hitbox));

        for LineNumberLayout {
            shaped_line,
            hitbox,
        } in layout.line_numbers.values()
        {
            let Some(hitbox) = hitbox else {
                continue;
            };

            let Some(()) = (if !is_singleton && hitbox.is_hovered(window) {
                let color = cx.theme().colors().editor_hover_line_number;

                let Some(line) = self
                    .shape_line_number(shaped_line.text.clone(), color, window)
                    .log_err()
                else {
                    continue;
                };

                line.paint(hitbox.origin, line_height, window, cx).log_err()
            } else {
                shaped_line
                    .paint(hitbox.origin, line_height, window, cx)
                    .log_err()
            }) else {
                continue;
            };

            // In singleton buffers, we select corresponding lines on the line number click, so use | -like cursor.
            // In multi buffers, we open file at the line number clicked, so use a pointing hand cursor.
            if is_singleton {
                window.set_cursor_style(CursorStyle::IBeam, Some(&hitbox));
            } else {
                window.set_cursor_style(CursorStyle::PointingHand, Some(&hitbox));
            }
        }
    }

    fn paint_gutter_diff_hunks(layout: &mut EditorLayout, window: &mut Window, cx: &mut App) {
        if layout.display_hunks.is_empty() {
            return;
        }

        let line_height = layout.position_map.line_height;
        window.paint_layer(layout.gutter_hitbox.bounds, |window| {
            for (hunk, hitbox) in &layout.display_hunks {
                let hunk_to_paint = match hunk {
                    DisplayDiffHunk::Folded { .. } => {
                        let hunk_bounds = Self::diff_hunk_bounds(
                            &layout.position_map.snapshot,
                            line_height,
                            layout.gutter_hitbox.bounds,
                            &hunk,
                        );
                        Some((
                            hunk_bounds,
                            cx.theme().colors().version_control_modified,
                            Corners::all(px(0.)),
                            DiffHunkStatus::modified_none(),
                        ))
                    }
                    DisplayDiffHunk::Unfolded {
                        status,
                        display_row_range,
                        ..
                    } => hitbox.as_ref().map(|hunk_hitbox| match status.kind {
                        DiffHunkStatusKind::Added => (
                            hunk_hitbox.bounds,
                            cx.theme().colors().version_control_added,
                            Corners::all(px(0.)),
                            *status,
                        ),
                        DiffHunkStatusKind::Modified => (
                            hunk_hitbox.bounds,
                            cx.theme().colors().version_control_modified,
                            Corners::all(px(0.)),
                            *status,
                        ),
                        DiffHunkStatusKind::Deleted if !display_row_range.is_empty() => (
                            hunk_hitbox.bounds,
                            cx.theme().colors().version_control_deleted,
                            Corners::all(px(0.)),
                            *status,
                        ),
                        DiffHunkStatusKind::Deleted => (
                            Bounds::new(
                                point(
                                    hunk_hitbox.origin.x - hunk_hitbox.size.width,
                                    hunk_hitbox.origin.y,
                                ),
                                size(hunk_hitbox.size.width * 2., hunk_hitbox.size.height),
                            ),
                            cx.theme().colors().version_control_deleted,
                            Corners::all(1. * line_height),
                            *status,
                        ),
                    }),
                };

                if let Some((hunk_bounds, background_color, corner_radii, status)) = hunk_to_paint {
                    // Flatten the background color with the editor color to prevent
                    // elements below transparent hunks from showing through
                    let flattened_background_color = cx
                        .theme()
                        .colors()
                        .editor_background
                        .blend(background_color);

                    if !Self::diff_hunk_hollow(status, cx) {
                        window.paint_quad(quad(
                            hunk_bounds,
                            corner_radii,
                            flattened_background_color,
                            Edges::default(),
                            transparent_black(),
                            BorderStyle::default(),
                        ));
                    } else {
                        let flattened_unstaged_background_color = cx
                            .theme()
                            .colors()
                            .editor_background
                            .blend(background_color.opacity(0.3));

                        window.paint_quad(quad(
                            hunk_bounds,
                            corner_radii,
                            flattened_unstaged_background_color,
                            Edges::all(Pixels(1.0)),
                            flattened_background_color,
                            BorderStyle::Solid,
                        ));
                    }
                }
            }
        });
    }

    fn gutter_strip_width(line_height: Pixels) -> Pixels {
        (0.275 * line_height).floor()
    }

    fn diff_hunk_bounds(
        snapshot: &EditorSnapshot,
        line_height: Pixels,
        gutter_bounds: Bounds<Pixels>,
        hunk: &DisplayDiffHunk,
    ) -> Bounds<Pixels> {
        let scroll_position = snapshot.scroll_position();
        let scroll_top = scroll_position.y * line_height;
        let gutter_strip_width = Self::gutter_strip_width(line_height);

        match hunk {
            DisplayDiffHunk::Folded { display_row, .. } => {
                let start_y = display_row.as_f32() * line_height - scroll_top;
                let end_y = start_y + line_height;
                let highlight_origin = gutter_bounds.origin + point(px(0.), start_y);
                let highlight_size = size(gutter_strip_width, end_y - start_y);
                Bounds::new(highlight_origin, highlight_size)
            }
            DisplayDiffHunk::Unfolded {
                display_row_range,
                status,
                ..
            } => {
                if status.is_deleted() && display_row_range.is_empty() {
                    let row = display_row_range.start;

                    let offset = line_height / 2.;
                    let start_y = row.as_f32() * line_height - offset - scroll_top;
                    let end_y = start_y + line_height;

                    let width = (0.35 * line_height).floor();
                    let highlight_origin = gutter_bounds.origin + point(px(0.), start_y);
                    let highlight_size = size(width, end_y - start_y);
                    Bounds::new(highlight_origin, highlight_size)
                } else {
                    let start_row = display_row_range.start;
                    let end_row = display_row_range.end;
                    // If we're in a multibuffer, row range span might include an
                    // excerpt header, so if we were to draw the marker straight away,
                    // the hunk might include the rows of that header.
                    // Making the range inclusive doesn't quite cut it, as we rely on the exclusivity for the soft wrap.
                    // Instead, we simply check whether the range we're dealing with includes
                    // any excerpt headers and if so, we stop painting the diff hunk on the first row of that header.
                    let end_row_in_current_excerpt = snapshot
                        .blocks_in_range(start_row..end_row)
                        .find_map(|(start_row, block)| {
                            if matches!(block, Block::ExcerptBoundary { .. }) {
                                Some(start_row)
                            } else {
                                None
                            }
                        })
                        .unwrap_or(end_row);

                    let start_y = start_row.as_f32() * line_height - scroll_top;
                    let end_y = end_row_in_current_excerpt.as_f32() * line_height - scroll_top;

                    let highlight_origin = gutter_bounds.origin + point(px(0.), start_y);
                    let highlight_size = size(gutter_strip_width, end_y - start_y);
                    Bounds::new(highlight_origin, highlight_size)
                }
            }
        }
    }

    fn paint_gutter_indicators(
        &self,
        layout: &mut EditorLayout,
        window: &mut Window,
        cx: &mut App,
    ) {
        window.paint_layer(layout.gutter_hitbox.bounds, |window| {
            window.with_element_namespace("crease_toggles", |window| {
                for crease_toggle in layout.crease_toggles.iter_mut().flatten() {
                    crease_toggle.paint(window, cx);
                }
            });

            window.with_element_namespace("expand_toggles", |window| {
                for (expand_toggle, _) in layout.expand_toggles.iter_mut().flatten() {
                    expand_toggle.paint(window, cx);
                }
            });

            for breakpoint in layout.breakpoints.iter_mut() {
                breakpoint.paint(window, cx);
            }

            for test_indicator in layout.test_indicators.iter_mut() {
                test_indicator.paint(window, cx);
            }

            if let Some(indicator) = layout.code_actions_indicator.as_mut() {
                indicator.paint(window, cx);
            }
        });
    }

    fn paint_gutter_highlights(
        &self,
        layout: &mut EditorLayout,
        window: &mut Window,
        cx: &mut App,
    ) {
        for (_, hunk_hitbox) in &layout.display_hunks {
            if let Some(hunk_hitbox) = hunk_hitbox {
                if !self
                    .editor
                    .read(cx)
                    .buffer()
                    .read(cx)
                    .all_diff_hunks_expanded()
                {
                    window.set_cursor_style(CursorStyle::PointingHand, Some(hunk_hitbox));
                }
            }
        }

        let show_git_gutter = layout
            .position_map
            .snapshot
            .show_git_diff_gutter
            .unwrap_or_else(|| {
                matches!(
                    ProjectSettings::get_global(cx).git.git_gutter,
                    Some(GitGutterSetting::TrackedFiles)
                )
            });
        if show_git_gutter {
            Self::paint_gutter_diff_hunks(layout, window, cx)
        }

        let highlight_width = 0.275 * layout.position_map.line_height;
        let highlight_corner_radii = Corners::all(0.05 * layout.position_map.line_height);
        window.paint_layer(layout.gutter_hitbox.bounds, |window| {
            for (range, color) in &layout.highlighted_gutter_ranges {
                let start_row = if range.start.row() < layout.visible_display_row_range.start {
                    layout.visible_display_row_range.start - DisplayRow(1)
                } else {
                    range.start.row()
                };
                let end_row = if range.end.row() > layout.visible_display_row_range.end {
                    layout.visible_display_row_range.end + DisplayRow(1)
                } else {
                    range.end.row()
                };

                let start_y = layout.gutter_hitbox.top()
                    + start_row.0 as f32 * layout.position_map.line_height
                    - layout.position_map.scroll_pixel_position.y;
                let end_y = layout.gutter_hitbox.top()
                    + (end_row.0 + 1) as f32 * layout.position_map.line_height
                    - layout.position_map.scroll_pixel_position.y;
                let bounds = Bounds::from_corners(
                    point(layout.gutter_hitbox.left(), start_y),
                    point(layout.gutter_hitbox.left() + highlight_width, end_y),
                );
                window.paint_quad(fill(bounds, *color).corner_radii(highlight_corner_radii));
            }
        });
    }

    fn paint_blamed_display_rows(
        &self,
        layout: &mut EditorLayout,
        window: &mut Window,
        cx: &mut App,
    ) {
        let Some(blamed_display_rows) = layout.blamed_display_rows.take() else {
            return;
        };

        window.paint_layer(layout.gutter_hitbox.bounds, |window| {
            for mut blame_element in blamed_display_rows.into_iter() {
                blame_element.paint(window, cx);
            }
        })
    }

    fn paint_text(&mut self, layout: &mut EditorLayout, window: &mut Window, cx: &mut App) {
        window.with_content_mask(
            Some(ContentMask {
                bounds: layout.position_map.text_hitbox.bounds,
            }),
            |window| {
                let editor = self.editor.read(cx);
                if editor.mouse_cursor_hidden {
                    window.set_cursor_style(CursorStyle::None, None);
                } else if editor
                    .hovered_link_state
                    .as_ref()
                    .is_some_and(|hovered_link_state| !hovered_link_state.links.is_empty())
                {
                    window.set_cursor_style(
                        CursorStyle::PointingHand,
                        Some(&layout.position_map.text_hitbox),
                    );
                } else {
                    window.set_cursor_style(
                        CursorStyle::IBeam,
                        Some(&layout.position_map.text_hitbox),
                    );
                };

                self.paint_lines_background(layout, window, cx);
                let invisible_display_ranges = self.paint_highlights(layout, window);
                self.paint_lines(&invisible_display_ranges, layout, window, cx);
                self.paint_redactions(layout, window);
                self.paint_cursors(layout, window, cx);
                self.paint_inline_diagnostics(layout, window, cx);
                self.paint_inline_blame(layout, window, cx);
                self.paint_diff_hunk_controls(layout, window, cx);
                window.with_element_namespace("crease_trailers", |window| {
                    for trailer in layout.crease_trailers.iter_mut().flatten() {
                        trailer.element.paint(window, cx);
                    }
                });
            },
        )
    }

    fn paint_highlights(
        &mut self,
        layout: &mut EditorLayout,
        window: &mut Window,
    ) -> SmallVec<[Range<DisplayPoint>; 32]> {
        window.paint_layer(layout.position_map.text_hitbox.bounds, |window| {
            let mut invisible_display_ranges = SmallVec::<[Range<DisplayPoint>; 32]>::new();
            let line_end_overshoot = 0.15 * layout.position_map.line_height;
            for (range, color) in &layout.highlighted_ranges {
                self.paint_highlighted_range(
                    range.clone(),
                    *color,
                    Pixels::ZERO,
                    line_end_overshoot,
                    layout,
                    window,
                );
            }

            let corner_radius = 0.15 * layout.position_map.line_height;

            for (player_color, selections) in &layout.selections {
                for selection in selections.iter() {
                    self.paint_highlighted_range(
                        selection.range.clone(),
                        player_color.selection,
                        corner_radius,
                        corner_radius * 2.,
                        layout,
                        window,
                    );

                    if selection.is_local && !selection.range.is_empty() {
                        invisible_display_ranges.push(selection.range.clone());
                    }
                }
            }
            invisible_display_ranges
        })
    }

    fn paint_lines(
        &mut self,
        invisible_display_ranges: &[Range<DisplayPoint>],
        layout: &mut EditorLayout,
        window: &mut Window,
        cx: &mut App,
    ) {
        let whitespace_setting = self
            .editor
            .read(cx)
            .buffer
            .read(cx)
            .language_settings(cx)
            .show_whitespaces;

        for (ix, line_with_invisibles) in layout.position_map.line_layouts.iter().enumerate() {
            let row = DisplayRow(layout.visible_display_row_range.start.0 + ix as u32);
            line_with_invisibles.draw(
                layout,
                row,
                layout.content_origin,
                whitespace_setting,
                invisible_display_ranges,
                window,
                cx,
            )
        }

        for line_element in &mut layout.line_elements {
            line_element.paint(window, cx);
        }
    }

    fn paint_lines_background(
        &mut self,
        layout: &mut EditorLayout,
        window: &mut Window,
        cx: &mut App,
    ) {
        for (ix, line_with_invisibles) in layout.position_map.line_layouts.iter().enumerate() {
            let row = DisplayRow(layout.visible_display_row_range.start.0 + ix as u32);
            line_with_invisibles.draw_background(layout, row, layout.content_origin, window, cx);
        }
    }

    fn paint_redactions(&mut self, layout: &EditorLayout, window: &mut Window) {
        if layout.redacted_ranges.is_empty() {
            return;
        }

        let line_end_overshoot = layout.line_end_overshoot();

        // A softer than perfect black
        let redaction_color = gpui::rgb(0x0e1111);

        window.paint_layer(layout.position_map.text_hitbox.bounds, |window| {
            for range in layout.redacted_ranges.iter() {
                self.paint_highlighted_range(
                    range.clone(),
                    redaction_color.into(),
                    Pixels::ZERO,
                    line_end_overshoot,
                    layout,
                    window,
                );
            }
        });
    }

    fn paint_cursors(&mut self, layout: &mut EditorLayout, window: &mut Window, cx: &mut App) {
        for cursor in &mut layout.visible_cursors {
            cursor.paint(layout.content_origin, window, cx);
        }
    }

    fn paint_scrollbars(&mut self, layout: &mut EditorLayout, window: &mut Window, cx: &mut App) {
        let Some(scrollbars_layout) = &layout.scrollbars_layout else {
            return;
        };

        for (scrollbar_layout, axis) in scrollbars_layout.iter_scrollbars() {
            let hitbox = &scrollbar_layout.hitbox;
            let thumb_bounds = scrollbar_layout.thumb_bounds();

            if scrollbars_layout.visible {
                let scrollbar_edges = match axis {
                    ScrollbarAxis::Horizontal => Edges {
                        top: Pixels::ZERO,
                        right: Pixels::ZERO,
                        bottom: Pixels::ZERO,
                        left: Pixels::ZERO,
                    },
                    ScrollbarAxis::Vertical => Edges {
                        top: Pixels::ZERO,
                        right: Pixels::ZERO,
                        bottom: Pixels::ZERO,
                        left: ScrollbarLayout::BORDER_WIDTH,
                    },
                };

                window.paint_layer(hitbox.bounds, |window| {
                    window.paint_quad(quad(
                        hitbox.bounds,
                        Corners::default(),
                        cx.theme().colors().scrollbar_track_background,
                        scrollbar_edges,
                        cx.theme().colors().scrollbar_track_border,
                        BorderStyle::Solid,
                    ));

                    if axis == ScrollbarAxis::Vertical {
                        let fast_markers =
                            self.collect_fast_scrollbar_markers(layout, &scrollbar_layout, cx);
                        // Refresh slow scrollbar markers in the background. Below, we
                        // paint whatever markers have already been computed.
                        self.refresh_slow_scrollbar_markers(layout, &scrollbar_layout, window, cx);

                        let markers = self.editor.read(cx).scrollbar_marker_state.markers.clone();
                        for marker in markers.iter().chain(&fast_markers) {
                            let mut marker = marker.clone();
                            marker.bounds.origin += hitbox.origin;
                            window.paint_quad(marker);
                        }
                    }

                    window.paint_quad(quad(
                        thumb_bounds,
                        Corners::default(),
                        cx.theme().colors().scrollbar_thumb_background,
                        scrollbar_edges,
                        cx.theme().colors().scrollbar_thumb_border,
                        BorderStyle::Solid,
                    ));
                })
            }
            window.set_cursor_style(CursorStyle::Arrow, Some(&hitbox));
        }

        window.on_mouse_event({
            let editor = self.editor.clone();
            let scrollbars_layout = scrollbars_layout.clone();

            let mut mouse_position = window.mouse_position();
            move |event: &MouseMoveEvent, phase, window, cx| {
                if phase == DispatchPhase::Capture {
                    return;
                }

                editor.update(cx, |editor, cx| {
                    if let Some((scrollbar_layout, axis)) = event
                        .pressed_button
                        .filter(|button| *button == MouseButton::Left)
                        .and(editor.scroll_manager.dragging_scrollbar_axis())
                        .and_then(|axis| {
                            scrollbars_layout
                                .iter_scrollbars()
                                .find(|(_, a)| *a == axis)
                        })
                    {
                        let ScrollbarLayout {
                            hitbox,
                            text_unit_size,
                            ..
                        } = scrollbar_layout;

                        let old_position = mouse_position.along(axis);
                        let new_position = event.position.along(axis);
                        if (hitbox.origin.along(axis)..hitbox.bottom_right().along(axis))
                            .contains(&old_position)
                        {
                            let position = editor.scroll_position(cx).apply_along(axis, |p| {
                                (p + (new_position - old_position) / *text_unit_size).max(0.)
                            });
                            editor.set_scroll_position(position, window, cx);
                        }
                        cx.stop_propagation();
                    } else {
                        editor.scroll_manager.reset_scrollbar_dragging_state(cx);
                    }

                    if scrollbars_layout.get_hovered_axis(window).is_some() {
                        editor.scroll_manager.show_scrollbars(window, cx);
                    }

                    mouse_position = event.position;
                })
            }
        });

        if self.editor.read(cx).scroll_manager.any_scrollbar_dragged() {
            window.on_mouse_event({
                let editor = self.editor.clone();
                move |_: &MouseUpEvent, phase, _, cx| {
                    if phase == DispatchPhase::Capture {
                        return;
                    }

                    editor.update(cx, |editor, cx| {
                        editor.scroll_manager.reset_scrollbar_dragging_state(cx);
                        cx.stop_propagation();
                    });
                }
            });
        } else {
            window.on_mouse_event({
                let editor = self.editor.clone();
                let scrollbars_layout = scrollbars_layout.clone();

                move |event: &MouseDownEvent, phase, window, cx| {
                    if phase == DispatchPhase::Capture {
                        return;
                    }
                    let Some((scrollbar_layout, axis)) = scrollbars_layout.get_hovered_axis(window)
                    else {
                        return;
                    };

                    let ScrollbarLayout {
                        hitbox,
                        visible_range,
                        text_unit_size,
                        ..
                    } = scrollbar_layout;

                    let thumb_bounds = scrollbar_layout.thumb_bounds();

                    editor.update(cx, |editor, cx| {
                        editor.scroll_manager.set_dragged_scrollbar_axis(axis, cx);

                        let event_position = event.position.along(axis);

                        if event_position < thumb_bounds.origin.along(axis)
                            || thumb_bounds.bottom_right().along(axis) < event_position
                        {
                            let center_position = ((event_position - hitbox.origin.along(axis))
                                / *text_unit_size)
                                .round() as u32;
                            let start_position = center_position.saturating_sub(
                                (visible_range.end - visible_range.start) as u32 / 2,
                            );

                            let position = editor
                                .scroll_position(cx)
                                .apply_along(axis, |_| start_position as f32);

                            editor.set_scroll_position(position, window, cx);
                        } else {
                            editor.scroll_manager.show_scrollbars(window, cx);
                        }

                        cx.stop_propagation();
                    });
                }
            });
        }
    }

    fn collect_fast_scrollbar_markers(
        &self,
        layout: &EditorLayout,
        scrollbar_layout: &ScrollbarLayout,
        cx: &mut App,
    ) -> Vec<PaintQuad> {
        const LIMIT: usize = 100;
        if !EditorSettings::get_global(cx).scrollbar.cursors || layout.cursors.len() > LIMIT {
            return vec![];
        }
        let cursor_ranges = layout
            .cursors
            .iter()
            .map(|(point, color)| ColoredRange {
                start: point.row(),
                end: point.row(),
                color: *color,
            })
            .collect_vec();
        scrollbar_layout.marker_quads_for_ranges(cursor_ranges, None)
    }

    fn refresh_slow_scrollbar_markers(
        &self,
        layout: &EditorLayout,
        scrollbar_layout: &ScrollbarLayout,
        window: &mut Window,
        cx: &mut App,
    ) {
        self.editor.update(cx, |editor, cx| {
            if !editor.is_singleton(cx)
                || !editor
                    .scrollbar_marker_state
                    .should_refresh(scrollbar_layout.hitbox.size)
            {
                return;
            }

            let scrollbar_layout = scrollbar_layout.clone();
            let background_highlights = editor.background_highlights.clone();
            let snapshot = layout.position_map.snapshot.clone();
            let theme = cx.theme().clone();
            let scrollbar_settings = EditorSettings::get_global(cx).scrollbar;

            editor.scrollbar_marker_state.dirty = false;
            editor.scrollbar_marker_state.pending_refresh =
                Some(cx.spawn_in(window, async move |editor, cx| {
                    let scrollbar_size = scrollbar_layout.hitbox.size;
                    let scrollbar_markers = cx
                        .background_spawn(async move {
                            let max_point = snapshot.display_snapshot.buffer_snapshot.max_point();
                            let mut marker_quads = Vec::new();
                            if scrollbar_settings.git_diff {
                                let marker_row_ranges =
                                    snapshot.buffer_snapshot.diff_hunks().map(|hunk| {
                                        let start_display_row =
                                            MultiBufferPoint::new(hunk.row_range.start.0, 0)
                                                .to_display_point(&snapshot.display_snapshot)
                                                .row();
                                        let mut end_display_row =
                                            MultiBufferPoint::new(hunk.row_range.end.0, 0)
                                                .to_display_point(&snapshot.display_snapshot)
                                                .row();
                                        if end_display_row != start_display_row {
                                            end_display_row.0 -= 1;
                                        }
                                        let color = match &hunk.status().kind {
                                            DiffHunkStatusKind::Added => {
                                                theme.colors().version_control_added
                                            }
                                            DiffHunkStatusKind::Modified => {
                                                theme.colors().version_control_modified
                                            }
                                            DiffHunkStatusKind::Deleted => {
                                                theme.colors().version_control_deleted
                                            }
                                        };
                                        ColoredRange {
                                            start: start_display_row,
                                            end: end_display_row,
                                            color,
                                        }
                                    });

                                marker_quads.extend(
                                    scrollbar_layout
                                        .marker_quads_for_ranges(marker_row_ranges, Some(0)),
                                );
                            }

                            for (background_highlight_id, (_, background_ranges)) in
                                background_highlights.iter()
                            {
                                let is_search_highlights = *background_highlight_id
                                    == TypeId::of::<BufferSearchHighlights>();
                                let is_text_highlights = *background_highlight_id
                                    == TypeId::of::<SelectedTextHighlight>();
                                let is_symbol_occurrences = *background_highlight_id
                                    == TypeId::of::<DocumentHighlightRead>()
                                    || *background_highlight_id
                                        == TypeId::of::<DocumentHighlightWrite>();
                                if (is_search_highlights && scrollbar_settings.search_results)
                                    || (is_text_highlights && scrollbar_settings.selected_text)
                                    || (is_symbol_occurrences && scrollbar_settings.selected_symbol)
                                {
                                    let mut color = theme.status().info;
                                    if is_symbol_occurrences {
                                        color.fade_out(0.5);
                                    }
                                    let marker_row_ranges = background_ranges.iter().map(|range| {
                                        let display_start = range
                                            .start
                                            .to_display_point(&snapshot.display_snapshot);
                                        let display_end =
                                            range.end.to_display_point(&snapshot.display_snapshot);
                                        ColoredRange {
                                            start: display_start.row(),
                                            end: display_end.row(),
                                            color,
                                        }
                                    });
                                    marker_quads.extend(
                                        scrollbar_layout
                                            .marker_quads_for_ranges(marker_row_ranges, Some(1)),
                                    );
                                }
                            }

                            if scrollbar_settings.diagnostics != ScrollbarDiagnostics::None {
                                let diagnostics = snapshot
                                    .buffer_snapshot
                                    .diagnostics_in_range::<Point>(Point::zero()..max_point)
                                    // Don't show diagnostics the user doesn't care about
                                    .filter(|diagnostic| {
                                        match (
                                            scrollbar_settings.diagnostics,
                                            diagnostic.diagnostic.severity,
                                        ) {
                                            (ScrollbarDiagnostics::All, _) => true,
                                            (
                                                ScrollbarDiagnostics::Error,
                                                DiagnosticSeverity::ERROR,
                                            ) => true,
                                            (
                                                ScrollbarDiagnostics::Warning,
                                                DiagnosticSeverity::ERROR
                                                | DiagnosticSeverity::WARNING,
                                            ) => true,
                                            (
                                                ScrollbarDiagnostics::Information,
                                                DiagnosticSeverity::ERROR
                                                | DiagnosticSeverity::WARNING
                                                | DiagnosticSeverity::INFORMATION,
                                            ) => true,
                                            (_, _) => false,
                                        }
                                    })
                                    // We want to sort by severity, in order to paint the most severe diagnostics last.
                                    .sorted_by_key(|diagnostic| {
                                        std::cmp::Reverse(diagnostic.diagnostic.severity)
                                    });

                                let marker_row_ranges = diagnostics.into_iter().map(|diagnostic| {
                                    let start_display = diagnostic
                                        .range
                                        .start
                                        .to_display_point(&snapshot.display_snapshot);
                                    let end_display = diagnostic
                                        .range
                                        .end
                                        .to_display_point(&snapshot.display_snapshot);
                                    let color = match diagnostic.diagnostic.severity {
                                        DiagnosticSeverity::ERROR => theme.status().error,
                                        DiagnosticSeverity::WARNING => theme.status().warning,
                                        DiagnosticSeverity::INFORMATION => theme.status().info,
                                        _ => theme.status().hint,
                                    };
                                    ColoredRange {
                                        start: start_display.row(),
                                        end: end_display.row(),
                                        color,
                                    }
                                });
                                marker_quads.extend(
                                    scrollbar_layout
                                        .marker_quads_for_ranges(marker_row_ranges, Some(2)),
                                );
                            }

                            Arc::from(marker_quads)
                        })
                        .await;

                    editor.update(cx, |editor, cx| {
                        editor.scrollbar_marker_state.markers = scrollbar_markers;
                        editor.scrollbar_marker_state.scrollbar_size = scrollbar_size;
                        editor.scrollbar_marker_state.pending_refresh = None;
                        cx.notify();
                    })?;

                    Ok(())
                }));
        });
    }

    fn paint_highlighted_range(
        &self,
        range: Range<DisplayPoint>,
        color: Hsla,
        corner_radius: Pixels,
        line_end_overshoot: Pixels,
        layout: &EditorLayout,
        window: &mut Window,
    ) {
        let start_row = layout.visible_display_row_range.start;
        let end_row = layout.visible_display_row_range.end;
        if range.start != range.end {
            let row_range = if range.end.column() == 0 {
                cmp::max(range.start.row(), start_row)..cmp::min(range.end.row(), end_row)
            } else {
                cmp::max(range.start.row(), start_row)
                    ..cmp::min(range.end.row().next_row(), end_row)
            };

            let highlighted_range = HighlightedRange {
                color,
                line_height: layout.position_map.line_height,
                corner_radius,
                start_y: layout.content_origin.y
                    + row_range.start.as_f32() * layout.position_map.line_height
                    - layout.position_map.scroll_pixel_position.y,
                lines: row_range
                    .iter_rows()
                    .map(|row| {
                        let line_layout =
                            &layout.position_map.line_layouts[row.minus(start_row) as usize];
                        HighlightedRangeLine {
                            start_x: if row == range.start.row() {
                                layout.content_origin.x
                                    + line_layout.x_for_index(range.start.column() as usize)
                                    - layout.position_map.scroll_pixel_position.x
                            } else {
                                layout.content_origin.x
                                    - layout.position_map.scroll_pixel_position.x
                            },
                            end_x: if row == range.end.row() {
                                layout.content_origin.x
                                    + line_layout.x_for_index(range.end.column() as usize)
                                    - layout.position_map.scroll_pixel_position.x
                            } else {
                                layout.content_origin.x + line_layout.width + line_end_overshoot
                                    - layout.position_map.scroll_pixel_position.x
                            },
                        }
                    })
                    .collect(),
            };

            highlighted_range.paint(layout.position_map.text_hitbox.bounds, window);
        }
    }

    fn paint_inline_diagnostics(
        &mut self,
        layout: &mut EditorLayout,
        window: &mut Window,
        cx: &mut App,
    ) {
        for mut inline_diagnostic in layout.inline_diagnostics.drain() {
            inline_diagnostic.1.paint(window, cx);
        }
    }

    fn paint_inline_blame(&mut self, layout: &mut EditorLayout, window: &mut Window, cx: &mut App) {
        if let Some(mut inline_blame) = layout.inline_blame.take() {
            window.paint_layer(layout.position_map.text_hitbox.bounds, |window| {
                inline_blame.paint(window, cx);
            })
        }
    }

    fn paint_diff_hunk_controls(
        &mut self,
        layout: &mut EditorLayout,
        window: &mut Window,
        cx: &mut App,
    ) {
        for mut diff_hunk_control in layout.diff_hunk_controls.drain(..) {
            diff_hunk_control.paint(window, cx);
        }
    }

    fn paint_blocks(&mut self, layout: &mut EditorLayout, window: &mut Window, cx: &mut App) {
        for mut block in layout.blocks.drain(..) {
            block.element.paint(window, cx);
        }
    }

    fn paint_inline_completion_popover(
        &mut self,
        layout: &mut EditorLayout,
        window: &mut Window,
        cx: &mut App,
    ) {
        if let Some(inline_completion_popover) = layout.inline_completion_popover.as_mut() {
            inline_completion_popover.paint(window, cx);
        }
    }

    fn paint_mouse_context_menu(
        &mut self,
        layout: &mut EditorLayout,
        window: &mut Window,
        cx: &mut App,
    ) {
        if let Some(mouse_context_menu) = layout.mouse_context_menu.as_mut() {
            mouse_context_menu.paint(window, cx);
        }
    }

    fn paint_scroll_wheel_listener(
        &mut self,
        layout: &EditorLayout,
        window: &mut Window,
        cx: &mut App,
    ) {
        window.on_mouse_event({
            let position_map = layout.position_map.clone();
            let editor = self.editor.clone();
            let hitbox = layout.hitbox.clone();
            let mut delta = ScrollDelta::default();

            // Set a minimum scroll_sensitivity of 0.01 to make sure the user doesn't
            // accidentally turn off their scrolling.
            let scroll_sensitivity = EditorSettings::get_global(cx).scroll_sensitivity.max(0.01);

            move |event: &ScrollWheelEvent, phase, window, cx| {
                if phase == DispatchPhase::Bubble && hitbox.is_hovered(window) {
                    delta = delta.coalesce(event.delta);
                    editor.update(cx, |editor, cx| {
                        let position_map: &PositionMap = &position_map;

                        let line_height = position_map.line_height;
                        let max_glyph_width = position_map.em_width;
                        let (delta, axis) = match delta {
                            gpui::ScrollDelta::Pixels(mut pixels) => {
                                //Trackpad
                                let axis = position_map.snapshot.ongoing_scroll.filter(&mut pixels);
                                (pixels, axis)
                            }

                            gpui::ScrollDelta::Lines(lines) => {
                                //Not trackpad
                                let pixels =
                                    point(lines.x * max_glyph_width, lines.y * line_height);
                                (pixels, None)
                            }
                        };

                        let current_scroll_position = position_map.snapshot.scroll_position();
                        let x = (current_scroll_position.x * max_glyph_width
                            - (delta.x * scroll_sensitivity))
                            / max_glyph_width;
                        let y = (current_scroll_position.y * line_height
                            - (delta.y * scroll_sensitivity))
                            / line_height;
                        let mut scroll_position =
                            point(x, y).clamp(&point(0., 0.), &position_map.scroll_max);
                        let forbid_vertical_scroll = editor.scroll_manager.forbid_vertical_scroll();
                        if forbid_vertical_scroll {
                            scroll_position.y = current_scroll_position.y;
                        }

                        if scroll_position != current_scroll_position {
                            editor.scroll(scroll_position, axis, window, cx);
                            cx.stop_propagation();
                        } else if y < 0. {
                            // Due to clamping, we may fail to detect cases of overscroll to the top;
                            // We want the scroll manager to get an update in such cases and detect the change of direction
                            // on the next frame.
                            cx.notify();
                        }
                    });
                }
            }
        });
    }

    fn paint_mouse_listeners(&mut self, layout: &EditorLayout, window: &mut Window, cx: &mut App) {
        self.paint_scroll_wheel_listener(layout, window, cx);

        window.on_mouse_event({
            let position_map = layout.position_map.clone();
            let editor = self.editor.clone();
            let diff_hunk_range =
                layout
                    .display_hunks
                    .iter()
                    .find_map(|(hunk, hunk_hitbox)| match hunk {
                        DisplayDiffHunk::Folded { .. } => None,
                        DisplayDiffHunk::Unfolded {
                            multi_buffer_range, ..
                        } => {
                            if hunk_hitbox
                                .as_ref()
                                .map(|hitbox| hitbox.is_hovered(window))
                                .unwrap_or(false)
                            {
                                Some(multi_buffer_range.clone())
                            } else {
                                None
                            }
                        }
                    });
            let line_numbers = layout.line_numbers.clone();

            move |event: &MouseDownEvent, phase, window, cx| {
                if phase == DispatchPhase::Bubble {
                    match event.button {
                        MouseButton::Left => editor.update(cx, |editor, cx| {
                            let pending_mouse_down = editor
                                .pending_mouse_down
                                .get_or_insert_with(Default::default)
                                .clone();

                            *pending_mouse_down.borrow_mut() = Some(event.clone());

                            Self::mouse_left_down(
                                editor,
                                event,
                                diff_hunk_range.clone(),
                                &position_map,
                                line_numbers.as_ref(),
                                window,
                                cx,
                            );
                        }),
                        MouseButton::Right => editor.update(cx, |editor, cx| {
                            Self::mouse_right_down(editor, event, &position_map, window, cx);
                        }),
                        MouseButton::Middle => editor.update(cx, |editor, cx| {
                            Self::mouse_middle_down(editor, event, &position_map, window, cx);
                        }),
                        _ => {}
                    };
                }
            }
        });

        window.on_mouse_event({
            let editor = self.editor.clone();
            let position_map = layout.position_map.clone();

            move |event: &MouseUpEvent, phase, window, cx| {
                if phase == DispatchPhase::Bubble {
                    editor.update(cx, |editor, cx| {
                        Self::mouse_up(editor, event, &position_map, window, cx)
                    });
                }
            }
        });

        window.on_mouse_event({
            let editor = self.editor.clone();
            let position_map = layout.position_map.clone();
            let mut captured_mouse_down = None;

            move |event: &MouseUpEvent, phase, window, cx| match phase {
                // Clear the pending mouse down during the capture phase,
                // so that it happens even if another event handler stops
                // propagation.
                DispatchPhase::Capture => editor.update(cx, |editor, _cx| {
                    let pending_mouse_down = editor
                        .pending_mouse_down
                        .get_or_insert_with(Default::default)
                        .clone();

                    let mut pending_mouse_down = pending_mouse_down.borrow_mut();
                    if pending_mouse_down.is_some() && position_map.text_hitbox.is_hovered(window) {
                        captured_mouse_down = pending_mouse_down.take();
                        window.refresh();
                    }
                }),
                // Fire click handlers during the bubble phase.
                DispatchPhase::Bubble => editor.update(cx, |editor, cx| {
                    if let Some(mouse_down) = captured_mouse_down.take() {
                        let event = ClickEvent {
                            down: mouse_down,
                            up: event.clone(),
                        };
                        Self::click(editor, &event, &position_map, window, cx);
                    }
                }),
            }
        });

        window.on_mouse_event({
            let position_map = layout.position_map.clone();
            let editor = self.editor.clone();

            move |event: &MouseMoveEvent, phase, window, cx| {
                if phase == DispatchPhase::Bubble {
                    editor.update(cx, |editor, cx| {
                        if editor.hover_state.focused(window, cx) {
                            return;
                        }
                        if event.pressed_button == Some(MouseButton::Left)
                            || event.pressed_button == Some(MouseButton::Middle)
                        {
                            Self::mouse_dragged(editor, event, &position_map, window, cx)
                        }

                        Self::mouse_moved(editor, event, &position_map, window, cx)
                    });
                }
            }
        });
    }

    fn scrollbar_left(&self, bounds: &Bounds<Pixels>) -> Pixels {
        bounds.top_right().x - self.style.scrollbar_width
    }

    fn column_pixels(&self, column: usize, window: &mut Window, _: &mut App) -> Pixels {
        let style = &self.style;
        let font_size = style.text.font_size.to_pixels(window.rem_size());
        let layout = window
            .text_system()
            .shape_line(
                SharedString::from(" ".repeat(column)),
                font_size,
                &[TextRun {
                    len: column,
                    font: style.text.font(),
                    color: Hsla::default(),
                    background_color: None,
                    underline: None,
                    strikethrough: None,
                }],
            )
            .unwrap();

        layout.width
    }

    fn max_line_number_width(
        &self,
        snapshot: &EditorSnapshot,
        window: &mut Window,
        cx: &mut App,
    ) -> Pixels {
        let digit_count = snapshot.widest_line_number().ilog10() + 1;
        self.column_pixels(digit_count as usize, window, cx)
    }

    fn shape_line_number(
        &self,
        text: SharedString,
        color: Hsla,
        window: &mut Window,
    ) -> anyhow::Result<ShapedLine> {
        let run = TextRun {
            len: text.len(),
            font: self.style.text.font(),
            color,
            background_color: None,
            underline: None,
            strikethrough: None,
        };
        window.text_system().shape_line(
            text,
            self.style.text.font_size.to_pixels(window.rem_size()),
            &[run],
        )
    }

    fn diff_hunk_hollow(status: DiffHunkStatus, cx: &mut App) -> bool {
        let unstaged = status.has_secondary_hunk();
        let unstaged_hollow = ProjectSettings::get_global(cx)
            .git
            .hunk_style
            .map_or(false, |style| {
                matches!(style, GitHunkStyleSetting::UnstagedHollow)
            });

        unstaged == unstaged_hollow
    }
}

fn header_jump_data(
    snapshot: &EditorSnapshot,
    block_row_start: DisplayRow,
    height: u32,
    for_excerpt: &ExcerptInfo,
) -> JumpData {
    let range = &for_excerpt.range;
    let buffer = &for_excerpt.buffer;
    let jump_anchor = range
        .primary
        .as_ref()
        .map_or(range.context.start, |primary| primary.start);

    let excerpt_start = range.context.start;
    let jump_position = language::ToPoint::to_point(&jump_anchor, buffer);
    let rows_from_excerpt_start = if jump_anchor == excerpt_start {
        0
    } else {
        let excerpt_start_point = language::ToPoint::to_point(&excerpt_start, buffer);
        jump_position.row.saturating_sub(excerpt_start_point.row)
    };

    let line_offset_from_top = (block_row_start.0 + height + rows_from_excerpt_start)
        .saturating_sub(
            snapshot
                .scroll_anchor
                .scroll_position(&snapshot.display_snapshot)
                .y as u32,
        );

    JumpData::MultiBufferPoint {
        excerpt_id: for_excerpt.id,
        anchor: jump_anchor,
        position: jump_position,
        line_offset_from_top,
    }
}

pub struct AcceptEditPredictionBinding(pub(crate) Option<gpui::KeyBinding>);

impl AcceptEditPredictionBinding {
    pub fn keystroke(&self) -> Option<&Keystroke> {
        if let Some(binding) = self.0.as_ref() {
            match &binding.keystrokes() {
                [keystroke] => Some(keystroke),
                _ => None,
            }
        } else {
            None
        }
    }
}

fn prepaint_gutter_button(
    button: IconButton,
    row: DisplayRow,
    line_height: Pixels,
    gutter_dimensions: &GutterDimensions,
    scroll_pixel_position: gpui::Point<Pixels>,
    gutter_hitbox: &Hitbox,
    display_hunks: &[(DisplayDiffHunk, Option<Hitbox>)],
    window: &mut Window,
    cx: &mut App,
) -> AnyElement {
    let mut button = button.into_any_element();

    let available_space = size(
        AvailableSpace::MinContent,
        AvailableSpace::Definite(line_height),
    );
    let indicator_size = button.layout_as_root(available_space, window, cx);

    let blame_width = gutter_dimensions.git_blame_entries_width;
    let gutter_width = display_hunks
        .binary_search_by(|(hunk, _)| match hunk {
            DisplayDiffHunk::Folded { display_row } => display_row.cmp(&row),
            DisplayDiffHunk::Unfolded {
                display_row_range, ..
            } => {
                if display_row_range.end <= row {
                    Ordering::Less
                } else if display_row_range.start > row {
                    Ordering::Greater
                } else {
                    Ordering::Equal
                }
            }
        })
        .ok()
        .and_then(|ix| Some(display_hunks[ix].1.as_ref()?.size.width));
    let left_offset = blame_width.max(gutter_width).unwrap_or_default();

    let mut x = left_offset;
    let available_width = gutter_dimensions.margin + gutter_dimensions.left_padding
        - indicator_size.width
        - left_offset;
    x += available_width / 2.;

    let mut y = row.as_f32() * line_height - scroll_pixel_position.y;
    y += (line_height - indicator_size.height) / 2.;

    button.prepaint_as_root(
        gutter_hitbox.origin + point(x, y),
        available_space,
        window,
        cx,
    );
    button
}

fn render_inline_blame_entry(
    editor: Entity<Editor>,
    workspace: WeakEntity<Workspace>,
    blame: &Entity<GitBlame>,
    blame_entry: BlameEntry,
    style: &EditorStyle,
    cx: &mut App,
) -> Option<AnyElement> {
    let renderer = cx.global::<GlobalBlameRenderer>().0.clone();
    let blame = blame.read(cx);
    let details = blame.details_for_entry(&blame_entry);
    let repository = blame.repository(cx)?.clone();
    renderer.render_inline_blame_entry(
        &style.text,
        blame_entry,
        details,
        repository,
        workspace,
        editor,
        cx,
    )
}

fn render_blame_entry(
    ix: usize,
    blame: &Entity<GitBlame>,
    blame_entry: BlameEntry,
    style: &EditorStyle,
    last_used_color: &mut Option<(PlayerColor, Oid)>,
    editor: Entity<Editor>,
    workspace: Entity<Workspace>,
    renderer: Arc<dyn BlameRenderer>,
    cx: &mut App,
) -> Option<AnyElement> {
    let mut sha_color = cx
        .theme()
        .players()
        .color_for_participant(blame_entry.sha.into());

    // If the last color we used is the same as the one we get for this line, but
    // the commit SHAs are different, then we try again to get a different color.
    match *last_used_color {
        Some((color, sha)) if sha != blame_entry.sha && color.cursor == sha_color.cursor => {
            let index: u32 = blame_entry.sha.into();
            sha_color = cx.theme().players().color_for_participant(index + 1);
        }
        _ => {}
    };
    last_used_color.replace((sha_color, blame_entry.sha));

    let blame = blame.read(cx);
    let details = blame.details_for_entry(&blame_entry);
    let repository = blame.repository(cx)?;
    renderer.render_blame_entry(
        &style.text,
        blame_entry,
        details,
        repository,
        workspace.downgrade(),
        editor,
        ix,
        sha_color.cursor,
        cx,
    )
}

#[derive(Debug)]
pub(crate) struct LineWithInvisibles {
    fragments: SmallVec<[LineFragment; 1]>,
    invisibles: Vec<Invisible>,
    len: usize,
    pub(crate) width: Pixels,
    font_size: Pixels,
}

#[allow(clippy::large_enum_variant)]
enum LineFragment {
    Text(ShapedLine),
    Element {
        element: Option<AnyElement>,
        size: Size<Pixels>,
        len: usize,
    },
}

impl fmt::Debug for LineFragment {
    fn fmt(&self, f: &mut fmt::Formatter) -> fmt::Result {
        match self {
            LineFragment::Text(shaped_line) => f.debug_tuple("Text").field(shaped_line).finish(),
            LineFragment::Element { size, len, .. } => f
                .debug_struct("Element")
                .field("size", size)
                .field("len", len)
                .finish(),
        }
    }
}

impl LineWithInvisibles {
    fn from_chunks<'a>(
        chunks: impl Iterator<Item = HighlightedChunk<'a>>,
        editor_style: &EditorStyle,
        max_line_len: usize,
        max_line_count: usize,
        editor_mode: EditorMode,
        text_width: Pixels,
        is_row_soft_wrapped: impl Copy + Fn(usize) -> bool,
        window: &mut Window,
        cx: &mut App,
    ) -> Vec<Self> {
        let text_style = &editor_style.text;
        let mut layouts = Vec::with_capacity(max_line_count);
        let mut fragments: SmallVec<[LineFragment; 1]> = SmallVec::new();
        let mut line = String::new();
        let mut invisibles = Vec::new();
        let mut width = Pixels::ZERO;
        let mut len = 0;
        let mut styles = Vec::new();
        let mut non_whitespace_added = false;
        let mut row = 0;
        let mut line_exceeded_max_len = false;
        let font_size = text_style.font_size.to_pixels(window.rem_size());

        let ellipsis = SharedString::from("⋯");

        for highlighted_chunk in chunks.chain([HighlightedChunk {
            text: "\n",
            style: None,
            is_tab: false,
            replacement: None,
        }]) {
            if let Some(replacement) = highlighted_chunk.replacement {
                if !line.is_empty() {
                    let shaped_line = window
                        .text_system()
                        .shape_line(line.clone().into(), font_size, &styles)
                        .unwrap();
                    width += shaped_line.width;
                    len += shaped_line.len;
                    fragments.push(LineFragment::Text(shaped_line));
                    line.clear();
                    styles.clear();
                }

                match replacement {
                    ChunkReplacement::Renderer(renderer) => {
                        let available_width = if renderer.constrain_width {
                            let chunk = if highlighted_chunk.text == ellipsis.as_ref() {
                                ellipsis.clone()
                            } else {
                                SharedString::from(Arc::from(highlighted_chunk.text))
                            };
                            let shaped_line = window
                                .text_system()
                                .shape_line(
                                    chunk,
                                    font_size,
                                    &[text_style.to_run(highlighted_chunk.text.len())],
                                )
                                .unwrap();
                            AvailableSpace::Definite(shaped_line.width)
                        } else {
                            AvailableSpace::MinContent
                        };

                        let mut element = (renderer.render)(&mut ChunkRendererContext {
                            context: cx,
                            window,
                            max_width: text_width,
                        });
                        let line_height = text_style.line_height_in_pixels(window.rem_size());
                        let size = element.layout_as_root(
                            size(available_width, AvailableSpace::Definite(line_height)),
                            window,
                            cx,
                        );

                        width += size.width;
                        len += highlighted_chunk.text.len();
                        fragments.push(LineFragment::Element {
                            element: Some(element),
                            size,
                            len: highlighted_chunk.text.len(),
                        });
                    }
                    ChunkReplacement::Str(x) => {
                        let text_style = if let Some(style) = highlighted_chunk.style {
                            Cow::Owned(text_style.clone().highlight(style))
                        } else {
                            Cow::Borrowed(text_style)
                        };

                        let run = TextRun {
                            len: x.len(),
                            font: text_style.font(),
                            color: text_style.color,
                            background_color: text_style.background_color,
                            underline: text_style.underline,
                            strikethrough: text_style.strikethrough,
                        };
                        let line_layout = window
                            .text_system()
                            .shape_line(x, font_size, &[run])
                            .unwrap()
                            .with_len(highlighted_chunk.text.len());

                        width += line_layout.width;
                        len += highlighted_chunk.text.len();
                        fragments.push(LineFragment::Text(line_layout))
                    }
                }
            } else {
                for (ix, mut line_chunk) in highlighted_chunk.text.split('\n').enumerate() {
                    if ix > 0 {
                        let shaped_line = window
                            .text_system()
                            .shape_line(line.clone().into(), font_size, &styles)
                            .unwrap();
                        width += shaped_line.width;
                        len += shaped_line.len;
                        fragments.push(LineFragment::Text(shaped_line));
                        layouts.push(Self {
                            width: mem::take(&mut width),
                            len: mem::take(&mut len),
                            fragments: mem::take(&mut fragments),
                            invisibles: std::mem::take(&mut invisibles),
                            font_size,
                        });

                        line.clear();
                        styles.clear();
                        row += 1;
                        line_exceeded_max_len = false;
                        non_whitespace_added = false;
                        if row == max_line_count {
                            return layouts;
                        }
                    }

                    if !line_chunk.is_empty() && !line_exceeded_max_len {
                        let text_style = if let Some(style) = highlighted_chunk.style {
                            Cow::Owned(text_style.clone().highlight(style))
                        } else {
                            Cow::Borrowed(text_style)
                        };

                        if line.len() + line_chunk.len() > max_line_len {
                            let mut chunk_len = max_line_len - line.len();
                            while !line_chunk.is_char_boundary(chunk_len) {
                                chunk_len -= 1;
                            }
                            line_chunk = &line_chunk[..chunk_len];
                            line_exceeded_max_len = true;
                        }

                        styles.push(TextRun {
                            len: line_chunk.len(),
                            font: text_style.font(),
                            color: text_style.color,
                            background_color: text_style.background_color,
                            underline: text_style.underline,
                            strikethrough: text_style.strikethrough,
                        });

                        if editor_mode == EditorMode::Full {
                            // Line wrap pads its contents with fake whitespaces,
                            // avoid printing them
                            let is_soft_wrapped = is_row_soft_wrapped(row);
                            if highlighted_chunk.is_tab {
                                if non_whitespace_added || !is_soft_wrapped {
                                    invisibles.push(Invisible::Tab {
                                        line_start_offset: line.len(),
                                        line_end_offset: line.len() + line_chunk.len(),
                                    });
                                }
                            } else {
                                invisibles.extend(line_chunk.char_indices().filter_map(
                                    |(index, c)| {
                                        let is_whitespace = c.is_whitespace();
                                        non_whitespace_added |= !is_whitespace;
                                        if is_whitespace
                                            && (non_whitespace_added || !is_soft_wrapped)
                                        {
                                            Some(Invisible::Whitespace {
                                                line_offset: line.len() + index,
                                            })
                                        } else {
                                            None
                                        }
                                    },
                                ))
                            }
                        }

                        line.push_str(line_chunk);
                    }
                }
            }
        }

        layouts
    }

    fn prepaint(
        &mut self,
        line_height: Pixels,
        scroll_pixel_position: gpui::Point<Pixels>,
        row: DisplayRow,
        content_origin: gpui::Point<Pixels>,
        line_elements: &mut SmallVec<[AnyElement; 1]>,
        window: &mut Window,
        cx: &mut App,
    ) {
        let line_y = line_height * (row.as_f32() - scroll_pixel_position.y / line_height);
        let mut fragment_origin = content_origin + gpui::point(-scroll_pixel_position.x, line_y);
        for fragment in &mut self.fragments {
            match fragment {
                LineFragment::Text(line) => {
                    fragment_origin.x += line.width;
                }
                LineFragment::Element { element, size, .. } => {
                    let mut element = element
                        .take()
                        .expect("you can't prepaint LineWithInvisibles twice");

                    // Center the element vertically within the line.
                    let mut element_origin = fragment_origin;
                    element_origin.y += (line_height - size.height) / 2.;
                    element.prepaint_at(element_origin, window, cx);
                    line_elements.push(element);

                    fragment_origin.x += size.width;
                }
            }
        }
    }

    fn draw(
        &self,
        layout: &EditorLayout,
        row: DisplayRow,
        content_origin: gpui::Point<Pixels>,
        whitespace_setting: ShowWhitespaceSetting,
        selection_ranges: &[Range<DisplayPoint>],
        window: &mut Window,
        cx: &mut App,
    ) {
        let line_height = layout.position_map.line_height;
        let line_y = line_height
            * (row.as_f32() - layout.position_map.scroll_pixel_position.y / line_height);

        let mut fragment_origin =
            content_origin + gpui::point(-layout.position_map.scroll_pixel_position.x, line_y);

        for fragment in &self.fragments {
            match fragment {
                LineFragment::Text(line) => {
                    line.paint(fragment_origin, line_height, window, cx)
                        .log_err();
                    fragment_origin.x += line.width;
                }
                LineFragment::Element { size, .. } => {
                    fragment_origin.x += size.width;
                }
            }
        }

        self.draw_invisibles(
            selection_ranges,
            layout,
            content_origin,
            line_y,
            row,
            line_height,
            whitespace_setting,
            window,
            cx,
        );
    }

    fn draw_background(
        &self,
        layout: &EditorLayout,
        row: DisplayRow,
        content_origin: gpui::Point<Pixels>,
        window: &mut Window,
        cx: &mut App,
    ) {
        let line_height = layout.position_map.line_height;
        let line_y = line_height
            * (row.as_f32() - layout.position_map.scroll_pixel_position.y / line_height);

        let mut fragment_origin =
            content_origin + gpui::point(-layout.position_map.scroll_pixel_position.x, line_y);

        for fragment in &self.fragments {
            match fragment {
                LineFragment::Text(line) => {
                    line.paint_background(fragment_origin, line_height, window, cx)
                        .log_err();
                    fragment_origin.x += line.width;
                }
                LineFragment::Element { size, .. } => {
                    fragment_origin.x += size.width;
                }
            }
        }
    }

    fn draw_invisibles(
        &self,
        selection_ranges: &[Range<DisplayPoint>],
        layout: &EditorLayout,
        content_origin: gpui::Point<Pixels>,
        line_y: Pixels,
        row: DisplayRow,
        line_height: Pixels,
        whitespace_setting: ShowWhitespaceSetting,
        window: &mut Window,
        cx: &mut App,
    ) {
        let extract_whitespace_info = |invisible: &Invisible| {
            let (token_offset, token_end_offset, invisible_symbol) = match invisible {
                Invisible::Tab {
                    line_start_offset,
                    line_end_offset,
                } => (*line_start_offset, *line_end_offset, &layout.tab_invisible),
                Invisible::Whitespace { line_offset } => {
                    (*line_offset, line_offset + 1, &layout.space_invisible)
                }
            };

            let x_offset = self.x_for_index(token_offset);
            let invisible_offset =
                (layout.position_map.em_width - invisible_symbol.width).max(Pixels::ZERO) / 2.0;
            let origin = content_origin
                + gpui::point(
                    x_offset + invisible_offset - layout.position_map.scroll_pixel_position.x,
                    line_y,
                );

            (
                [token_offset, token_end_offset],
                Box::new(move |window: &mut Window, cx: &mut App| {
                    invisible_symbol
                        .paint(origin, line_height, window, cx)
                        .log_err();
                }),
            )
        };

        let invisible_iter = self.invisibles.iter().map(extract_whitespace_info);
        match whitespace_setting {
            ShowWhitespaceSetting::None => (),
            ShowWhitespaceSetting::All => invisible_iter.for_each(|(_, paint)| paint(window, cx)),
            ShowWhitespaceSetting::Selection => invisible_iter.for_each(|([start, _], paint)| {
                let invisible_point = DisplayPoint::new(row, start as u32);
                if !selection_ranges
                    .iter()
                    .any(|region| region.start <= invisible_point && invisible_point < region.end)
                {
                    return;
                }

                paint(window, cx);
            }),

            // For a whitespace to be on a boundary, any of the following conditions need to be met:
            // - It is a tab
            // - It is adjacent to an edge (start or end)
            // - It is adjacent to a whitespace (left or right)
            ShowWhitespaceSetting::Boundary => {
                // We'll need to keep track of the last invisible we've seen and then check if we are adjacent to it for some of
                // the above cases.
                // Note: We zip in the original `invisibles` to check for tab equality
                let mut last_seen: Option<(bool, usize, Box<dyn Fn(&mut Window, &mut App)>)> = None;
                for (([start, end], paint), invisible) in
                    invisible_iter.zip_eq(self.invisibles.iter())
                {
                    let should_render = match (&last_seen, invisible) {
                        (_, Invisible::Tab { .. }) => true,
                        (Some((_, last_end, _)), _) => *last_end == start,
                        _ => false,
                    };

                    if should_render || start == 0 || end == self.len {
                        paint(window, cx);

                        // Since we are scanning from the left, we will skip over the first available whitespace that is part
                        // of a boundary between non-whitespace segments, so we correct by manually redrawing it if needed.
                        if let Some((should_render_last, last_end, paint_last)) = last_seen {
                            // Note that we need to make sure that the last one is actually adjacent
                            if !should_render_last && last_end == start {
                                paint_last(window, cx);
                            }
                        }
                    }

                    // Manually render anything within a selection
                    let invisible_point = DisplayPoint::new(row, start as u32);
                    if selection_ranges.iter().any(|region| {
                        region.start <= invisible_point && invisible_point < region.end
                    }) {
                        paint(window, cx);
                    }

                    last_seen = Some((should_render, end, paint));
                }
            }
        }
    }

    pub fn x_for_index(&self, index: usize) -> Pixels {
        let mut fragment_start_x = Pixels::ZERO;
        let mut fragment_start_index = 0;

        for fragment in &self.fragments {
            match fragment {
                LineFragment::Text(shaped_line) => {
                    let fragment_end_index = fragment_start_index + shaped_line.len;
                    if index < fragment_end_index {
                        return fragment_start_x
                            + shaped_line.x_for_index(index - fragment_start_index);
                    }
                    fragment_start_x += shaped_line.width;
                    fragment_start_index = fragment_end_index;
                }
                LineFragment::Element { len, size, .. } => {
                    let fragment_end_index = fragment_start_index + len;
                    if index < fragment_end_index {
                        return fragment_start_x;
                    }
                    fragment_start_x += size.width;
                    fragment_start_index = fragment_end_index;
                }
            }
        }

        fragment_start_x
    }

    pub fn index_for_x(&self, x: Pixels) -> Option<usize> {
        let mut fragment_start_x = Pixels::ZERO;
        let mut fragment_start_index = 0;

        for fragment in &self.fragments {
            match fragment {
                LineFragment::Text(shaped_line) => {
                    let fragment_end_x = fragment_start_x + shaped_line.width;
                    if x < fragment_end_x {
                        return Some(
                            fragment_start_index + shaped_line.index_for_x(x - fragment_start_x)?,
                        );
                    }
                    fragment_start_x = fragment_end_x;
                    fragment_start_index += shaped_line.len;
                }
                LineFragment::Element { len, size, .. } => {
                    let fragment_end_x = fragment_start_x + size.width;
                    if x < fragment_end_x {
                        return Some(fragment_start_index);
                    }
                    fragment_start_index += len;
                    fragment_start_x = fragment_end_x;
                }
            }
        }

        None
    }

    pub fn font_id_for_index(&self, index: usize) -> Option<FontId> {
        let mut fragment_start_index = 0;

        for fragment in &self.fragments {
            match fragment {
                LineFragment::Text(shaped_line) => {
                    let fragment_end_index = fragment_start_index + shaped_line.len;
                    if index < fragment_end_index {
                        return shaped_line.font_id_for_index(index - fragment_start_index);
                    }
                    fragment_start_index = fragment_end_index;
                }
                LineFragment::Element { len, .. } => {
                    let fragment_end_index = fragment_start_index + len;
                    if index < fragment_end_index {
                        return None;
                    }
                    fragment_start_index = fragment_end_index;
                }
            }
        }

        None
    }
}

#[derive(Debug, Clone, Copy, PartialEq, Eq)]
enum Invisible {
    /// A tab character
    ///
    /// A tab character is internally represented by spaces (configured by the user's tab width)
    /// aligned to the nearest column, so it's necessary to store the start and end offset for
    /// adjacency checks.
    Tab {
        line_start_offset: usize,
        line_end_offset: usize,
    },
    Whitespace {
        line_offset: usize,
    },
}

impl EditorElement {
    /// Returns the rem size to use when rendering the [`EditorElement`].
    ///
    /// This allows UI elements to scale based on the `buffer_font_size`.
    fn rem_size(&self, cx: &mut App) -> Option<Pixels> {
        match self.editor.read(cx).mode {
            EditorMode::Full => {
                let buffer_font_size = self.style.text.font_size;
                match buffer_font_size {
                    AbsoluteLength::Pixels(pixels) => {
                        let rem_size_scale = {
                            // Our default UI font size is 14px on a 16px base scale.
                            // This means the default UI font size is 0.875rems.
                            let default_font_size_scale = 14. / ui::BASE_REM_SIZE_IN_PX;

                            // We then determine the delta between a single rem and the default font
                            // size scale.
                            let default_font_size_delta = 1. - default_font_size_scale;

                            // Finally, we add this delta to 1rem to get the scale factor that
                            // should be used to scale up the UI.
                            1. + default_font_size_delta
                        };

                        Some(pixels * rem_size_scale)
                    }
                    AbsoluteLength::Rems(rems) => {
                        Some(rems.to_pixels(ui::BASE_REM_SIZE_IN_PX.into()))
                    }
                }
            }
            // We currently use single-line and auto-height editors in UI contexts,
            // so we don't want to scale everything with the buffer font size, as it
            // ends up looking off.
            EditorMode::SingleLine { .. } | EditorMode::AutoHeight { .. } => None,
        }
    }
}

impl Element for EditorElement {
    type RequestLayoutState = ();
    type PrepaintState = EditorLayout;

    fn id(&self) -> Option<ElementId> {
        None
    }

    fn request_layout(
        &mut self,
        _: Option<&GlobalElementId>,
        window: &mut Window,
        cx: &mut App,
    ) -> (gpui::LayoutId, ()) {
        let rem_size = self.rem_size(cx);
        window.with_rem_size(rem_size, |window| {
            self.editor.update(cx, |editor, cx| {
                editor.set_style(self.style.clone(), window, cx);

                let layout_id = match editor.mode {
                    EditorMode::SingleLine { auto_width } => {
                        let rem_size = window.rem_size();

                        let height = self.style.text.line_height_in_pixels(rem_size);
                        if auto_width {
                            let editor_handle = cx.entity().clone();
                            let style = self.style.clone();
                            window.request_measured_layout(
                                Style::default(),
                                move |_, _, window, cx| {
                                    let editor_snapshot = editor_handle
                                        .update(cx, |editor, cx| editor.snapshot(window, cx));
                                    let line = Self::layout_lines(
                                        DisplayRow(0)..DisplayRow(1),
                                        &editor_snapshot,
                                        &style,
                                        px(f32::MAX),
                                        |_| false, // Single lines never soft wrap
                                        window,
                                        cx,
                                    )
                                    .pop()
                                    .unwrap();

                                    let font_id =
                                        window.text_system().resolve_font(&style.text.font());
                                    let font_size =
                                        style.text.font_size.to_pixels(window.rem_size());
                                    let em_width =
                                        window.text_system().em_width(font_id, font_size).unwrap();

                                    size(line.width + em_width, height)
                                },
                            )
                        } else {
                            let mut style = Style::default();
                            style.size.height = height.into();
                            style.size.width = relative(1.).into();
                            window.request_layout(style, None, cx)
                        }
                    }
                    EditorMode::AutoHeight { max_lines } => {
                        let editor_handle = cx.entity().clone();
                        let max_line_number_width =
                            self.max_line_number_width(&editor.snapshot(window, cx), window, cx);
                        window.request_measured_layout(
                            Style::default(),
                            move |known_dimensions, available_space, window, cx| {
                                editor_handle
                                    .update(cx, |editor, cx| {
                                        compute_auto_height_layout(
                                            editor,
                                            max_lines,
                                            max_line_number_width,
                                            known_dimensions,
                                            available_space.width,
                                            window,
                                            cx,
                                        )
                                    })
                                    .unwrap_or_default()
                            },
                        )
                    }
                    EditorMode::Full => {
                        let mut style = Style::default();
                        style.size.width = relative(1.).into();
                        style.size.height = relative(1.).into();
                        window.request_layout(style, None, cx)
                    }
                };

                (layout_id, ())
            })
        })
    }

    fn prepaint(
        &mut self,
        _: Option<&GlobalElementId>,
        bounds: Bounds<Pixels>,
        _: &mut Self::RequestLayoutState,
        window: &mut Window,
        cx: &mut App,
    ) -> Self::PrepaintState {
        let text_style = TextStyleRefinement {
            font_size: Some(self.style.text.font_size),
            line_height: Some(self.style.text.line_height),
            ..Default::default()
        };
        let focus_handle = self.editor.focus_handle(cx);
        window.set_view_id(self.editor.entity_id());
        window.set_focus_handle(&focus_handle, cx);

        let rem_size = self.rem_size(cx);
        window.with_rem_size(rem_size, |window| {
            window.with_text_style(Some(text_style), |window| {
                window.with_content_mask(Some(ContentMask { bounds }), |window| {
                    let (mut snapshot, is_read_only) = self.editor.update(cx, |editor, cx| {
                        (editor.snapshot(window, cx), editor.read_only(cx))
                    });
                    let style = self.style.clone();

                    let font_id = window.text_system().resolve_font(&style.text.font());
                    let font_size = style.text.font_size.to_pixels(window.rem_size());
                    let line_height = style.text.line_height_in_pixels(window.rem_size());
                    let em_width = window.text_system().em_width(font_id, font_size).unwrap();
                    let em_advance = window.text_system().em_advance(font_id, font_size).unwrap();

                    let glyph_grid_cell = size(em_width, line_height);

                    let gutter_dimensions = snapshot
                        .gutter_dimensions(
                            font_id,
                            font_size,
                            self.max_line_number_width(&snapshot, window, cx),
                            cx,
                        )
                        .unwrap_or_default();
                    let text_width = bounds.size.width - gutter_dimensions.width;

                    let editor_width =
                        text_width - gutter_dimensions.margin - em_width - style.scrollbar_width;

                    snapshot = self.editor.update(cx, |editor, cx| {
                        editor.last_bounds = Some(bounds);
                        editor.gutter_dimensions = gutter_dimensions;
                        editor.set_visible_line_count(bounds.size.height / line_height, window, cx);

                        if matches!(editor.mode, EditorMode::AutoHeight { .. }) {
                            snapshot
                        } else {
                            let wrap_width = match editor.soft_wrap_mode(cx) {
                                SoftWrap::GitDiff => None,
                                SoftWrap::None => Some((MAX_LINE_LEN / 2) as f32 * em_advance),
                                SoftWrap::EditorWidth => Some(editor_width),
                                SoftWrap::Column(column) => Some(column as f32 * em_advance),
                                SoftWrap::Bounded(column) => {
                                    Some(editor_width.min(column as f32 * em_advance))
                                }
                            };

                            if editor.set_wrap_width(wrap_width, cx) {
                                editor.snapshot(window, cx)
                            } else {
                                snapshot
                            }
                        }
                    });

                    let wrap_guides = self
                        .editor
                        .read(cx)
                        .wrap_guides(cx)
                        .iter()
                        .map(|(guide, active)| (self.column_pixels(*guide, window, cx), *active))
                        .collect::<SmallVec<[_; 2]>>();

                    let hitbox = window.insert_hitbox(bounds, false);
                    let gutter_hitbox =
                        window.insert_hitbox(gutter_bounds(bounds, gutter_dimensions), false);
                    let text_hitbox = window.insert_hitbox(
                        Bounds {
                            origin: gutter_hitbox.top_right(),
                            size: size(text_width, bounds.size.height),
                        },
                        false,
                    );

                    // Offset the content_bounds from the text_bounds by the gutter margin (which
                    // is roughly half a character wide) to make hit testing work more like how we want.
                    let content_offset = point(gutter_dimensions.margin, Pixels::ZERO);
                    let content_origin = text_hitbox.origin + content_offset;

                    let editor_text_bounds =
                        Bounds::from_corners(content_origin, bounds.bottom_right());

                    let height_in_lines = editor_text_bounds.size.height / line_height;

                    let max_row = snapshot.max_point().row().as_f32();

                    // The max scroll position for the top of the window
                    let max_scroll_top = if matches!(snapshot.mode, EditorMode::AutoHeight { .. }) {
                        (max_row - height_in_lines + 1.).max(0.)
                    } else {
                        let settings = EditorSettings::get_global(cx);
                        match settings.scroll_beyond_last_line {
                            ScrollBeyondLastLine::OnePage => max_row,
                            ScrollBeyondLastLine::Off => (max_row - height_in_lines + 1.).max(0.),
                            ScrollBeyondLastLine::VerticalScrollMargin => {
                                (max_row - height_in_lines + 1. + settings.vertical_scroll_margin)
                                    .max(0.)
                            }
                        }
                    };

                    // TODO: Autoscrolling for both axes
                    let mut autoscroll_request = None;
                    let mut autoscroll_containing_element = false;
                    let mut autoscroll_horizontally = false;
                    self.editor.update(cx, |editor, cx| {
                        autoscroll_request = editor.autoscroll_request();
                        autoscroll_containing_element =
                            autoscroll_request.is_some() || editor.has_pending_selection();
                        // TODO: Is this horizontal or vertical?!
                        autoscroll_horizontally = editor.autoscroll_vertically(
                            bounds,
                            line_height,
                            max_scroll_top,
                            window,
                            cx,
                        );
                        snapshot = editor.snapshot(window, cx);
                    });

                    let mut scroll_position = snapshot.scroll_position();
                    // The scroll position is a fractional point, the whole number of which represents
                    // the top of the window in terms of display rows.
                    let start_row = DisplayRow(scroll_position.y as u32);
                    let max_row = snapshot.max_point().row();
                    let end_row = cmp::min(
                        (scroll_position.y + height_in_lines).ceil() as u32,
                        max_row.next_row().0,
                    );
                    let end_row = DisplayRow(end_row);

                    let row_infos = snapshot
                        .row_infos(start_row)
                        .take((start_row..end_row).len())
                        .collect::<Vec<RowInfo>>();
                    let is_row_soft_wrapped = |row: usize| {
                        row_infos
                            .get(row)
                            .map_or(true, |info| info.buffer_row.is_none())
                    };

                    let start_anchor = if start_row == Default::default() {
                        Anchor::min()
                    } else {
                        snapshot.buffer_snapshot.anchor_before(
                            DisplayPoint::new(start_row, 0).to_offset(&snapshot, Bias::Left),
                        )
                    };
                    let end_anchor = if end_row > max_row {
                        Anchor::max()
                    } else {
                        snapshot.buffer_snapshot.anchor_before(
                            DisplayPoint::new(end_row, 0).to_offset(&snapshot, Bias::Right),
                        )
                    };

                    let mut highlighted_rows = self
                        .editor
                        .update(cx, |editor, cx| editor.highlighted_display_rows(window, cx));

                    let is_light = cx.theme().appearance().is_light();

                    for (ix, row_info) in row_infos.iter().enumerate() {
                        let Some(diff_status) = row_info.diff_status else {
                            continue;
                        };

                        let background_color = match diff_status.kind {
                            DiffHunkStatusKind::Added => cx.theme().colors().version_control_added,
                            DiffHunkStatusKind::Deleted => {
                                cx.theme().colors().version_control_deleted
                            }
                            DiffHunkStatusKind::Modified => {
                                debug_panic!("modified diff status for row info");
                                continue;
                            }
                        };

                        let hunk_opacity = if is_light { 0.16 } else { 0.12 };

                        let hollow_highlight = LineHighlight {
                            background: (background_color.opacity(if is_light {
                                0.08
                            } else {
                                0.06
                            }))
                            .into(),
                            border: Some(if is_light {
                                background_color.opacity(0.48)
                            } else {
                                background_color.opacity(0.36)
                            }),
                        };

                        let filled_highlight =
                            solid_background(background_color.opacity(hunk_opacity)).into();

                        let background = if Self::diff_hunk_hollow(diff_status, cx) {
                            hollow_highlight
                        } else {
                            filled_highlight
                        };

                        highlighted_rows
                            .entry(start_row + DisplayRow(ix as u32))
                            .or_insert(background);
                    }

                    let highlighted_ranges = self.editor.read(cx).background_highlights_in_range(
                        start_anchor..end_anchor,
                        &snapshot.display_snapshot,
                        cx.theme().colors(),
                    );
                    let highlighted_gutter_ranges =
                        self.editor.read(cx).gutter_highlights_in_range(
                            start_anchor..end_anchor,
                            &snapshot.display_snapshot,
                            cx,
                        );

                    let redacted_ranges = self.editor.read(cx).redacted_ranges(
                        start_anchor..end_anchor,
                        &snapshot.display_snapshot,
                        cx,
                    );

                    let (local_selections, selected_buffer_ids): (
                        Vec<Selection<Point>>,
                        Vec<BufferId>,
                    ) = self.editor.update(cx, |editor, cx| {
                        let all_selections = editor.selections.all::<Point>(cx);
                        let selected_buffer_ids = if editor.is_singleton(cx) {
                            Vec::new()
                        } else {
                            let mut selected_buffer_ids = Vec::with_capacity(all_selections.len());

                            for selection in all_selections {
                                for buffer_id in snapshot
                                    .buffer_snapshot
                                    .buffer_ids_for_range(selection.range())
                                {
                                    if selected_buffer_ids.last() != Some(&buffer_id) {
                                        selected_buffer_ids.push(buffer_id);
                                    }
                                }
                            }

                            selected_buffer_ids
                        };

                        let mut selections = editor
                            .selections
                            .disjoint_in_range(start_anchor..end_anchor, cx);
                        selections.extend(editor.selections.pending(cx));

                        (selections, selected_buffer_ids)
                    });

                    let (selections, mut active_rows, newest_selection_head) = self
                        .layout_selections(
                            start_anchor,
                            end_anchor,
                            &local_selections,
                            &snapshot,
                            start_row,
                            end_row,
                            window,
                            cx,
                        );
                    let mut breakpoint_rows = self.editor.update(cx, |editor, cx| {
                        editor.active_breakpoints(start_row..end_row, window, cx)
                    });
                    if cx.has_flag::<Debugger>() {
                        for display_row in breakpoint_rows.keys() {
                            active_rows.entry(*display_row).or_default().breakpoint = true;
                        }
                    }

                    let line_numbers = self.layout_line_numbers(
                        Some(&gutter_hitbox),
                        gutter_dimensions,
                        line_height,
                        scroll_position,
                        start_row..end_row,
                        &row_infos,
                        &active_rows,
                        newest_selection_head,
                        &snapshot,
                        window,
                        cx,
                    );

                    // We add the gutter breakpoint indicator to breakpoint_rows after painting
                    // line numbers so we don't paint a line number debug accent color if a user
                    // has their mouse over that line when a breakpoint isn't there
                    if cx.has_flag::<Debugger>() {
                        let gutter_breakpoint_indicator =
                            self.editor.read(cx).gutter_breakpoint_indicator.0;
                        if let Some((gutter_breakpoint_point, _)) =
                            gutter_breakpoint_indicator.filter(|(_, is_active)| *is_active)
                        {
                            breakpoint_rows
                                .entry(gutter_breakpoint_point.row())
                                .or_insert_with(|| {
                                    let position = snapshot.display_point_to_anchor(
                                        gutter_breakpoint_point,
                                        Bias::Right,
                                    );
                                    let breakpoint = Breakpoint::new_standard();

                                    (position, breakpoint)
                                });
                        }
                    }

                    let mut expand_toggles =
                        window.with_element_namespace("expand_toggles", |window| {
                            self.layout_expand_toggles(
                                &gutter_hitbox,
                                gutter_dimensions,
                                em_width,
                                line_height,
                                scroll_position,
                                &row_infos,
                                window,
                                cx,
                            )
                        });

                    let mut crease_toggles =
                        window.with_element_namespace("crease_toggles", |window| {
                            self.layout_crease_toggles(
                                start_row..end_row,
                                &row_infos,
                                &active_rows,
                                &snapshot,
                                window,
                                cx,
                            )
                        });
                    let crease_trailers =
                        window.with_element_namespace("crease_trailers", |window| {
                            self.layout_crease_trailers(
                                row_infos.iter().copied(),
                                &snapshot,
                                window,
                                cx,
                            )
                        });

                    let display_hunks = self.layout_gutter_diff_hunks(
                        line_height,
                        &gutter_hitbox,
                        start_row..end_row,
                        &snapshot,
                        window,
                        cx,
                    );

                    let mut line_layouts = Self::layout_lines(
                        start_row..end_row,
                        &snapshot,
                        &self.style,
                        editor_width,
                        is_row_soft_wrapped,
                        window,
                        cx,
                    );

                    let longest_line_blame_width = self
                        .editor
                        .update(cx, |editor, cx| {
                            if !editor.show_git_blame_inline {
                                return None;
                            }
                            let blame = editor.blame.as_ref()?;
                            let blame_entry = blame
                                .update(cx, |blame, cx| {
                                    let row_infos =
                                        snapshot.row_infos(snapshot.longest_row()).next()?;
                                    blame.blame_for_rows(&[row_infos], cx).next()
                                })
                                .flatten()?;
                            let mut element = render_inline_blame_entry(
                                self.editor.clone(),
                                editor.workspace()?.downgrade(),
                                blame,
                                blame_entry,
                                &style,
                                cx,
                            )?;
                            let inline_blame_padding = INLINE_BLAME_PADDING_EM_WIDTHS * em_advance;
                            Some(
                                element
                                    .layout_as_root(AvailableSpace::min_size(), window, cx)
                                    .width
                                    + inline_blame_padding,
                            )
                        })
                        .unwrap_or(Pixels::ZERO);

                    let longest_line_width = layout_line(
                        snapshot.longest_row(),
                        &snapshot,
                        &style,
                        editor_width,
                        is_row_soft_wrapped,
                        window,
                        cx,
                    )
                    .width;

                    let scrollbar_layout_information = ScrollbarLayoutInformation::new(
                        text_hitbox.bounds,
                        glyph_grid_cell,
                        size(longest_line_width, max_row.as_f32() * line_height),
                        longest_line_blame_width,
                        style.scrollbar_width,
                        editor_width,
                        EditorSettings::get_global(cx),
                    );

                    let mut scroll_width = scrollbar_layout_information.scroll_range.width;

                    let sticky_header_excerpt = if snapshot.buffer_snapshot.show_headers() {
                        snapshot.sticky_header_excerpt(scroll_position.y)
                    } else {
                        None
                    };
                    let sticky_header_excerpt_id =
                        sticky_header_excerpt.as_ref().map(|top| top.excerpt.id);

                    let blocks = window.with_element_namespace("blocks", |window| {
                        self.render_blocks(
                            start_row..end_row,
                            &snapshot,
                            &hitbox,
                            &text_hitbox,
                            editor_width,
                            &mut scroll_width,
                            &gutter_dimensions,
                            em_width,
                            gutter_dimensions.full_width(),
                            line_height,
                            &line_layouts,
                            &local_selections,
                            &selected_buffer_ids,
                            is_row_soft_wrapped,
                            sticky_header_excerpt_id,
                            window,
                            cx,
                        )
                    });
                    let mut blocks = match blocks {
                        Ok(blocks) => blocks,
                        Err(resized_blocks) => {
                            self.editor.update(cx, |editor, cx| {
                                editor.resize_blocks(resized_blocks, autoscroll_request, cx)
                            });
                            return self.prepaint(None, bounds, &mut (), window, cx);
                        }
                    };

                    let sticky_buffer_header = sticky_header_excerpt.map(|sticky_header_excerpt| {
                        window.with_element_namespace("blocks", |window| {
                            self.layout_sticky_buffer_header(
                                sticky_header_excerpt,
                                scroll_position.y,
                                line_height,
                                &snapshot,
                                &hitbox,
                                &selected_buffer_ids,
                                &blocks,
                                window,
                                cx,
                            )
                        })
                    });

                    let start_buffer_row =
                        MultiBufferRow(start_anchor.to_point(&snapshot.buffer_snapshot).row);
                    let end_buffer_row =
                        MultiBufferRow(end_anchor.to_point(&snapshot.buffer_snapshot).row);

                    let scroll_max = point(
                        ((scroll_width - editor_text_bounds.size.width) / em_width).max(0.0),
                        max_scroll_top,
                    );

                    self.editor.update(cx, |editor, cx| {
                        let clamped = editor.scroll_manager.clamp_scroll_left(scroll_max.x);

                        let autoscrolled = if autoscroll_horizontally {
                            editor.autoscroll_horizontally(
                                start_row,
                                editor_width - (glyph_grid_cell.width / 2.0)
                                    + style.scrollbar_width,
                                scroll_width,
                                em_width,
                                &line_layouts,
                                cx,
                            )
                        } else {
                            false
                        };

                        if clamped || autoscrolled {
                            snapshot = editor.snapshot(window, cx);
                            scroll_position = snapshot.scroll_position();
                        }
                    });

                    let scroll_pixel_position = point(
                        scroll_position.x * em_width,
                        scroll_position.y * line_height,
                    );

                    let indent_guides = self.layout_indent_guides(
                        content_origin,
                        text_hitbox.origin,
                        start_buffer_row..end_buffer_row,
                        scroll_pixel_position,
                        line_height,
                        &snapshot,
                        window,
                        cx,
                    );

                    let crease_trailers =
                        window.with_element_namespace("crease_trailers", |window| {
                            self.prepaint_crease_trailers(
                                crease_trailers,
                                &line_layouts,
                                line_height,
                                content_origin,
                                scroll_pixel_position,
                                em_width,
                                window,
                                cx,
                            )
                        });

                    let (inline_completion_popover, inline_completion_popover_origin) = self
                        .editor
                        .update(cx, |editor, cx| {
                            editor.render_edit_prediction_popover(
                                &text_hitbox.bounds,
                                content_origin,
                                &snapshot,
                                start_row..end_row,
                                scroll_position.y,
                                scroll_position.y + height_in_lines,
                                &line_layouts,
                                line_height,
                                scroll_pixel_position,
                                newest_selection_head,
                                editor_width,
                                &style,
                                window,
                                cx,
                            )
                        })
                        .unzip();

                    let mut inline_diagnostics = self.layout_inline_diagnostics(
                        &line_layouts,
                        &crease_trailers,
                        content_origin,
                        scroll_pixel_position,
                        inline_completion_popover_origin,
                        start_row,
                        end_row,
                        line_height,
                        em_width,
                        &style,
                        window,
                        cx,
                    );

                    let mut inline_blame = None;
                    if let Some(newest_selection_head) = newest_selection_head {
                        let display_row = newest_selection_head.row();
                        if (start_row..end_row).contains(&display_row) {
                            let line_ix = display_row.minus(start_row) as usize;
                            let row_info = &row_infos[line_ix];
                            let line_layout = &line_layouts[line_ix];
                            let crease_trailer_layout = crease_trailers[line_ix].as_ref();
                            inline_blame = self.layout_inline_blame(
                                display_row,
                                row_info,
                                line_layout,
                                crease_trailer_layout,
                                em_width,
                                content_origin,
                                scroll_pixel_position,
                                line_height,
                                window,
                                cx,
                            );
                            if inline_blame.is_some() {
                                // Blame overrides inline diagnostics
                                inline_diagnostics.remove(&display_row);
                            }
                        }
                    }

                    let blamed_display_rows = self.layout_blame_entries(
                        &row_infos,
                        em_width,
                        scroll_position,
                        line_height,
                        &gutter_hitbox,
                        gutter_dimensions.git_blame_entries_width,
                        window,
                        cx,
                    );

                    self.editor.update(cx, |editor, cx| {
                        let clamped = editor.scroll_manager.clamp_scroll_left(scroll_max.x);

                        let autoscrolled = if autoscroll_horizontally {
                            editor.autoscroll_horizontally(
                                start_row,
                                editor_width - (glyph_grid_cell.width / 2.0)
                                    + style.scrollbar_width,
                                scroll_width,
                                em_width,
                                &line_layouts,
                                cx,
                            )
                        } else {
                            false
                        };

                        if clamped || autoscrolled {
                            snapshot = editor.snapshot(window, cx);
                            scroll_position = snapshot.scroll_position();
                        }
                    });

                    let line_elements = self.prepaint_lines(
                        start_row,
                        &mut line_layouts,
                        line_height,
                        scroll_pixel_position,
                        content_origin,
                        window,
                        cx,
                    );

                    let mut block_start_rows = HashSet::default();

                    window.with_element_namespace("blocks", |window| {
                        self.layout_blocks(
                            &mut blocks,
                            &mut block_start_rows,
                            &hitbox,
                            line_height,
                            scroll_pixel_position,
                            window,
                            cx,
                        );
                    });

                    let cursors = self.collect_cursors(&snapshot, cx);
                    let visible_row_range = start_row..end_row;
                    let non_visible_cursors = cursors
                        .iter()
                        .any(|c| !visible_row_range.contains(&c.0.row()));

                    let visible_cursors = self.layout_visible_cursors(
                        &snapshot,
                        &selections,
                        &block_start_rows,
                        start_row..end_row,
                        &line_layouts,
                        &text_hitbox,
                        content_origin,
                        scroll_position,
                        scroll_pixel_position,
                        line_height,
                        em_width,
                        em_advance,
                        autoscroll_containing_element,
                        window,
                        cx,
                    );

                    let scrollbars_layout = self.layout_scrollbars(
                        &snapshot,
                        scrollbar_layout_information,
                        content_offset,
                        scroll_position,
                        non_visible_cursors,
                        window,
                        cx,
                    );

                    let gutter_settings = EditorSettings::get_global(cx).gutter;

                    let mut code_actions_indicator = None;
                    if let Some(newest_selection_head) = newest_selection_head {
                        let newest_selection_point =
                            newest_selection_head.to_point(&snapshot.display_snapshot);

                        if (start_row..end_row).contains(&newest_selection_head.row()) {
                            self.layout_cursor_popovers(
                                line_height,
                                &text_hitbox,
                                content_origin,
                                start_row,
                                scroll_pixel_position,
                                &line_layouts,
                                newest_selection_head,
                                newest_selection_point,
                                &style,
                                window,
                                cx,
                            );

                            let show_code_actions = snapshot
                                .show_code_actions
                                .unwrap_or(gutter_settings.code_actions);
                            if show_code_actions {
                                let newest_selection_point =
                                    newest_selection_head.to_point(&snapshot.display_snapshot);
                                if !snapshot
                                    .is_line_folded(MultiBufferRow(newest_selection_point.row))
                                {
                                    let buffer = snapshot.buffer_snapshot.buffer_line_for_row(
                                        MultiBufferRow(newest_selection_point.row),
                                    );
                                    if let Some((buffer, range)) = buffer {
                                        let buffer_id = buffer.remote_id();
                                        let row = range.start.row;
                                        let has_test_indicator = self
                                            .editor
                                            .read(cx)
                                            .tasks
                                            .contains_key(&(buffer_id, row));

                                        let has_expand_indicator = row_infos
                                            .get(
                                                (newest_selection_head.row() - start_row).0
                                                    as usize,
                                            )
                                            .is_some_and(|row_info| row_info.expand_info.is_some());

                                        if !has_test_indicator && !has_expand_indicator {
                                            code_actions_indicator = self
                                                .layout_code_actions_indicator(
                                                    line_height,
                                                    newest_selection_head,
                                                    scroll_pixel_position,
                                                    &gutter_dimensions,
                                                    &gutter_hitbox,
                                                    &mut breakpoint_rows,
                                                    &display_hunks,
                                                    window,
                                                    cx,
                                                );
                                        }
                                    }
                                }
                            }
                        }
                    }

                    self.layout_gutter_menu(
                        line_height,
                        &text_hitbox,
                        content_origin,
                        scroll_pixel_position,
                        gutter_dimensions.width - gutter_dimensions.left_padding,
                        window,
                        cx,
                    );

                    let test_indicators = if gutter_settings.runnables {
                        self.layout_run_indicators(
                            line_height,
                            start_row..end_row,
                            &row_infos,
                            scroll_pixel_position,
                            &gutter_dimensions,
                            &gutter_hitbox,
                            &display_hunks,
                            &snapshot,
                            &mut breakpoint_rows,
                            window,
                            cx,
                        )
                    } else {
                        Vec::new()
                    };

                    let show_breakpoints = snapshot
                        .show_breakpoints
                        .unwrap_or(gutter_settings.breakpoints);
                    let breakpoints = if cx.has_flag::<Debugger>() && show_breakpoints {
                        self.layout_breakpoints(
                            line_height,
                            start_row..end_row,
                            scroll_pixel_position,
                            &gutter_dimensions,
                            &gutter_hitbox,
                            &display_hunks,
                            &snapshot,
                            breakpoint_rows,
                            &row_infos,
                            window,
                            cx,
                        )
                    } else {
                        vec![]
                    };

                    self.layout_signature_help(
                        &hitbox,
                        content_origin,
                        scroll_pixel_position,
                        newest_selection_head,
                        start_row,
                        &line_layouts,
                        line_height,
                        em_width,
                        window,
                        cx,
                    );

                    if !cx.has_active_drag() {
                        self.layout_hover_popovers(
                            &snapshot,
                            &hitbox,
                            &text_hitbox,
                            start_row..end_row,
                            content_origin,
                            scroll_pixel_position,
                            &line_layouts,
                            line_height,
                            em_width,
                            window,
                            cx,
                        );
                    }

                    let mouse_context_menu = self.layout_mouse_context_menu(
                        &snapshot,
                        start_row..end_row,
                        content_origin,
                        window,
                        cx,
                    );

                    window.with_element_namespace("crease_toggles", |window| {
                        self.prepaint_crease_toggles(
                            &mut crease_toggles,
                            line_height,
                            &gutter_dimensions,
                            gutter_settings,
                            scroll_pixel_position,
                            &gutter_hitbox,
                            window,
                            cx,
                        )
                    });

                    window.with_element_namespace("expand_toggles", |window| {
                        self.prepaint_expand_toggles(&mut expand_toggles, window, cx)
                    });

                    let invisible_symbol_font_size = font_size / 2.;
                    let tab_invisible = window
                        .text_system()
                        .shape_line(
                            "→".into(),
                            invisible_symbol_font_size,
                            &[TextRun {
                                len: "→".len(),
                                font: self.style.text.font(),
                                color: cx.theme().colors().editor_invisible,
                                background_color: None,
                                underline: None,
                                strikethrough: None,
                            }],
                        )
                        .unwrap();
                    let space_invisible = window
                        .text_system()
                        .shape_line(
                            "•".into(),
                            invisible_symbol_font_size,
                            &[TextRun {
                                len: "•".len(),
                                font: self.style.text.font(),
                                color: cx.theme().colors().editor_invisible,
                                background_color: None,
                                underline: None,
                                strikethrough: None,
                            }],
                        )
                        .unwrap();

                    let mode = snapshot.mode;

                    let position_map = Rc::new(PositionMap {
                        size: bounds.size,
                        visible_row_range,
                        scroll_pixel_position,
                        scroll_max,
                        line_layouts,
                        line_height,
                        em_width,
                        em_advance,
                        snapshot,
                        gutter_hitbox: gutter_hitbox.clone(),
                        text_hitbox: text_hitbox.clone(),
                    });

                    self.editor.update(cx, |editor, _| {
                        editor.last_position_map = Some(position_map.clone())
                    });

                    let diff_hunk_controls = if is_read_only {
                        vec![]
                    } else {
                        self.layout_diff_hunk_controls(
                            start_row..end_row,
                            &row_infos,
                            &text_hitbox,
                            &position_map,
                            newest_selection_head,
                            line_height,
                            scroll_pixel_position,
                            &display_hunks,
                            self.editor.clone(),
                            window,
                            cx,
                        )
                    };

                    EditorLayout {
                        mode,
                        position_map,
                        visible_display_row_range: start_row..end_row,
                        wrap_guides,
                        indent_guides,
                        hitbox,
                        gutter_hitbox,
                        display_hunks,
                        content_origin,
                        scrollbars_layout,
                        active_rows,
                        highlighted_rows,
                        highlighted_ranges,
                        highlighted_gutter_ranges,
                        redacted_ranges,
                        line_elements,
                        line_numbers,
                        blamed_display_rows,
                        inline_diagnostics,
                        inline_blame,
                        blocks,
                        cursors,
                        visible_cursors,
                        selections,
                        inline_completion_popover,
                        diff_hunk_controls,
                        mouse_context_menu,
                        test_indicators,
                        breakpoints,
                        code_actions_indicator,
                        crease_toggles,
                        crease_trailers,
                        tab_invisible,
                        space_invisible,
                        sticky_buffer_header,
                        expand_toggles,
                    }
                })
            })
        })
    }

    fn paint(
        &mut self,
        _: Option<&GlobalElementId>,
        bounds: Bounds<gpui::Pixels>,
        _: &mut Self::RequestLayoutState,
        layout: &mut Self::PrepaintState,
        window: &mut Window,
        cx: &mut App,
    ) {
        let focus_handle = self.editor.focus_handle(cx);
        let key_context = self
            .editor
            .update(cx, |editor, cx| editor.key_context(window, cx));

        window.set_key_context(key_context);
        window.handle_input(
            &focus_handle,
            ElementInputHandler::new(bounds, self.editor.clone()),
            cx,
        );
        self.register_actions(window, cx);
        self.register_key_listeners(window, cx, layout);

        let text_style = TextStyleRefinement {
            font_size: Some(self.style.text.font_size),
            line_height: Some(self.style.text.line_height),
            ..Default::default()
        };
        let rem_size = self.rem_size(cx);
        window.with_rem_size(rem_size, |window| {
            window.with_text_style(Some(text_style), |window| {
                window.with_content_mask(Some(ContentMask { bounds }), |window| {
                    self.paint_mouse_listeners(layout, window, cx);
                    self.paint_background(layout, window, cx);
                    self.paint_indent_guides(layout, window, cx);

                    if layout.gutter_hitbox.size.width > Pixels::ZERO {
                        self.paint_blamed_display_rows(layout, window, cx);
                        self.paint_line_numbers(layout, window, cx);
                    }

                    self.paint_text(layout, window, cx);

                    if layout.gutter_hitbox.size.width > Pixels::ZERO {
                        self.paint_gutter_highlights(layout, window, cx);
                        self.paint_gutter_indicators(layout, window, cx);
                    }

                    if !layout.blocks.is_empty() {
                        window.with_element_namespace("blocks", |window| {
                            self.paint_blocks(layout, window, cx);
                        });
                    }

                    window.with_element_namespace("blocks", |window| {
                        if let Some(mut sticky_header) = layout.sticky_buffer_header.take() {
                            sticky_header.paint(window, cx)
                        }
                    });

                    self.paint_scrollbars(layout, window, cx);
                    self.paint_inline_completion_popover(layout, window, cx);
                    self.paint_mouse_context_menu(layout, window, cx);
                });
            })
        })
    }
}

pub(super) fn gutter_bounds(
    editor_bounds: Bounds<Pixels>,
    gutter_dimensions: GutterDimensions,
) -> Bounds<Pixels> {
    Bounds {
        origin: editor_bounds.origin,
        size: size(gutter_dimensions.width, editor_bounds.size.height),
    }
}

/// Holds information required for layouting the editor scrollbars.
struct ScrollbarLayoutInformation {
    /// The bounds of the editor area (excluding the content offset).
    editor_bounds: Bounds<Pixels>,
    /// The available range to scroll within the document.
    scroll_range: Size<Pixels>,
    /// The space available for one glyph in the editor.
    glyph_grid_cell: Size<Pixels>,
}

impl ScrollbarLayoutInformation {
    pub fn new(
        editor_bounds: Bounds<Pixels>,
        glyph_grid_cell: Size<Pixels>,
        document_size: Size<Pixels>,
        longest_line_blame_width: Pixels,
        scrollbar_width: Pixels,
        editor_width: Pixels,
        settings: &EditorSettings,
    ) -> Self {
        let vertical_overscroll = match settings.scroll_beyond_last_line {
            ScrollBeyondLastLine::OnePage => editor_bounds.size.height,
            ScrollBeyondLastLine::Off => glyph_grid_cell.height,
            ScrollBeyondLastLine::VerticalScrollMargin => {
                (1.0 + settings.vertical_scroll_margin) * glyph_grid_cell.height
            }
        };

        let right_margin = if document_size.width + longest_line_blame_width >= editor_width {
            glyph_grid_cell.width + scrollbar_width
        } else {
            px(0.0)
        };

        let overscroll = size(right_margin + longest_line_blame_width, vertical_overscroll);

        let scroll_range = document_size + overscroll;

        ScrollbarLayoutInformation {
            editor_bounds,
            scroll_range,
            glyph_grid_cell,
        }
    }
}

impl IntoElement for EditorElement {
    type Element = Self;

    fn into_element(self) -> Self::Element {
        self
    }
}

pub struct EditorLayout {
    position_map: Rc<PositionMap>,
    hitbox: Hitbox,
    gutter_hitbox: Hitbox,
    content_origin: gpui::Point<Pixels>,
    scrollbars_layout: Option<EditorScrollbars>,
    mode: EditorMode,
    wrap_guides: SmallVec<[(Pixels, bool); 2]>,
    indent_guides: Option<Vec<IndentGuideLayout>>,
    visible_display_row_range: Range<DisplayRow>,
    active_rows: BTreeMap<DisplayRow, LineHighlightSpec>,
    highlighted_rows: BTreeMap<DisplayRow, LineHighlight>,
    line_elements: SmallVec<[AnyElement; 1]>,
    line_numbers: Arc<HashMap<MultiBufferRow, LineNumberLayout>>,
    display_hunks: Vec<(DisplayDiffHunk, Option<Hitbox>)>,
    blamed_display_rows: Option<Vec<AnyElement>>,
    inline_diagnostics: HashMap<DisplayRow, AnyElement>,
    inline_blame: Option<AnyElement>,
    blocks: Vec<BlockLayout>,
    highlighted_ranges: Vec<(Range<DisplayPoint>, Hsla)>,
    highlighted_gutter_ranges: Vec<(Range<DisplayPoint>, Hsla)>,
    redacted_ranges: Vec<Range<DisplayPoint>>,
    cursors: Vec<(DisplayPoint, Hsla)>,
    visible_cursors: Vec<CursorLayout>,
    selections: Vec<(PlayerColor, Vec<SelectionLayout>)>,
    code_actions_indicator: Option<AnyElement>,
    test_indicators: Vec<AnyElement>,
    breakpoints: Vec<AnyElement>,
    crease_toggles: Vec<Option<AnyElement>>,
    expand_toggles: Vec<Option<(AnyElement, gpui::Point<Pixels>)>>,
    diff_hunk_controls: Vec<AnyElement>,
    crease_trailers: Vec<Option<CreaseTrailerLayout>>,
    inline_completion_popover: Option<AnyElement>,
    mouse_context_menu: Option<AnyElement>,
    tab_invisible: ShapedLine,
    space_invisible: ShapedLine,
    sticky_buffer_header: Option<AnyElement>,
}

impl EditorLayout {
    fn line_end_overshoot(&self) -> Pixels {
        0.15 * self.position_map.line_height
    }
}

struct LineNumberLayout {
    shaped_line: ShapedLine,
    hitbox: Option<Hitbox>,
}

struct ColoredRange<T> {
    start: T,
    end: T,
    color: Hsla,
}

impl Along for ScrollbarAxes {
    type Unit = bool;

    fn along(&self, axis: ScrollbarAxis) -> Self::Unit {
        match axis {
            ScrollbarAxis::Horizontal => self.horizontal,
            ScrollbarAxis::Vertical => self.vertical,
        }
    }

    fn apply_along(&self, axis: ScrollbarAxis, f: impl FnOnce(Self::Unit) -> Self::Unit) -> Self {
        match axis {
            ScrollbarAxis::Horizontal => ScrollbarAxes {
                horizontal: f(self.horizontal),
                vertical: self.vertical,
            },
            ScrollbarAxis::Vertical => ScrollbarAxes {
                horizontal: self.horizontal,
                vertical: f(self.vertical),
            },
        }
    }
}

#[derive(Clone)]
struct EditorScrollbars {
    pub vertical: Option<ScrollbarLayout>,
    pub horizontal: Option<ScrollbarLayout>,
    pub visible: bool,
}

impl EditorScrollbars {
    pub fn from_scrollbar_axes(
        settings_visibility: ScrollbarAxes,
        layout_information: &ScrollbarLayoutInformation,
        content_offset: gpui::Point<Pixels>,
        scroll_position: gpui::Point<f32>,
        scrollbar_width: Pixels,
        show_scrollbars: bool,
        window: &mut Window,
    ) -> Self {
        let ScrollbarLayoutInformation {
            editor_bounds,
            scroll_range,
            glyph_grid_cell,
        } = layout_information;

        let scrollbar_bounds_for = |axis: ScrollbarAxis| match axis {
            ScrollbarAxis::Horizontal => Bounds::from_corner_and_size(
                Corner::BottomLeft,
                editor_bounds.bottom_left(),
                size(
                    if settings_visibility.vertical {
                        editor_bounds.size.width - scrollbar_width
                    } else {
                        editor_bounds.size.width
                    },
                    scrollbar_width,
                ),
            ),
            ScrollbarAxis::Vertical => Bounds::from_corner_and_size(
                Corner::TopRight,
                editor_bounds.top_right(),
                size(scrollbar_width, editor_bounds.size.height),
            ),
        };

        let mut create_scrollbar_layout = |axis| {
            settings_visibility
                .along(axis)
                .then(|| {
                    (
                        editor_bounds.size.along(axis) - content_offset.along(axis),
                        scroll_range.along(axis),
                    )
                })
                .filter(|(editor_content_size, scroll_range)| {
                    // The scrollbar should only be rendered if the content does
                    // not entirely fit into the editor
                    // However, this only applies to the horizontal scrollbar, as information about the
                    // vertical scrollbar layout is always needed for scrollbar diagnostics.
                    axis != ScrollbarAxis::Horizontal || editor_content_size < scroll_range
                })
                .map(|(editor_content_size, scroll_range)| {
                    ScrollbarLayout::new(
                        window.insert_hitbox(scrollbar_bounds_for(axis), false),
                        editor_content_size,
                        scroll_range,
                        glyph_grid_cell.along(axis),
                        content_offset.along(axis),
                        scroll_position.along(axis),
                        axis,
                    )
                })
        };

        Self {
            vertical: create_scrollbar_layout(ScrollbarAxis::Vertical),
            horizontal: create_scrollbar_layout(ScrollbarAxis::Horizontal),
            visible: show_scrollbars,
        }
    }

    pub fn iter_scrollbars(&self) -> impl Iterator<Item = (&ScrollbarLayout, ScrollbarAxis)> + '_ {
        [
            (&self.vertical, ScrollbarAxis::Vertical),
            (&self.horizontal, ScrollbarAxis::Horizontal),
        ]
        .into_iter()
        .filter_map(|(scrollbar, axis)| scrollbar.as_ref().map(|s| (s, axis)))
    }

    /// Returns the currently hovered scrollbar axis, if any.
    pub fn get_hovered_axis(&self, window: &Window) -> Option<(&ScrollbarLayout, ScrollbarAxis)> {
        self.iter_scrollbars()
            .find(|s| s.0.hitbox.is_hovered(window))
    }
}

#[derive(Clone)]
struct ScrollbarLayout {
    hitbox: Hitbox,
    visible_range: Range<f32>,
    text_unit_size: Pixels,
    content_offset: Pixels,
    thumb_size: Pixels,
    axis: ScrollbarAxis,
}

impl ScrollbarLayout {
    const BORDER_WIDTH: Pixels = px(1.0);
    const LINE_MARKER_HEIGHT: Pixels = px(2.0);
    const MIN_MARKER_HEIGHT: Pixels = px(5.0);
    const MIN_THUMB_SIZE: Pixels = px(25.0);

    fn new(
        scrollbar_track_hitbox: Hitbox,
        editor_content_size: Pixels,
        scroll_range: Pixels,
        glyph_space: Pixels,
        content_offset: Pixels,
        scroll_position: f32,
        axis: ScrollbarAxis,
    ) -> Self {
        let track_bounds = scrollbar_track_hitbox.bounds;
        // The length of the track available to the scrollbar thumb. We deliberately
        // exclude the content size here so that the thumb aligns with the content.
        let track_length = track_bounds.size.along(axis) - content_offset;

        let text_units_per_page = editor_content_size / glyph_space;
        let visible_range = scroll_position..scroll_position + text_units_per_page;
        let total_text_units = scroll_range / glyph_space;

        let thumb_percentage = text_units_per_page / total_text_units;
        let thumb_size = (track_length * thumb_percentage)
            .max(ScrollbarLayout::MIN_THUMB_SIZE)
            .min(track_length);
        let text_unit_size =
            (track_length - thumb_size) / (total_text_units - text_units_per_page).max(0.);

        ScrollbarLayout {
            hitbox: scrollbar_track_hitbox,
            visible_range,
            text_unit_size,
            content_offset,
            thumb_size,
            axis,
        }
    }

    fn thumb_bounds(&self) -> Bounds<Pixels> {
        let scrollbar_track = &self.hitbox.bounds;
        Bounds::new(
            scrollbar_track
                .origin
                .apply_along(self.axis, |origin| self.thumb_origin(origin)),
            scrollbar_track
                .size
                .apply_along(self.axis, |_| self.thumb_size),
        )
    }

    fn thumb_origin(&self, origin: Pixels) -> Pixels {
        origin + self.content_offset + self.visible_range.start * self.text_unit_size
    }

    fn marker_quads_for_ranges(
        &self,
        row_ranges: impl IntoIterator<Item = ColoredRange<DisplayRow>>,
        column: Option<usize>,
    ) -> Vec<PaintQuad> {
        struct MinMax {
            min: Pixels,
            max: Pixels,
        }
        let (x_range, height_limit) = if let Some(column) = column {
            let column_width = px(((self.hitbox.size.width - Self::BORDER_WIDTH).0 / 3.0).floor());
            let start = Self::BORDER_WIDTH + (column as f32 * column_width);
            let end = start + column_width;
            (
                Range { start, end },
                MinMax {
                    min: Self::MIN_MARKER_HEIGHT,
                    max: px(f32::MAX),
                },
            )
        } else {
            (
                Range {
                    start: Self::BORDER_WIDTH,
                    end: self.hitbox.size.width,
                },
                MinMax {
                    min: Self::LINE_MARKER_HEIGHT,
                    max: Self::LINE_MARKER_HEIGHT,
                },
            )
        };

        let row_to_y = |row: DisplayRow| row.as_f32() * self.text_unit_size;
        let mut pixel_ranges = row_ranges
            .into_iter()
            .map(|range| {
                let start_y = row_to_y(range.start);
                let end_y = row_to_y(range.end)
                    + self
                        .text_unit_size
                        .max(height_limit.min)
                        .min(height_limit.max);
                ColoredRange {
                    start: start_y,
                    end: end_y,
                    color: range.color,
                }
            })
            .peekable();

        let mut quads = Vec::new();
        while let Some(mut pixel_range) = pixel_ranges.next() {
            while let Some(next_pixel_range) = pixel_ranges.peek() {
                if pixel_range.end >= next_pixel_range.start - px(1.0)
                    && pixel_range.color == next_pixel_range.color
                {
                    pixel_range.end = next_pixel_range.end.max(pixel_range.end);
                    pixel_ranges.next();
                } else {
                    break;
                }
            }

            let bounds = Bounds::from_corners(
                point(x_range.start, pixel_range.start),
                point(x_range.end, pixel_range.end),
            );
            quads.push(quad(
                bounds,
                Corners::default(),
                pixel_range.color,
                Edges::default(),
                Hsla::transparent_black(),
                BorderStyle::default(),
            ));
        }

        quads
    }
}

struct CreaseTrailerLayout {
    element: AnyElement,
    bounds: Bounds<Pixels>,
}

pub(crate) struct PositionMap {
    pub size: Size<Pixels>,
    pub line_height: Pixels,
    pub scroll_pixel_position: gpui::Point<Pixels>,
    pub scroll_max: gpui::Point<f32>,
    pub em_width: Pixels,
    pub em_advance: Pixels,
    pub visible_row_range: Range<DisplayRow>,
    pub line_layouts: Vec<LineWithInvisibles>,
    pub snapshot: EditorSnapshot,
    pub text_hitbox: Hitbox,
    pub gutter_hitbox: Hitbox,
}

#[derive(Debug, Copy, Clone)]
pub struct PointForPosition {
    pub previous_valid: DisplayPoint,
    pub next_valid: DisplayPoint,
    pub exact_unclipped: DisplayPoint,
    pub column_overshoot_after_line_end: u32,
}

impl PointForPosition {
    pub fn as_valid(&self) -> Option<DisplayPoint> {
        if self.previous_valid == self.exact_unclipped && self.next_valid == self.exact_unclipped {
            Some(self.previous_valid)
        } else {
            None
        }
    }
}

impl PositionMap {
    pub(crate) fn point_for_position(&self, position: gpui::Point<Pixels>) -> PointForPosition {
        let text_bounds = self.text_hitbox.bounds;
        let scroll_position = self.snapshot.scroll_position();
        let position = position - text_bounds.origin;
        let y = position.y.max(px(0.)).min(self.size.height);
        let x = position.x + (scroll_position.x * self.em_width);
        let row = ((y / self.line_height) + scroll_position.y) as u32;

        let (column, x_overshoot_after_line_end) = if let Some(line) = self
            .line_layouts
            .get(row as usize - scroll_position.y as usize)
        {
            if let Some(ix) = line.index_for_x(x) {
                (ix as u32, px(0.))
            } else {
                (line.len as u32, px(0.).max(x - line.width))
            }
        } else {
            (0, x)
        };

        let mut exact_unclipped = DisplayPoint::new(DisplayRow(row), column);
        let previous_valid = self.snapshot.clip_point(exact_unclipped, Bias::Left);
        let next_valid = self.snapshot.clip_point(exact_unclipped, Bias::Right);

        let column_overshoot_after_line_end = (x_overshoot_after_line_end / self.em_advance) as u32;
        *exact_unclipped.column_mut() += column_overshoot_after_line_end;
        PointForPosition {
            previous_valid,
            next_valid,
            exact_unclipped,
            column_overshoot_after_line_end,
        }
    }
}

struct BlockLayout {
    id: BlockId,
    row: Option<DisplayRow>,
    element: AnyElement,
    available_space: Size<AvailableSpace>,
    style: BlockStyle,
    is_buffer_header: bool,
}

pub fn layout_line(
    row: DisplayRow,
    snapshot: &EditorSnapshot,
    style: &EditorStyle,
    text_width: Pixels,
    is_row_soft_wrapped: impl Copy + Fn(usize) -> bool,
    window: &mut Window,
    cx: &mut App,
) -> LineWithInvisibles {
    let chunks = snapshot.highlighted_chunks(row..row + DisplayRow(1), true, style);
    LineWithInvisibles::from_chunks(
        chunks,
        &style,
        MAX_LINE_LEN,
        1,
        snapshot.mode,
        text_width,
        is_row_soft_wrapped,
        window,
        cx,
    )
    .pop()
    .unwrap()
}

#[derive(Debug)]
pub struct IndentGuideLayout {
    origin: gpui::Point<Pixels>,
    length: Pixels,
    single_indent_width: Pixels,
    depth: u32,
    active: bool,
    settings: IndentGuideSettings,
}

pub struct CursorLayout {
    origin: gpui::Point<Pixels>,
    block_width: Pixels,
    line_height: Pixels,
    color: Hsla,
    shape: CursorShape,
    block_text: Option<ShapedLine>,
    cursor_name: Option<AnyElement>,
}

#[derive(Debug)]
pub struct CursorName {
    string: SharedString,
    color: Hsla,
    is_top_row: bool,
}

impl CursorLayout {
    pub fn new(
        origin: gpui::Point<Pixels>,
        block_width: Pixels,
        line_height: Pixels,
        color: Hsla,
        shape: CursorShape,
        block_text: Option<ShapedLine>,
    ) -> CursorLayout {
        CursorLayout {
            origin,
            block_width,
            line_height,
            color,
            shape,
            block_text,
            cursor_name: None,
        }
    }

    pub fn bounding_rect(&self, origin: gpui::Point<Pixels>) -> Bounds<Pixels> {
        Bounds {
            origin: self.origin + origin,
            size: size(self.block_width, self.line_height),
        }
    }

    fn bounds(&self, origin: gpui::Point<Pixels>) -> Bounds<Pixels> {
        match self.shape {
            CursorShape::Bar => Bounds {
                origin: self.origin + origin,
                size: size(px(2.0), self.line_height),
            },
            CursorShape::Block | CursorShape::Hollow => Bounds {
                origin: self.origin + origin,
                size: size(self.block_width, self.line_height),
            },
            CursorShape::Underline => Bounds {
                origin: self.origin
                    + origin
                    + gpui::Point::new(Pixels::ZERO, self.line_height - px(2.0)),
                size: size(self.block_width, px(2.0)),
            },
        }
    }

    pub fn layout(
        &mut self,
        origin: gpui::Point<Pixels>,
        cursor_name: Option<CursorName>,
        window: &mut Window,
        cx: &mut App,
    ) {
        if let Some(cursor_name) = cursor_name {
            let bounds = self.bounds(origin);
            let text_size = self.line_height / 1.5;

            let name_origin = if cursor_name.is_top_row {
                point(bounds.right() - px(1.), bounds.top())
            } else {
                match self.shape {
                    CursorShape::Bar => point(
                        bounds.right() - px(2.),
                        bounds.top() - text_size / 2. - px(1.),
                    ),
                    _ => point(
                        bounds.right() - px(1.),
                        bounds.top() - text_size / 2. - px(1.),
                    ),
                }
            };
            let mut name_element = div()
                .bg(self.color)
                .text_size(text_size)
                .px_0p5()
                .line_height(text_size + px(2.))
                .text_color(cursor_name.color)
                .child(cursor_name.string.clone())
                .into_any_element();

            name_element.prepaint_as_root(name_origin, AvailableSpace::min_size(), window, cx);

            self.cursor_name = Some(name_element);
        }
    }

    pub fn paint(&mut self, origin: gpui::Point<Pixels>, window: &mut Window, cx: &mut App) {
        let bounds = self.bounds(origin);

        //Draw background or border quad
        let cursor = if matches!(self.shape, CursorShape::Hollow) {
            outline(bounds, self.color, BorderStyle::Solid)
        } else {
            fill(bounds, self.color)
        };

        if let Some(name) = &mut self.cursor_name {
            name.paint(window, cx);
        }

        window.paint_quad(cursor);

        if let Some(block_text) = &self.block_text {
            block_text
                .paint(self.origin + origin, self.line_height, window, cx)
                .log_err();
        }
    }

    pub fn shape(&self) -> CursorShape {
        self.shape
    }
}

#[derive(Debug)]
pub struct HighlightedRange {
    pub start_y: Pixels,
    pub line_height: Pixels,
    pub lines: Vec<HighlightedRangeLine>,
    pub color: Hsla,
    pub corner_radius: Pixels,
}

#[derive(Debug)]
pub struct HighlightedRangeLine {
    pub start_x: Pixels,
    pub end_x: Pixels,
}

impl HighlightedRange {
    pub fn paint(&self, bounds: Bounds<Pixels>, window: &mut Window) {
        if self.lines.len() >= 2 && self.lines[0].start_x > self.lines[1].end_x {
            self.paint_lines(self.start_y, &self.lines[0..1], bounds, window);
            self.paint_lines(
                self.start_y + self.line_height,
                &self.lines[1..],
                bounds,
                window,
            );
        } else {
            self.paint_lines(self.start_y, &self.lines, bounds, window);
        }
    }

    fn paint_lines(
        &self,
        start_y: Pixels,
        lines: &[HighlightedRangeLine],
        _bounds: Bounds<Pixels>,
        window: &mut Window,
    ) {
        if lines.is_empty() {
            return;
        }

        let first_line = lines.first().unwrap();
        let last_line = lines.last().unwrap();

        let first_top_left = point(first_line.start_x, start_y);
        let first_top_right = point(first_line.end_x, start_y);

        let curve_height = point(Pixels::ZERO, self.corner_radius);
        let curve_width = |start_x: Pixels, end_x: Pixels| {
            let max = (end_x - start_x) / 2.;
            let width = if max < self.corner_radius {
                max
            } else {
                self.corner_radius
            };

            point(width, Pixels::ZERO)
        };

        let top_curve_width = curve_width(first_line.start_x, first_line.end_x);
        let mut builder = gpui::PathBuilder::fill();
        builder.move_to(first_top_right - top_curve_width);
        builder.curve_to(first_top_right + curve_height, first_top_right);

        let mut iter = lines.iter().enumerate().peekable();
        while let Some((ix, line)) = iter.next() {
            let bottom_right = point(line.end_x, start_y + (ix + 1) as f32 * self.line_height);

            if let Some((_, next_line)) = iter.peek() {
                let next_top_right = point(next_line.end_x, bottom_right.y);

                match next_top_right.x.partial_cmp(&bottom_right.x).unwrap() {
                    Ordering::Equal => {
                        builder.line_to(bottom_right);
                    }
                    Ordering::Less => {
                        let curve_width = curve_width(next_top_right.x, bottom_right.x);
                        builder.line_to(bottom_right - curve_height);
                        if self.corner_radius > Pixels::ZERO {
                            builder.curve_to(bottom_right - curve_width, bottom_right);
                        }
                        builder.line_to(next_top_right + curve_width);
                        if self.corner_radius > Pixels::ZERO {
                            builder.curve_to(next_top_right + curve_height, next_top_right);
                        }
                    }
                    Ordering::Greater => {
                        let curve_width = curve_width(bottom_right.x, next_top_right.x);
                        builder.line_to(bottom_right - curve_height);
                        if self.corner_radius > Pixels::ZERO {
                            builder.curve_to(bottom_right + curve_width, bottom_right);
                        }
                        builder.line_to(next_top_right - curve_width);
                        if self.corner_radius > Pixels::ZERO {
                            builder.curve_to(next_top_right + curve_height, next_top_right);
                        }
                    }
                }
            } else {
                let curve_width = curve_width(line.start_x, line.end_x);
                builder.line_to(bottom_right - curve_height);
                if self.corner_radius > Pixels::ZERO {
                    builder.curve_to(bottom_right - curve_width, bottom_right);
                }

                let bottom_left = point(line.start_x, bottom_right.y);
                builder.line_to(bottom_left + curve_width);
                if self.corner_radius > Pixels::ZERO {
                    builder.curve_to(bottom_left - curve_height, bottom_left);
                }
            }
        }

        if first_line.start_x > last_line.start_x {
            let curve_width = curve_width(last_line.start_x, first_line.start_x);
            let second_top_left = point(last_line.start_x, start_y + self.line_height);
            builder.line_to(second_top_left + curve_height);
            if self.corner_radius > Pixels::ZERO {
                builder.curve_to(second_top_left + curve_width, second_top_left);
            }
            let first_bottom_left = point(first_line.start_x, second_top_left.y);
            builder.line_to(first_bottom_left - curve_width);
            if self.corner_radius > Pixels::ZERO {
                builder.curve_to(first_bottom_left - curve_height, first_bottom_left);
            }
        }

        builder.line_to(first_top_left + curve_height);
        if self.corner_radius > Pixels::ZERO {
            builder.curve_to(first_top_left + top_curve_width, first_top_left);
        }
        builder.line_to(first_top_right - top_curve_width);

        if let Ok(path) = builder.build() {
            window.paint_path(path, self.color);
        }
    }
}

enum CursorPopoverType {
    CodeContextMenu,
    EditPrediction,
}

pub fn scale_vertical_mouse_autoscroll_delta(delta: Pixels) -> f32 {
    (delta.pow(1.5) / 100.0).into()
}

fn scale_horizontal_mouse_autoscroll_delta(delta: Pixels) -> f32 {
    (delta.pow(1.2) / 300.0).into()
}

pub fn register_action<T: Action>(
    editor: &Entity<Editor>,
    window: &mut Window,
    listener: impl Fn(&mut Editor, &T, &mut Window, &mut Context<Editor>) + 'static,
) {
    let editor = editor.clone();
    window.on_action(TypeId::of::<T>(), move |action, phase, window, cx| {
        let action = action.downcast_ref().unwrap();
        if phase == DispatchPhase::Bubble {
            editor.update(cx, |editor, cx| {
                listener(editor, action, window, cx);
            })
        }
    })
}

fn compute_auto_height_layout(
    editor: &mut Editor,
    max_lines: usize,
    max_line_number_width: Pixels,
    known_dimensions: Size<Option<Pixels>>,
    available_width: AvailableSpace,
    window: &mut Window,
    cx: &mut Context<Editor>,
) -> Option<Size<Pixels>> {
    let width = known_dimensions.width.or({
        if let AvailableSpace::Definite(available_width) = available_width {
            Some(available_width)
        } else {
            None
        }
    })?;
    if let Some(height) = known_dimensions.height {
        return Some(size(width, height));
    }

    let style = editor.style.as_ref().unwrap();
    let font_id = window.text_system().resolve_font(&style.text.font());
    let font_size = style.text.font_size.to_pixels(window.rem_size());
    let line_height = style.text.line_height_in_pixels(window.rem_size());
    let em_width = window.text_system().em_width(font_id, font_size).unwrap();

    let mut snapshot = editor.snapshot(window, cx);
    let gutter_dimensions = snapshot
        .gutter_dimensions(font_id, font_size, max_line_number_width, cx)
        .unwrap_or_default();

    editor.gutter_dimensions = gutter_dimensions;
    let text_width = width - gutter_dimensions.width;
    let overscroll = size(em_width, px(0.));

    let editor_width = text_width - gutter_dimensions.margin - overscroll.width - em_width;
    if editor.set_wrap_width(Some(editor_width), cx) {
        snapshot = editor.snapshot(window, cx);
    }

    let scroll_height = (snapshot.max_point().row().next_row().0 as f32) * line_height;
    let height = scroll_height
        .max(line_height)
        .min(line_height * max_lines as f32);

    Some(size(width, height))
}

#[cfg(test)]
mod tests {
    use super::*;
    use crate::{
        Editor, MultiBuffer,
        display_map::{BlockPlacement, BlockProperties},
        editor_tests::{init_test, update_test_language_settings},
    };
    use gpui::{TestAppContext, VisualTestContext};
    use language::language_settings;
    use log::info;
    use std::num::NonZeroU32;
    use util::test::sample_text;

    #[gpui::test]
    fn test_shape_line_numbers(cx: &mut TestAppContext) {
        init_test(cx, |_| {});
        let window = cx.add_window(|window, cx| {
            let buffer = MultiBuffer::build_simple(&sample_text(6, 6, 'a'), cx);
            Editor::new(EditorMode::Full, buffer, None, window, cx)
        });

        let editor = window.root(cx).unwrap();
        let style = cx.update(|cx| editor.read(cx).style().unwrap().clone());
        let line_height = window
            .update(cx, |_, window, _| {
                style.text.line_height_in_pixels(window.rem_size())
            })
            .unwrap();
        let element = EditorElement::new(&editor, style);
        let snapshot = window
            .update(cx, |editor, window, cx| editor.snapshot(window, cx))
            .unwrap();

        let layouts = cx
            .update_window(*window, |_, window, cx| {
                element.layout_line_numbers(
                    None,
                    GutterDimensions {
                        left_padding: Pixels::ZERO,
                        right_padding: Pixels::ZERO,
                        width: px(30.0),
                        margin: Pixels::ZERO,
                        git_blame_entries_width: None,
                    },
                    line_height,
                    gpui::Point::default(),
                    DisplayRow(0)..DisplayRow(6),
                    &(0..6)
                        .map(|row| RowInfo {
                            buffer_row: Some(row),
                            ..Default::default()
                        })
                        .collect::<Vec<_>>(),
                    &BTreeMap::default(),
                    Some(DisplayPoint::new(DisplayRow(0), 0)),
                    &snapshot,
                    window,
                    cx,
                )
            })
            .unwrap();
        assert_eq!(layouts.len(), 6);

        let relative_rows = window
            .update(cx, |editor, window, cx| {
                let snapshot = editor.snapshot(window, cx);
                element.calculate_relative_line_numbers(
                    &snapshot,
                    &(DisplayRow(0)..DisplayRow(6)),
                    Some(DisplayRow(3)),
                )
            })
            .unwrap();
        assert_eq!(relative_rows[&DisplayRow(0)], 3);
        assert_eq!(relative_rows[&DisplayRow(1)], 2);
        assert_eq!(relative_rows[&DisplayRow(2)], 1);
        // current line has no relative number
        assert_eq!(relative_rows[&DisplayRow(4)], 1);
        assert_eq!(relative_rows[&DisplayRow(5)], 2);

        // works if cursor is before screen
        let relative_rows = window
            .update(cx, |editor, window, cx| {
                let snapshot = editor.snapshot(window, cx);
                element.calculate_relative_line_numbers(
                    &snapshot,
                    &(DisplayRow(3)..DisplayRow(6)),
                    Some(DisplayRow(1)),
                )
            })
            .unwrap();
        assert_eq!(relative_rows.len(), 3);
        assert_eq!(relative_rows[&DisplayRow(3)], 2);
        assert_eq!(relative_rows[&DisplayRow(4)], 3);
        assert_eq!(relative_rows[&DisplayRow(5)], 4);

        // works if cursor is after screen
        let relative_rows = window
            .update(cx, |editor, window, cx| {
                let snapshot = editor.snapshot(window, cx);
                element.calculate_relative_line_numbers(
                    &snapshot,
                    &(DisplayRow(0)..DisplayRow(3)),
                    Some(DisplayRow(6)),
                )
            })
            .unwrap();
        assert_eq!(relative_rows.len(), 3);
        assert_eq!(relative_rows[&DisplayRow(0)], 5);
        assert_eq!(relative_rows[&DisplayRow(1)], 4);
        assert_eq!(relative_rows[&DisplayRow(2)], 3);
    }

    #[gpui::test]
    async fn test_vim_visual_selections(cx: &mut TestAppContext) {
        init_test(cx, |_| {});

        let window = cx.add_window(|window, cx| {
            let buffer = MultiBuffer::build_simple(&(sample_text(6, 6, 'a') + "\n"), cx);
            Editor::new(EditorMode::Full, buffer, None, window, cx)
        });
        let cx = &mut VisualTestContext::from_window(*window, cx);
        let editor = window.root(cx).unwrap();
        let style = cx.update(|_, cx| editor.read(cx).style().unwrap().clone());

        window
            .update(cx, |editor, window, cx| {
                editor.cursor_shape = CursorShape::Block;
                editor.change_selections(None, window, cx, |s| {
                    s.select_ranges([
                        Point::new(0, 0)..Point::new(1, 0),
                        Point::new(3, 2)..Point::new(3, 3),
                        Point::new(5, 6)..Point::new(6, 0),
                    ]);
                });
            })
            .unwrap();

        let (_, state) = cx.draw(
            point(px(500.), px(500.)),
            size(px(500.), px(500.)),
            |_, _| EditorElement::new(&editor, style),
        );

        assert_eq!(state.selections.len(), 1);
        let local_selections = &state.selections[0].1;
        assert_eq!(local_selections.len(), 3);
        // moves cursor back one line
        assert_eq!(
            local_selections[0].head,
            DisplayPoint::new(DisplayRow(0), 6)
        );
        assert_eq!(
            local_selections[0].range,
            DisplayPoint::new(DisplayRow(0), 0)..DisplayPoint::new(DisplayRow(1), 0)
        );

        // moves cursor back one column
        assert_eq!(
            local_selections[1].range,
            DisplayPoint::new(DisplayRow(3), 2)..DisplayPoint::new(DisplayRow(3), 3)
        );
        assert_eq!(
            local_selections[1].head,
            DisplayPoint::new(DisplayRow(3), 2)
        );

        // leaves cursor on the max point
        assert_eq!(
            local_selections[2].range,
            DisplayPoint::new(DisplayRow(5), 6)..DisplayPoint::new(DisplayRow(6), 0)
        );
        assert_eq!(
            local_selections[2].head,
            DisplayPoint::new(DisplayRow(6), 0)
        );

        // active lines does not include 1 (even though the range of the selection does)
        assert_eq!(
            state.active_rows.keys().cloned().collect::<Vec<_>>(),
            vec![DisplayRow(0), DisplayRow(3), DisplayRow(5), DisplayRow(6)]
        );
    }

    #[gpui::test]
    fn test_layout_with_placeholder_text_and_blocks(cx: &mut TestAppContext) {
        init_test(cx, |_| {});

        let window = cx.add_window(|window, cx| {
            let buffer = MultiBuffer::build_simple("", cx);
            Editor::new(EditorMode::Full, buffer, None, window, cx)
        });
        let cx = &mut VisualTestContext::from_window(*window, cx);
        let editor = window.root(cx).unwrap();
        let style = cx.update(|_, cx| editor.read(cx).style().unwrap().clone());
        window
            .update(cx, |editor, window, cx| {
                editor.set_placeholder_text("hello", cx);
                editor.insert_blocks(
                    [BlockProperties {
                        style: BlockStyle::Fixed,
                        placement: BlockPlacement::Above(Anchor::min()),
                        height: 3,
                        render: Arc::new(|cx| div().h(3. * cx.window.line_height()).into_any()),
                        priority: 0,
                    }],
                    None,
                    cx,
                );

                // Blur the editor so that it displays placeholder text.
                window.blur();
            })
            .unwrap();

        let (_, state) = cx.draw(
            point(px(500.), px(500.)),
            size(px(500.), px(500.)),
            |_, _| EditorElement::new(&editor, style),
        );
        assert_eq!(state.position_map.line_layouts.len(), 4);
        assert_eq!(state.line_numbers.len(), 1);
        assert_eq!(
            state
                .line_numbers
                .get(&MultiBufferRow(0))
                .map(|line_number| line_number.shaped_line.text.as_ref()),
            Some("1")
        );
    }

    #[gpui::test]
    fn test_all_invisibles_drawing(cx: &mut TestAppContext) {
        const TAB_SIZE: u32 = 4;

        let input_text = "\t \t|\t| a b";
        let expected_invisibles = vec![
            Invisible::Tab {
                line_start_offset: 0,
                line_end_offset: TAB_SIZE as usize,
            },
            Invisible::Whitespace {
                line_offset: TAB_SIZE as usize,
            },
            Invisible::Tab {
                line_start_offset: TAB_SIZE as usize + 1,
                line_end_offset: TAB_SIZE as usize * 2,
            },
            Invisible::Tab {
                line_start_offset: TAB_SIZE as usize * 2 + 1,
                line_end_offset: TAB_SIZE as usize * 3,
            },
            Invisible::Whitespace {
                line_offset: TAB_SIZE as usize * 3 + 1,
            },
            Invisible::Whitespace {
                line_offset: TAB_SIZE as usize * 3 + 3,
            },
        ];
        assert_eq!(
            expected_invisibles.len(),
            input_text
                .chars()
                .filter(|initial_char| initial_char.is_whitespace())
                .count(),
            "Hardcoded expected invisibles differ from the actual ones in '{input_text}'"
        );

        for show_line_numbers in [true, false] {
            init_test(cx, |s| {
                s.defaults.show_whitespaces = Some(ShowWhitespaceSetting::All);
                s.defaults.tab_size = NonZeroU32::new(TAB_SIZE);
            });

            let actual_invisibles = collect_invisibles_from_new_editor(
                cx,
                EditorMode::Full,
                input_text,
                px(500.0),
                show_line_numbers,
            );

            assert_eq!(expected_invisibles, actual_invisibles);
        }
    }

    #[gpui::test]
    fn test_invisibles_dont_appear_in_certain_editors(cx: &mut TestAppContext) {
        init_test(cx, |s| {
            s.defaults.show_whitespaces = Some(ShowWhitespaceSetting::All);
            s.defaults.tab_size = NonZeroU32::new(4);
        });

        for editor_mode_without_invisibles in [
            EditorMode::SingleLine { auto_width: false },
            EditorMode::AutoHeight { max_lines: 100 },
        ] {
            for show_line_numbers in [true, false] {
                let invisibles = collect_invisibles_from_new_editor(
                    cx,
                    editor_mode_without_invisibles,
                    "\t\t\t| | a b",
                    px(500.0),
                    show_line_numbers,
                );
                assert!(
                    invisibles.is_empty(),
                    "For editor mode {editor_mode_without_invisibles:?} no invisibles was expected but got {invisibles:?}"
                );
            }
        }
    }

    #[gpui::test]
    fn test_wrapped_invisibles_drawing(cx: &mut TestAppContext) {
        let tab_size = 4;
        let input_text = "a\tbcd     ".repeat(9);
        let repeated_invisibles = [
            Invisible::Tab {
                line_start_offset: 1,
                line_end_offset: tab_size as usize,
            },
            Invisible::Whitespace {
                line_offset: tab_size as usize + 3,
            },
            Invisible::Whitespace {
                line_offset: tab_size as usize + 4,
            },
            Invisible::Whitespace {
                line_offset: tab_size as usize + 5,
            },
            Invisible::Whitespace {
                line_offset: tab_size as usize + 6,
            },
            Invisible::Whitespace {
                line_offset: tab_size as usize + 7,
            },
        ];
        let expected_invisibles = std::iter::once(repeated_invisibles)
            .cycle()
            .take(9)
            .flatten()
            .collect::<Vec<_>>();
        assert_eq!(
            expected_invisibles.len(),
            input_text
                .chars()
                .filter(|initial_char| initial_char.is_whitespace())
                .count(),
            "Hardcoded expected invisibles differ from the actual ones in '{input_text}'"
        );
        info!("Expected invisibles: {expected_invisibles:?}");

        init_test(cx, |_| {});

        // Put the same string with repeating whitespace pattern into editors of various size,
        // take deliberately small steps during resizing, to put all whitespace kinds near the wrap point.
        let resize_step = 10.0;
        let mut editor_width = 200.0;
        while editor_width <= 1000.0 {
            for show_line_numbers in [true, false] {
                update_test_language_settings(cx, |s| {
                    s.defaults.tab_size = NonZeroU32::new(tab_size);
                    s.defaults.show_whitespaces = Some(ShowWhitespaceSetting::All);
                    s.defaults.preferred_line_length = Some(editor_width as u32);
                    s.defaults.soft_wrap = Some(language_settings::SoftWrap::PreferredLineLength);
                });

                let actual_invisibles = collect_invisibles_from_new_editor(
                    cx,
                    EditorMode::Full,
                    &input_text,
                    px(editor_width),
                    show_line_numbers,
                );

                // Whatever the editor size is, ensure it has the same invisible kinds in the same order
                // (no good guarantees about the offsets: wrapping could trigger padding and its tests should check the offsets).
                let mut i = 0;
                for (actual_index, actual_invisible) in actual_invisibles.iter().enumerate() {
                    i = actual_index;
                    match expected_invisibles.get(i) {
                        Some(expected_invisible) => match (expected_invisible, actual_invisible) {
                            (Invisible::Whitespace { .. }, Invisible::Whitespace { .. })
                            | (Invisible::Tab { .. }, Invisible::Tab { .. }) => {}
                            _ => {
                                panic!(
                                    "At index {i}, expected invisible {expected_invisible:?} does not match actual {actual_invisible:?} by kind. Actual invisibles: {actual_invisibles:?}"
                                )
                            }
                        },
                        None => {
                            panic!("Unexpected extra invisible {actual_invisible:?} at index {i}")
                        }
                    }
                }
                let missing_expected_invisibles = &expected_invisibles[i + 1..];
                assert!(
                    missing_expected_invisibles.is_empty(),
                    "Missing expected invisibles after index {i}: {missing_expected_invisibles:?}"
                );

                editor_width += resize_step;
            }
        }
    }

    fn collect_invisibles_from_new_editor(
        cx: &mut TestAppContext,
        editor_mode: EditorMode,
        input_text: &str,
        editor_width: Pixels,
        show_line_numbers: bool,
    ) -> Vec<Invisible> {
        info!(
            "Creating editor with mode {editor_mode:?}, width {}px and text '{input_text}'",
            editor_width.0
        );
        let window = cx.add_window(|window, cx| {
            let buffer = MultiBuffer::build_simple(input_text, cx);
            Editor::new(editor_mode, buffer, None, window, cx)
        });
        let cx = &mut VisualTestContext::from_window(*window, cx);
        let editor = window.root(cx).unwrap();

        let style = cx.update(|_, cx| editor.read(cx).style().unwrap().clone());
        window
            .update(cx, |editor, _, cx| {
                editor.set_soft_wrap_mode(language_settings::SoftWrap::EditorWidth, cx);
                editor.set_wrap_width(Some(editor_width), cx);
                editor.set_show_line_numbers(show_line_numbers, cx);
            })
            .unwrap();
        let (_, state) = cx.draw(
            point(px(500.), px(500.)),
            size(px(500.), px(500.)),
            |_, _| EditorElement::new(&editor, style),
        );
        state
            .position_map
            .line_layouts
            .iter()
            .flat_map(|line_with_invisibles| &line_with_invisibles.invisibles)
            .cloned()
            .collect()
    }
}<|MERGE_RESOLUTION|>--- conflicted
+++ resolved
@@ -3,16 +3,12 @@
     ContextMenuPlacement, CursorShape, CustomBlockId, DisplayDiffHunk, DisplayPoint, DisplayRow,
     DocumentHighlightRead, DocumentHighlightWrite, EditDisplayMode, Editor, EditorMode,
     EditorSettings, EditorSnapshot, EditorStyle, FILE_HEADER_HEIGHT, FocusedBlock,
-    GIT_BLAME_MAX_AUTHOR_CHARS_DISPLAYED, GutterDimensions, HalfPageDown, HalfPageUp, HandleInput,
-    HoveredCursor, InlayHintRefreshReason, InlineCompletion, JumpData, LineDown, LineHighlight,
-    LineUp, MAX_LINE_LEN, MIN_LINE_NUMBER_DIGITS, MULTI_BUFFER_EXCERPT_HEADER_HEIGHT, OpenExcerpts,
-    PageDown, PageUp, Point, RowExt, RowRangeExt, SelectPhase, SelectedTextHighlight, Selection,
-    SoftWrap, StickyHeaderExcerpt, ToPoint, ToggleFold,
+    GutterDimensions, HalfPageDown, HalfPageUp, HandleInput, HoveredCursor, InlayHintRefreshReason,
+    InlineCompletion, JumpData, LineDown, LineHighlight, LineUp, MAX_LINE_LEN,
+    MIN_LINE_NUMBER_DIGITS, MULTI_BUFFER_EXCERPT_HEADER_HEIGHT, OpenExcerpts, PageDown, PageUp,
+    Point, RowExt, RowRangeExt, SelectPhase, SelectedTextHighlight, Selection, SoftWrap,
+    StickyHeaderExcerpt, ToPoint, ToggleFold,
     code_context_menus::{CodeActionsMenu, MENU_ASIDE_MAX_WIDTH, MENU_ASIDE_MIN_WIDTH, MENU_GAP},
-<<<<<<< HEAD
-=======
-    commit_tooltip::{CommitTooltip, ParsedCommitMessage, blame_entry_relative_timestamp},
->>>>>>> 8a212be0
     display_map::{
         Block, BlockContext, BlockStyle, DisplaySnapshot, HighlightedChunk, ToDisplayPoint,
     },
@@ -28,17 +24,6 @@
     items::BufferSearchHighlights,
     mouse_context_menu::{self, MenuPosition},
     scroll::scroll_amount::ScrollAmount,
-<<<<<<< HEAD
-    BlockId, ChunkReplacement, ContextMenuPlacement, CursorShape, CustomBlockId, DisplayDiffHunk,
-    DisplayPoint, DisplayRow, DocumentHighlightRead, DocumentHighlightWrite, EditDisplayMode,
-    Editor, EditorMode, EditorSettings, EditorSnapshot, EditorStyle, FocusedBlock,
-    GutterDimensions, HalfPageDown, HalfPageUp, HandleInput, HoveredCursor, InlayHintRefreshReason,
-    InlineCompletion, JumpData, LineDown, LineHighlight, LineUp, OpenExcerpts, PageDown, PageUp,
-    Point, RowExt, RowRangeExt, SelectPhase, SelectedTextHighlight, Selection, SoftWrap,
-    StickyHeaderExcerpt, ToPoint, ToggleFold, COLUMNAR_SELECTION_MODIFIERS, CURSORS_VISIBLE_FOR,
-    FILE_HEADER_HEIGHT, MAX_LINE_LEN, MIN_LINE_NUMBER_DIGITS, MULTI_BUFFER_EXCERPT_HEADER_HEIGHT,
-=======
->>>>>>> 8a212be0
 };
 use buffer_diff::{DiffHunkStatus, DiffHunkStatusKind};
 use client::ParticipantIndex;
@@ -47,27 +32,15 @@
 use file_icons::FileIcons;
 use git::{Oid, blame::BlameEntry, status::FileStatus};
 use gpui::{
-<<<<<<< HEAD
-    anchored, deferred, div, fill, linear_color_stop, linear_gradient, outline, point, px, quad,
-    relative, size, solid_background, transparent_black, Action, Along, AnyElement, App,
-    AvailableSpace, Axis as ScrollbarAxis, BorderStyle, Bounds, ClickEvent, ContentMask, Context,
-    Corner, Corners, CursorStyle, DispatchPhase, Edges, Element, ElementInputHandler, Entity,
-    Focusable as _, FontId, GlobalElementId, Hitbox, Hsla, InteractiveElement, IntoElement,
-    Keystroke, Length, ModifiersChangedEvent, MouseButton, MouseDownEvent, MouseMoveEvent,
-    MouseUpEvent, PaintQuad, ParentElement, Pixels, ScrollDelta, ScrollWheelEvent, ShapedLine,
-    SharedString, Size, StatefulInteractiveElement, Style, Styled, TextRun, TextStyleRefinement,
-    WeakEntity, Window,
-=======
     Action, Along, AnyElement, App, AvailableSpace, Axis as ScrollbarAxis, BorderStyle, Bounds,
-    ClickEvent, ClipboardItem, ContentMask, Context, Corner, Corners, CursorStyle, DispatchPhase,
-    Edges, Element, ElementInputHandler, Entity, Focusable as _, FontId, GlobalElementId, Hitbox,
-    Hsla, InteractiveElement, IntoElement, Keystroke, Length, ModifiersChangedEvent, MouseButton,
+    ClickEvent, ContentMask, Context, Corner, Corners, CursorStyle, DispatchPhase, Edges, Element,
+    ElementInputHandler, Entity, Focusable as _, FontId, GlobalElementId, Hitbox, Hsla,
+    InteractiveElement, IntoElement, Keystroke, Length, ModifiersChangedEvent, MouseButton,
     MouseDownEvent, MouseMoveEvent, MouseUpEvent, PaintQuad, ParentElement, Pixels, ScrollDelta,
     ScrollWheelEvent, ShapedLine, SharedString, Size, StatefulInteractiveElement, Style, Styled,
-    Subscription, TextRun, TextStyleRefinement, Window, anchored, deferred, div, fill,
+    TextRun, TextStyleRefinement, WeakEntity, Window, anchored, deferred, div, fill,
     linear_color_stop, linear_gradient, outline, point, px, quad, relative, size, solid_background,
     transparent_black,
->>>>>>> 8a212be0
 };
 use itertools::Itertools;
 use language::{
@@ -102,17 +75,10 @@
 use sum_tree::Bias;
 use text::BufferId;
 use theme::{ActiveTheme, Appearance, BufferLineHeight, PlayerColor};
-<<<<<<< HEAD
-use ui::{h_flex, prelude::*, ButtonLike, KeyBinding, Tooltip, POPOVER_Y_PADDING};
-use unicode_segmentation::UnicodeSegmentation;
-use util::{debug_panic, RangeExt, ResultExt};
-use workspace::{item::Item, notifications::NotifyTaskExt, Workspace};
-=======
-use ui::{ButtonLike, ContextMenu, KeyBinding, POPOVER_Y_PADDING, Tooltip, h_flex, prelude::*};
+use ui::{ButtonLike, KeyBinding, POPOVER_Y_PADDING, Tooltip, h_flex, prelude::*};
 use unicode_segmentation::UnicodeSegmentation;
 use util::{RangeExt, ResultExt, debug_panic};
-use workspace::{item::Item, notifications::NotifyTaskExt};
->>>>>>> 8a212be0
+use workspace::{Workspace, item::Item, notifications::NotifyTaskExt};
 
 const INLINE_BLAME_PADDING_EM_WIDTHS: f32 = 7.;
 
