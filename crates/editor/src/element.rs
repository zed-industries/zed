--- conflicted
+++ resolved
@@ -1,29 +1,15 @@
 use crate::{
-<<<<<<< HEAD
-    ActiveDiagnostic, BlockId, COLUMNAR_SELECTION_MODIFIERS, CURSORS_VISIBLE_FOR,
-    ChunkRendererContext, ChunkReplacement, CodeActionSource, ConflictsOurs, ConflictsOursMarker,
-    ConflictsOuter, ConflictsTheirs, ConflictsTheirsMarker, ContextMenuPlacement, CursorShape,
-    CustomBlockId, DisplayDiffHunk, DisplayPoint, DisplayRow, DocumentHighlightRead,
-    DocumentHighlightWrite, DragState, EditDisplayMode, Editor, EditorMode, EditorSettings,
-    EditorSnapshot, EditorStyle, FILE_HEADER_HEIGHT, FocusedBlock, GutterDimensions, HalfPageDown,
-    HalfPageUp, HandleInput, HoveredCursor, InlayHintRefreshReason, InlineCompletion, JumpData,
-    LineDown, LineHighlight, LineUp, MAX_LINE_LEN, MIN_LINE_NUMBER_DIGITS, MINIMAP_FONT_SIZE,
+    ActiveDiagnostic, BlockId, CURSORS_VISIBLE_FOR, ChunkRendererContext, ChunkReplacement,
+    CodeActionSource, ConflictsOurs, ConflictsOursMarker, ConflictsOuter, ConflictsTheirs,
+    ConflictsTheirsMarker, ContextMenuPlacement, CursorShape, CustomBlockId, DisplayDiffHunk,
+    DisplayPoint, DisplayRow, DocumentHighlightRead, DocumentHighlightWrite, DragState,
+    EditDisplayMode, Editor, EditorMode, EditorSettings, EditorSnapshot, EditorStyle,
+    FILE_HEADER_HEIGHT, FocusedBlock, GutterDimensions, HalfPageDown, HalfPageUp, HandleInput,
+    HoveredCursor, InlayHintRefreshReason, InlineCompletion, JumpData, LineDown, LineHighlight,
+    LineUp, MAX_LINE_LEN, MIN_LINE_NUMBER_DIGITS, MINIMAP_FONT_SIZE,
     MULTI_BUFFER_EXCERPT_HEADER_HEIGHT, OpenExcerpts, PageDown, PageUp, PhantomBreakpointIndicator,
     Point, RowExt, RowRangeExt, SelectPhase, SelectedTextHighlight, Selection, SoftWrap,
     StickyHeaderExcerpt, ToPoint, ToggleFold,
-=======
-    ActiveDiagnostic, BlockId, CURSORS_VISIBLE_FOR, ChunkRendererContext, ChunkReplacement,
-    CodeActionSource, ConflictsOurs, ConflictsOursMarker, ConflictsOuter, ConflictsTheirs,
-    ConflictsTheirsMarker, ContextMenuPlacement, CursorShape, CustomBlockId, DisplayDiffHunk,
-    DisplayPoint, DisplayRow, DocumentHighlightRead, DocumentHighlightWrite, EditDisplayMode,
-    Editor, EditorMode, EditorSettings, EditorSnapshot, EditorStyle, FILE_HEADER_HEIGHT,
-    FocusedBlock, GutterDimensions, HalfPageDown, HalfPageUp, HandleInput, HoveredCursor,
-    InlayHintRefreshReason, InlineCompletion, JumpData, LineDown, LineHighlight, LineUp,
-    MAX_LINE_LEN, MIN_LINE_NUMBER_DIGITS, MINIMAP_FONT_SIZE, MULTI_BUFFER_EXCERPT_HEADER_HEIGHT,
-    OpenExcerpts, PageDown, PageUp, PhantomBreakpointIndicator, Point, RowExt, RowRangeExt,
-    SelectPhase, SelectedTextHighlight, Selection, SoftWrap, StickyHeaderExcerpt, ToPoint,
-    ToggleFold,
->>>>>>> b15aef43
     code_context_menus::{CodeActionsMenu, MENU_ASIDE_MAX_WIDTH, MENU_ASIDE_MIN_WIDTH, MENU_GAP},
     display_map::{
         Block, BlockContext, BlockStyle, DisplaySnapshot, EditorMargins, FoldId, HighlightedChunk,
@@ -695,16 +681,9 @@
             }
         }
 
-<<<<<<< HEAD
-        if modifiers == COLUMNAR_SELECTION_MODIFIERS {
-=======
-        let point_for_position = position_map.point_for_position(event.position);
-        let position = point_for_position.previous_valid;
-
         let multi_cursor_modifier = Editor::multi_cursor_modifier(true, &modifiers, cx);
 
         if Editor::columnar_selection_modifiers(multi_cursor_modifier, &modifiers) {
->>>>>>> b15aef43
             editor.select(
                 SelectPhase::BeginColumnar {
                     position,
@@ -932,15 +911,11 @@
 
         let hovered_link_modifier = Editor::multi_cursor_modifier(false, &event.modifiers(), cx);
 
-<<<<<<< HEAD
         if !pending_nonempty_selections
-            && multi_cursor_modifier
+            && hovered_link_modifier
             && text_hitbox.is_hovered(window)
             && !matches!(editor.drag_state, DragState::Dragging { .. })
         {
-=======
-        if !pending_nonempty_selections && hovered_link_modifier && text_hitbox.is_hovered(window) {
->>>>>>> b15aef43
             let point = position_map.point_for_position(event.up.position);
             editor.handle_click_hovered_link(point, event.modifiers(), window, cx);
 
