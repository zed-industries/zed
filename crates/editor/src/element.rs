--- conflicted
+++ resolved
@@ -5802,17 +5802,13 @@
     }
 
     fn paint_mouse_listeners(&mut self, layout: &EditorLayout, window: &mut Window, cx: &mut App) {
-<<<<<<< HEAD
         if self.editor.read(cx).mode.is_minimap() {
             return;
         }
 
-        self.paint_scroll_wheel_listener(layout, window, cx);
-=======
         if !self.editor.read(cx).disable_scrolling {
             self.paint_scroll_wheel_listener(layout, window, cx);
         }
->>>>>>> fd8eeb53
 
         window.on_mouse_event({
             let position_map = layout.position_map.clone();
@@ -6861,13 +6857,15 @@
                             },
                         )
                     }
-<<<<<<< HEAD
-                    EditorMode::Minimap | EditorMode::Full { .. } => {
-=======
+                    EditorMode::Minimap => {
+                        let mut style = Style::default();
+                        style.size.width = relative(1.).into();
+                        style.size.height = relative(1.).into();
+                        window.request_layout(style, None, cx)
+                    }
                     EditorMode::Full {
                         sized_by_content, ..
                     } => {
->>>>>>> fd8eeb53
                         let mut style = Style::default();
                         style.size.width = relative(1.).into();
                         if sized_by_content {
