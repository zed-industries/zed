use crate::editor_settings::ScrollBeyondLastLine;
<<<<<<< HEAD
=======
use crate::hunk_diff::ExpandedHunk;
use crate::mouse_context_menu::MenuPosition;
use crate::RangeToAnchorExt;
use crate::TransformBlockId;
>>>>>>> 272be98e
use crate::{
    blame_entry_tooltip::{blame_entry_relative_timestamp, BlameEntryTooltip},
    display_map::{
        Block, BlockContext, BlockStyle, DisplaySnapshot, HighlightedChunk, ToDisplayPoint,
    },
    editor_settings::{
        CurrentLineHighlight, DoubleClickInMultibuffer, MultiCursorModifier, ShowScrollbar,
    },
    git::{
        blame::{CommitDetails, GitBlame},
        diff_hunk_to_display, DisplayDiffHunk,
    },
    hover_popover::{
        self, hover_at, HOVER_POPOVER_GAP, MIN_POPOVER_CHARACTER_WIDTH, MIN_POPOVER_LINE_HEIGHT,
    },
    hunk_status,
    items::BufferSearchHighlights,
    mouse_context_menu::{self, MouseContextMenu},
    scroll::scroll_amount::ScrollAmount,
    CodeActionsMenu, CursorShape, DisplayPoint, DisplayRow, DocumentHighlightRead,
    DocumentHighlightWrite, Editor, EditorMode, EditorSettings, EditorSnapshot, EditorStyle,
    ExpandExcerpts, GutterDimensions, HalfPageDown, HalfPageUp, HoveredCursor, HoveredHunk,
    LineDown, LineUp, OpenExcerpts, PageDown, PageUp, Point, RowExt, RowRangeExt, SelectPhase,
    Selection, SoftWrap, ToPoint, CURSORS_VISIBLE_FOR, MAX_LINE_LEN,
};
use crate::{BlockId, FocusedBlock};
use client::ParticipantIndex;
use collections::{BTreeMap, HashMap};
use git::{blame::BlameEntry, diff::DiffHunkStatus, Oid};
use gpui::Subscription;
use gpui::{
    anchored, deferred, div, fill, outline, point, px, quad, relative, size, svg,
    transparent_black, Action, AnchorCorner, AnyElement, AvailableSpace, Bounds, ClipboardItem,
    ContentMask, Corners, CursorStyle, DispatchPhase, Edges, Element, ElementInputHandler, Entity,
    EntityId, FontId, GlobalElementId, Hitbox, Hsla, InteractiveElement, IntoElement, Length,
    ModifiersChangedEvent, MouseButton, MouseDownEvent, MouseMoveEvent, MouseUpEvent, PaintQuad,
    ParentElement, Pixels, ScrollDelta, ScrollWheelEvent, ShapedLine, SharedString, Size,
    StatefulInteractiveElement, Style, Styled, TextRun, TextStyle, TextStyleRefinement, View,
    ViewContext, WeakView, WindowContext,
};
use itertools::Itertools;
use language::language_settings::{
    IndentGuideBackgroundColoring, IndentGuideColoring, IndentGuideSettings, ShowWhitespaceSetting,
};
use lsp::DiagnosticSeverity;
use multi_buffer::{Anchor, MultiBufferPoint, MultiBufferRow};
use project::{
    project_settings::{GitGutterSetting, ProjectSettings},
    ProjectPath,
};
use settings::Settings;
use smallvec::{smallvec, SmallVec};
use std::{
    any::TypeId,
    borrow::Cow,
    cmp::{self, Ordering},
    fmt::{self, Write},
    iter, mem,
    ops::{Deref, Range},
    sync::Arc,
};
use sum_tree::Bias;
use theme::{ActiveTheme, PlayerColor};
use ui::prelude::*;
use ui::{h_flex, ButtonLike, ButtonStyle, ContextMenu, Tooltip};
use util::RangeExt;
use util::ResultExt;
use workspace::{item::Item, Workspace};

struct SelectionLayout {
    head: DisplayPoint,
    cursor_shape: CursorShape,
    is_newest: bool,
    is_local: bool,
    range: Range<DisplayPoint>,
    active_rows: Range<DisplayRow>,
    user_name: Option<SharedString>,
}

impl SelectionLayout {
    fn new<T: ToPoint + ToDisplayPoint + Clone>(
        selection: Selection<T>,
        line_mode: bool,
        cursor_shape: CursorShape,
        map: &DisplaySnapshot,
        is_newest: bool,
        is_local: bool,
        user_name: Option<SharedString>,
    ) -> Self {
        let point_selection = selection.map(|p| p.to_point(&map.buffer_snapshot));
        let display_selection = point_selection.map(|p| p.to_display_point(map));
        let mut range = display_selection.range();
        let mut head = display_selection.head();
        let mut active_rows = map.prev_line_boundary(point_selection.start).1.row()
            ..map.next_line_boundary(point_selection.end).1.row();

        // vim visual line mode
        if line_mode {
            let point_range = map.expand_to_line(point_selection.range());
            range = point_range.start.to_display_point(map)..point_range.end.to_display_point(map);
        }

        // any vim visual mode (including line mode)
        if (cursor_shape == CursorShape::Block || cursor_shape == CursorShape::Hollow)
            && !range.is_empty()
            && !selection.reversed
        {
            if head.column() > 0 {
                head = map.clip_point(DisplayPoint::new(head.row(), head.column() - 1), Bias::Left)
            } else if head.row().0 > 0 && head != map.max_point() {
                head = map.clip_point(
                    DisplayPoint::new(
                        head.row().previous_row(),
                        map.line_len(head.row().previous_row()),
                    ),
                    Bias::Left,
                );
                // updating range.end is a no-op unless you're cursor is
                // on the newline containing a multi-buffer divider
                // in which case the clip_point may have moved the head up
                // an additional row.
                range.end = DisplayPoint::new(head.row().next_row(), 0);
                active_rows.end = head.row();
            }
        }

        Self {
            head,
            cursor_shape,
            is_newest,
            is_local,
            range,
            active_rows,
            user_name,
        }
    }
}

pub struct EditorElement {
    editor: View<Editor>,
    style: EditorStyle,
}

type DisplayRowDelta = u32;

impl EditorElement {
    pub(crate) const SCROLLBAR_WIDTH: Pixels = px(13.);

    pub fn new(editor: &View<Editor>, style: EditorStyle) -> Self {
        Self {
            editor: editor.clone(),
            style,
        }
    }

    fn register_actions(&self, cx: &mut WindowContext) {
        let view = &self.editor;
        view.update(cx, |editor, cx| {
            for action in editor.editor_actions.borrow().values() {
                (action)(cx)
            }
        });

        crate::rust_analyzer_ext::apply_related_actions(view, cx);
        register_action(view, cx, Editor::move_left);
        register_action(view, cx, Editor::move_right);
        register_action(view, cx, Editor::move_down);
        register_action(view, cx, Editor::move_down_by_lines);
        register_action(view, cx, Editor::select_down_by_lines);
        register_action(view, cx, Editor::move_up);
        register_action(view, cx, Editor::move_up_by_lines);
        register_action(view, cx, Editor::select_up_by_lines);
        register_action(view, cx, Editor::select_page_down);
        register_action(view, cx, Editor::select_page_up);
        register_action(view, cx, Editor::cancel);
        register_action(view, cx, Editor::newline);
        register_action(view, cx, Editor::newline_above);
        register_action(view, cx, Editor::newline_below);
        register_action(view, cx, Editor::backspace);
        register_action(view, cx, Editor::delete);
        register_action(view, cx, Editor::tab);
        register_action(view, cx, Editor::tab_prev);
        register_action(view, cx, Editor::indent);
        register_action(view, cx, Editor::outdent);
        register_action(view, cx, Editor::delete_line);
        register_action(view, cx, Editor::join_lines);
        register_action(view, cx, Editor::sort_lines_case_sensitive);
        register_action(view, cx, Editor::sort_lines_case_insensitive);
        register_action(view, cx, Editor::reverse_lines);
        register_action(view, cx, Editor::shuffle_lines);
        register_action(view, cx, Editor::convert_to_upper_case);
        register_action(view, cx, Editor::convert_to_lower_case);
        register_action(view, cx, Editor::convert_to_title_case);
        register_action(view, cx, Editor::convert_to_snake_case);
        register_action(view, cx, Editor::convert_to_kebab_case);
        register_action(view, cx, Editor::convert_to_upper_camel_case);
        register_action(view, cx, Editor::convert_to_lower_camel_case);
        register_action(view, cx, Editor::convert_to_opposite_case);
        register_action(view, cx, Editor::delete_to_previous_word_start);
        register_action(view, cx, Editor::delete_to_previous_subword_start);
        register_action(view, cx, Editor::delete_to_next_word_end);
        register_action(view, cx, Editor::delete_to_next_subword_end);
        register_action(view, cx, Editor::delete_to_beginning_of_line);
        register_action(view, cx, Editor::delete_to_end_of_line);
        register_action(view, cx, Editor::cut_to_end_of_line);
        register_action(view, cx, Editor::duplicate_line_up);
        register_action(view, cx, Editor::duplicate_line_down);
        register_action(view, cx, Editor::move_line_up);
        register_action(view, cx, Editor::move_line_down);
        register_action(view, cx, Editor::transpose);
        register_action(view, cx, Editor::cut);
        register_action(view, cx, Editor::copy);
        register_action(view, cx, Editor::paste);
        register_action(view, cx, Editor::undo);
        register_action(view, cx, Editor::redo);
        register_action(view, cx, Editor::move_page_up);
        register_action(view, cx, Editor::move_page_down);
        register_action(view, cx, Editor::next_screen);
        register_action(view, cx, Editor::scroll_cursor_top);
        register_action(view, cx, Editor::scroll_cursor_center);
        register_action(view, cx, Editor::scroll_cursor_bottom);
        register_action(view, cx, |editor, _: &LineDown, cx| {
            editor.scroll_screen(&ScrollAmount::Line(1.), cx)
        });
        register_action(view, cx, |editor, _: &LineUp, cx| {
            editor.scroll_screen(&ScrollAmount::Line(-1.), cx)
        });
        register_action(view, cx, |editor, _: &HalfPageDown, cx| {
            editor.scroll_screen(&ScrollAmount::Page(0.5), cx)
        });
        register_action(view, cx, |editor, _: &HalfPageUp, cx| {
            editor.scroll_screen(&ScrollAmount::Page(-0.5), cx)
        });
        register_action(view, cx, |editor, _: &PageDown, cx| {
            editor.scroll_screen(&ScrollAmount::Page(1.), cx)
        });
        register_action(view, cx, |editor, _: &PageUp, cx| {
            editor.scroll_screen(&ScrollAmount::Page(-1.), cx)
        });
        register_action(view, cx, Editor::move_to_previous_word_start);
        register_action(view, cx, Editor::move_to_previous_subword_start);
        register_action(view, cx, Editor::move_to_next_word_end);
        register_action(view, cx, Editor::move_to_next_subword_end);
        register_action(view, cx, Editor::move_to_beginning_of_line);
        register_action(view, cx, Editor::move_to_end_of_line);
        register_action(view, cx, Editor::move_to_start_of_paragraph);
        register_action(view, cx, Editor::move_to_end_of_paragraph);
        register_action(view, cx, Editor::move_to_beginning);
        register_action(view, cx, Editor::move_to_end);
        register_action(view, cx, Editor::select_up);
        register_action(view, cx, Editor::select_down);
        register_action(view, cx, Editor::select_left);
        register_action(view, cx, Editor::select_right);
        register_action(view, cx, Editor::select_to_previous_word_start);
        register_action(view, cx, Editor::select_to_previous_subword_start);
        register_action(view, cx, Editor::select_to_next_word_end);
        register_action(view, cx, Editor::select_to_next_subword_end);
        register_action(view, cx, Editor::select_to_beginning_of_line);
        register_action(view, cx, Editor::select_to_end_of_line);
        register_action(view, cx, Editor::select_to_start_of_paragraph);
        register_action(view, cx, Editor::select_to_end_of_paragraph);
        register_action(view, cx, Editor::select_to_beginning);
        register_action(view, cx, Editor::select_to_end);
        register_action(view, cx, Editor::select_all);
        register_action(view, cx, |editor, action, cx| {
            editor.select_all_matches(action, cx).log_err();
        });
        register_action(view, cx, Editor::select_line);
        register_action(view, cx, Editor::split_selection_into_lines);
        register_action(view, cx, Editor::add_selection_above);
        register_action(view, cx, Editor::add_selection_below);
        register_action(view, cx, |editor, action, cx| {
            editor.select_next(action, cx).log_err();
        });
        register_action(view, cx, |editor, action, cx| {
            editor.select_previous(action, cx).log_err();
        });
        register_action(view, cx, Editor::toggle_comments);
        register_action(view, cx, Editor::select_larger_syntax_node);
        register_action(view, cx, Editor::select_smaller_syntax_node);
        register_action(view, cx, Editor::select_enclosing_symbol);
        register_action(view, cx, Editor::move_to_enclosing_bracket);
        register_action(view, cx, Editor::undo_selection);
        register_action(view, cx, Editor::redo_selection);
        if !view.read(cx).is_singleton(cx) {
            register_action(view, cx, Editor::expand_excerpts);
            register_action(view, cx, Editor::expand_excerpts_up);
            register_action(view, cx, Editor::expand_excerpts_down);
        }
        register_action(view, cx, Editor::go_to_diagnostic);
        register_action(view, cx, Editor::go_to_prev_diagnostic);
        register_action(view, cx, Editor::go_to_hunk);
        register_action(view, cx, Editor::go_to_prev_hunk);
        register_action(view, cx, |editor, a, cx| {
            editor.go_to_definition(a, cx).detach_and_log_err(cx);
        });
        register_action(view, cx, |editor, a, cx| {
            editor.go_to_definition_split(a, cx).detach_and_log_err(cx);
        });
        register_action(view, cx, |editor, a, cx| {
            editor.go_to_implementation(a, cx).detach_and_log_err(cx);
        });
        register_action(view, cx, |editor, a, cx| {
            editor
                .go_to_implementation_split(a, cx)
                .detach_and_log_err(cx);
        });
        register_action(view, cx, |editor, a, cx| {
            editor.go_to_type_definition(a, cx).detach_and_log_err(cx);
        });
        register_action(view, cx, |editor, a, cx| {
            editor
                .go_to_type_definition_split(a, cx)
                .detach_and_log_err(cx);
        });
        register_action(view, cx, Editor::open_url);
        register_action(view, cx, Editor::fold);
        register_action(view, cx, Editor::fold_at);
        register_action(view, cx, Editor::unfold_lines);
        register_action(view, cx, Editor::unfold_at);
        register_action(view, cx, Editor::fold_selected_ranges);
        register_action(view, cx, Editor::show_completions);
        register_action(view, cx, Editor::toggle_code_actions);
        register_action(view, cx, Editor::open_excerpts);
        register_action(view, cx, Editor::open_excerpts_in_split);
        register_action(view, cx, Editor::toggle_soft_wrap);
        register_action(view, cx, Editor::toggle_tab_bar);
        register_action(view, cx, Editor::toggle_line_numbers);
        register_action(view, cx, Editor::toggle_indent_guides);
        register_action(view, cx, Editor::toggle_inlay_hints);
        register_action(view, cx, hover_popover::hover);
        register_action(view, cx, Editor::reveal_in_finder);
        register_action(view, cx, Editor::copy_path);
        register_action(view, cx, Editor::copy_relative_path);
        register_action(view, cx, Editor::copy_highlight_json);
        register_action(view, cx, Editor::copy_permalink_to_line);
        register_action(view, cx, Editor::open_permalink_to_line);
        register_action(view, cx, Editor::toggle_git_blame);
        register_action(view, cx, Editor::toggle_git_blame_inline);
        register_action(view, cx, Editor::toggle_hunk_diff);
        register_action(view, cx, Editor::expand_all_hunk_diffs);
        register_action(view, cx, |editor, action, cx| {
            if let Some(task) = editor.format(action, cx) {
                task.detach_and_log_err(cx);
            } else {
                cx.propagate();
            }
        });
        register_action(view, cx, Editor::restart_language_server);
        register_action(view, cx, Editor::cancel_language_server_work);
        register_action(view, cx, Editor::show_character_palette);
        register_action(view, cx, |editor, action, cx| {
            if let Some(task) = editor.confirm_completion(action, cx) {
                task.detach_and_log_err(cx);
            } else {
                cx.propagate();
            }
        });
        register_action(view, cx, |editor, action, cx| {
            if let Some(task) = editor.confirm_code_action(action, cx) {
                task.detach_and_log_err(cx);
            } else {
                cx.propagate();
            }
        });
        register_action(view, cx, |editor, action, cx| {
            if let Some(task) = editor.rename(action, cx) {
                task.detach_and_log_err(cx);
            } else {
                cx.propagate();
            }
        });
        register_action(view, cx, |editor, action, cx| {
            if let Some(task) = editor.confirm_rename(action, cx) {
                task.detach_and_log_err(cx);
            } else {
                cx.propagate();
            }
        });
        register_action(view, cx, |editor, action, cx| {
            if let Some(task) = editor.find_all_references(action, cx) {
                task.detach_and_log_err(cx);
            } else {
                cx.propagate();
            }
        });
        register_action(view, cx, Editor::show_signature_help);
        register_action(view, cx, Editor::next_inline_completion);
        register_action(view, cx, Editor::previous_inline_completion);
        register_action(view, cx, Editor::show_inline_completion);
        register_action(view, cx, Editor::context_menu_first);
        register_action(view, cx, Editor::context_menu_prev);
        register_action(view, cx, Editor::context_menu_next);
        register_action(view, cx, Editor::context_menu_last);
        register_action(view, cx, Editor::display_cursor_names);
        register_action(view, cx, Editor::unique_lines_case_insensitive);
        register_action(view, cx, Editor::unique_lines_case_sensitive);
        register_action(view, cx, Editor::accept_partial_inline_completion);
        register_action(view, cx, Editor::accept_inline_completion);
        register_action(view, cx, Editor::revert_selected_hunks);
        register_action(view, cx, Editor::open_active_item_in_terminal)
    }

    fn register_key_listeners(&self, cx: &mut WindowContext, layout: &EditorLayout) {
        let position_map = layout.position_map.clone();
        cx.on_key_event({
            let editor = self.editor.clone();
            let text_hitbox = layout.text_hitbox.clone();
            move |event: &ModifiersChangedEvent, phase, cx| {
                if phase != DispatchPhase::Bubble {
                    return;
                }
                editor.update(cx, |editor, cx| {
                    if editor.hover_state.focused(cx) {
                        return;
                    }
                    Self::modifiers_changed(editor, event, &position_map, &text_hitbox, cx)
                })
            }
        });
    }

    fn modifiers_changed(
        editor: &mut Editor,
        event: &ModifiersChangedEvent,
        position_map: &PositionMap,
        text_hitbox: &Hitbox,
        cx: &mut ViewContext<Editor>,
    ) {
        let mouse_position = cx.mouse_position();
        if !text_hitbox.is_hovered(cx) {
            return;
        }

        editor.update_hovered_link(
            position_map.point_for_position(text_hitbox.bounds, mouse_position),
            &position_map.snapshot,
            event.modifiers,
            cx,
        )
    }

    fn mouse_left_down(
        editor: &mut Editor,
        event: &MouseDownEvent,
        hovered_hunk: Option<HoveredHunk>,
        position_map: &PositionMap,
        text_hitbox: &Hitbox,
        gutter_hitbox: &Hitbox,
        cx: &mut ViewContext<Editor>,
    ) {
        if cx.default_prevented() {
            return;
        }

        let mut click_count = event.click_count;
        let mut modifiers = event.modifiers;

        if let Some(hovered_hunk) = hovered_hunk {
            if modifiers.control || modifiers.platform {
                editor.toggle_hovered_hunk(&hovered_hunk, cx);
            } else {
                let display_range = hovered_hunk
                    .multi_buffer_range
                    .clone()
                    .to_display_points(&position_map.snapshot);
                let hunk_bounds = Self::diff_hunk_bounds(
                    &position_map.snapshot,
                    position_map.line_height,
                    gutter_hitbox.bounds,
                    &DisplayDiffHunk::Unfolded {
                        diff_base_byte_range: hovered_hunk.diff_base_byte_range.clone(),
                        display_row_range: display_range.start.row()..display_range.end.row(),
                        multi_buffer_range: hovered_hunk.multi_buffer_range.clone(),
                        status: hovered_hunk.status,
                    },
                );
                if hunk_bounds.contains(&event.position) {
                    editor.open_hunk_context_menu(hovered_hunk, event.position, cx);
                }
            }
            cx.notify();
            return;
        } else if gutter_hitbox.is_hovered(cx) {
            click_count = 3; // Simulate triple-click when clicking the gutter to select lines
        } else if !text_hitbox.is_hovered(cx) {
            return;
        }

        if click_count == 2 && !editor.buffer().read(cx).is_singleton() {
            match EditorSettings::get_global(cx).double_click_in_multibuffer {
                DoubleClickInMultibuffer::Select => {
                    // do nothing special on double click, all selection logic is below
                }
                DoubleClickInMultibuffer::Open => {
                    if modifiers.alt {
                        // if double click is made with alt, pretend it's a regular double click without opening and alt,
                        // and run the selection logic.
                        modifiers.alt = false;
                    } else {
                        // if double click is made without alt, open the corresponding excerp
                        editor.open_excerpts(&OpenExcerpts, cx);
                        return;
                    }
                }
            }
        }

        let point_for_position =
            position_map.point_for_position(text_hitbox.bounds, event.position);
        let position = point_for_position.previous_valid;
        if modifiers.shift && modifiers.alt {
            editor.select(
                SelectPhase::BeginColumnar {
                    position,
                    reset: false,
                    goal_column: point_for_position.exact_unclipped.column(),
                },
                cx,
            );
        } else if modifiers.shift && !modifiers.control && !modifiers.alt && !modifiers.secondary()
        {
            editor.select(
                SelectPhase::Extend {
                    position,
                    click_count,
                },
                cx,
            );
        } else {
            let multi_cursor_setting = EditorSettings::get_global(cx).multi_cursor_modifier;
            let multi_cursor_modifier = match multi_cursor_setting {
                MultiCursorModifier::Alt => modifiers.alt,
                MultiCursorModifier::CmdOrCtrl => modifiers.secondary(),
            };
            editor.select(
                SelectPhase::Begin {
                    position,
                    add: multi_cursor_modifier,
                    click_count,
                },
                cx,
            );
        }

        cx.stop_propagation();
    }

    fn mouse_right_down(
        editor: &mut Editor,
        event: &MouseDownEvent,
        position_map: &PositionMap,
        text_hitbox: &Hitbox,
        cx: &mut ViewContext<Editor>,
    ) {
        if !text_hitbox.is_hovered(cx) {
            return;
        }
        let point_for_position =
            position_map.point_for_position(text_hitbox.bounds, event.position);
        mouse_context_menu::deploy_context_menu(
            editor,
            event.position,
            point_for_position.previous_valid,
            cx,
        );
        cx.stop_propagation();
    }

    fn mouse_middle_down(
        editor: &mut Editor,
        event: &MouseDownEvent,
        position_map: &PositionMap,
        text_hitbox: &Hitbox,
        cx: &mut ViewContext<Editor>,
    ) {
        if !text_hitbox.is_hovered(cx) || cx.default_prevented() {
            return;
        }

        let point_for_position =
            position_map.point_for_position(text_hitbox.bounds, event.position);
        let position = point_for_position.previous_valid;

        editor.select(
            SelectPhase::BeginColumnar {
                position,
                reset: true,
                goal_column: point_for_position.exact_unclipped.column(),
            },
            cx,
        );
    }

    fn mouse_up(
        editor: &mut Editor,
        event: &MouseUpEvent,
        position_map: &PositionMap,
        text_hitbox: &Hitbox,
        cx: &mut ViewContext<Editor>,
    ) {
        let end_selection = editor.has_pending_selection();
        let pending_nonempty_selections = editor.has_pending_nonempty_selection();

        if end_selection {
            editor.select(SelectPhase::End, cx);
        }

        let multi_cursor_setting = EditorSettings::get_global(cx).multi_cursor_modifier;
        let multi_cursor_modifier = match multi_cursor_setting {
            MultiCursorModifier::Alt => event.modifiers.secondary(),
            MultiCursorModifier::CmdOrCtrl => event.modifiers.alt,
        };

        if !pending_nonempty_selections && multi_cursor_modifier && text_hitbox.is_hovered(cx) {
            let point = position_map.point_for_position(text_hitbox.bounds, event.position);
            editor.handle_click_hovered_link(point, event.modifiers, cx);

            cx.stop_propagation();
        } else if end_selection && pending_nonempty_selections {
            cx.stop_propagation();
        } else if cfg!(target_os = "linux") && event.button == MouseButton::Middle {
            if !text_hitbox.is_hovered(cx) || editor.read_only(cx) {
                return;
            }

            #[cfg(target_os = "linux")]
            if let Some(item) = cx.read_from_primary() {
                let point_for_position =
                    position_map.point_for_position(text_hitbox.bounds, event.position);
                let position = point_for_position.previous_valid;

                editor.select(
                    SelectPhase::Begin {
                        position,
                        add: false,
                        click_count: 1,
                    },
                    cx,
                );
                editor.insert(item.text(), cx);
            }
            cx.stop_propagation()
        }
    }

    fn mouse_dragged(
        editor: &mut Editor,
        event: &MouseMoveEvent,
        position_map: &PositionMap,
        text_bounds: Bounds<Pixels>,
        cx: &mut ViewContext<Editor>,
    ) {
        if !editor.has_pending_selection() {
            return;
        }

        let point_for_position = position_map.point_for_position(text_bounds, event.position);
        let mut scroll_delta = gpui::Point::<f32>::default();
        let vertical_margin = position_map.line_height.min(text_bounds.size.height / 3.0);
        let top = text_bounds.origin.y + vertical_margin;
        let bottom = text_bounds.lower_left().y - vertical_margin;
        if event.position.y < top {
            scroll_delta.y = -scale_vertical_mouse_autoscroll_delta(top - event.position.y);
        }
        if event.position.y > bottom {
            scroll_delta.y = scale_vertical_mouse_autoscroll_delta(event.position.y - bottom);
        }

        let horizontal_margin = position_map.line_height.min(text_bounds.size.width / 3.0);
        let left = text_bounds.origin.x + horizontal_margin;
        let right = text_bounds.upper_right().x - horizontal_margin;
        if event.position.x < left {
            scroll_delta.x = -scale_horizontal_mouse_autoscroll_delta(left - event.position.x);
        }
        if event.position.x > right {
            scroll_delta.x = scale_horizontal_mouse_autoscroll_delta(event.position.x - right);
        }

        editor.select(
            SelectPhase::Update {
                position: point_for_position.previous_valid,
                goal_column: point_for_position.exact_unclipped.column(),
                scroll_delta,
            },
            cx,
        );
    }

    fn mouse_moved(
        editor: &mut Editor,
        event: &MouseMoveEvent,
        position_map: &PositionMap,
        text_hitbox: &Hitbox,
        gutter_hitbox: &Hitbox,
        cx: &mut ViewContext<Editor>,
    ) {
        let modifiers = event.modifiers;
        let gutter_hovered = gutter_hitbox.is_hovered(cx);
        editor.set_gutter_hovered(gutter_hovered, cx);

        // Don't trigger hover popover if mouse is hovering over context menu
        if text_hitbox.is_hovered(cx) {
            let point_for_position =
                position_map.point_for_position(text_hitbox.bounds, event.position);

            editor.update_hovered_link(point_for_position, &position_map.snapshot, modifiers, cx);

            if let Some(point) = point_for_position.as_valid() {
                let anchor = position_map
                    .snapshot
                    .buffer_snapshot
                    .anchor_before(point.to_offset(&position_map.snapshot, Bias::Left));
                hover_at(editor, Some(anchor), cx);
                Self::update_visible_cursor(editor, point, position_map, cx);
            } else {
                hover_at(editor, None, cx);
            }
        } else {
            editor.hide_hovered_link(cx);
            hover_at(editor, None, cx);
            if gutter_hovered {
                cx.stop_propagation();
            }
        }
    }

    fn update_visible_cursor(
        editor: &mut Editor,
        point: DisplayPoint,
        position_map: &PositionMap,
        cx: &mut ViewContext<Editor>,
    ) {
        let snapshot = &position_map.snapshot;
        let Some(hub) = editor.collaboration_hub() else {
            return;
        };
        let start = snapshot.display_snapshot.clip_point(
            DisplayPoint::new(point.row(), point.column().saturating_sub(1)),
            Bias::Left,
        );
        let end = snapshot.display_snapshot.clip_point(
            DisplayPoint::new(
                point.row(),
                (point.column() + 1).min(snapshot.line_len(point.row())),
            ),
            Bias::Right,
        );

        let range = snapshot
            .buffer_snapshot
            .anchor_at(start.to_point(&snapshot.display_snapshot), Bias::Left)
            ..snapshot
                .buffer_snapshot
                .anchor_at(end.to_point(&snapshot.display_snapshot), Bias::Right);

        let Some(selection) = snapshot.remote_selections_in_range(&range, hub, cx).next() else {
            return;
        };
        let key = crate::HoveredCursor {
            replica_id: selection.replica_id,
            selection_id: selection.selection.id,
        };
        editor.hovered_cursors.insert(
            key.clone(),
            cx.spawn(|editor, mut cx| async move {
                cx.background_executor().timer(CURSORS_VISIBLE_FOR).await;
                editor
                    .update(&mut cx, |editor, cx| {
                        editor.hovered_cursors.remove(&key);
                        cx.notify();
                    })
                    .ok();
            }),
        );
        cx.notify()
    }

    fn layout_selections(
        &self,
        start_anchor: Anchor,
        end_anchor: Anchor,
        snapshot: &EditorSnapshot,
        start_row: DisplayRow,
        end_row: DisplayRow,
        cx: &mut WindowContext,
    ) -> (
        Vec<(PlayerColor, Vec<SelectionLayout>)>,
        BTreeMap<DisplayRow, bool>,
        Option<DisplayPoint>,
    ) {
        let mut selections: Vec<(PlayerColor, Vec<SelectionLayout>)> = Vec::new();
        let mut active_rows = BTreeMap::new();
        let mut newest_selection_head = None;
        let editor = self.editor.read(cx);

        if editor.show_local_selections {
            let mut local_selections: Vec<Selection<Point>> = editor
                .selections
                .disjoint_in_range(start_anchor..end_anchor, cx);
            local_selections.extend(editor.selections.pending(cx));
            let mut layouts = Vec::new();
            let newest = editor.selections.newest(cx);
            for selection in local_selections.drain(..) {
                let is_empty = selection.start == selection.end;
                let is_newest = selection == newest;

                let layout = SelectionLayout::new(
                    selection,
                    editor.selections.line_mode,
                    editor.cursor_shape,
                    &snapshot.display_snapshot,
                    is_newest,
                    editor.leader_peer_id.is_none(),
                    None,
                );
                if is_newest {
                    newest_selection_head = Some(layout.head);
                }

                for row in cmp::max(layout.active_rows.start.0, start_row.0)
                    ..=cmp::min(layout.active_rows.end.0, end_row.0)
                {
                    let contains_non_empty_selection =
                        active_rows.entry(DisplayRow(row)).or_insert(!is_empty);
                    *contains_non_empty_selection |= !is_empty;
                }
                layouts.push(layout);
            }

            let player = if editor.read_only(cx) {
                cx.theme().players().read_only()
            } else {
                self.style.local_player
            };

            selections.push((player, layouts));
        }

        if let Some(collaboration_hub) = &editor.collaboration_hub {
            // When following someone, render the local selections in their color.
            if let Some(leader_id) = editor.leader_peer_id {
                if let Some(collaborator) = collaboration_hub.collaborators(cx).get(&leader_id) {
                    if let Some(participant_index) = collaboration_hub
                        .user_participant_indices(cx)
                        .get(&collaborator.user_id)
                    {
                        if let Some((local_selection_style, _)) = selections.first_mut() {
                            *local_selection_style = cx
                                .theme()
                                .players()
                                .color_for_participant(participant_index.0);
                        }
                    }
                }
            }

            let mut remote_selections = HashMap::default();
            for selection in snapshot.remote_selections_in_range(
                &(start_anchor..end_anchor),
                collaboration_hub.as_ref(),
                cx,
            ) {
                let selection_style = Self::get_participant_color(selection.participant_index, cx);

                // Don't re-render the leader's selections, since the local selections
                // match theirs.
                if Some(selection.peer_id) == editor.leader_peer_id {
                    continue;
                }
                let key = HoveredCursor {
                    replica_id: selection.replica_id,
                    selection_id: selection.selection.id,
                };

                let is_shown =
                    editor.show_cursor_names || editor.hovered_cursors.contains_key(&key);

                remote_selections
                    .entry(selection.replica_id)
                    .or_insert((selection_style, Vec::new()))
                    .1
                    .push(SelectionLayout::new(
                        selection.selection,
                        selection.line_mode,
                        selection.cursor_shape,
                        &snapshot.display_snapshot,
                        false,
                        false,
                        if is_shown { selection.user_name } else { None },
                    ));
            }

            selections.extend(remote_selections.into_values());
        } else if !editor.is_focused(cx) && editor.show_cursor_when_unfocused {
            let player = if editor.read_only(cx) {
                cx.theme().players().read_only()
            } else {
                self.style.local_player
            };
            let layouts = snapshot
                .buffer_snapshot
                .selections_in_range(&(start_anchor..end_anchor), true)
                .map(move |(_, line_mode, cursor_shape, selection)| {
                    SelectionLayout::new(
                        selection,
                        line_mode,
                        cursor_shape,
                        &snapshot.display_snapshot,
                        false,
                        false,
                        None,
                    )
                })
                .collect::<Vec<_>>();
            selections.push((player, layouts));
        }
        (selections, active_rows, newest_selection_head)
    }

    fn collect_cursors(
        &self,
        snapshot: &EditorSnapshot,
        cx: &mut WindowContext,
    ) -> Vec<(DisplayPoint, Hsla)> {
        let editor = self.editor.read(cx);
        let mut cursors = Vec::new();
        let mut skip_local = false;
        let mut add_cursor = |anchor: Anchor, color| {
            cursors.push((anchor.to_display_point(&snapshot.display_snapshot), color));
        };
        // Remote cursors
        if let Some(collaboration_hub) = &editor.collaboration_hub {
            for remote_selection in snapshot.remote_selections_in_range(
                &(Anchor::min()..Anchor::max()),
                collaboration_hub.deref(),
                cx,
            ) {
                let color = Self::get_participant_color(remote_selection.participant_index, cx);
                add_cursor(remote_selection.selection.head(), color.cursor);
                if Some(remote_selection.peer_id) == editor.leader_peer_id {
                    skip_local = true;
                }
            }
        }
        // Local cursors
        if !skip_local {
            let color = cx.theme().players().local().cursor;
            editor.selections.disjoint.iter().for_each(|selection| {
                add_cursor(selection.head(), color);
            });
            if let Some(ref selection) = editor.selections.pending_anchor() {
                add_cursor(selection.head(), color);
            }
        }
        cursors
    }

    #[allow(clippy::too_many_arguments)]
    fn layout_visible_cursors(
        &self,
        snapshot: &EditorSnapshot,
        selections: &[(PlayerColor, Vec<SelectionLayout>)],
        visible_display_row_range: Range<DisplayRow>,
        line_layouts: &[LineWithInvisibles],
        text_hitbox: &Hitbox,
        content_origin: gpui::Point<Pixels>,
        scroll_position: gpui::Point<f32>,
        scroll_pixel_position: gpui::Point<Pixels>,
        line_height: Pixels,
        em_width: Pixels,
        autoscroll_containing_element: bool,
        cx: &mut WindowContext,
    ) -> Vec<CursorLayout> {
        let mut autoscroll_bounds = None;
        let cursor_layouts = self.editor.update(cx, |editor, cx| {
            let mut cursors = Vec::new();
            for (player_color, selections) in selections {
                for selection in selections {
                    let cursor_position = selection.head;

                    let in_range = visible_display_row_range.contains(&cursor_position.row());
                    if (selection.is_local && !editor.show_local_cursors(cx)) || !in_range {
                        continue;
                    }

                    let cursor_row_layout = &line_layouts
                        [cursor_position.row().minus(visible_display_row_range.start) as usize];
                    let cursor_column = cursor_position.column() as usize;

                    let cursor_character_x = cursor_row_layout.x_for_index(cursor_column);
                    let mut block_width =
                        cursor_row_layout.x_for_index(cursor_column + 1) - cursor_character_x;
                    if block_width == Pixels::ZERO {
                        block_width = em_width;
                    }
                    let block_text = if let CursorShape::Block = selection.cursor_shape {
                        snapshot.display_chars_at(cursor_position).next().and_then(
                            |(character, _)| {
                                let text = if character == '\n' {
                                    SharedString::from(" ")
                                } else {
                                    SharedString::from(character.to_string())
                                };
                                let len = text.len();

                                let font = cursor_row_layout
                                    .font_id_for_index(cursor_column)
                                    .and_then(|cursor_font_id| {
                                        cx.text_system().get_font_for_id(cursor_font_id)
                                    })
                                    .unwrap_or(self.style.text.font());

                                cx.text_system()
                                    .shape_line(
                                        text,
                                        cursor_row_layout.font_size,
                                        &[TextRun {
                                            len,
                                            font,
                                            color: self.style.background,
                                            background_color: None,
                                            strikethrough: None,
                                            underline: None,
                                        }],
                                    )
                                    .log_err()
                            },
                        )
                    } else {
                        None
                    };

                    let x = cursor_character_x - scroll_pixel_position.x;
                    let y = (cursor_position.row().as_f32()
                        - scroll_pixel_position.y / line_height)
                        * line_height;
                    if selection.is_newest {
                        editor.pixel_position_of_newest_cursor = Some(point(
                            text_hitbox.origin.x + x + block_width / 2.,
                            text_hitbox.origin.y + y + line_height / 2.,
                        ));

                        if autoscroll_containing_element {
                            let top = text_hitbox.origin.y
                                + (cursor_position.row().as_f32() - scroll_position.y - 3.).max(0.)
                                    * line_height;
                            let left = text_hitbox.origin.x
                                + (cursor_position.column() as f32 - scroll_position.x - 3.)
                                    .max(0.)
                                    * em_width;

                            let bottom = text_hitbox.origin.y
                                + (cursor_position.row().as_f32() - scroll_position.y + 4.)
                                    * line_height;
                            let right = text_hitbox.origin.x
                                + (cursor_position.column() as f32 - scroll_position.x + 4.)
                                    * em_width;

                            autoscroll_bounds =
                                Some(Bounds::from_corners(point(left, top), point(right, bottom)))
                        }
                    }

                    let mut cursor = CursorLayout {
                        color: player_color.cursor,
                        block_width,
                        origin: point(x, y),
                        line_height,
                        shape: selection.cursor_shape,
                        block_text,
                        cursor_name: None,
                    };
                    let cursor_name = selection.user_name.clone().map(|name| CursorName {
                        string: name,
                        color: self.style.background,
                        is_top_row: cursor_position.row().0 == 0,
                    });
                    cursor.layout(content_origin, cursor_name, cx);
                    cursors.push(cursor);
                }
            }
            cursors
        });

        if let Some(bounds) = autoscroll_bounds {
            cx.request_autoscroll(bounds);
        }

        cursor_layouts
    }

    fn layout_scrollbar(
        &self,
        snapshot: &EditorSnapshot,
        bounds: Bounds<Pixels>,
        scroll_position: gpui::Point<f32>,
        rows_per_page: f32,
        non_visible_cursors: bool,
        cx: &mut WindowContext,
    ) -> Option<ScrollbarLayout> {
        let scrollbar_settings = EditorSettings::get_global(cx).scrollbar;
        let show_scrollbars = match scrollbar_settings.show {
            ShowScrollbar::Auto => {
                let editor = self.editor.read(cx);
                let is_singleton = editor.is_singleton(cx);
                // Git
                (is_singleton && scrollbar_settings.git_diff && snapshot.buffer_snapshot.has_git_diffs())
                    ||
                    // Buffer Search Results
                    (is_singleton && scrollbar_settings.search_results && editor.has_background_highlights::<BufferSearchHighlights>())
                    ||
                    // Selected Symbol Occurrences
                    (is_singleton && scrollbar_settings.selected_symbol && (editor.has_background_highlights::<DocumentHighlightRead>() || editor.has_background_highlights::<DocumentHighlightWrite>()))
                    ||
                    // Diagnostics
                    (is_singleton && scrollbar_settings.diagnostics && snapshot.buffer_snapshot.has_diagnostics())
                    ||
                    // Cursors out of sight
                    non_visible_cursors
                    ||
                    // Scrollmanager
                    editor.scroll_manager.scrollbars_visible()
            }
            ShowScrollbar::System => self.editor.read(cx).scroll_manager.scrollbars_visible(),
            ShowScrollbar::Always => true,
            ShowScrollbar::Never => false,
        };
        if snapshot.mode != EditorMode::Full {
            return None;
        }

        let visible_row_range = scroll_position.y..scroll_position.y + rows_per_page;

        // If a drag took place after we started dragging the scrollbar,
        // cancel the scrollbar drag.
        if cx.has_active_drag() {
            self.editor.update(cx, |editor, cx| {
                editor.scroll_manager.set_is_dragging_scrollbar(false, cx);
            });
        }

        let track_bounds = Bounds::from_corners(
            point(self.scrollbar_left(&bounds), bounds.origin.y),
            point(bounds.lower_right().x, bounds.lower_left().y),
        );

        let settings = EditorSettings::get_global(cx);
        let scroll_beyond_last_line: f32 = match settings.scroll_beyond_last_line {
            ScrollBeyondLastLine::OnePage => rows_per_page,
            ScrollBeyondLastLine::Off => 1.0,
            ScrollBeyondLastLine::VerticalScrollMargin => 1.0 + settings.vertical_scroll_margin,
        };
        let total_rows =
            (snapshot.max_point().row().as_f32() + scroll_beyond_last_line).max(rows_per_page);
        let height = bounds.size.height;
        let px_per_row = height / total_rows;
        let thumb_height = (rows_per_page * px_per_row).max(ScrollbarLayout::MIN_THUMB_HEIGHT);
        let row_height = (height - thumb_height) / (total_rows - rows_per_page).max(0.);

        Some(ScrollbarLayout {
            hitbox: cx.insert_hitbox(track_bounds, false),
            visible_row_range,
            row_height,
            visible: show_scrollbars,
            thumb_height,
        })
    }

    #[allow(clippy::too_many_arguments)]
    fn prepaint_gutter_fold_toggles(
        &self,
        toggles: &mut [Option<AnyElement>],
        line_height: Pixels,
        gutter_dimensions: &GutterDimensions,
        gutter_settings: crate::editor_settings::Gutter,
        scroll_pixel_position: gpui::Point<Pixels>,
        gutter_hitbox: &Hitbox,
        cx: &mut WindowContext,
    ) {
        for (ix, fold_indicator) in toggles.iter_mut().enumerate() {
            if let Some(fold_indicator) = fold_indicator {
                debug_assert!(gutter_settings.folds);
                let available_space = size(
                    AvailableSpace::MinContent,
                    AvailableSpace::Definite(line_height * 0.55),
                );
                let fold_indicator_size = fold_indicator.layout_as_root(available_space, cx);

                let position = point(
                    gutter_dimensions.width - gutter_dimensions.right_padding,
                    ix as f32 * line_height - (scroll_pixel_position.y % line_height),
                );
                let centering_offset = point(
                    (gutter_dimensions.fold_area_width() - fold_indicator_size.width) / 2.,
                    (line_height - fold_indicator_size.height) / 2.,
                );
                let origin = gutter_hitbox.origin + position + centering_offset;
                fold_indicator.prepaint_as_root(origin, available_space, cx);
            }
        }
    }

    #[allow(clippy::too_many_arguments)]
    fn prepaint_crease_trailers(
        &self,
        trailers: Vec<Option<AnyElement>>,
        lines: &[LineWithInvisibles],
        line_height: Pixels,
        content_origin: gpui::Point<Pixels>,
        scroll_pixel_position: gpui::Point<Pixels>,
        em_width: Pixels,
        cx: &mut WindowContext,
    ) -> Vec<Option<CreaseTrailerLayout>> {
        trailers
            .into_iter()
            .enumerate()
            .map(|(ix, element)| {
                let mut element = element?;
                let available_space = size(
                    AvailableSpace::MinContent,
                    AvailableSpace::Definite(line_height),
                );
                let size = element.layout_as_root(available_space, cx);

                let line = &lines[ix];
                let padding = if line.width == Pixels::ZERO {
                    Pixels::ZERO
                } else {
                    4. * em_width
                };
                let position = point(
                    scroll_pixel_position.x + line.width + padding,
                    ix as f32 * line_height - (scroll_pixel_position.y % line_height),
                );
                let centering_offset = point(px(0.), (line_height - size.height) / 2.);
                let origin = content_origin + position + centering_offset;
                element.prepaint_as_root(origin, available_space, cx);
                Some(CreaseTrailerLayout {
                    element,
                    bounds: Bounds::new(origin, size),
                })
            })
            .collect()
    }

    // Folds contained in a hunk are ignored apart from shrinking visual size
    // If a fold contains any hunks then that fold line is marked as modified
    fn layout_git_gutters(
        &self,
        line_height: Pixels,
        gutter_hitbox: &Hitbox,
        display_rows: Range<DisplayRow>,
        snapshot: &EditorSnapshot,
        cx: &mut WindowContext,
    ) -> Vec<(DisplayDiffHunk, Option<Hitbox>)> {
        let buffer_snapshot = &snapshot.buffer_snapshot;

        let buffer_start_row = MultiBufferRow(
            DisplayPoint::new(display_rows.start, 0)
                .to_point(snapshot)
                .row,
        );
        let buffer_end_row = MultiBufferRow(
            DisplayPoint::new(display_rows.end, 0)
                .to_point(snapshot)
                .row,
        );

        let git_gutter_setting = ProjectSettings::get_global(cx)
            .git
            .git_gutter
            .unwrap_or_default();
        let display_hunks = buffer_snapshot
            .git_diff_hunks_in_range(buffer_start_row..buffer_end_row)
            .map(|hunk| diff_hunk_to_display(&hunk, snapshot))
            .dedup()
            .map(|hunk| match git_gutter_setting {
                GitGutterSetting::TrackedFiles => {
                    let hitbox = match hunk {
                        DisplayDiffHunk::Unfolded { .. } => {
                            let hunk_bounds = Self::diff_hunk_bounds(
                                &snapshot,
                                line_height,
                                gutter_hitbox.bounds,
                                &hunk,
                            );
                            Some(cx.insert_hitbox(hunk_bounds, true))
                        }
                        DisplayDiffHunk::Folded { .. } => None,
                    };
                    (hunk, hitbox)
                }
                GitGutterSetting::Hide => (hunk, None),
            })
            .collect();
        display_hunks
    }

    #[allow(clippy::too_many_arguments)]
    fn layout_inline_blame(
        &self,
        display_row: DisplayRow,
        display_snapshot: &DisplaySnapshot,
        line_layout: &LineWithInvisibles,
        crease_trailer: Option<&CreaseTrailerLayout>,
        em_width: Pixels,
        content_origin: gpui::Point<Pixels>,
        scroll_pixel_position: gpui::Point<Pixels>,
        line_height: Pixels,
        cx: &mut WindowContext,
    ) -> Option<AnyElement> {
        if !self
            .editor
            .update(cx, |editor, cx| editor.render_git_blame_inline(cx))
        {
            return None;
        }

        let workspace = self
            .editor
            .read(cx)
            .workspace
            .as_ref()
            .map(|(w, _)| w.clone());

        let display_point = DisplayPoint::new(display_row, 0);
        let buffer_row = MultiBufferRow(display_point.to_point(display_snapshot).row);

        let blame = self.editor.read(cx).blame.clone()?;
        let blame_entry = blame
            .update(cx, |blame, cx| {
                blame.blame_for_rows([Some(buffer_row)], cx).next()
            })
            .flatten()?;

        let mut element =
            render_inline_blame_entry(&blame, blame_entry, &self.style, workspace, cx);

        let start_y = content_origin.y
            + line_height * (display_row.as_f32() - scroll_pixel_position.y / line_height);

        let start_x = {
            const INLINE_BLAME_PADDING_EM_WIDTHS: f32 = 6.;

            let line_end = if let Some(crease_trailer) = crease_trailer {
                crease_trailer.bounds.right()
            } else {
                content_origin.x - scroll_pixel_position.x + line_layout.width
            };
            let padded_line_end = line_end + em_width * INLINE_BLAME_PADDING_EM_WIDTHS;

            let min_column_in_pixels = ProjectSettings::get_global(cx)
                .git
                .inline_blame
                .and_then(|settings| settings.min_column)
                .map(|col| self.column_pixels(col as usize, cx))
                .unwrap_or(px(0.));
            let min_start = content_origin.x - scroll_pixel_position.x + min_column_in_pixels;

            cmp::max(padded_line_end, min_start)
        };

        let absolute_offset = point(start_x, start_y);
        element.prepaint_as_root(absolute_offset, AvailableSpace::min_size(), cx);

        Some(element)
    }

    #[allow(clippy::too_many_arguments)]
    fn layout_blame_entries(
        &self,
        buffer_rows: impl Iterator<Item = Option<MultiBufferRow>>,
        em_width: Pixels,
        scroll_position: gpui::Point<f32>,
        line_height: Pixels,
        gutter_hitbox: &Hitbox,
        max_width: Option<Pixels>,
        cx: &mut WindowContext,
    ) -> Option<Vec<AnyElement>> {
        if !self
            .editor
            .update(cx, |editor, cx| editor.render_git_blame_gutter(cx))
        {
            return None;
        }

        let blame = self.editor.read(cx).blame.clone()?;
        let blamed_rows: Vec<_> = blame.update(cx, |blame, cx| {
            blame.blame_for_rows(buffer_rows, cx).collect()
        });

        let width = if let Some(max_width) = max_width {
            AvailableSpace::Definite(max_width)
        } else {
            AvailableSpace::MaxContent
        };
        let scroll_top = scroll_position.y * line_height;
        let start_x = em_width * 1;

        let mut last_used_color: Option<(PlayerColor, Oid)> = None;

        let shaped_lines = blamed_rows
            .into_iter()
            .enumerate()
            .flat_map(|(ix, blame_entry)| {
                if let Some(blame_entry) = blame_entry {
                    let mut element = render_blame_entry(
                        ix,
                        &blame,
                        blame_entry,
                        &self.style,
                        &mut last_used_color,
                        self.editor.clone(),
                        cx,
                    );

                    let start_y = ix as f32 * line_height - (scroll_top % line_height);
                    let absolute_offset = gutter_hitbox.origin + point(start_x, start_y);

                    element.prepaint_as_root(
                        absolute_offset,
                        size(width, AvailableSpace::MinContent),
                        cx,
                    );

                    Some(element)
                } else {
                    None
                }
            })
            .collect();

        Some(shaped_lines)
    }

    #[allow(clippy::too_many_arguments)]
    fn layout_indent_guides(
        &self,
        content_origin: gpui::Point<Pixels>,
        text_origin: gpui::Point<Pixels>,
        visible_buffer_range: Range<MultiBufferRow>,
        scroll_pixel_position: gpui::Point<Pixels>,
        line_height: Pixels,
        snapshot: &DisplaySnapshot,
        cx: &mut WindowContext,
    ) -> Option<Vec<IndentGuideLayout>> {
        let indent_guides = self.editor.update(cx, |editor, cx| {
            editor.indent_guides(visible_buffer_range, snapshot, cx)
        })?;

        let active_indent_guide_indices = self.editor.update(cx, |editor, cx| {
            editor
                .find_active_indent_guide_indices(&indent_guides, snapshot, cx)
                .unwrap_or_default()
        });

        Some(
            indent_guides
                .into_iter()
                .enumerate()
                .filter_map(|(i, indent_guide)| {
                    let single_indent_width =
                        self.column_pixels(indent_guide.tab_size as usize, cx);
                    let total_width = single_indent_width * indent_guide.depth as f32;
                    let start_x = content_origin.x + total_width - scroll_pixel_position.x;
                    if start_x >= text_origin.x {
                        let (offset_y, length) = Self::calculate_indent_guide_bounds(
                            indent_guide.multibuffer_row_range.clone(),
                            line_height,
                            snapshot,
                        );

                        let start_y = content_origin.y + offset_y - scroll_pixel_position.y;

                        Some(IndentGuideLayout {
                            origin: point(start_x, start_y),
                            length,
                            single_indent_width,
                            depth: indent_guide.depth,
                            active: active_indent_guide_indices.contains(&i),
                            settings: indent_guide.settings,
                        })
                    } else {
                        None
                    }
                })
                .collect(),
        )
    }

    fn calculate_indent_guide_bounds(
        row_range: Range<MultiBufferRow>,
        line_height: Pixels,
        snapshot: &DisplaySnapshot,
    ) -> (gpui::Pixels, gpui::Pixels) {
        let start_point = Point::new(row_range.start.0, 0);
        let end_point = Point::new(row_range.end.0, 0);

        let row_range = start_point.to_display_point(snapshot).row()
            ..end_point.to_display_point(snapshot).row();

        let mut prev_line = start_point;
        prev_line.row = prev_line.row.saturating_sub(1);
        let prev_line = prev_line.to_display_point(snapshot).row();

        let mut cons_line = end_point;
        cons_line.row += 1;
        let cons_line = cons_line.to_display_point(snapshot).row();

        let mut offset_y = row_range.start.0 as f32 * line_height;
        let mut length = (cons_line.0.saturating_sub(row_range.start.0)) as f32 * line_height;

        // If we are at the end of the buffer, ensure that the indent guide extends to the end of the line.
        if row_range.end == cons_line {
            length += line_height;
        }

        // If there is a block (e.g. diagnostic) in between the start of the indent guide and the line above,
        // we want to extend the indent guide to the start of the block.
        let mut block_height = 0;
        let mut block_offset = 0;
        let mut found_excerpt_header = false;
        for (_, block) in snapshot.blocks_in_range(prev_line..row_range.start) {
            if matches!(block, Block::ExcerptHeader { .. }) {
                found_excerpt_header = true;
                break;
            }
            block_offset += block.height();
            block_height += block.height();
        }
        if !found_excerpt_header {
            offset_y -= block_offset as f32 * line_height;
            length += block_height as f32 * line_height;
        }

        // If there is a block (e.g. diagnostic) at the end of an multibuffer excerpt,
        // we want to ensure that the indent guide stops before the excerpt header.
        let mut block_height = 0;
        let mut found_excerpt_header = false;
        for (_, block) in snapshot.blocks_in_range(row_range.end..cons_line) {
            if matches!(block, Block::ExcerptHeader { .. }) {
                found_excerpt_header = true;
            }
            block_height += block.height();
        }
        if found_excerpt_header {
            length -= block_height as f32 * line_height;
        }

        (offset_y, length)
    }

    fn layout_run_indicators(
        &self,
        line_height: Pixels,
        scroll_pixel_position: gpui::Point<Pixels>,
        gutter_dimensions: &GutterDimensions,
        gutter_hitbox: &Hitbox,
        snapshot: &EditorSnapshot,
        cx: &mut WindowContext,
    ) -> Vec<AnyElement> {
        self.editor.update(cx, |editor, cx| {
            let active_task_indicator_row =
                if let Some(crate::ContextMenu::CodeActions(CodeActionsMenu {
                    deployed_from_indicator,
                    actions,
                    ..
                })) = editor.context_menu.read().as_ref()
                {
                    actions
                        .tasks
                        .as_ref()
                        .map(|tasks| tasks.position.to_display_point(snapshot).row())
                        .or_else(|| *deployed_from_indicator)
                } else {
                    None
                };
            editor
                .tasks
                .iter()
                .filter_map(|(_, tasks)| {
                    let multibuffer_point = tasks.offset.0.to_point(&snapshot.buffer_snapshot);
                    let multibuffer_row = MultiBufferRow(multibuffer_point.row);
                    if snapshot.is_line_folded(multibuffer_row) {
                        return None;
                    }
                    let display_row = multibuffer_point.to_display_point(snapshot).row();
                    let button = editor.render_run_indicator(
                        &self.style,
                        Some(display_row) == active_task_indicator_row,
                        display_row,
                        cx,
                    );

                    let button = prepaint_gutter_button(
                        button,
                        display_row,
                        line_height,
                        gutter_dimensions,
                        scroll_pixel_position,
                        gutter_hitbox,
                        cx,
                    );
                    Some(button)
                })
                .collect_vec()
        })
    }

    fn layout_code_actions_indicator(
        &self,
        line_height: Pixels,
        newest_selection_head: DisplayPoint,
        scroll_pixel_position: gpui::Point<Pixels>,
        gutter_dimensions: &GutterDimensions,
        gutter_hitbox: &Hitbox,
        cx: &mut WindowContext,
    ) -> Option<AnyElement> {
        let mut active = false;
        let mut button = None;
        let row = newest_selection_head.row();
        self.editor.update(cx, |editor, cx| {
            if let Some(crate::ContextMenu::CodeActions(CodeActionsMenu {
                deployed_from_indicator,
                ..
            })) = editor.context_menu.read().as_ref()
            {
                active = deployed_from_indicator.map_or(true, |indicator_row| indicator_row == row);
            };
            button = editor.render_code_actions_indicator(&self.style, row, active, cx);
        });

        let button = prepaint_gutter_button(
            button?,
            row,
            line_height,
            gutter_dimensions,
            scroll_pixel_position,
            gutter_hitbox,
            cx,
        );

        Some(button)
    }

    fn get_participant_color(
        participant_index: Option<ParticipantIndex>,
        cx: &WindowContext,
    ) -> PlayerColor {
        if let Some(index) = participant_index {
            cx.theme().players().color_for_participant(index.0)
        } else {
            cx.theme().players().absent()
        }
    }

    fn calculate_relative_line_numbers(
        &self,
        snapshot: &EditorSnapshot,
        rows: &Range<DisplayRow>,
        relative_to: Option<DisplayRow>,
    ) -> HashMap<DisplayRow, DisplayRowDelta> {
        let mut relative_rows: HashMap<DisplayRow, DisplayRowDelta> = Default::default();
        let Some(relative_to) = relative_to else {
            return relative_rows;
        };

        let start = rows.start.min(relative_to);
        let end = rows.end.max(relative_to);

        let buffer_rows = snapshot
            .buffer_rows(start)
            .take(1 + end.minus(start) as usize)
            .collect::<Vec<_>>();

        let head_idx = relative_to.minus(start);
        let mut delta = 1;
        let mut i = head_idx + 1;
        while i < buffer_rows.len() as u32 {
            if buffer_rows[i as usize].is_some() {
                if rows.contains(&DisplayRow(i + start.0)) {
                    relative_rows.insert(DisplayRow(i + start.0), delta);
                }
                delta += 1;
            }
            i += 1;
        }
        delta = 1;
        i = head_idx.min(buffer_rows.len() as u32 - 1);
        while i > 0 && buffer_rows[i as usize].is_none() {
            i -= 1;
        }

        while i > 0 {
            i -= 1;
            if buffer_rows[i as usize].is_some() {
                if rows.contains(&DisplayRow(i + start.0)) {
                    relative_rows.insert(DisplayRow(i + start.0), delta);
                }
                delta += 1;
            }
        }

        relative_rows
    }

    fn layout_line_numbers(
        &self,
        rows: Range<DisplayRow>,
        buffer_rows: impl Iterator<Item = Option<MultiBufferRow>>,
        active_rows: &BTreeMap<DisplayRow, bool>,
        newest_selection_head: Option<DisplayPoint>,
        snapshot: &EditorSnapshot,
        cx: &mut WindowContext,
    ) -> Vec<Option<ShapedLine>> {
        let include_line_numbers = snapshot.show_line_numbers.unwrap_or_else(|| {
            EditorSettings::get_global(cx).gutter.line_numbers && snapshot.mode == EditorMode::Full
        });
        if !include_line_numbers {
            return Vec::new();
        }

        let editor = self.editor.read(cx);
        let newest_selection_head = newest_selection_head.unwrap_or_else(|| {
            let newest = editor.selections.newest::<Point>(cx);
            SelectionLayout::new(
                newest,
                editor.selections.line_mode,
                editor.cursor_shape,
                &snapshot.display_snapshot,
                true,
                true,
                None,
            )
            .head
        });
        let font_size = self.style.text.font_size.to_pixels(cx.rem_size());

        let is_relative = EditorSettings::get_global(cx).relative_line_numbers;
        let relative_to = if is_relative {
            Some(newest_selection_head.row())
        } else {
            None
        };
        let relative_rows = self.calculate_relative_line_numbers(snapshot, &rows, relative_to);
        let mut line_number = String::new();
        buffer_rows
            .into_iter()
            .enumerate()
            .map(|(ix, multibuffer_row)| {
                let multibuffer_row = multibuffer_row?;
                let display_row = DisplayRow(rows.start.0 + ix as u32);
                let color = if active_rows.contains_key(&display_row) {
                    cx.theme().colors().editor_active_line_number
                } else {
                    cx.theme().colors().editor_line_number
                };
                line_number.clear();
                let default_number = multibuffer_row.0 + 1;
                let number = relative_rows
                    .get(&DisplayRow(ix as u32 + rows.start.0))
                    .unwrap_or(&default_number);
                write!(&mut line_number, "{number}").unwrap();
                let run = TextRun {
                    len: line_number.len(),
                    font: self.style.text.font(),
                    color,
                    background_color: None,
                    underline: None,
                    strikethrough: None,
                };
                let shaped_line = cx
                    .text_system()
                    .shape_line(line_number.clone().into(), font_size, &[run])
                    .unwrap();
                Some(shaped_line)
            })
            .collect()
    }

    fn layout_gutter_fold_toggles(
        &self,
        rows: Range<DisplayRow>,
        buffer_rows: impl IntoIterator<Item = Option<MultiBufferRow>>,
        active_rows: &BTreeMap<DisplayRow, bool>,
        snapshot: &EditorSnapshot,
        cx: &mut WindowContext,
    ) -> Vec<Option<AnyElement>> {
        let include_fold_statuses = EditorSettings::get_global(cx).gutter.folds
            && snapshot.mode == EditorMode::Full
            && self.editor.read(cx).is_singleton(cx);
        if include_fold_statuses {
            buffer_rows
                .into_iter()
                .enumerate()
                .map(|(ix, row)| {
                    if let Some(multibuffer_row) = row {
                        let display_row = DisplayRow(rows.start.0 + ix as u32);
                        let active = active_rows.contains_key(&display_row);
                        snapshot.render_fold_toggle(
                            multibuffer_row,
                            active,
                            self.editor.clone(),
                            cx,
                        )
                    } else {
                        None
                    }
                })
                .collect()
        } else {
            Vec::new()
        }
    }

    fn layout_crease_trailers(
        &self,
        buffer_rows: impl IntoIterator<Item = Option<MultiBufferRow>>,
        snapshot: &EditorSnapshot,
        cx: &mut WindowContext,
    ) -> Vec<Option<AnyElement>> {
        buffer_rows
            .into_iter()
            .map(|row| {
                if let Some(multibuffer_row) = row {
                    snapshot.render_crease_trailer(multibuffer_row, cx)
                } else {
                    None
                }
            })
            .collect()
    }

    fn layout_lines(
        rows: Range<DisplayRow>,
        line_number_layouts: &[Option<ShapedLine>],
        snapshot: &EditorSnapshot,
        style: &EditorStyle,
        cx: &mut WindowContext,
    ) -> Vec<LineWithInvisibles> {
        if rows.start >= rows.end {
            return Vec::new();
        }

        // Show the placeholder when the editor is empty
        if snapshot.is_empty() {
            let font_size = style.text.font_size.to_pixels(cx.rem_size());
            let placeholder_color = cx.theme().colors().text_placeholder;
            let placeholder_text = snapshot.placeholder_text();

            let placeholder_lines = placeholder_text
                .as_ref()
                .map_or("", AsRef::as_ref)
                .split('\n')
                .skip(rows.start.0 as usize)
                .chain(iter::repeat(""))
                .take(rows.len());
            placeholder_lines
                .filter_map(move |line| {
                    let run = TextRun {
                        len: line.len(),
                        font: style.text.font(),
                        color: placeholder_color,
                        background_color: None,
                        underline: Default::default(),
                        strikethrough: None,
                    };
                    cx.text_system()
                        .shape_line(line.to_string().into(), font_size, &[run])
                        .log_err()
                })
                .map(|line| LineWithInvisibles {
                    width: line.width,
                    len: line.len,
                    fragments: smallvec![LineFragment::Text(line)],
                    invisibles: Vec::new(),
                    font_size,
                })
                .collect()
        } else {
            let chunks = snapshot.highlighted_chunks(rows.clone(), true, style);
            LineWithInvisibles::from_chunks(
                chunks,
                &style.text,
                MAX_LINE_LEN,
                rows.len(),
                line_number_layouts,
                snapshot.mode,
                cx,
            )
        }
    }

    fn prepaint_lines(
        &self,
        start_row: DisplayRow,
        line_layouts: &mut [LineWithInvisibles],
        line_height: Pixels,
        scroll_pixel_position: gpui::Point<Pixels>,
        content_origin: gpui::Point<Pixels>,
        cx: &mut WindowContext,
    ) -> SmallVec<[AnyElement; 1]> {
        let mut line_elements = SmallVec::new();
        for (ix, line) in line_layouts.iter_mut().enumerate() {
            let row = start_row + DisplayRow(ix as u32);
            line.prepaint(
                line_height,
                scroll_pixel_position,
                row,
                content_origin,
                &mut line_elements,
                cx,
            );
        }
        line_elements
    }

    fn render_block(
        &self,
        block: &Block,
        available_space: Size<AvailableSpace>,
        block_id: BlockId,
        block_row_start: DisplayRow,
        snapshot: &EditorSnapshot,
        text_x: Pixels,
        rows: &Range<DisplayRow>,
        line_layouts: &[LineWithInvisibles],
        gutter_dimensions: &GutterDimensions,
        line_height: Pixels,
        em_width: Pixels,
        text_hitbox: &Hitbox,
        scroll_width: &mut Pixels,
        cx: &mut WindowContext,
    ) -> (AnyElement, Size<Pixels>) {
        let mut element = match block {
            Block::Custom(block) => {
                let align_to = block
                    .position()
                    .to_point(&snapshot.buffer_snapshot)
                    .to_display_point(snapshot);
                let anchor_x = text_x
                    + if rows.contains(&align_to.row()) {
                        line_layouts[align_to.row().minus(rows.start) as usize]
                            .x_for_index(align_to.column() as usize)
                    } else {
                        layout_line(align_to.row(), snapshot, &self.style, cx)
                            .x_for_index(align_to.column() as usize)
                    };

                block.render(&mut BlockContext {
                    context: cx,
                    anchor_x,
                    gutter_dimensions,
                    line_height,
                    em_width,
                    block_id,
                    max_width: text_hitbox.size.width.max(*scroll_width),
                    editor_style: &self.style,
                })
            }

            Block::ExcerptHeader {
                buffer,
                range,
                starts_new_buffer,
                height,
                id,
                show_excerpt_controls,
                ..
            } => {
                let include_root = self
                    .editor
                    .read(cx)
                    .project
                    .as_ref()
                    .map(|project| project.read(cx).visible_worktrees(cx).count() > 1)
                    .unwrap_or_default();

                #[derive(Clone)]
                struct JumpData {
                    position: Point,
                    anchor: text::Anchor,
                    path: ProjectPath,
                    line_offset_from_top: u32,
                }

                let jump_data = project::File::from_dyn(buffer.file()).map(|file| {
                    let jump_path = ProjectPath {
                        worktree_id: file.worktree_id(cx),
                        path: file.path.clone(),
                    };
                    let jump_anchor = range
                        .primary
                        .as_ref()
                        .map_or(range.context.start, |primary| primary.start);

                    let excerpt_start = range.context.start;
                    let jump_position = language::ToPoint::to_point(&jump_anchor, buffer);
                    let offset_from_excerpt_start = if jump_anchor == excerpt_start {
                        0
                    } else {
                        let excerpt_start_row =
                            language::ToPoint::to_point(&jump_anchor, buffer).row;
                        jump_position.row - excerpt_start_row
                    };

                    let line_offset_from_top =
                        block_row_start.0 + *height as u32 + offset_from_excerpt_start
                            - snapshot
                                .scroll_anchor
                                .scroll_position(&snapshot.display_snapshot)
                                .y as u32;

                    JumpData {
                        position: jump_position,
                        anchor: jump_anchor,
                        path: jump_path,
                        line_offset_from_top,
                    }
                });

                let icon_offset = gutter_dimensions.width
                    - (gutter_dimensions.left_padding + gutter_dimensions.margin);

                let element = if *starts_new_buffer {
                    let path = buffer.resolve_file_path(cx, include_root);
                    let mut filename = None;
                    let mut parent_path = None;
                    // Can't use .and_then() because `.file_name()` and `.parent()` return references :(
                    if let Some(path) = path {
                        filename = path.file_name().map(|f| f.to_string_lossy().to_string());
                        parent_path = path
                            .parent()
                            .map(|p| SharedString::from(p.to_string_lossy().to_string() + "/"));
                    }

                    let header_padding = px(6.0);

                    v_flex()
                        .id(("path excerpt header", EntityId::from(block_id)))
                        .size_full()
                        .p(header_padding)
                        .child(
                            h_flex()
                                .flex_basis(Length::Definite(DefiniteLength::Fraction(0.667)))
                                .id("path header block")
                                .pl(gpui::px(12.))
                                .pr(gpui::px(8.))
                                .rounded_md()
                                .shadow_md()
                                .border_1()
                                .border_color(cx.theme().colors().border)
                                .bg(cx.theme().colors().editor_subheader_background)
                                .justify_between()
                                .hover(|style| style.bg(cx.theme().colors().element_hover))
                                .child(
                                    h_flex().gap_3().child(
                                        h_flex()
                                            .gap_2()
                                            .child(
                                                filename
                                                    .map(SharedString::from)
                                                    .unwrap_or_else(|| "untitled".into()),
                                            )
                                            .when_some(parent_path, |then, path| {
                                                then.child(
                                                    div()
                                                        .child(path)
                                                        .text_color(cx.theme().colors().text_muted),
                                                )
                                            }),
                                    ),
                                )
                                .when_some(jump_data.clone(), |el, jump_data| {
                                    el.child(Icon::new(IconName::ArrowUpRight))
                                        .cursor_pointer()
                                        .tooltip(|cx| {
                                            Tooltip::for_action("Jump to File", &OpenExcerpts, cx)
                                        })
                                        .on_mouse_down(MouseButton::Left, |_, cx| {
                                            cx.stop_propagation()
                                        })
                                        .on_click(cx.listener_for(&self.editor, {
                                            move |editor, _, cx| {
                                                editor.jump(
                                                    jump_data.path.clone(),
                                                    jump_data.position,
                                                    jump_data.anchor,
                                                    jump_data.line_offset_from_top,
                                                    cx,
                                                );
                                            }
                                        }))
                                }),
                        )
                        .children(show_excerpt_controls.then(|| {
                            h_flex()
                                .flex_basis(Length::Definite(DefiniteLength::Fraction(0.333)))
                                .pt_1()
                                .justify_end()
                                .flex_none()
                                .w(icon_offset - header_padding)
                                .child(
                                    ButtonLike::new("expand-icon")
                                        .style(ButtonStyle::Transparent)
                                        .child(
                                            svg()
                                                .path(IconName::ArrowUpFromLine.path())
                                                .size(IconSize::XSmall.rems())
                                                .text_color(cx.theme().colors().editor_line_number)
                                                .group("")
                                                .hover(|style| {
                                                    style.text_color(
                                                        cx.theme()
                                                            .colors()
                                                            .editor_active_line_number,
                                                    )
                                                }),
                                        )
                                        .on_click(cx.listener_for(&self.editor, {
                                            let id = *id;
                                            move |editor, _, cx| {
                                                editor.expand_excerpt(
                                                    id,
                                                    multi_buffer::ExpandExcerptDirection::Up,
                                                    cx,
                                                );
                                            }
                                        }))
                                        .tooltip({
                                            move |cx| {
                                                Tooltip::for_action(
                                                    "Expand Excerpt",
                                                    &ExpandExcerpts { lines: 0 },
                                                    cx,
                                                )
                                            }
                                        }),
                                )
                        }))
                } else {
                    v_flex()
                        .id(("excerpt header", EntityId::from(block_id)))
                        .size_full()
                        .child(
                            div()
                                .flex()
                                .v_flex()
                                .justify_start()
                                .id("jump to collapsed context")
                                .w(relative(1.0))
                                .h_full()
                                .child(
                                    div()
                                        .h_px()
                                        .w_full()
                                        .bg(cx.theme().colors().border_variant)
                                        .group_hover("excerpt-jump-action", |style| {
                                            style.bg(cx.theme().colors().border)
                                        }),
                                ),
                        )
                        .child(
                            h_flex()
                                .justify_end()
                                .flex_none()
                                .w(icon_offset)
                                .h_full()
                                .child(
                                    show_excerpt_controls
                                        .then(|| {
                                            ButtonLike::new("expand-icon")
                                                .style(ButtonStyle::Transparent)
                                                .child(
                                                    svg()
                                                        .path(IconName::ArrowUpFromLine.path())
                                                        .size(IconSize::XSmall.rems())
                                                        .text_color(
                                                            cx.theme().colors().editor_line_number,
                                                        )
                                                        .group("")
                                                        .hover(|style| {
                                                            style.text_color(
                                                                cx.theme()
                                                                    .colors()
                                                                    .editor_active_line_number,
                                                            )
                                                        }),
                                                )
                                                .on_click(cx.listener_for(&self.editor, {
                                                    let id = *id;
                                                    move |editor, _, cx| {
                                                        editor.expand_excerpt(
                                                        id,
                                                        multi_buffer::ExpandExcerptDirection::Up,
                                                        cx,
                                                    );
                                                    }
                                                }))
                                                .tooltip({
                                                    move |cx| {
                                                        Tooltip::for_action(
                                                            "Expand Excerpt",
                                                            &ExpandExcerpts { lines: 0 },
                                                            cx,
                                                        )
                                                    }
                                                })
                                        })
                                        .unwrap_or_else(|| {
                                            ButtonLike::new("jump-icon")
                                                .style(ButtonStyle::Transparent)
                                                .child(
                                                    svg()
                                                        .path(IconName::ArrowUpRight.path())
                                                        .size(IconSize::XSmall.rems())
                                                        .text_color(
                                                            cx.theme().colors().border_variant,
                                                        )
                                                        .group("excerpt-jump-action")
                                                        .group_hover(
                                                            "excerpt-jump-action",
                                                            |style| {
                                                                style.text_color(
                                                                    cx.theme().colors().border,
                                                                )
                                                            },
                                                        ),
                                                )
                                                .when_some(jump_data.clone(), |this, jump_data| {
                                                    this.on_click(cx.listener_for(&self.editor, {
                                                        let path = jump_data.path.clone();
                                                        move |editor, _, cx| {
                                                            cx.stop_propagation();

                                                            editor.jump(
                                                                path.clone(),
                                                                jump_data.position,
                                                                jump_data.anchor,
                                                                jump_data.line_offset_from_top,
                                                                cx,
                                                            );
                                                        }
                                                    }))
                                                    .tooltip(move |cx| {
                                                        Tooltip::for_action(
                                                            format!(
                                                                "Jump to {}:L{}",
                                                                jump_data.path.path.display(),
                                                                jump_data.position.row + 1
                                                            ),
                                                            &OpenExcerpts,
                                                            cx,
                                                        )
                                                    })
                                                })
                                        }),
                                ),
                        )
                        .group("excerpt-jump-action")
                        .cursor_pointer()
                        .when_some(jump_data.clone(), |this, jump_data| {
                            this.on_click(cx.listener_for(&self.editor, {
                                let path = jump_data.path.clone();
                                move |editor, _, cx| {
                                    cx.stop_propagation();

                                    editor.jump(
                                        path.clone(),
                                        jump_data.position,
                                        jump_data.anchor,
                                        jump_data.line_offset_from_top,
                                        cx,
                                    );
                                }
                            }))
                            .tooltip(move |cx| {
                                Tooltip::for_action(
                                    format!(
                                        "Jump to {}:L{}",
                                        jump_data.path.path.display(),
                                        jump_data.position.row + 1
                                    ),
                                    &OpenExcerpts,
                                    cx,
                                )
                            })
                        })
                };
                element.into_any()
            }

            Block::ExcerptFooter { id, .. } => {
                let element = v_flex()
                    .id(("excerpt footer", EntityId::from(block_id)))
                    .size_full()
                    .child(
                        h_flex()
                            .justify_end()
                            .flex_none()
                            .w(gutter_dimensions.width
                                - (gutter_dimensions.left_padding + gutter_dimensions.margin))
                            .h_full()
                            .child(
                                ButtonLike::new("expand-icon")
                                    .style(ButtonStyle::Transparent)
                                    .child(
                                        svg()
                                            .path(IconName::ArrowDownFromLine.path())
                                            .size(IconSize::XSmall.rems())
                                            .text_color(cx.theme().colors().editor_line_number)
                                            .group("")
                                            .hover(|style| {
                                                style.text_color(
                                                    cx.theme().colors().editor_active_line_number,
                                                )
                                            }),
                                    )
                                    .on_click(cx.listener_for(&self.editor, {
                                        let id = *id;
                                        move |editor, _, cx| {
                                            editor.expand_excerpt(
                                                id,
                                                multi_buffer::ExpandExcerptDirection::Down,
                                                cx,
                                            );
                                        }
                                    }))
                                    .tooltip({
                                        move |cx| {
                                            Tooltip::for_action(
                                                "Expand Excerpt",
                                                &ExpandExcerpts { lines: 0 },
                                                cx,
                                            )
                                        }
                                    }),
                            ),
                    );
                element.into_any()
            }
        };

        let size = element.layout_as_root(available_space, cx);
        (element, size)
    }

    fn render_blocks(
        &self,
        rows: Range<DisplayRow>,
        snapshot: &EditorSnapshot,
        hitbox: &Hitbox,
        text_hitbox: &Hitbox,
        scroll_width: &mut Pixels,
        gutter_dimensions: &GutterDimensions,
        em_width: Pixels,
        text_x: Pixels,
        line_height: Pixels,
        line_layouts: &[LineWithInvisibles],
        cx: &mut WindowContext,
    ) -> Vec<BlockLayout> {
        let (fixed_blocks, non_fixed_blocks) = snapshot
            .blocks_in_range(rows.clone())
            .partition::<Vec<_>, _>(|(_, block)| block.style() == BlockStyle::Fixed);

        let mut focused_block = self
            .editor
            .update(cx, |editor, _| editor.take_focused_block());
        let mut fixed_block_max_width = Pixels::ZERO;
        let mut blocks = Vec::new();
        for (row, block) in fixed_blocks {
            let available_space = size(
                AvailableSpace::MinContent,
                AvailableSpace::Definite(block.height() as f32 * line_height),
            );
            let block_id = block.id();

            if focused_block.as_ref().map_or(false, |b| b.id == block_id) {
                focused_block = None;
            }

            let (element, element_size) = self.render_block(
                block,
                available_space,
                block_id,
                row,
                snapshot,
                text_x,
                &rows,
                line_layouts,
                gutter_dimensions,
                line_height,
                em_width,
                text_hitbox,
                scroll_width,
                cx,
            );
            fixed_block_max_width = fixed_block_max_width.max(element_size.width + em_width);
            blocks.push(BlockLayout {
                id: block_id,
                row,
                element,
                available_space,
                style: BlockStyle::Fixed,
            });
        }
        for (row, block) in non_fixed_blocks {
            let style = block.style();
            let width = match style {
                BlockStyle::Sticky => hitbox.size.width,
                BlockStyle::Flex => hitbox
                    .size
                    .width
                    .max(fixed_block_max_width)
                    .max(gutter_dimensions.width + *scroll_width),
                BlockStyle::Fixed => unreachable!(),
            };
            let available_space = size(
                AvailableSpace::Definite(width),
                AvailableSpace::Definite(block.height() as f32 * line_height),
            );
            let block_id = block.id();

            if focused_block.as_ref().map_or(false, |b| b.id == block_id) {
                focused_block = None;
            }

            let (element, _) = self.render_block(
                block,
                available_space,
                block_id,
                row,
                snapshot,
                text_x,
                &rows,
                line_layouts,
                gutter_dimensions,
                line_height,
                em_width,
                text_hitbox,
                scroll_width,
                cx,
            );
            blocks.push(BlockLayout {
                id: block_id,
                row,
                element,
                available_space,
                style,
            });
        }

        if let Some(focused_block) = focused_block {
            if let Some(focus_handle) = focused_block.focus_handle.upgrade() {
                if focus_handle.is_focused(cx) {
                    if let Some(block) = snapshot.block_for_id(focused_block.id) {
                        let style = block.style();
                        let width = match style {
                            BlockStyle::Fixed => AvailableSpace::MinContent,
                            BlockStyle::Flex => AvailableSpace::Definite(
                                hitbox
                                    .size
                                    .width
                                    .max(fixed_block_max_width)
                                    .max(gutter_dimensions.width + *scroll_width),
                            ),
                            BlockStyle::Sticky => AvailableSpace::Definite(hitbox.size.width),
                        };
                        let available_space = size(
                            width,
                            AvailableSpace::Definite(block.height() as f32 * line_height),
                        );

                        let (element, _) = self.render_block(
                            &block,
                            available_space,
                            focused_block.id,
                            rows.end,
                            snapshot,
                            text_x,
                            &rows,
                            line_layouts,
                            gutter_dimensions,
                            line_height,
                            em_width,
                            text_hitbox,
                            scroll_width,
                            cx,
                        );

                        blocks.push(BlockLayout {
                            id: block.id(),
                            row: rows.end,
                            element,
                            available_space,
                            style,
                        });
                    }
                }
            }
        }

        *scroll_width = (*scroll_width).max(fixed_block_max_width - gutter_dimensions.width);
        blocks
    }

    fn layout_blocks(
        &self,
        blocks: &mut Vec<BlockLayout>,
        hitbox: &Hitbox,
        line_height: Pixels,
        scroll_pixel_position: gpui::Point<Pixels>,
        cx: &mut WindowContext,
    ) {
        for block in blocks {
            let mut origin = hitbox.origin
                + point(
                    Pixels::ZERO,
                    block.row.as_f32() * line_height - scroll_pixel_position.y,
                );
            if !matches!(block.style, BlockStyle::Sticky) {
                origin += point(-scroll_pixel_position.x, Pixels::ZERO);
            }

            let focus_handle = block
                .element
                .prepaint_as_root(origin, block.available_space, cx);

            if let Some(focus_handle) = focus_handle {
                self.editor.update(cx, |editor, _cx| {
                    editor.set_focused_block(FocusedBlock {
                        id: block.id,
                        focus_handle: focus_handle.downgrade(),
                    });
                });
            }
        }
    }

    #[allow(clippy::too_many_arguments)]
    fn layout_context_menu(
        &self,
        line_height: Pixels,
        hitbox: &Hitbox,
        text_hitbox: &Hitbox,
        content_origin: gpui::Point<Pixels>,
        start_row: DisplayRow,
        scroll_pixel_position: gpui::Point<Pixels>,
        line_layouts: &[LineWithInvisibles],
        newest_selection_head: DisplayPoint,
        gutter_overshoot: Pixels,
        cx: &mut WindowContext,
    ) -> bool {
        let max_height = cmp::min(
            12. * line_height,
            cmp::max(3. * line_height, (hitbox.size.height - line_height) / 2.),
        );
        let Some((position, mut context_menu)) = self.editor.update(cx, |editor, cx| {
            if editor.context_menu_visible() {
                editor.render_context_menu(newest_selection_head, &self.style, max_height, cx)
            } else {
                None
            }
        }) else {
            return false;
        };

        let context_menu_size = context_menu.layout_as_root(AvailableSpace::min_size(), cx);

        let (x, y) = match position {
            crate::ContextMenuOrigin::EditorPoint(point) => {
                let cursor_row_layout = &line_layouts[point.row().minus(start_row) as usize];
                let x = cursor_row_layout.x_for_index(point.column() as usize)
                    - scroll_pixel_position.x;
                let y = point.row().next_row().as_f32() * line_height - scroll_pixel_position.y;
                (x, y)
            }
            crate::ContextMenuOrigin::GutterIndicator(row) => {
                // Context menu was spawned via a click on a gutter. Ensure it's a bit closer to the indicator than just a plain first column of the
                // text field.
                let x = -gutter_overshoot;
                let y = row.next_row().as_f32() * line_height - scroll_pixel_position.y;
                (x, y)
            }
        };

        let mut list_origin = content_origin + point(x, y);
        let list_width = context_menu_size.width;
        let list_height = context_menu_size.height;

        // Snap the right edge of the list to the right edge of the window if
        // its horizontal bounds overflow.
        if list_origin.x + list_width > cx.viewport_size().width {
            list_origin.x = (cx.viewport_size().width - list_width).max(Pixels::ZERO);
        }

        if list_origin.y + list_height > text_hitbox.lower_right().y {
            list_origin.y -= line_height + list_height;
        }

        cx.defer_draw(context_menu, list_origin, 1);
        true
    }

    fn layout_mouse_context_menu(
        &self,
        editor_snapshot: &EditorSnapshot,
        visible_range: Range<DisplayRow>,
        cx: &mut WindowContext,
    ) -> Option<AnyElement> {
        let position = self.editor.update(cx, |editor, cx| {
            let visible_start_point = editor.display_to_pixel_point(
                DisplayPoint::new(visible_range.start, 0),
                editor_snapshot,
                cx,
            )?;
            let visible_end_point = editor.display_to_pixel_point(
                DisplayPoint::new(visible_range.end, 0),
                editor_snapshot,
                cx,
            )?;

            let mouse_context_menu = editor.mouse_context_menu.as_ref()?;
            let (source_display_point, position) = match mouse_context_menu.position {
                MenuPosition::PinnedToScreen(point) => (None, point),
                MenuPosition::PinnedToEditor {
                    source,
                    offset_x,
                    offset_y,
                } => {
                    let source_display_point = source.to_display_point(editor_snapshot);
                    let mut source_point = editor.to_pixel_point(source, editor_snapshot, cx)?;
                    source_point.x += offset_x;
                    source_point.y += offset_y;
                    (Some(source_display_point), source_point)
                }
            };

            let source_included = source_display_point.map_or(true, |source_display_point| {
                visible_range
                    .to_inclusive()
                    .contains(&source_display_point.row())
            });
            let position_included =
                visible_start_point.y <= position.y && position.y <= visible_end_point.y;
            if !source_included && !position_included {
                None
            } else {
                Some(position)
            }
        })?;

        let mut element = self.editor.update(cx, |editor, _| {
            let mouse_context_menu = editor.mouse_context_menu.as_ref()?;
            let context_menu = mouse_context_menu.context_menu.clone();

            Some(
                deferred(
                    anchored()
                        .position(position)
                        .child(context_menu)
                        .anchor(AnchorCorner::TopLeft)
                        .snap_to_window(),
                )
                .with_priority(1)
                .into_any(),
            )
        })?;

        element.prepaint_as_root(position, AvailableSpace::min_size(), cx);
        Some(element)
    }

    #[allow(clippy::too_many_arguments)]
    fn layout_hover_popovers(
        &self,
        snapshot: &EditorSnapshot,
        hitbox: &Hitbox,
        text_hitbox: &Hitbox,
        visible_display_row_range: Range<DisplayRow>,
        content_origin: gpui::Point<Pixels>,
        scroll_pixel_position: gpui::Point<Pixels>,
        line_layouts: &[LineWithInvisibles],
        line_height: Pixels,
        em_width: Pixels,
        cx: &mut WindowContext,
    ) {
        struct MeasuredHoverPopover {
            element: AnyElement,
            size: Size<Pixels>,
            horizontal_offset: Pixels,
        }

        let max_size = size(
            (120. * em_width) // Default size
                .min(hitbox.size.width / 2.) // Shrink to half of the editor width
                .max(MIN_POPOVER_CHARACTER_WIDTH * em_width), // Apply minimum width of 20 characters
            (16. * line_height) // Default size
                .min(hitbox.size.height / 2.) // Shrink to half of the editor height
                .max(MIN_POPOVER_LINE_HEIGHT * line_height), // Apply minimum height of 4 lines
        );

        let hover_popovers = self.editor.update(cx, |editor, cx| {
            editor.hover_state.render(
                &snapshot,
                &self.style,
                visible_display_row_range.clone(),
                max_size,
                editor.workspace.as_ref().map(|(w, _)| w.clone()),
                cx,
            )
        });
        let Some((position, hover_popovers)) = hover_popovers else {
            return;
        };

        // This is safe because we check on layout whether the required row is available
        let hovered_row_layout =
            &line_layouts[position.row().minus(visible_display_row_range.start) as usize];

        // Compute Hovered Point
        let x =
            hovered_row_layout.x_for_index(position.column() as usize) - scroll_pixel_position.x;
        let y = position.row().as_f32() * line_height - scroll_pixel_position.y;
        let hovered_point = content_origin + point(x, y);

        let mut overall_height = Pixels::ZERO;
        let mut measured_hover_popovers = Vec::new();
        for mut hover_popover in hover_popovers {
            let size = hover_popover.layout_as_root(AvailableSpace::min_size(), cx);
            let horizontal_offset =
                (text_hitbox.upper_right().x - (hovered_point.x + size.width)).min(Pixels::ZERO);

            overall_height += HOVER_POPOVER_GAP + size.height;

            measured_hover_popovers.push(MeasuredHoverPopover {
                element: hover_popover,
                size,
                horizontal_offset,
            });
        }
        overall_height += HOVER_POPOVER_GAP;

        fn draw_occluder(width: Pixels, origin: gpui::Point<Pixels>, cx: &mut WindowContext) {
            let mut occlusion = div()
                .size_full()
                .occlude()
                .on_mouse_move(|_, cx| cx.stop_propagation())
                .into_any_element();
            occlusion.layout_as_root(size(width, HOVER_POPOVER_GAP).into(), cx);
            cx.defer_draw(occlusion, origin, 2);
        }

        if hovered_point.y > overall_height {
            // There is enough space above. Render popovers above the hovered point
            let mut current_y = hovered_point.y;
            for (position, popover) in measured_hover_popovers.into_iter().with_position() {
                let size = popover.size;
                let popover_origin = point(
                    hovered_point.x + popover.horizontal_offset,
                    current_y - size.height,
                );

                cx.defer_draw(popover.element, popover_origin, 2);
                if position != itertools::Position::Last {
                    let origin = point(popover_origin.x, popover_origin.y - HOVER_POPOVER_GAP);
                    draw_occluder(size.width, origin, cx);
                }

                current_y = popover_origin.y - HOVER_POPOVER_GAP;
            }
        } else {
            // There is not enough space above. Render popovers below the hovered point
            let mut current_y = hovered_point.y + line_height;
            for (position, popover) in measured_hover_popovers.into_iter().with_position() {
                let size = popover.size;
                let popover_origin = point(hovered_point.x + popover.horizontal_offset, current_y);

                cx.defer_draw(popover.element, popover_origin, 2);
                if position != itertools::Position::Last {
                    let origin = point(popover_origin.x, popover_origin.y + size.height);
                    draw_occluder(size.width, origin, cx);
                }

                current_y = popover_origin.y + size.height + HOVER_POPOVER_GAP;
            }
        }
    }

    #[allow(clippy::too_many_arguments)]
    fn layout_signature_help(
        &self,
        hitbox: &Hitbox,
        content_origin: gpui::Point<Pixels>,
        scroll_pixel_position: gpui::Point<Pixels>,
        newest_selection_head: Option<DisplayPoint>,
        start_row: DisplayRow,
        line_layouts: &[LineWithInvisibles],
        line_height: Pixels,
        em_width: Pixels,
        cx: &mut WindowContext,
    ) {
        let Some(newest_selection_head) = newest_selection_head else {
            return;
        };
        let selection_row = newest_selection_head.row();
        if selection_row < start_row {
            return;
        }
        let Some(cursor_row_layout) = line_layouts.get(selection_row.minus(start_row) as usize)
        else {
            return;
        };

        let start_x = cursor_row_layout.x_for_index(newest_selection_head.column() as usize)
            - scroll_pixel_position.x
            + content_origin.x;
        let start_y =
            selection_row.as_f32() * line_height + content_origin.y - scroll_pixel_position.y;

        let max_size = size(
            (120. * em_width) // Default size
                .min(hitbox.size.width / 2.) // Shrink to half of the editor width
                .max(MIN_POPOVER_CHARACTER_WIDTH * em_width), // Apply minimum width of 20 characters
            (16. * line_height) // Default size
                .min(hitbox.size.height / 2.) // Shrink to half of the editor height
                .max(MIN_POPOVER_LINE_HEIGHT * line_height), // Apply minimum height of 4 lines
        );

        let maybe_element = self.editor.update(cx, |editor, cx| {
            if let Some(popover) = editor.signature_help_state.popover_mut() {
                let element = popover.render(
                    &self.style,
                    max_size,
                    editor.workspace.as_ref().map(|(w, _)| w.clone()),
                    cx,
                );
                Some(element)
            } else {
                None
            }
        });
        if let Some(mut element) = maybe_element {
            let window_size = cx.viewport_size();
            let size = element.layout_as_root(Size::<AvailableSpace>::default(), cx);
            let mut point = point(start_x, start_y - size.height);

            // Adjusting to ensure the popover does not overflow in the X-axis direction.
            if point.x + size.width >= window_size.width {
                point.x = window_size.width - size.width;
            }

            cx.defer_draw(element, point, 1)
        }
    }

    fn paint_background(&self, layout: &EditorLayout, cx: &mut WindowContext) {
        cx.paint_layer(layout.hitbox.bounds, |cx| {
            let scroll_top = layout.position_map.snapshot.scroll_position().y;
            let gutter_bg = cx.theme().colors().editor_gutter_background;
            cx.paint_quad(fill(layout.gutter_hitbox.bounds, gutter_bg));
            cx.paint_quad(fill(layout.text_hitbox.bounds, self.style.background));

            if let EditorMode::Full = layout.mode {
                let mut active_rows = layout.active_rows.iter().peekable();
                while let Some((start_row, contains_non_empty_selection)) = active_rows.next() {
                    let mut end_row = start_row.0;
                    while active_rows
                        .peek()
                        .map_or(false, |(active_row, has_selection)| {
                            active_row.0 == end_row + 1
                                && *has_selection == contains_non_empty_selection
                        })
                    {
                        active_rows.next().unwrap();
                        end_row += 1;
                    }

                    if !contains_non_empty_selection {
                        let highlight_h_range =
                            match layout.position_map.snapshot.current_line_highlight {
                                CurrentLineHighlight::Gutter => Some(Range {
                                    start: layout.hitbox.left(),
                                    end: layout.gutter_hitbox.right(),
                                }),
                                CurrentLineHighlight::Line => Some(Range {
                                    start: layout.text_hitbox.bounds.left(),
                                    end: layout.text_hitbox.bounds.right(),
                                }),
                                CurrentLineHighlight::All => Some(Range {
                                    start: layout.hitbox.left(),
                                    end: layout.hitbox.right(),
                                }),
                                CurrentLineHighlight::None => None,
                            };
                        if let Some(range) = highlight_h_range {
                            let active_line_bg = cx.theme().colors().editor_active_line_background;
                            let bounds = Bounds {
                                origin: point(
                                    range.start,
                                    layout.hitbox.origin.y
                                        + (start_row.as_f32() - scroll_top)
                                            * layout.position_map.line_height,
                                ),
                                size: size(
                                    range.end - range.start,
                                    layout.position_map.line_height
                                        * (end_row - start_row.0 + 1) as f32,
                                ),
                            };
                            cx.paint_quad(fill(bounds, active_line_bg));
                        }
                    }
                }

                let mut paint_highlight =
                    |highlight_row_start: DisplayRow, highlight_row_end: DisplayRow, color| {
                        let origin = point(
                            layout.hitbox.origin.x,
                            layout.hitbox.origin.y
                                + (highlight_row_start.as_f32() - scroll_top)
                                    * layout.position_map.line_height,
                        );
                        let size = size(
                            layout.hitbox.size.width,
                            layout.position_map.line_height
                                * highlight_row_end.next_row().minus(highlight_row_start) as f32,
                        );
                        cx.paint_quad(fill(Bounds { origin, size }, color));
                    };

                let mut current_paint: Option<(Hsla, Range<DisplayRow>)> = None;
                for (&new_row, &new_color) in &layout.highlighted_rows {
                    match &mut current_paint {
                        Some((current_color, current_range)) => {
                            let current_color = *current_color;
                            let new_range_started = current_color != new_color
                                || current_range.end.next_row() != new_row;
                            if new_range_started {
                                paint_highlight(
                                    current_range.start,
                                    current_range.end,
                                    current_color,
                                );
                                current_paint = Some((new_color, new_row..new_row));
                                continue;
                            } else {
                                current_range.end = current_range.end.next_row();
                            }
                        }
                        None => current_paint = Some((new_color, new_row..new_row)),
                    };
                }
                if let Some((color, range)) = current_paint {
                    paint_highlight(range.start, range.end, color);
                }

                let scroll_left =
                    layout.position_map.snapshot.scroll_position().x * layout.position_map.em_width;

                for (wrap_position, active) in layout.wrap_guides.iter() {
                    let x = (layout.text_hitbox.origin.x
                        + *wrap_position
                        + layout.position_map.em_width / 2.)
                        - scroll_left;

                    let show_scrollbars = layout
                        .scrollbar_layout
                        .as_ref()
                        .map_or(false, |scrollbar| scrollbar.visible);
                    if x < layout.text_hitbox.origin.x
                        || (show_scrollbars && x > self.scrollbar_left(&layout.hitbox.bounds))
                    {
                        continue;
                    }

                    let color = if *active {
                        cx.theme().colors().editor_active_wrap_guide
                    } else {
                        cx.theme().colors().editor_wrap_guide
                    };
                    cx.paint_quad(fill(
                        Bounds {
                            origin: point(x, layout.text_hitbox.origin.y),
                            size: size(px(1.), layout.text_hitbox.size.height),
                        },
                        color,
                    ));
                }
            }
        })
    }

    fn paint_indent_guides(&mut self, layout: &mut EditorLayout, cx: &mut WindowContext) {
        let Some(indent_guides) = &layout.indent_guides else {
            return;
        };

        let faded_color = |color: Hsla, alpha: f32| {
            let mut faded = color;
            faded.a = alpha;
            faded
        };

        for indent_guide in indent_guides {
            let indent_accent_colors = cx.theme().accents().color_for_index(indent_guide.depth);
            let settings = indent_guide.settings;

            // TODO fixed for now, expose them through themes later
            const INDENT_AWARE_ALPHA: f32 = 0.2;
            const INDENT_AWARE_ACTIVE_ALPHA: f32 = 0.4;
            const INDENT_AWARE_BACKGROUND_ALPHA: f32 = 0.1;
            const INDENT_AWARE_BACKGROUND_ACTIVE_ALPHA: f32 = 0.2;

            let line_color = match (settings.coloring, indent_guide.active) {
                (IndentGuideColoring::Disabled, _) => None,
                (IndentGuideColoring::Fixed, false) => {
                    Some(cx.theme().colors().editor_indent_guide)
                }
                (IndentGuideColoring::Fixed, true) => {
                    Some(cx.theme().colors().editor_indent_guide_active)
                }
                (IndentGuideColoring::IndentAware, false) => {
                    Some(faded_color(indent_accent_colors, INDENT_AWARE_ALPHA))
                }
                (IndentGuideColoring::IndentAware, true) => {
                    Some(faded_color(indent_accent_colors, INDENT_AWARE_ACTIVE_ALPHA))
                }
            };

            let background_color = match (settings.background_coloring, indent_guide.active) {
                (IndentGuideBackgroundColoring::Disabled, _) => None,
                (IndentGuideBackgroundColoring::IndentAware, false) => Some(faded_color(
                    indent_accent_colors,
                    INDENT_AWARE_BACKGROUND_ALPHA,
                )),
                (IndentGuideBackgroundColoring::IndentAware, true) => Some(faded_color(
                    indent_accent_colors,
                    INDENT_AWARE_BACKGROUND_ACTIVE_ALPHA,
                )),
            };

            let requested_line_width = if indent_guide.active {
                settings.active_line_width
            } else {
                settings.line_width
            }
            .clamp(1, 10);
            let mut line_indicator_width = 0.;
            if let Some(color) = line_color {
                cx.paint_quad(fill(
                    Bounds {
                        origin: indent_guide.origin,
                        size: size(px(requested_line_width as f32), indent_guide.length),
                    },
                    color,
                ));
                line_indicator_width = requested_line_width as f32;
            }

            if let Some(color) = background_color {
                let width = indent_guide.single_indent_width - px(line_indicator_width);
                cx.paint_quad(fill(
                    Bounds {
                        origin: point(
                            indent_guide.origin.x + px(line_indicator_width),
                            indent_guide.origin.y,
                        ),
                        size: size(width, indent_guide.length),
                    },
                    color,
                ));
            }
        }
    }

    fn paint_line_numbers(&mut self, layout: &mut EditorLayout, cx: &mut WindowContext) {
        let line_height = layout.position_map.line_height;
        let scroll_position = layout.position_map.snapshot.scroll_position();
        let scroll_top = scroll_position.y * line_height;

        cx.set_cursor_style(CursorStyle::Arrow, &layout.gutter_hitbox);

        for (ix, line) in layout.line_numbers.iter().enumerate() {
            if let Some(line) = line {
                let line_origin = layout.gutter_hitbox.origin
                    + point(
                        layout.gutter_hitbox.size.width
                            - line.width
                            - layout.gutter_dimensions.right_padding,
                        ix as f32 * line_height - (scroll_top % line_height),
                    );

                line.paint(line_origin, line_height, cx).log_err();
            }
        }
    }

    fn paint_diff_hunks(layout: &mut EditorLayout, cx: &mut WindowContext) {
        if layout.display_hunks.is_empty() {
            return;
        }

        let line_height = layout.position_map.line_height;
        cx.paint_layer(layout.gutter_hitbox.bounds, |cx| {
            for (hunk, hitbox) in &layout.display_hunks {
                let hunk_to_paint = match hunk {
                    DisplayDiffHunk::Folded { .. } => {
                        let hunk_bounds = Self::diff_hunk_bounds(
                            &layout.position_map.snapshot,
                            line_height,
                            layout.gutter_hitbox.bounds,
                            &hunk,
                        );
                        Some((
                            hunk_bounds,
                            cx.theme().status().modified,
                            Corners::all(1. * line_height),
                        ))
                    }
                    DisplayDiffHunk::Unfolded { status, .. } => {
                        hitbox.as_ref().map(|hunk_hitbox| match status {
                            DiffHunkStatus::Added => (
                                hunk_hitbox.bounds,
                                cx.theme().status().created,
                                Corners::all(0.05 * line_height),
                            ),
                            DiffHunkStatus::Modified => (
                                hunk_hitbox.bounds,
                                cx.theme().status().modified,
                                Corners::all(0.05 * line_height),
                            ),
                            DiffHunkStatus::Removed => (
                                Bounds::new(
                                    point(
                                        hunk_hitbox.origin.x - hunk_hitbox.size.width,
                                        hunk_hitbox.origin.y,
                                    ),
                                    size(hunk_hitbox.size.width * px(2.), hunk_hitbox.size.height),
                                ),
                                cx.theme().status().deleted,
                                Corners::all(1. * line_height),
                            ),
                        })
                    }
                };

                if let Some((hunk_bounds, background_color, corner_radii)) = hunk_to_paint {
                    cx.paint_quad(quad(
                        hunk_bounds,
                        corner_radii,
                        background_color,
                        Edges::default(),
                        transparent_black(),
                    ));
                }
            }
        });
    }

    fn diff_hunk_bounds(
        snapshot: &EditorSnapshot,
        line_height: Pixels,
        gutter_bounds: Bounds<Pixels>,
        hunk: &DisplayDiffHunk,
    ) -> Bounds<Pixels> {
        let scroll_position = snapshot.scroll_position();
        let scroll_top = scroll_position.y * line_height;

        match hunk {
            DisplayDiffHunk::Folded { display_row, .. } => {
                let start_y = display_row.as_f32() * line_height - scroll_top;
                let end_y = start_y + line_height;

                let width = 0.275 * line_height;
                let highlight_origin = gutter_bounds.origin + point(px(0.), start_y);
                let highlight_size = size(width, end_y - start_y);
                Bounds::new(highlight_origin, highlight_size)
            }
            DisplayDiffHunk::Unfolded {
                display_row_range,
                status,
                ..
            } => match status {
                DiffHunkStatus::Added | DiffHunkStatus::Modified => {
                    let start_row = display_row_range.start;
                    let end_row = display_row_range.end;
                    // If we're in a multibuffer, row range span might include an
                    // excerpt header, so if we were to draw the marker straight away,
                    // the hunk might include the rows of that header.
                    // Making the range inclusive doesn't quite cut it, as we rely on the exclusivity for the soft wrap.
                    // Instead, we simply check whether the range we're dealing with includes
                    // any excerpt headers and if so, we stop painting the diff hunk on the first row of that header.
                    let end_row_in_current_excerpt = snapshot
                        .blocks_in_range(start_row..end_row)
                        .find_map(|(start_row, block)| {
                            if matches!(block, Block::ExcerptHeader { .. }) {
                                Some(start_row)
                            } else {
                                None
                            }
                        })
                        .unwrap_or(end_row);

                    let start_y = start_row.as_f32() * line_height - scroll_top;
                    let end_y = end_row_in_current_excerpt.as_f32() * line_height - scroll_top;

                    let width = 0.275 * line_height;
                    let highlight_origin = gutter_bounds.origin + point(px(0.), start_y);
                    let highlight_size = size(width, end_y - start_y);
                    Bounds::new(highlight_origin, highlight_size)
                }
                DiffHunkStatus::Removed => {
                    let row = display_row_range.start;

                    let offset = line_height / 2.;
                    let start_y = row.as_f32() * line_height - offset - scroll_top;
                    let end_y = start_y + line_height;

                    let width = 0.35 * line_height;
                    let highlight_origin = gutter_bounds.origin + point(px(0.), start_y);
                    let highlight_size = size(width, end_y - start_y);
                    Bounds::new(highlight_origin, highlight_size)
                }
            },
        }
    }

    fn paint_gutter_indicators(&self, layout: &mut EditorLayout, cx: &mut WindowContext) {
        cx.paint_layer(layout.gutter_hitbox.bounds, |cx| {
            cx.with_element_namespace("gutter_fold_toggles", |cx| {
                for fold_indicator in layout.gutter_fold_toggles.iter_mut().flatten() {
                    fold_indicator.paint(cx);
                }
            });

            for test_indicator in layout.test_indicators.iter_mut() {
                test_indicator.paint(cx);
            }
            for close_indicator in layout.close_indicators.iter_mut() {
                close_indicator.paint(cx);
            }

            if let Some(indicator) = layout.code_actions_indicator.as_mut() {
                indicator.paint(cx);
            }
        });
    }

    fn paint_gutter_highlights(&self, layout: &mut EditorLayout, cx: &mut WindowContext) {
        for (_, hunk_hitbox) in &layout.display_hunks {
            if let Some(hunk_hitbox) = hunk_hitbox {
                cx.set_cursor_style(CursorStyle::PointingHand, hunk_hitbox);
            }
        }

        let show_git_gutter = layout
            .position_map
            .snapshot
            .show_git_diff_gutter
            .unwrap_or_else(|| {
                matches!(
                    ProjectSettings::get_global(cx).git.git_gutter,
                    Some(GitGutterSetting::TrackedFiles)
                )
            });
        if show_git_gutter {
            Self::paint_diff_hunks(layout, cx)
        }

        let highlight_width = 0.275 * layout.position_map.line_height;
        let highlight_corner_radii = Corners::all(0.05 * layout.position_map.line_height);
        cx.paint_layer(layout.gutter_hitbox.bounds, |cx| {
            for (range, color) in &layout.highlighted_gutter_ranges {
                let start_row = if range.start.row() < layout.visible_display_row_range.start {
                    layout.visible_display_row_range.start - DisplayRow(1)
                } else {
                    range.start.row()
                };
                let end_row = if range.end.row() > layout.visible_display_row_range.end {
                    layout.visible_display_row_range.end + DisplayRow(1)
                } else {
                    range.end.row()
                };

                let start_y = layout.gutter_hitbox.top()
                    + start_row.0 as f32 * layout.position_map.line_height
                    - layout.position_map.scroll_pixel_position.y;
                let end_y = layout.gutter_hitbox.top()
                    + (end_row.0 + 1) as f32 * layout.position_map.line_height
                    - layout.position_map.scroll_pixel_position.y;
                let bounds = Bounds::from_corners(
                    point(layout.gutter_hitbox.left(), start_y),
                    point(layout.gutter_hitbox.left() + highlight_width, end_y),
                );
                cx.paint_quad(fill(bounds, *color).corner_radii(highlight_corner_radii));
            }
        });
    }

    fn paint_blamed_display_rows(&self, layout: &mut EditorLayout, cx: &mut WindowContext) {
        let Some(blamed_display_rows) = layout.blamed_display_rows.take() else {
            return;
        };

        cx.paint_layer(layout.gutter_hitbox.bounds, |cx| {
            for mut blame_element in blamed_display_rows.into_iter() {
                blame_element.paint(cx);
            }
        })
    }

    fn paint_text(&mut self, layout: &mut EditorLayout, cx: &mut WindowContext) {
        cx.with_content_mask(
            Some(ContentMask {
                bounds: layout.text_hitbox.bounds,
            }),
            |cx| {
                let cursor_style = if self
                    .editor
                    .read(cx)
                    .hovered_link_state
                    .as_ref()
                    .is_some_and(|hovered_link_state| !hovered_link_state.links.is_empty())
                {
                    CursorStyle::PointingHand
                } else {
                    CursorStyle::IBeam
                };
                cx.set_cursor_style(cursor_style, &layout.text_hitbox);

                let invisible_display_ranges = self.paint_highlights(layout, cx);
                self.paint_lines(&invisible_display_ranges, layout, cx);
                self.paint_redactions(layout, cx);
                self.paint_cursors(layout, cx);
                self.paint_inline_blame(layout, cx);
                cx.with_element_namespace("crease_trailers", |cx| {
                    for trailer in layout.crease_trailers.iter_mut().flatten() {
                        trailer.element.paint(cx);
                    }
                });
            },
        )
    }

    fn paint_highlights(
        &mut self,
        layout: &mut EditorLayout,
        cx: &mut WindowContext,
    ) -> SmallVec<[Range<DisplayPoint>; 32]> {
        cx.paint_layer(layout.text_hitbox.bounds, |cx| {
            let mut invisible_display_ranges = SmallVec::<[Range<DisplayPoint>; 32]>::new();
            let line_end_overshoot = 0.15 * layout.position_map.line_height;
            for (range, color) in &layout.highlighted_ranges {
                self.paint_highlighted_range(
                    range.clone(),
                    *color,
                    Pixels::ZERO,
                    line_end_overshoot,
                    layout,
                    cx,
                );
            }

            let corner_radius = 0.15 * layout.position_map.line_height;

            for (player_color, selections) in &layout.selections {
                for selection in selections.into_iter() {
                    self.paint_highlighted_range(
                        selection.range.clone(),
                        player_color.selection,
                        corner_radius,
                        corner_radius * 2.,
                        layout,
                        cx,
                    );

                    if selection.is_local && !selection.range.is_empty() {
                        invisible_display_ranges.push(selection.range.clone());
                    }
                }
            }
            invisible_display_ranges
        })
    }

    fn paint_lines(
        &mut self,
        invisible_display_ranges: &[Range<DisplayPoint>],
        layout: &mut EditorLayout,
        cx: &mut WindowContext,
    ) {
        let whitespace_setting = self
            .editor
            .read(cx)
            .buffer
            .read(cx)
            .settings_at(0, cx)
            .show_whitespaces;

        for (ix, line_with_invisibles) in layout.position_map.line_layouts.iter().enumerate() {
            let row = DisplayRow(layout.visible_display_row_range.start.0 + ix as u32);
            line_with_invisibles.draw(
                layout,
                row,
                layout.content_origin,
                whitespace_setting,
                invisible_display_ranges,
                cx,
            )
        }

        for line_element in &mut layout.line_elements {
            line_element.paint(cx);
        }
    }

    fn paint_redactions(&mut self, layout: &EditorLayout, cx: &mut WindowContext) {
        if layout.redacted_ranges.is_empty() {
            return;
        }

        let line_end_overshoot = layout.line_end_overshoot();

        // A softer than perfect black
        let redaction_color = gpui::rgb(0x0e1111);

        cx.paint_layer(layout.text_hitbox.bounds, |cx| {
            for range in layout.redacted_ranges.iter() {
                self.paint_highlighted_range(
                    range.clone(),
                    redaction_color.into(),
                    Pixels::ZERO,
                    line_end_overshoot,
                    layout,
                    cx,
                );
            }
        });
    }

    fn paint_cursors(&mut self, layout: &mut EditorLayout, cx: &mut WindowContext) {
        for cursor in &mut layout.visible_cursors {
            cursor.paint(layout.content_origin, cx);
        }
    }

    fn paint_scrollbar(&mut self, layout: &mut EditorLayout, cx: &mut WindowContext) {
        let Some(scrollbar_layout) = layout.scrollbar_layout.as_ref() else {
            return;
        };

        let thumb_bounds = scrollbar_layout.thumb_bounds();
        if scrollbar_layout.visible {
            cx.paint_layer(scrollbar_layout.hitbox.bounds, |cx| {
                cx.paint_quad(quad(
                    scrollbar_layout.hitbox.bounds,
                    Corners::default(),
                    cx.theme().colors().scrollbar_track_background,
                    Edges {
                        top: Pixels::ZERO,
                        right: Pixels::ZERO,
                        bottom: Pixels::ZERO,
                        left: ScrollbarLayout::BORDER_WIDTH,
                    },
                    cx.theme().colors().scrollbar_track_border,
                ));

                let fast_markers =
                    self.collect_fast_scrollbar_markers(layout, scrollbar_layout, cx);
                // Refresh slow scrollbar markers in the background. Below, we paint whatever markers have already been computed.
                self.refresh_slow_scrollbar_markers(layout, scrollbar_layout, cx);

                let markers = self.editor.read(cx).scrollbar_marker_state.markers.clone();
                for marker in markers.iter().chain(&fast_markers) {
                    let mut marker = marker.clone();
                    marker.bounds.origin += scrollbar_layout.hitbox.origin;
                    cx.paint_quad(marker);
                }

                cx.paint_quad(quad(
                    thumb_bounds,
                    Corners::default(),
                    cx.theme().colors().scrollbar_thumb_background,
                    Edges {
                        top: Pixels::ZERO,
                        right: Pixels::ZERO,
                        bottom: Pixels::ZERO,
                        left: ScrollbarLayout::BORDER_WIDTH,
                    },
                    cx.theme().colors().scrollbar_thumb_border,
                ));
            });
        }

        cx.set_cursor_style(CursorStyle::Arrow, &scrollbar_layout.hitbox);

        let row_height = scrollbar_layout.row_height;
        let row_range = scrollbar_layout.visible_row_range.clone();

        cx.on_mouse_event({
            let editor = self.editor.clone();
            let hitbox = scrollbar_layout.hitbox.clone();
            let mut mouse_position = cx.mouse_position();
            move |event: &MouseMoveEvent, phase, cx| {
                if phase == DispatchPhase::Capture {
                    return;
                }

                editor.update(cx, |editor, cx| {
                    if event.pressed_button == Some(MouseButton::Left)
                        && editor.scroll_manager.is_dragging_scrollbar()
                    {
                        let y = mouse_position.y;
                        let new_y = event.position.y;
                        if (hitbox.top()..hitbox.bottom()).contains(&y) {
                            let mut position = editor.scroll_position(cx);
                            position.y += (new_y - y) / row_height;
                            if position.y < 0.0 {
                                position.y = 0.0;
                            }
                            editor.set_scroll_position(position, cx);
                        }

                        cx.stop_propagation();
                    } else {
                        editor.scroll_manager.set_is_dragging_scrollbar(false, cx);
                        if hitbox.is_hovered(cx) {
                            editor.scroll_manager.show_scrollbar(cx);
                        }
                    }
                    mouse_position = event.position;
                })
            }
        });

        if self.editor.read(cx).scroll_manager.is_dragging_scrollbar() {
            cx.on_mouse_event({
                let editor = self.editor.clone();
                move |_: &MouseUpEvent, phase, cx| {
                    if phase == DispatchPhase::Capture {
                        return;
                    }

                    editor.update(cx, |editor, cx| {
                        editor.scroll_manager.set_is_dragging_scrollbar(false, cx);
                        cx.stop_propagation();
                    });
                }
            });
        } else {
            cx.on_mouse_event({
                let editor = self.editor.clone();
                let hitbox = scrollbar_layout.hitbox.clone();
                move |event: &MouseDownEvent, phase, cx| {
                    if phase == DispatchPhase::Capture || !hitbox.is_hovered(cx) {
                        return;
                    }

                    editor.update(cx, |editor, cx| {
                        editor.scroll_manager.set_is_dragging_scrollbar(true, cx);

                        let y = event.position.y;
                        if y < thumb_bounds.top() || thumb_bounds.bottom() < y {
                            let center_row = ((y - hitbox.top()) / row_height).round() as u32;
                            let top_row = center_row
                                .saturating_sub((row_range.end - row_range.start) as u32 / 2);
                            let mut position = editor.scroll_position(cx);
                            position.y = top_row as f32;
                            editor.set_scroll_position(position, cx);
                        } else {
                            editor.scroll_manager.show_scrollbar(cx);
                        }

                        cx.stop_propagation();
                    });
                }
            });
        }
    }

    fn collect_fast_scrollbar_markers(
        &self,
        layout: &EditorLayout,
        scrollbar_layout: &ScrollbarLayout,
        cx: &mut WindowContext,
    ) -> Vec<PaintQuad> {
        const LIMIT: usize = 100;
        if !EditorSettings::get_global(cx).scrollbar.cursors || layout.cursors.len() > LIMIT {
            return vec![];
        }
        let cursor_ranges = layout
            .cursors
            .iter()
            .map(|(point, color)| ColoredRange {
                start: point.row(),
                end: point.row(),
                color: *color,
            })
            .collect_vec();
        scrollbar_layout.marker_quads_for_ranges(cursor_ranges, None)
    }

    fn refresh_slow_scrollbar_markers(
        &self,
        layout: &EditorLayout,
        scrollbar_layout: &ScrollbarLayout,
        cx: &mut WindowContext,
    ) {
        self.editor.update(cx, |editor, cx| {
            if !editor.is_singleton(cx)
                || !editor
                    .scrollbar_marker_state
                    .should_refresh(scrollbar_layout.hitbox.size)
            {
                return;
            }

            let scrollbar_layout = scrollbar_layout.clone();
            let background_highlights = editor.background_highlights.clone();
            let snapshot = layout.position_map.snapshot.clone();
            let theme = cx.theme().clone();
            let scrollbar_settings = EditorSettings::get_global(cx).scrollbar;

            editor.scrollbar_marker_state.dirty = false;
            editor.scrollbar_marker_state.pending_refresh =
                Some(cx.spawn(|editor, mut cx| async move {
                    let scrollbar_size = scrollbar_layout.hitbox.size;
                    let scrollbar_markers = cx
                        .background_executor()
                        .spawn(async move {
                            let max_point = snapshot.display_snapshot.buffer_snapshot.max_point();
                            let mut marker_quads = Vec::new();
                            if scrollbar_settings.git_diff {
                                let marker_row_ranges = snapshot
                                    .buffer_snapshot
                                    .git_diff_hunks_in_range(
                                        MultiBufferRow::MIN..MultiBufferRow::MAX,
                                    )
                                    .map(|hunk| {
                                        let start_display_row =
                                            MultiBufferPoint::new(hunk.associated_range.start.0, 0)
                                                .to_display_point(&snapshot.display_snapshot)
                                                .row();
                                        let mut end_display_row =
                                            MultiBufferPoint::new(hunk.associated_range.end.0, 0)
                                                .to_display_point(&snapshot.display_snapshot)
                                                .row();
                                        if end_display_row != start_display_row {
                                            end_display_row.0 -= 1;
                                        }
                                        let color = match hunk_status(&hunk) {
                                            DiffHunkStatus::Added => theme.status().created,
                                            DiffHunkStatus::Modified => theme.status().modified,
                                            DiffHunkStatus::Removed => theme.status().deleted,
                                        };
                                        ColoredRange {
                                            start: start_display_row,
                                            end: end_display_row,
                                            color,
                                        }
                                    });

                                marker_quads.extend(
                                    scrollbar_layout
                                        .marker_quads_for_ranges(marker_row_ranges, Some(0)),
                                );
                            }

                            for (background_highlight_id, (_, background_ranges)) in
                                background_highlights.iter()
                            {
                                let is_search_highlights = *background_highlight_id
                                    == TypeId::of::<BufferSearchHighlights>();
                                let is_symbol_occurrences = *background_highlight_id
                                    == TypeId::of::<DocumentHighlightRead>()
                                    || *background_highlight_id
                                        == TypeId::of::<DocumentHighlightWrite>();
                                if (is_search_highlights && scrollbar_settings.search_results)
                                    || (is_symbol_occurrences && scrollbar_settings.selected_symbol)
                                {
                                    let mut color = theme.status().info;
                                    if is_symbol_occurrences {
                                        color.fade_out(0.5);
                                    }
                                    let marker_row_ranges =
                                        background_ranges.into_iter().map(|range| {
                                            let display_start = range
                                                .start
                                                .to_display_point(&snapshot.display_snapshot);
                                            let display_end = range
                                                .end
                                                .to_display_point(&snapshot.display_snapshot);
                                            ColoredRange {
                                                start: display_start.row(),
                                                end: display_end.row(),
                                                color,
                                            }
                                        });
                                    marker_quads.extend(
                                        scrollbar_layout
                                            .marker_quads_for_ranges(marker_row_ranges, Some(1)),
                                    );
                                }
                            }

                            if scrollbar_settings.diagnostics {
                                let diagnostics = snapshot
                                    .buffer_snapshot
                                    .diagnostics_in_range::<_, Point>(
                                        Point::zero()..max_point,
                                        false,
                                    )
                                    // We want to sort by severity, in order to paint the most severe diagnostics last.
                                    .sorted_by_key(|diagnostic| {
                                        std::cmp::Reverse(diagnostic.diagnostic.severity)
                                    });

                                let marker_row_ranges = diagnostics.into_iter().map(|diagnostic| {
                                    let start_display = diagnostic
                                        .range
                                        .start
                                        .to_display_point(&snapshot.display_snapshot);
                                    let end_display = diagnostic
                                        .range
                                        .end
                                        .to_display_point(&snapshot.display_snapshot);
                                    let color = match diagnostic.diagnostic.severity {
                                        DiagnosticSeverity::ERROR => theme.status().error,
                                        DiagnosticSeverity::WARNING => theme.status().warning,
                                        DiagnosticSeverity::INFORMATION => theme.status().info,
                                        _ => theme.status().hint,
                                    };
                                    ColoredRange {
                                        start: start_display.row(),
                                        end: end_display.row(),
                                        color,
                                    }
                                });
                                marker_quads.extend(
                                    scrollbar_layout
                                        .marker_quads_for_ranges(marker_row_ranges, Some(2)),
                                );
                            }

                            Arc::from(marker_quads)
                        })
                        .await;

                    editor.update(&mut cx, |editor, cx| {
                        editor.scrollbar_marker_state.markers = scrollbar_markers;
                        editor.scrollbar_marker_state.scrollbar_size = scrollbar_size;
                        editor.scrollbar_marker_state.pending_refresh = None;
                        cx.notify();
                    })?;

                    Ok(())
                }));
        });
    }

    #[allow(clippy::too_many_arguments)]
    fn paint_highlighted_range(
        &self,
        range: Range<DisplayPoint>,
        color: Hsla,
        corner_radius: Pixels,
        line_end_overshoot: Pixels,
        layout: &EditorLayout,
        cx: &mut WindowContext,
    ) {
        let start_row = layout.visible_display_row_range.start;
        let end_row = layout.visible_display_row_range.end;
        if range.start != range.end {
            let row_range = if range.end.column() == 0 {
                cmp::max(range.start.row(), start_row)..cmp::min(range.end.row(), end_row)
            } else {
                cmp::max(range.start.row(), start_row)
                    ..cmp::min(range.end.row().next_row(), end_row)
            };

            let highlighted_range = HighlightedRange {
                color,
                line_height: layout.position_map.line_height,
                corner_radius,
                start_y: layout.content_origin.y
                    + row_range.start.as_f32() * layout.position_map.line_height
                    - layout.position_map.scroll_pixel_position.y,
                lines: row_range
                    .iter_rows()
                    .map(|row| {
                        let line_layout =
                            &layout.position_map.line_layouts[row.minus(start_row) as usize];
                        HighlightedRangeLine {
                            start_x: if row == range.start.row() {
                                layout.content_origin.x
                                    + line_layout.x_for_index(range.start.column() as usize)
                                    - layout.position_map.scroll_pixel_position.x
                            } else {
                                layout.content_origin.x
                                    - layout.position_map.scroll_pixel_position.x
                            },
                            end_x: if row == range.end.row() {
                                layout.content_origin.x
                                    + line_layout.x_for_index(range.end.column() as usize)
                                    - layout.position_map.scroll_pixel_position.x
                            } else {
                                layout.content_origin.x + line_layout.width + line_end_overshoot
                                    - layout.position_map.scroll_pixel_position.x
                            },
                        }
                    })
                    .collect(),
            };

            highlighted_range.paint(layout.text_hitbox.bounds, cx);
        }
    }

    fn paint_inline_blame(&mut self, layout: &mut EditorLayout, cx: &mut WindowContext) {
        if let Some(mut inline_blame) = layout.inline_blame.take() {
            cx.paint_layer(layout.text_hitbox.bounds, |cx| {
                inline_blame.paint(cx);
            })
        }
    }

    fn paint_blocks(&mut self, layout: &mut EditorLayout, cx: &mut WindowContext) {
        for mut block in layout.blocks.drain(..) {
            block.element.paint(cx);
        }
    }

    fn paint_mouse_context_menu(&mut self, layout: &mut EditorLayout, cx: &mut WindowContext) {
        if let Some(mouse_context_menu) = layout.mouse_context_menu.as_mut() {
            mouse_context_menu.paint(cx);
        }
    }

    fn paint_scroll_wheel_listener(&mut self, layout: &EditorLayout, cx: &mut WindowContext) {
        cx.on_mouse_event({
            let position_map = layout.position_map.clone();
            let editor = self.editor.clone();
            let hitbox = layout.hitbox.clone();
            let mut delta = ScrollDelta::default();

            // Set a minimum scroll_sensitivity of 0.01 to make sure the user doesn't
            // accidentally turn off their scrolling.
            let scroll_sensitivity = EditorSettings::get_global(cx).scroll_sensitivity.max(0.01);

            move |event: &ScrollWheelEvent, phase, cx| {
                if phase == DispatchPhase::Bubble && hitbox.is_hovered(cx) {
                    delta = delta.coalesce(event.delta);
                    editor.update(cx, |editor, cx| {
                        let position_map: &PositionMap = &position_map;

                        let line_height = position_map.line_height;
                        let max_glyph_width = position_map.em_width;
                        let (delta, axis) = match delta {
                            gpui::ScrollDelta::Pixels(mut pixels) => {
                                //Trackpad
                                let axis = position_map.snapshot.ongoing_scroll.filter(&mut pixels);
                                (pixels, axis)
                            }

                            gpui::ScrollDelta::Lines(lines) => {
                                //Not trackpad
                                let pixels =
                                    point(lines.x * max_glyph_width, lines.y * line_height);
                                (pixels, None)
                            }
                        };

                        let current_scroll_position = position_map.snapshot.scroll_position();
                        let x = (current_scroll_position.x * max_glyph_width
                            - (delta.x * scroll_sensitivity))
                            / max_glyph_width;
                        let y = (current_scroll_position.y * line_height
                            - (delta.y * scroll_sensitivity))
                            / line_height;
                        let mut scroll_position =
                            point(x, y).clamp(&point(0., 0.), &position_map.scroll_max);
                        let forbid_vertical_scroll = editor.scroll_manager.forbid_vertical_scroll();
                        if forbid_vertical_scroll {
                            scroll_position.y = current_scroll_position.y;
                        }

                        if scroll_position != current_scroll_position {
                            editor.scroll(scroll_position, axis, cx);
                            cx.stop_propagation();
                        } else if y < 0. {
                            // Due to clamping, we may fail to detect cases of overscroll to the top;
                            // We want the scroll manager to get an update in such cases and detect the change of direction
                            // on the next frame.
                            cx.notify();
                        }
                    });
                }
            }
        });
    }

    fn paint_mouse_listeners(
        &mut self,
        layout: &EditorLayout,
        hovered_hunk: Option<HoveredHunk>,
        cx: &mut WindowContext,
    ) {
        self.paint_scroll_wheel_listener(layout, cx);

        cx.on_mouse_event({
            let position_map = layout.position_map.clone();
            let editor = self.editor.clone();
            let text_hitbox = layout.text_hitbox.clone();
            let gutter_hitbox = layout.gutter_hitbox.clone();

            move |event: &MouseDownEvent, phase, cx| {
                if phase == DispatchPhase::Bubble {
                    match event.button {
                        MouseButton::Left => editor.update(cx, |editor, cx| {
                            Self::mouse_left_down(
                                editor,
                                event,
                                hovered_hunk.clone(),
                                &position_map,
                                &text_hitbox,
                                &gutter_hitbox,
                                cx,
                            );
                        }),
                        MouseButton::Right => editor.update(cx, |editor, cx| {
                            Self::mouse_right_down(editor, event, &position_map, &text_hitbox, cx);
                        }),
                        MouseButton::Middle => editor.update(cx, |editor, cx| {
                            Self::mouse_middle_down(editor, event, &position_map, &text_hitbox, cx);
                        }),
                        _ => {}
                    };
                }
            }
        });

        cx.on_mouse_event({
            let editor = self.editor.clone();
            let position_map = layout.position_map.clone();
            let text_hitbox = layout.text_hitbox.clone();

            move |event: &MouseUpEvent, phase, cx| {
                if phase == DispatchPhase::Bubble {
                    editor.update(cx, |editor, cx| {
                        Self::mouse_up(editor, event, &position_map, &text_hitbox, cx)
                    });
                }
            }
        });
        cx.on_mouse_event({
            let position_map = layout.position_map.clone();
            let editor = self.editor.clone();
            let text_hitbox = layout.text_hitbox.clone();
            let gutter_hitbox = layout.gutter_hitbox.clone();

            move |event: &MouseMoveEvent, phase, cx| {
                if phase == DispatchPhase::Bubble {
                    editor.update(cx, |editor, cx| {
                        if editor.hover_state.focused(cx) {
                            return;
                        }
                        if event.pressed_button == Some(MouseButton::Left)
                            || event.pressed_button == Some(MouseButton::Middle)
                        {
                            Self::mouse_dragged(
                                editor,
                                event,
                                &position_map,
                                text_hitbox.bounds,
                                cx,
                            )
                        }

                        Self::mouse_moved(
                            editor,
                            event,
                            &position_map,
                            &text_hitbox,
                            &gutter_hitbox,
                            cx,
                        )
                    });
                }
            }
        });
    }

    fn scrollbar_left(&self, bounds: &Bounds<Pixels>) -> Pixels {
        bounds.upper_right().x - self.style.scrollbar_width
    }

    fn column_pixels(&self, column: usize, cx: &WindowContext) -> Pixels {
        let style = &self.style;
        let font_size = style.text.font_size.to_pixels(cx.rem_size());
        let layout = cx
            .text_system()
            .shape_line(
                SharedString::from(" ".repeat(column)),
                font_size,
                &[TextRun {
                    len: column,
                    font: style.text.font(),
                    color: Hsla::default(),
                    background_color: None,
                    underline: None,
                    strikethrough: None,
                }],
            )
            .unwrap();

        layout.width
    }

    fn max_line_number_width(&self, snapshot: &EditorSnapshot, cx: &WindowContext) -> Pixels {
        let digit_count = snapshot
            .max_buffer_row()
            .next_row()
            .as_f32()
            .log10()
            .floor() as usize
            + 1;
        self.column_pixels(digit_count, cx)
    }

    fn layout_hunk_diff_close_indicators(
        &self,
        expanded_hunks_by_rows: HashMap<DisplayRow, ExpandedHunk>,
        line_height: Pixels,
        scroll_pixel_position: gpui::Point<Pixels>,
        gutter_dimensions: &GutterDimensions,
        gutter_hitbox: &Hitbox,
        cx: &mut WindowContext,
    ) -> Vec<AnyElement> {
        self.editor.update(cx, |editor, cx| {
            expanded_hunks_by_rows
                .into_iter()
                .map(|(display_row, hunk)| {
                    let button = editor.render_close_hunk_diff_button(
                        HoveredHunk {
                            multi_buffer_range: hunk.hunk_range,
                            status: hunk.status,
                            diff_base_byte_range: hunk.diff_base_byte_range,
                        },
                        display_row,
                        cx,
                    );

                    prepaint_gutter_button(
                        button,
                        display_row,
                        line_height,
                        gutter_dimensions,
                        scroll_pixel_position,
                        gutter_hitbox,
                        cx,
                    )
                })
                .collect()
        })
    }
}

fn prepaint_gutter_button(
    button: IconButton,
    row: DisplayRow,
    line_height: Pixels,
    gutter_dimensions: &GutterDimensions,
    scroll_pixel_position: gpui::Point<Pixels>,
    gutter_hitbox: &Hitbox,
    cx: &mut WindowContext<'_>,
) -> AnyElement {
    let mut button = button.into_any_element();
    let available_space = size(
        AvailableSpace::MinContent,
        AvailableSpace::Definite(line_height),
    );
    let indicator_size = button.layout_as_root(available_space, cx);

    let blame_width = gutter_dimensions
        .git_blame_entries_width
        .unwrap_or(Pixels::ZERO);

    let mut x = blame_width;
    let available_width = gutter_dimensions.margin + gutter_dimensions.left_padding
        - indicator_size.width
        - blame_width;
    x += available_width / 2.;

    let mut y = row.as_f32() * line_height - scroll_pixel_position.y;
    y += (line_height - indicator_size.height) / 2.;

    button.prepaint_as_root(gutter_hitbox.origin + point(x, y), available_space, cx);
    button
}

fn render_inline_blame_entry(
    blame: &gpui::Model<GitBlame>,
    blame_entry: BlameEntry,
    style: &EditorStyle,
    workspace: Option<WeakView<Workspace>>,
    cx: &mut WindowContext<'_>,
) -> AnyElement {
    let relative_timestamp = blame_entry_relative_timestamp(&blame_entry);

    let author = blame_entry.author.as_deref().unwrap_or_default();
    let text = format!("{}, {}", author, relative_timestamp);

    let details = blame.read(cx).details_for_entry(&blame_entry);

    let tooltip = cx.new_view(|_| BlameEntryTooltip::new(blame_entry, details, style, workspace));

    h_flex()
        .id("inline-blame")
        .w_full()
        .font_family(style.text.font().family)
        .text_color(cx.theme().status().hint)
        .line_height(style.text.line_height)
        .child(Icon::new(IconName::FileGit).color(Color::Hint))
        .child(text)
        .gap_2()
        .hoverable_tooltip(move |_| tooltip.clone().into())
        .into_any()
}

fn render_blame_entry(
    ix: usize,
    blame: &gpui::Model<GitBlame>,
    blame_entry: BlameEntry,
    style: &EditorStyle,
    last_used_color: &mut Option<(PlayerColor, Oid)>,
    editor: View<Editor>,
    cx: &mut WindowContext<'_>,
) -> AnyElement {
    let mut sha_color = cx
        .theme()
        .players()
        .color_for_participant(blame_entry.sha.into());
    // If the last color we used is the same as the one we get for this line, but
    // the commit SHAs are different, then we try again to get a different color.
    match *last_used_color {
        Some((color, sha)) if sha != blame_entry.sha && color.cursor == sha_color.cursor => {
            let index: u32 = blame_entry.sha.into();
            sha_color = cx.theme().players().color_for_participant(index + 1);
        }
        _ => {}
    };
    last_used_color.replace((sha_color, blame_entry.sha));

    let relative_timestamp = blame_entry_relative_timestamp(&blame_entry);

    let short_commit_id = blame_entry.sha.display_short();

    let author_name = blame_entry.author.as_deref().unwrap_or("<no name>");
    let name = util::truncate_and_trailoff(author_name, 20);

    let details = blame.read(cx).details_for_entry(&blame_entry);

    let workspace = editor.read(cx).workspace.as_ref().map(|(w, _)| w.clone());

    let tooltip = cx.new_view(|_| {
        BlameEntryTooltip::new(blame_entry.clone(), details.clone(), style, workspace)
    });

    h_flex()
        .w_full()
        .font_family(style.text.font().family)
        .line_height(style.text.line_height)
        .id(("blame", ix))
        .children([
            div()
                .text_color(sha_color.cursor)
                .child(short_commit_id)
                .mr_2(),
            div()
                .w_full()
                .h_flex()
                .justify_between()
                .text_color(cx.theme().status().hint)
                .child(name)
                .child(relative_timestamp),
        ])
        .on_mouse_down(MouseButton::Right, {
            let blame_entry = blame_entry.clone();
            let details = details.clone();
            move |event, cx| {
                deploy_blame_entry_context_menu(
                    &blame_entry,
                    details.as_ref(),
                    editor.clone(),
                    event.position,
                    cx,
                );
            }
        })
        .hover(|style| style.bg(cx.theme().colors().element_hover))
        .when_some(
            details.and_then(|details| details.permalink),
            |this, url| {
                let url = url.clone();
                this.cursor_pointer().on_click(move |_, cx| {
                    cx.stop_propagation();
                    cx.open_url(url.as_str())
                })
            },
        )
        .hoverable_tooltip(move |_| tooltip.clone().into())
        .into_any()
}

fn deploy_blame_entry_context_menu(
    blame_entry: &BlameEntry,
    details: Option<&CommitDetails>,
    editor: View<Editor>,
    position: gpui::Point<Pixels>,
    cx: &mut WindowContext<'_>,
) {
    let context_menu = ContextMenu::build(cx, move |menu, _| {
        let sha = format!("{}", blame_entry.sha);
        menu.on_blur_subscription(Subscription::new(|| {}))
            .entry("Copy commit SHA", None, move |cx| {
                cx.write_to_clipboard(ClipboardItem::new(sha.clone()));
            })
            .when_some(
                details.and_then(|details| details.permalink.clone()),
                |this, url| this.entry("Open permalink", None, move |cx| cx.open_url(url.as_str())),
            )
    });

    editor.update(cx, move |editor, cx| {
        editor.mouse_context_menu = Some(MouseContextMenu::pinned_to_screen(
            position,
            context_menu,
            cx,
        ));
        cx.notify();
    });
}

#[derive(Debug)]
pub(crate) struct LineWithInvisibles {
    fragments: SmallVec<[LineFragment; 1]>,
    invisibles: Vec<Invisible>,
    len: usize,
    width: Pixels,
    font_size: Pixels,
}

#[allow(clippy::large_enum_variant)]
enum LineFragment {
    Text(ShapedLine),
    Element {
        element: Option<AnyElement>,
        size: Size<Pixels>,
        len: usize,
    },
}

impl fmt::Debug for LineFragment {
    fn fmt(&self, f: &mut fmt::Formatter) -> fmt::Result {
        match self {
            LineFragment::Text(shaped_line) => f.debug_tuple("Text").field(shaped_line).finish(),
            LineFragment::Element { size, len, .. } => f
                .debug_struct("Element")
                .field("size", size)
                .field("len", len)
                .finish(),
        }
    }
}

impl LineWithInvisibles {
    fn from_chunks<'a>(
        chunks: impl Iterator<Item = HighlightedChunk<'a>>,
        text_style: &TextStyle,
        max_line_len: usize,
        max_line_count: usize,
        line_number_layouts: &[Option<ShapedLine>],
        editor_mode: EditorMode,
        cx: &mut WindowContext,
    ) -> Vec<Self> {
        let mut layouts = Vec::with_capacity(max_line_count);
        let mut fragments: SmallVec<[LineFragment; 1]> = SmallVec::new();
        let mut line = String::new();
        let mut invisibles = Vec::new();
        let mut width = Pixels::ZERO;
        let mut len = 0;
        let mut styles = Vec::new();
        let mut non_whitespace_added = false;
        let mut row = 0;
        let mut line_exceeded_max_len = false;
        let font_size = text_style.font_size.to_pixels(cx.rem_size());

        let ellipsis = SharedString::from("⋯");

        for highlighted_chunk in chunks.chain([HighlightedChunk {
            text: "\n",
            style: None,
            is_tab: false,
            renderer: None,
        }]) {
            if let Some(renderer) = highlighted_chunk.renderer {
                if !line.is_empty() {
                    let shaped_line = cx
                        .text_system()
                        .shape_line(line.clone().into(), font_size, &styles)
                        .unwrap();
                    width += shaped_line.width;
                    len += shaped_line.len;
                    fragments.push(LineFragment::Text(shaped_line));
                    line.clear();
                    styles.clear();
                }

                let available_width = if renderer.constrain_width {
                    let chunk = if highlighted_chunk.text == ellipsis.as_ref() {
                        ellipsis.clone()
                    } else {
                        SharedString::from(Arc::from(highlighted_chunk.text))
                    };
                    let shaped_line = cx
                        .text_system()
                        .shape_line(
                            chunk,
                            font_size,
                            &[text_style.to_run(highlighted_chunk.text.len())],
                        )
                        .unwrap();
                    AvailableSpace::Definite(shaped_line.width)
                } else {
                    AvailableSpace::MinContent
                };

                let mut element = (renderer.render)(cx);
                let line_height = text_style.line_height_in_pixels(cx.rem_size());
                let size = element.layout_as_root(
                    size(available_width, AvailableSpace::Definite(line_height)),
                    cx,
                );

                width += size.width;
                len += highlighted_chunk.text.len();
                fragments.push(LineFragment::Element {
                    element: Some(element),
                    size,
                    len: highlighted_chunk.text.len(),
                });
            } else {
                for (ix, mut line_chunk) in highlighted_chunk.text.split('\n').enumerate() {
                    if ix > 0 {
                        let shaped_line = cx
                            .text_system()
                            .shape_line(line.clone().into(), font_size, &styles)
                            .unwrap();
                        width += shaped_line.width;
                        len += shaped_line.len;
                        fragments.push(LineFragment::Text(shaped_line));
                        layouts.push(Self {
                            width: mem::take(&mut width),
                            len: mem::take(&mut len),
                            fragments: mem::take(&mut fragments),
                            invisibles: std::mem::take(&mut invisibles),
                            font_size,
                        });

                        line.clear();
                        styles.clear();
                        row += 1;
                        line_exceeded_max_len = false;
                        non_whitespace_added = false;
                        if row == max_line_count {
                            return layouts;
                        }
                    }

                    if !line_chunk.is_empty() && !line_exceeded_max_len {
                        let text_style = if let Some(style) = highlighted_chunk.style {
                            Cow::Owned(text_style.clone().highlight(style))
                        } else {
                            Cow::Borrowed(text_style)
                        };

                        if line.len() + line_chunk.len() > max_line_len {
                            let mut chunk_len = max_line_len - line.len();
                            while !line_chunk.is_char_boundary(chunk_len) {
                                chunk_len -= 1;
                            }
                            line_chunk = &line_chunk[..chunk_len];
                            line_exceeded_max_len = true;
                        }

                        styles.push(TextRun {
                            len: line_chunk.len(),
                            font: text_style.font(),
                            color: text_style.color,
                            background_color: text_style.background_color,
                            underline: text_style.underline,
                            strikethrough: text_style.strikethrough,
                        });

                        if editor_mode == EditorMode::Full {
                            // Line wrap pads its contents with fake whitespaces,
                            // avoid printing them
                            let inside_wrapped_string = line_number_layouts
                                .get(row)
                                .and_then(|layout| layout.as_ref())
                                .is_none();
                            if highlighted_chunk.is_tab {
                                if non_whitespace_added || !inside_wrapped_string {
                                    invisibles.push(Invisible::Tab {
                                        line_start_offset: line.len(),
                                        line_end_offset: line.len() + line_chunk.len(),
                                    });
                                }
                            } else {
                                invisibles.extend(
                                    line_chunk
                                        .bytes()
                                        .enumerate()
                                        .filter(|(_, line_byte)| {
                                            let is_whitespace =
                                                (*line_byte as char).is_whitespace();
                                            non_whitespace_added |= !is_whitespace;
                                            is_whitespace
                                                && (non_whitespace_added || !inside_wrapped_string)
                                        })
                                        .map(|(whitespace_index, _)| Invisible::Whitespace {
                                            line_offset: line.len() + whitespace_index,
                                        }),
                                )
                            }
                        }

                        line.push_str(line_chunk);
                    }
                }
            }
        }

        layouts
    }

    fn prepaint(
        &mut self,
        line_height: Pixels,
        scroll_pixel_position: gpui::Point<Pixels>,
        row: DisplayRow,
        content_origin: gpui::Point<Pixels>,
        line_elements: &mut SmallVec<[AnyElement; 1]>,
        cx: &mut WindowContext,
    ) {
        let line_y = line_height * (row.as_f32() - scroll_pixel_position.y / line_height);
        let mut fragment_origin = content_origin + gpui::point(-scroll_pixel_position.x, line_y);
        for fragment in &mut self.fragments {
            match fragment {
                LineFragment::Text(line) => {
                    fragment_origin.x += line.width;
                }
                LineFragment::Element { element, size, .. } => {
                    let mut element = element
                        .take()
                        .expect("you can't prepaint LineWithInvisibles twice");

                    // Center the element vertically within the line.
                    let mut element_origin = fragment_origin;
                    element_origin.y += (line_height - size.height) / 2.;
                    element.prepaint_at(element_origin, cx);
                    line_elements.push(element);

                    fragment_origin.x += size.width;
                }
            }
        }
    }

    fn draw(
        &self,
        layout: &EditorLayout,
        row: DisplayRow,
        content_origin: gpui::Point<Pixels>,
        whitespace_setting: ShowWhitespaceSetting,
        selection_ranges: &[Range<DisplayPoint>],
        cx: &mut WindowContext,
    ) {
        let line_height = layout.position_map.line_height;
        let line_y = line_height
            * (row.as_f32() - layout.position_map.scroll_pixel_position.y / line_height);

        let mut fragment_origin =
            content_origin + gpui::point(-layout.position_map.scroll_pixel_position.x, line_y);

        for fragment in &self.fragments {
            match fragment {
                LineFragment::Text(line) => {
                    line.paint(fragment_origin, line_height, cx).log_err();
                    fragment_origin.x += line.width;
                }
                LineFragment::Element { size, .. } => {
                    fragment_origin.x += size.width;
                }
            }
        }

        self.draw_invisibles(
            &selection_ranges,
            layout,
            content_origin,
            line_y,
            row,
            line_height,
            whitespace_setting,
            cx,
        );
    }

    #[allow(clippy::too_many_arguments)]
    fn draw_invisibles(
        &self,
        selection_ranges: &[Range<DisplayPoint>],
        layout: &EditorLayout,
        content_origin: gpui::Point<Pixels>,
        line_y: Pixels,
        row: DisplayRow,
        line_height: Pixels,
        whitespace_setting: ShowWhitespaceSetting,
        cx: &mut WindowContext,
    ) {
        let extract_whitespace_info = |invisible: &Invisible| {
            let (token_offset, token_end_offset, invisible_symbol) = match invisible {
                Invisible::Tab {
                    line_start_offset,
                    line_end_offset,
                } => (*line_start_offset, *line_end_offset, &layout.tab_invisible),
                Invisible::Whitespace { line_offset } => {
                    (*line_offset, line_offset + 1, &layout.space_invisible)
                }
            };

            let x_offset = self.x_for_index(token_offset);
            let invisible_offset =
                (layout.position_map.em_width - invisible_symbol.width).max(Pixels::ZERO) / 2.0;
            let origin = content_origin
                + gpui::point(
                    x_offset + invisible_offset - layout.position_map.scroll_pixel_position.x,
                    line_y,
                );

            (
                [token_offset, token_end_offset],
                Box::new(move |cx: &mut WindowContext| {
                    invisible_symbol.paint(origin, line_height, cx).log_err();
                }),
            )
        };

        let invisible_iter = self.invisibles.iter().map(extract_whitespace_info);
        match whitespace_setting {
            ShowWhitespaceSetting::None => return,
            ShowWhitespaceSetting::All => invisible_iter.for_each(|(_, paint)| paint(cx)),
            ShowWhitespaceSetting::Selection => invisible_iter.for_each(|([start, _], paint)| {
                let invisible_point = DisplayPoint::new(row, start as u32);
                if !selection_ranges
                    .iter()
                    .any(|region| region.start <= invisible_point && invisible_point < region.end)
                {
                    return;
                }

                paint(cx);
            }),

            // For a whitespace to be on a boundary, any of the following conditions need to be met:
            // - It is a tab
            // - It is adjacent to an edge (start or end)
            // - It is adjacent to a whitespace (left or right)
            ShowWhitespaceSetting::Boundary => {
                // We'll need to keep track of the last invisible we've seen and then check if we are adjacent to it for some of
                // the above cases.
                // Note: We zip in the original `invisibles` to check for tab equality
                let mut last_seen: Option<(bool, usize, Box<dyn Fn(&mut WindowContext)>)> = None;
                for (([start, end], paint), invisible) in
                    invisible_iter.zip_eq(self.invisibles.iter())
                {
                    let should_render = match (&last_seen, invisible) {
                        (_, Invisible::Tab { .. }) => true,
                        (Some((_, last_end, _)), _) => *last_end == start,
                        _ => false,
                    };

                    if should_render || start == 0 || end == self.len {
                        paint(cx);

                        // Since we are scanning from the left, we will skip over the first available whitespace that is part
                        // of a boundary between non-whitespace segments, so we correct by manually redrawing it if needed.
                        if let Some((should_render_last, last_end, paint_last)) = last_seen {
                            // Note that we need to make sure that the last one is actually adjacent
                            if !should_render_last && last_end == start {
                                paint_last(cx);
                            }
                        }
                    }

                    // Manually render anything within a selection
                    let invisible_point = DisplayPoint::new(row, start as u32);
                    if selection_ranges.iter().any(|region| {
                        region.start <= invisible_point && invisible_point < region.end
                    }) {
                        paint(cx);
                    }

                    last_seen = Some((should_render, end, paint));
                }
            }
        };
    }

    pub fn x_for_index(&self, index: usize) -> Pixels {
        let mut fragment_start_x = Pixels::ZERO;
        let mut fragment_start_index = 0;

        for fragment in &self.fragments {
            match fragment {
                LineFragment::Text(shaped_line) => {
                    let fragment_end_index = fragment_start_index + shaped_line.len;
                    if index < fragment_end_index {
                        return fragment_start_x
                            + shaped_line.x_for_index(index - fragment_start_index);
                    }
                    fragment_start_x += shaped_line.width;
                    fragment_start_index = fragment_end_index;
                }
                LineFragment::Element { len, size, .. } => {
                    let fragment_end_index = fragment_start_index + len;
                    if index < fragment_end_index {
                        return fragment_start_x;
                    }
                    fragment_start_x += size.width;
                    fragment_start_index = fragment_end_index;
                }
            }
        }

        fragment_start_x
    }

    pub fn index_for_x(&self, x: Pixels) -> Option<usize> {
        let mut fragment_start_x = Pixels::ZERO;
        let mut fragment_start_index = 0;

        for fragment in &self.fragments {
            match fragment {
                LineFragment::Text(shaped_line) => {
                    let fragment_end_x = fragment_start_x + shaped_line.width;
                    if x < fragment_end_x {
                        return Some(
                            fragment_start_index + shaped_line.index_for_x(x - fragment_start_x)?,
                        );
                    }
                    fragment_start_x = fragment_end_x;
                    fragment_start_index += shaped_line.len;
                }
                LineFragment::Element { len, size, .. } => {
                    let fragment_end_x = fragment_start_x + size.width;
                    if x < fragment_end_x {
                        return Some(fragment_start_index);
                    }
                    fragment_start_index += len;
                    fragment_start_x = fragment_end_x;
                }
            }
        }

        None
    }

    pub fn font_id_for_index(&self, index: usize) -> Option<FontId> {
        let mut fragment_start_index = 0;

        for fragment in &self.fragments {
            match fragment {
                LineFragment::Text(shaped_line) => {
                    let fragment_end_index = fragment_start_index + shaped_line.len;
                    if index < fragment_end_index {
                        return shaped_line.font_id_for_index(index - fragment_start_index);
                    }
                    fragment_start_index = fragment_end_index;
                }
                LineFragment::Element { len, .. } => {
                    let fragment_end_index = fragment_start_index + len;
                    if index < fragment_end_index {
                        return None;
                    }
                    fragment_start_index = fragment_end_index;
                }
            }
        }

        None
    }
}

#[derive(Debug, Clone, Copy, PartialEq, Eq)]
enum Invisible {
    /// A tab character
    ///
    /// A tab character is internally represented by spaces (configured by the user's tab width)
    /// aligned to the nearest column, so it's necessary to store the start and end offset for
    /// adjacency checks.
    Tab {
        line_start_offset: usize,
        line_end_offset: usize,
    },
    Whitespace {
        line_offset: usize,
    },
}

impl EditorElement {
    /// Returns the rem size to use when rendering the [`EditorElement`].
    ///
    /// This allows UI elements to scale based on the `buffer_font_size`.
    fn rem_size(&self, cx: &WindowContext) -> Option<Pixels> {
        match self.editor.read(cx).mode {
            EditorMode::Full => {
                let buffer_font_size = self.style.text.font_size;
                match buffer_font_size {
                    AbsoluteLength::Pixels(pixels) => {
                        let rem_size_scale = {
                            // Our default UI font size is 14px on a 16px base scale.
                            // This means the default UI font size is 0.875rems.
                            let default_font_size_scale = 14. / ui::BASE_REM_SIZE_IN_PX;

                            // We then determine the delta between a single rem and the default font
                            // size scale.
                            let default_font_size_delta = 1. - default_font_size_scale;

                            // Finally, we add this delta to 1rem to get the scale factor that
                            // should be used to scale up the UI.
                            1. + default_font_size_delta
                        };

                        Some(pixels * rem_size_scale)
                    }
                    AbsoluteLength::Rems(rems) => {
                        Some(rems.to_pixels(ui::BASE_REM_SIZE_IN_PX.into()))
                    }
                }
            }
            // We currently use single-line and auto-height editors in UI contexts,
            // so we don't want to scale everything with the buffer font size, as it
            // ends up looking off.
            EditorMode::SingleLine { .. } | EditorMode::AutoHeight { .. } => None,
        }
    }
}

impl Element for EditorElement {
    type RequestLayoutState = ();
    type PrepaintState = EditorLayout;

    fn id(&self) -> Option<ElementId> {
        None
    }

    fn request_layout(
        &mut self,
        _: Option<&GlobalElementId>,
        cx: &mut WindowContext,
    ) -> (gpui::LayoutId, ()) {
        let rem_size = self.rem_size(cx);
        cx.with_rem_size(rem_size, |cx| {
            self.editor.update(cx, |editor, cx| {
                editor.set_style(self.style.clone(), cx);

                let layout_id = match editor.mode {
                    EditorMode::SingleLine { auto_width } => {
                        let rem_size = cx.rem_size();

                        let height = self.style.text.line_height_in_pixels(rem_size);
                        if auto_width {
                            let editor_handle = cx.view().clone();
                            let style = self.style.clone();
                            cx.request_measured_layout(Style::default(), move |_, _, cx| {
                                let editor_snapshot =
                                    editor_handle.update(cx, |editor, cx| editor.snapshot(cx));
                                let line = Self::layout_lines(
                                    DisplayRow(0)..DisplayRow(1),
                                    &[],
                                    &editor_snapshot,
                                    &style,
                                    cx,
                                )
                                .pop()
                                .unwrap();

                                let font_id = cx.text_system().resolve_font(&style.text.font());
                                let font_size = style.text.font_size.to_pixels(cx.rem_size());
                                let em_width = cx
                                    .text_system()
                                    .typographic_bounds(font_id, font_size, 'm')
                                    .unwrap()
                                    .size
                                    .width;

                                size(line.width + em_width, height)
                            })
                        } else {
                            let mut style = Style::default();
                            style.size.height = height.into();
                            style.size.width = relative(1.).into();
                            cx.request_layout(style, None)
                        }
                    }
                    EditorMode::AutoHeight { max_lines } => {
                        let editor_handle = cx.view().clone();
                        let max_line_number_width =
                            self.max_line_number_width(&editor.snapshot(cx), cx);
                        cx.request_measured_layout(
                            Style::default(),
                            move |known_dimensions, available_space, cx| {
                                editor_handle
                                    .update(cx, |editor, cx| {
                                        compute_auto_height_layout(
                                            editor,
                                            max_lines,
                                            max_line_number_width,
                                            known_dimensions,
                                            available_space.width,
                                            cx,
                                        )
                                    })
                                    .unwrap_or_default()
                            },
                        )
                    }
                    EditorMode::Full => {
                        let mut style = Style::default();
                        style.size.width = relative(1.).into();
                        style.size.height = relative(1.).into();
                        cx.request_layout(style, None)
                    }
                };

                (layout_id, ())
            })
        })
    }

    fn prepaint(
        &mut self,
        _: Option<&GlobalElementId>,
        bounds: Bounds<Pixels>,
        _: &mut Self::RequestLayoutState,
        cx: &mut WindowContext,
    ) -> Self::PrepaintState {
        let text_style = TextStyleRefinement {
            font_size: Some(self.style.text.font_size),
            line_height: Some(self.style.text.line_height),
            ..Default::default()
        };
        let focus_handle = self.editor.focus_handle(cx);
        cx.set_view_id(self.editor.entity_id());
        cx.set_focus_handle(&focus_handle);

        let rem_size = self.rem_size(cx);
        cx.with_rem_size(rem_size, |cx| {
            cx.with_text_style(Some(text_style), |cx| {
                cx.with_content_mask(Some(ContentMask { bounds }), |cx| {
                    let mut snapshot = self.editor.update(cx, |editor, cx| editor.snapshot(cx));
                    let style = self.style.clone();

                    let font_id = cx.text_system().resolve_font(&style.text.font());
                    let font_size = style.text.font_size.to_pixels(cx.rem_size());
                    let line_height = style.text.line_height_in_pixels(cx.rem_size());
                    let em_width = cx
                        .text_system()
                        .typographic_bounds(font_id, font_size, 'm')
                        .unwrap()
                        .size
                        .width;
                    let em_advance = cx
                        .text_system()
                        .advance(font_id, font_size, 'm')
                        .unwrap()
                        .width;

                    let gutter_dimensions = snapshot.gutter_dimensions(
                        font_id,
                        font_size,
                        em_width,
                        self.max_line_number_width(&snapshot, cx),
                        cx,
                    );
                    let text_width = bounds.size.width - gutter_dimensions.width;

                    let right_margin = if snapshot.mode == EditorMode::Full {
                        EditorElement::SCROLLBAR_WIDTH
                    } else {
                        px(0.)
                    };
                    let overscroll = size(em_width + right_margin, px(0.));

                    snapshot = self.editor.update(cx, |editor, cx| {
                        editor.last_bounds = Some(bounds);
                        editor.gutter_dimensions = gutter_dimensions;
                        editor.set_visible_line_count(bounds.size.height / line_height, cx);

                        let editor_width =
                            text_width - gutter_dimensions.margin - overscroll.width - em_width;
                        let wrap_width = match editor.soft_wrap_mode(cx) {
                            SoftWrap::None => None,
                            SoftWrap::PreferLine => Some((MAX_LINE_LEN / 2) as f32 * em_advance),
                            SoftWrap::EditorWidth => Some(editor_width),
                            SoftWrap::Column(column) => {
                                Some(editor_width.min(column as f32 * em_advance))
                            }
                        };

                        if editor.set_wrap_width(wrap_width, cx) {
                            editor.snapshot(cx)
                        } else {
                            snapshot
                        }
                    });

                    let wrap_guides = self
                        .editor
                        .read(cx)
                        .wrap_guides(cx)
                        .iter()
                        .map(|(guide, active)| (self.column_pixels(*guide, cx), *active))
                        .collect::<SmallVec<[_; 2]>>();

                    let hitbox = cx.insert_hitbox(bounds, false);
                    let gutter_hitbox = cx.insert_hitbox(
                        Bounds {
                            origin: bounds.origin,
                            size: size(gutter_dimensions.width, bounds.size.height),
                        },
                        false,
                    );
                    let text_hitbox = cx.insert_hitbox(
                        Bounds {
                            origin: gutter_hitbox.upper_right(),
                            size: size(text_width, bounds.size.height),
                        },
                        false,
                    );
                    // Offset the content_bounds from the text_bounds by the gutter margin (which
                    // is roughly half a character wide) to make hit testing work more like how we want.
                    let content_origin =
                        text_hitbox.origin + point(gutter_dimensions.margin, Pixels::ZERO);

                    let height_in_lines = bounds.size.height / line_height;
                    let max_row = snapshot.max_point().row().as_f32();
                    let max_scroll_top = if matches!(snapshot.mode, EditorMode::AutoHeight { .. }) {
                        (max_row - height_in_lines + 1.).max(0.)
                    } else {
                        let settings = EditorSettings::get_global(cx);
                        match settings.scroll_beyond_last_line {
                            ScrollBeyondLastLine::OnePage => max_row,
                            ScrollBeyondLastLine::Off => (max_row - height_in_lines + 1.).max(0.),
                            ScrollBeyondLastLine::VerticalScrollMargin => {
                                (max_row - height_in_lines + 1. + settings.vertical_scroll_margin)
                                    .max(0.)
                            }
                        }
                    };

                    let mut autoscroll_containing_element = false;
                    let mut autoscroll_horizontally = false;
                    self.editor.update(cx, |editor, cx| {
                        autoscroll_containing_element =
                            editor.autoscroll_requested() || editor.has_pending_selection();
                        autoscroll_horizontally =
                            editor.autoscroll_vertically(bounds, line_height, max_scroll_top, cx);
                        snapshot = editor.snapshot(cx);
                    });

                    let mut scroll_position = snapshot.scroll_position();
                    // The scroll position is a fractional point, the whole number of which represents
                    // the top of the window in terms of display rows.
                    let start_row = DisplayRow(scroll_position.y as u32);
                    let max_row = snapshot.max_point().row();
                    let end_row = cmp::min(
                        (scroll_position.y + height_in_lines).ceil() as u32,
                        max_row.next_row().0,
                    );
                    let end_row = DisplayRow(end_row);

                    let buffer_rows = snapshot
                        .buffer_rows(start_row)
                        .take((start_row..end_row).len())
                        .collect::<Vec<_>>();

                    let start_anchor = if start_row == Default::default() {
                        Anchor::min()
                    } else {
                        snapshot.buffer_snapshot.anchor_before(
                            DisplayPoint::new(start_row, 0).to_offset(&snapshot, Bias::Left),
                        )
                    };
                    let end_anchor = if end_row > max_row {
                        Anchor::max()
                    } else {
                        snapshot.buffer_snapshot.anchor_before(
                            DisplayPoint::new(end_row, 0).to_offset(&snapshot, Bias::Right),
                        )
                    };

                    let highlighted_rows = self
                        .editor
                        .update(cx, |editor, cx| editor.highlighted_display_rows(cx));
                    let highlighted_ranges = self.editor.read(cx).background_highlights_in_range(
                        start_anchor..end_anchor,
                        &snapshot.display_snapshot,
                        cx.theme().colors(),
                    );
                    let highlighted_gutter_ranges =
                        self.editor.read(cx).gutter_highlights_in_range(
                            start_anchor..end_anchor,
                            &snapshot.display_snapshot,
                            cx,
                        );

                    let redacted_ranges = self.editor.read(cx).redacted_ranges(
                        start_anchor..end_anchor,
                        &snapshot.display_snapshot,
                        cx,
                    );

                    let (selections, active_rows, newest_selection_head) = self.layout_selections(
                        start_anchor,
                        end_anchor,
                        &snapshot,
                        start_row,
                        end_row,
                        cx,
                    );

                    let line_numbers = self.layout_line_numbers(
                        start_row..end_row,
                        buffer_rows.iter().copied(),
                        &active_rows,
                        newest_selection_head,
                        &snapshot,
                        cx,
                    );

                    let mut gutter_fold_toggles =
                        cx.with_element_namespace("gutter_fold_toggles", |cx| {
                            self.layout_gutter_fold_toggles(
                                start_row..end_row,
                                buffer_rows.iter().copied(),
                                &active_rows,
                                &snapshot,
                                cx,
                            )
                        });
                    let crease_trailers = cx.with_element_namespace("crease_trailers", |cx| {
                        self.layout_crease_trailers(buffer_rows.iter().copied(), &snapshot, cx)
                    });

                    let display_hunks = self.layout_git_gutters(
                        line_height,
                        &gutter_hitbox,
                        start_row..end_row,
                        &snapshot,
                        cx,
                    );

                    let mut max_visible_line_width = Pixels::ZERO;
                    let mut line_layouts = Self::layout_lines(
                        start_row..end_row,
                        &line_numbers,
                        &snapshot,
                        &self.style,
                        cx,
                    );
                    for line_with_invisibles in &line_layouts {
                        if line_with_invisibles.width > max_visible_line_width {
                            max_visible_line_width = line_with_invisibles.width;
                        }
                    }

                    let longest_line_width =
                        layout_line(snapshot.longest_row(), &snapshot, &style, cx).width;
                    let mut scroll_width =
                        longest_line_width.max(max_visible_line_width) + overscroll.width;

                    let mut blocks = cx.with_element_namespace("blocks", |cx| {
                        self.render_blocks(
                            start_row..end_row,
                            &snapshot,
                            &hitbox,
                            &text_hitbox,
                            &mut scroll_width,
                            &gutter_dimensions,
                            em_width,
                            gutter_dimensions.full_width(),
                            line_height,
                            &line_layouts,
                            cx,
                        )
                    });

                    let start_buffer_row =
                        MultiBufferRow(start_anchor.to_point(&snapshot.buffer_snapshot).row);
                    let end_buffer_row =
                        MultiBufferRow(end_anchor.to_point(&snapshot.buffer_snapshot).row);

                    let scroll_max = point(
                        ((scroll_width - text_hitbox.size.width) / em_width).max(0.0),
                        max_row.as_f32(),
                    );

                    self.editor.update(cx, |editor, cx| {
                        let clamped = editor.scroll_manager.clamp_scroll_left(scroll_max.x);

                        let autoscrolled = if autoscroll_horizontally {
                            editor.autoscroll_horizontally(
                                start_row,
                                text_hitbox.size.width,
                                scroll_width,
                                em_width,
                                &line_layouts,
                                cx,
                            )
                        } else {
                            false
                        };

                        if clamped || autoscrolled {
                            snapshot = editor.snapshot(cx);
                            scroll_position = snapshot.scroll_position();
                        }
                    });

                    let scroll_pixel_position = point(
                        scroll_position.x * em_width,
                        scroll_position.y * line_height,
                    );

                    let indent_guides = self.layout_indent_guides(
                        content_origin,
                        text_hitbox.origin,
                        start_buffer_row..end_buffer_row,
                        scroll_pixel_position,
                        line_height,
                        &snapshot,
                        cx,
                    );

                    let crease_trailers = cx.with_element_namespace("crease_trailers", |cx| {
                        self.prepaint_crease_trailers(
                            crease_trailers,
                            &line_layouts,
                            line_height,
                            content_origin,
                            scroll_pixel_position,
                            em_width,
                            cx,
                        )
                    });

                    let mut inline_blame = None;
                    if let Some(newest_selection_head) = newest_selection_head {
                        let display_row = newest_selection_head.row();
                        if (start_row..end_row).contains(&display_row) {
                            let line_ix = display_row.minus(start_row) as usize;
                            let line_layout = &line_layouts[line_ix];
                            let crease_trailer_layout = crease_trailers[line_ix].as_ref();
                            inline_blame = self.layout_inline_blame(
                                display_row,
                                &snapshot.display_snapshot,
                                line_layout,
                                crease_trailer_layout,
                                em_width,
                                content_origin,
                                scroll_pixel_position,
                                line_height,
                                cx,
                            );
                        }
                    }

                    let blamed_display_rows = self.layout_blame_entries(
                        buffer_rows.into_iter(),
                        em_width,
                        scroll_position,
                        line_height,
                        &gutter_hitbox,
                        gutter_dimensions.git_blame_entries_width,
                        cx,
                    );

                    let scroll_max = point(
                        ((scroll_width - text_hitbox.size.width) / em_width).max(0.0),
                        max_scroll_top,
                    );

                    self.editor.update(cx, |editor, cx| {
                        let clamped = editor.scroll_manager.clamp_scroll_left(scroll_max.x);

                        let autoscrolled = if autoscroll_horizontally {
                            editor.autoscroll_horizontally(
                                start_row,
                                text_hitbox.size.width,
                                scroll_width,
                                em_width,
                                &line_layouts,
                                cx,
                            )
                        } else {
                            false
                        };

                        if clamped || autoscrolled {
                            snapshot = editor.snapshot(cx);
                            scroll_position = snapshot.scroll_position();
                        }
                    });

                    let line_elements = self.prepaint_lines(
                        start_row,
                        &mut line_layouts,
                        line_height,
                        scroll_pixel_position,
                        content_origin,
                        cx,
                    );

                    cx.with_element_namespace("blocks", |cx| {
                        self.layout_blocks(
                            &mut blocks,
                            &hitbox,
                            line_height,
                            scroll_pixel_position,
                            cx,
                        );
                    });

                    let cursors = self.collect_cursors(&snapshot, cx);
                    let visible_row_range = start_row..end_row;
                    let non_visible_cursors = cursors
                        .iter()
                        .any(move |c| !visible_row_range.contains(&c.0.row()));

                    let visible_cursors = self.layout_visible_cursors(
                        &snapshot,
                        &selections,
                        start_row..end_row,
                        &line_layouts,
                        &text_hitbox,
                        content_origin,
                        scroll_position,
                        scroll_pixel_position,
                        line_height,
                        em_width,
                        autoscroll_containing_element,
                        cx,
                    );

                    let scrollbar_layout = self.layout_scrollbar(
                        &snapshot,
                        bounds,
                        scroll_position,
                        height_in_lines,
                        non_visible_cursors,
                        cx,
                    );

                    let gutter_settings = EditorSettings::get_global(cx).gutter;

                    let expanded_add_hunks_by_rows = self.editor.update(cx, |editor, _| {
                        editor
                            .expanded_hunks
                            .hunks(false)
                            .filter(|hunk| hunk.status == DiffHunkStatus::Added)
                            .map(|expanded_hunk| {
                                let start_row = expanded_hunk
                                    .hunk_range
                                    .start
                                    .to_display_point(&snapshot)
                                    .row();
                                (start_row, expanded_hunk.clone())
                            })
                            .collect::<HashMap<_, _>>()
                    });

                    let mut _context_menu_visible = false;
                    let mut code_actions_indicator = None;
                    if let Some(newest_selection_head) = newest_selection_head {
                        if (start_row..end_row).contains(&newest_selection_head.row()) {
                            _context_menu_visible = self.layout_context_menu(
                                line_height,
                                &hitbox,
                                &text_hitbox,
                                content_origin,
                                start_row,
                                scroll_pixel_position,
                                &line_layouts,
                                newest_selection_head,
                                gutter_dimensions.width - gutter_dimensions.left_padding,
                                cx,
                            );

                            let show_code_actions = snapshot
                                .show_code_actions
                                .unwrap_or_else(|| gutter_settings.code_actions);
                            if show_code_actions {
                                let newest_selection_point =
                                    newest_selection_head.to_point(&snapshot.display_snapshot);
                                let newest_selection_display_row =
                                    newest_selection_point.to_display_point(&snapshot).row();
                                if !expanded_add_hunks_by_rows
                                    .contains_key(&newest_selection_display_row)
                                {
                                    let buffer = snapshot.buffer_snapshot.buffer_line_for_row(
                                        MultiBufferRow(newest_selection_point.row),
                                    );
                                    if let Some((buffer, range)) = buffer {
                                        let buffer_id = buffer.remote_id();
                                        let row = range.start.row;
                                        let has_test_indicator = self
                                            .editor
                                            .read(cx)
                                            .tasks
                                            .contains_key(&(buffer_id, row));

                                        if !has_test_indicator {
                                            code_actions_indicator = self
                                                .layout_code_actions_indicator(
                                                    line_height,
                                                    newest_selection_head,
                                                    scroll_pixel_position,
                                                    &gutter_dimensions,
                                                    &gutter_hitbox,
                                                    cx,
                                                );
                                        }
                                    }
                                }
                            }
                        }
                    }

                    let test_indicators = if gutter_settings.runnables {
                        self.layout_run_indicators(
                            line_height,
                            scroll_pixel_position,
                            &gutter_dimensions,
                            &gutter_hitbox,
                            &snapshot,
                            cx,
                        )
                    } else {
                        Vec::new()
                    };

                    let close_indicators = self.layout_hunk_diff_close_indicators(
                        expanded_add_hunks_by_rows,
                        line_height,
                        scroll_pixel_position,
                        &gutter_dimensions,
                        &gutter_hitbox,
                        cx,
                    );

                    self.layout_signature_help(
                        &hitbox,
                        content_origin,
                        scroll_pixel_position,
                        newest_selection_head,
                        start_row,
                        &line_layouts,
                        line_height,
                        em_width,
                        cx,
                    );

                    if !cx.has_active_drag() {
                        self.layout_hover_popovers(
                            &snapshot,
                            &hitbox,
                            &text_hitbox,
                            start_row..end_row,
                            content_origin,
                            scroll_pixel_position,
                            &line_layouts,
                            line_height,
                            em_width,
                            cx,
                        );
                    }

                    let mouse_context_menu =
                        self.layout_mouse_context_menu(&snapshot, start_row..end_row, cx);

                    cx.with_element_namespace("gutter_fold_toggles", |cx| {
                        self.prepaint_gutter_fold_toggles(
                            &mut gutter_fold_toggles,
                            line_height,
                            &gutter_dimensions,
                            gutter_settings,
                            scroll_pixel_position,
                            &gutter_hitbox,
                            cx,
                        )
                    });

                    let invisible_symbol_font_size = font_size / 2.;
                    let tab_invisible = cx
                        .text_system()
                        .shape_line(
                            "→".into(),
                            invisible_symbol_font_size,
                            &[TextRun {
                                len: "→".len(),
                                font: self.style.text.font(),
                                color: cx.theme().colors().editor_invisible,
                                background_color: None,
                                underline: None,
                                strikethrough: None,
                            }],
                        )
                        .unwrap();
                    let space_invisible = cx
                        .text_system()
                        .shape_line(
                            "•".into(),
                            invisible_symbol_font_size,
                            &[TextRun {
                                len: "•".len(),
                                font: self.style.text.font(),
                                color: cx.theme().colors().editor_invisible,
                                background_color: None,
                                underline: None,
                                strikethrough: None,
                            }],
                        )
                        .unwrap();

                    EditorLayout {
                        mode: snapshot.mode,
                        position_map: Arc::new(PositionMap {
                            size: bounds.size,
                            scroll_pixel_position,
                            scroll_max,
                            line_layouts,
                            line_height,
                            em_width,
                            em_advance,
                            snapshot,
                        }),
                        visible_display_row_range: start_row..end_row,
                        wrap_guides,
                        indent_guides,
                        hitbox,
                        text_hitbox,
                        gutter_hitbox,
                        gutter_dimensions,
                        display_hunks,
                        content_origin,
                        scrollbar_layout,
                        active_rows,
                        highlighted_rows,
                        highlighted_ranges,
                        highlighted_gutter_ranges,
                        redacted_ranges,
                        line_elements,
                        line_numbers,
                        blamed_display_rows,
                        inline_blame,
                        blocks,
                        cursors,
                        visible_cursors,
                        selections,
                        mouse_context_menu,
                        test_indicators,
                        close_indicators,
                        code_actions_indicator,
                        gutter_fold_toggles,
                        crease_trailers,
                        tab_invisible,
                        space_invisible,
                    }
                })
            })
        })
    }

    fn paint(
        &mut self,
        _: Option<&GlobalElementId>,
        bounds: Bounds<gpui::Pixels>,
        _: &mut Self::RequestLayoutState,
        layout: &mut Self::PrepaintState,
        cx: &mut WindowContext,
    ) {
        let focus_handle = self.editor.focus_handle(cx);
        let key_context = self.editor.read(cx).key_context(cx);
        cx.set_key_context(key_context);
        cx.handle_input(
            &focus_handle,
            ElementInputHandler::new(bounds, self.editor.clone()),
        );
        self.register_actions(cx);
        self.register_key_listeners(cx, layout);

        let text_style = TextStyleRefinement {
            font_size: Some(self.style.text.font_size),
            line_height: Some(self.style.text.line_height),
            ..Default::default()
        };
        let mouse_position = cx.mouse_position();
        let hovered_hunk = layout
            .display_hunks
            .iter()
            .find_map(|(hunk, hunk_hitbox)| match hunk {
                DisplayDiffHunk::Folded { .. } => None,
                DisplayDiffHunk::Unfolded {
                    diff_base_byte_range,
                    multi_buffer_range,
                    status,
                    ..
                } => {
                    if hunk_hitbox
                        .as_ref()
                        .map(|hitbox| hitbox.contains(&mouse_position))
                        .unwrap_or(false)
                    {
                        Some(HoveredHunk {
                            status: *status,
                            multi_buffer_range: multi_buffer_range.clone(),
                            diff_base_byte_range: diff_base_byte_range.clone(),
                        })
                    } else {
                        None
                    }
                }
            });
        let rem_size = self.rem_size(cx);
        cx.with_rem_size(rem_size, |cx| {
            cx.with_text_style(Some(text_style), |cx| {
                cx.with_content_mask(Some(ContentMask { bounds }), |cx| {
                    self.paint_mouse_listeners(layout, hovered_hunk, cx);
                    self.paint_background(layout, cx);
                    self.paint_indent_guides(layout, cx);

                    if layout.gutter_hitbox.size.width > Pixels::ZERO {
                        self.paint_blamed_display_rows(layout, cx);
                        self.paint_line_numbers(layout, cx);
                    }

                    self.paint_text(layout, cx);

                    if !layout.blocks.is_empty() {
                        cx.with_element_namespace("blocks", |cx| {
                            self.paint_blocks(layout, cx);
                        });
                    }

                    if layout.gutter_hitbox.size.width > Pixels::ZERO {
                        self.paint_gutter_highlights(layout, cx);
                        self.paint_gutter_indicators(layout, cx);
                    }

                    self.paint_scrollbar(layout, cx);
                    self.paint_mouse_context_menu(layout, cx);
                });
            })
        })
    }
}

impl IntoElement for EditorElement {
    type Element = Self;

    fn into_element(self) -> Self::Element {
        self
    }
}

pub struct EditorLayout {
    position_map: Arc<PositionMap>,
    hitbox: Hitbox,
    text_hitbox: Hitbox,
    gutter_hitbox: Hitbox,
    gutter_dimensions: GutterDimensions,
    content_origin: gpui::Point<Pixels>,
    scrollbar_layout: Option<ScrollbarLayout>,
    mode: EditorMode,
    wrap_guides: SmallVec<[(Pixels, bool); 2]>,
    indent_guides: Option<Vec<IndentGuideLayout>>,
    visible_display_row_range: Range<DisplayRow>,
    active_rows: BTreeMap<DisplayRow, bool>,
    highlighted_rows: BTreeMap<DisplayRow, Hsla>,
    line_elements: SmallVec<[AnyElement; 1]>,
    line_numbers: Vec<Option<ShapedLine>>,
    display_hunks: Vec<(DisplayDiffHunk, Option<Hitbox>)>,
    blamed_display_rows: Option<Vec<AnyElement>>,
    inline_blame: Option<AnyElement>,
    blocks: Vec<BlockLayout>,
    highlighted_ranges: Vec<(Range<DisplayPoint>, Hsla)>,
    highlighted_gutter_ranges: Vec<(Range<DisplayPoint>, Hsla)>,
    redacted_ranges: Vec<Range<DisplayPoint>>,
    cursors: Vec<(DisplayPoint, Hsla)>,
    visible_cursors: Vec<CursorLayout>,
    selections: Vec<(PlayerColor, Vec<SelectionLayout>)>,
    code_actions_indicator: Option<AnyElement>,
    test_indicators: Vec<AnyElement>,
    close_indicators: Vec<AnyElement>,
    gutter_fold_toggles: Vec<Option<AnyElement>>,
    crease_trailers: Vec<Option<CreaseTrailerLayout>>,
    mouse_context_menu: Option<AnyElement>,
    tab_invisible: ShapedLine,
    space_invisible: ShapedLine,
}

impl EditorLayout {
    fn line_end_overshoot(&self) -> Pixels {
        0.15 * self.position_map.line_height
    }
}

struct ColoredRange<T> {
    start: T,
    end: T,
    color: Hsla,
}

#[derive(Clone)]
struct ScrollbarLayout {
    hitbox: Hitbox,
    visible_row_range: Range<f32>,
    visible: bool,
    row_height: Pixels,
    thumb_height: Pixels,
}

impl ScrollbarLayout {
    const BORDER_WIDTH: Pixels = px(1.0);
    const LINE_MARKER_HEIGHT: Pixels = px(2.0);
    const MIN_MARKER_HEIGHT: Pixels = px(5.0);
    const MIN_THUMB_HEIGHT: Pixels = px(20.0);

    fn thumb_bounds(&self) -> Bounds<Pixels> {
        let thumb_top = self.y_for_row(self.visible_row_range.start);
        let thumb_bottom = thumb_top + self.thumb_height;
        Bounds::from_corners(
            point(self.hitbox.left(), thumb_top),
            point(self.hitbox.right(), thumb_bottom),
        )
    }

    fn y_for_row(&self, row: f32) -> Pixels {
        self.hitbox.top() + row * self.row_height
    }

    fn marker_quads_for_ranges(
        &self,
        row_ranges: impl IntoIterator<Item = ColoredRange<DisplayRow>>,
        column: Option<usize>,
    ) -> Vec<PaintQuad> {
        struct MinMax {
            min: Pixels,
            max: Pixels,
        }
        let (x_range, height_limit) = if let Some(column) = column {
            let column_width = px(((self.hitbox.size.width - Self::BORDER_WIDTH).0 / 3.0).floor());
            let start = Self::BORDER_WIDTH + (column as f32 * column_width);
            let end = start + column_width;
            (
                Range { start, end },
                MinMax {
                    min: Self::MIN_MARKER_HEIGHT,
                    max: px(f32::MAX),
                },
            )
        } else {
            (
                Range {
                    start: Self::BORDER_WIDTH,
                    end: self.hitbox.size.width,
                },
                MinMax {
                    min: Self::LINE_MARKER_HEIGHT,
                    max: Self::LINE_MARKER_HEIGHT,
                },
            )
        };

        let row_to_y = |row: DisplayRow| row.as_f32() * self.row_height;
        let mut pixel_ranges = row_ranges
            .into_iter()
            .map(|range| {
                let start_y = row_to_y(range.start);
                let end_y = row_to_y(range.end)
                    + self.row_height.max(height_limit.min).min(height_limit.max);
                ColoredRange {
                    start: start_y,
                    end: end_y,
                    color: range.color,
                }
            })
            .peekable();

        let mut quads = Vec::new();
        while let Some(mut pixel_range) = pixel_ranges.next() {
            while let Some(next_pixel_range) = pixel_ranges.peek() {
                if pixel_range.end >= next_pixel_range.start - px(1.0)
                    && pixel_range.color == next_pixel_range.color
                {
                    pixel_range.end = next_pixel_range.end.max(pixel_range.end);
                    pixel_ranges.next();
                } else {
                    break;
                }
            }

            let bounds = Bounds::from_corners(
                point(x_range.start, pixel_range.start),
                point(x_range.end, pixel_range.end),
            );
            quads.push(quad(
                bounds,
                Corners::default(),
                pixel_range.color,
                Edges::default(),
                Hsla::transparent_black(),
            ));
        }

        quads
    }
}

struct CreaseTrailerLayout {
    element: AnyElement,
    bounds: Bounds<Pixels>,
}

struct PositionMap {
    size: Size<Pixels>,
    line_height: Pixels,
    scroll_pixel_position: gpui::Point<Pixels>,
    scroll_max: gpui::Point<f32>,
    em_width: Pixels,
    em_advance: Pixels,
    line_layouts: Vec<LineWithInvisibles>,
    snapshot: EditorSnapshot,
}

#[derive(Debug, Copy, Clone)]
pub struct PointForPosition {
    pub previous_valid: DisplayPoint,
    pub next_valid: DisplayPoint,
    pub exact_unclipped: DisplayPoint,
    pub column_overshoot_after_line_end: u32,
}

impl PointForPosition {
    pub fn as_valid(&self) -> Option<DisplayPoint> {
        if self.previous_valid == self.exact_unclipped && self.next_valid == self.exact_unclipped {
            Some(self.previous_valid)
        } else {
            None
        }
    }
}

impl PositionMap {
    fn point_for_position(
        &self,
        text_bounds: Bounds<Pixels>,
        position: gpui::Point<Pixels>,
    ) -> PointForPosition {
        let scroll_position = self.snapshot.scroll_position();
        let position = position - text_bounds.origin;
        let y = position.y.max(px(0.)).min(self.size.height);
        let x = position.x + (scroll_position.x * self.em_width);
        let row = ((y / self.line_height) + scroll_position.y) as u32;

        let (column, x_overshoot_after_line_end) = if let Some(line) = self
            .line_layouts
            .get(row as usize - scroll_position.y as usize)
        {
            if let Some(ix) = line.index_for_x(x) {
                (ix as u32, px(0.))
            } else {
                (line.len as u32, px(0.).max(x - line.width))
            }
        } else {
            (0, x)
        };

        let mut exact_unclipped = DisplayPoint::new(DisplayRow(row), column);
        let previous_valid = self.snapshot.clip_point(exact_unclipped, Bias::Left);
        let next_valid = self.snapshot.clip_point(exact_unclipped, Bias::Right);

        let column_overshoot_after_line_end = (x_overshoot_after_line_end / self.em_advance) as u32;
        *exact_unclipped.column_mut() += column_overshoot_after_line_end;
        PointForPosition {
            previous_valid,
            next_valid,
            exact_unclipped,
            column_overshoot_after_line_end,
        }
    }
}

struct BlockLayout {
    id: BlockId,
    row: DisplayRow,
    element: AnyElement,
    available_space: Size<AvailableSpace>,
    style: BlockStyle,
}

fn layout_line(
    row: DisplayRow,
    snapshot: &EditorSnapshot,
    style: &EditorStyle,
    cx: &mut WindowContext,
) -> LineWithInvisibles {
    let chunks = snapshot.highlighted_chunks(row..row + DisplayRow(1), true, style);
    LineWithInvisibles::from_chunks(chunks, &style.text, MAX_LINE_LEN, 1, &[], snapshot.mode, cx)
        .pop()
        .unwrap()
}

#[derive(Debug)]
pub struct IndentGuideLayout {
    origin: gpui::Point<Pixels>,
    length: Pixels,
    single_indent_width: Pixels,
    depth: u32,
    active: bool,
    settings: IndentGuideSettings,
}

pub struct CursorLayout {
    origin: gpui::Point<Pixels>,
    block_width: Pixels,
    line_height: Pixels,
    color: Hsla,
    shape: CursorShape,
    block_text: Option<ShapedLine>,
    cursor_name: Option<AnyElement>,
}

#[derive(Debug)]
pub struct CursorName {
    string: SharedString,
    color: Hsla,
    is_top_row: bool,
}

impl CursorLayout {
    pub fn new(
        origin: gpui::Point<Pixels>,
        block_width: Pixels,
        line_height: Pixels,
        color: Hsla,
        shape: CursorShape,
        block_text: Option<ShapedLine>,
    ) -> CursorLayout {
        CursorLayout {
            origin,
            block_width,
            line_height,
            color,
            shape,
            block_text,
            cursor_name: None,
        }
    }

    pub fn bounding_rect(&self, origin: gpui::Point<Pixels>) -> Bounds<Pixels> {
        Bounds {
            origin: self.origin + origin,
            size: size(self.block_width, self.line_height),
        }
    }

    fn bounds(&self, origin: gpui::Point<Pixels>) -> Bounds<Pixels> {
        match self.shape {
            CursorShape::Bar => Bounds {
                origin: self.origin + origin,
                size: size(px(2.0), self.line_height),
            },
            CursorShape::Block | CursorShape::Hollow => Bounds {
                origin: self.origin + origin,
                size: size(self.block_width, self.line_height),
            },
            CursorShape::Underscore => Bounds {
                origin: self.origin
                    + origin
                    + gpui::Point::new(Pixels::ZERO, self.line_height - px(2.0)),
                size: size(self.block_width, px(2.0)),
            },
        }
    }

    pub fn layout(
        &mut self,
        origin: gpui::Point<Pixels>,
        cursor_name: Option<CursorName>,
        cx: &mut WindowContext,
    ) {
        if let Some(cursor_name) = cursor_name {
            let bounds = self.bounds(origin);
            let text_size = self.line_height / 1.5;

            let name_origin = if cursor_name.is_top_row {
                point(bounds.right() - px(1.), bounds.top())
            } else {
                point(bounds.left(), bounds.top() - text_size / 2. - px(1.))
            };
            let mut name_element = div()
                .bg(self.color)
                .text_size(text_size)
                .px_0p5()
                .line_height(text_size + px(2.))
                .text_color(cursor_name.color)
                .child(cursor_name.string.clone())
                .into_any_element();

            name_element.prepaint_as_root(name_origin, AvailableSpace::min_size(), cx);

            self.cursor_name = Some(name_element);
        }
    }

    pub fn paint(&mut self, origin: gpui::Point<Pixels>, cx: &mut WindowContext) {
        let bounds = self.bounds(origin);

        //Draw background or border quad
        let cursor = if matches!(self.shape, CursorShape::Hollow) {
            outline(bounds, self.color)
        } else {
            fill(bounds, self.color)
        };

        if let Some(name) = &mut self.cursor_name {
            name.paint(cx);
        }

        cx.paint_quad(cursor);

        if let Some(block_text) = &self.block_text {
            block_text
                .paint(self.origin + origin, self.line_height, cx)
                .log_err();
        }
    }

    pub fn shape(&self) -> CursorShape {
        self.shape
    }
}

#[derive(Debug)]
pub struct HighlightedRange {
    pub start_y: Pixels,
    pub line_height: Pixels,
    pub lines: Vec<HighlightedRangeLine>,
    pub color: Hsla,
    pub corner_radius: Pixels,
}

#[derive(Debug)]
pub struct HighlightedRangeLine {
    pub start_x: Pixels,
    pub end_x: Pixels,
}

impl HighlightedRange {
    pub fn paint(&self, bounds: Bounds<Pixels>, cx: &mut WindowContext) {
        if self.lines.len() >= 2 && self.lines[0].start_x > self.lines[1].end_x {
            self.paint_lines(self.start_y, &self.lines[0..1], bounds, cx);
            self.paint_lines(
                self.start_y + self.line_height,
                &self.lines[1..],
                bounds,
                cx,
            );
        } else {
            self.paint_lines(self.start_y, &self.lines, bounds, cx);
        }
    }

    fn paint_lines(
        &self,
        start_y: Pixels,
        lines: &[HighlightedRangeLine],
        _bounds: Bounds<Pixels>,
        cx: &mut WindowContext,
    ) {
        if lines.is_empty() {
            return;
        }

        let first_line = lines.first().unwrap();
        let last_line = lines.last().unwrap();

        let first_top_left = point(first_line.start_x, start_y);
        let first_top_right = point(first_line.end_x, start_y);

        let curve_height = point(Pixels::ZERO, self.corner_radius);
        let curve_width = |start_x: Pixels, end_x: Pixels| {
            let max = (end_x - start_x) / 2.;
            let width = if max < self.corner_radius {
                max
            } else {
                self.corner_radius
            };

            point(width, Pixels::ZERO)
        };

        let top_curve_width = curve_width(first_line.start_x, first_line.end_x);
        let mut path = gpui::Path::new(first_top_right - top_curve_width);
        path.curve_to(first_top_right + curve_height, first_top_right);

        let mut iter = lines.iter().enumerate().peekable();
        while let Some((ix, line)) = iter.next() {
            let bottom_right = point(line.end_x, start_y + (ix + 1) as f32 * self.line_height);

            if let Some((_, next_line)) = iter.peek() {
                let next_top_right = point(next_line.end_x, bottom_right.y);

                match next_top_right.x.partial_cmp(&bottom_right.x).unwrap() {
                    Ordering::Equal => {
                        path.line_to(bottom_right);
                    }
                    Ordering::Less => {
                        let curve_width = curve_width(next_top_right.x, bottom_right.x);
                        path.line_to(bottom_right - curve_height);
                        if self.corner_radius > Pixels::ZERO {
                            path.curve_to(bottom_right - curve_width, bottom_right);
                        }
                        path.line_to(next_top_right + curve_width);
                        if self.corner_radius > Pixels::ZERO {
                            path.curve_to(next_top_right + curve_height, next_top_right);
                        }
                    }
                    Ordering::Greater => {
                        let curve_width = curve_width(bottom_right.x, next_top_right.x);
                        path.line_to(bottom_right - curve_height);
                        if self.corner_radius > Pixels::ZERO {
                            path.curve_to(bottom_right + curve_width, bottom_right);
                        }
                        path.line_to(next_top_right - curve_width);
                        if self.corner_radius > Pixels::ZERO {
                            path.curve_to(next_top_right + curve_height, next_top_right);
                        }
                    }
                }
            } else {
                let curve_width = curve_width(line.start_x, line.end_x);
                path.line_to(bottom_right - curve_height);
                if self.corner_radius > Pixels::ZERO {
                    path.curve_to(bottom_right - curve_width, bottom_right);
                }

                let bottom_left = point(line.start_x, bottom_right.y);
                path.line_to(bottom_left + curve_width);
                if self.corner_radius > Pixels::ZERO {
                    path.curve_to(bottom_left - curve_height, bottom_left);
                }
            }
        }

        if first_line.start_x > last_line.start_x {
            let curve_width = curve_width(last_line.start_x, first_line.start_x);
            let second_top_left = point(last_line.start_x, start_y + self.line_height);
            path.line_to(second_top_left + curve_height);
            if self.corner_radius > Pixels::ZERO {
                path.curve_to(second_top_left + curve_width, second_top_left);
            }
            let first_bottom_left = point(first_line.start_x, second_top_left.y);
            path.line_to(first_bottom_left - curve_width);
            if self.corner_radius > Pixels::ZERO {
                path.curve_to(first_bottom_left - curve_height, first_bottom_left);
            }
        }

        path.line_to(first_top_left + curve_height);
        if self.corner_radius > Pixels::ZERO {
            path.curve_to(first_top_left + top_curve_width, first_top_left);
        }
        path.line_to(first_top_right - top_curve_width);

        cx.paint_path(path, self.color);
    }
}

pub fn scale_vertical_mouse_autoscroll_delta(delta: Pixels) -> f32 {
    (delta.pow(1.5) / 100.0).into()
}

fn scale_horizontal_mouse_autoscroll_delta(delta: Pixels) -> f32 {
    (delta.pow(1.2) / 300.0).into()
}

#[cfg(test)]
mod tests {
    use super::*;
    use crate::{
        display_map::{BlockDisposition, BlockProperties},
        editor_tests::{init_test, update_test_language_settings},
        Editor, MultiBuffer,
    };
    use gpui::{TestAppContext, VisualTestContext};
    use language::language_settings;
    use log::info;
    use std::num::NonZeroU32;
    use ui::Context;
    use util::test::sample_text;

    #[gpui::test]
    fn test_shape_line_numbers(cx: &mut TestAppContext) {
        init_test(cx, |_| {});
        let window = cx.add_window(|cx| {
            let buffer = MultiBuffer::build_simple(&sample_text(6, 6, 'a'), cx);
            Editor::new(EditorMode::Full, buffer, None, true, cx)
        });

        let editor = window.root(cx).unwrap();
        let style = cx.update(|cx| editor.read(cx).style().unwrap().clone());
        let element = EditorElement::new(&editor, style);
        let snapshot = window.update(cx, |editor, cx| editor.snapshot(cx)).unwrap();

        let layouts = cx
            .update_window(*window, |_, cx| {
                element.layout_line_numbers(
                    DisplayRow(0)..DisplayRow(6),
                    (0..6).map(MultiBufferRow).map(Some),
                    &Default::default(),
                    Some(DisplayPoint::new(DisplayRow(0), 0)),
                    &snapshot,
                    cx,
                )
            })
            .unwrap();
        assert_eq!(layouts.len(), 6);

        let relative_rows = window
            .update(cx, |editor, cx| {
                let snapshot = editor.snapshot(cx);
                element.calculate_relative_line_numbers(
                    &snapshot,
                    &(DisplayRow(0)..DisplayRow(6)),
                    Some(DisplayRow(3)),
                )
            })
            .unwrap();
        assert_eq!(relative_rows[&DisplayRow(0)], 3);
        assert_eq!(relative_rows[&DisplayRow(1)], 2);
        assert_eq!(relative_rows[&DisplayRow(2)], 1);
        // current line has no relative number
        assert_eq!(relative_rows[&DisplayRow(4)], 1);
        assert_eq!(relative_rows[&DisplayRow(5)], 2);

        // works if cursor is before screen
        let relative_rows = window
            .update(cx, |editor, cx| {
                let snapshot = editor.snapshot(cx);
                element.calculate_relative_line_numbers(
                    &snapshot,
                    &(DisplayRow(3)..DisplayRow(6)),
                    Some(DisplayRow(1)),
                )
            })
            .unwrap();
        assert_eq!(relative_rows.len(), 3);
        assert_eq!(relative_rows[&DisplayRow(3)], 2);
        assert_eq!(relative_rows[&DisplayRow(4)], 3);
        assert_eq!(relative_rows[&DisplayRow(5)], 4);

        // works if cursor is after screen
        let relative_rows = window
            .update(cx, |editor, cx| {
                let snapshot = editor.snapshot(cx);
                element.calculate_relative_line_numbers(
                    &snapshot,
                    &(DisplayRow(0)..DisplayRow(3)),
                    Some(DisplayRow(6)),
                )
            })
            .unwrap();
        assert_eq!(relative_rows.len(), 3);
        assert_eq!(relative_rows[&DisplayRow(0)], 5);
        assert_eq!(relative_rows[&DisplayRow(1)], 4);
        assert_eq!(relative_rows[&DisplayRow(2)], 3);
    }

    #[gpui::test]
    async fn test_vim_visual_selections(cx: &mut TestAppContext) {
        init_test(cx, |_| {});

        let window = cx.add_window(|cx| {
            let buffer = MultiBuffer::build_simple(&(sample_text(6, 6, 'a') + "\n"), cx);
            Editor::new(EditorMode::Full, buffer, None, true, cx)
        });
        let cx = &mut VisualTestContext::from_window(*window, cx);
        let editor = window.root(cx).unwrap();
        let style = cx.update(|cx| editor.read(cx).style().unwrap().clone());

        window
            .update(cx, |editor, cx| {
                editor.cursor_shape = CursorShape::Block;
                editor.change_selections(None, cx, |s| {
                    s.select_ranges([
                        Point::new(0, 0)..Point::new(1, 0),
                        Point::new(3, 2)..Point::new(3, 3),
                        Point::new(5, 6)..Point::new(6, 0),
                    ]);
                });
            })
            .unwrap();

        let (_, state) = cx.draw(point(px(500.), px(500.)), size(px(500.), px(500.)), |_| {
            EditorElement::new(&editor, style)
        });

        assert_eq!(state.selections.len(), 1);
        let local_selections = &state.selections[0].1;
        assert_eq!(local_selections.len(), 3);
        // moves cursor back one line
        assert_eq!(
            local_selections[0].head,
            DisplayPoint::new(DisplayRow(0), 6)
        );
        assert_eq!(
            local_selections[0].range,
            DisplayPoint::new(DisplayRow(0), 0)..DisplayPoint::new(DisplayRow(1), 0)
        );

        // moves cursor back one column
        assert_eq!(
            local_selections[1].range,
            DisplayPoint::new(DisplayRow(3), 2)..DisplayPoint::new(DisplayRow(3), 3)
        );
        assert_eq!(
            local_selections[1].head,
            DisplayPoint::new(DisplayRow(3), 2)
        );

        // leaves cursor on the max point
        assert_eq!(
            local_selections[2].range,
            DisplayPoint::new(DisplayRow(5), 6)..DisplayPoint::new(DisplayRow(6), 0)
        );
        assert_eq!(
            local_selections[2].head,
            DisplayPoint::new(DisplayRow(6), 0)
        );

        // active lines does not include 1 (even though the range of the selection does)
        assert_eq!(
            state.active_rows.keys().cloned().collect::<Vec<_>>(),
            vec![DisplayRow(0), DisplayRow(3), DisplayRow(5), DisplayRow(6)]
        );

        // multi-buffer support
        // in DisplayPoint coordinates, this is what we're dealing with:
        //  0: [[file
        //  1:   header
        //  2:   section]]
        //  3: aaaaaa
        //  4: bbbbbb
        //  5: cccccc
        //  6:
        //  7: [[footer]]
        //  8: [[header]]
        //  9: ffffff
        // 10: gggggg
        // 11: hhhhhh
        // 12:
        // 13: [[footer]]
        // 14: [[file
        // 15:   header
        // 16:   section]]
        // 17: bbbbbb
        // 18: cccccc
        // 19: dddddd
        // 20: [[footer]]
        let window = cx.add_window(|cx| {
            let buffer = MultiBuffer::build_multi(
                [
                    (
                        &(sample_text(8, 6, 'a') + "\n"),
                        vec![
                            Point::new(0, 0)..Point::new(3, 0),
                            Point::new(4, 0)..Point::new(7, 0),
                        ],
                    ),
                    (
                        &(sample_text(8, 6, 'a') + "\n"),
                        vec![Point::new(1, 0)..Point::new(3, 0)],
                    ),
                ],
                cx,
            );
            Editor::new(EditorMode::Full, buffer, None, true, cx)
        });
        let editor = window.root(cx).unwrap();
        let style = cx.update(|cx| editor.read(cx).style().unwrap().clone());
        let _state = window.update(cx, |editor, cx| {
            editor.cursor_shape = CursorShape::Block;
            editor.change_selections(None, cx, |s| {
                s.select_display_ranges([
                    DisplayPoint::new(DisplayRow(4), 0)..DisplayPoint::new(DisplayRow(7), 0),
                    DisplayPoint::new(DisplayRow(10), 0)..DisplayPoint::new(DisplayRow(13), 0),
                ]);
            });
        });

        let (_, state) = cx.draw(point(px(500.), px(500.)), size(px(500.), px(500.)), |_| {
            EditorElement::new(&editor, style)
        });
        assert_eq!(state.selections.len(), 1);
        let local_selections = &state.selections[0].1;
        assert_eq!(local_selections.len(), 2);

        // moves cursor on excerpt boundary back a line
        // and doesn't allow selection to bleed through
        assert_eq!(
            local_selections[0].range,
            DisplayPoint::new(DisplayRow(4), 0)..DisplayPoint::new(DisplayRow(7), 0)
        );
        assert_eq!(
            local_selections[0].head,
            DisplayPoint::new(DisplayRow(6), 0)
        );
        // moves cursor on buffer boundary back two lines
        // and doesn't allow selection to bleed through
        assert_eq!(
            local_selections[1].range,
            DisplayPoint::new(DisplayRow(10), 0)..DisplayPoint::new(DisplayRow(13), 0)
        );
        assert_eq!(
            local_selections[1].head,
            DisplayPoint::new(DisplayRow(12), 0)
        );
    }

    #[gpui::test]
    fn test_layout_with_placeholder_text_and_blocks(cx: &mut TestAppContext) {
        init_test(cx, |_| {});

        let window = cx.add_window(|cx| {
            let buffer = MultiBuffer::build_simple("", cx);
            Editor::new(EditorMode::Full, buffer, None, true, cx)
        });
        let cx = &mut VisualTestContext::from_window(*window, cx);
        let editor = window.root(cx).unwrap();
        let style = cx.update(|cx| editor.read(cx).style().unwrap().clone());
        window
            .update(cx, |editor, cx| {
                editor.set_placeholder_text("hello", cx);
                editor.insert_blocks(
                    [BlockProperties {
                        style: BlockStyle::Fixed,
                        disposition: BlockDisposition::Above,
                        height: 3,
                        position: Anchor::min(),
                        render: Box::new(|_| div().into_any()),
                    }],
                    None,
                    cx,
                );

                // Blur the editor so that it displays placeholder text.
                cx.blur();
            })
            .unwrap();

        let (_, state) = cx.draw(point(px(500.), px(500.)), size(px(500.), px(500.)), |_| {
            EditorElement::new(&editor, style)
        });
        assert_eq!(state.position_map.line_layouts.len(), 4);
        assert_eq!(
            state
                .line_numbers
                .iter()
                .map(Option::is_some)
                .collect::<Vec<_>>(),
            &[false, false, false, true]
        );
    }

    #[gpui::test]
    fn test_all_invisibles_drawing(cx: &mut TestAppContext) {
        const TAB_SIZE: u32 = 4;

        let input_text = "\t \t|\t| a b";
        let expected_invisibles = vec![
            Invisible::Tab {
                line_start_offset: 0,
                line_end_offset: TAB_SIZE as usize,
            },
            Invisible::Whitespace {
                line_offset: TAB_SIZE as usize,
            },
            Invisible::Tab {
                line_start_offset: TAB_SIZE as usize + 1,
                line_end_offset: TAB_SIZE as usize * 2,
            },
            Invisible::Tab {
                line_start_offset: TAB_SIZE as usize * 2 + 1,
                line_end_offset: TAB_SIZE as usize * 3,
            },
            Invisible::Whitespace {
                line_offset: TAB_SIZE as usize * 3 + 1,
            },
            Invisible::Whitespace {
                line_offset: TAB_SIZE as usize * 3 + 3,
            },
        ];
        assert_eq!(
            expected_invisibles.len(),
            input_text
                .chars()
                .filter(|initial_char| initial_char.is_whitespace())
                .count(),
            "Hardcoded expected invisibles differ from the actual ones in '{input_text}'"
        );

        init_test(cx, |s| {
            s.defaults.show_whitespaces = Some(ShowWhitespaceSetting::All);
            s.defaults.tab_size = NonZeroU32::new(TAB_SIZE);
        });

        let actual_invisibles =
            collect_invisibles_from_new_editor(cx, EditorMode::Full, &input_text, px(500.0));

        assert_eq!(expected_invisibles, actual_invisibles);
    }

    #[gpui::test]
    fn test_invisibles_dont_appear_in_certain_editors(cx: &mut TestAppContext) {
        init_test(cx, |s| {
            s.defaults.show_whitespaces = Some(ShowWhitespaceSetting::All);
            s.defaults.tab_size = NonZeroU32::new(4);
        });

        for editor_mode_without_invisibles in [
            EditorMode::SingleLine { auto_width: false },
            EditorMode::AutoHeight { max_lines: 100 },
        ] {
            let invisibles = collect_invisibles_from_new_editor(
                cx,
                editor_mode_without_invisibles,
                "\t\t\t| | a b",
                px(500.0),
            );
            assert!(invisibles.is_empty(),
                    "For editor mode {editor_mode_without_invisibles:?} no invisibles was expected but got {invisibles:?}");
        }
    }

    #[gpui::test]
    fn test_wrapped_invisibles_drawing(cx: &mut TestAppContext) {
        let tab_size = 4;
        let input_text = "a\tbcd     ".repeat(9);
        let repeated_invisibles = [
            Invisible::Tab {
                line_start_offset: 1,
                line_end_offset: tab_size as usize,
            },
            Invisible::Whitespace {
                line_offset: tab_size as usize + 3,
            },
            Invisible::Whitespace {
                line_offset: tab_size as usize + 4,
            },
            Invisible::Whitespace {
                line_offset: tab_size as usize + 5,
            },
            Invisible::Whitespace {
                line_offset: tab_size as usize + 6,
            },
            Invisible::Whitespace {
                line_offset: tab_size as usize + 7,
            },
        ];
        let expected_invisibles = std::iter::once(repeated_invisibles)
            .cycle()
            .take(9)
            .flatten()
            .collect::<Vec<_>>();
        assert_eq!(
            expected_invisibles.len(),
            input_text
                .chars()
                .filter(|initial_char| initial_char.is_whitespace())
                .count(),
            "Hardcoded expected invisibles differ from the actual ones in '{input_text}'"
        );
        info!("Expected invisibles: {expected_invisibles:?}");

        init_test(cx, |_| {});

        // Put the same string with repeating whitespace pattern into editors of various size,
        // take deliberately small steps during resizing, to put all whitespace kinds near the wrap point.
        let resize_step = 10.0;
        let mut editor_width = 200.0;
        while editor_width <= 1000.0 {
            update_test_language_settings(cx, |s| {
                s.defaults.tab_size = NonZeroU32::new(tab_size);
                s.defaults.show_whitespaces = Some(ShowWhitespaceSetting::All);
                s.defaults.preferred_line_length = Some(editor_width as u32);
                s.defaults.soft_wrap = Some(language_settings::SoftWrap::PreferredLineLength);
            });

            let actual_invisibles = collect_invisibles_from_new_editor(
                cx,
                EditorMode::Full,
                &input_text,
                px(editor_width),
            );

            // Whatever the editor size is, ensure it has the same invisible kinds in the same order
            // (no good guarantees about the offsets: wrapping could trigger padding and its tests should check the offsets).
            let mut i = 0;
            for (actual_index, actual_invisible) in actual_invisibles.iter().enumerate() {
                i = actual_index;
                match expected_invisibles.get(i) {
                    Some(expected_invisible) => match (expected_invisible, actual_invisible) {
                        (Invisible::Whitespace { .. }, Invisible::Whitespace { .. })
                        | (Invisible::Tab { .. }, Invisible::Tab { .. }) => {}
                        _ => {
                            panic!("At index {i}, expected invisible {expected_invisible:?} does not match actual {actual_invisible:?} by kind. Actual invisibles: {actual_invisibles:?}")
                        }
                    },
                    None => panic!("Unexpected extra invisible {actual_invisible:?} at index {i}"),
                }
            }
            let missing_expected_invisibles = &expected_invisibles[i + 1..];
            assert!(
                missing_expected_invisibles.is_empty(),
                "Missing expected invisibles after index {i}: {missing_expected_invisibles:?}"
            );

            editor_width += resize_step;
        }
    }

    fn collect_invisibles_from_new_editor(
        cx: &mut TestAppContext,
        editor_mode: EditorMode,
        input_text: &str,
        editor_width: Pixels,
    ) -> Vec<Invisible> {
        info!(
            "Creating editor with mode {editor_mode:?}, width {}px and text '{input_text}'",
            editor_width.0
        );
        let window = cx.add_window(|cx| {
            let buffer = MultiBuffer::build_simple(&input_text, cx);
            Editor::new(editor_mode, buffer, None, true, cx)
        });
        let cx = &mut VisualTestContext::from_window(*window, cx);
        let editor = window.root(cx).unwrap();
        let style = cx.update(|cx| editor.read(cx).style().unwrap().clone());
        window
            .update(cx, |editor, cx| {
                editor.set_soft_wrap_mode(language_settings::SoftWrap::EditorWidth, cx);
                editor.set_wrap_width(Some(editor_width), cx);
            })
            .unwrap();
        let (_, state) = cx.draw(point(px(500.), px(500.)), size(px(500.), px(500.)), |_| {
            EditorElement::new(&editor, style)
        });
        state
            .position_map
            .line_layouts
            .iter()
            .flat_map(|line_with_invisibles| &line_with_invisibles.invisibles)
            .cloned()
            .collect()
    }
}

pub fn register_action<T: Action>(
    view: &View<Editor>,
    cx: &mut WindowContext,
    listener: impl Fn(&mut Editor, &T, &mut ViewContext<Editor>) + 'static,
) {
    let view = view.clone();
    cx.on_action(TypeId::of::<T>(), move |action, phase, cx| {
        let action = action.downcast_ref().unwrap();
        if phase == DispatchPhase::Bubble {
            view.update(cx, |editor, cx| {
                listener(editor, action, cx);
            })
        }
    })
}

fn compute_auto_height_layout(
    editor: &mut Editor,
    max_lines: usize,
    max_line_number_width: Pixels,
    known_dimensions: Size<Option<Pixels>>,
    available_width: AvailableSpace,
    cx: &mut ViewContext<Editor>,
) -> Option<Size<Pixels>> {
    let width = known_dimensions.width.or_else(|| {
        if let AvailableSpace::Definite(available_width) = available_width {
            Some(available_width)
        } else {
            None
        }
    })?;
    if let Some(height) = known_dimensions.height {
        return Some(size(width, height));
    }

    let style = editor.style.as_ref().unwrap();
    let font_id = cx.text_system().resolve_font(&style.text.font());
    let font_size = style.text.font_size.to_pixels(cx.rem_size());
    let line_height = style.text.line_height_in_pixels(cx.rem_size());
    let em_width = cx
        .text_system()
        .typographic_bounds(font_id, font_size, 'm')
        .unwrap()
        .size
        .width;

    let mut snapshot = editor.snapshot(cx);
    let gutter_dimensions =
        snapshot.gutter_dimensions(font_id, font_size, em_width, max_line_number_width, cx);

    editor.gutter_dimensions = gutter_dimensions;
    let text_width = width - gutter_dimensions.width;
    let overscroll = size(em_width, px(0.));

    let editor_width = text_width - gutter_dimensions.margin - overscroll.width - em_width;
    if editor.set_wrap_width(Some(editor_width), cx) {
        snapshot = editor.snapshot(cx);
    }

    let scroll_height = Pixels::from(snapshot.max_point().row().next_row().0) * line_height;
    let height = scroll_height
        .max(line_height)
        .min(line_height * max_lines as f32);

    Some(size(width, height))
}<|MERGE_RESOLUTION|>--- conflicted
+++ resolved
@@ -1,18 +1,11 @@
-use crate::editor_settings::ScrollBeyondLastLine;
-<<<<<<< HEAD
-=======
-use crate::hunk_diff::ExpandedHunk;
-use crate::mouse_context_menu::MenuPosition;
-use crate::RangeToAnchorExt;
-use crate::TransformBlockId;
->>>>>>> 272be98e
 use crate::{
     blame_entry_tooltip::{blame_entry_relative_timestamp, BlameEntryTooltip},
     display_map::{
         Block, BlockContext, BlockStyle, DisplaySnapshot, HighlightedChunk, ToDisplayPoint,
     },
     editor_settings::{
-        CurrentLineHighlight, DoubleClickInMultibuffer, MultiCursorModifier, ShowScrollbar,
+        CurrentLineHighlight, DoubleClickInMultibuffer, MultiCursorModifier, ScrollBeyondLastLine,
+        ShowScrollbar,
     },
     git::{
         blame::{CommitDetails, GitBlame},
@@ -21,17 +14,18 @@
     hover_popover::{
         self, hover_at, HOVER_POPOVER_GAP, MIN_POPOVER_CHARACTER_WIDTH, MIN_POPOVER_LINE_HEIGHT,
     },
+    hunk_diff::ExpandedHunk,
     hunk_status,
     items::BufferSearchHighlights,
+    mouse_context_menu::MenuPosition,
     mouse_context_menu::{self, MouseContextMenu},
     scroll::scroll_amount::ScrollAmount,
-    CodeActionsMenu, CursorShape, DisplayPoint, DisplayRow, DocumentHighlightRead,
+    BlockId, CodeActionsMenu, CursorShape, DisplayPoint, DisplayRow, DocumentHighlightRead,
     DocumentHighlightWrite, Editor, EditorMode, EditorSettings, EditorSnapshot, EditorStyle,
-    ExpandExcerpts, GutterDimensions, HalfPageDown, HalfPageUp, HoveredCursor, HoveredHunk,
-    LineDown, LineUp, OpenExcerpts, PageDown, PageUp, Point, RowExt, RowRangeExt, SelectPhase,
-    Selection, SoftWrap, ToPoint, CURSORS_VISIBLE_FOR, MAX_LINE_LEN,
+    ExpandExcerpts, FocusedBlock, GutterDimensions, HalfPageDown, HalfPageUp, HoveredCursor,
+    HoveredHunk, LineDown, LineUp, OpenExcerpts, PageDown, PageUp, Point, RangeToAnchorExt, RowExt,
+    RowRangeExt, SelectPhase, Selection, SoftWrap, ToPoint, CURSORS_VISIBLE_FOR, MAX_LINE_LEN,
 };
-use crate::{BlockId, FocusedBlock};
 use client::ParticipantIndex;
 use collections::{BTreeMap, HashMap};
 use git::{blame::BlameEntry, diff::DiffHunkStatus, Oid};
