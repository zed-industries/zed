use crate::{
    blame_entry_tooltip::{blame_entry_relative_timestamp, BlameEntryTooltip},
    code_context_menus::CodeActionsMenu,
    display_map::{
        Block, BlockContext, BlockStyle, DisplaySnapshot, HighlightedChunk, ToDisplayPoint,
    },
    editor_settings::{
        CurrentLineHighlight, DoubleClickInMultibuffer, MultiCursorModifier, ScrollBeyondLastLine,
        ScrollbarAxis, ShowScrollbar,
    },
    git::blame::{CommitDetails, GitBlame},
    hover_popover::{
        self, hover_at, HOVER_POPOVER_GAP, MIN_POPOVER_CHARACTER_WIDTH, MIN_POPOVER_LINE_HEIGHT,
    },
    hunk_diff::{diff_hunk_to_display, DisplayDiffHunk},
    hunk_status,
    items::BufferSearchHighlights,
    mouse_context_menu::{self, MenuPosition, MouseContextMenu},
    scroll::{axis_pair, scroll_amount::ScrollAmount, Axis, AxisPair},
    BlockId, ChunkReplacement, CursorShape, CustomBlockId, DisplayPoint, DisplayRow,
    DocumentHighlightRead, DocumentHighlightWrite, Editor, EditorMode, EditorSettings,
    EditorSnapshot, EditorStyle, ExpandExcerpts, FocusedBlock, GutterDimensions, HalfPageDown,
    HalfPageUp, HandleInput, HoveredCursor, HoveredHunk, InlineCompletion, JumpData, LineDown,
    LineUp, OpenExcerpts, PageDown, PageUp, Point, RowExt, RowRangeExt, SelectPhase, Selection,
    SoftWrap, ToPoint, ToggleFold, CURSORS_VISIBLE_FOR, FILE_HEADER_HEIGHT,
    GIT_BLAME_MAX_AUTHOR_CHARS_DISPLAYED, MAX_LINE_LEN, MULTI_BUFFER_EXCERPT_HEADER_HEIGHT,
};
use client::ParticipantIndex;
use collections::{BTreeMap, HashMap, HashSet};
use file_icons::FileIcons;
use git::{blame::BlameEntry, diff::DiffHunkStatus, Oid};
use gpui::{
    anchored, deferred, div, fill, outline, point, px, quad, relative, size, svg,
    transparent_black, Action, AnyElement, AvailableSpace, Bounds, ClickEvent, ClipboardItem,
    ContentMask, Corner, Corners, CursorStyle, DispatchPhase, Edges, Element, ElementInputHandler,
    Entity, FontId, GlobalElementId, Hitbox, Hsla, InteractiveElement, IntoElement, Length,
    ModifiersChangedEvent, MouseButton, MouseDownEvent, MouseMoveEvent, MouseUpEvent, PaintQuad,
    ParentElement, Pixels, ScrollDelta, ScrollWheelEvent, ShapedLine, SharedString, Size,
    StatefulInteractiveElement, Style, Styled, Subscription, TextRun, TextStyleRefinement, View,
    ViewContext, WeakView, WindowContext,
};
use itertools::Itertools;
use language::{
    language_settings::{
        IndentGuideBackgroundColoring, IndentGuideColoring, IndentGuideSettings,
        ShowWhitespaceSetting,
    },
    ChunkRendererContext,
};
use lsp::DiagnosticSeverity;
use multi_buffer::{
    Anchor, AnchorRangeExt, ExcerptId, ExcerptInfo, ExpandExcerptDirection, MultiBufferPoint,
    MultiBufferRow, MultiBufferSnapshot, ToOffset,
};
use project::{
    project_settings::{GitGutterSetting, ProjectSettings},
    ProjectPath,
};
use settings::Settings;
use smallvec::{smallvec, SmallVec};
use std::{
    any::TypeId,
    borrow::Cow,
    cmp::{self, Ordering},
    fmt::{self, Write},
    iter, mem,
    ops::{Deref, Range},
    rc::Rc,
    sync::Arc,
};
use sum_tree::Bias;
use theme::{ActiveTheme, Appearance, PlayerColor};
use ui::{h_flex, ButtonLike, ButtonStyle, ContextMenu, Tooltip};
use ui::{prelude::*, POPOVER_Y_PADDING};
use unicode_segmentation::UnicodeSegmentation;
use util::RangeExt;
use util::ResultExt;
use workspace::{item::Item, Workspace};

struct SelectionLayout {
    head: DisplayPoint,
    cursor_shape: CursorShape,
    is_newest: bool,
    is_local: bool,
    range: Range<DisplayPoint>,
    active_rows: Range<DisplayRow>,
    user_name: Option<SharedString>,
}

impl SelectionLayout {
    fn new<T: ToPoint + ToDisplayPoint + Clone>(
        selection: Selection<T>,
        line_mode: bool,
        cursor_shape: CursorShape,
        map: &DisplaySnapshot,
        is_newest: bool,
        is_local: bool,
        user_name: Option<SharedString>,
    ) -> Self {
        let point_selection = selection.map(|p| p.to_point(&map.buffer_snapshot));
        let display_selection = point_selection.map(|p| p.to_display_point(map));
        let mut range = display_selection.range();
        let mut head = display_selection.head();
        let mut active_rows = map.prev_line_boundary(point_selection.start).1.row()
            ..map.next_line_boundary(point_selection.end).1.row();

        // vim visual line mode
        if line_mode {
            let point_range = map.expand_to_line(point_selection.range());
            range = point_range.start.to_display_point(map)..point_range.end.to_display_point(map);
        }

        // any vim visual mode (including line mode)
        if (cursor_shape == CursorShape::Block || cursor_shape == CursorShape::Hollow)
            && !range.is_empty()
            && !selection.reversed
        {
            if head.column() > 0 {
                head = map.clip_point(DisplayPoint::new(head.row(), head.column() - 1), Bias::Left)
            } else if head.row().0 > 0 && head != map.max_point() {
                head = map.clip_point(
                    DisplayPoint::new(
                        head.row().previous_row(),
                        map.line_len(head.row().previous_row()),
                    ),
                    Bias::Left,
                );
                // updating range.end is a no-op unless you're cursor is
                // on the newline containing a multi-buffer divider
                // in which case the clip_point may have moved the head up
                // an additional row.
                range.end = DisplayPoint::new(head.row().next_row(), 0);
                active_rows.end = head.row();
            }
        }

        Self {
            head,
            cursor_shape,
            is_newest,
            is_local,
            range,
            active_rows,
            user_name,
        }
    }
}

pub struct EditorElement {
    editor: View<Editor>,
    style: EditorStyle,
}

type DisplayRowDelta = u32;

impl EditorElement {
    pub(crate) const SCROLLBAR_WIDTH: Pixels = px(13.);

    pub fn new(editor: &View<Editor>, style: EditorStyle) -> Self {
        Self {
            editor: editor.clone(),
            style,
        }
    }

    fn register_actions(&self, cx: &mut WindowContext) {
        let view = &self.editor;
        view.update(cx, |editor, cx| {
            for action in editor.editor_actions.borrow().values() {
                (action)(cx)
            }
        });

        crate::rust_analyzer_ext::apply_related_actions(view, cx);
        crate::clangd_ext::apply_related_actions(view, cx);
        register_action(view, cx, Editor::open_context_menu);
        register_action(view, cx, Editor::move_left);
        register_action(view, cx, Editor::move_right);
        register_action(view, cx, Editor::move_down);
        register_action(view, cx, Editor::move_down_by_lines);
        register_action(view, cx, Editor::select_down_by_lines);
        register_action(view, cx, Editor::move_up);
        register_action(view, cx, Editor::move_up_by_lines);
        register_action(view, cx, Editor::select_up_by_lines);
        register_action(view, cx, Editor::select_page_down);
        register_action(view, cx, Editor::select_page_up);
        register_action(view, cx, Editor::cancel);
        register_action(view, cx, Editor::newline);
        register_action(view, cx, Editor::newline_above);
        register_action(view, cx, Editor::newline_below);
        register_action(view, cx, Editor::backspace);
        register_action(view, cx, Editor::delete);
        register_action(view, cx, Editor::tab);
        register_action(view, cx, Editor::tab_prev);
        register_action(view, cx, Editor::indent);
        register_action(view, cx, Editor::outdent);
        register_action(view, cx, Editor::autoindent);
        register_action(view, cx, Editor::delete_line);
        register_action(view, cx, Editor::join_lines);
        register_action(view, cx, Editor::sort_lines_case_sensitive);
        register_action(view, cx, Editor::sort_lines_case_insensitive);
        register_action(view, cx, Editor::reverse_lines);
        register_action(view, cx, Editor::shuffle_lines);
        register_action(view, cx, Editor::convert_to_upper_case);
        register_action(view, cx, Editor::convert_to_lower_case);
        register_action(view, cx, Editor::convert_to_title_case);
        register_action(view, cx, Editor::convert_to_snake_case);
        register_action(view, cx, Editor::convert_to_kebab_case);
        register_action(view, cx, Editor::convert_to_upper_camel_case);
        register_action(view, cx, Editor::convert_to_lower_camel_case);
        register_action(view, cx, Editor::convert_to_opposite_case);
        register_action(view, cx, Editor::delete_to_previous_word_start);
        register_action(view, cx, Editor::delete_to_previous_subword_start);
        register_action(view, cx, Editor::delete_to_next_word_end);
        register_action(view, cx, Editor::delete_to_next_subword_end);
        register_action(view, cx, Editor::delete_to_beginning_of_line);
        register_action(view, cx, Editor::delete_to_end_of_line);
        register_action(view, cx, Editor::cut_to_end_of_line);
        register_action(view, cx, Editor::duplicate_line_up);
        register_action(view, cx, Editor::duplicate_line_down);
        register_action(view, cx, Editor::duplicate_selection);
        register_action(view, cx, Editor::move_line_up);
        register_action(view, cx, Editor::move_line_down);
        register_action(view, cx, Editor::transpose);
        register_action(view, cx, Editor::rewrap);
        register_action(view, cx, Editor::cut);
        register_action(view, cx, Editor::kill_ring_cut);
        register_action(view, cx, Editor::kill_ring_yank);
        register_action(view, cx, Editor::copy);
        register_action(view, cx, Editor::paste);
        register_action(view, cx, Editor::undo);
        register_action(view, cx, Editor::redo);
        register_action(view, cx, Editor::move_page_up);
        register_action(view, cx, Editor::move_page_down);
        register_action(view, cx, Editor::next_screen);
        register_action(view, cx, Editor::scroll_cursor_top);
        register_action(view, cx, Editor::scroll_cursor_center);
        register_action(view, cx, Editor::scroll_cursor_bottom);
        register_action(view, cx, Editor::scroll_cursor_center_top_bottom);
        register_action(view, cx, |editor, _: &LineDown, cx| {
            editor.scroll_screen(&ScrollAmount::Line(1.), cx)
        });
        register_action(view, cx, |editor, _: &LineUp, cx| {
            editor.scroll_screen(&ScrollAmount::Line(-1.), cx)
        });
        register_action(view, cx, |editor, _: &HalfPageDown, cx| {
            editor.scroll_screen(&ScrollAmount::Page(0.5), cx)
        });
        register_action(view, cx, |editor, HandleInput(text): &HandleInput, cx| {
            if text.is_empty() {
                return;
            }
            editor.handle_input(text, cx);
        });
        register_action(view, cx, |editor, _: &HalfPageUp, cx| {
            editor.scroll_screen(&ScrollAmount::Page(-0.5), cx)
        });
        register_action(view, cx, |editor, _: &PageDown, cx| {
            editor.scroll_screen(&ScrollAmount::Page(1.), cx)
        });
        register_action(view, cx, |editor, _: &PageUp, cx| {
            editor.scroll_screen(&ScrollAmount::Page(-1.), cx)
        });
        register_action(view, cx, Editor::move_to_previous_word_start);
        register_action(view, cx, Editor::move_to_previous_subword_start);
        register_action(view, cx, Editor::move_to_next_word_end);
        register_action(view, cx, Editor::move_to_next_subword_end);
        register_action(view, cx, Editor::move_to_beginning_of_line);
        register_action(view, cx, Editor::move_to_end_of_line);
        register_action(view, cx, Editor::move_to_start_of_paragraph);
        register_action(view, cx, Editor::move_to_end_of_paragraph);
        register_action(view, cx, Editor::move_to_beginning);
        register_action(view, cx, Editor::move_to_end);
        register_action(view, cx, Editor::select_up);
        register_action(view, cx, Editor::select_down);
        register_action(view, cx, Editor::select_left);
        register_action(view, cx, Editor::select_right);
        register_action(view, cx, Editor::select_to_previous_word_start);
        register_action(view, cx, Editor::select_to_previous_subword_start);
        register_action(view, cx, Editor::select_to_next_word_end);
        register_action(view, cx, Editor::select_to_next_subword_end);
        register_action(view, cx, Editor::select_to_beginning_of_line);
        register_action(view, cx, Editor::select_to_end_of_line);
        register_action(view, cx, Editor::select_to_start_of_paragraph);
        register_action(view, cx, Editor::select_to_end_of_paragraph);
        register_action(view, cx, Editor::select_to_beginning);
        register_action(view, cx, Editor::select_to_end);
        register_action(view, cx, Editor::select_all);
        register_action(view, cx, |editor, action, cx| {
            editor.select_all_matches(action, cx).log_err();
        });
        register_action(view, cx, Editor::select_line);
        register_action(view, cx, Editor::split_selection_into_lines);
        register_action(view, cx, Editor::add_selection_above);
        register_action(view, cx, Editor::add_selection_below);
        register_action(view, cx, |editor, action, cx| {
            editor.select_next(action, cx).log_err();
        });
        register_action(view, cx, |editor, action, cx| {
            editor.select_previous(action, cx).log_err();
        });
        register_action(view, cx, Editor::toggle_comments);
        register_action(view, cx, Editor::select_larger_syntax_node);
        register_action(view, cx, Editor::select_smaller_syntax_node);
        register_action(view, cx, Editor::select_enclosing_symbol);
        register_action(view, cx, Editor::move_to_enclosing_bracket);
        register_action(view, cx, Editor::undo_selection);
        register_action(view, cx, Editor::redo_selection);
        if !view.read(cx).is_singleton(cx) {
            register_action(view, cx, Editor::expand_excerpts);
            register_action(view, cx, Editor::expand_excerpts_up);
            register_action(view, cx, Editor::expand_excerpts_down);
        }
        register_action(view, cx, Editor::go_to_diagnostic);
        register_action(view, cx, Editor::go_to_prev_diagnostic);
        register_action(view, cx, Editor::go_to_next_hunk);
        register_action(view, cx, Editor::go_to_prev_hunk);
        register_action(view, cx, |editor, a, cx| {
            editor.go_to_definition(a, cx).detach_and_log_err(cx);
        });
        register_action(view, cx, |editor, a, cx| {
            editor.go_to_definition_split(a, cx).detach_and_log_err(cx);
        });
        register_action(view, cx, |editor, a, cx| {
            editor.go_to_declaration(a, cx).detach_and_log_err(cx);
        });
        register_action(view, cx, |editor, a, cx| {
            editor.go_to_declaration_split(a, cx).detach_and_log_err(cx);
        });
        register_action(view, cx, |editor, a, cx| {
            editor.go_to_implementation(a, cx).detach_and_log_err(cx);
        });
        register_action(view, cx, |editor, a, cx| {
            editor
                .go_to_implementation_split(a, cx)
                .detach_and_log_err(cx);
        });
        register_action(view, cx, |editor, a, cx| {
            editor.go_to_type_definition(a, cx).detach_and_log_err(cx);
        });
        register_action(view, cx, |editor, a, cx| {
            editor
                .go_to_type_definition_split(a, cx)
                .detach_and_log_err(cx);
        });
        register_action(view, cx, Editor::open_url);
        register_action(view, cx, Editor::open_file);
        register_action(view, cx, Editor::fold);
        register_action(view, cx, Editor::fold_at_level);
        register_action(view, cx, Editor::fold_all);
        register_action(view, cx, Editor::fold_function_bodies);
        register_action(view, cx, Editor::fold_at);
        register_action(view, cx, Editor::fold_recursive);
        register_action(view, cx, Editor::toggle_fold);
        register_action(view, cx, Editor::toggle_fold_recursive);
        register_action(view, cx, Editor::unfold_lines);
        register_action(view, cx, Editor::unfold_recursive);
        register_action(view, cx, Editor::unfold_all);
        register_action(view, cx, Editor::unfold_at);
        register_action(view, cx, Editor::fold_selected_ranges);
        register_action(view, cx, Editor::show_completions);
        register_action(view, cx, Editor::toggle_code_actions);
        register_action(view, cx, Editor::open_excerpts);
        register_action(view, cx, Editor::open_excerpts_in_split);
        register_action(view, cx, Editor::open_proposed_changes_editor);
        register_action(view, cx, Editor::toggle_soft_wrap);
        register_action(view, cx, Editor::toggle_tab_bar);
        register_action(view, cx, Editor::toggle_line_numbers);
        register_action(view, cx, Editor::toggle_relative_line_numbers);
        register_action(view, cx, Editor::toggle_indent_guides);
        register_action(view, cx, Editor::toggle_inlay_hints);
        register_action(view, cx, Editor::toggle_inline_completions);
        register_action(view, cx, hover_popover::hover);
        register_action(view, cx, Editor::reveal_in_finder);
        register_action(view, cx, Editor::copy_path);
        register_action(view, cx, Editor::copy_relative_path);
        register_action(view, cx, Editor::copy_highlight_json);
        register_action(view, cx, Editor::copy_permalink_to_line);
        register_action(view, cx, Editor::open_permalink_to_line);
        register_action(view, cx, Editor::copy_file_location);
        register_action(view, cx, Editor::toggle_git_blame);
        register_action(view, cx, Editor::toggle_git_blame_inline);
        register_action(view, cx, Editor::toggle_hunk_diff);
        register_action(view, cx, Editor::expand_all_hunk_diffs);
        register_action(view, cx, |editor, action, cx| {
            if let Some(task) = editor.format(action, cx) {
                task.detach_and_log_err(cx);
            } else {
                cx.propagate();
            }
        });
        register_action(view, cx, |editor, action, cx| {
            if let Some(task) = editor.format_selections(action, cx) {
                task.detach_and_log_err(cx);
            } else {
                cx.propagate();
            }
        });
        register_action(view, cx, Editor::restart_language_server);
        register_action(view, cx, Editor::cancel_language_server_work);
        register_action(view, cx, Editor::show_character_palette);
        register_action(view, cx, |editor, action, cx| {
            if let Some(task) = editor.confirm_completion(action, cx) {
                task.detach_and_log_err(cx);
            } else {
                cx.propagate();
            }
        });
        register_action(view, cx, |editor, action, cx| {
            if let Some(task) = editor.compose_completion(action, cx) {
                task.detach_and_log_err(cx);
            } else {
                cx.propagate();
            }
        });
        register_action(view, cx, |editor, action, cx| {
            if let Some(task) = editor.confirm_code_action(action, cx) {
                task.detach_and_log_err(cx);
            } else {
                cx.propagate();
            }
        });
        register_action(view, cx, |editor, action, cx| {
            if let Some(task) = editor.rename(action, cx) {
                task.detach_and_log_err(cx);
            } else {
                cx.propagate();
            }
        });
        register_action(view, cx, |editor, action, cx| {
            if let Some(task) = editor.confirm_rename(action, cx) {
                task.detach_and_log_err(cx);
            } else {
                cx.propagate();
            }
        });
        register_action(view, cx, |editor, action, cx| {
            if let Some(task) = editor.find_all_references(action, cx) {
                task.detach_and_log_err(cx);
            } else {
                cx.propagate();
            }
        });
        register_action(view, cx, Editor::show_signature_help);
        register_action(view, cx, Editor::next_inline_completion);
        register_action(view, cx, Editor::previous_inline_completion);
        register_action(view, cx, Editor::show_inline_completion);
        register_action(view, cx, Editor::context_menu_first);
        register_action(view, cx, Editor::context_menu_prev);
        register_action(view, cx, Editor::context_menu_next);
        register_action(view, cx, Editor::context_menu_last);
        register_action(view, cx, Editor::display_cursor_names);
        register_action(view, cx, Editor::unique_lines_case_insensitive);
        register_action(view, cx, Editor::unique_lines_case_sensitive);
        register_action(view, cx, Editor::accept_partial_inline_completion);
        register_action(view, cx, Editor::accept_inline_completion);
        register_action(view, cx, Editor::revert_file);
        register_action(view, cx, Editor::revert_selected_hunks);
        register_action(view, cx, Editor::apply_all_diff_hunks);
        register_action(view, cx, Editor::apply_selected_diff_hunks);
        register_action(view, cx, Editor::open_active_item_in_terminal);
        register_action(view, cx, Editor::reload_file);
        register_action(view, cx, Editor::spawn_nearest_task);
        register_action(view, cx, Editor::insert_uuid_v4);
        register_action(view, cx, Editor::insert_uuid_v7);
    }

    fn register_key_listeners(&self, cx: &mut WindowContext, layout: &EditorLayout) {
        let position_map = layout.position_map.clone();
        cx.on_key_event({
            let editor = self.editor.clone();
            let text_hitbox = layout.text_hitbox.clone();
            move |event: &ModifiersChangedEvent, phase, cx| {
                if phase != DispatchPhase::Bubble {
                    return;
                }
                editor.update(cx, |editor, cx| {
                    if editor.hover_state.focused(cx) {
                        return;
                    }
                    Self::modifiers_changed(editor, event, &position_map, &text_hitbox, cx)
                })
            }
        });
    }

    fn modifiers_changed(
        editor: &mut Editor,
        event: &ModifiersChangedEvent,
        position_map: &PositionMap,
        text_hitbox: &Hitbox,
        cx: &mut ViewContext<Editor>,
    ) {
        let mouse_position = cx.mouse_position();
        if !text_hitbox.is_hovered(cx) {
            return;
        }

        editor.update_hovered_link(
            position_map.point_for_position(text_hitbox.bounds, mouse_position),
            &position_map.snapshot,
            event.modifiers,
            cx,
        )
    }

    fn mouse_left_down(
        editor: &mut Editor,
        event: &MouseDownEvent,
        hovered_hunk: Option<HoveredHunk>,
        position_map: &PositionMap,
        text_hitbox: &Hitbox,
        gutter_hitbox: &Hitbox,
        cx: &mut ViewContext<Editor>,
    ) {
        if cx.default_prevented() {
            return;
        }

        let mut click_count = event.click_count;
        let mut modifiers = event.modifiers;

        if let Some(hovered_hunk) = hovered_hunk {
            editor.toggle_hovered_hunk(&hovered_hunk, cx);
            cx.notify();
            return;
        } else if gutter_hitbox.is_hovered(cx) {
            click_count = 3; // Simulate triple-click when clicking the gutter to select lines
        } else if !text_hitbox.is_hovered(cx) {
            return;
        }

        if click_count == 2 && !editor.buffer().read(cx).is_singleton() {
            match EditorSettings::get_global(cx).double_click_in_multibuffer {
                DoubleClickInMultibuffer::Select => {
                    // do nothing special on double click, all selection logic is below
                }
                DoubleClickInMultibuffer::Open => {
                    if modifiers.alt {
                        // if double click is made with alt, pretend it's a regular double click without opening and alt,
                        // and run the selection logic.
                        modifiers.alt = false;
                    } else {
                        // if double click is made without alt, open the corresponding excerp
                        editor.open_excerpts(&OpenExcerpts, cx);
                        return;
                    }
                }
            }
        }

        let point_for_position =
            position_map.point_for_position(text_hitbox.bounds, event.position);
        let position = point_for_position.previous_valid;
        if modifiers.shift && modifiers.alt {
            editor.select(
                SelectPhase::BeginColumnar {
                    position,
                    reset: false,
                    goal_column: point_for_position.exact_unclipped.column(),
                },
                cx,
            );
        } else if modifiers.shift && !modifiers.control && !modifiers.alt && !modifiers.secondary()
        {
            editor.select(
                SelectPhase::Extend {
                    position,
                    click_count,
                },
                cx,
            );
        } else {
            let multi_cursor_setting = EditorSettings::get_global(cx).multi_cursor_modifier;
            let multi_cursor_modifier = match multi_cursor_setting {
                MultiCursorModifier::Alt => modifiers.alt,
                MultiCursorModifier::CmdOrCtrl => modifiers.secondary(),
            };
            editor.select(
                SelectPhase::Begin {
                    position,
                    add: multi_cursor_modifier,
                    click_count,
                },
                cx,
            );
        }

        cx.stop_propagation();
    }

    fn mouse_right_down(
        editor: &mut Editor,
        event: &MouseDownEvent,
        position_map: &PositionMap,
        text_hitbox: &Hitbox,
        cx: &mut ViewContext<Editor>,
    ) {
        if !text_hitbox.is_hovered(cx) {
            return;
        }
        let point_for_position =
            position_map.point_for_position(text_hitbox.bounds, event.position);
        mouse_context_menu::deploy_context_menu(
            editor,
            Some(event.position),
            point_for_position.previous_valid,
            cx,
        );
        cx.stop_propagation();
    }

    fn mouse_middle_down(
        editor: &mut Editor,
        event: &MouseDownEvent,
        position_map: &PositionMap,
        text_hitbox: &Hitbox,
        cx: &mut ViewContext<Editor>,
    ) {
        if !text_hitbox.is_hovered(cx) || cx.default_prevented() {
            return;
        }

        let point_for_position =
            position_map.point_for_position(text_hitbox.bounds, event.position);
        let position = point_for_position.previous_valid;

        editor.select(
            SelectPhase::BeginColumnar {
                position,
                reset: true,
                goal_column: point_for_position.exact_unclipped.column(),
            },
            cx,
        );
    }

    fn mouse_up(
        editor: &mut Editor,
        event: &MouseUpEvent,
        position_map: &PositionMap,
        text_hitbox: &Hitbox,
        cx: &mut ViewContext<Editor>,
    ) {
        let end_selection = editor.has_pending_selection();
        let pending_nonempty_selections = editor.has_pending_nonempty_selection();

        if end_selection {
            editor.select(SelectPhase::End, cx);
        }

        let multi_cursor_setting = EditorSettings::get_global(cx).multi_cursor_modifier;
        let multi_cursor_modifier = match multi_cursor_setting {
            MultiCursorModifier::Alt => event.modifiers.secondary(),
            MultiCursorModifier::CmdOrCtrl => event.modifiers.alt,
        };

        if !pending_nonempty_selections && multi_cursor_modifier && text_hitbox.is_hovered(cx) {
            let point = position_map.point_for_position(text_hitbox.bounds, event.position);
            editor.handle_click_hovered_link(point, event.modifiers, cx);

            cx.stop_propagation();
        } else if end_selection && pending_nonempty_selections {
            cx.stop_propagation();
        } else if cfg!(any(target_os = "linux", target_os = "freebsd"))
            && event.button == MouseButton::Middle
        {
            if !text_hitbox.is_hovered(cx) || editor.read_only(cx) {
                return;
            }

            #[cfg(any(target_os = "linux", target_os = "freebsd"))]
            if EditorSettings::get_global(cx).middle_click_paste {
                if let Some(text) = cx.read_from_primary().and_then(|item| item.text()) {
                    let point_for_position =
                        position_map.point_for_position(text_hitbox.bounds, event.position);
                    let position = point_for_position.previous_valid;

                    editor.select(
                        SelectPhase::Begin {
                            position,
                            add: false,
                            click_count: 1,
                        },
                        cx,
                    );
                    editor.insert(&text, cx);
                }
                cx.stop_propagation()
            }
        }
    }

    fn mouse_dragged(
        editor: &mut Editor,
        event: &MouseMoveEvent,
        position_map: &PositionMap,
        text_bounds: Bounds<Pixels>,
        cx: &mut ViewContext<Editor>,
    ) {
        if !editor.has_pending_selection() {
            return;
        }

        let point_for_position = position_map.point_for_position(text_bounds, event.position);
        let mut scroll_delta = gpui::Point::<f32>::default();
        let vertical_margin = position_map.line_height.min(text_bounds.size.height / 3.0);
        let top = text_bounds.origin.y + vertical_margin;
        let bottom = text_bounds.bottom_left().y - vertical_margin;
        if event.position.y < top {
            scroll_delta.y = -scale_vertical_mouse_autoscroll_delta(top - event.position.y);
        }
        if event.position.y > bottom {
            scroll_delta.y = scale_vertical_mouse_autoscroll_delta(event.position.y - bottom);
        }

<<<<<<< HEAD
        // We need horizontal width of text
        let style = editor.style.clone().unwrap_or_default();
        let font_id = cx.text_system().resolve_font(&style.text.font());
        let font_size = style.text.font_size.to_pixels(cx.rem_size());
        let em_width = cx
            .text_system()
            .typographic_bounds(font_id, font_size, 'm')
            .unwrap()
            .size
            .width;

        let scroll_margin_x = EditorSettings::get_global(cx).horizontal_scroll_margin;

        let scroll_space: Pixels = scroll_margin_x * em_width;

        let left = text_bounds.origin.x + scroll_space;
        let right = text_bounds.upper_right().x - scroll_space;

=======
        let horizontal_margin = position_map.line_height.min(text_bounds.size.width / 3.0);
        let left = text_bounds.origin.x + horizontal_margin;
        let right = text_bounds.top_right().x - horizontal_margin;
>>>>>>> 228c89a7
        if event.position.x < left {
            scroll_delta.x = -scale_horizontal_mouse_autoscroll_delta(left - event.position.x);
        }
        if event.position.x > right {
            scroll_delta.x = scale_horizontal_mouse_autoscroll_delta(event.position.x - right);
        }

        editor.select(
            SelectPhase::Update {
                position: point_for_position.previous_valid,
                goal_column: point_for_position.exact_unclipped.column(),
                scroll_delta,
            },
            cx,
        );
    }

    fn mouse_moved(
        editor: &mut Editor,
        event: &MouseMoveEvent,
        position_map: &PositionMap,
        text_hitbox: &Hitbox,
        gutter_hitbox: &Hitbox,
        cx: &mut ViewContext<Editor>,
    ) {
        let modifiers = event.modifiers;
        let gutter_hovered = gutter_hitbox.is_hovered(cx);
        editor.set_gutter_hovered(gutter_hovered, cx);

        // Don't trigger hover popover if mouse is hovering over context menu
        if text_hitbox.is_hovered(cx) {
            let point_for_position =
                position_map.point_for_position(text_hitbox.bounds, event.position);

            editor.update_hovered_link(point_for_position, &position_map.snapshot, modifiers, cx);

            if let Some(point) = point_for_position.as_valid() {
                let anchor = position_map
                    .snapshot
                    .buffer_snapshot
                    .anchor_before(point.to_offset(&position_map.snapshot, Bias::Left));
                hover_at(editor, Some(anchor), cx);
                Self::update_visible_cursor(editor, point, position_map, cx);
            } else {
                hover_at(editor, None, cx);
            }
        } else {
            editor.hide_hovered_link(cx);
            hover_at(editor, None, cx);
            if gutter_hovered {
                cx.stop_propagation();
            }
        }
    }

    fn update_visible_cursor(
        editor: &mut Editor,
        point: DisplayPoint,
        position_map: &PositionMap,
        cx: &mut ViewContext<Editor>,
    ) {
        let snapshot = &position_map.snapshot;
        let Some(hub) = editor.collaboration_hub() else {
            return;
        };
        let start = snapshot.display_snapshot.clip_point(
            DisplayPoint::new(point.row(), point.column().saturating_sub(1)),
            Bias::Left,
        );
        let end = snapshot.display_snapshot.clip_point(
            DisplayPoint::new(
                point.row(),
                (point.column() + 1).min(snapshot.line_len(point.row())),
            ),
            Bias::Right,
        );

        let range = snapshot
            .buffer_snapshot
            .anchor_at(start.to_point(&snapshot.display_snapshot), Bias::Left)
            ..snapshot
                .buffer_snapshot
                .anchor_at(end.to_point(&snapshot.display_snapshot), Bias::Right);

        let Some(selection) = snapshot.remote_selections_in_range(&range, hub, cx).next() else {
            return;
        };
        let key = crate::HoveredCursor {
            replica_id: selection.replica_id,
            selection_id: selection.selection.id,
        };
        editor.hovered_cursors.insert(
            key.clone(),
            cx.spawn(|editor, mut cx| async move {
                cx.background_executor().timer(CURSORS_VISIBLE_FOR).await;
                editor
                    .update(&mut cx, |editor, cx| {
                        editor.hovered_cursors.remove(&key);
                        cx.notify();
                    })
                    .ok();
            }),
        );
        cx.notify()
    }

    #[allow(clippy::too_many_arguments)]
    fn layout_selections(
        &self,
        start_anchor: Anchor,
        end_anchor: Anchor,
        local_selections: &[Selection<Point>],
        snapshot: &EditorSnapshot,
        start_row: DisplayRow,
        end_row: DisplayRow,
        cx: &mut WindowContext,
    ) -> (
        Vec<(PlayerColor, Vec<SelectionLayout>)>,
        BTreeMap<DisplayRow, bool>,
        Option<DisplayPoint>,
    ) {
        let mut selections: Vec<(PlayerColor, Vec<SelectionLayout>)> = Vec::new();
        let mut active_rows = BTreeMap::new();
        let mut newest_selection_head = None;
        self.editor.update(cx, |editor, cx| {
            if editor.show_local_selections {
                let mut layouts = Vec::new();
                let newest = editor.selections.newest(cx);
                for selection in local_selections.iter().cloned() {
                    let is_empty = selection.start == selection.end;
                    let is_newest = selection == newest;

                    let layout = SelectionLayout::new(
                        selection,
                        editor.selections.line_mode,
                        editor.cursor_shape,
                        &snapshot.display_snapshot,
                        is_newest,
                        editor.leader_peer_id.is_none(),
                        None,
                    );
                    if is_newest {
                        newest_selection_head = Some(layout.head);
                    }

                    for row in cmp::max(layout.active_rows.start.0, start_row.0)
                        ..=cmp::min(layout.active_rows.end.0, end_row.0)
                    {
                        let contains_non_empty_selection =
                            active_rows.entry(DisplayRow(row)).or_insert(!is_empty);
                        *contains_non_empty_selection |= !is_empty;
                    }
                    layouts.push(layout);
                }

                let player = if editor.read_only(cx) {
                    cx.theme().players().read_only()
                } else {
                    self.style.local_player
                };

                selections.push((player, layouts));
            }

            if let Some(collaboration_hub) = &editor.collaboration_hub {
                // When following someone, render the local selections in their color.
                if let Some(leader_id) = editor.leader_peer_id {
                    if let Some(collaborator) = collaboration_hub.collaborators(cx).get(&leader_id)
                    {
                        if let Some(participant_index) = collaboration_hub
                            .user_participant_indices(cx)
                            .get(&collaborator.user_id)
                        {
                            if let Some((local_selection_style, _)) = selections.first_mut() {
                                *local_selection_style = cx
                                    .theme()
                                    .players()
                                    .color_for_participant(participant_index.0);
                            }
                        }
                    }
                }

                let mut remote_selections = HashMap::default();
                for selection in snapshot.remote_selections_in_range(
                    &(start_anchor..end_anchor),
                    collaboration_hub.as_ref(),
                    cx,
                ) {
                    let selection_style =
                        Self::get_participant_color(selection.participant_index, cx);

                    // Don't re-render the leader's selections, since the local selections
                    // match theirs.
                    if Some(selection.peer_id) == editor.leader_peer_id {
                        continue;
                    }
                    let key = HoveredCursor {
                        replica_id: selection.replica_id,
                        selection_id: selection.selection.id,
                    };

                    let is_shown =
                        editor.show_cursor_names || editor.hovered_cursors.contains_key(&key);

                    remote_selections
                        .entry(selection.replica_id)
                        .or_insert((selection_style, Vec::new()))
                        .1
                        .push(SelectionLayout::new(
                            selection.selection,
                            selection.line_mode,
                            selection.cursor_shape,
                            &snapshot.display_snapshot,
                            false,
                            false,
                            if is_shown { selection.user_name } else { None },
                        ));
                }

                selections.extend(remote_selections.into_values());
            } else if !editor.is_focused(cx) && editor.show_cursor_when_unfocused {
                let player = if editor.read_only(cx) {
                    cx.theme().players().read_only()
                } else {
                    self.style.local_player
                };
                let layouts = snapshot
                    .buffer_snapshot
                    .selections_in_range(&(start_anchor..end_anchor), true)
                    .map(move |(_, line_mode, cursor_shape, selection)| {
                        SelectionLayout::new(
                            selection,
                            line_mode,
                            cursor_shape,
                            &snapshot.display_snapshot,
                            false,
                            false,
                            None,
                        )
                    })
                    .collect::<Vec<_>>();
                selections.push((player, layouts));
            }
        });
        (selections, active_rows, newest_selection_head)
    }

    fn collect_cursors(
        &self,
        snapshot: &EditorSnapshot,
        cx: &mut WindowContext,
    ) -> Vec<(DisplayPoint, Hsla)> {
        let editor = self.editor.read(cx);
        let mut cursors = Vec::new();
        let mut skip_local = false;
        let mut add_cursor = |anchor: Anchor, color| {
            cursors.push((anchor.to_display_point(&snapshot.display_snapshot), color));
        };
        // Remote cursors
        if let Some(collaboration_hub) = &editor.collaboration_hub {
            for remote_selection in snapshot.remote_selections_in_range(
                &(Anchor::min()..Anchor::max()),
                collaboration_hub.deref(),
                cx,
            ) {
                let color = Self::get_participant_color(remote_selection.participant_index, cx);
                add_cursor(remote_selection.selection.head(), color.cursor);
                if Some(remote_selection.peer_id) == editor.leader_peer_id {
                    skip_local = true;
                }
            }
        }
        // Local cursors
        if !skip_local {
            let color = cx.theme().players().local().cursor;
            editor.selections.disjoint.iter().for_each(|selection| {
                add_cursor(selection.head(), color);
            });
            if let Some(ref selection) = editor.selections.pending_anchor() {
                add_cursor(selection.head(), color);
            }
        }
        cursors
    }

    #[allow(clippy::too_many_arguments)]
    fn layout_visible_cursors(
        &self,
        snapshot: &EditorSnapshot,
        selections: &[(PlayerColor, Vec<SelectionLayout>)],
        block_start_rows: &HashSet<DisplayRow>,
        visible_display_row_range: Range<DisplayRow>,
        line_layouts: &[LineWithInvisibles],
        text_hitbox: &Hitbox,
        content_origin: gpui::Point<Pixels>,
        scroll_position: gpui::Point<f32>,
        scroll_pixel_position: gpui::Point<Pixels>,
        line_height: Pixels,
        em_width: Pixels,
        autoscroll_containing_element: bool,
        cx: &mut WindowContext,
    ) -> Vec<CursorLayout> {
        let mut autoscroll_bounds = None;
        let cursor_layouts = self.editor.update(cx, |editor, cx| {
            let mut cursors = Vec::new();
            for (player_color, selections) in selections {
                for selection in selections {
                    let cursor_position = selection.head;

                    let in_range = visible_display_row_range.contains(&cursor_position.row());
                    if (selection.is_local && !editor.show_local_cursors(cx))
                        || !in_range
                        || block_start_rows.contains(&cursor_position.row())
                    {
                        continue;
                    }

                    let cursor_row_layout = &line_layouts
                        [cursor_position.row().minus(visible_display_row_range.start) as usize];
                    let cursor_column = cursor_position.column() as usize;

                    let cursor_character_x = cursor_row_layout.x_for_index(cursor_column);
                    let mut block_width =
                        cursor_row_layout.x_for_index(cursor_column + 1) - cursor_character_x;
                    if block_width == Pixels::ZERO {
                        block_width = em_width;
                    }
                    let block_text = if let CursorShape::Block = selection.cursor_shape {
                        snapshot
                            .grapheme_at(cursor_position)
                            .or_else(|| {
                                if cursor_column == 0 {
                                    snapshot.placeholder_text().and_then(|s| {
                                        s.graphemes(true).next().map(|s| s.to_string().into())
                                    })
                                } else {
                                    None
                                }
                            })
                            .and_then(|text| {
                                let len = text.len();

                                let font = cursor_row_layout
                                    .font_id_for_index(cursor_column)
                                    .and_then(|cursor_font_id| {
                                        cx.text_system().get_font_for_id(cursor_font_id)
                                    })
                                    .unwrap_or(self.style.text.font());

                                // Invert the text color for the block cursor. Ensure that the text
                                // color is opaque enough to be visible against the background color.
                                //
                                // 0.75 is an arbitrary threshold to determine if the background color is
                                // opaque enough to use as a text color.
                                //
                                // TODO: In the future we should ensure themes have a `text_inverse` color.
                                let color = if cx.theme().colors().editor_background.a < 0.75 {
                                    match cx.theme().appearance {
                                        Appearance::Dark => Hsla::black(),
                                        Appearance::Light => Hsla::white(),
                                    }
                                } else {
                                    cx.theme().colors().editor_background
                                };

                                cx.text_system()
                                    .shape_line(
                                        text,
                                        cursor_row_layout.font_size,
                                        &[TextRun {
                                            len,
                                            font,
                                            color,
                                            background_color: None,
                                            strikethrough: None,
                                            underline: None,
                                        }],
                                    )
                                    .log_err()
                            })
                    } else {
                        None
                    };

                    let x = cursor_character_x - scroll_pixel_position.x;
                    let y = (cursor_position.row().as_f32()
                        - scroll_pixel_position.y / line_height)
                        * line_height;
                    if selection.is_newest {
                        editor.pixel_position_of_newest_cursor = Some(point(
                            text_hitbox.origin.x + x + block_width / 2.,
                            text_hitbox.origin.y + y + line_height / 2.,
                        ));

                        if autoscroll_containing_element {
                            let top = text_hitbox.origin.y
                                + (cursor_position.row().as_f32() - scroll_position.y - 3.).max(0.)
                                    * line_height;
                            let left = text_hitbox.origin.x
                                + (cursor_position.column() as f32 - scroll_position.x - 3.)
                                    .max(0.)
                                    * em_width;

                            let bottom = text_hitbox.origin.y
                                + (cursor_position.row().as_f32() - scroll_position.y + 4.)
                                    * line_height;
                            let right = text_hitbox.origin.x
                                + (cursor_position.column() as f32 - scroll_position.x + 4.)
                                    * em_width;

                            autoscroll_bounds =
                                Some(Bounds::from_corners(point(left, top), point(right, bottom)))
                        }
                    }

                    let mut cursor = CursorLayout {
                        color: player_color.cursor,
                        block_width,
                        origin: point(x, y),
                        line_height,
                        shape: selection.cursor_shape,
                        block_text,
                        cursor_name: None,
                    };
                    let cursor_name = selection.user_name.clone().map(|name| CursorName {
                        string: name,
                        color: self.style.background,
                        is_top_row: cursor_position.row().0 == 0,
                    });
                    cursor.layout(content_origin, cursor_name, cx);
                    cursors.push(cursor);
                }
            }
            cursors
        });

        if let Some(bounds) = autoscroll_bounds {
            cx.request_autoscroll(bounds);
        }

        cursor_layouts
    }

    fn layout_scrollbars(
        &self,
        snapshot: &EditorSnapshot,
        bounds: Bounds<Pixels>,
        scroll_position: gpui::Point<f32>,
        text_units_per_page: AxisPair<f32>,
        non_visible_cursors: bool,
        cx: &mut WindowContext,
    ) -> AxisPair<Option<ScrollbarLayout>> {
        let em_width = (1.0 / text_units_per_page.horizontal) * bounds.size.width;

        let scrollbar_settings = EditorSettings::get_global(cx).scrollbar;
        let show_scrollbars = match scrollbar_settings.show {
            ShowScrollbar::Auto => {
                let editor = self.editor.read(cx);
                let is_singleton = editor.is_singleton(cx);
                // Git
                (is_singleton && scrollbar_settings.git_diff && !snapshot.diff_map.is_empty())
                    ||
                    // Buffer Search Results
                    (is_singleton && scrollbar_settings.search_results && editor.has_background_highlights::<BufferSearchHighlights>())
                    ||
                    // Selected Symbol Occurrences
                    (is_singleton && scrollbar_settings.selected_symbol && (editor.has_background_highlights::<DocumentHighlightRead>() || editor.has_background_highlights::<DocumentHighlightWrite>()))
                    ||
                    // Diagnostics
                    (is_singleton && scrollbar_settings.diagnostics && snapshot.buffer_snapshot.has_diagnostics())
                    ||
                    // Cursors out of sight
                    non_visible_cursors
                    ||
                    // Scrollmanager
                    editor.scroll_manager.scrollbars_visible()
            }
            ShowScrollbar::System => self.editor.read(cx).scroll_manager.scrollbars_visible(),
            ShowScrollbar::Always => true,
            ShowScrollbar::Never => false,
        };

        let axes: AxisPair<bool> = match scrollbar_settings.axis {
            ScrollbarAxis::XY => axis_pair(true, true),
            ScrollbarAxis::X => axis_pair(true, false),
            ScrollbarAxis::Y => axis_pair(false, true),
        };

        if snapshot.mode != EditorMode::Full {
            return axis_pair(None, None);
        }

        let visible_range = axis_pair(
            axes.horizontal
                .then(|| scroll_position.x..scroll_position.x + text_units_per_page.horizontal),
            axes.vertical
                .then(|| scroll_position.y..scroll_position.y + text_units_per_page.vertical),
        );

        // If a drag took place after we started dragging the scrollbar,
        // cancel the scrollbar drag.
        if cx.has_active_drag() {
            self.editor.update(cx, |editor, cx| {
                editor
                    .scroll_manager
                    .set_is_dragging_scrollbar(Axis::Horizontal, false, cx);
                editor
                    .scroll_manager
                    .set_is_dragging_scrollbar(Axis::Vertical, false, cx);
            });
        }

<<<<<<< HEAD
        let track_bounds = axis_pair(
            axes.horizontal.then(|| {
                Bounds::from_corners(
                    point(
                        bounds.lower_left().x,
                        bounds.lower_left().y - self.style.scrollbar_width,
                    ),
                    point(
                        bounds.lower_right().x
                            - if axes.vertical {
                                self.style.scrollbar_width
                            } else {
                                px(0.)
                            },
                        bounds.lower_right().y,
                    ),
                )
            }),
            axes.vertical.then(|| {
                Bounds::from_corners(
                    point(self.scrollbar_left(&bounds), bounds.origin.y),
                    bounds.lower_right(),
                )
            }),
        );

        let text_units_per_page = axis_pair(
            track_bounds
                .horizontal
                .map_or(text_units_per_page.horizontal, |bounds_x| {
                    bounds_x.size.width / em_width
                }),
            text_units_per_page.vertical,
=======
        let track_bounds = Bounds::from_corners(
            point(self.scrollbar_left(&bounds), bounds.origin.y),
            point(bounds.bottom_right().x, bounds.bottom_left().y),
>>>>>>> 228c89a7
        );

        let settings = EditorSettings::get_global(cx);
        let scroll_beyond_last_line: AxisPair<f32> = match settings.scroll_beyond_last_line {
            ScrollBeyondLastLine::OnePage => text_units_per_page.clone(),
            ScrollBeyondLastLine::Off => axis_pair(1.0, 1.0),
            ScrollBeyondLastLine::VerticalScrollMargin => axis_pair(
                1.0 + settings.horizontal_scroll_margin,
                1.0 + settings.vertical_scroll_margin,
            ),
        };

        let total_text_units = {
            let total_text_units_x = {
                // TODO: Cleanup
                // let ems_in_bounds = track_bounds
                //     .horizontal
                //     .map(|bounds| bounds.size.width / em_width);

                // TODO: Fix the scroll sideways (and possibly down too)
                // The text render range shouldn't include the scroll to the side.
                let longest_line = (snapshot.line_len(snapshot.longest_row()) as f32);
                Some(
                    (longest_line/* + scroll_beyond_last_line.horizontal */)
                        .max(text_units_per_page.horizontal),
                )
                // longest_line.map(|longest| {
                //     (longest + scroll_beyond_last_line.horizontal)
                //         .max(text_units_per_page.horizontal)
                // })
            };

            let total_text_units_y = axes.vertical.then(|| {
                (snapshot.max_point().row().as_f32() + scroll_beyond_last_line.vertical)
                    .max(text_units_per_page.vertical)
            });

            axis_pair(total_text_units_x, total_text_units_y)
        };

        let px_per_text_unit = axis_pair(
            total_text_units
                .horizontal
                .zip(track_bounds.horizontal)
                .map(|(text_units, bounds)| bounds.size.width / text_units),
            total_text_units
                .vertical
                .zip(track_bounds.vertical)
                .map(|(text_units, bounds)| bounds.size.height / text_units),
        );

        let thumb_size = axis_pair(
            px_per_text_unit
                .horizontal
                .zip(total_text_units.horizontal)
                .zip(track_bounds.horizontal)
                .map(|((px_per_unit, total_text_units_x), track_bounds_x)| {
                    (track_bounds_x.size.width
                        - (total_text_units_x - text_units_per_page.horizontal).max(0.)
                            * px_per_unit)
                        .max(ScrollbarLayout::MIN_THUMB_HEIGHT)
                }),
            px_per_text_unit.vertical.map(|px_per_unit| {
                (px_per_unit * text_units_per_page.vertical).max(ScrollbarLayout::MIN_THUMB_HEIGHT)
            }),
        );

        let text_unit_size = axis_pair(
            thumb_size
                .horizontal
                .zip(track_bounds.horizontal)
                .zip(total_text_units.horizontal)
                .map(|((thumb_size, track_bounds), total_text_units)| {
                    (track_bounds.size.width - thumb_size)
                        / (total_text_units - text_units_per_page.horizontal).max(0.)
                }),
            thumb_size
                .vertical
                .zip(track_bounds.vertical)
                .zip(total_text_units.vertical)
                .map(|((thumb_size, track_bounds), total_text_units)| {
                    (track_bounds.size.height - thumb_size)
                        / (total_text_units - text_units_per_page.vertical).max(0.)
                }),
        );

        let horizontal_scrollbar = track_bounds
            .horizontal
            .zip(visible_range.horizontal)
            .zip(text_unit_size.horizontal)
            .zip(thumb_size.horizontal)
            .map(
                |(((track_bounds, visible_range), text_unit_size), thumb_size)| ScrollbarLayout {
                    hitbox: cx.insert_hitbox(track_bounds, false),
                    visible_range,
                    text_unit_size,
                    visible: show_scrollbars,
                    thumb_size,
                    axis: Axis::Horizontal,
                },
            );

        let vertical_scrollbar = track_bounds
            .vertical
            .zip(visible_range.vertical)
            .zip(text_unit_size.vertical)
            .zip(thumb_size.vertical)
            .map(
                |(((track_bounds, visible_range), text_unit_size), thumb_size)| ScrollbarLayout {
                    hitbox: cx.insert_hitbox(track_bounds, false),
                    visible_range,
                    text_unit_size,
                    visible: show_scrollbars,
                    thumb_size,
                    axis: Axis::Vertical,
                },
            );

        axis_pair(horizontal_scrollbar, vertical_scrollbar)
    }

    #[allow(clippy::too_many_arguments)]
    fn prepaint_crease_toggles(
        &self,
        crease_toggles: &mut [Option<AnyElement>],
        line_height: Pixels,
        gutter_dimensions: &GutterDimensions,
        gutter_settings: crate::editor_settings::Gutter,
        scroll_pixel_position: gpui::Point<Pixels>,
        gutter_hitbox: &Hitbox,
        cx: &mut WindowContext,
    ) {
        for (ix, crease_toggle) in crease_toggles.iter_mut().enumerate() {
            if let Some(crease_toggle) = crease_toggle {
                debug_assert!(gutter_settings.folds);
                let available_space = size(
                    AvailableSpace::MinContent,
                    AvailableSpace::Definite(line_height * 0.55),
                );
                let crease_toggle_size = crease_toggle.layout_as_root(available_space, cx);

                let position = point(
                    gutter_dimensions.width - gutter_dimensions.right_padding,
                    ix as f32 * line_height - (scroll_pixel_position.y % line_height),
                );
                let centering_offset = point(
                    (gutter_dimensions.fold_area_width() - crease_toggle_size.width) / 2.,
                    (line_height - crease_toggle_size.height) / 2.,
                );
                let origin = gutter_hitbox.origin + position + centering_offset;
                crease_toggle.prepaint_as_root(origin, available_space, cx);
            }
        }
    }

    #[allow(clippy::too_many_arguments)]
    fn prepaint_crease_trailers(
        &self,
        trailers: Vec<Option<AnyElement>>,
        lines: &[LineWithInvisibles],
        line_height: Pixels,
        content_origin: gpui::Point<Pixels>,
        scroll_pixel_position: gpui::Point<Pixels>,
        em_width: Pixels,
        cx: &mut WindowContext,
    ) -> Vec<Option<CreaseTrailerLayout>> {
        trailers
            .into_iter()
            .enumerate()
            .map(|(ix, element)| {
                let mut element = element?;
                let available_space = size(
                    AvailableSpace::MinContent,
                    AvailableSpace::Definite(line_height),
                );
                let size = element.layout_as_root(available_space, cx);

                let line = &lines[ix];
                let padding = if line.width == Pixels::ZERO {
                    Pixels::ZERO
                } else {
                    4. * em_width
                };
                let position = point(
                    scroll_pixel_position.x + line.width + padding,
                    ix as f32 * line_height - (scroll_pixel_position.y % line_height),
                );
                let centering_offset = point(px(0.), (line_height - size.height) / 2.);
                let origin = content_origin + position + centering_offset;
                element.prepaint_as_root(origin, available_space, cx);
                Some(CreaseTrailerLayout {
                    element,
                    bounds: Bounds::new(origin, size),
                })
            })
            .collect()
    }

    // Folds contained in a hunk are ignored apart from shrinking visual size
    // If a fold contains any hunks then that fold line is marked as modified
    fn layout_gutter_git_hunks(
        &self,
        line_height: Pixels,
        gutter_hitbox: &Hitbox,
        display_rows: Range<DisplayRow>,
        anchor_range: Range<Anchor>,
        snapshot: &EditorSnapshot,
        cx: &mut WindowContext,
    ) -> Vec<(DisplayDiffHunk, Option<Hitbox>)> {
        let buffer_snapshot = &snapshot.buffer_snapshot;
        let buffer_start = DisplayPoint::new(display_rows.start, 0).to_point(snapshot);
        let buffer_end = DisplayPoint::new(display_rows.end, 0).to_point(snapshot);

        let git_gutter_setting = ProjectSettings::get_global(cx)
            .git
            .git_gutter
            .unwrap_or_default();

        self.editor.update(cx, |editor, cx| {
            let expanded_hunks = &editor.diff_map.hunks;
            let expanded_hunks_start_ix = expanded_hunks
                .binary_search_by(|hunk| {
                    hunk.hunk_range
                        .end
                        .cmp(&anchor_range.start, &buffer_snapshot)
                        .then(Ordering::Less)
                })
                .unwrap_err();
            let mut expanded_hunks = expanded_hunks[expanded_hunks_start_ix..].iter().peekable();

            let mut display_hunks: Vec<(DisplayDiffHunk, Option<Hitbox>)> = editor
                .diff_map
                .snapshot
                .diff_hunks_in_range(buffer_start..buffer_end, &buffer_snapshot)
                .filter_map(|hunk| {
                    let display_hunk = diff_hunk_to_display(&hunk, snapshot);

                    if let DisplayDiffHunk::Unfolded {
                        multi_buffer_range,
                        status,
                        ..
                    } = &display_hunk
                    {
                        let mut is_expanded = false;
                        while let Some(expanded_hunk) = expanded_hunks.peek() {
                            match expanded_hunk
                                .hunk_range
                                .start
                                .cmp(&multi_buffer_range.start, &buffer_snapshot)
                            {
                                Ordering::Less => {
                                    expanded_hunks.next();
                                }
                                Ordering::Equal => {
                                    is_expanded = true;
                                    break;
                                }
                                Ordering::Greater => {
                                    break;
                                }
                            }
                        }
                        match status {
                            DiffHunkStatus::Added => {}
                            DiffHunkStatus::Modified => {}
                            DiffHunkStatus::Removed => {
                                if is_expanded {
                                    return None;
                                }
                            }
                        }
                    }

                    Some(display_hunk)
                })
                .dedup()
                .map(|hunk| (hunk, None))
                .collect();

            if let GitGutterSetting::TrackedFiles = git_gutter_setting {
                for (hunk, hitbox) in &mut display_hunks {
                    if let DisplayDiffHunk::Unfolded { .. } = hunk {
                        let hunk_bounds = Self::diff_hunk_bounds(
                            snapshot,
                            line_height,
                            gutter_hitbox.bounds,
                            &hunk,
                        );
                        *hitbox = Some(cx.insert_hitbox(hunk_bounds, true));
                    };
                }
            }

            display_hunks
        })
    }

    #[allow(clippy::too_many_arguments)]
    fn layout_inline_blame(
        &self,
        display_row: DisplayRow,
        display_snapshot: &DisplaySnapshot,
        line_layout: &LineWithInvisibles,
        crease_trailer: Option<&CreaseTrailerLayout>,
        em_width: Pixels,
        content_origin: gpui::Point<Pixels>,
        scroll_pixel_position: gpui::Point<Pixels>,
        line_height: Pixels,
        cx: &mut WindowContext,
    ) -> Option<AnyElement> {
        if !self
            .editor
            .update(cx, |editor, cx| editor.render_git_blame_inline(cx))
        {
            return None;
        }

        let workspace = self
            .editor
            .read(cx)
            .workspace
            .as_ref()
            .map(|(w, _)| w.clone());

        let display_point = DisplayPoint::new(display_row, 0);
        let buffer_row = MultiBufferRow(display_point.to_point(display_snapshot).row);

        let blame = self.editor.read(cx).blame.clone()?;
        let blame_entry = blame
            .update(cx, |blame, cx| {
                blame.blame_for_rows([Some(buffer_row)], cx).next()
            })
            .flatten()?;

        let mut element =
            render_inline_blame_entry(&blame, blame_entry, &self.style, workspace, cx);

        let start_y = content_origin.y
            + line_height * (display_row.as_f32() - scroll_pixel_position.y / line_height);

        let start_x = {
            const INLINE_BLAME_PADDING_EM_WIDTHS: f32 = 6.;

            let line_end = if let Some(crease_trailer) = crease_trailer {
                crease_trailer.bounds.right()
            } else {
                content_origin.x - scroll_pixel_position.x + line_layout.width
            };
            let padded_line_end = line_end + em_width * INLINE_BLAME_PADDING_EM_WIDTHS;

            let min_column_in_pixels = ProjectSettings::get_global(cx)
                .git
                .inline_blame
                .and_then(|settings| settings.min_column)
                .map(|col| self.column_pixels(col as usize, cx))
                .unwrap_or(px(0.));
            let min_start = content_origin.x - scroll_pixel_position.x + min_column_in_pixels;

            cmp::max(padded_line_end, min_start)
        };

        let absolute_offset = point(start_x, start_y);
        element.prepaint_as_root(absolute_offset, AvailableSpace::min_size(), cx);

        Some(element)
    }

    #[allow(clippy::too_many_arguments)]
    fn layout_blame_entries(
        &self,
        buffer_rows: impl Iterator<Item = Option<MultiBufferRow>>,
        em_width: Pixels,
        scroll_position: gpui::Point<f32>,
        line_height: Pixels,
        gutter_hitbox: &Hitbox,
        max_width: Option<Pixels>,
        cx: &mut WindowContext,
    ) -> Option<Vec<AnyElement>> {
        if !self
            .editor
            .update(cx, |editor, cx| editor.render_git_blame_gutter(cx))
        {
            return None;
        }

        let blame = self.editor.read(cx).blame.clone()?;
        let blamed_rows: Vec<_> = blame.update(cx, |blame, cx| {
            blame.blame_for_rows(buffer_rows, cx).collect()
        });

        let width = if let Some(max_width) = max_width {
            AvailableSpace::Definite(max_width)
        } else {
            AvailableSpace::MaxContent
        };
        let scroll_top = scroll_position.y * line_height;
        let start_x = em_width;

        let mut last_used_color: Option<(PlayerColor, Oid)> = None;

        let shaped_lines = blamed_rows
            .into_iter()
            .enumerate()
            .flat_map(|(ix, blame_entry)| {
                if let Some(blame_entry) = blame_entry {
                    let mut element = render_blame_entry(
                        ix,
                        &blame,
                        blame_entry,
                        &self.style,
                        &mut last_used_color,
                        self.editor.clone(),
                        cx,
                    );

                    let start_y = ix as f32 * line_height - (scroll_top % line_height);
                    let absolute_offset = gutter_hitbox.origin + point(start_x, start_y);

                    element.prepaint_as_root(
                        absolute_offset,
                        size(width, AvailableSpace::MinContent),
                        cx,
                    );

                    Some(element)
                } else {
                    None
                }
            })
            .collect();

        Some(shaped_lines)
    }

    #[allow(clippy::too_many_arguments)]
    fn layout_indent_guides(
        &self,
        content_origin: gpui::Point<Pixels>,
        text_origin: gpui::Point<Pixels>,
        visible_buffer_range: Range<MultiBufferRow>,
        scroll_pixel_position: gpui::Point<Pixels>,
        line_height: Pixels,
        snapshot: &DisplaySnapshot,
        cx: &mut WindowContext,
    ) -> Option<Vec<IndentGuideLayout>> {
        let indent_guides = self.editor.update(cx, |editor, cx| {
            editor.indent_guides(visible_buffer_range, snapshot, cx)
        })?;

        let active_indent_guide_indices = self.editor.update(cx, |editor, cx| {
            editor
                .find_active_indent_guide_indices(&indent_guides, snapshot, cx)
                .unwrap_or_default()
        });

        Some(
            indent_guides
                .into_iter()
                .enumerate()
                .filter_map(|(i, indent_guide)| {
                    let single_indent_width =
                        self.column_pixels(indent_guide.tab_size as usize, cx);
                    let total_width = single_indent_width * indent_guide.depth as f32;
                    let start_x = content_origin.x + total_width - scroll_pixel_position.x;
                    if start_x >= text_origin.x {
                        let (offset_y, length) = Self::calculate_indent_guide_bounds(
                            indent_guide.multibuffer_row_range.clone(),
                            line_height,
                            snapshot,
                        );

                        let start_y = content_origin.y + offset_y - scroll_pixel_position.y;

                        Some(IndentGuideLayout {
                            origin: point(start_x, start_y),
                            length,
                            single_indent_width,
                            depth: indent_guide.depth,
                            active: active_indent_guide_indices.contains(&i),
                            settings: indent_guide.settings,
                        })
                    } else {
                        None
                    }
                })
                .collect(),
        )
    }

    fn calculate_indent_guide_bounds(
        row_range: Range<MultiBufferRow>,
        line_height: Pixels,
        snapshot: &DisplaySnapshot,
    ) -> (gpui::Pixels, gpui::Pixels) {
        let start_point = Point::new(row_range.start.0, 0);
        let end_point = Point::new(row_range.end.0, 0);

        let row_range = start_point.to_display_point(snapshot).row()
            ..end_point.to_display_point(snapshot).row();

        let mut prev_line = start_point;
        prev_line.row = prev_line.row.saturating_sub(1);
        let prev_line = prev_line.to_display_point(snapshot).row();

        let mut cons_line = end_point;
        cons_line.row += 1;
        let cons_line = cons_line.to_display_point(snapshot).row();

        let mut offset_y = row_range.start.0 as f32 * line_height;
        let mut length = (cons_line.0.saturating_sub(row_range.start.0)) as f32 * line_height;

        // If we are at the end of the buffer, ensure that the indent guide extends to the end of the line.
        if row_range.end == cons_line {
            length += line_height;
        }

        // If there is a block (e.g. diagnostic) in between the start of the indent guide and the line above,
        // we want to extend the indent guide to the start of the block.
        let mut block_height = 0;
        let mut block_offset = 0;
        let mut found_excerpt_header = false;
        for (_, block) in snapshot.blocks_in_range(prev_line..row_range.start) {
            if matches!(block, Block::ExcerptBoundary { .. }) {
                found_excerpt_header = true;
                break;
            }
            block_offset += block.height();
            block_height += block.height();
        }
        if !found_excerpt_header {
            offset_y -= block_offset as f32 * line_height;
            length += block_height as f32 * line_height;
        }

        // If there is a block (e.g. diagnostic) at the end of an multibuffer excerpt,
        // we want to ensure that the indent guide stops before the excerpt header.
        let mut block_height = 0;
        let mut found_excerpt_header = false;
        for (_, block) in snapshot.blocks_in_range(row_range.end..cons_line) {
            if matches!(block, Block::ExcerptBoundary { .. }) {
                found_excerpt_header = true;
            }
            block_height += block.height();
        }
        if found_excerpt_header {
            length -= block_height as f32 * line_height;
        }

        (offset_y, length)
    }

    #[allow(clippy::too_many_arguments)]
    fn layout_run_indicators(
        &self,
        line_height: Pixels,
        range: Range<DisplayRow>,
        scroll_pixel_position: gpui::Point<Pixels>,
        gutter_dimensions: &GutterDimensions,
        gutter_hitbox: &Hitbox,
        rows_with_hunk_bounds: &HashMap<DisplayRow, Bounds<Pixels>>,
        snapshot: &EditorSnapshot,
        cx: &mut WindowContext,
    ) -> Vec<AnyElement> {
        self.editor.update(cx, |editor, cx| {
            let active_task_indicator_row =
                if let Some(crate::CodeContextMenu::CodeActions(CodeActionsMenu {
                    deployed_from_indicator,
                    actions,
                    ..
                })) = editor.context_menu.borrow().as_ref()
                {
                    actions
                        .tasks
                        .as_ref()
                        .map(|tasks| tasks.position.to_display_point(snapshot).row())
                        .or(*deployed_from_indicator)
                } else {
                    None
                };

            let offset_range_start = snapshot
                .display_point_to_anchor(DisplayPoint::new(range.start, 0), Bias::Left)
                .to_offset(&snapshot.buffer_snapshot);
            let offset_range_end = snapshot
                .display_point_to_anchor(DisplayPoint::new(range.end, 0), Bias::Right)
                .to_offset(&snapshot.buffer_snapshot);

            editor
                .tasks
                .iter()
                .filter_map(|(_, tasks)| {
                    if tasks.offset.0 < offset_range_start || tasks.offset.0 >= offset_range_end {
                        return None;
                    }
                    let multibuffer_point = tasks.offset.0.to_point(&snapshot.buffer_snapshot);
                    let multibuffer_row = MultiBufferRow(multibuffer_point.row);
                    let buffer_folded = snapshot
                        .buffer_snapshot
                        .buffer_line_for_row(multibuffer_row)
                        .map(|(buffer_snapshot, _)| buffer_snapshot.remote_id())
                        .map(|buffer_id| editor.buffer_folded(buffer_id, cx))
                        .unwrap_or(false);
                    if buffer_folded {
                        return None;
                    }

                    if snapshot.is_line_folded(multibuffer_row) {
                        // Skip folded indicators, unless it's the starting line of a fold.
                        if multibuffer_row
                            .0
                            .checked_sub(1)
                            .map_or(false, |previous_row| {
                                snapshot.is_line_folded(MultiBufferRow(previous_row))
                            })
                        {
                            return None;
                        }
                    }
                    let display_row = multibuffer_point.to_display_point(snapshot).row();
                    let button = editor.render_run_indicator(
                        &self.style,
                        Some(display_row) == active_task_indicator_row,
                        display_row,
                        cx,
                    );

                    let button = prepaint_gutter_button(
                        button,
                        display_row,
                        line_height,
                        gutter_dimensions,
                        scroll_pixel_position,
                        gutter_hitbox,
                        rows_with_hunk_bounds,
                        cx,
                    );
                    Some(button)
                })
                .collect_vec()
        })
    }

    #[allow(clippy::too_many_arguments)]
    fn layout_code_actions_indicator(
        &self,
        line_height: Pixels,
        newest_selection_head: DisplayPoint,
        scroll_pixel_position: gpui::Point<Pixels>,
        gutter_dimensions: &GutterDimensions,
        gutter_hitbox: &Hitbox,
        rows_with_hunk_bounds: &HashMap<DisplayRow, Bounds<Pixels>>,
        cx: &mut WindowContext,
    ) -> Option<AnyElement> {
        let mut active = false;
        let mut button = None;
        let row = newest_selection_head.row();
        self.editor.update(cx, |editor, cx| {
            if let Some(crate::CodeContextMenu::CodeActions(CodeActionsMenu {
                deployed_from_indicator,
                ..
            })) = editor.context_menu.borrow().as_ref()
            {
                active = deployed_from_indicator.map_or(true, |indicator_row| indicator_row == row);
            };
            button = editor.render_code_actions_indicator(&self.style, row, active, cx);
        });

        let button = prepaint_gutter_button(
            button?,
            row,
            line_height,
            gutter_dimensions,
            scroll_pixel_position,
            gutter_hitbox,
            rows_with_hunk_bounds,
            cx,
        );

        Some(button)
    }

    fn get_participant_color(
        participant_index: Option<ParticipantIndex>,
        cx: &WindowContext,
    ) -> PlayerColor {
        if let Some(index) = participant_index {
            cx.theme().players().color_for_participant(index.0)
        } else {
            cx.theme().players().absent()
        }
    }

    fn calculate_relative_line_numbers(
        &self,
        snapshot: &EditorSnapshot,
        rows: &Range<DisplayRow>,
        relative_to: Option<DisplayRow>,
    ) -> HashMap<DisplayRow, DisplayRowDelta> {
        let mut relative_rows: HashMap<DisplayRow, DisplayRowDelta> = Default::default();
        let Some(relative_to) = relative_to else {
            return relative_rows;
        };

        let start = rows.start.min(relative_to);
        let end = rows.end.max(relative_to);

        let buffer_rows = snapshot
            .buffer_rows(start)
            .take(1 + end.minus(start) as usize)
            .collect::<Vec<_>>();

        let head_idx = relative_to.minus(start);
        let mut delta = 1;
        let mut i = head_idx + 1;
        while i < buffer_rows.len() as u32 {
            if buffer_rows[i as usize].is_some() {
                if rows.contains(&DisplayRow(i + start.0)) {
                    relative_rows.insert(DisplayRow(i + start.0), delta);
                }
                delta += 1;
            }
            i += 1;
        }
        delta = 1;
        i = head_idx.min(buffer_rows.len() as u32 - 1);
        while i > 0 && buffer_rows[i as usize].is_none() {
            i -= 1;
        }

        while i > 0 {
            i -= 1;
            if buffer_rows[i as usize].is_some() {
                if rows.contains(&DisplayRow(i + start.0)) {
                    relative_rows.insert(DisplayRow(i + start.0), delta);
                }
                delta += 1;
            }
        }

        relative_rows
    }

    fn layout_line_numbers(
        &self,
        rows: Range<DisplayRow>,
        buffer_rows: impl Iterator<Item = Option<MultiBufferRow>>,
        active_rows: &BTreeMap<DisplayRow, bool>,
        newest_selection_head: Option<DisplayPoint>,
        snapshot: &EditorSnapshot,
        cx: &mut WindowContext,
    ) -> Vec<Option<ShapedLine>> {
        let include_line_numbers = snapshot.show_line_numbers.unwrap_or_else(|| {
            EditorSettings::get_global(cx).gutter.line_numbers && snapshot.mode == EditorMode::Full
        });
        if !include_line_numbers {
            return Vec::new();
        }

        let (newest_selection_head, is_relative) = self.editor.update(cx, |editor, cx| {
            let newest_selection_head = newest_selection_head.unwrap_or_else(|| {
                let newest = editor.selections.newest::<Point>(cx);
                SelectionLayout::new(
                    newest,
                    editor.selections.line_mode,
                    editor.cursor_shape,
                    &snapshot.display_snapshot,
                    true,
                    true,
                    None,
                )
                .head
            });
            let is_relative = editor.should_use_relative_line_numbers(cx);
            (newest_selection_head, is_relative)
        });
        let font_size = self.style.text.font_size.to_pixels(cx.rem_size());

        let relative_to = if is_relative {
            Some(newest_selection_head.row())
        } else {
            None
        };
        let relative_rows = self.calculate_relative_line_numbers(snapshot, &rows, relative_to);
        let mut line_number = String::new();
        buffer_rows
            .into_iter()
            .enumerate()
            .map(|(ix, multibuffer_row)| {
                let multibuffer_row = multibuffer_row?;
                let display_row = DisplayRow(rows.start.0 + ix as u32);
                let color = if active_rows.contains_key(&display_row) {
                    cx.theme().colors().editor_active_line_number
                } else {
                    cx.theme().colors().editor_line_number
                };
                line_number.clear();
                let default_number = multibuffer_row.0 + 1;
                let number = relative_rows
                    .get(&DisplayRow(ix as u32 + rows.start.0))
                    .unwrap_or(&default_number);
                write!(&mut line_number, "{number}").unwrap();
                let run = TextRun {
                    len: line_number.len(),
                    font: self.style.text.font(),
                    color,
                    background_color: None,
                    underline: None,
                    strikethrough: None,
                };
                let shaped_line = cx
                    .text_system()
                    .shape_line(line_number.clone().into(), font_size, &[run])
                    .unwrap();
                Some(shaped_line)
            })
            .collect()
    }

    fn layout_crease_toggles(
        &self,
        rows: Range<DisplayRow>,
        buffer_rows: impl IntoIterator<Item = Option<MultiBufferRow>>,
        active_rows: &BTreeMap<DisplayRow, bool>,
        snapshot: &EditorSnapshot,
        cx: &mut WindowContext,
    ) -> Vec<Option<AnyElement>> {
        let include_fold_statuses = EditorSettings::get_global(cx).gutter.folds
            && snapshot.mode == EditorMode::Full
            && self.editor.read(cx).is_singleton(cx);
        if include_fold_statuses {
            buffer_rows
                .into_iter()
                .enumerate()
                .map(|(ix, row)| {
                    if let Some(multibuffer_row) = row {
                        let display_row = DisplayRow(rows.start.0 + ix as u32);
                        let active = active_rows.contains_key(&display_row);
                        snapshot.render_crease_toggle(
                            multibuffer_row,
                            active,
                            self.editor.clone(),
                            cx,
                        )
                    } else {
                        None
                    }
                })
                .collect()
        } else {
            Vec::new()
        }
    }

    fn layout_crease_trailers(
        &self,
        buffer_rows: impl IntoIterator<Item = Option<MultiBufferRow>>,
        snapshot: &EditorSnapshot,
        cx: &mut WindowContext,
    ) -> Vec<Option<AnyElement>> {
        buffer_rows
            .into_iter()
            .map(|row| {
                if let Some(multibuffer_row) = row {
                    snapshot.render_crease_trailer(multibuffer_row, cx)
                } else {
                    None
                }
            })
            .collect()
    }

    fn layout_lines(
        rows: Range<DisplayRow>,
        snapshot: &EditorSnapshot,
        style: &EditorStyle,
        editor_width: Pixels,
        is_row_soft_wrapped: impl Copy + Fn(usize) -> bool,
        cx: &mut WindowContext,
    ) -> Vec<LineWithInvisibles> {
        if rows.start >= rows.end {
            return Vec::new();
        }

        // Show the placeholder when the editor is empty
        if snapshot.is_empty() {
            let font_size = style.text.font_size.to_pixels(cx.rem_size());
            let placeholder_color = cx.theme().colors().text_placeholder;
            let placeholder_text = snapshot.placeholder_text();

            let placeholder_lines = placeholder_text
                .as_ref()
                .map_or("", AsRef::as_ref)
                .split('\n')
                .skip(rows.start.0 as usize)
                .chain(iter::repeat(""))
                .take(rows.len());
            placeholder_lines
                .filter_map(move |line| {
                    let run = TextRun {
                        len: line.len(),
                        font: style.text.font(),
                        color: placeholder_color,
                        background_color: None,
                        underline: Default::default(),
                        strikethrough: None,
                    };
                    cx.text_system()
                        .shape_line(line.to_string().into(), font_size, &[run])
                        .log_err()
                })
                .map(|line| LineWithInvisibles {
                    width: line.width,
                    len: line.len,
                    fragments: smallvec![LineFragment::Text(line)],
                    invisibles: Vec::new(),
                    font_size,
                })
                .collect()
        } else {
            let chunks = snapshot.highlighted_chunks(rows.clone(), true, style);
            LineWithInvisibles::from_chunks(
                chunks,
                &style,
                MAX_LINE_LEN,
                rows.len(),
                snapshot.mode,
                editor_width,
                is_row_soft_wrapped,
                cx,
            )
        }
    }

    fn prepaint_lines(
        &self,
        start_row: DisplayRow,
        line_layouts: &mut [LineWithInvisibles],
        line_height: Pixels,
        scroll_pixel_position: gpui::Point<Pixels>,
        content_origin: gpui::Point<Pixels>,
        cx: &mut WindowContext,
    ) -> SmallVec<[AnyElement; 1]> {
        let mut line_elements = SmallVec::new();
        for (ix, line) in line_layouts.iter_mut().enumerate() {
            let row = start_row + DisplayRow(ix as u32);
            line.prepaint(
                line_height,
                scroll_pixel_position,
                row,
                content_origin,
                &mut line_elements,
                cx,
            );
        }
        line_elements
    }

    #[allow(clippy::too_many_arguments)]
    fn render_block(
        &self,
        block: &Block,
        available_width: AvailableSpace,
        block_id: BlockId,
        block_row_start: DisplayRow,
        snapshot: &EditorSnapshot,
        text_x: Pixels,
        rows: &Range<DisplayRow>,
        line_layouts: &[LineWithInvisibles],
        gutter_dimensions: &GutterDimensions,
        line_height: Pixels,
        em_width: Pixels,
        text_hitbox: &Hitbox,
        editor_width: Pixels,
        scroll_width: &mut Pixels,
        resized_blocks: &mut HashMap<CustomBlockId, u32>,
        selections: &[Selection<Point>],
        is_row_soft_wrapped: impl Copy + Fn(usize) -> bool,
        cx: &mut WindowContext,
    ) -> (AnyElement, Size<Pixels>) {
        let header_padding = px(6.0);
        let mut element = match block {
            Block::Custom(block) => {
                let block_start = block.start().to_point(&snapshot.buffer_snapshot);
                let block_end = block.end().to_point(&snapshot.buffer_snapshot);
                let align_to = block_start.to_display_point(snapshot);
                let anchor_x = text_x
                    + if rows.contains(&align_to.row()) {
                        line_layouts[align_to.row().minus(rows.start) as usize]
                            .x_for_index(align_to.column() as usize)
                    } else {
                        layout_line(
                            align_to.row(),
                            snapshot,
                            &self.style,
                            editor_width,
                            is_row_soft_wrapped,
                            cx,
                        )
                        .x_for_index(align_to.column() as usize)
                    };

                let selected = selections
                    .binary_search_by(|selection| {
                        if selection.end <= block_start {
                            Ordering::Less
                        } else if selection.start >= block_end {
                            Ordering::Greater
                        } else {
                            Ordering::Equal
                        }
                    })
                    .is_ok();

                div()
                    .size_full()
                    .child(block.render(&mut BlockContext {
                        context: cx,
                        anchor_x,
                        gutter_dimensions,
                        line_height,
                        em_width,
                        block_id,
                        selected,
                        max_width: text_hitbox.size.width.max(*scroll_width),
                        editor_style: &self.style,
                    }))
                    .into_any()
            }

            Block::FoldedBuffer {
                first_excerpt,
                prev_excerpt,
                show_excerpt_controls,
                height,
            } => {
                let block_start = DisplayPoint::new(block_row_start, 0).to_point(snapshot);
                let block_end = DisplayPoint::new(block_row_start + *height, 0).to_point(snapshot);
                let selected = selections
                    .binary_search_by(|selection| {
                        if selection.end <= block_start {
                            Ordering::Less
                        } else if selection.start >= block_end {
                            Ordering::Greater
                        } else {
                            Ordering::Equal
                        }
                    })
                    .is_ok();
                let icon_offset = gutter_dimensions.width
                    - (gutter_dimensions.left_padding + gutter_dimensions.margin);

                let mut result = v_flex().id(block_id).w_full();
                if let Some(prev_excerpt) = prev_excerpt {
                    if *show_excerpt_controls {
                        result = result.child(
                            h_flex()
                                .w(icon_offset)
                                .h(MULTI_BUFFER_EXCERPT_HEADER_HEIGHT as f32 * cx.line_height())
                                .flex_none()
                                .justify_end()
                                .child(self.render_expand_excerpt_button(
                                    prev_excerpt.id,
                                    ExpandExcerptDirection::Down,
                                    IconName::ArrowDownFromLine,
                                    cx,
                                )),
                        );
                    }
                }

                let jump_data = jump_data(snapshot, block_row_start, *height, first_excerpt, cx);
                result
                    .child(self.render_buffer_header(
                        first_excerpt,
                        header_padding,
                        true,
                        selected,
                        jump_data,
                        cx,
                    ))
                    .into_any_element()
            }
            Block::ExcerptBoundary {
                prev_excerpt,
                next_excerpt,
                show_excerpt_controls,
                height,
                starts_new_buffer,
            } => {
                let icon_offset = gutter_dimensions.width
                    - (gutter_dimensions.left_padding + gutter_dimensions.margin);

                let mut result = v_flex().id(block_id).w_full();
                if let Some(prev_excerpt) = prev_excerpt {
                    if *show_excerpt_controls {
                        result = result.child(
                            h_flex()
                                .w(icon_offset)
                                .h(MULTI_BUFFER_EXCERPT_HEADER_HEIGHT as f32 * cx.line_height())
                                .flex_none()
                                .justify_end()
                                .child(self.render_expand_excerpt_button(
                                    prev_excerpt.id,
                                    ExpandExcerptDirection::Down,
                                    IconName::ArrowDownFromLine,
                                    cx,
                                )),
                        );
                    }
                }

                if let Some(next_excerpt) = next_excerpt {
                    let jump_data = jump_data(snapshot, block_row_start, *height, next_excerpt, cx);
                    if *starts_new_buffer {
                        result = result.child(self.render_buffer_header(
                            next_excerpt,
                            header_padding,
                            false,
                            false,
                            jump_data,
                            cx,
                        ));
                        if *show_excerpt_controls {
                            result = result.child(
                                h_flex()
                                    .w(icon_offset)
                                    .h(MULTI_BUFFER_EXCERPT_HEADER_HEIGHT as f32 * cx.line_height())
                                    .flex_none()
                                    .justify_end()
                                    .child(self.render_expand_excerpt_button(
                                        next_excerpt.id,
                                        ExpandExcerptDirection::Up,
                                        IconName::ArrowUpFromLine,
                                        cx,
                                    )),
                            );
                        }
                    } else {
                        let editor = self.editor.clone();
                        result = result.child(
                            h_flex()
                                .id("excerpt header block")
                                .group("excerpt-jump-action")
                                .justify_start()
                                .w_full()
                                .h(MULTI_BUFFER_EXCERPT_HEADER_HEIGHT as f32 * cx.line_height())
                                .relative()
                                .child(
                                    div()
                                        .top(px(0.))
                                        .absolute()
                                        .w_full()
                                        .h_px()
                                        .bg(cx.theme().colors().border_variant)
                                        .group_hover("excerpt-jump-action", |style| {
                                            style.bg(cx.theme().colors().border)
                                        }),
                                )
                                .cursor_pointer()
                                .on_click({
                                    let jump_data = jump_data.clone();
                                    cx.listener_for(&self.editor, {
                                        let jump_data = jump_data.clone();
                                        move |editor, e: &ClickEvent, cx| {
                                            cx.stop_propagation();
                                            editor.open_excerpts_common(
                                                Some(jump_data.clone()),
                                                e.down.modifiers.secondary(),
                                                cx,
                                            );
                                        }
                                    })
                                })
                                .tooltip({
                                    let jump_data = jump_data.clone();
                                    move |cx| {
                                        let jump_message = format!(
                                            "Jump to {}:L{}",
                                            match &jump_data.path {
                                                Some(project_path) =>
                                                    project_path.path.display().to_string(),
                                                None => {
                                                    let editor = editor.read(cx);
                                                    editor
                                                        .file_at(jump_data.position, cx)
                                                        .map(|file| {
                                                            file.full_path(cx).display().to_string()
                                                        })
                                                        .or_else(|| {
                                                            Some(
                                                                editor
                                                                    .tab_description(0, cx)?
                                                                    .to_string(),
                                                            )
                                                        })
                                                        .unwrap_or_else(|| {
                                                            "Unknown buffer".to_string()
                                                        })
                                                }
                                            },
                                            jump_data.position.row + 1
                                        );
                                        Tooltip::for_action(jump_message, &OpenExcerpts, cx)
                                    }
                                })
                                .child(
                                    h_flex()
                                        .w(icon_offset)
                                        .h(MULTI_BUFFER_EXCERPT_HEADER_HEIGHT as f32
                                            * cx.line_height())
                                        .flex_none()
                                        .justify_end()
                                        .child(if *show_excerpt_controls {
                                            self.render_expand_excerpt_button(
                                                next_excerpt.id,
                                                ExpandExcerptDirection::Up,
                                                IconName::ArrowUpFromLine,
                                                cx,
                                            )
                                        } else {
                                            ButtonLike::new("jump-icon")
                                                .style(ButtonStyle::Transparent)
                                                .child(
                                                    svg()
                                                        .path(IconName::ArrowUpRight.path())
                                                        .size(IconSize::XSmall.rems())
                                                        .text_color(
                                                            cx.theme().colors().border_variant,
                                                        )
                                                        .group_hover(
                                                            "excerpt-jump-action",
                                                            |style| {
                                                                style.text_color(
                                                                    cx.theme().colors().border,
                                                                )
                                                            },
                                                        ),
                                                )
                                        }),
                                ),
                        );
                    }
                }

                result.into_any()
            }
        };

        // Discover the element's content height, then round up to the nearest multiple of line height.
        let preliminary_size =
            element.layout_as_root(size(available_width, AvailableSpace::MinContent), cx);
        let quantized_height = (preliminary_size.height / line_height).ceil() * line_height;
        let final_size = if preliminary_size.height == quantized_height {
            preliminary_size
        } else {
            element.layout_as_root(size(available_width, quantized_height.into()), cx)
        };

        if let BlockId::Custom(custom_block_id) = block_id {
            if block.height() > 0 {
                let element_height_in_lines =
                    ((final_size.height / line_height).ceil() as u32).max(1);
                if element_height_in_lines != block.height() {
                    resized_blocks.insert(custom_block_id, element_height_in_lines);
                }
            }
        }

        (element, final_size)
    }

    fn render_buffer_header(
        &self,
        for_excerpt: &ExcerptInfo,
        header_padding: Pixels,
        is_folded: bool,
        is_selected: bool,
        jump_data: JumpData,
        cx: &mut WindowContext,
    ) -> Div {
        let include_root = self
            .editor
            .read(cx)
            .project
            .as_ref()
            .map(|project| project.read(cx).visible_worktrees(cx).count() > 1)
            .unwrap_or_default();
        let path = for_excerpt.buffer.resolve_file_path(cx, include_root);
        let filename = path
            .as_ref()
            .and_then(|path| Some(path.file_name()?.to_string_lossy().to_string()));
        let parent_path = path
            .as_ref()
            .and_then(|path| Some(path.parent()?.to_string_lossy().to_string() + "/"));

        let focus_handle = self.editor.focus_handle(cx);

        div()
            .px(header_padding)
            .pt(header_padding)
            .w_full()
            .h(FILE_HEADER_HEIGHT as f32 * cx.line_height())
            .child(
                h_flex()
                    .size_full()
                    .gap_2()
                    .flex_basis(Length::Definite(DefiniteLength::Fraction(0.667)))
                    .pl_0p5()
                    .pr_4()
                    .rounded_md()
                    .shadow_md()
                    .border_1()
                    .map(|div| {
                        let border_color = if is_selected {
                            cx.theme().colors().border_focused
                        } else {
                            cx.theme().colors().border
                        };
                        div.border_color(border_color)
                    })
                    .bg(cx.theme().colors().editor_subheader_background)
                    .hover(|style| style.bg(cx.theme().colors().element_hover))
                    .map(|header| {
                        let editor = self.editor.clone();
                        let buffer_id = for_excerpt.buffer_id;
                        let toggle_chevron_icon =
                            FileIcons::get_chevron_icon(!is_folded, cx).map(Icon::from_path);
                        header.child(
                            div()
                                .hover(|style| style.bg(cx.theme().colors().element_selected))
                                .rounded_sm()
                                .child(
                                    ButtonLike::new("toggle-buffer-fold")
                                        .style(ui::ButtonStyle::Transparent)
                                        .size(ButtonSize::Large)
                                        .width(px(30.).into())
                                        .children(toggle_chevron_icon)
                                        .tooltip({
                                            let focus_handle = focus_handle.clone();
                                            move |cx| {
                                                Tooltip::for_action_in(
                                                    "Toggle Excerpt Fold",
                                                    &ToggleFold,
                                                    &focus_handle,
                                                    cx,
                                                )
                                            }
                                        })
                                        .on_click(move |_, cx| {
                                            if is_folded {
                                                editor.update(cx, |editor, cx| {
                                                    editor.unfold_buffer(buffer_id, cx);
                                                });
                                            } else {
                                                editor.update(cx, |editor, cx| {
                                                    editor.fold_buffer(buffer_id, cx);
                                                });
                                            }
                                        }),
                                ),
                        )
                    })
                    .child(
                        h_flex()
                            .id("path header block")
                            .size_full()
                            .justify_between()
                            .child(
                                h_flex()
                                    .gap_2()
                                    .child(
                                        filename
                                            .map(SharedString::from)
                                            .unwrap_or_else(|| "untitled".into()),
                                    )
                                    .when_some(parent_path, |then, path| {
                                        then.child(
                                            div()
                                                .child(path)
                                                .text_color(cx.theme().colors().text_muted),
                                        )
                                    }),
                            )
                            .child(Icon::new(IconName::ArrowUpRight).size(IconSize::Small))
                            .cursor_pointer()
                            .tooltip({
                                let focus_handle = focus_handle.clone();
                                move |cx| {
                                    Tooltip::for_action_in(
                                        "Jump To File",
                                        &OpenExcerpts,
                                        &focus_handle,
                                        cx,
                                    )
                                }
                            })
                            .on_mouse_down(MouseButton::Left, |_, cx| cx.stop_propagation())
                            .on_click(cx.listener_for(&self.editor, {
                                move |editor, e: &ClickEvent, cx| {
                                    editor.open_excerpts_common(
                                        Some(jump_data.clone()),
                                        e.down.modifiers.secondary(),
                                        cx,
                                    );
                                }
                            })),
                    ),
            )
    }

    fn render_expand_excerpt_button(
        &self,
        excerpt_id: ExcerptId,
        direction: ExpandExcerptDirection,
        icon: IconName,
        cx: &mut WindowContext,
    ) -> ButtonLike {
        ButtonLike::new("expand-icon")
            .style(ButtonStyle::Transparent)
            .child(
                svg()
                    .path(icon.path())
                    .size(IconSize::XSmall.rems())
                    .text_color(cx.theme().colors().editor_line_number)
                    .group("")
                    .hover(|style| style.text_color(cx.theme().colors().editor_active_line_number)),
            )
            .on_click(cx.listener_for(&self.editor, {
                move |editor, _, cx| {
                    editor.expand_excerpt(excerpt_id, direction, cx);
                }
            }))
            .tooltip({
                move |cx| Tooltip::for_action("Expand Excerpt", &ExpandExcerpts { lines: 0 }, cx)
            })
    }

    #[allow(clippy::too_many_arguments)]
    fn render_blocks(
        &self,
        rows: Range<DisplayRow>,
        snapshot: &EditorSnapshot,
        hitbox: &Hitbox,
        text_hitbox: &Hitbox,
        editor_width: Pixels,
        scroll_width: &mut Pixels,
        gutter_dimensions: &GutterDimensions,
        em_width: Pixels,
        text_x: Pixels,
        line_height: Pixels,
        line_layouts: &[LineWithInvisibles],
        selections: &[Selection<Point>],
        is_row_soft_wrapped: impl Copy + Fn(usize) -> bool,
        cx: &mut WindowContext,
    ) -> Result<Vec<BlockLayout>, HashMap<CustomBlockId, u32>> {
        let (fixed_blocks, non_fixed_blocks) = snapshot
            .blocks_in_range(rows.clone())
            .partition::<Vec<_>, _>(|(_, block)| block.style() == BlockStyle::Fixed);

        let mut focused_block = self
            .editor
            .update(cx, |editor, _| editor.take_focused_block());
        let mut fixed_block_max_width = Pixels::ZERO;
        let mut blocks = Vec::new();
        let mut resized_blocks = HashMap::default();

        for (row, block) in fixed_blocks {
            let block_id = block.id();

            if focused_block.as_ref().map_or(false, |b| b.id == block_id) {
                focused_block = None;
            }

            let (element, element_size) = self.render_block(
                block,
                AvailableSpace::MinContent,
                block_id,
                row,
                snapshot,
                text_x,
                &rows,
                line_layouts,
                gutter_dimensions,
                line_height,
                em_width,
                text_hitbox,
                editor_width,
                scroll_width,
                &mut resized_blocks,
                selections,
                is_row_soft_wrapped,
                cx,
            );
            fixed_block_max_width = fixed_block_max_width.max(element_size.width + em_width);
            blocks.push(BlockLayout {
                id: block_id,
                row: Some(row),
                element,
                available_space: size(AvailableSpace::MinContent, element_size.height.into()),
                style: BlockStyle::Fixed,
            });
        }
        for (row, block) in non_fixed_blocks {
            let style = block.style();
            let width = match style {
                BlockStyle::Sticky => hitbox.size.width,
                BlockStyle::Flex => hitbox
                    .size
                    .width
                    .max(fixed_block_max_width)
                    .max(gutter_dimensions.width + *scroll_width),
                BlockStyle::Fixed => unreachable!(),
            };
            let block_id = block.id();

            if focused_block.as_ref().map_or(false, |b| b.id == block_id) {
                focused_block = None;
            }

            let (element, element_size) = self.render_block(
                block,
                width.into(),
                block_id,
                row,
                snapshot,
                text_x,
                &rows,
                line_layouts,
                gutter_dimensions,
                line_height,
                em_width,
                text_hitbox,
                editor_width,
                scroll_width,
                &mut resized_blocks,
                selections,
                is_row_soft_wrapped,
                cx,
            );

            blocks.push(BlockLayout {
                id: block_id,
                row: Some(row),
                element,
                available_space: size(width.into(), element_size.height.into()),
                style,
            });
        }

        if let Some(focused_block) = focused_block {
            if let Some(focus_handle) = focused_block.focus_handle.upgrade() {
                if focus_handle.is_focused(cx) {
                    if let Some(block) = snapshot.block_for_id(focused_block.id) {
                        let style = block.style();
                        let width = match style {
                            BlockStyle::Fixed => AvailableSpace::MinContent,
                            BlockStyle::Flex => AvailableSpace::Definite(
                                hitbox
                                    .size
                                    .width
                                    .max(fixed_block_max_width)
                                    .max(gutter_dimensions.width + *scroll_width),
                            ),
                            BlockStyle::Sticky => AvailableSpace::Definite(hitbox.size.width),
                        };

                        let (element, element_size) = self.render_block(
                            &block,
                            width,
                            focused_block.id,
                            rows.end,
                            snapshot,
                            text_x,
                            &rows,
                            line_layouts,
                            gutter_dimensions,
                            line_height,
                            em_width,
                            text_hitbox,
                            editor_width,
                            scroll_width,
                            &mut resized_blocks,
                            selections,
                            is_row_soft_wrapped,
                            cx,
                        );

                        blocks.push(BlockLayout {
                            id: block.id(),
                            row: None,
                            element,
                            available_space: size(width, element_size.height.into()),
                            style,
                        });
                    }
                }
            }
        }

        if resized_blocks.is_empty() {
            *scroll_width = (*scroll_width).max(fixed_block_max_width - gutter_dimensions.width);
            Ok(blocks)
        } else {
            Err(resized_blocks)
        }
    }

    /// Returns true if any of the blocks changed size since the previous frame. This will trigger
    /// a restart of rendering for the editor based on the new sizes.
    fn layout_blocks(
        &self,
        blocks: &mut Vec<BlockLayout>,
        block_starts: &mut HashSet<DisplayRow>,
        hitbox: &Hitbox,
        line_height: Pixels,
        scroll_pixel_position: gpui::Point<Pixels>,
        cx: &mut WindowContext,
    ) {
        for block in blocks {
            let mut origin = if let Some(row) = block.row {
                block_starts.insert(row);
                hitbox.origin
                    + point(
                        Pixels::ZERO,
                        row.as_f32() * line_height - scroll_pixel_position.y,
                    )
            } else {
                // Position the block outside the visible area
                hitbox.origin + point(Pixels::ZERO, hitbox.size.height)
            };

            if !matches!(block.style, BlockStyle::Sticky) {
                origin += point(-scroll_pixel_position.x, Pixels::ZERO);
            }

            let focus_handle = block
                .element
                .prepaint_as_root(origin, block.available_space, cx);

            if let Some(focus_handle) = focus_handle {
                self.editor.update(cx, |editor, _cx| {
                    editor.set_focused_block(FocusedBlock {
                        id: block.id,
                        focus_handle: focus_handle.downgrade(),
                    });
                });
            }
        }
    }

    #[allow(clippy::too_many_arguments)]
    fn layout_context_menu(
        &self,
        line_height: Pixels,
        text_hitbox: &Hitbox,
        content_origin: gpui::Point<Pixels>,
        start_row: DisplayRow,
        scroll_pixel_position: gpui::Point<Pixels>,
        line_layouts: &[LineWithInvisibles],
        newest_selection_head: DisplayPoint,
        gutter_overshoot: Pixels,
        cx: &mut WindowContext,
    ) {
        let Some(context_menu_origin) = self
            .editor
            .read(cx)
            .context_menu_origin(newest_selection_head)
        else {
            return;
        };
        let target_offset = match context_menu_origin {
            crate::ContextMenuOrigin::EditorPoint(display_point) => {
                let cursor_row_layout =
                    &line_layouts[display_point.row().minus(start_row) as usize];
                gpui::Point {
                    x: cursor_row_layout.x_for_index(display_point.column() as usize)
                        - scroll_pixel_position.x,
                    y: display_point.row().next_row().as_f32() * line_height
                        - scroll_pixel_position.y,
                }
            }
            crate::ContextMenuOrigin::GutterIndicator(row) => {
                // Context menu was spawned via a click on a gutter. Ensure it's a bit closer to the indicator than just a plain first column of the
                // text field.
                gpui::Point {
                    x: -gutter_overshoot,
                    y: row.next_row().as_f32() * line_height - scroll_pixel_position.y,
                }
            }
        };

        // If the context menu's max height won't fit below, then flip it above the line and display
        // it in reverse order. If the available space above is less than below.
        let unconstrained_max_height = line_height * 12. + POPOVER_Y_PADDING;
        let min_height = line_height * 3. + POPOVER_Y_PADDING;
        let target_position = content_origin + target_offset;
        let y_overflows_below = target_position.y + unconstrained_max_height > text_hitbox.bottom();
        let bottom_y_when_flipped = target_position.y - line_height;
        let available_above = bottom_y_when_flipped - text_hitbox.top();
        let available_below = text_hitbox.bottom() - target_position.y;
        let mut y_is_flipped = y_overflows_below && available_above > available_below;
        let mut max_height = cmp::min(
            unconstrained_max_height,
            if y_is_flipped {
                available_above
            } else {
                available_below
            },
        );

        // If less than 3 lines fit within the text bounds, instead fit within the window.
        if max_height < 3. * line_height {
            let available_above = bottom_y_when_flipped;
            let available_below = cx.viewport_size().height - target_position.y;
            if available_below > 3. * line_height {
                y_is_flipped = false;
                max_height = min_height;
            } else if available_above > 3. * line_height {
                y_is_flipped = true;
                max_height = min_height;
            } else if available_above > available_below {
                y_is_flipped = true;
                max_height = available_above;
            } else {
                y_is_flipped = false;
                max_height = available_below;
            }
        }

        let max_height_in_lines = ((max_height - POPOVER_Y_PADDING) / line_height).floor() as u32;

        let Some(mut menu) = self.editor.update(cx, |editor, cx| {
            editor.render_context_menu(&self.style, max_height_in_lines, cx)
        }) else {
            return;
        };

        let menu_size = menu.layout_as_root(AvailableSpace::min_size(), cx);
        let menu_position = gpui::Point {
            x: if target_position.x + menu_size.width > cx.viewport_size().width {
                // Snap the right edge of the list to the right edge of the window if its horizontal bounds
                // overflow.
                (cx.viewport_size().width - menu_size.width).max(Pixels::ZERO)
            } else {
                target_position.x
            },
            y: if y_is_flipped {
                bottom_y_when_flipped - menu_size.height
            } else {
                target_position.y
            },
        };

        cx.defer_draw(menu, menu_position, 1);
    }

    #[allow(clippy::too_many_arguments)]
    fn layout_inline_completion_popover(
        &self,
        text_bounds: &Bounds<Pixels>,
        editor_snapshot: &EditorSnapshot,
        visible_row_range: Range<DisplayRow>,
        scroll_top: f32,
        scroll_bottom: f32,
        line_layouts: &[LineWithInvisibles],
        line_height: Pixels,
        scroll_pixel_position: gpui::Point<Pixels>,
        editor_width: Pixels,
        style: &EditorStyle,
        cx: &mut WindowContext,
    ) -> Option<AnyElement> {
        const PADDING_X: Pixels = Pixels(24.);
        const PADDING_Y: Pixels = Pixels(2.);

        let active_inline_completion = self.editor.read(cx).active_inline_completion.as_ref()?;

        match &active_inline_completion.completion {
            InlineCompletion::Move(target_position) => {
                let tab_kbd = h_flex()
                    .px_0p5()
                    .font(theme::ThemeSettings::get_global(cx).buffer_font.clone())
                    .text_size(TextSize::XSmall.rems(cx))
                    .text_color(cx.theme().colors().text.opacity(0.8))
                    .child("tab");

                let icon_container = div().mt(px(2.5)); // For optical alignment

                let container_element = h_flex()
                    .items_center()
                    .py_0p5()
                    .px_1()
                    .gap_1()
                    .bg(cx.theme().colors().editor_subheader_background)
                    .border_1()
                    .border_color(cx.theme().colors().text_accent.opacity(0.2))
                    .rounded_md()
                    .shadow_sm();

                let target_display_point = target_position.to_display_point(editor_snapshot);
                if target_display_point.row().as_f32() < scroll_top {
                    let mut element = container_element
                        .child(tab_kbd)
                        .child(Label::new("Jump to Edit").size(LabelSize::Small))
                        .child(
                            icon_container
                                .child(Icon::new(IconName::ArrowUp).size(IconSize::Small)),
                        )
                        .into_any();
                    let size = element.layout_as_root(AvailableSpace::min_size(), cx);
                    let offset = point((text_bounds.size.width - size.width) / 2., PADDING_Y);
                    element.prepaint_at(text_bounds.origin + offset, cx);
                    Some(element)
                } else if (target_display_point.row().as_f32() + 1.) > scroll_bottom {
                    let mut element = container_element
                        .child(tab_kbd)
                        .child(Label::new("Jump to Edit").size(LabelSize::Small))
                        .child(
                            icon_container
                                .child(Icon::new(IconName::ArrowDown).size(IconSize::Small)),
                        )
                        .into_any();
                    let size = element.layout_as_root(AvailableSpace::min_size(), cx);
                    let offset = point(
                        (text_bounds.size.width - size.width) / 2.,
                        text_bounds.size.height - size.height - PADDING_Y,
                    );
                    element.prepaint_at(text_bounds.origin + offset, cx);
                    Some(element)
                } else {
                    let mut element = container_element
                        .child(tab_kbd)
                        .child(Label::new("Jump to Edit").size(LabelSize::Small))
                        .into_any();

                    let target_line_end = DisplayPoint::new(
                        target_display_point.row(),
                        editor_snapshot.line_len(target_display_point.row()),
                    );
                    let origin = self.editor.update(cx, |editor, cx| {
                        editor.display_to_pixel_point(target_line_end, editor_snapshot, cx)
                    })?;
                    element.prepaint_as_root(
                        text_bounds.origin + origin + point(PADDING_X, px(0.)),
                        AvailableSpace::min_size(),
                        cx,
                    );
                    Some(element)
                }
            }
            InlineCompletion::Edit(edits) => {
                if self.editor.read(cx).has_active_completions_menu() {
                    return None;
                }

                let edit_start = edits
                    .first()
                    .unwrap()
                    .0
                    .start
                    .to_display_point(editor_snapshot);
                let edit_end = edits
                    .last()
                    .unwrap()
                    .0
                    .end
                    .to_display_point(editor_snapshot);

                let is_visible = visible_row_range.contains(&edit_start.row())
                    || visible_row_range.contains(&edit_end.row());
                if !is_visible {
                    return None;
                }

                if all_edits_insertions_or_deletions(edits, &editor_snapshot.buffer_snapshot) {
                    return None;
                }

                let crate::InlineCompletionText::Edit { text, highlights } =
                    crate::inline_completion_edit_text(editor_snapshot, edits, cx)
                else {
                    return None;
                };
                let line_count = text.lines().count() + 1;

                let longest_row =
                    editor_snapshot.longest_row_in_range(edit_start.row()..edit_end.row() + 1);
                let longest_line_width = if visible_row_range.contains(&longest_row) {
                    line_layouts[(longest_row.0 - visible_row_range.start.0) as usize].width
                } else {
                    layout_line(
                        longest_row,
                        editor_snapshot,
                        style,
                        editor_width,
                        |_| false,
                        cx,
                    )
                    .width
                };

                let styled_text =
                    gpui::StyledText::new(text.clone()).with_highlights(&style.text, highlights);

                let mut element = div()
                    .bg(cx.theme().colors().editor_background)
                    .border_1()
                    .border_color(cx.theme().colors().border)
                    .rounded_md()
                    .px_1()
                    .child(styled_text)
                    .into_any();

                let element_bounds = element.layout_as_root(AvailableSpace::min_size(), cx);
                let is_fully_visible =
                    editor_width >= longest_line_width + PADDING_X + element_bounds.width;

                let origin = if is_fully_visible {
                    text_bounds.origin
                        + point(
                            longest_line_width + PADDING_X - scroll_pixel_position.x,
                            edit_start.row().as_f32() * line_height - scroll_pixel_position.y,
                        )
                } else {
                    let target_above =
                        DisplayRow(edit_start.row().0.saturating_sub(line_count as u32));
                    let row_target = if visible_row_range
                        .contains(&DisplayRow(target_above.0.saturating_sub(1)))
                    {
                        target_above
                    } else {
                        DisplayRow(edit_end.row().0 + 1)
                    };

                    text_bounds.origin
                        + point(
                            -scroll_pixel_position.x,
                            row_target.as_f32() * line_height - scroll_pixel_position.y,
                        )
                };

                element.prepaint_as_root(origin, element_bounds.into(), cx);
                Some(element)
            }
        }
    }

    fn layout_mouse_context_menu(
        &self,
        editor_snapshot: &EditorSnapshot,
        visible_range: Range<DisplayRow>,
        content_origin: gpui::Point<Pixels>,
        cx: &mut WindowContext,
    ) -> Option<AnyElement> {
        let position = self.editor.update(cx, |editor, cx| {
            let visible_start_point = editor.display_to_pixel_point(
                DisplayPoint::new(visible_range.start, 0),
                editor_snapshot,
                cx,
            )?;
            let visible_end_point = editor.display_to_pixel_point(
                DisplayPoint::new(visible_range.end, 0),
                editor_snapshot,
                cx,
            )?;

            let mouse_context_menu = editor.mouse_context_menu.as_ref()?;
            let (source_display_point, position) = match mouse_context_menu.position {
                MenuPosition::PinnedToScreen(point) => (None, point),
                MenuPosition::PinnedToEditor { source, offset } => {
                    let source_display_point = source.to_display_point(editor_snapshot);
                    let source_point = editor.to_pixel_point(source, editor_snapshot, cx)?;
                    let position = content_origin + source_point + offset;
                    (Some(source_display_point), position)
                }
            };

            let source_included = source_display_point.map_or(true, |source_display_point| {
                visible_range
                    .to_inclusive()
                    .contains(&source_display_point.row())
            });
            let position_included =
                visible_start_point.y <= position.y && position.y <= visible_end_point.y;
            if !source_included && !position_included {
                None
            } else {
                Some(position)
            }
        })?;

        let mut element = self.editor.update(cx, |editor, _| {
            let mouse_context_menu = editor.mouse_context_menu.as_ref()?;
            let context_menu = mouse_context_menu.context_menu.clone();

            Some(
                deferred(
                    anchored()
                        .position(position)
                        .child(context_menu)
                        .anchor(Corner::TopLeft)
                        .snap_to_window_with_margin(px(8.)),
                )
                .with_priority(1)
                .into_any(),
            )
        })?;

        element.prepaint_as_root(position, AvailableSpace::min_size(), cx);
        Some(element)
    }

    #[allow(clippy::too_many_arguments)]
    fn layout_hover_popovers(
        &self,
        snapshot: &EditorSnapshot,
        hitbox: &Hitbox,
        text_hitbox: &Hitbox,
        visible_display_row_range: Range<DisplayRow>,
        content_origin: gpui::Point<Pixels>,
        scroll_pixel_position: gpui::Point<Pixels>,
        line_layouts: &[LineWithInvisibles],
        line_height: Pixels,
        em_width: Pixels,
        cx: &mut WindowContext,
    ) {
        struct MeasuredHoverPopover {
            element: AnyElement,
            size: Size<Pixels>,
            horizontal_offset: Pixels,
        }

        let max_size = size(
            (120. * em_width) // Default size
                .min(hitbox.size.width / 2.) // Shrink to half of the editor width
                .max(MIN_POPOVER_CHARACTER_WIDTH * em_width), // Apply minimum width of 20 characters
            (16. * line_height) // Default size
                .min(hitbox.size.height / 2.) // Shrink to half of the editor height
                .max(MIN_POPOVER_LINE_HEIGHT * line_height), // Apply minimum height of 4 lines
        );

        let hover_popovers = self.editor.update(cx, |editor, cx| {
            editor
                .hover_state
                .render(snapshot, visible_display_row_range.clone(), max_size, cx)
        });
        let Some((position, hover_popovers)) = hover_popovers else {
            return;
        };

        // This is safe because we check on layout whether the required row is available
        let hovered_row_layout =
            &line_layouts[position.row().minus(visible_display_row_range.start) as usize];

        // Compute Hovered Point
        let x =
            hovered_row_layout.x_for_index(position.column() as usize) - scroll_pixel_position.x;
        let y = position.row().as_f32() * line_height - scroll_pixel_position.y;
        let hovered_point = content_origin + point(x, y);

        let mut overall_height = Pixels::ZERO;
        let mut measured_hover_popovers = Vec::new();
        for mut hover_popover in hover_popovers {
            let size = hover_popover.layout_as_root(AvailableSpace::min_size(), cx);
            let horizontal_offset =
                (text_hitbox.top_right().x - (hovered_point.x + size.width)).min(Pixels::ZERO);

            overall_height += HOVER_POPOVER_GAP + size.height;

            measured_hover_popovers.push(MeasuredHoverPopover {
                element: hover_popover,
                size,
                horizontal_offset,
            });
        }
        overall_height += HOVER_POPOVER_GAP;

        fn draw_occluder(width: Pixels, origin: gpui::Point<Pixels>, cx: &mut WindowContext) {
            let mut occlusion = div()
                .size_full()
                .occlude()
                .on_mouse_move(|_, cx| cx.stop_propagation())
                .into_any_element();
            occlusion.layout_as_root(size(width, HOVER_POPOVER_GAP).into(), cx);
            cx.defer_draw(occlusion, origin, 2);
        }

        if hovered_point.y > overall_height {
            // There is enough space above. Render popovers above the hovered point
            let mut current_y = hovered_point.y;
            for (position, popover) in measured_hover_popovers.into_iter().with_position() {
                let size = popover.size;
                let popover_origin = point(
                    hovered_point.x + popover.horizontal_offset,
                    current_y - size.height,
                );

                cx.defer_draw(popover.element, popover_origin, 2);
                if position != itertools::Position::Last {
                    let origin = point(popover_origin.x, popover_origin.y - HOVER_POPOVER_GAP);
                    draw_occluder(size.width, origin, cx);
                }

                current_y = popover_origin.y - HOVER_POPOVER_GAP;
            }
        } else {
            // There is not enough space above. Render popovers below the hovered point
            let mut current_y = hovered_point.y + line_height;
            for (position, popover) in measured_hover_popovers.into_iter().with_position() {
                let size = popover.size;
                let popover_origin = point(hovered_point.x + popover.horizontal_offset, current_y);

                cx.defer_draw(popover.element, popover_origin, 2);
                if position != itertools::Position::Last {
                    let origin = point(popover_origin.x, popover_origin.y + size.height);
                    draw_occluder(size.width, origin, cx);
                }

                current_y = popover_origin.y + size.height + HOVER_POPOVER_GAP;
            }
        }
    }

    #[allow(clippy::too_many_arguments)]
    fn layout_signature_help(
        &self,
        hitbox: &Hitbox,
        content_origin: gpui::Point<Pixels>,
        scroll_pixel_position: gpui::Point<Pixels>,
        newest_selection_head: Option<DisplayPoint>,
        start_row: DisplayRow,
        line_layouts: &[LineWithInvisibles],
        line_height: Pixels,
        em_width: Pixels,
        cx: &mut WindowContext,
    ) {
        if !self.editor.focus_handle(cx).is_focused(cx) {
            return;
        }
        let Some(newest_selection_head) = newest_selection_head else {
            return;
        };
        let selection_row = newest_selection_head.row();
        if selection_row < start_row {
            return;
        }
        let Some(cursor_row_layout) = line_layouts.get(selection_row.minus(start_row) as usize)
        else {
            return;
        };

        let start_x = cursor_row_layout.x_for_index(newest_selection_head.column() as usize)
            - scroll_pixel_position.x
            + content_origin.x;
        let start_y =
            selection_row.as_f32() * line_height + content_origin.y - scroll_pixel_position.y;

        let max_size = size(
            (120. * em_width) // Default size
                .min(hitbox.size.width / 2.) // Shrink to half of the editor width
                .max(MIN_POPOVER_CHARACTER_WIDTH * em_width), // Apply minimum width of 20 characters
            (16. * line_height) // Default size
                .min(hitbox.size.height / 2.) // Shrink to half of the editor height
                .max(MIN_POPOVER_LINE_HEIGHT * line_height), // Apply minimum height of 4 lines
        );

        let maybe_element = self.editor.update(cx, |editor, cx| {
            if let Some(popover) = editor.signature_help_state.popover_mut() {
                let element = popover.render(
                    &self.style,
                    max_size,
                    editor.workspace.as_ref().map(|(w, _)| w.clone()),
                    cx,
                );
                Some(element)
            } else {
                None
            }
        });
        if let Some(mut element) = maybe_element {
            let window_size = cx.viewport_size();
            let size = element.layout_as_root(Size::<AvailableSpace>::default(), cx);
            let mut point = point(start_x, start_y - size.height);

            // Adjusting to ensure the popover does not overflow in the X-axis direction.
            if point.x + size.width >= window_size.width {
                point.x = window_size.width - size.width;
            }

            cx.defer_draw(element, point, 1)
        }
    }

    fn paint_background(&self, layout: &EditorLayout, cx: &mut WindowContext) {
        cx.paint_layer(layout.hitbox.bounds, |cx| {
            let scroll_top = layout.position_map.snapshot.scroll_position().y;
            let gutter_bg = cx.theme().colors().editor_gutter_background;
            cx.paint_quad(fill(layout.gutter_hitbox.bounds, gutter_bg));
            cx.paint_quad(fill(layout.text_hitbox.bounds, self.style.background));

            if let EditorMode::Full = layout.mode {
                let mut active_rows = layout.active_rows.iter().peekable();
                while let Some((start_row, contains_non_empty_selection)) = active_rows.next() {
                    let mut end_row = start_row.0;
                    while active_rows
                        .peek()
                        .map_or(false, |(active_row, has_selection)| {
                            active_row.0 == end_row + 1
                                && *has_selection == contains_non_empty_selection
                        })
                    {
                        active_rows.next().unwrap();
                        end_row += 1;
                    }

                    if !contains_non_empty_selection {
                        let highlight_h_range =
                            match layout.position_map.snapshot.current_line_highlight {
                                CurrentLineHighlight::Gutter => Some(Range {
                                    start: layout.hitbox.left(),
                                    end: layout.gutter_hitbox.right(),
                                }),
                                CurrentLineHighlight::Line => Some(Range {
                                    start: layout.text_hitbox.bounds.left(),
                                    end: layout.text_hitbox.bounds.right(),
                                }),
                                CurrentLineHighlight::All => Some(Range {
                                    start: layout.hitbox.left(),
                                    end: layout.hitbox.right(),
                                }),
                                CurrentLineHighlight::None => None,
                            };
                        if let Some(range) = highlight_h_range {
                            let active_line_bg = cx.theme().colors().editor_active_line_background;
                            let bounds = Bounds {
                                origin: point(
                                    range.start,
                                    layout.hitbox.origin.y
                                        + (start_row.as_f32() - scroll_top)
                                            * layout.position_map.line_height,
                                ),
                                size: size(
                                    range.end - range.start,
                                    layout.position_map.line_height
                                        * (end_row - start_row.0 + 1) as f32,
                                ),
                            };
                            cx.paint_quad(fill(bounds, active_line_bg));
                        }
                    }
                }

                let mut paint_highlight =
                    |highlight_row_start: DisplayRow, highlight_row_end: DisplayRow, color| {
                        let origin = point(
                            layout.hitbox.origin.x,
                            layout.hitbox.origin.y
                                + (highlight_row_start.as_f32() - scroll_top)
                                    * layout.position_map.line_height,
                        );
                        let size = size(
                            layout.hitbox.size.width,
                            layout.position_map.line_height
                                * highlight_row_end.next_row().minus(highlight_row_start) as f32,
                        );
                        cx.paint_quad(fill(Bounds { origin, size }, color));
                    };

                let mut current_paint: Option<(Hsla, Range<DisplayRow>)> = None;
                for (&new_row, &new_color) in &layout.highlighted_rows {
                    match &mut current_paint {
                        Some((current_color, current_range)) => {
                            let current_color = *current_color;
                            let new_range_started = current_color != new_color
                                || current_range.end.next_row() != new_row;
                            if new_range_started {
                                paint_highlight(
                                    current_range.start,
                                    current_range.end,
                                    current_color,
                                );
                                current_paint = Some((new_color, new_row..new_row));
                                continue;
                            } else {
                                current_range.end = current_range.end.next_row();
                            }
                        }
                        None => current_paint = Some((new_color, new_row..new_row)),
                    };
                }
                if let Some((color, range)) = current_paint {
                    paint_highlight(range.start, range.end, color);
                }

                let scroll_left =
                    layout.position_map.snapshot.scroll_position().x * layout.position_map.em_width;

                for (wrap_position, active) in layout.wrap_guides.iter() {
                    let x = (layout.text_hitbox.origin.x
                        + *wrap_position
                        + layout.position_map.em_width / 2.)
                        - scroll_left;

                    let show_scrollbars = {
                        let (scrollbar_x, scrollbar_y) = &layout.scrollbars_layout.as_xy();

                        scrollbar_x.as_ref().map_or(false, |sx| sx.visible)
                            || scrollbar_y.as_ref().map_or(false, |sy| sy.visible)
                    };

                    if x < layout.text_hitbox.origin.x
                        || (show_scrollbars && x > self.scrollbar_left(&layout.hitbox.bounds))
                    {
                        continue;
                    }

                    let color = if *active {
                        cx.theme().colors().editor_active_wrap_guide
                    } else {
                        cx.theme().colors().editor_wrap_guide
                    };
                    cx.paint_quad(fill(
                        Bounds {
                            origin: point(x, layout.text_hitbox.origin.y),
                            size: size(px(1.), layout.text_hitbox.size.height),
                        },
                        color,
                    ));
                }
            }
        })
    }

    fn paint_indent_guides(&mut self, layout: &mut EditorLayout, cx: &mut WindowContext) {
        let Some(indent_guides) = &layout.indent_guides else {
            return;
        };

        let faded_color = |color: Hsla, alpha: f32| {
            let mut faded = color;
            faded.a = alpha;
            faded
        };

        for indent_guide in indent_guides {
            let indent_accent_colors = cx.theme().accents().color_for_index(indent_guide.depth);
            let settings = indent_guide.settings;

            // TODO fixed for now, expose them through themes later
            const INDENT_AWARE_ALPHA: f32 = 0.2;
            const INDENT_AWARE_ACTIVE_ALPHA: f32 = 0.4;
            const INDENT_AWARE_BACKGROUND_ALPHA: f32 = 0.1;
            const INDENT_AWARE_BACKGROUND_ACTIVE_ALPHA: f32 = 0.2;

            let line_color = match (settings.coloring, indent_guide.active) {
                (IndentGuideColoring::Disabled, _) => None,
                (IndentGuideColoring::Fixed, false) => {
                    Some(cx.theme().colors().editor_indent_guide)
                }
                (IndentGuideColoring::Fixed, true) => {
                    Some(cx.theme().colors().editor_indent_guide_active)
                }
                (IndentGuideColoring::IndentAware, false) => {
                    Some(faded_color(indent_accent_colors, INDENT_AWARE_ALPHA))
                }
                (IndentGuideColoring::IndentAware, true) => {
                    Some(faded_color(indent_accent_colors, INDENT_AWARE_ACTIVE_ALPHA))
                }
            };

            let background_color = match (settings.background_coloring, indent_guide.active) {
                (IndentGuideBackgroundColoring::Disabled, _) => None,
                (IndentGuideBackgroundColoring::IndentAware, false) => Some(faded_color(
                    indent_accent_colors,
                    INDENT_AWARE_BACKGROUND_ALPHA,
                )),
                (IndentGuideBackgroundColoring::IndentAware, true) => Some(faded_color(
                    indent_accent_colors,
                    INDENT_AWARE_BACKGROUND_ACTIVE_ALPHA,
                )),
            };

            let requested_line_width = if indent_guide.active {
                settings.active_line_width
            } else {
                settings.line_width
            }
            .clamp(1, 10);
            let mut line_indicator_width = 0.;
            if let Some(color) = line_color {
                cx.paint_quad(fill(
                    Bounds {
                        origin: indent_guide.origin,
                        size: size(px(requested_line_width as f32), indent_guide.length),
                    },
                    color,
                ));
                line_indicator_width = requested_line_width as f32;
            }

            if let Some(color) = background_color {
                let width = indent_guide.single_indent_width - px(line_indicator_width);
                cx.paint_quad(fill(
                    Bounds {
                        origin: point(
                            indent_guide.origin.x + px(line_indicator_width),
                            indent_guide.origin.y,
                        ),
                        size: size(width, indent_guide.length),
                    },
                    color,
                ));
            }
        }
    }

    fn paint_line_numbers(&mut self, layout: &mut EditorLayout, cx: &mut WindowContext) {
        let line_height = layout.position_map.line_height;
        let scroll_position = layout.position_map.snapshot.scroll_position();
        let scroll_top = scroll_position.y * line_height;

        cx.set_cursor_style(CursorStyle::Arrow, &layout.gutter_hitbox);

        for (ix, line) in layout.line_numbers.iter().enumerate() {
            if let Some(line) = line {
                let line_origin = layout.gutter_hitbox.origin
                    + point(
                        layout.gutter_hitbox.size.width
                            - line.width
                            - layout.gutter_dimensions.right_padding,
                        ix as f32 * line_height - (scroll_top % line_height),
                    );

                line.paint(line_origin, line_height, cx).log_err();
            }
        }
    }

    fn paint_diff_hunks(layout: &mut EditorLayout, cx: &mut WindowContext) {
        if layout.display_hunks.is_empty() {
            return;
        }

        let line_height = layout.position_map.line_height;
        cx.paint_layer(layout.gutter_hitbox.bounds, |cx| {
            for (hunk, hitbox) in &layout.display_hunks {
                let hunk_to_paint = match hunk {
                    DisplayDiffHunk::Folded { .. } => {
                        let hunk_bounds = Self::diff_hunk_bounds(
                            &layout.position_map.snapshot,
                            line_height,
                            layout.gutter_hitbox.bounds,
                            hunk,
                        );
                        Some((
                            hunk_bounds,
                            cx.theme().status().modified,
                            Corners::all(px(0.)),
                        ))
                    }
                    DisplayDiffHunk::Unfolded { status, .. } => {
                        hitbox.as_ref().map(|hunk_hitbox| match status {
                            DiffHunkStatus::Added => (
                                hunk_hitbox.bounds,
                                cx.theme().status().created,
                                Corners::all(px(0.)),
                            ),
                            DiffHunkStatus::Modified => (
                                hunk_hitbox.bounds,
                                cx.theme().status().modified,
                                Corners::all(px(0.)),
                            ),
                            DiffHunkStatus::Removed => (
                                Bounds::new(
                                    point(
                                        hunk_hitbox.origin.x - hunk_hitbox.size.width,
                                        hunk_hitbox.origin.y,
                                    ),
                                    size(hunk_hitbox.size.width * px(2.), hunk_hitbox.size.height),
                                ),
                                cx.theme().status().deleted,
                                Corners::all(1. * line_height),
                            ),
                        })
                    }
                };

                if let Some((hunk_bounds, background_color, corner_radii)) = hunk_to_paint {
                    cx.paint_quad(quad(
                        hunk_bounds,
                        corner_radii,
                        background_color,
                        Edges::default(),
                        transparent_black(),
                    ));
                }
            }
        });
    }

    pub(super) fn diff_hunk_bounds(
        snapshot: &EditorSnapshot,
        line_height: Pixels,
        gutter_bounds: Bounds<Pixels>,
        hunk: &DisplayDiffHunk,
    ) -> Bounds<Pixels> {
        let scroll_position = snapshot.scroll_position();
        let scroll_top = scroll_position.y * line_height;

        match hunk {
            DisplayDiffHunk::Folded { display_row, .. } => {
                let start_y = display_row.as_f32() * line_height - scroll_top;
                let end_y = start_y + line_height;

                let width = Self::diff_hunk_strip_width(line_height);
                let highlight_origin = gutter_bounds.origin + point(px(0.), start_y);
                let highlight_size = size(width, end_y - start_y);
                Bounds::new(highlight_origin, highlight_size)
            }
            DisplayDiffHunk::Unfolded {
                display_row_range,
                status,
                ..
            } => match status {
                DiffHunkStatus::Added | DiffHunkStatus::Modified => {
                    let start_row = display_row_range.start;
                    let end_row = display_row_range.end;
                    // If we're in a multibuffer, row range span might include an
                    // excerpt header, so if we were to draw the marker straight away,
                    // the hunk might include the rows of that header.
                    // Making the range inclusive doesn't quite cut it, as we rely on the exclusivity for the soft wrap.
                    // Instead, we simply check whether the range we're dealing with includes
                    // any excerpt headers and if so, we stop painting the diff hunk on the first row of that header.
                    let end_row_in_current_excerpt = snapshot
                        .blocks_in_range(start_row..end_row)
                        .find_map(|(start_row, block)| {
                            if matches!(block, Block::ExcerptBoundary { .. }) {
                                Some(start_row)
                            } else {
                                None
                            }
                        })
                        .unwrap_or(end_row);

                    let start_y = start_row.as_f32() * line_height - scroll_top;
                    let end_y = end_row_in_current_excerpt.as_f32() * line_height - scroll_top;

                    let width = Self::diff_hunk_strip_width(line_height);
                    let highlight_origin = gutter_bounds.origin + point(px(0.), start_y);
                    let highlight_size = size(width, end_y - start_y);
                    Bounds::new(highlight_origin, highlight_size)
                }
                DiffHunkStatus::Removed => {
                    let row = display_row_range.start;

                    let offset = line_height / 2.;
                    let start_y = row.as_f32() * line_height - offset - scroll_top;
                    let end_y = start_y + line_height;

                    let width = (0.35 * line_height).floor();
                    let highlight_origin = gutter_bounds.origin + point(px(0.), start_y);
                    let highlight_size = size(width, end_y - start_y);
                    Bounds::new(highlight_origin, highlight_size)
                }
            },
        }
    }

    /// Returns the width of the diff strip that will be displayed in the gutter.
    pub(super) fn diff_hunk_strip_width(line_height: Pixels) -> Pixels {
        // We floor the value to prevent pixel rounding.
        (0.275 * line_height).floor()
    }

    fn paint_gutter_indicators(&self, layout: &mut EditorLayout, cx: &mut WindowContext) {
        cx.paint_layer(layout.gutter_hitbox.bounds, |cx| {
            cx.with_element_namespace("crease_toggles", |cx| {
                for crease_toggle in layout.crease_toggles.iter_mut().flatten() {
                    crease_toggle.paint(cx);
                }
            });

            for test_indicator in layout.test_indicators.iter_mut() {
                test_indicator.paint(cx);
            }

            if let Some(indicator) = layout.code_actions_indicator.as_mut() {
                indicator.paint(cx);
            }
        });
    }

    fn paint_gutter_highlights(&self, layout: &mut EditorLayout, cx: &mut WindowContext) {
        for (_, hunk_hitbox) in &layout.display_hunks {
            if let Some(hunk_hitbox) = hunk_hitbox {
                cx.set_cursor_style(CursorStyle::PointingHand, hunk_hitbox);
            }
        }

        let show_git_gutter = layout
            .position_map
            .snapshot
            .show_git_diff_gutter
            .unwrap_or_else(|| {
                matches!(
                    ProjectSettings::get_global(cx).git.git_gutter,
                    Some(GitGutterSetting::TrackedFiles)
                )
            });
        if show_git_gutter {
            Self::paint_diff_hunks(layout, cx)
        }

        let highlight_width = 0.275 * layout.position_map.line_height;
        let highlight_corner_radii = Corners::all(0.05 * layout.position_map.line_height);
        cx.paint_layer(layout.gutter_hitbox.bounds, |cx| {
            for (range, color) in &layout.highlighted_gutter_ranges {
                let start_row = if range.start.row() < layout.visible_display_row_range.start {
                    layout.visible_display_row_range.start - DisplayRow(1)
                } else {
                    range.start.row()
                };
                let end_row = if range.end.row() > layout.visible_display_row_range.end {
                    layout.visible_display_row_range.end + DisplayRow(1)
                } else {
                    range.end.row()
                };

                let start_y = layout.gutter_hitbox.top()
                    + start_row.0 as f32 * layout.position_map.line_height
                    - layout.position_map.scroll_pixel_position.y;
                let end_y = layout.gutter_hitbox.top()
                    + (end_row.0 + 1) as f32 * layout.position_map.line_height
                    - layout.position_map.scroll_pixel_position.y;
                let bounds = Bounds::from_corners(
                    point(layout.gutter_hitbox.left(), start_y),
                    point(layout.gutter_hitbox.left() + highlight_width, end_y),
                );
                cx.paint_quad(fill(bounds, *color).corner_radii(highlight_corner_radii));
            }
        });
    }

    fn paint_blamed_display_rows(&self, layout: &mut EditorLayout, cx: &mut WindowContext) {
        let Some(blamed_display_rows) = layout.blamed_display_rows.take() else {
            return;
        };

        cx.paint_layer(layout.gutter_hitbox.bounds, |cx| {
            for mut blame_element in blamed_display_rows.into_iter() {
                blame_element.paint(cx);
            }
        })
    }

    fn paint_text(&mut self, layout: &mut EditorLayout, cx: &mut WindowContext) {
        cx.with_content_mask(
            Some(ContentMask {
                bounds: layout.text_hitbox.bounds,
            }),
            |cx| {
                let cursor_style = if self
                    .editor
                    .read(cx)
                    .hovered_link_state
                    .as_ref()
                    .is_some_and(|hovered_link_state| !hovered_link_state.links.is_empty())
                {
                    CursorStyle::PointingHand
                } else {
                    CursorStyle::IBeam
                };
                cx.set_cursor_style(cursor_style, &layout.text_hitbox);

                let invisible_display_ranges = self.paint_highlights(layout, cx);
                self.paint_lines(&invisible_display_ranges, layout, cx);
                self.paint_redactions(layout, cx);
                self.paint_cursors(layout, cx);
                self.paint_inline_blame(layout, cx);
                cx.with_element_namespace("crease_trailers", |cx| {
                    for trailer in layout.crease_trailers.iter_mut().flatten() {
                        trailer.element.paint(cx);
                    }
                });
            },
        )
    }

    fn paint_highlights(
        &mut self,
        layout: &mut EditorLayout,
        cx: &mut WindowContext,
    ) -> SmallVec<[Range<DisplayPoint>; 32]> {
        cx.paint_layer(layout.text_hitbox.bounds, |cx| {
            let mut invisible_display_ranges = SmallVec::<[Range<DisplayPoint>; 32]>::new();
            let line_end_overshoot = 0.15 * layout.position_map.line_height;
            for (range, color) in &layout.highlighted_ranges {
                self.paint_highlighted_range(
                    range.clone(),
                    *color,
                    Pixels::ZERO,
                    line_end_overshoot,
                    layout,
                    cx,
                );
            }

            let corner_radius = 0.15 * layout.position_map.line_height;

            for (player_color, selections) in &layout.selections {
                for selection in selections.iter() {
                    self.paint_highlighted_range(
                        selection.range.clone(),
                        player_color.selection,
                        corner_radius,
                        corner_radius * 2.,
                        layout,
                        cx,
                    );

                    if selection.is_local && !selection.range.is_empty() {
                        invisible_display_ranges.push(selection.range.clone());
                    }
                }
            }
            invisible_display_ranges
        })
    }

    fn paint_lines(
        &mut self,
        invisible_display_ranges: &[Range<DisplayPoint>],
        layout: &mut EditorLayout,
        cx: &mut WindowContext,
    ) {
        let whitespace_setting = self
            .editor
            .read(cx)
            .buffer
            .read(cx)
            .settings_at(0, cx)
            .show_whitespaces;

        for (ix, line_with_invisibles) in layout.position_map.line_layouts.iter().enumerate() {
            let row = DisplayRow(layout.visible_display_row_range.start.0 + ix as u32);
            line_with_invisibles.draw(
                layout,
                row,
                layout.content_origin,
                whitespace_setting,
                invisible_display_ranges,
                cx,
            )
        }

        for line_element in &mut layout.line_elements {
            line_element.paint(cx);
        }
    }

    fn paint_redactions(&mut self, layout: &EditorLayout, cx: &mut WindowContext) {
        if layout.redacted_ranges.is_empty() {
            return;
        }

        let line_end_overshoot = layout.line_end_overshoot();

        // A softer than perfect black
        let redaction_color = gpui::rgb(0x0e1111);

        cx.paint_layer(layout.text_hitbox.bounds, |cx| {
            for range in layout.redacted_ranges.iter() {
                self.paint_highlighted_range(
                    range.clone(),
                    redaction_color.into(),
                    Pixels::ZERO,
                    line_end_overshoot,
                    layout,
                    cx,
                );
            }
        });
    }

    fn paint_cursors(&mut self, layout: &mut EditorLayout, cx: &mut WindowContext) {
        for cursor in &mut layout.visible_cursors {
            cursor.paint(layout.content_origin, cx);
        }
    }

    fn paint_scrollbars(&mut self, layout: &mut EditorLayout, cx: &mut WindowContext) {
        let (scrollbar_x, scrollbar_y) = layout.scrollbars_layout.as_xy();

        if let Some(scrollbar_layout) = scrollbar_x {
            let hitbox = scrollbar_layout.hitbox.clone();
            let text_unit_size = scrollbar_layout.text_unit_size;
            let visible_range = scrollbar_layout.visible_range.clone();
            let thumb_bounds = scrollbar_layout.thumb_bounds();

            if scrollbar_layout.visible {
                cx.paint_layer(hitbox.bounds, |cx| {
                    cx.paint_quad(quad(
                        hitbox.bounds,
                        Corners::default(),
                        cx.theme().colors().scrollbar_track_background,
                        Edges {
                            top: Pixels::ZERO,
                            right: Pixels::ZERO,
                            bottom: Pixels::ZERO,
                            left: Pixels::ZERO,
                        },
                        cx.theme().colors().scrollbar_track_border,
                    ));

                    cx.paint_quad(quad(
                        thumb_bounds,
                        Corners::default(),
                        cx.theme().colors().scrollbar_thumb_background,
                        Edges {
                            top: Pixels::ZERO,
                            right: Pixels::ZERO,
                            bottom: Pixels::ZERO,
                            left: ScrollbarLayout::BORDER_WIDTH,
                        },
                        cx.theme().colors().scrollbar_thumb_border,
                    ));
                })
            }

            cx.set_cursor_style(CursorStyle::Arrow, &hitbox);

            cx.on_mouse_event({
                let editor = self.editor.clone();

                // there may be a way to avoid this clone
                let hitbox = hitbox.clone();

                let mut mouse_position = cx.mouse_position();
                move |event: &MouseMoveEvent, phase, cx| {
                    if phase == DispatchPhase::Capture {
                        return;
                    }

                    editor.update(cx, |editor, cx| {
                        if event.pressed_button == Some(MouseButton::Left)
                            && editor
                                .scroll_manager
                                .is_dragging_scrollbar(Axis::Horizontal)
                        {
                            let x = mouse_position.x;
                            let new_x = event.position.x;
                            if (hitbox.left()..hitbox.right()).contains(&x) {
                                let mut position = editor.scroll_position(cx);
                                position.x += (new_x - x) / text_unit_size;
                                if position.x < 0.0 {
                                    position.x = 0.0;
                                }
                                editor.set_scroll_position(position, cx);
                            }

                            cx.stop_propagation();
                        } else {
                            editor.scroll_manager.set_is_dragging_scrollbar(
                                Axis::Horizontal,
                                false,
                                cx,
                            );

                            if hitbox.is_hovered(cx) {
                                editor.scroll_manager.show_scrollbar(cx);
                            }
                        }
                        mouse_position = event.position;
                    })
                }
            });

            if self
                .editor
                .read(cx)
                .scroll_manager
                .is_dragging_scrollbar(Axis::Horizontal)
            {
                cx.on_mouse_event({
                    let editor = self.editor.clone();
                    move |_: &MouseUpEvent, phase, cx| {
                        if phase == DispatchPhase::Capture {
                            return;
                        }

                        editor.update(cx, |editor, cx| {
                            editor.scroll_manager.set_is_dragging_scrollbar(
                                Axis::Horizontal,
                                false,
                                cx,
                            );
                            cx.stop_propagation();
                        });
                    }
                });
            } else {
                cx.on_mouse_event({
                    let editor = self.editor.clone();

                    move |event: &MouseDownEvent, phase, cx| {
                        if phase == DispatchPhase::Capture || !hitbox.is_hovered(cx) {
                            return;
                        }

                        editor.update(cx, |editor, cx| {
                            editor.scroll_manager.set_is_dragging_scrollbar(
                                Axis::Horizontal,
                                true,
                                cx,
                            );

                            let x = event.position.x;

                            if x < thumb_bounds.left() || thumb_bounds.right() < x {
                                let center_row =
                                    ((x - hitbox.left()) / text_unit_size).round() as u32;
                                let top_row = center_row.saturating_sub(
                                    (visible_range.end - visible_range.start) as u32 / 2,
                                );

                                let mut position = editor.scroll_position(cx);
                                position.x = top_row as f32;
                                editor.set_scroll_position(position, cx);
                            } else {
                                editor.scroll_manager.show_scrollbar(cx);
                            }

                            cx.stop_propagation();
                        });
                    }
                });
            }
        }

        if let Some(scrollbar_layout) = scrollbar_y {
            let hitbox = scrollbar_layout.hitbox.clone();
            let text_unit_size = scrollbar_layout.text_unit_size;
            let visible_range = scrollbar_layout.visible_range.clone();
            let thumb_bounds = scrollbar_layout.thumb_bounds();

            if scrollbar_layout.visible {
                cx.paint_layer(hitbox.bounds, |cx| {
                    cx.paint_quad(quad(
                        hitbox.bounds,
                        Corners::default(),
                        cx.theme().colors().scrollbar_track_background,
                        Edges {
                            top: Pixels::ZERO,
                            right: Pixels::ZERO,
                            bottom: Pixels::ZERO,
                            left: ScrollbarLayout::BORDER_WIDTH,
                        },
                        cx.theme().colors().scrollbar_track_border,
                    ));

                    let fast_markers =
                        self.collect_fast_scrollbar_markers(layout, &scrollbar_layout, cx);
                    // Refresh slow scrollbar markers in the background. Below, we paint whatever markers have already been computed.
                    self.refresh_slow_scrollbar_markers(layout, &scrollbar_layout, cx);

                    let markers = self.editor.read(cx).scrollbar_marker_state.markers.clone();
                    for marker in markers.iter().chain(&fast_markers) {
                        let mut marker = marker.clone();
                        marker.bounds.origin += hitbox.origin;
                        cx.paint_quad(marker);
                    }

                    cx.paint_quad(quad(
                        thumb_bounds,
                        Corners::default(),
                        cx.theme().colors().scrollbar_thumb_background,
                        Edges {
                            top: Pixels::ZERO,
                            right: Pixels::ZERO,
                            bottom: Pixels::ZERO,
                            left: ScrollbarLayout::BORDER_WIDTH,
                        },
                        cx.theme().colors().scrollbar_thumb_border,
                    ));
                });
            }

            cx.set_cursor_style(CursorStyle::Arrow, &hitbox);

            cx.on_mouse_event({
                let editor = self.editor.clone();

                let hitbox = hitbox.clone();

                let mut mouse_position = cx.mouse_position();
                move |event: &MouseMoveEvent, phase, cx| {
                    if phase == DispatchPhase::Capture {
                        return;
                    }

                    editor.update(cx, |editor, cx| {
                        if event.pressed_button == Some(MouseButton::Left)
                            && editor.scroll_manager.is_dragging_scrollbar(Axis::Vertical)
                        {
                            let y = mouse_position.y;
                            let new_y = event.position.y;
                            if (hitbox.top()..hitbox.bottom()).contains(&y) {
                                let mut position = editor.scroll_position(cx);
                                position.y += (new_y - y) / text_unit_size;
                                if position.y < 0.0 {
                                    position.y = 0.0;
                                }
                                editor.set_scroll_position(position, cx);
                            }
                        } else {
                            editor.scroll_manager.set_is_dragging_scrollbar(
                                Axis::Vertical,
                                false,
                                cx,
                            );

                            if hitbox.is_hovered(cx) {
                                editor.scroll_manager.show_scrollbar(cx);
                            }
                        }
                        mouse_position = event.position;
                    })
                }
            });

            if self
                .editor
                .read(cx)
                .scroll_manager
                .is_dragging_scrollbar(Axis::Vertical)
            {
                cx.on_mouse_event({
                    let editor = self.editor.clone();
                    move |_: &MouseUpEvent, phase, cx| {
                        if phase == DispatchPhase::Capture {
                            return;
                        }

                        editor.update(cx, |editor, cx| {
                            editor.scroll_manager.set_is_dragging_scrollbar(
                                Axis::Vertical,
                                false,
                                cx,
                            );
                            cx.stop_propagation();
                        });
                    }
                });
            } else {
                cx.on_mouse_event({
                    let editor = self.editor.clone();

                    move |event: &MouseDownEvent, phase, cx| {
                        if phase == DispatchPhase::Capture || !hitbox.is_hovered(cx) {
                            return;
                        }

                        editor.update(cx, |editor, cx| {
                            editor.scroll_manager.set_is_dragging_scrollbar(
                                Axis::Vertical,
                                true,
                                cx,
                            );

                            let y = event.position.y;
                            if y < thumb_bounds.top() || thumb_bounds.bottom() < y {
                                let center_row =
                                    ((y - hitbox.top()) / text_unit_size).round() as u32;
                                let top_row = center_row.saturating_sub(
                                    (visible_range.end - visible_range.start) as u32 / 2,
                                );
                                let mut position = editor.scroll_position(cx);
                                position.y = top_row as f32;
                                editor.set_scroll_position(position, cx);
                            } else {
                                editor.scroll_manager.show_scrollbar(cx);
                            }

                            cx.stop_propagation();
                        });
                    }
                });
            }
        }
    }

    fn collect_fast_scrollbar_markers(
        &self,
        layout: &EditorLayout,
        scrollbar_layout: &ScrollbarLayout,
        cx: &mut WindowContext,
    ) -> Vec<PaintQuad> {
        const LIMIT: usize = 100;
        if !EditorSettings::get_global(cx).scrollbar.cursors || layout.cursors.len() > LIMIT {
            return vec![];
        }
        let cursor_ranges = layout
            .cursors
            .iter()
            .map(|(point, color)| ColoredRange {
                start: point.row(),
                end: point.row(),
                color: *color,
            })
            .collect_vec();
        scrollbar_layout.marker_quads_for_ranges(cursor_ranges, None)
    }

    fn refresh_slow_scrollbar_markers(
        &self,
        layout: &EditorLayout,
        scrollbar_layout: &ScrollbarLayout,
        cx: &mut WindowContext,
    ) {
        self.editor.update(cx, |editor, cx| {
            if !editor.is_singleton(cx)
                || !editor
                    .scrollbar_marker_state
                    .should_refresh(scrollbar_layout.hitbox.size)
            {
                return;
            }

            let scrollbar_layout = scrollbar_layout.clone();
            let background_highlights = editor.background_highlights.clone();
            let snapshot = layout.position_map.snapshot.clone();
            let theme = cx.theme().clone();
            let scrollbar_settings = EditorSettings::get_global(cx).scrollbar;

            editor.scrollbar_marker_state.dirty = false;
            editor.scrollbar_marker_state.pending_refresh =
                Some(cx.spawn(|editor, mut cx| async move {
                    let scrollbar_size = scrollbar_layout.hitbox.size;
                    let scrollbar_markers = cx
                        .background_executor()
                        .spawn(async move {
                            let max_point = snapshot.display_snapshot.buffer_snapshot.max_point();
                            let mut marker_quads = Vec::new();
                            if scrollbar_settings.git_diff {
                                let marker_row_ranges = snapshot
                                    .diff_map
                                    .diff_hunks(&snapshot.buffer_snapshot)
                                    .map(|hunk| {
                                        let start_display_row =
                                            MultiBufferPoint::new(hunk.row_range.start.0, 0)
                                                .to_display_point(&snapshot.display_snapshot)
                                                .row();
                                        let mut end_display_row =
                                            MultiBufferPoint::new(hunk.row_range.end.0, 0)
                                                .to_display_point(&snapshot.display_snapshot)
                                                .row();
                                        if end_display_row != start_display_row {
                                            end_display_row.0 -= 1;
                                        }
                                        let color = match hunk_status(&hunk) {
                                            DiffHunkStatus::Added => theme.status().created,
                                            DiffHunkStatus::Modified => theme.status().modified,
                                            DiffHunkStatus::Removed => theme.status().deleted,
                                        };
                                        ColoredRange {
                                            start: start_display_row,
                                            end: end_display_row,
                                            color,
                                        }
                                    });

                                marker_quads.extend(
                                    scrollbar_layout
                                        .marker_quads_for_ranges(marker_row_ranges, Some(0)),
                                );
                            }

                            for (background_highlight_id, (_, background_ranges)) in
                                background_highlights.iter()
                            {
                                let is_search_highlights = *background_highlight_id
                                    == TypeId::of::<BufferSearchHighlights>();
                                let is_symbol_occurrences = *background_highlight_id
                                    == TypeId::of::<DocumentHighlightRead>()
                                    || *background_highlight_id
                                        == TypeId::of::<DocumentHighlightWrite>();
                                if (is_search_highlights && scrollbar_settings.search_results)
                                    || (is_symbol_occurrences && scrollbar_settings.selected_symbol)
                                {
                                    let mut color = theme.status().info;
                                    if is_symbol_occurrences {
                                        color.fade_out(0.5);
                                    }
                                    let marker_row_ranges = background_ranges.iter().map(|range| {
                                        let display_start = range
                                            .start
                                            .to_display_point(&snapshot.display_snapshot);
                                        let display_end =
                                            range.end.to_display_point(&snapshot.display_snapshot);
                                        ColoredRange {
                                            start: display_start.row(),
                                            end: display_end.row(),
                                            color,
                                        }
                                    });
                                    marker_quads.extend(
                                        scrollbar_layout
                                            .marker_quads_for_ranges(marker_row_ranges, Some(1)),
                                    );
                                }
                            }

                            if scrollbar_settings.diagnostics {
                                let diagnostics = snapshot
                                    .buffer_snapshot
                                    .diagnostics_in_range::<_, Point>(
                                        Point::zero()..max_point,
                                        false,
                                    )
                                    // We want to sort by severity, in order to paint the most severe diagnostics last.
                                    .sorted_by_key(|diagnostic| {
                                        std::cmp::Reverse(diagnostic.diagnostic.severity)
                                    });

                                let marker_row_ranges = diagnostics.into_iter().map(|diagnostic| {
                                    let start_display = diagnostic
                                        .range
                                        .start
                                        .to_display_point(&snapshot.display_snapshot);
                                    let end_display = diagnostic
                                        .range
                                        .end
                                        .to_display_point(&snapshot.display_snapshot);
                                    let color = match diagnostic.diagnostic.severity {
                                        DiagnosticSeverity::ERROR => theme.status().error,
                                        DiagnosticSeverity::WARNING => theme.status().warning,
                                        DiagnosticSeverity::INFORMATION => theme.status().info,
                                        _ => theme.status().hint,
                                    };
                                    ColoredRange {
                                        start: start_display.row(),
                                        end: end_display.row(),
                                        color,
                                    }
                                });
                                marker_quads.extend(
                                    scrollbar_layout
                                        .marker_quads_for_ranges(marker_row_ranges, Some(2)),
                                );
                            }

                            Arc::from(marker_quads)
                        })
                        .await;

                    editor.update(&mut cx, |editor, cx| {
                        editor.scrollbar_marker_state.markers = scrollbar_markers;
                        editor.scrollbar_marker_state.scrollbar_size = scrollbar_size;
                        editor.scrollbar_marker_state.pending_refresh = None;
                        cx.notify();
                    })?;

                    Ok(())
                }));
        });
    }

    #[allow(clippy::too_many_arguments)]
    fn paint_highlighted_range(
        &self,
        range: Range<DisplayPoint>,
        color: Hsla,
        corner_radius: Pixels,
        line_end_overshoot: Pixels,
        layout: &EditorLayout,
        cx: &mut WindowContext,
    ) {
        let start_row = layout.visible_display_row_range.start;
        let end_row = layout.visible_display_row_range.end;
        if range.start != range.end {
            let row_range = if range.end.column() == 0 {
                cmp::max(range.start.row(), start_row)..cmp::min(range.end.row(), end_row)
            } else {
                cmp::max(range.start.row(), start_row)
                    ..cmp::min(range.end.row().next_row(), end_row)
            };

            let highlighted_range = HighlightedRange {
                color,
                line_height: layout.position_map.line_height,
                corner_radius,
                start_y: layout.content_origin.y
                    + row_range.start.as_f32() * layout.position_map.line_height
                    - layout.position_map.scroll_pixel_position.y,
                lines: row_range
                    .iter_rows()
                    .map(|row| {
                        let line_layout =
                            &layout.position_map.line_layouts[row.minus(start_row) as usize];
                        HighlightedRangeLine {
                            start_x: if row == range.start.row() {
                                layout.content_origin.x
                                    + line_layout.x_for_index(range.start.column() as usize)
                                    - layout.position_map.scroll_pixel_position.x
                            } else {
                                layout.content_origin.x
                                    - layout.position_map.scroll_pixel_position.x
                            },
                            end_x: if row == range.end.row() {
                                layout.content_origin.x
                                    + line_layout.x_for_index(range.end.column() as usize)
                                    - layout.position_map.scroll_pixel_position.x
                            } else {
                                layout.content_origin.x + line_layout.width + line_end_overshoot
                                    - layout.position_map.scroll_pixel_position.x
                            },
                        }
                    })
                    .collect(),
            };

            highlighted_range.paint(layout.text_hitbox.bounds, cx);
        }
    }

    fn paint_inline_blame(&mut self, layout: &mut EditorLayout, cx: &mut WindowContext) {
        if let Some(mut inline_blame) = layout.inline_blame.take() {
            cx.paint_layer(layout.text_hitbox.bounds, |cx| {
                inline_blame.paint(cx);
            })
        }
    }

    fn paint_blocks(&mut self, layout: &mut EditorLayout, cx: &mut WindowContext) {
        for mut block in layout.blocks.drain(..) {
            block.element.paint(cx);
        }
    }

    fn paint_inline_completion_popover(
        &mut self,
        layout: &mut EditorLayout,
        cx: &mut WindowContext,
    ) {
        if let Some(inline_completion_popover) = layout.inline_completion_popover.as_mut() {
            inline_completion_popover.paint(cx);
        }
    }

    fn paint_mouse_context_menu(&mut self, layout: &mut EditorLayout, cx: &mut WindowContext) {
        if let Some(mouse_context_menu) = layout.mouse_context_menu.as_mut() {
            mouse_context_menu.paint(cx);
        }
    }

    fn paint_scroll_wheel_listener(&mut self, layout: &EditorLayout, cx: &mut WindowContext) {
        cx.on_mouse_event({
            let position_map = layout.position_map.clone();
            let editor = self.editor.clone();
            let hitbox = layout.hitbox.clone();
            let mut delta = ScrollDelta::default();

            // Set a minimum scroll_sensitivity of 0.01 to make sure the user doesn't
            // accidentally turn off their scrolling.
            let scroll_sensitivity = EditorSettings::get_global(cx).scroll_sensitivity.max(0.01);

            move |event: &ScrollWheelEvent, phase, cx| {
                if phase == DispatchPhase::Bubble && hitbox.is_hovered(cx) {
                    delta = delta.coalesce(event.delta);
                    editor.update(cx, |editor, cx| {
                        let position_map: &PositionMap = &position_map;

                        let line_height = position_map.line_height;
                        let max_glyph_width = position_map.em_width;
                        let (delta, axis) = match delta {
                            gpui::ScrollDelta::Pixels(mut pixels) => {
                                //Trackpad
                                let axis = position_map.snapshot.ongoing_scroll.filter(&mut pixels);
                                (pixels, axis)
                            }

                            gpui::ScrollDelta::Lines(lines) => {
                                //Not trackpad
                                let pixels =
                                    point(lines.x * max_glyph_width, lines.y * line_height);
                                (pixels, None)
                            }
                        };

                        let current_scroll_position = position_map.snapshot.scroll_position();
                        let x = (current_scroll_position.x * max_glyph_width
                            - (delta.x * scroll_sensitivity))
                            / max_glyph_width;
                        let y = (current_scroll_position.y * line_height
                            - (delta.y * scroll_sensitivity))
                            / line_height;
                        let mut scroll_position =
                            point(x, y).clamp(&point(0., 0.), &position_map.scroll_max);
                        let forbid_vertical_scroll = editor.scroll_manager.forbid_vertical_scroll();
                        if forbid_vertical_scroll {
                            scroll_position.y = current_scroll_position.y;
                        }

                        if scroll_position != current_scroll_position {
                            editor.scroll(scroll_position, axis, cx);
                            cx.stop_propagation();
                        } else if y < 0. {
                            // Due to clamping, we may fail to detect cases of overscroll to the top;
                            // We want the scroll manager to get an update in such cases and detect the change of direction
                            // on the next frame.
                            cx.notify();
                        }
                    });
                }
            }
        });
    }

    fn paint_mouse_listeners(
        &mut self,
        layout: &EditorLayout,
        hovered_hunk: Option<HoveredHunk>,
        cx: &mut WindowContext,
    ) {
        self.paint_scroll_wheel_listener(layout, cx);

        cx.on_mouse_event({
            let position_map = layout.position_map.clone();
            let editor = self.editor.clone();
            let text_hitbox = layout.text_hitbox.clone();
            let gutter_hitbox = layout.gutter_hitbox.clone();

            move |event: &MouseDownEvent, phase, cx| {
                if phase == DispatchPhase::Bubble {
                    match event.button {
                        MouseButton::Left => editor.update(cx, |editor, cx| {
                            Self::mouse_left_down(
                                editor,
                                event,
                                hovered_hunk.clone(),
                                &position_map,
                                &text_hitbox,
                                &gutter_hitbox,
                                cx,
                            );
                        }),
                        MouseButton::Right => editor.update(cx, |editor, cx| {
                            Self::mouse_right_down(editor, event, &position_map, &text_hitbox, cx);
                        }),
                        MouseButton::Middle => editor.update(cx, |editor, cx| {
                            Self::mouse_middle_down(editor, event, &position_map, &text_hitbox, cx);
                        }),
                        _ => {}
                    };
                }
            }
        });

        cx.on_mouse_event({
            let editor = self.editor.clone();
            let position_map = layout.position_map.clone();
            let text_hitbox = layout.text_hitbox.clone();

            move |event: &MouseUpEvent, phase, cx| {
                if phase == DispatchPhase::Bubble {
                    editor.update(cx, |editor, cx| {
                        Self::mouse_up(editor, event, &position_map, &text_hitbox, cx)
                    });
                }
            }
        });
        cx.on_mouse_event({
            let position_map = layout.position_map.clone();
            let editor = self.editor.clone();
            let text_hitbox = layout.text_hitbox.clone();
            let gutter_hitbox = layout.gutter_hitbox.clone();

            move |event: &MouseMoveEvent, phase, cx| {
                if phase == DispatchPhase::Bubble {
                    editor.update(cx, |editor, cx| {
                        if editor.hover_state.focused(cx) {
                            return;
                        }
                        if event.pressed_button == Some(MouseButton::Left)
                            || event.pressed_button == Some(MouseButton::Middle)
                        {
                            Self::mouse_dragged(
                                editor,
                                event,
                                &position_map,
                                text_hitbox.bounds,
                                cx,
                            )
                        }

                        Self::mouse_moved(
                            editor,
                            event,
                            &position_map,
                            &text_hitbox,
                            &gutter_hitbox,
                            cx,
                        )
                    });
                }
            }
        });
    }

    fn scrollbar_left(&self, bounds: &Bounds<Pixels>) -> Pixels {
        bounds.top_right().x - self.style.scrollbar_width
    }

    fn column_pixels(&self, column: usize, cx: &WindowContext) -> Pixels {
        let style = &self.style;
        let font_size = style.text.font_size.to_pixels(cx.rem_size());
        let layout = cx
            .text_system()
            .shape_line(
                SharedString::from(" ".repeat(column)),
                font_size,
                &[TextRun {
                    len: column,
                    font: style.text.font(),
                    color: Hsla::default(),
                    background_color: None,
                    underline: None,
                    strikethrough: None,
                }],
            )
            .unwrap();

        layout.width
    }

    fn max_line_number_width(&self, snapshot: &EditorSnapshot, cx: &WindowContext) -> Pixels {
        let digit_count = (snapshot.widest_line_number() as f32).log10().floor() as usize + 1;
        self.column_pixels(digit_count, cx)
    }
}

fn jump_data(
    snapshot: &EditorSnapshot,
    block_row_start: DisplayRow,
    height: u32,
    for_excerpt: &ExcerptInfo,
    cx: &mut WindowContext<'_>,
) -> JumpData {
    let range = &for_excerpt.range;
    let buffer = &for_excerpt.buffer;
    let jump_path = project::File::from_dyn(buffer.file()).map(|file| ProjectPath {
        worktree_id: file.worktree_id(cx),
        path: file.path.clone(),
    });
    let jump_anchor = range
        .primary
        .as_ref()
        .map_or(range.context.start, |primary| primary.start);

    let excerpt_start = range.context.start;
    let jump_position = language::ToPoint::to_point(&jump_anchor, buffer);
    let offset_from_excerpt_start = if jump_anchor == excerpt_start {
        0
    } else {
        let excerpt_start_row = language::ToPoint::to_point(&jump_anchor, buffer).row;
        jump_position.row - excerpt_start_row
    };
    let line_offset_from_top = block_row_start.0 + height + offset_from_excerpt_start
        - snapshot
            .scroll_anchor
            .scroll_position(&snapshot.display_snapshot)
            .y as u32;
    JumpData {
        excerpt_id: for_excerpt.id,
        anchor: jump_anchor,
        position: language::ToPoint::to_point(&jump_anchor, buffer),
        path: jump_path,
        line_offset_from_top,
    }
}

fn all_edits_insertions_or_deletions(
    edits: &Vec<(Range<Anchor>, String)>,
    snapshot: &MultiBufferSnapshot,
) -> bool {
    let mut all_insertions = true;
    let mut all_deletions = true;

    for (range, new_text) in edits.iter() {
        let range_is_empty = range.to_offset(&snapshot).is_empty();
        let text_is_empty = new_text.is_empty();

        if range_is_empty != text_is_empty {
            if range_is_empty {
                all_deletions = false;
            } else {
                all_insertions = false;
            }
        } else {
            return false;
        }

        if !all_insertions && !all_deletions {
            return false;
        }
    }
    all_insertions || all_deletions
}

#[allow(clippy::too_many_arguments)]
fn prepaint_gutter_button(
    button: IconButton,
    row: DisplayRow,
    line_height: Pixels,
    gutter_dimensions: &GutterDimensions,
    scroll_pixel_position: gpui::Point<Pixels>,
    gutter_hitbox: &Hitbox,
    rows_with_hunk_bounds: &HashMap<DisplayRow, Bounds<Pixels>>,
    cx: &mut WindowContext<'_>,
) -> AnyElement {
    let mut button = button.into_any_element();
    let available_space = size(
        AvailableSpace::MinContent,
        AvailableSpace::Definite(line_height),
    );
    let indicator_size = button.layout_as_root(available_space, cx);

    let blame_width = gutter_dimensions.git_blame_entries_width;
    let gutter_width = rows_with_hunk_bounds
        .get(&row)
        .map(|bounds| bounds.size.width);
    let left_offset = blame_width.max(gutter_width).unwrap_or_default();

    let mut x = left_offset;
    let available_width = gutter_dimensions.margin + gutter_dimensions.left_padding
        - indicator_size.width
        - left_offset;
    x += available_width / 2.;

    let mut y = row.as_f32() * line_height - scroll_pixel_position.y;
    y += (line_height - indicator_size.height) / 2.;

    button.prepaint_as_root(gutter_hitbox.origin + point(x, y), available_space, cx);
    button
}

fn render_inline_blame_entry(
    blame: &gpui::Model<GitBlame>,
    blame_entry: BlameEntry,
    style: &EditorStyle,
    workspace: Option<WeakView<Workspace>>,
    cx: &mut WindowContext<'_>,
) -> AnyElement {
    let relative_timestamp = blame_entry_relative_timestamp(&blame_entry);

    let author = blame_entry.author.as_deref().unwrap_or_default();
    let summary_enabled = ProjectSettings::get_global(cx)
        .git
        .show_inline_commit_summary();

    let text = match blame_entry.summary.as_ref() {
        Some(summary) if summary_enabled => {
            format!("{}, {} - {}", author, relative_timestamp, summary)
        }
        _ => format!("{}, {}", author, relative_timestamp),
    };

    let details = blame.read(cx).details_for_entry(&blame_entry);

    let tooltip = cx.new_view(|_| BlameEntryTooltip::new(blame_entry, details, style, workspace));

    h_flex()
        .id("inline-blame")
        .w_full()
        .font_family(style.text.font().family)
        .text_color(cx.theme().status().hint)
        .line_height(style.text.line_height)
        .child(Icon::new(IconName::FileGit).color(Color::Hint))
        .child(text)
        .gap_2()
        .hoverable_tooltip(move |_| tooltip.clone().into())
        .into_any()
}

fn render_blame_entry(
    ix: usize,
    blame: &gpui::Model<GitBlame>,
    blame_entry: BlameEntry,
    style: &EditorStyle,
    last_used_color: &mut Option<(PlayerColor, Oid)>,
    editor: View<Editor>,
    cx: &mut WindowContext<'_>,
) -> AnyElement {
    let mut sha_color = cx
        .theme()
        .players()
        .color_for_participant(blame_entry.sha.into());
    // If the last color we used is the same as the one we get for this line, but
    // the commit SHAs are different, then we try again to get a different color.
    match *last_used_color {
        Some((color, sha)) if sha != blame_entry.sha && color.cursor == sha_color.cursor => {
            let index: u32 = blame_entry.sha.into();
            sha_color = cx.theme().players().color_for_participant(index + 1);
        }
        _ => {}
    };
    last_used_color.replace((sha_color, blame_entry.sha));

    let relative_timestamp = blame_entry_relative_timestamp(&blame_entry);

    let short_commit_id = blame_entry.sha.display_short();

    let author_name = blame_entry.author.as_deref().unwrap_or("<no name>");
    let name = util::truncate_and_trailoff(author_name, GIT_BLAME_MAX_AUTHOR_CHARS_DISPLAYED);

    let details = blame.read(cx).details_for_entry(&blame_entry);

    let workspace = editor.read(cx).workspace.as_ref().map(|(w, _)| w.clone());

    let tooltip = cx.new_view(|_| {
        BlameEntryTooltip::new(blame_entry.clone(), details.clone(), style, workspace)
    });

    h_flex()
        .w_full()
        .justify_between()
        .font_family(style.text.font().family)
        .line_height(style.text.line_height)
        .id(("blame", ix))
        .text_color(cx.theme().status().hint)
        .pr_2()
        .gap_2()
        .child(
            h_flex()
                .items_center()
                .gap_2()
                .child(div().text_color(sha_color.cursor).child(short_commit_id))
                .child(name),
        )
        .child(relative_timestamp)
        .on_mouse_down(MouseButton::Right, {
            let blame_entry = blame_entry.clone();
            let details = details.clone();
            move |event, cx| {
                deploy_blame_entry_context_menu(
                    &blame_entry,
                    details.as_ref(),
                    editor.clone(),
                    event.position,
                    cx,
                );
            }
        })
        .hover(|style| style.bg(cx.theme().colors().element_hover))
        .when_some(
            details.and_then(|details| details.permalink),
            |this, url| {
                let url = url.clone();
                this.cursor_pointer().on_click(move |_, cx| {
                    cx.stop_propagation();
                    cx.open_url(url.as_str())
                })
            },
        )
        .hoverable_tooltip(move |_| tooltip.clone().into())
        .into_any()
}

fn deploy_blame_entry_context_menu(
    blame_entry: &BlameEntry,
    details: Option<&CommitDetails>,
    editor: View<Editor>,
    position: gpui::Point<Pixels>,
    cx: &mut WindowContext<'_>,
) {
    let context_menu = ContextMenu::build(cx, move |menu, _| {
        let sha = format!("{}", blame_entry.sha);
        menu.on_blur_subscription(Subscription::new(|| {}))
            .entry("Copy commit SHA", None, move |cx| {
                cx.write_to_clipboard(ClipboardItem::new_string(sha.clone()));
            })
            .when_some(
                details.and_then(|details| details.permalink.clone()),
                |this, url| this.entry("Open permalink", None, move |cx| cx.open_url(url.as_str())),
            )
    });

    editor.update(cx, move |editor, cx| {
        editor.mouse_context_menu = Some(MouseContextMenu::new(
            MenuPosition::PinnedToScreen(position),
            context_menu,
            cx,
        ));
        cx.notify();
    });
}

#[derive(Debug)]
pub(crate) struct LineWithInvisibles {
    fragments: SmallVec<[LineFragment; 1]>,
    invisibles: Vec<Invisible>,
    len: usize,
    width: Pixels,
    font_size: Pixels,
}

#[allow(clippy::large_enum_variant)]
enum LineFragment {
    Text(ShapedLine),
    Element {
        element: Option<AnyElement>,
        size: Size<Pixels>,
        len: usize,
    },
}

impl fmt::Debug for LineFragment {
    fn fmt(&self, f: &mut fmt::Formatter) -> fmt::Result {
        match self {
            LineFragment::Text(shaped_line) => f.debug_tuple("Text").field(shaped_line).finish(),
            LineFragment::Element { size, len, .. } => f
                .debug_struct("Element")
                .field("size", size)
                .field("len", len)
                .finish(),
        }
    }
}

impl LineWithInvisibles {
    #[allow(clippy::too_many_arguments)]
    fn from_chunks<'a>(
        chunks: impl Iterator<Item = HighlightedChunk<'a>>,
        editor_style: &EditorStyle,
        max_line_len: usize,
        max_line_count: usize,
        editor_mode: EditorMode,
        text_width: Pixels,
        is_row_soft_wrapped: impl Copy + Fn(usize) -> bool,
        cx: &mut WindowContext,
    ) -> Vec<Self> {
        let text_style = &editor_style.text;
        let mut layouts = Vec::with_capacity(max_line_count);
        let mut fragments: SmallVec<[LineFragment; 1]> = SmallVec::new();
        let mut line = String::new();
        let mut invisibles = Vec::new();
        let mut width = Pixels::ZERO;
        let mut len = 0;
        let mut styles = Vec::new();
        let mut non_whitespace_added = false;
        let mut row = 0;
        let mut line_exceeded_max_len = false;
        let font_size = text_style.font_size.to_pixels(cx.rem_size());

        let ellipsis = SharedString::from("⋯");

        for highlighted_chunk in chunks.chain([HighlightedChunk {
            text: "\n",
            style: None,
            is_tab: false,
            replacement: None,
        }]) {
            if let Some(replacement) = highlighted_chunk.replacement {
                if !line.is_empty() {
                    let shaped_line = cx
                        .text_system()
                        .shape_line(line.clone().into(), font_size, &styles)
                        .unwrap();
                    width += shaped_line.width;
                    len += shaped_line.len;
                    fragments.push(LineFragment::Text(shaped_line));
                    line.clear();
                    styles.clear();
                }

                match replacement {
                    ChunkReplacement::Renderer(renderer) => {
                        let available_width = if renderer.constrain_width {
                            let chunk = if highlighted_chunk.text == ellipsis.as_ref() {
                                ellipsis.clone()
                            } else {
                                SharedString::from(Arc::from(highlighted_chunk.text))
                            };
                            let shaped_line = cx
                                .text_system()
                                .shape_line(
                                    chunk,
                                    font_size,
                                    &[text_style.to_run(highlighted_chunk.text.len())],
                                )
                                .unwrap();
                            AvailableSpace::Definite(shaped_line.width)
                        } else {
                            AvailableSpace::MinContent
                        };

                        let mut element = (renderer.render)(&mut ChunkRendererContext {
                            context: cx,
                            max_width: text_width,
                        });
                        let line_height = text_style.line_height_in_pixels(cx.rem_size());
                        let size = element.layout_as_root(
                            size(available_width, AvailableSpace::Definite(line_height)),
                            cx,
                        );

                        width += size.width;
                        len += highlighted_chunk.text.len();
                        fragments.push(LineFragment::Element {
                            element: Some(element),
                            size,
                            len: highlighted_chunk.text.len(),
                        });
                    }
                    ChunkReplacement::Str(x) => {
                        let text_style = if let Some(style) = highlighted_chunk.style {
                            Cow::Owned(text_style.clone().highlight(style))
                        } else {
                            Cow::Borrowed(text_style)
                        };

                        let run = TextRun {
                            len: x.len(),
                            font: text_style.font(),
                            color: text_style.color,
                            background_color: text_style.background_color,
                            underline: text_style.underline,
                            strikethrough: text_style.strikethrough,
                        };
                        let line_layout = cx
                            .text_system()
                            .shape_line(x, font_size, &[run])
                            .unwrap()
                            .with_len(highlighted_chunk.text.len());

                        width += line_layout.width;
                        len += highlighted_chunk.text.len();
                        fragments.push(LineFragment::Text(line_layout))
                    }
                }
            } else {
                for (ix, mut line_chunk) in highlighted_chunk.text.split('\n').enumerate() {
                    if ix > 0 {
                        let shaped_line = cx
                            .text_system()
                            .shape_line(line.clone().into(), font_size, &styles)
                            .unwrap();
                        width += shaped_line.width;
                        len += shaped_line.len;
                        fragments.push(LineFragment::Text(shaped_line));
                        layouts.push(Self {
                            width: mem::take(&mut width),
                            len: mem::take(&mut len),
                            fragments: mem::take(&mut fragments),
                            invisibles: std::mem::take(&mut invisibles),
                            font_size,
                        });

                        line.clear();
                        styles.clear();
                        row += 1;
                        line_exceeded_max_len = false;
                        non_whitespace_added = false;
                        if row == max_line_count {
                            return layouts;
                        }
                    }

                    if !line_chunk.is_empty() && !line_exceeded_max_len {
                        let text_style = if let Some(style) = highlighted_chunk.style {
                            Cow::Owned(text_style.clone().highlight(style))
                        } else {
                            Cow::Borrowed(text_style)
                        };

                        if line.len() + line_chunk.len() > max_line_len {
                            let mut chunk_len = max_line_len - line.len();
                            while !line_chunk.is_char_boundary(chunk_len) {
                                chunk_len -= 1;
                            }
                            line_chunk = &line_chunk[..chunk_len];
                            line_exceeded_max_len = true;
                        }

                        styles.push(TextRun {
                            len: line_chunk.len(),
                            font: text_style.font(),
                            color: text_style.color,
                            background_color: text_style.background_color,
                            underline: text_style.underline,
                            strikethrough: text_style.strikethrough,
                        });

                        if editor_mode == EditorMode::Full {
                            // Line wrap pads its contents with fake whitespaces,
                            // avoid printing them
                            let is_soft_wrapped = is_row_soft_wrapped(row);
                            if highlighted_chunk.is_tab {
                                if non_whitespace_added || !is_soft_wrapped {
                                    invisibles.push(Invisible::Tab {
                                        line_start_offset: line.len(),
                                        line_end_offset: line.len() + line_chunk.len(),
                                    });
                                }
                            } else {
                                invisibles.extend(
                                    line_chunk
                                        .bytes()
                                        .enumerate()
                                        .filter(|(_, line_byte)| {
                                            let is_whitespace =
                                                (*line_byte as char).is_whitespace();
                                            non_whitespace_added |= !is_whitespace;
                                            is_whitespace
                                                && (non_whitespace_added || !is_soft_wrapped)
                                        })
                                        .map(|(whitespace_index, _)| Invisible::Whitespace {
                                            line_offset: line.len() + whitespace_index,
                                        }),
                                )
                            }
                        }

                        line.push_str(line_chunk);
                    }
                }
            }
        }

        layouts
    }

    fn prepaint(
        &mut self,
        line_height: Pixels,
        scroll_pixel_position: gpui::Point<Pixels>,
        row: DisplayRow,
        content_origin: gpui::Point<Pixels>,
        line_elements: &mut SmallVec<[AnyElement; 1]>,
        cx: &mut WindowContext,
    ) {
        let line_y = line_height * (row.as_f32() - scroll_pixel_position.y / line_height);
        let mut fragment_origin = content_origin + gpui::point(-scroll_pixel_position.x, line_y);
        for fragment in &mut self.fragments {
            match fragment {
                LineFragment::Text(line) => {
                    fragment_origin.x += line.width;
                }
                LineFragment::Element { element, size, .. } => {
                    let mut element = element
                        .take()
                        .expect("you can't prepaint LineWithInvisibles twice");

                    // Center the element vertically within the line.
                    let mut element_origin = fragment_origin;
                    element_origin.y += (line_height - size.height) / 2.;
                    element.prepaint_at(element_origin, cx);
                    line_elements.push(element);

                    fragment_origin.x += size.width;
                }
            }
        }
    }

    fn draw(
        &self,
        layout: &EditorLayout,
        row: DisplayRow,
        content_origin: gpui::Point<Pixels>,
        whitespace_setting: ShowWhitespaceSetting,
        selection_ranges: &[Range<DisplayPoint>],
        cx: &mut WindowContext,
    ) {
        let line_height = layout.position_map.line_height;
        let line_y = line_height
            * (row.as_f32() - layout.position_map.scroll_pixel_position.y / line_height);

        let mut fragment_origin =
            content_origin + gpui::point(-layout.position_map.scroll_pixel_position.x, line_y);

        for fragment in &self.fragments {
            match fragment {
                LineFragment::Text(line) => {
                    line.paint(fragment_origin, line_height, cx).log_err();
                    fragment_origin.x += line.width;
                }
                LineFragment::Element { size, .. } => {
                    fragment_origin.x += size.width;
                }
            }
        }

        self.draw_invisibles(
            selection_ranges,
            layout,
            content_origin,
            line_y,
            row,
            line_height,
            whitespace_setting,
            cx,
        );
    }

    #[allow(clippy::too_many_arguments)]
    fn draw_invisibles(
        &self,
        selection_ranges: &[Range<DisplayPoint>],
        layout: &EditorLayout,
        content_origin: gpui::Point<Pixels>,
        line_y: Pixels,
        row: DisplayRow,
        line_height: Pixels,
        whitespace_setting: ShowWhitespaceSetting,
        cx: &mut WindowContext,
    ) {
        let extract_whitespace_info = |invisible: &Invisible| {
            let (token_offset, token_end_offset, invisible_symbol) = match invisible {
                Invisible::Tab {
                    line_start_offset,
                    line_end_offset,
                } => (*line_start_offset, *line_end_offset, &layout.tab_invisible),
                Invisible::Whitespace { line_offset } => {
                    (*line_offset, line_offset + 1, &layout.space_invisible)
                }
            };

            let x_offset = self.x_for_index(token_offset);
            let invisible_offset =
                (layout.position_map.em_width - invisible_symbol.width).max(Pixels::ZERO) / 2.0;
            let origin = content_origin
                + gpui::point(
                    x_offset + invisible_offset - layout.position_map.scroll_pixel_position.x,
                    line_y,
                );

            (
                [token_offset, token_end_offset],
                Box::new(move |cx: &mut WindowContext| {
                    invisible_symbol.paint(origin, line_height, cx).log_err();
                }),
            )
        };

        let invisible_iter = self.invisibles.iter().map(extract_whitespace_info);
        match whitespace_setting {
            ShowWhitespaceSetting::None => (),
            ShowWhitespaceSetting::All => invisible_iter.for_each(|(_, paint)| paint(cx)),
            ShowWhitespaceSetting::Selection => invisible_iter.for_each(|([start, _], paint)| {
                let invisible_point = DisplayPoint::new(row, start as u32);
                if !selection_ranges
                    .iter()
                    .any(|region| region.start <= invisible_point && invisible_point < region.end)
                {
                    return;
                }

                paint(cx);
            }),

            // For a whitespace to be on a boundary, any of the following conditions need to be met:
            // - It is a tab
            // - It is adjacent to an edge (start or end)
            // - It is adjacent to a whitespace (left or right)
            ShowWhitespaceSetting::Boundary => {
                // We'll need to keep track of the last invisible we've seen and then check if we are adjacent to it for some of
                // the above cases.
                // Note: We zip in the original `invisibles` to check for tab equality
                let mut last_seen: Option<(bool, usize, Box<dyn Fn(&mut WindowContext)>)> = None;
                for (([start, end], paint), invisible) in
                    invisible_iter.zip_eq(self.invisibles.iter())
                {
                    let should_render = match (&last_seen, invisible) {
                        (_, Invisible::Tab { .. }) => true,
                        (Some((_, last_end, _)), _) => *last_end == start,
                        _ => false,
                    };

                    if should_render || start == 0 || end == self.len {
                        paint(cx);

                        // Since we are scanning from the left, we will skip over the first available whitespace that is part
                        // of a boundary between non-whitespace segments, so we correct by manually redrawing it if needed.
                        if let Some((should_render_last, last_end, paint_last)) = last_seen {
                            // Note that we need to make sure that the last one is actually adjacent
                            if !should_render_last && last_end == start {
                                paint_last(cx);
                            }
                        }
                    }

                    // Manually render anything within a selection
                    let invisible_point = DisplayPoint::new(row, start as u32);
                    if selection_ranges.iter().any(|region| {
                        region.start <= invisible_point && invisible_point < region.end
                    }) {
                        paint(cx);
                    }

                    last_seen = Some((should_render, end, paint));
                }
            }
        }
    }

    pub fn x_for_index(&self, index: usize) -> Pixels {
        let mut fragment_start_x = Pixels::ZERO;
        let mut fragment_start_index = 0;

        for fragment in &self.fragments {
            match fragment {
                LineFragment::Text(shaped_line) => {
                    let fragment_end_index = fragment_start_index + shaped_line.len;
                    if index < fragment_end_index {
                        return fragment_start_x
                            + shaped_line.x_for_index(index - fragment_start_index);
                    }
                    fragment_start_x += shaped_line.width;
                    fragment_start_index = fragment_end_index;
                }
                LineFragment::Element { len, size, .. } => {
                    let fragment_end_index = fragment_start_index + len;
                    if index < fragment_end_index {
                        return fragment_start_x;
                    }
                    fragment_start_x += size.width;
                    fragment_start_index = fragment_end_index;
                }
            }
        }

        fragment_start_x
    }

    pub fn index_for_x(&self, x: Pixels) -> Option<usize> {
        let mut fragment_start_x = Pixels::ZERO;
        let mut fragment_start_index = 0;

        for fragment in &self.fragments {
            match fragment {
                LineFragment::Text(shaped_line) => {
                    let fragment_end_x = fragment_start_x + shaped_line.width;
                    if x < fragment_end_x {
                        return Some(
                            fragment_start_index + shaped_line.index_for_x(x - fragment_start_x)?,
                        );
                    }
                    fragment_start_x = fragment_end_x;
                    fragment_start_index += shaped_line.len;
                }
                LineFragment::Element { len, size, .. } => {
                    let fragment_end_x = fragment_start_x + size.width;
                    if x < fragment_end_x {
                        return Some(fragment_start_index);
                    }
                    fragment_start_index += len;
                    fragment_start_x = fragment_end_x;
                }
            }
        }

        None
    }

    pub fn font_id_for_index(&self, index: usize) -> Option<FontId> {
        let mut fragment_start_index = 0;

        for fragment in &self.fragments {
            match fragment {
                LineFragment::Text(shaped_line) => {
                    let fragment_end_index = fragment_start_index + shaped_line.len;
                    if index < fragment_end_index {
                        return shaped_line.font_id_for_index(index - fragment_start_index);
                    }
                    fragment_start_index = fragment_end_index;
                }
                LineFragment::Element { len, .. } => {
                    let fragment_end_index = fragment_start_index + len;
                    if index < fragment_end_index {
                        return None;
                    }
                    fragment_start_index = fragment_end_index;
                }
            }
        }

        None
    }
}

#[derive(Debug, Clone, Copy, PartialEq, Eq)]
enum Invisible {
    /// A tab character
    ///
    /// A tab character is internally represented by spaces (configured by the user's tab width)
    /// aligned to the nearest column, so it's necessary to store the start and end offset for
    /// adjacency checks.
    Tab {
        line_start_offset: usize,
        line_end_offset: usize,
    },
    Whitespace {
        line_offset: usize,
    },
}

impl EditorElement {
    /// Returns the rem size to use when rendering the [`EditorElement`].
    ///
    /// This allows UI elements to scale based on the `buffer_font_size`.
    fn rem_size(&self, cx: &WindowContext) -> Option<Pixels> {
        match self.editor.read(cx).mode {
            EditorMode::Full => {
                let buffer_font_size = self.style.text.font_size;
                match buffer_font_size {
                    AbsoluteLength::Pixels(pixels) => {
                        let rem_size_scale = {
                            // Our default UI font size is 14px on a 16px base scale.
                            // This means the default UI font size is 0.875rems.
                            let default_font_size_scale = 14. / ui::BASE_REM_SIZE_IN_PX;

                            // We then determine the delta between a single rem and the default font
                            // size scale.
                            let default_font_size_delta = 1. - default_font_size_scale;

                            // Finally, we add this delta to 1rem to get the scale factor that
                            // should be used to scale up the UI.
                            1. + default_font_size_delta
                        };

                        Some(pixels * rem_size_scale)
                    }
                    AbsoluteLength::Rems(rems) => {
                        Some(rems.to_pixels(ui::BASE_REM_SIZE_IN_PX.into()))
                    }
                }
            }
            // We currently use single-line and auto-height editors in UI contexts,
            // so we don't want to scale everything with the buffer font size, as it
            // ends up looking off.
            EditorMode::SingleLine { .. } | EditorMode::AutoHeight { .. } => None,
        }
    }
}

impl Element for EditorElement {
    type RequestLayoutState = ();
    type PrepaintState = EditorLayout;

    fn id(&self) -> Option<ElementId> {
        None
    }

    fn request_layout(
        &mut self,
        _: Option<&GlobalElementId>,
        cx: &mut WindowContext,
    ) -> (gpui::LayoutId, ()) {
        let rem_size = self.rem_size(cx);
        cx.with_rem_size(rem_size, |cx| {
            self.editor.update(cx, |editor, cx| {
                editor.set_style(self.style.clone(), cx);

                let layout_id = match editor.mode {
                    EditorMode::SingleLine { auto_width } => {
                        let rem_size = cx.rem_size();

                        let height = self.style.text.line_height_in_pixels(rem_size);
                        if auto_width {
                            let editor_handle = cx.view().clone();
                            let style = self.style.clone();
                            cx.request_measured_layout(Style::default(), move |_, _, cx| {
                                let editor_snapshot =
                                    editor_handle.update(cx, |editor, cx| editor.snapshot(cx));
                                let line = Self::layout_lines(
                                    DisplayRow(0)..DisplayRow(1),
                                    &editor_snapshot,
                                    &style,
                                    px(f32::MAX),
                                    |_| false, // Single lines never soft wrap
                                    cx,
                                )
                                .pop()
                                .unwrap();

                                let font_id = cx.text_system().resolve_font(&style.text.font());
                                let font_size = style.text.font_size.to_pixels(cx.rem_size());
                                let em_width = cx
                                    .text_system()
                                    .typographic_bounds(font_id, font_size, 'm')
                                    .unwrap()
                                    .size
                                    .width;

                                size(line.width + em_width, height)
                            })
                        } else {
                            let mut style = Style::default();
                            style.size.height = height.into();
                            style.size.width = relative(1.).into();
                            cx.request_layout(style, None)
                        }
                    }
                    EditorMode::AutoHeight { max_lines } => {
                        let editor_handle = cx.view().clone();
                        let max_line_number_width =
                            self.max_line_number_width(&editor.snapshot(cx), cx);
                        cx.request_measured_layout(
                            Style::default(),
                            move |known_dimensions, available_space, cx| {
                                editor_handle
                                    .update(cx, |editor, cx| {
                                        compute_auto_height_layout(
                                            editor,
                                            max_lines,
                                            max_line_number_width,
                                            known_dimensions,
                                            available_space.width,
                                            cx,
                                        )
                                    })
                                    .unwrap_or_default()
                            },
                        )
                    }
                    EditorMode::Full => {
                        let mut style = Style::default();
                        style.size.width = relative(1.).into();
                        style.size.height = relative(1.).into();
                        cx.request_layout(style, None)
                    }
                };

                (layout_id, ())
            })
        })
    }

    fn prepaint(
        &mut self,
        _: Option<&GlobalElementId>,
        bounds: Bounds<Pixels>,
        _: &mut Self::RequestLayoutState,
        cx: &mut WindowContext,
    ) -> Self::PrepaintState {
        let text_style = TextStyleRefinement {
            font_size: Some(self.style.text.font_size),
            line_height: Some(self.style.text.line_height),
            ..Default::default()
        };
        let focus_handle = self.editor.focus_handle(cx);
        cx.set_view_id(self.editor.entity_id());
        cx.set_focus_handle(&focus_handle);

        let rem_size = self.rem_size(cx);
        cx.with_rem_size(rem_size, |cx| {
            cx.with_text_style(Some(text_style), |cx| {
                cx.with_content_mask(Some(ContentMask { bounds }), |cx| {
                    let mut snapshot = self.editor.update(cx, |editor, cx| editor.snapshot(cx));
                    let style = self.style.clone();

                    let font_id = cx.text_system().resolve_font(&style.text.font());
                    let font_size = style.text.font_size.to_pixels(cx.rem_size());
                    let line_height = style.text.line_height_in_pixels(cx.rem_size());
                    let em_width = cx
                        .text_system()
                        .typographic_bounds(font_id, font_size, 'm')
                        .unwrap()
                        .size
                        .width;
                    let em_advance = cx
                        .text_system()
                        .advance(font_id, font_size, 'm')
                        .unwrap()
                        .width;

                    let gutter_dimensions = snapshot.gutter_dimensions(
                        font_id,
                        font_size,
                        em_width,
                        em_advance,
                        self.max_line_number_width(&snapshot, cx),
                        cx,
                    );
                    let text_width = bounds.size.width - gutter_dimensions.width;

                    let right_margin = if snapshot.mode == EditorMode::Full {
                        EditorElement::SCROLLBAR_WIDTH
                    } else {
                        px(0.)
                    };
                    let overscroll = size(em_width + right_margin, px(0.));

                    let editor_width =
                        text_width - gutter_dimensions.margin - overscroll.width - em_width;

                    snapshot = self.editor.update(cx, |editor, cx| {
                        editor.last_bounds = Some(bounds);
                        editor.gutter_dimensions = gutter_dimensions;
                        editor.set_visible_line_count(bounds.size.height / line_height, cx);

                        if matches!(editor.mode, EditorMode::AutoHeight { .. }) {
                            snapshot
                        } else {
                            let wrap_width = match editor.soft_wrap_mode(cx) {
                                SoftWrap::GitDiff => None,
                                SoftWrap::None => Some((MAX_LINE_LEN / 2) as f32 * em_advance),
                                SoftWrap::EditorWidth => Some(editor_width),
                                SoftWrap::Column(column) => Some(column as f32 * em_advance),
                                SoftWrap::Bounded(column) => {
                                    Some(editor_width.min(column as f32 * em_advance))
                                }
                            };

                            if editor.set_wrap_width(wrap_width, cx) {
                                editor.snapshot(cx)
                            } else {
                                snapshot
                            }
                        }
                    });

                    let wrap_guides = self
                        .editor
                        .read(cx)
                        .wrap_guides(cx)
                        .iter()
                        .map(|(guide, active)| (self.column_pixels(*guide, cx), *active))
                        .collect::<SmallVec<[_; 2]>>();

                    let hitbox = cx.insert_hitbox(bounds, false);
                    let gutter_hitbox =
                        cx.insert_hitbox(gutter_bounds(bounds, gutter_dimensions), false);
                    let text_hitbox = cx.insert_hitbox(
                        Bounds {
                            origin: gutter_hitbox.top_right(),
                            size: size(text_width, bounds.size.height),
                        },
                        false,
                    );
                    // Offset the content_bounds from the text_bounds by the gutter margin (which
                    // is roughly half a character wide) to make hit testing work more like how we want.
                    let content_origin =
                        text_hitbox.origin + point(gutter_dimensions.margin, Pixels::ZERO);

                    let scrollbar_bounds =
                        Bounds::from_corners(content_origin, bounds.lower_right());

                    let height_in_lines = scrollbar_bounds.size.height / line_height;
                    let width_in_chars = scrollbar_bounds.size.width / em_width;

                    let max_row = snapshot.max_point().row().as_f32();
                    let max_scroll_top = if matches!(snapshot.mode, EditorMode::AutoHeight { .. }) {
                        (max_row - height_in_lines + 1.).max(0.)
                    } else {
                        let settings = EditorSettings::get_global(cx);
                        match settings.scroll_beyond_last_line {
                            ScrollBeyondLastLine::OnePage => max_row,
                            ScrollBeyondLastLine::Off => (max_row - height_in_lines + 1.).max(0.),
                            ScrollBeyondLastLine::VerticalScrollMargin => {
                                (max_row - height_in_lines + 1. + settings.vertical_scroll_margin)
                                    .max(0.)
                            }
                        }
                    };

                    let mut autoscroll_request = None;
                    let mut autoscroll_containing_element = false;
                    let mut autoscroll_horizontally = false;
                    self.editor.update(cx, |editor, cx| {
                        autoscroll_request = editor.autoscroll_request();
                        autoscroll_containing_element =
                            autoscroll_request.is_some() || editor.has_pending_selection();
                        autoscroll_horizontally =
                            editor.autoscroll_vertically(bounds, line_height, max_scroll_top, cx);
                        snapshot = editor.snapshot(cx);
                    });

                    let mut scroll_position = snapshot.scroll_position();
                    // The scroll position is a fractional point, the whole number of which represents
                    // the top of the window in terms of display rows.
                    let start_row = DisplayRow(scroll_position.y as u32);
                    let max_row = snapshot.max_point().row();
                    let end_row = cmp::min(
                        (scroll_position.y + height_in_lines).ceil() as u32,
                        max_row.next_row().0,
                    );
                    let end_row = DisplayRow(end_row);

                    let buffer_rows = snapshot
                        .buffer_rows(start_row)
                        .take((start_row..end_row).len())
                        .collect::<Vec<_>>();
                    let is_row_soft_wrapped =
                        |row| buffer_rows.get(row).copied().flatten().is_none();

                    let start_anchor = if start_row == Default::default() {
                        Anchor::min()
                    } else {
                        snapshot.buffer_snapshot.anchor_before(
                            DisplayPoint::new(start_row, 0).to_offset(&snapshot, Bias::Left),
                        )
                    };
                    let end_anchor = if end_row > max_row {
                        Anchor::max()
                    } else {
                        snapshot.buffer_snapshot.anchor_before(
                            DisplayPoint::new(end_row, 0).to_offset(&snapshot, Bias::Right),
                        )
                    };

                    let highlighted_rows = self
                        .editor
                        .update(cx, |editor, cx| editor.highlighted_display_rows(cx));
                    let highlighted_ranges = self.editor.read(cx).background_highlights_in_range(
                        start_anchor..end_anchor,
                        &snapshot.display_snapshot,
                        cx.theme().colors(),
                    );
                    let highlighted_gutter_ranges =
                        self.editor.read(cx).gutter_highlights_in_range(
                            start_anchor..end_anchor,
                            &snapshot.display_snapshot,
                            cx,
                        );

                    let redacted_ranges = self.editor.read(cx).redacted_ranges(
                        start_anchor..end_anchor,
                        &snapshot.display_snapshot,
                        cx,
                    );

                    let local_selections: Vec<Selection<Point>> =
                        self.editor.update(cx, |editor, cx| {
                            let mut selections = editor
                                .selections
                                .disjoint_in_range(start_anchor..end_anchor, cx);
                            selections.extend(editor.selections.pending(cx));
                            selections
                        });

                    let (selections, active_rows, newest_selection_head) = self.layout_selections(
                        start_anchor,
                        end_anchor,
                        &local_selections,
                        &snapshot,
                        start_row,
                        end_row,
                        cx,
                    );

                    let line_numbers = self.layout_line_numbers(
                        start_row..end_row,
                        buffer_rows.iter().copied(),
                        &active_rows,
                        newest_selection_head,
                        &snapshot,
                        cx,
                    );

                    let mut crease_toggles = cx.with_element_namespace("crease_toggles", |cx| {
                        self.layout_crease_toggles(
                            start_row..end_row,
                            buffer_rows.iter().copied(),
                            &active_rows,
                            &snapshot,
                            cx,
                        )
                    });
                    let crease_trailers = cx.with_element_namespace("crease_trailers", |cx| {
                        self.layout_crease_trailers(buffer_rows.iter().copied(), &snapshot, cx)
                    });

                    let display_hunks = self.layout_gutter_git_hunks(
                        line_height,
                        &gutter_hitbox,
                        start_row..end_row,
                        start_anchor..end_anchor,
                        &snapshot,
                        cx,
                    );

                    let mut max_visible_line_width = Pixels::ZERO;
                    let mut line_layouts = Self::layout_lines(
                        start_row..end_row,
                        &snapshot,
                        &self.style,
                        editor_width,
                        is_row_soft_wrapped,
                        cx,
                    );
                    for line_with_invisibles in &line_layouts {
                        if line_with_invisibles.width > max_visible_line_width {
                            max_visible_line_width = line_with_invisibles.width;
                        }
                    }

                    let longest_line_width = layout_line(
                        snapshot.longest_row(),
                        &snapshot,
                        &style,
                        editor_width,
                        is_row_soft_wrapped,
                        cx,
                    )
                    .width;
                    let mut scroll_width =
                        longest_line_width.max(max_visible_line_width) + overscroll.width;

                    let blocks = cx.with_element_namespace("blocks", |cx| {
                        self.render_blocks(
                            start_row..end_row,
                            &snapshot,
                            &hitbox,
                            &text_hitbox,
                            editor_width,
                            &mut scroll_width,
                            &gutter_dimensions,
                            em_width,
                            gutter_dimensions.full_width(),
                            line_height,
                            &line_layouts,
                            &local_selections,
                            is_row_soft_wrapped,
                            cx,
                        )
                    });
                    let mut blocks = match blocks {
                        Ok(blocks) => blocks,
                        Err(resized_blocks) => {
                            self.editor.update(cx, |editor, cx| {
                                editor.resize_blocks(resized_blocks, autoscroll_request, cx)
                            });
                            return self.prepaint(None, bounds, &mut (), cx);
                        }
                    };

                    let start_buffer_row =
                        MultiBufferRow(start_anchor.to_point(&snapshot.buffer_snapshot).row);
                    let end_buffer_row =
                        MultiBufferRow(end_anchor.to_point(&snapshot.buffer_snapshot).row);

                    let scroll_max = point(
                        ((scroll_width - text_hitbox.size.width) / em_width).max(0.0),
                        max_row.as_f32(),
                    );

                    self.editor.update(cx, |editor, cx| {
                        let clamped = editor.scroll_manager.clamp_scroll_left(scroll_max.x);

                        let autoscrolled = if autoscroll_horizontally {
                            editor.autoscroll_horizontally(
                                start_row,
                                text_hitbox.size.width,
                                scroll_width,
                                em_width,
                                &line_layouts,
                                cx,
                            )
                        } else {
                            false
                        };

                        if clamped || autoscrolled {
                            snapshot = editor.snapshot(cx);
                            scroll_position = snapshot.scroll_position();
                        }
                    });

                    let scroll_pixel_position = point(
                        scroll_position.x * em_width,
                        scroll_position.y * line_height,
                    );

                    let indent_guides = self.layout_indent_guides(
                        content_origin,
                        text_hitbox.origin,
                        start_buffer_row..end_buffer_row,
                        scroll_pixel_position,
                        line_height,
                        &snapshot,
                        cx,
                    );

                    let crease_trailers = cx.with_element_namespace("crease_trailers", |cx| {
                        self.prepaint_crease_trailers(
                            crease_trailers,
                            &line_layouts,
                            line_height,
                            content_origin,
                            scroll_pixel_position,
                            em_width,
                            cx,
                        )
                    });

                    let mut inline_blame = None;
                    if let Some(newest_selection_head) = newest_selection_head {
                        let display_row = newest_selection_head.row();
                        if (start_row..end_row).contains(&display_row) {
                            let line_ix = display_row.minus(start_row) as usize;
                            let line_layout = &line_layouts[line_ix];
                            let crease_trailer_layout = crease_trailers[line_ix].as_ref();
                            inline_blame = self.layout_inline_blame(
                                display_row,
                                &snapshot.display_snapshot,
                                line_layout,
                                crease_trailer_layout,
                                em_width,
                                content_origin,
                                scroll_pixel_position,
                                line_height,
                                cx,
                            );
                        }
                    }

                    let blamed_display_rows = self.layout_blame_entries(
                        buffer_rows.into_iter(),
                        em_width,
                        scroll_position,
                        line_height,
                        &gutter_hitbox,
                        gutter_dimensions.git_blame_entries_width,
                        cx,
                    );

                    let scroll_max = point(
                        ((scroll_width - text_hitbox.size.width) / em_width).max(0.0),
                        max_scroll_top,
                    );

                    self.editor.update(cx, |editor, cx| {
                        let clamped = editor.scroll_manager.clamp_scroll_left(scroll_max.x);

                        let autoscrolled = if autoscroll_horizontally {
                            editor.autoscroll_horizontally(
                                start_row,
                                text_hitbox.size.width,
                                scroll_width,
                                em_width,
                                &line_layouts,
                                cx,
                            )
                        } else {
                            false
                        };

                        if clamped || autoscrolled {
                            snapshot = editor.snapshot(cx);
                            scroll_position = snapshot.scroll_position();
                        }
                    });

                    let line_elements = self.prepaint_lines(
                        start_row,
                        &mut line_layouts,
                        line_height,
                        scroll_pixel_position,
                        content_origin,
                        cx,
                    );

                    let mut block_start_rows = HashSet::default();
                    cx.with_element_namespace("blocks", |cx| {
                        self.layout_blocks(
                            &mut blocks,
                            &mut block_start_rows,
                            &hitbox,
                            line_height,
                            scroll_pixel_position,
                            cx,
                        );
                    });

                    let cursors = self.collect_cursors(&snapshot, cx);
                    let visible_row_range = start_row..end_row;
                    let non_visible_cursors = cursors
                        .iter()
                        .any(move |c| !visible_row_range.contains(&c.0.row()));

                    let visible_cursors = self.layout_visible_cursors(
                        &snapshot,
                        &selections,
                        &block_start_rows,
                        start_row..end_row,
                        &line_layouts,
                        &text_hitbox,
                        content_origin,
                        scroll_position,
                        scroll_pixel_position,
                        line_height,
                        em_width,
                        autoscroll_containing_element,
                        cx,
                    );

                    let scrollbars_layout = self.layout_scrollbars(
                        &snapshot,
                        scrollbar_bounds,
                        scroll_position,
                        axis_pair(width_in_chars, height_in_lines),
                        non_visible_cursors,
                        cx,
                    );

                    let gutter_settings = EditorSettings::get_global(cx).gutter;

                    let expanded_add_hunks_by_rows = self.editor.update(cx, |editor, _| {
                        editor
                            .diff_map
                            .hunks(false)
                            .filter(|hunk| hunk.status == DiffHunkStatus::Added)
                            .map(|expanded_hunk| {
                                let start_row = expanded_hunk
                                    .hunk_range
                                    .start
                                    .to_display_point(&snapshot)
                                    .row();
                                (start_row, expanded_hunk.clone())
                            })
                            .collect::<HashMap<_, _>>()
                    });

                    let rows_with_hunk_bounds = display_hunks
                        .iter()
                        .filter_map(|(hunk, hitbox)| Some((hunk, hitbox.as_ref()?.bounds)))
                        .fold(
                            HashMap::default(),
                            |mut rows_with_hunk_bounds, (hunk, bounds)| {
                                match hunk {
                                    DisplayDiffHunk::Folded { display_row } => {
                                        rows_with_hunk_bounds.insert(*display_row, bounds);
                                    }
                                    DisplayDiffHunk::Unfolded {
                                        display_row_range, ..
                                    } => {
                                        for display_row in display_row_range.iter_rows() {
                                            rows_with_hunk_bounds.insert(display_row, bounds);
                                        }
                                    }
                                }
                                rows_with_hunk_bounds
                            },
                        );
                    let mut code_actions_indicator = None;
                    if let Some(newest_selection_head) = newest_selection_head {
                        if (start_row..end_row).contains(&newest_selection_head.row()) {
                            self.layout_context_menu(
                                line_height,
                                &text_hitbox,
                                content_origin,
                                start_row,
                                scroll_pixel_position,
                                &line_layouts,
                                newest_selection_head,
                                gutter_dimensions.width - gutter_dimensions.left_padding,
                                cx,
                            );

                            let show_code_actions = snapshot
                                .show_code_actions
                                .unwrap_or(gutter_settings.code_actions);
                            if show_code_actions {
                                let newest_selection_point =
                                    newest_selection_head.to_point(&snapshot.display_snapshot);
                                let newest_selection_display_row =
                                    newest_selection_point.to_display_point(&snapshot).row();
                                if !expanded_add_hunks_by_rows
                                    .contains_key(&newest_selection_display_row)
                                {
                                    if !snapshot
                                        .is_line_folded(MultiBufferRow(newest_selection_point.row))
                                    {
                                        let buffer = snapshot.buffer_snapshot.buffer_line_for_row(
                                            MultiBufferRow(newest_selection_point.row),
                                        );
                                        if let Some((buffer, range)) = buffer {
                                            let buffer_id = buffer.remote_id();
                                            let row = range.start.row;
                                            let has_test_indicator = self
                                                .editor
                                                .read(cx)
                                                .tasks
                                                .contains_key(&(buffer_id, row));

                                            if !has_test_indicator {
                                                code_actions_indicator = self
                                                    .layout_code_actions_indicator(
                                                        line_height,
                                                        newest_selection_head,
                                                        scroll_pixel_position,
                                                        &gutter_dimensions,
                                                        &gutter_hitbox,
                                                        &rows_with_hunk_bounds,
                                                        cx,
                                                    );
                                            }
                                        }
                                    }
                                }
                            }
                        }
                    }

                    let test_indicators = if gutter_settings.runnables {
                        self.layout_run_indicators(
                            line_height,
                            start_row..end_row,
                            scroll_pixel_position,
                            &gutter_dimensions,
                            &gutter_hitbox,
                            &rows_with_hunk_bounds,
                            &snapshot,
                            cx,
                        )
                    } else {
                        Vec::new()
                    };

                    self.layout_signature_help(
                        &hitbox,
                        content_origin,
                        scroll_pixel_position,
                        newest_selection_head,
                        start_row,
                        &line_layouts,
                        line_height,
                        em_width,
                        cx,
                    );

                    if !cx.has_active_drag() {
                        self.layout_hover_popovers(
                            &snapshot,
                            &hitbox,
                            &text_hitbox,
                            start_row..end_row,
                            content_origin,
                            scroll_pixel_position,
                            &line_layouts,
                            line_height,
                            em_width,
                            cx,
                        );
                    }

                    let inline_completion_popover = self.layout_inline_completion_popover(
                        &text_hitbox.bounds,
                        &snapshot,
                        start_row..end_row,
                        scroll_position.y,
                        scroll_position.y + height_in_lines,
                        &line_layouts,
                        line_height,
                        scroll_pixel_position,
                        editor_width,
                        &style,
                        cx,
                    );

                    let mouse_context_menu = self.layout_mouse_context_menu(
                        &snapshot,
                        start_row..end_row,
                        content_origin,
                        cx,
                    );

                    cx.with_element_namespace("crease_toggles", |cx| {
                        self.prepaint_crease_toggles(
                            &mut crease_toggles,
                            line_height,
                            &gutter_dimensions,
                            gutter_settings,
                            scroll_pixel_position,
                            &gutter_hitbox,
                            cx,
                        )
                    });

                    let invisible_symbol_font_size = font_size / 2.;
                    let tab_invisible = cx
                        .text_system()
                        .shape_line(
                            "→".into(),
                            invisible_symbol_font_size,
                            &[TextRun {
                                len: "→".len(),
                                font: self.style.text.font(),
                                color: cx.theme().colors().editor_invisible,
                                background_color: None,
                                underline: None,
                                strikethrough: None,
                            }],
                        )
                        .unwrap();
                    let space_invisible = cx
                        .text_system()
                        .shape_line(
                            "•".into(),
                            invisible_symbol_font_size,
                            &[TextRun {
                                len: "•".len(),
                                font: self.style.text.font(),
                                color: cx.theme().colors().editor_invisible,
                                background_color: None,
                                underline: None,
                                strikethrough: None,
                            }],
                        )
                        .unwrap();

                    EditorLayout {
                        mode: snapshot.mode,
                        position_map: Rc::new(PositionMap {
                            size: bounds.size,
                            scroll_pixel_position,
                            scroll_max,
                            line_layouts,
                            line_height,
                            em_width,
                            em_advance,
                            snapshot,
                        }),
                        visible_display_row_range: start_row..end_row,
                        wrap_guides,
                        indent_guides,
                        hitbox,
                        text_hitbox,
                        gutter_hitbox,
                        gutter_dimensions,
                        display_hunks,
                        content_origin,
                        scrollbars_layout,
                        active_rows,
                        highlighted_rows,
                        highlighted_ranges,
                        highlighted_gutter_ranges,
                        redacted_ranges,
                        line_elements,
                        line_numbers,
                        blamed_display_rows,
                        inline_blame,
                        blocks,
                        cursors,
                        visible_cursors,
                        selections,
                        inline_completion_popover,
                        mouse_context_menu,
                        test_indicators,
                        code_actions_indicator,
                        crease_toggles,
                        crease_trailers,
                        tab_invisible,
                        space_invisible,
                    }
                })
            })
        })
    }

    fn paint(
        &mut self,
        _: Option<&GlobalElementId>,
        bounds: Bounds<gpui::Pixels>,
        _: &mut Self::RequestLayoutState,
        layout: &mut Self::PrepaintState,
        cx: &mut WindowContext,
    ) {
        let focus_handle = self.editor.focus_handle(cx);
        let key_context = self.editor.update(cx, |editor, cx| editor.key_context(cx));
        cx.set_key_context(key_context);
        cx.handle_input(
            &focus_handle,
            ElementInputHandler::new(bounds, self.editor.clone()),
        );
        self.register_actions(cx);
        self.register_key_listeners(cx, layout);

        let text_style = TextStyleRefinement {
            font_size: Some(self.style.text.font_size),
            line_height: Some(self.style.text.line_height),
            ..Default::default()
        };
        let hovered_hunk = layout
            .display_hunks
            .iter()
            .find_map(|(hunk, hunk_hitbox)| match hunk {
                DisplayDiffHunk::Folded { .. } => None,
                DisplayDiffHunk::Unfolded {
                    diff_base_byte_range,
                    multi_buffer_range,
                    status,
                    ..
                } => {
                    if hunk_hitbox
                        .as_ref()
                        .map(|hitbox| hitbox.is_hovered(cx))
                        .unwrap_or(false)
                    {
                        Some(HoveredHunk {
                            status: *status,
                            multi_buffer_range: multi_buffer_range.clone(),
                            diff_base_byte_range: diff_base_byte_range.clone(),
                        })
                    } else {
                        None
                    }
                }
            });
        let rem_size = self.rem_size(cx);
        cx.with_rem_size(rem_size, |cx| {
            cx.with_text_style(Some(text_style), |cx| {
                cx.with_content_mask(Some(ContentMask { bounds }), |cx| {
                    self.paint_mouse_listeners(layout, hovered_hunk, cx);
                    self.paint_background(layout, cx);
                    self.paint_indent_guides(layout, cx);

                    if layout.gutter_hitbox.size.width > Pixels::ZERO {
                        self.paint_blamed_display_rows(layout, cx);
                        self.paint_line_numbers(layout, cx);
                    }

                    self.paint_text(layout, cx);

                    if layout.gutter_hitbox.size.width > Pixels::ZERO {
                        self.paint_gutter_highlights(layout, cx);
                        self.paint_gutter_indicators(layout, cx);
                    }

                    if !layout.blocks.is_empty() {
                        cx.with_element_namespace("blocks", |cx| {
                            self.paint_blocks(layout, cx);
                        });
                    }

                    self.paint_scrollbars(layout, cx);
                    self.paint_inline_completion_popover(layout, cx);
                    self.paint_mouse_context_menu(layout, cx);
                });
            })
        })
    }
}

pub(super) fn gutter_bounds(
    editor_bounds: Bounds<Pixels>,
    gutter_dimensions: GutterDimensions,
) -> Bounds<Pixels> {
    Bounds {
        origin: editor_bounds.origin,
        size: size(gutter_dimensions.width, editor_bounds.size.height),
    }
}

impl IntoElement for EditorElement {
    type Element = Self;

    fn into_element(self) -> Self::Element {
        self
    }
}

pub struct EditorLayout {
    position_map: Rc<PositionMap>,
    hitbox: Hitbox,
    text_hitbox: Hitbox,
    gutter_hitbox: Hitbox,
    gutter_dimensions: GutterDimensions,
    content_origin: gpui::Point<Pixels>,
    scrollbars_layout: AxisPair<Option<ScrollbarLayout>>,
    mode: EditorMode,
    wrap_guides: SmallVec<[(Pixels, bool); 2]>,
    indent_guides: Option<Vec<IndentGuideLayout>>,
    visible_display_row_range: Range<DisplayRow>,
    active_rows: BTreeMap<DisplayRow, bool>,
    highlighted_rows: BTreeMap<DisplayRow, Hsla>,
    line_elements: SmallVec<[AnyElement; 1]>,
    line_numbers: Vec<Option<ShapedLine>>,
    display_hunks: Vec<(DisplayDiffHunk, Option<Hitbox>)>,
    blamed_display_rows: Option<Vec<AnyElement>>,
    inline_blame: Option<AnyElement>,
    blocks: Vec<BlockLayout>,
    highlighted_ranges: Vec<(Range<DisplayPoint>, Hsla)>,
    highlighted_gutter_ranges: Vec<(Range<DisplayPoint>, Hsla)>,
    redacted_ranges: Vec<Range<DisplayPoint>>,
    cursors: Vec<(DisplayPoint, Hsla)>,
    visible_cursors: Vec<CursorLayout>,
    selections: Vec<(PlayerColor, Vec<SelectionLayout>)>,
    code_actions_indicator: Option<AnyElement>,
    test_indicators: Vec<AnyElement>,
    crease_toggles: Vec<Option<AnyElement>>,
    crease_trailers: Vec<Option<CreaseTrailerLayout>>,
    inline_completion_popover: Option<AnyElement>,
    mouse_context_menu: Option<AnyElement>,
    tab_invisible: ShapedLine,
    space_invisible: ShapedLine,
}

impl EditorLayout {
    fn line_end_overshoot(&self) -> Pixels {
        0.15 * self.position_map.line_height
    }
}

struct ColoredRange<T> {
    start: T,
    end: T,
    color: Hsla,
}

#[derive(Clone)]
struct ScrollbarLayout {
    hitbox: Hitbox,
    visible_range: Range<f32>,
    visible: bool,
    text_unit_size: Pixels,
    thumb_size: Pixels,
    axis: Axis,
}

impl ScrollbarLayout {
    const BORDER_WIDTH: Pixels = px(1.0);
    const LINE_MARKER_HEIGHT: Pixels = px(2.0);
    const MIN_MARKER_HEIGHT: Pixels = px(5.0);
    const MIN_THUMB_HEIGHT: Pixels = px(20.0);

    fn thumb_bounds(&self) -> Bounds<Pixels> {
        match self.axis {
            Axis::Vertical => {
                let thumb_top = self.y_for_row(self.visible_range.start);
                let thumb_bottom = thumb_top + self.thumb_size;
                Bounds::from_corners(
                    point(self.hitbox.left(), thumb_top),
                    point(self.hitbox.right(), thumb_bottom),
                )
            }
            Axis::Horizontal => {
                let thumb_left =
                    self.hitbox.left() + self.visible_range.start * self.text_unit_size;
                let thumb_right = thumb_left + self.thumb_size;
                Bounds::from_corners(
                    point(thumb_left, self.hitbox.top()),
                    point(thumb_right, self.hitbox.bottom()),
                )
            }
        }
    }

    fn y_for_row(&self, row: f32) -> Pixels {
        self.hitbox.top() + row * self.text_unit_size
    }

    fn marker_quads_for_ranges(
        &self,
        row_ranges: impl IntoIterator<Item = ColoredRange<DisplayRow>>,
        column: Option<usize>,
    ) -> Vec<PaintQuad> {
        struct MinMax {
            min: Pixels,
            max: Pixels,
        }
        let (x_range, height_limit) = if let Some(column) = column {
            let column_width = px(((self.hitbox.size.width - Self::BORDER_WIDTH).0 / 3.0).floor());
            let start = Self::BORDER_WIDTH + (column as f32 * column_width);
            let end = start + column_width;
            (
                Range { start, end },
                MinMax {
                    min: Self::MIN_MARKER_HEIGHT,
                    max: px(f32::MAX),
                },
            )
        } else {
            (
                Range {
                    start: Self::BORDER_WIDTH,
                    end: self.hitbox.size.width,
                },
                MinMax {
                    min: Self::LINE_MARKER_HEIGHT,
                    max: Self::LINE_MARKER_HEIGHT,
                },
            )
        };

        let row_to_y = |row: DisplayRow| row.as_f32() * self.text_unit_size;
        let mut pixel_ranges = row_ranges
            .into_iter()
            .map(|range| {
                let start_y = row_to_y(range.start);
                let end_y = row_to_y(range.end)
                    + self
                        .text_unit_size
                        .max(height_limit.min)
                        .min(height_limit.max);
                ColoredRange {
                    start: start_y,
                    end: end_y,
                    color: range.color,
                }
            })
            .peekable();

        let mut quads = Vec::new();
        while let Some(mut pixel_range) = pixel_ranges.next() {
            while let Some(next_pixel_range) = pixel_ranges.peek() {
                if pixel_range.end >= next_pixel_range.start - px(1.0)
                    && pixel_range.color == next_pixel_range.color
                {
                    pixel_range.end = next_pixel_range.end.max(pixel_range.end);
                    pixel_ranges.next();
                } else {
                    break;
                }
            }

            let bounds = Bounds::from_corners(
                point(x_range.start, pixel_range.start),
                point(x_range.end, pixel_range.end),
            );
            quads.push(quad(
                bounds,
                Corners::default(),
                pixel_range.color,
                Edges::default(),
                Hsla::transparent_black(),
            ));
        }

        quads
    }
}

struct CreaseTrailerLayout {
    element: AnyElement,
    bounds: Bounds<Pixels>,
}

struct PositionMap {
    size: Size<Pixels>,
    line_height: Pixels,
    scroll_pixel_position: gpui::Point<Pixels>,
    scroll_max: gpui::Point<f32>,
    em_width: Pixels,
    em_advance: Pixels,
    line_layouts: Vec<LineWithInvisibles>,
    snapshot: EditorSnapshot,
}

#[derive(Debug, Copy, Clone)]
pub struct PointForPosition {
    pub previous_valid: DisplayPoint,
    pub next_valid: DisplayPoint,
    pub exact_unclipped: DisplayPoint,
    pub column_overshoot_after_line_end: u32,
}

impl PointForPosition {
    pub fn as_valid(&self) -> Option<DisplayPoint> {
        if self.previous_valid == self.exact_unclipped && self.next_valid == self.exact_unclipped {
            Some(self.previous_valid)
        } else {
            None
        }
    }
}

impl PositionMap {
    fn point_for_position(
        &self,
        text_bounds: Bounds<Pixels>,
        position: gpui::Point<Pixels>,
    ) -> PointForPosition {
        let scroll_position = self.snapshot.scroll_position();
        let position = position - text_bounds.origin;
        let y = position.y.max(px(0.)).min(self.size.height);
        let x = position.x + (scroll_position.x * self.em_width);
        let row = ((y / self.line_height) + scroll_position.y) as u32;

        let (column, x_overshoot_after_line_end) = if let Some(line) = self
            .line_layouts
            .get(row as usize - scroll_position.y as usize)
        {
            if let Some(ix) = line.index_for_x(x) {
                (ix as u32, px(0.))
            } else {
                (line.len as u32, px(0.).max(x - line.width))
            }
        } else {
            (0, x)
        };

        let mut exact_unclipped = DisplayPoint::new(DisplayRow(row), column);
        let previous_valid = self.snapshot.clip_point(exact_unclipped, Bias::Left);
        let next_valid = self.snapshot.clip_point(exact_unclipped, Bias::Right);

        let column_overshoot_after_line_end = (x_overshoot_after_line_end / self.em_advance) as u32;
        *exact_unclipped.column_mut() += column_overshoot_after_line_end;
        PointForPosition {
            previous_valid,
            next_valid,
            exact_unclipped,
            column_overshoot_after_line_end,
        }
    }
}

struct BlockLayout {
    id: BlockId,
    row: Option<DisplayRow>,
    element: AnyElement,
    available_space: Size<AvailableSpace>,
    style: BlockStyle,
}

fn layout_line(
    row: DisplayRow,
    snapshot: &EditorSnapshot,
    style: &EditorStyle,
    text_width: Pixels,
    is_row_soft_wrapped: impl Copy + Fn(usize) -> bool,
    cx: &mut WindowContext,
) -> LineWithInvisibles {
    let chunks = snapshot.highlighted_chunks(row..row + DisplayRow(1), true, style);
    LineWithInvisibles::from_chunks(
        chunks,
        &style,
        MAX_LINE_LEN,
        1,
        snapshot.mode,
        text_width,
        is_row_soft_wrapped,
        cx,
    )
    .pop()
    .unwrap()
}

#[derive(Debug)]
pub struct IndentGuideLayout {
    origin: gpui::Point<Pixels>,
    length: Pixels,
    single_indent_width: Pixels,
    depth: u32,
    active: bool,
    settings: IndentGuideSettings,
}

pub struct CursorLayout {
    origin: gpui::Point<Pixels>,
    block_width: Pixels,
    line_height: Pixels,
    color: Hsla,
    shape: CursorShape,
    block_text: Option<ShapedLine>,
    cursor_name: Option<AnyElement>,
}

#[derive(Debug)]
pub struct CursorName {
    string: SharedString,
    color: Hsla,
    is_top_row: bool,
}

impl CursorLayout {
    pub fn new(
        origin: gpui::Point<Pixels>,
        block_width: Pixels,
        line_height: Pixels,
        color: Hsla,
        shape: CursorShape,
        block_text: Option<ShapedLine>,
    ) -> CursorLayout {
        CursorLayout {
            origin,
            block_width,
            line_height,
            color,
            shape,
            block_text,
            cursor_name: None,
        }
    }

    pub fn bounding_rect(&self, origin: gpui::Point<Pixels>) -> Bounds<Pixels> {
        Bounds {
            origin: self.origin + origin,
            size: size(self.block_width, self.line_height),
        }
    }

    fn bounds(&self, origin: gpui::Point<Pixels>) -> Bounds<Pixels> {
        match self.shape {
            CursorShape::Bar => Bounds {
                origin: self.origin + origin,
                size: size(px(2.0), self.line_height),
            },
            CursorShape::Block | CursorShape::Hollow => Bounds {
                origin: self.origin + origin,
                size: size(self.block_width, self.line_height),
            },
            CursorShape::Underline => Bounds {
                origin: self.origin
                    + origin
                    + gpui::Point::new(Pixels::ZERO, self.line_height - px(2.0)),
                size: size(self.block_width, px(2.0)),
            },
        }
    }

    pub fn layout(
        &mut self,
        origin: gpui::Point<Pixels>,
        cursor_name: Option<CursorName>,
        cx: &mut WindowContext,
    ) {
        if let Some(cursor_name) = cursor_name {
            let bounds = self.bounds(origin);
            let text_size = self.line_height / 1.5;

            let name_origin = if cursor_name.is_top_row {
                point(bounds.right() - px(1.), bounds.top())
            } else {
                point(bounds.left(), bounds.top() - text_size / 2. - px(1.))
            };
            let mut name_element = div()
                .bg(self.color)
                .text_size(text_size)
                .px_0p5()
                .line_height(text_size + px(2.))
                .text_color(cursor_name.color)
                .child(cursor_name.string.clone())
                .into_any_element();

            name_element.prepaint_as_root(name_origin, AvailableSpace::min_size(), cx);

            self.cursor_name = Some(name_element);
        }
    }

    pub fn paint(&mut self, origin: gpui::Point<Pixels>, cx: &mut WindowContext) {
        let bounds = self.bounds(origin);

        //Draw background or border quad
        let cursor = if matches!(self.shape, CursorShape::Hollow) {
            outline(bounds, self.color)
        } else {
            fill(bounds, self.color)
        };

        if let Some(name) = &mut self.cursor_name {
            name.paint(cx);
        }

        cx.paint_quad(cursor);

        if let Some(block_text) = &self.block_text {
            block_text
                .paint(self.origin + origin, self.line_height, cx)
                .log_err();
        }
    }

    pub fn shape(&self) -> CursorShape {
        self.shape
    }
}

#[derive(Debug)]
pub struct HighlightedRange {
    pub start_y: Pixels,
    pub line_height: Pixels,
    pub lines: Vec<HighlightedRangeLine>,
    pub color: Hsla,
    pub corner_radius: Pixels,
}

#[derive(Debug)]
pub struct HighlightedRangeLine {
    pub start_x: Pixels,
    pub end_x: Pixels,
}

impl HighlightedRange {
    pub fn paint(&self, bounds: Bounds<Pixels>, cx: &mut WindowContext) {
        if self.lines.len() >= 2 && self.lines[0].start_x > self.lines[1].end_x {
            self.paint_lines(self.start_y, &self.lines[0..1], bounds, cx);
            self.paint_lines(
                self.start_y + self.line_height,
                &self.lines[1..],
                bounds,
                cx,
            );
        } else {
            self.paint_lines(self.start_y, &self.lines, bounds, cx);
        }
    }

    fn paint_lines(
        &self,
        start_y: Pixels,
        lines: &[HighlightedRangeLine],
        _bounds: Bounds<Pixels>,
        cx: &mut WindowContext,
    ) {
        if lines.is_empty() {
            return;
        }

        let first_line = lines.first().unwrap();
        let last_line = lines.last().unwrap();

        let first_top_left = point(first_line.start_x, start_y);
        let first_top_right = point(first_line.end_x, start_y);

        let curve_height = point(Pixels::ZERO, self.corner_radius);
        let curve_width = |start_x: Pixels, end_x: Pixels| {
            let max = (end_x - start_x) / 2.;
            let width = if max < self.corner_radius {
                max
            } else {
                self.corner_radius
            };

            point(width, Pixels::ZERO)
        };

        let top_curve_width = curve_width(first_line.start_x, first_line.end_x);
        let mut path = gpui::Path::new(first_top_right - top_curve_width);
        path.curve_to(first_top_right + curve_height, first_top_right);

        let mut iter = lines.iter().enumerate().peekable();
        while let Some((ix, line)) = iter.next() {
            let bottom_right = point(line.end_x, start_y + (ix + 1) as f32 * self.line_height);

            if let Some((_, next_line)) = iter.peek() {
                let next_top_right = point(next_line.end_x, bottom_right.y);

                match next_top_right.x.partial_cmp(&bottom_right.x).unwrap() {
                    Ordering::Equal => {
                        path.line_to(bottom_right);
                    }
                    Ordering::Less => {
                        let curve_width = curve_width(next_top_right.x, bottom_right.x);
                        path.line_to(bottom_right - curve_height);
                        if self.corner_radius > Pixels::ZERO {
                            path.curve_to(bottom_right - curve_width, bottom_right);
                        }
                        path.line_to(next_top_right + curve_width);
                        if self.corner_radius > Pixels::ZERO {
                            path.curve_to(next_top_right + curve_height, next_top_right);
                        }
                    }
                    Ordering::Greater => {
                        let curve_width = curve_width(bottom_right.x, next_top_right.x);
                        path.line_to(bottom_right - curve_height);
                        if self.corner_radius > Pixels::ZERO {
                            path.curve_to(bottom_right + curve_width, bottom_right);
                        }
                        path.line_to(next_top_right - curve_width);
                        if self.corner_radius > Pixels::ZERO {
                            path.curve_to(next_top_right + curve_height, next_top_right);
                        }
                    }
                }
            } else {
                let curve_width = curve_width(line.start_x, line.end_x);
                path.line_to(bottom_right - curve_height);
                if self.corner_radius > Pixels::ZERO {
                    path.curve_to(bottom_right - curve_width, bottom_right);
                }

                let bottom_left = point(line.start_x, bottom_right.y);
                path.line_to(bottom_left + curve_width);
                if self.corner_radius > Pixels::ZERO {
                    path.curve_to(bottom_left - curve_height, bottom_left);
                }
            }
        }

        if first_line.start_x > last_line.start_x {
            let curve_width = curve_width(last_line.start_x, first_line.start_x);
            let second_top_left = point(last_line.start_x, start_y + self.line_height);
            path.line_to(second_top_left + curve_height);
            if self.corner_radius > Pixels::ZERO {
                path.curve_to(second_top_left + curve_width, second_top_left);
            }
            let first_bottom_left = point(first_line.start_x, second_top_left.y);
            path.line_to(first_bottom_left - curve_width);
            if self.corner_radius > Pixels::ZERO {
                path.curve_to(first_bottom_left - curve_height, first_bottom_left);
            }
        }

        path.line_to(first_top_left + curve_height);
        if self.corner_radius > Pixels::ZERO {
            path.curve_to(first_top_left + top_curve_width, first_top_left);
        }
        path.line_to(first_top_right - top_curve_width);

        cx.paint_path(path, self.color);
    }
}

pub fn scale_vertical_mouse_autoscroll_delta(delta: Pixels) -> f32 {
    (delta.pow(1.5) / 100.0).into()
}

fn scale_horizontal_mouse_autoscroll_delta(delta: Pixels) -> f32 {
    (delta.pow(1.2) / 300.0).into()
}

pub fn register_action<T: Action>(
    view: &View<Editor>,
    cx: &mut WindowContext,
    listener: impl Fn(&mut Editor, &T, &mut ViewContext<Editor>) + 'static,
) {
    let view = view.clone();
    cx.on_action(TypeId::of::<T>(), move |action, phase, cx| {
        let action = action.downcast_ref().unwrap();
        if phase == DispatchPhase::Bubble {
            view.update(cx, |editor, cx| {
                listener(editor, action, cx);
            })
        }
    })
}

fn compute_auto_height_layout(
    editor: &mut Editor,
    max_lines: usize,
    max_line_number_width: Pixels,
    known_dimensions: Size<Option<Pixels>>,
    available_width: AvailableSpace,
    cx: &mut ViewContext<Editor>,
) -> Option<Size<Pixels>> {
    let width = known_dimensions.width.or({
        if let AvailableSpace::Definite(available_width) = available_width {
            Some(available_width)
        } else {
            None
        }
    })?;
    if let Some(height) = known_dimensions.height {
        return Some(size(width, height));
    }

    let style = editor.style.as_ref().unwrap();
    let font_id = cx.text_system().resolve_font(&style.text.font());
    let font_size = style.text.font_size.to_pixels(cx.rem_size());
    let line_height = style.text.line_height_in_pixels(cx.rem_size());
    let em_width = cx
        .text_system()
        .typographic_bounds(font_id, font_size, 'm')
        .unwrap()
        .size
        .width;
    let em_advance = cx
        .text_system()
        .advance(font_id, font_size, 'm')
        .unwrap()
        .width;

    let mut snapshot = editor.snapshot(cx);
    let gutter_dimensions = snapshot.gutter_dimensions(
        font_id,
        font_size,
        em_width,
        em_advance,
        max_line_number_width,
        cx,
    );

    editor.gutter_dimensions = gutter_dimensions;
    let text_width = width - gutter_dimensions.width;
    let overscroll = size(em_width, px(0.));

    let editor_width = text_width - gutter_dimensions.margin - overscroll.width - em_width;
    if editor.set_wrap_width(Some(editor_width), cx) {
        snapshot = editor.snapshot(cx);
    }

    let scroll_height = Pixels::from(snapshot.max_point().row().next_row().0) * line_height;
    let height = scroll_height
        .max(line_height)
        .min(line_height * max_lines as f32);

    Some(size(width, height))
}

#[cfg(test)]
mod tests {
    use super::*;
    use crate::{
        display_map::{BlockPlacement, BlockProperties},
        editor_tests::{init_test, update_test_language_settings},
        Editor, MultiBuffer,
    };
    use gpui::{TestAppContext, VisualTestContext};
    use language::language_settings;
    use log::info;
    use std::num::NonZeroU32;
    use util::test::sample_text;

    #[gpui::test]
    fn test_shape_line_numbers(cx: &mut TestAppContext) {
        init_test(cx, |_| {});
        let window = cx.add_window(|cx| {
            let buffer = MultiBuffer::build_simple(&sample_text(6, 6, 'a'), cx);
            Editor::new(EditorMode::Full, buffer, None, true, cx)
        });

        let editor = window.root(cx).unwrap();
        let style = cx.update(|cx| editor.read(cx).style().unwrap().clone());
        let element = EditorElement::new(&editor, style);
        let snapshot = window.update(cx, |editor, cx| editor.snapshot(cx)).unwrap();

        let layouts = cx
            .update_window(*window, |_, cx| {
                element.layout_line_numbers(
                    DisplayRow(0)..DisplayRow(6),
                    (0..6).map(MultiBufferRow).map(Some),
                    &Default::default(),
                    Some(DisplayPoint::new(DisplayRow(0), 0)),
                    &snapshot,
                    cx,
                )
            })
            .unwrap();
        assert_eq!(layouts.len(), 6);

        let relative_rows = window
            .update(cx, |editor, cx| {
                let snapshot = editor.snapshot(cx);
                element.calculate_relative_line_numbers(
                    &snapshot,
                    &(DisplayRow(0)..DisplayRow(6)),
                    Some(DisplayRow(3)),
                )
            })
            .unwrap();
        assert_eq!(relative_rows[&DisplayRow(0)], 3);
        assert_eq!(relative_rows[&DisplayRow(1)], 2);
        assert_eq!(relative_rows[&DisplayRow(2)], 1);
        // current line has no relative number
        assert_eq!(relative_rows[&DisplayRow(4)], 1);
        assert_eq!(relative_rows[&DisplayRow(5)], 2);

        // works if cursor is before screen
        let relative_rows = window
            .update(cx, |editor, cx| {
                let snapshot = editor.snapshot(cx);
                element.calculate_relative_line_numbers(
                    &snapshot,
                    &(DisplayRow(3)..DisplayRow(6)),
                    Some(DisplayRow(1)),
                )
            })
            .unwrap();
        assert_eq!(relative_rows.len(), 3);
        assert_eq!(relative_rows[&DisplayRow(3)], 2);
        assert_eq!(relative_rows[&DisplayRow(4)], 3);
        assert_eq!(relative_rows[&DisplayRow(5)], 4);

        // works if cursor is after screen
        let relative_rows = window
            .update(cx, |editor, cx| {
                let snapshot = editor.snapshot(cx);
                element.calculate_relative_line_numbers(
                    &snapshot,
                    &(DisplayRow(0)..DisplayRow(3)),
                    Some(DisplayRow(6)),
                )
            })
            .unwrap();
        assert_eq!(relative_rows.len(), 3);
        assert_eq!(relative_rows[&DisplayRow(0)], 5);
        assert_eq!(relative_rows[&DisplayRow(1)], 4);
        assert_eq!(relative_rows[&DisplayRow(2)], 3);
    }

    #[gpui::test]
    async fn test_vim_visual_selections(cx: &mut TestAppContext) {
        init_test(cx, |_| {});

        let window = cx.add_window(|cx| {
            let buffer = MultiBuffer::build_simple(&(sample_text(6, 6, 'a') + "\n"), cx);
            Editor::new(EditorMode::Full, buffer, None, true, cx)
        });
        let cx = &mut VisualTestContext::from_window(*window, cx);
        let editor = window.root(cx).unwrap();
        let style = cx.update(|cx| editor.read(cx).style().unwrap().clone());

        window
            .update(cx, |editor, cx| {
                editor.cursor_shape = CursorShape::Block;
                editor.change_selections(None, cx, |s| {
                    s.select_ranges([
                        Point::new(0, 0)..Point::new(1, 0),
                        Point::new(3, 2)..Point::new(3, 3),
                        Point::new(5, 6)..Point::new(6, 0),
                    ]);
                });
            })
            .unwrap();

        let (_, state) = cx.draw(point(px(500.), px(500.)), size(px(500.), px(500.)), |_| {
            EditorElement::new(&editor, style)
        });

        assert_eq!(state.selections.len(), 1);
        let local_selections = &state.selections[0].1;
        assert_eq!(local_selections.len(), 3);
        // moves cursor back one line
        assert_eq!(
            local_selections[0].head,
            DisplayPoint::new(DisplayRow(0), 6)
        );
        assert_eq!(
            local_selections[0].range,
            DisplayPoint::new(DisplayRow(0), 0)..DisplayPoint::new(DisplayRow(1), 0)
        );

        // moves cursor back one column
        assert_eq!(
            local_selections[1].range,
            DisplayPoint::new(DisplayRow(3), 2)..DisplayPoint::new(DisplayRow(3), 3)
        );
        assert_eq!(
            local_selections[1].head,
            DisplayPoint::new(DisplayRow(3), 2)
        );

        // leaves cursor on the max point
        assert_eq!(
            local_selections[2].range,
            DisplayPoint::new(DisplayRow(5), 6)..DisplayPoint::new(DisplayRow(6), 0)
        );
        assert_eq!(
            local_selections[2].head,
            DisplayPoint::new(DisplayRow(6), 0)
        );

        // active lines does not include 1 (even though the range of the selection does)
        assert_eq!(
            state.active_rows.keys().cloned().collect::<Vec<_>>(),
            vec![DisplayRow(0), DisplayRow(3), DisplayRow(5), DisplayRow(6)]
        );

        // multi-buffer support
        // in DisplayPoint coordinates, this is what we're dealing with:
        //  0: [[file
        //  1:   header
        //  2:   section]]
        //  3: aaaaaa
        //  4: bbbbbb
        //  5: cccccc
        //  6:
        //  7: [[footer]]
        //  8: [[header]]
        //  9: ffffff
        // 10: gggggg
        // 11: hhhhhh
        // 12:
        // 13: [[footer]]
        // 14: [[file
        // 15:   header
        // 16:   section]]
        // 17: bbbbbb
        // 18: cccccc
        // 19: dddddd
        // 20: [[footer]]
        let window = cx.add_window(|cx| {
            let buffer = MultiBuffer::build_multi(
                [
                    (
                        &(sample_text(8, 6, 'a') + "\n"),
                        vec![
                            Point::new(0, 0)..Point::new(3, 0),
                            Point::new(4, 0)..Point::new(7, 0),
                        ],
                    ),
                    (
                        &(sample_text(8, 6, 'a') + "\n"),
                        vec![Point::new(1, 0)..Point::new(3, 0)],
                    ),
                ],
                cx,
            );
            Editor::new(EditorMode::Full, buffer, None, true, cx)
        });
        let editor = window.root(cx).unwrap();
        let style = cx.update(|cx| editor.read(cx).style().unwrap().clone());
        let _state = window.update(cx, |editor, cx| {
            editor.cursor_shape = CursorShape::Block;
            editor.change_selections(None, cx, |s| {
                s.select_display_ranges([
                    DisplayPoint::new(DisplayRow(4), 0)..DisplayPoint::new(DisplayRow(7), 0),
                    DisplayPoint::new(DisplayRow(10), 0)..DisplayPoint::new(DisplayRow(13), 0),
                ]);
            });
        });

        let (_, state) = cx.draw(point(px(500.), px(500.)), size(px(500.), px(500.)), |_| {
            EditorElement::new(&editor, style)
        });
        assert_eq!(state.selections.len(), 1);
        let local_selections = &state.selections[0].1;
        assert_eq!(local_selections.len(), 2);

        // moves cursor on excerpt boundary back a line
        // and doesn't allow selection to bleed through
        assert_eq!(
            local_selections[0].range,
            DisplayPoint::new(DisplayRow(4), 0)..DisplayPoint::new(DisplayRow(7), 0)
        );
        assert_eq!(
            local_selections[0].head,
            DisplayPoint::new(DisplayRow(6), 0)
        );
        // moves cursor on buffer boundary back two lines
        // and doesn't allow selection to bleed through
        assert_eq!(
            local_selections[1].range,
            DisplayPoint::new(DisplayRow(10), 0)..DisplayPoint::new(DisplayRow(13), 0)
        );
        assert_eq!(
            local_selections[1].head,
            DisplayPoint::new(DisplayRow(12), 0)
        );
    }

    #[gpui::test]
    fn test_layout_with_placeholder_text_and_blocks(cx: &mut TestAppContext) {
        init_test(cx, |_| {});

        let window = cx.add_window(|cx| {
            let buffer = MultiBuffer::build_simple("", cx);
            Editor::new(EditorMode::Full, buffer, None, true, cx)
        });
        let cx = &mut VisualTestContext::from_window(*window, cx);
        let editor = window.root(cx).unwrap();
        let style = cx.update(|cx| editor.read(cx).style().unwrap().clone());
        window
            .update(cx, |editor, cx| {
                editor.set_placeholder_text("hello", cx);
                editor.insert_blocks(
                    [BlockProperties {
                        style: BlockStyle::Fixed,
                        placement: BlockPlacement::Above(Anchor::min()),
                        height: 3,
                        render: Arc::new(|cx| div().h(3. * cx.line_height()).into_any()),
                        priority: 0,
                    }],
                    None,
                    cx,
                );

                // Blur the editor so that it displays placeholder text.
                cx.blur();
            })
            .unwrap();

        let (_, state) = cx.draw(point(px(500.), px(500.)), size(px(500.), px(500.)), |_| {
            EditorElement::new(&editor, style)
        });
        assert_eq!(state.position_map.line_layouts.len(), 4);
        assert_eq!(
            state
                .line_numbers
                .iter()
                .map(Option::is_some)
                .collect::<Vec<_>>(),
            &[false, false, false, true]
        );
    }

    #[gpui::test]
    fn test_all_invisibles_drawing(cx: &mut TestAppContext) {
        const TAB_SIZE: u32 = 4;

        let input_text = "\t \t|\t| a b";
        let expected_invisibles = vec![
            Invisible::Tab {
                line_start_offset: 0,
                line_end_offset: TAB_SIZE as usize,
            },
            Invisible::Whitespace {
                line_offset: TAB_SIZE as usize,
            },
            Invisible::Tab {
                line_start_offset: TAB_SIZE as usize + 1,
                line_end_offset: TAB_SIZE as usize * 2,
            },
            Invisible::Tab {
                line_start_offset: TAB_SIZE as usize * 2 + 1,
                line_end_offset: TAB_SIZE as usize * 3,
            },
            Invisible::Whitespace {
                line_offset: TAB_SIZE as usize * 3 + 1,
            },
            Invisible::Whitespace {
                line_offset: TAB_SIZE as usize * 3 + 3,
            },
        ];
        assert_eq!(
            expected_invisibles.len(),
            input_text
                .chars()
                .filter(|initial_char| initial_char.is_whitespace())
                .count(),
            "Hardcoded expected invisibles differ from the actual ones in '{input_text}'"
        );

        for show_line_numbers in [true, false] {
            init_test(cx, |s| {
                s.defaults.show_whitespaces = Some(ShowWhitespaceSetting::All);
                s.defaults.tab_size = NonZeroU32::new(TAB_SIZE);
            });

            let actual_invisibles = collect_invisibles_from_new_editor(
                cx,
                EditorMode::Full,
                input_text,
                px(500.0),
                show_line_numbers,
            );

            assert_eq!(expected_invisibles, actual_invisibles);
        }
    }

    #[gpui::test]
    fn test_invisibles_dont_appear_in_certain_editors(cx: &mut TestAppContext) {
        init_test(cx, |s| {
            s.defaults.show_whitespaces = Some(ShowWhitespaceSetting::All);
            s.defaults.tab_size = NonZeroU32::new(4);
        });

        for editor_mode_without_invisibles in [
            EditorMode::SingleLine { auto_width: false },
            EditorMode::AutoHeight { max_lines: 100 },
        ] {
            for show_line_numbers in [true, false] {
                let invisibles = collect_invisibles_from_new_editor(
                    cx,
                    editor_mode_without_invisibles,
                    "\t\t\t| | a b",
                    px(500.0),
                    show_line_numbers,
                );
                assert!(invisibles.is_empty(),
                    "For editor mode {editor_mode_without_invisibles:?} no invisibles was expected but got {invisibles:?}");
            }
        }
    }

    #[gpui::test]
    fn test_wrapped_invisibles_drawing(cx: &mut TestAppContext) {
        let tab_size = 4;
        let input_text = "a\tbcd     ".repeat(9);
        let repeated_invisibles = [
            Invisible::Tab {
                line_start_offset: 1,
                line_end_offset: tab_size as usize,
            },
            Invisible::Whitespace {
                line_offset: tab_size as usize + 3,
            },
            Invisible::Whitespace {
                line_offset: tab_size as usize + 4,
            },
            Invisible::Whitespace {
                line_offset: tab_size as usize + 5,
            },
            Invisible::Whitespace {
                line_offset: tab_size as usize + 6,
            },
            Invisible::Whitespace {
                line_offset: tab_size as usize + 7,
            },
        ];
        let expected_invisibles = std::iter::once(repeated_invisibles)
            .cycle()
            .take(9)
            .flatten()
            .collect::<Vec<_>>();
        assert_eq!(
            expected_invisibles.len(),
            input_text
                .chars()
                .filter(|initial_char| initial_char.is_whitespace())
                .count(),
            "Hardcoded expected invisibles differ from the actual ones in '{input_text}'"
        );
        info!("Expected invisibles: {expected_invisibles:?}");

        init_test(cx, |_| {});

        // Put the same string with repeating whitespace pattern into editors of various size,
        // take deliberately small steps during resizing, to put all whitespace kinds near the wrap point.
        let resize_step = 10.0;
        let mut editor_width = 200.0;
        while editor_width <= 1000.0 {
            for show_line_numbers in [true, false] {
                update_test_language_settings(cx, |s| {
                    s.defaults.tab_size = NonZeroU32::new(tab_size);
                    s.defaults.show_whitespaces = Some(ShowWhitespaceSetting::All);
                    s.defaults.preferred_line_length = Some(editor_width as u32);
                    s.defaults.soft_wrap = Some(language_settings::SoftWrap::PreferredLineLength);
                });

                let actual_invisibles = collect_invisibles_from_new_editor(
                    cx,
                    EditorMode::Full,
                    &input_text,
                    px(editor_width),
                    show_line_numbers,
                );

                // Whatever the editor size is, ensure it has the same invisible kinds in the same order
                // (no good guarantees about the offsets: wrapping could trigger padding and its tests should check the offsets).
                let mut i = 0;
                for (actual_index, actual_invisible) in actual_invisibles.iter().enumerate() {
                    i = actual_index;
                    match expected_invisibles.get(i) {
                        Some(expected_invisible) => match (expected_invisible, actual_invisible) {
                            (Invisible::Whitespace { .. }, Invisible::Whitespace { .. })
                            | (Invisible::Tab { .. }, Invisible::Tab { .. }) => {}
                            _ => {
                                panic!("At index {i}, expected invisible {expected_invisible:?} does not match actual {actual_invisible:?} by kind. Actual invisibles: {actual_invisibles:?}")
                            }
                        },
                        None => {
                            panic!("Unexpected extra invisible {actual_invisible:?} at index {i}")
                        }
                    }
                }
                let missing_expected_invisibles = &expected_invisibles[i + 1..];
                assert!(
                    missing_expected_invisibles.is_empty(),
                    "Missing expected invisibles after index {i}: {missing_expected_invisibles:?}"
                );

                editor_width += resize_step;
            }
        }
    }

    fn collect_invisibles_from_new_editor(
        cx: &mut TestAppContext,
        editor_mode: EditorMode,
        input_text: &str,
        editor_width: Pixels,
        show_line_numbers: bool,
    ) -> Vec<Invisible> {
        info!(
            "Creating editor with mode {editor_mode:?}, width {}px and text '{input_text}'",
            editor_width.0
        );
        let window = cx.add_window(|cx| {
            let buffer = MultiBuffer::build_simple(input_text, cx);
            Editor::new(editor_mode, buffer, None, true, cx)
        });
        let cx = &mut VisualTestContext::from_window(*window, cx);
        let editor = window.root(cx).unwrap();

        let style = cx.update(|cx| editor.read(cx).style().unwrap().clone());
        window
            .update(cx, |editor, cx| {
                editor.set_soft_wrap_mode(language_settings::SoftWrap::EditorWidth, cx);
                editor.set_wrap_width(Some(editor_width), cx);
                editor.set_show_line_numbers(show_line_numbers, cx);
            })
            .unwrap();
        let (_, state) = cx.draw(point(px(500.), px(500.)), size(px(500.), px(500.)), |_| {
            EditorElement::new(&editor, style)
        });
        state
            .position_map
            .line_layouts
            .iter()
            .flat_map(|line_with_invisibles| &line_with_invisibles.invisibles)
            .cloned()
            .collect()
    }
}<|MERGE_RESOLUTION|>--- conflicted
+++ resolved
@@ -714,7 +714,6 @@
             scroll_delta.y = scale_vertical_mouse_autoscroll_delta(event.position.y - bottom);
         }
 
-<<<<<<< HEAD
         // We need horizontal width of text
         let style = editor.style.clone().unwrap_or_default();
         let font_id = cx.text_system().resolve_font(&style.text.font());
@@ -731,13 +730,8 @@
         let scroll_space: Pixels = scroll_margin_x * em_width;
 
         let left = text_bounds.origin.x + scroll_space;
-        let right = text_bounds.upper_right().x - scroll_space;
-
-=======
-        let horizontal_margin = position_map.line_height.min(text_bounds.size.width / 3.0);
-        let left = text_bounds.origin.x + horizontal_margin;
-        let right = text_bounds.top_right().x - horizontal_margin;
->>>>>>> 228c89a7
+        let right = text_bounds.top_right().x - scroll_space;
+
         if event.position.x < left {
             scroll_delta.x = -scale_horizontal_mouse_autoscroll_delta(left - event.position.x);
         }
@@ -1251,29 +1245,28 @@
             });
         }
 
-<<<<<<< HEAD
         let track_bounds = axis_pair(
             axes.horizontal.then(|| {
                 Bounds::from_corners(
                     point(
-                        bounds.lower_left().x,
-                        bounds.lower_left().y - self.style.scrollbar_width,
+                        bounds.bottom_left().x,
+                        bounds.bottom_left().y - self.style.scrollbar_width,
                     ),
                     point(
-                        bounds.lower_right().x
+                        bounds.bottom_right().x
                             - if axes.vertical {
                                 self.style.scrollbar_width
                             } else {
                                 px(0.)
                             },
-                        bounds.lower_right().y,
+                        bounds.bottom_right().y,
                     ),
                 )
             }),
             axes.vertical.then(|| {
                 Bounds::from_corners(
                     point(self.scrollbar_left(&bounds), bounds.origin.y),
-                    bounds.lower_right(),
+                    bounds.bottom_right(),
                 )
             }),
         );
@@ -1285,11 +1278,6 @@
                     bounds_x.size.width / em_width
                 }),
             text_units_per_page.vertical,
-=======
-        let track_bounds = Bounds::from_corners(
-            point(self.scrollbar_left(&bounds), bounds.origin.y),
-            point(bounds.bottom_right().x, bounds.bottom_left().y),
->>>>>>> 228c89a7
         );
 
         let settings = EditorSettings::get_global(cx);
