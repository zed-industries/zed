--- conflicted
+++ resolved
@@ -1151,11 +1151,7 @@
 
             if mouse_over_inline_blame || mouse_over_popover {
                 editor.show_blame_popover(&blame_entry, event.position, false, cx);
-<<<<<<< HEAD
-            } else {
-=======
             } else if !keyboard_grace {
->>>>>>> 5a530ecd
                 editor.hide_blame_popover(cx);
             }
         } else {
