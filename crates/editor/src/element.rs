--- conflicted
+++ resolved
@@ -1265,15 +1265,11 @@
             track_bounds
                 .horizontal
                 .map_or(text_units_per_page.horizontal, |bounds_x| {
-<<<<<<< HEAD
                     let vertical_width = track_bounds
                         .vertical
                         .map_or(px(0.), |vertical| vertical.size.width);
 
                     (bounds_x.size.width - vertical_width) / em_width
-=======
-                    bounds_x.size.width / em_width
->>>>>>> 18e9b39f
                 }),
             text_units_per_page.vertical,
         );
@@ -1282,10 +1278,7 @@
         let scroll_beyond_last_line: AxisPair<f32> = match settings.scroll_beyond_last_line {
             ScrollBeyondLastLine::OnePage => text_units_per_page.clone(),
             ScrollBeyondLastLine::Off => axis_pair(1.0, 1.0),
-<<<<<<< HEAD
             // TODO: This should be ScrollMargin not VerticalScrollMargin
-=======
->>>>>>> 18e9b39f
             ScrollBeyondLastLine::VerticalScrollMargin => axis_pair(
                 1.0 + settings.horizontal_scroll_margin,
                 1.0 + settings.vertical_scroll_margin,
@@ -1303,11 +1296,7 @@
                 // The text render range shouldn't include the scroll to the side.
                 let longest_line = (snapshot.line_len(snapshot.longest_row()) as f32);
                 Some(
-<<<<<<< HEAD
                     (longest_line + scroll_beyond_last_line.horizontal)
-=======
-                    (longest_line/* + scroll_beyond_last_line.horizontal */)
->>>>>>> 18e9b39f
                         .max(text_units_per_page.horizontal),
                 )
                 // longest_line.map(|longest| {
@@ -3885,10 +3874,7 @@
 
                                 let mut position = editor.scroll_position(cx);
                                 position.x = top_row as f32;
-<<<<<<< HEAD
-
-=======
->>>>>>> 18e9b39f
+
                                 editor.set_scroll_position(position, cx);
                             } else {
                                 editor.scroll_manager.show_scrollbar(cx);
@@ -5485,15 +5471,6 @@
                     // let height_in_lines = scrollbar_bounds.size.height / line_height;
                     // let width_in_chars = scrollbar_bounds.size.width / em_width;
 
-<<<<<<< HEAD
-=======
-                    let scrollbar_bounds =
-                        Bounds::from_corners(content_origin, bounds.lower_right());
-
-                    let height_in_lines = scrollbar_bounds.size.height / line_height;
-                    let width_in_chars = scrollbar_bounds.size.width / em_width;
-
->>>>>>> 18e9b39f
                     let max_row = snapshot.max_point().row().as_f32();
                     let max_scroll_top = if matches!(snapshot.mode, EditorMode::AutoHeight { .. }) {
                         (max_row - height_in_lines + 1.).max(0.)
