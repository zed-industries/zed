use crate::{
    blame_entry_tooltip::{blame_entry_relative_timestamp, BlameEntryTooltip},
    code_context_menus::{CodeActionsMenu, MENU_ASIDE_MAX_WIDTH, MENU_ASIDE_MIN_WIDTH, MENU_GAP},
    display_map::{
        Block, BlockContext, BlockStyle, DisplaySnapshot, HighlightedChunk, ToDisplayPoint,
    },
    editor_settings::{
        CurrentLineHighlight, DoubleClickInMultibuffer, MultiCursorModifier, ScrollBeyondLastLine,
        ScrollbarDiagnostics, ShowScrollbar,
    },
    git::blame::{CommitDetails, GitBlame},
    hover_popover::{
        self, hover_at, HOVER_POPOVER_GAP, MIN_POPOVER_CHARACTER_WIDTH, MIN_POPOVER_LINE_HEIGHT,
    },
    items::BufferSearchHighlights,
    mouse_context_menu::{self, MenuPosition, MouseContextMenu},
    scroll::{axis_pair, scroll_amount::ScrollAmount, AxisPair},
    AcceptEditPrediction, BlockId, ChunkReplacement, CursorShape, CustomBlockId, DisplayPoint,
    DisplayRow, DocumentHighlightRead, DocumentHighlightWrite, EditDisplayMode, Editor, EditorMode,
    EditorSettings, EditorSnapshot, EditorStyle, ExpandExcerpts, FocusedBlock, GoToHunk,
    GoToPrevHunk, GutterDimensions, HalfPageDown, HalfPageUp, HandleInput, HoveredCursor,
    InlineCompletion, JumpData, LineDown, LineUp, OpenExcerpts, PageDown, PageUp, Point,
    RevertSelectedHunks, RowExt, RowRangeExt, SelectPhase, Selection, SoftWrap,
    StickyHeaderExcerpt, ToPoint, ToggleFold, CURSORS_VISIBLE_FOR,
    EDIT_PREDICTION_REQUIRES_MODIFIER_KEY_CONTEXT, FILE_HEADER_HEIGHT,
    GIT_BLAME_MAX_AUTHOR_CHARS_DISPLAYED, MAX_LINE_LEN, MULTI_BUFFER_EXCERPT_HEADER_HEIGHT,
};
use buffer_diff::{DiffHunkSecondaryStatus, DiffHunkStatus};
use client::ParticipantIndex;
use collections::{BTreeMap, HashMap, HashSet};
use file_icons::FileIcons;
use git::{blame::BlameEntry, Oid};
use gpui::{
    anchored, deferred, div, fill, linear_color_stop, linear_gradient, outline, pattern_slash,
    point, px, quad, relative, size, svg, transparent_black, Action, AnyElement, App,
    AvailableSpace, Axis, Bounds, ClickEvent, ClipboardItem, ContentMask, Context, Corner, Corners,
    CursorStyle, DispatchPhase, Edges, Element, ElementInputHandler, Entity, Focusable as _,
    FontId, GlobalElementId, Hitbox, Hsla, InteractiveElement, IntoElement,
    KeyBindingContextPredicate, Keystroke, Length, ModifiersChangedEvent, MouseButton,
    MouseDownEvent, MouseMoveEvent, MouseUpEvent, PaintQuad, ParentElement, Pixels, ScrollDelta,
    ScrollWheelEvent, ShapedLine, SharedString, Size, StatefulInteractiveElement, Style, Styled,
    Subscription, TextRun, TextStyleRefinement, WeakEntity, Window,
};
use itertools::Itertools;
use language::{
    language_settings::{
        IndentGuideBackgroundColoring, IndentGuideColoring, IndentGuideSettings,
        ShowWhitespaceSetting,
    },
    ChunkRendererContext,
};
use lsp::DiagnosticSeverity;
use multi_buffer::{
    Anchor, ExcerptId, ExcerptInfo, ExpandExcerptDirection, MultiBufferPoint, MultiBufferRow,
    RowInfo, ToOffset,
};
use project::project_settings::{GitGutterSetting, ProjectSettings};
use settings::{KeyBindingValidator, KeyBindingValidatorRegistration, Settings};
use smallvec::{smallvec, SmallVec};
use std::{
    any::TypeId,
    borrow::Cow,
    cmp::{self, Ordering},
    fmt::{self, Write},
    iter, mem,
    ops::{Deref, Range},
    rc::Rc,
    sync::Arc,
};
use sum_tree::Bias;
use text::BufferId;
use theme::{ActiveTheme, Appearance, PlayerColor};
use ui::{
    h_flex, prelude::*, ButtonLike, ButtonStyle, ContextMenu, IconButtonShape, KeyBinding, Tooltip,
    POPOVER_Y_PADDING,
};
use unicode_segmentation::UnicodeSegmentation;
use util::{markdown::MarkdownString, RangeExt, ResultExt};
use workspace::{item::Item, notifications::NotifyTaskExt, Workspace};

const INLINE_BLAME_PADDING_EM_WIDTHS: f32 = 7.;

#[derive(Debug, Clone, PartialEq, Eq)]
enum DisplayDiffHunk {
    Folded {
        display_row: DisplayRow,
    },
    Unfolded {
        diff_base_byte_range: Range<usize>,
        display_row_range: Range<DisplayRow>,
        multi_buffer_range: Range<Anchor>,
        status: DiffHunkStatus,
    },
}

struct SelectionLayout {
    head: DisplayPoint,
    cursor_shape: CursorShape,
    is_newest: bool,
    is_local: bool,
    range: Range<DisplayPoint>,
    active_rows: Range<DisplayRow>,
    user_name: Option<SharedString>,
}

impl SelectionLayout {
    fn new<T: ToPoint + ToDisplayPoint + Clone>(
        selection: Selection<T>,
        line_mode: bool,
        cursor_shape: CursorShape,
        map: &DisplaySnapshot,
        is_newest: bool,
        is_local: bool,
        user_name: Option<SharedString>,
    ) -> Self {
        let point_selection = selection.map(|p| p.to_point(&map.buffer_snapshot));
        let display_selection = point_selection.map(|p| p.to_display_point(map));
        let mut range = display_selection.range();
        let mut head = display_selection.head();
        let mut active_rows = map.prev_line_boundary(point_selection.start).1.row()
            ..map.next_line_boundary(point_selection.end).1.row();

        // vim visual line mode
        if line_mode {
            let point_range = map.expand_to_line(point_selection.range());
            range = point_range.start.to_display_point(map)..point_range.end.to_display_point(map);
        }

        // any vim visual mode (including line mode)
        if (cursor_shape == CursorShape::Block || cursor_shape == CursorShape::Hollow)
            && !range.is_empty()
            && !selection.reversed
        {
            if head.column() > 0 {
                head = map.clip_point(DisplayPoint::new(head.row(), head.column() - 1), Bias::Left)
            } else if head.row().0 > 0 && head != map.max_point() {
                head = map.clip_point(
                    DisplayPoint::new(
                        head.row().previous_row(),
                        map.line_len(head.row().previous_row()),
                    ),
                    Bias::Left,
                );
                // updating range.end is a no-op unless you're cursor is
                // on the newline containing a multi-buffer divider
                // in which case the clip_point may have moved the head up
                // an additional row.
                range.end = DisplayPoint::new(head.row().next_row(), 0);
                active_rows.end = head.row();
            }
        }

        Self {
            head,
            cursor_shape,
            is_newest,
            is_local,
            range,
            active_rows,
            user_name,
        }
    }
}

pub struct EditorElement {
    editor: Entity<Editor>,
    style: EditorStyle,
}

type DisplayRowDelta = u32;

impl EditorElement {
    pub(crate) const SCROLLBAR_WIDTH: Pixels = px(15.);

    pub fn new(editor: &Entity<Editor>, style: EditorStyle) -> Self {
        Self {
            editor: editor.clone(),
            style,
        }
    }

    fn register_actions(&self, window: &mut Window, cx: &mut App) {
        let editor = &self.editor;
        editor.update(cx, |editor, cx| {
            for action in editor.editor_actions.borrow().values() {
                (action)(window, cx)
            }
        });

        crate::rust_analyzer_ext::apply_related_actions(editor, window, cx);
        crate::clangd_ext::apply_related_actions(editor, window, cx);
        register_action(editor, window, Editor::open_context_menu);
        register_action(editor, window, Editor::move_left);
        register_action(editor, window, Editor::move_right);
        register_action(editor, window, Editor::move_down);
        register_action(editor, window, Editor::move_down_by_lines);
        register_action(editor, window, Editor::select_down_by_lines);
        register_action(editor, window, Editor::move_up);
        register_action(editor, window, Editor::move_up_by_lines);
        register_action(editor, window, Editor::select_up_by_lines);
        register_action(editor, window, Editor::select_page_down);
        register_action(editor, window, Editor::select_page_up);
        register_action(editor, window, Editor::cancel);
        register_action(editor, window, Editor::newline);
        register_action(editor, window, Editor::newline_above);
        register_action(editor, window, Editor::newline_below);
        register_action(editor, window, Editor::backspace);
        register_action(editor, window, Editor::delete);
        register_action(editor, window, Editor::tab);
        register_action(editor, window, Editor::tab_prev);
        register_action(editor, window, Editor::indent);
        register_action(editor, window, Editor::outdent);
        register_action(editor, window, Editor::autoindent);
        register_action(editor, window, Editor::delete_line);
        register_action(editor, window, Editor::join_lines);
        register_action(editor, window, Editor::sort_lines_case_sensitive);
        register_action(editor, window, Editor::sort_lines_case_insensitive);
        register_action(editor, window, Editor::reverse_lines);
        register_action(editor, window, Editor::shuffle_lines);
        register_action(editor, window, Editor::convert_to_upper_case);
        register_action(editor, window, Editor::convert_to_lower_case);
        register_action(editor, window, Editor::convert_to_title_case);
        register_action(editor, window, Editor::convert_to_snake_case);
        register_action(editor, window, Editor::convert_to_kebab_case);
        register_action(editor, window, Editor::convert_to_upper_camel_case);
        register_action(editor, window, Editor::convert_to_lower_camel_case);
        register_action(editor, window, Editor::convert_to_opposite_case);
        register_action(editor, window, Editor::delete_to_previous_word_start);
        register_action(editor, window, Editor::delete_to_previous_subword_start);
        register_action(editor, window, Editor::delete_to_next_word_end);
        register_action(editor, window, Editor::delete_to_next_subword_end);
        register_action(editor, window, Editor::delete_to_beginning_of_line);
        register_action(editor, window, Editor::delete_to_end_of_line);
        register_action(editor, window, Editor::cut_to_end_of_line);
        register_action(editor, window, Editor::duplicate_line_up);
        register_action(editor, window, Editor::duplicate_line_down);
        register_action(editor, window, Editor::duplicate_selection);
        register_action(editor, window, Editor::move_line_up);
        register_action(editor, window, Editor::move_line_down);
        register_action(editor, window, Editor::transpose);
        register_action(editor, window, Editor::rewrap);
        register_action(editor, window, Editor::cut);
        register_action(editor, window, Editor::kill_ring_cut);
        register_action(editor, window, Editor::kill_ring_yank);
        register_action(editor, window, Editor::copy);
        register_action(editor, window, Editor::paste);
        register_action(editor, window, Editor::undo);
        register_action(editor, window, Editor::redo);
        register_action(editor, window, Editor::move_page_up);
        register_action(editor, window, Editor::move_page_down);
        register_action(editor, window, Editor::next_screen);
        register_action(editor, window, Editor::scroll_cursor_top);
        register_action(editor, window, Editor::scroll_cursor_center);
        register_action(editor, window, Editor::scroll_cursor_bottom);
        register_action(editor, window, Editor::scroll_cursor_center_top_bottom);
        register_action(editor, window, |editor, _: &LineDown, window, cx| {
            editor.scroll_screen(&ScrollAmount::Line(1.), window, cx)
        });
        register_action(editor, window, |editor, _: &LineUp, window, cx| {
            editor.scroll_screen(&ScrollAmount::Line(-1.), window, cx)
        });
        register_action(editor, window, |editor, _: &HalfPageDown, window, cx| {
            editor.scroll_screen(&ScrollAmount::Page(0.5), window, cx)
        });
        register_action(
            editor,
            window,
            |editor, HandleInput(text): &HandleInput, window, cx| {
                if text.is_empty() {
                    return;
                }
                editor.handle_input(text, window, cx);
            },
        );
        register_action(editor, window, |editor, _: &HalfPageUp, window, cx| {
            editor.scroll_screen(&ScrollAmount::Page(-0.5), window, cx)
        });
        register_action(editor, window, |editor, _: &PageDown, window, cx| {
            editor.scroll_screen(&ScrollAmount::Page(1.), window, cx)
        });
        register_action(editor, window, |editor, _: &PageUp, window, cx| {
            editor.scroll_screen(&ScrollAmount::Page(-1.), window, cx)
        });
        register_action(editor, window, Editor::move_to_previous_word_start);
        register_action(editor, window, Editor::move_to_previous_subword_start);
        register_action(editor, window, Editor::move_to_next_word_end);
        register_action(editor, window, Editor::move_to_next_subword_end);
        register_action(editor, window, Editor::move_to_beginning_of_line);
        register_action(editor, window, Editor::move_to_end_of_line);
        register_action(editor, window, Editor::move_to_start_of_paragraph);
        register_action(editor, window, Editor::move_to_end_of_paragraph);
        register_action(editor, window, Editor::move_to_beginning);
        register_action(editor, window, Editor::move_to_end);
        register_action(editor, window, Editor::select_up);
        register_action(editor, window, Editor::select_down);
        register_action(editor, window, Editor::select_left);
        register_action(editor, window, Editor::select_right);
        register_action(editor, window, Editor::select_to_previous_word_start);
        register_action(editor, window, Editor::select_to_previous_subword_start);
        register_action(editor, window, Editor::select_to_next_word_end);
        register_action(editor, window, Editor::select_to_next_subword_end);
        register_action(editor, window, Editor::select_to_beginning_of_line);
        register_action(editor, window, Editor::select_to_end_of_line);
        register_action(editor, window, Editor::select_to_start_of_paragraph);
        register_action(editor, window, Editor::select_to_end_of_paragraph);
        register_action(editor, window, Editor::select_to_beginning);
        register_action(editor, window, Editor::select_to_end);
        register_action(editor, window, Editor::select_all);
        register_action(editor, window, |editor, action, window, cx| {
            editor.select_all_matches(action, window, cx).log_err();
        });
        register_action(editor, window, Editor::select_line);
        register_action(editor, window, Editor::split_selection_into_lines);
        register_action(editor, window, Editor::add_selection_above);
        register_action(editor, window, Editor::add_selection_below);
        register_action(editor, window, |editor, action, window, cx| {
            editor.select_next(action, window, cx).log_err();
        });
        register_action(editor, window, |editor, action, window, cx| {
            editor.select_previous(action, window, cx).log_err();
        });
        register_action(editor, window, Editor::toggle_comments);
        register_action(editor, window, Editor::select_larger_syntax_node);
        register_action(editor, window, Editor::select_smaller_syntax_node);
        register_action(editor, window, Editor::select_enclosing_symbol);
        register_action(editor, window, Editor::move_to_enclosing_bracket);
        register_action(editor, window, Editor::undo_selection);
        register_action(editor, window, Editor::redo_selection);
        if !editor.read(cx).is_singleton(cx) {
            register_action(editor, window, Editor::expand_excerpts);
            register_action(editor, window, Editor::expand_excerpts_up);
            register_action(editor, window, Editor::expand_excerpts_down);
        }
        register_action(editor, window, Editor::go_to_diagnostic);
        register_action(editor, window, Editor::go_to_prev_diagnostic);
        register_action(editor, window, Editor::go_to_next_hunk);
        register_action(editor, window, Editor::go_to_prev_hunk);
        register_action(editor, window, |editor, action, window, cx| {
            editor
                .go_to_definition(action, window, cx)
                .detach_and_log_err(cx);
        });
        register_action(editor, window, |editor, action, window, cx| {
            editor
                .go_to_definition_split(action, window, cx)
                .detach_and_log_err(cx);
        });
        register_action(editor, window, |editor, action, window, cx| {
            editor
                .go_to_declaration(action, window, cx)
                .detach_and_log_err(cx);
        });
        register_action(editor, window, |editor, action, window, cx| {
            editor
                .go_to_declaration_split(action, window, cx)
                .detach_and_log_err(cx);
        });
        register_action(editor, window, |editor, action, window, cx| {
            editor
                .go_to_implementation(action, window, cx)
                .detach_and_log_err(cx);
        });
        register_action(editor, window, |editor, action, window, cx| {
            editor
                .go_to_implementation_split(action, window, cx)
                .detach_and_log_err(cx);
        });
        register_action(editor, window, |editor, action, window, cx| {
            editor
                .go_to_type_definition(action, window, cx)
                .detach_and_log_err(cx);
        });
        register_action(editor, window, |editor, action, window, cx| {
            editor
                .go_to_type_definition_split(action, window, cx)
                .detach_and_log_err(cx);
        });
        register_action(editor, window, Editor::open_url);
        register_action(editor, window, Editor::open_selected_filename);
        register_action(editor, window, Editor::fold);
        register_action(editor, window, Editor::fold_at_level);
        register_action(editor, window, Editor::fold_all);
        register_action(editor, window, Editor::fold_function_bodies);
        register_action(editor, window, Editor::fold_at);
        register_action(editor, window, Editor::fold_recursive);
        register_action(editor, window, Editor::toggle_fold);
        register_action(editor, window, Editor::toggle_fold_recursive);
        register_action(editor, window, Editor::unfold_lines);
        register_action(editor, window, Editor::unfold_recursive);
        register_action(editor, window, Editor::unfold_all);
        register_action(editor, window, Editor::unfold_at);
        register_action(editor, window, Editor::fold_selected_ranges);
        register_action(editor, window, Editor::set_mark);
        register_action(editor, window, Editor::swap_selection_ends);
        register_action(editor, window, Editor::show_completions);
        register_action(editor, window, Editor::toggle_code_actions);
        register_action(editor, window, Editor::open_excerpts);
        register_action(editor, window, Editor::open_excerpts_in_split);
        register_action(editor, window, Editor::open_proposed_changes_editor);
        register_action(editor, window, Editor::toggle_soft_wrap);
        register_action(editor, window, Editor::toggle_tab_bar);
        register_action(editor, window, Editor::toggle_line_numbers);
        register_action(editor, window, Editor::toggle_relative_line_numbers);
        register_action(editor, window, Editor::toggle_indent_guides);
        register_action(editor, window, Editor::toggle_inlay_hints);
        register_action(editor, window, Editor::toggle_inline_completions);
        register_action(editor, window, hover_popover::hover);
        register_action(editor, window, Editor::reveal_in_finder);
        register_action(editor, window, Editor::copy_path);
        register_action(editor, window, Editor::copy_relative_path);
        register_action(editor, window, Editor::copy_file_name);
        register_action(editor, window, Editor::copy_file_name_without_extension);
        register_action(editor, window, Editor::copy_highlight_json);
        register_action(editor, window, Editor::copy_permalink_to_line);
        register_action(editor, window, Editor::open_permalink_to_line);
        register_action(editor, window, Editor::copy_file_location);
        register_action(editor, window, Editor::toggle_git_blame);
        register_action(editor, window, Editor::toggle_git_blame_inline);
        register_action(editor, window, Editor::toggle_selected_diff_hunks);
        register_action(editor, window, Editor::toggle_staged_selected_diff_hunks);
        register_action(editor, window, Editor::expand_all_diff_hunks);

        register_action(editor, window, |editor, action, window, cx| {
            if let Some(task) = editor.format(action, window, cx) {
                task.detach_and_notify_err(window, cx);
            } else {
                cx.propagate();
            }
        });
        register_action(editor, window, |editor, action, window, cx| {
            if let Some(task) = editor.format_selections(action, window, cx) {
                task.detach_and_notify_err(window, cx);
            } else {
                cx.propagate();
            }
        });
        register_action(editor, window, Editor::restart_language_server);
        register_action(editor, window, Editor::show_character_palette);
        register_action(editor, window, |editor, action, window, cx| {
            if let Some(task) = editor.confirm_completion(action, window, cx) {
                task.detach_and_notify_err(window, cx);
            } else {
                cx.propagate();
            }
        });
        register_action(editor, window, |editor, action, window, cx| {
            if let Some(task) = editor.compose_completion(action, window, cx) {
                task.detach_and_notify_err(window, cx);
            } else {
                cx.propagate();
            }
        });
        register_action(editor, window, |editor, action, window, cx| {
            if let Some(task) = editor.confirm_code_action(action, window, cx) {
                task.detach_and_notify_err(window, cx);
            } else {
                cx.propagate();
            }
        });
        register_action(editor, window, |editor, action, window, cx| {
            if let Some(task) = editor.rename(action, window, cx) {
                task.detach_and_notify_err(window, cx);
            } else {
                cx.propagate();
            }
        });
        register_action(editor, window, |editor, action, window, cx| {
            if let Some(task) = editor.confirm_rename(action, window, cx) {
                task.detach_and_notify_err(window, cx);
            } else {
                cx.propagate();
            }
        });
        register_action(editor, window, |editor, action, window, cx| {
            if let Some(task) = editor.find_all_references(action, window, cx) {
                task.detach_and_log_err(cx);
            } else {
                cx.propagate();
            }
        });
        register_action(editor, window, Editor::show_signature_help);
        register_action(editor, window, Editor::next_edit_prediction);
        register_action(editor, window, Editor::previous_edit_prediction);
        register_action(editor, window, Editor::show_inline_completion);
        register_action(editor, window, Editor::context_menu_first);
        register_action(editor, window, Editor::context_menu_prev);
        register_action(editor, window, Editor::context_menu_next);
        register_action(editor, window, Editor::context_menu_last);
        register_action(editor, window, Editor::display_cursor_names);
        register_action(editor, window, Editor::unique_lines_case_insensitive);
        register_action(editor, window, Editor::unique_lines_case_sensitive);
        register_action(editor, window, Editor::accept_partial_inline_completion);
        register_action(editor, window, Editor::accept_edit_prediction);
        register_action(editor, window, Editor::revert_file);
        register_action(editor, window, Editor::revert_selected_hunks);
        register_action(editor, window, Editor::apply_all_diff_hunks);
        register_action(editor, window, Editor::apply_selected_diff_hunks);
        register_action(editor, window, Editor::open_active_item_in_terminal);
        register_action(editor, window, Editor::reload_file);
        register_action(editor, window, Editor::spawn_nearest_task);
        register_action(editor, window, Editor::insert_uuid_v4);
        register_action(editor, window, Editor::insert_uuid_v7);
        register_action(editor, window, Editor::open_selections_in_multibuffer);
    }

    fn register_key_listeners(&self, window: &mut Window, _: &mut App, layout: &EditorLayout) {
        let position_map = layout.position_map.clone();
        window.on_key_event({
            let editor = self.editor.clone();
            move |event: &ModifiersChangedEvent, phase, window, cx| {
                if phase != DispatchPhase::Bubble {
                    return;
                }
                editor.update(cx, |editor, cx| {
                    if editor.hover_state.focused(window, cx) {
                        return;
                    }
                    editor.handle_modifiers_changed(event.modifiers, &position_map, window, cx);
                })
            }
        });
    }

    fn mouse_left_down(
        editor: &mut Editor,
        event: &MouseDownEvent,
        hovered_hunk: Option<Range<Anchor>>,
        position_map: &PositionMap,
        line_numbers: &HashMap<MultiBufferRow, LineNumberLayout>,
        window: &mut Window,
        cx: &mut Context<Editor>,
    ) {
        if window.default_prevented() {
            return;
        }

        let text_hitbox = &position_map.text_hitbox;
        let gutter_hitbox = &position_map.gutter_hitbox;
        let mut click_count = event.click_count;
        let mut modifiers = event.modifiers;

        if let Some(hovered_hunk) = hovered_hunk {
            editor.toggle_diff_hunks_in_ranges_narrow(vec![hovered_hunk], cx);
            cx.notify();
            return;
        } else if gutter_hitbox.is_hovered(window) {
            click_count = 3; // Simulate triple-click when clicking the gutter to select lines
        } else if !text_hitbox.is_hovered(window) {
            return;
        }

        let is_singleton = editor.buffer().read(cx).is_singleton();

        if click_count == 2 && !is_singleton {
            match EditorSettings::get_global(cx).double_click_in_multibuffer {
                DoubleClickInMultibuffer::Select => {
                    // do nothing special on double click, all selection logic is below
                }
                DoubleClickInMultibuffer::Open => {
                    if modifiers.alt {
                        // if double click is made with alt, pretend it's a regular double click without opening and alt,
                        // and run the selection logic.
                        modifiers.alt = false;
                    } else {
                        let scroll_position_row =
                            position_map.scroll_pixel_position.y / position_map.line_height;
                        let display_row = (((event.position - gutter_hitbox.bounds.origin).y
                            + position_map.scroll_pixel_position.y)
                            / position_map.line_height)
                            as u32;
                        let multi_buffer_row = position_map
                            .snapshot
                            .display_point_to_point(
                                DisplayPoint::new(DisplayRow(display_row), 0),
                                Bias::Right,
                            )
                            .row;
                        let line_offset_from_top = display_row - scroll_position_row as u32;
                        // if double click is made without alt, open the corresponding excerp
                        editor.open_excerpts_common(
                            Some(JumpData::MultiBufferRow {
                                row: MultiBufferRow(multi_buffer_row),
                                line_offset_from_top,
                            }),
                            false,
                            window,
                            cx,
                        );
                        return;
                    }
                }
            }
        }

        let point_for_position = position_map.point_for_position(event.position);
        let position = point_for_position.previous_valid;
        if modifiers.shift && modifiers.alt {
            editor.select(
                SelectPhase::BeginColumnar {
                    position,
                    reset: false,
                    goal_column: point_for_position.exact_unclipped.column(),
                },
                window,
                cx,
            );
        } else if modifiers.shift && !modifiers.control && !modifiers.alt && !modifiers.secondary()
        {
            editor.select(
                SelectPhase::Extend {
                    position,
                    click_count,
                },
                window,
                cx,
            );
        } else {
            let multi_cursor_setting = EditorSettings::get_global(cx).multi_cursor_modifier;
            let multi_cursor_modifier = match multi_cursor_setting {
                MultiCursorModifier::Alt => modifiers.alt,
                MultiCursorModifier::CmdOrCtrl => modifiers.secondary(),
            };
            editor.select(
                SelectPhase::Begin {
                    position,
                    add: multi_cursor_modifier,
                    click_count,
                },
                window,
                cx,
            );
        }
        cx.stop_propagation();

        if !is_singleton {
            let display_row = (((event.position - gutter_hitbox.bounds.origin).y
                + position_map.scroll_pixel_position.y)
                / position_map.line_height) as u32;
            let multi_buffer_row = position_map
                .snapshot
                .display_point_to_point(DisplayPoint::new(DisplayRow(display_row), 0), Bias::Right)
                .row;
            if line_numbers
                .get(&MultiBufferRow(multi_buffer_row))
                .and_then(|line_number| line_number.hitbox.as_ref())
                .is_some_and(|hitbox| hitbox.contains(&event.position))
            {
                let scroll_position_row =
                    position_map.scroll_pixel_position.y / position_map.line_height;
                let line_offset_from_top = display_row - scroll_position_row as u32;

                editor.open_excerpts_common(
                    Some(JumpData::MultiBufferRow {
                        row: MultiBufferRow(multi_buffer_row),
                        line_offset_from_top,
                    }),
                    modifiers.alt,
                    window,
                    cx,
                );
                cx.stop_propagation();
            }
        }
    }

    fn mouse_right_down(
        editor: &mut Editor,
        event: &MouseDownEvent,
        position_map: &PositionMap,
        window: &mut Window,
        cx: &mut Context<Editor>,
    ) {
        if !position_map.text_hitbox.is_hovered(window) {
            return;
        }
        let point_for_position = position_map.point_for_position(event.position);
        mouse_context_menu::deploy_context_menu(
            editor,
            Some(event.position),
            point_for_position.previous_valid,
            window,
            cx,
        );
        cx.stop_propagation();
    }

    fn mouse_middle_down(
        editor: &mut Editor,
        event: &MouseDownEvent,
        position_map: &PositionMap,
        window: &mut Window,
        cx: &mut Context<Editor>,
    ) {
        if !position_map.text_hitbox.is_hovered(window) || window.default_prevented() {
            return;
        }

        let point_for_position = position_map.point_for_position(event.position);
        let position = point_for_position.previous_valid;

        editor.select(
            SelectPhase::BeginColumnar {
                position,
                reset: true,
                goal_column: point_for_position.exact_unclipped.column(),
            },
            window,
            cx,
        );
    }

    fn mouse_up(
        editor: &mut Editor,
        event: &MouseUpEvent,
        position_map: &PositionMap,
        window: &mut Window,
        cx: &mut Context<Editor>,
    ) {
        let text_hitbox = &position_map.text_hitbox;
        let end_selection = editor.has_pending_selection();
        let pending_nonempty_selections = editor.has_pending_nonempty_selection();

        if end_selection {
            editor.select(SelectPhase::End, window, cx);
        }

        if end_selection && pending_nonempty_selections {
            cx.stop_propagation();
        } else if cfg!(any(target_os = "linux", target_os = "freebsd"))
            && event.button == MouseButton::Middle
        {
            if !text_hitbox.is_hovered(window) || editor.read_only(cx) {
                return;
            }

            #[cfg(any(target_os = "linux", target_os = "freebsd"))]
            if EditorSettings::get_global(cx).middle_click_paste {
                if let Some(text) = cx.read_from_primary().and_then(|item| item.text()) {
                    let point_for_position = position_map.point_for_position(event.position);
                    let position = point_for_position.previous_valid;

                    editor.select(
                        SelectPhase::Begin {
                            position,
                            add: false,
                            click_count: 1,
                        },
                        window,
                        cx,
                    );
                    editor.insert(&text, window, cx);
                }
                cx.stop_propagation()
            }
        }
    }

    fn click(
        editor: &mut Editor,
        event: &ClickEvent,
        position_map: &PositionMap,
        window: &mut Window,
        cx: &mut Context<Editor>,
    ) {
        let text_hitbox = &position_map.text_hitbox;
        let pending_nonempty_selections = editor.has_pending_nonempty_selection();

        let multi_cursor_setting = EditorSettings::get_global(cx).multi_cursor_modifier;
        let multi_cursor_modifier = match multi_cursor_setting {
            MultiCursorModifier::Alt => event.modifiers().secondary(),
            MultiCursorModifier::CmdOrCtrl => event.modifiers().alt,
        };

        if !pending_nonempty_selections && multi_cursor_modifier && text_hitbox.is_hovered(window) {
            let point = position_map.point_for_position(event.up.position);
            editor.handle_click_hovered_link(point, event.modifiers(), window, cx);

            cx.stop_propagation();
        }
    }

    fn mouse_dragged(
        editor: &mut Editor,
        event: &MouseMoveEvent,
        position_map: &PositionMap,
        window: &mut Window,
        cx: &mut Context<Editor>,
    ) {
        if !editor.has_pending_selection() {
            return;
        }

        let text_bounds = position_map.text_hitbox.bounds;
        let point_for_position = position_map.point_for_position(event.position);
        let mut scroll_delta = gpui::Point::<f32>::default();
        let vertical_margin = position_map.line_height.min(text_bounds.size.height / 3.0);
        let top = text_bounds.origin.y + vertical_margin;
        let bottom = text_bounds.bottom_left().y - vertical_margin;
        if event.position.y < top {
            scroll_delta.y = -scale_vertical_mouse_autoscroll_delta(top - event.position.y);
        }
        if event.position.y > bottom {
            scroll_delta.y = scale_vertical_mouse_autoscroll_delta(event.position.y - bottom);
        }

        // We need horizontal width of text
        let style = editor.style.clone().unwrap_or_default();
        let font_id = window.text_system().resolve_font(&style.text.font());
        let font_size = style.text.font_size.to_pixels(window.rem_size());
        let em_width = window.text_system().em_width(font_id, font_size).unwrap();

        let scroll_margin_x = EditorSettings::get_global(cx).horizontal_scroll_margin;

        let scroll_space: Pixels = scroll_margin_x * em_width;

        let left = text_bounds.origin.x + scroll_space;
        let right = text_bounds.top_right().x - scroll_space;

        if event.position.x < left {
            scroll_delta.x = -scale_horizontal_mouse_autoscroll_delta(left - event.position.x);
        }
        if event.position.x > right {
            scroll_delta.x = scale_horizontal_mouse_autoscroll_delta(event.position.x - right);
        }

        editor.select(
            SelectPhase::Update {
                position: point_for_position.previous_valid,
                goal_column: point_for_position.exact_unclipped.column(),
                scroll_delta,
            },
            window,
            cx,
        );
    }

    fn mouse_moved(
        editor: &mut Editor,
        event: &MouseMoveEvent,
        position_map: &PositionMap,
        window: &mut Window,
        cx: &mut Context<Editor>,
    ) {
        let text_hitbox = &position_map.text_hitbox;
        let gutter_hitbox = &position_map.gutter_hitbox;
        let modifiers = event.modifiers;
        let gutter_hovered = gutter_hitbox.is_hovered(window);
        editor.set_gutter_hovered(gutter_hovered, cx);

        // Don't trigger hover popover if mouse is hovering over context menu
        if text_hitbox.is_hovered(window) {
            let point_for_position = position_map.point_for_position(event.position);

            editor.update_hovered_link(
                point_for_position,
                &position_map.snapshot,
                modifiers,
                window,
                cx,
            );

            if let Some(point) = point_for_position.as_valid() {
                let anchor = position_map
                    .snapshot
                    .buffer_snapshot
                    .anchor_before(point.to_offset(&position_map.snapshot, Bias::Left));
                hover_at(editor, Some(anchor), window, cx);
                Self::update_visible_cursor(editor, point, position_map, window, cx);
            } else {
                hover_at(editor, None, window, cx);
            }
        } else {
            editor.hide_hovered_link(cx);
            hover_at(editor, None, window, cx);
            if gutter_hovered {
                cx.stop_propagation();
            }
        }
    }

    fn update_visible_cursor(
        editor: &mut Editor,
        point: DisplayPoint,
        position_map: &PositionMap,
        window: &mut Window,
        cx: &mut Context<Editor>,
    ) {
        let snapshot = &position_map.snapshot;
        let Some(hub) = editor.collaboration_hub() else {
            return;
        };
        let start = snapshot.display_snapshot.clip_point(
            DisplayPoint::new(point.row(), point.column().saturating_sub(1)),
            Bias::Left,
        );
        let end = snapshot.display_snapshot.clip_point(
            DisplayPoint::new(
                point.row(),
                (point.column() + 1).min(snapshot.line_len(point.row())),
            ),
            Bias::Right,
        );

        let range = snapshot
            .buffer_snapshot
            .anchor_at(start.to_point(&snapshot.display_snapshot), Bias::Left)
            ..snapshot
                .buffer_snapshot
                .anchor_at(end.to_point(&snapshot.display_snapshot), Bias::Right);

        let Some(selection) = snapshot.remote_selections_in_range(&range, hub, cx).next() else {
            return;
        };
        let key = crate::HoveredCursor {
            replica_id: selection.replica_id,
            selection_id: selection.selection.id,
        };
        editor.hovered_cursors.insert(
            key.clone(),
            cx.spawn_in(window, |editor, mut cx| async move {
                cx.background_executor().timer(CURSORS_VISIBLE_FOR).await;
                editor
                    .update(&mut cx, |editor, cx| {
                        editor.hovered_cursors.remove(&key);
                        cx.notify();
                    })
                    .ok();
            }),
        );
        cx.notify()
    }

    #[allow(clippy::too_many_arguments)]
    fn layout_selections(
        &self,
        start_anchor: Anchor,
        end_anchor: Anchor,
        local_selections: &[Selection<Point>],
        snapshot: &EditorSnapshot,
        start_row: DisplayRow,
        end_row: DisplayRow,
        window: &mut Window,
        cx: &mut App,
    ) -> (
        Vec<(PlayerColor, Vec<SelectionLayout>)>,
        BTreeMap<DisplayRow, bool>,
        Option<DisplayPoint>,
    ) {
        let mut selections: Vec<(PlayerColor, Vec<SelectionLayout>)> = Vec::new();
        let mut active_rows = BTreeMap::new();
        let mut newest_selection_head = None;
        self.editor.update(cx, |editor, cx| {
            if editor.show_local_selections {
                let mut layouts = Vec::new();
                let newest = editor.selections.newest(cx);
                for selection in local_selections.iter().cloned() {
                    let is_empty = selection.start == selection.end;
                    let is_newest = selection == newest;

                    let layout = SelectionLayout::new(
                        selection,
                        editor.selections.line_mode,
                        editor.cursor_shape,
                        &snapshot.display_snapshot,
                        is_newest,
                        editor.leader_peer_id.is_none(),
                        None,
                    );
                    if is_newest {
                        newest_selection_head = Some(layout.head);
                    }

                    for row in cmp::max(layout.active_rows.start.0, start_row.0)
                        ..=cmp::min(layout.active_rows.end.0, end_row.0)
                    {
                        let contains_non_empty_selection =
                            active_rows.entry(DisplayRow(row)).or_insert(!is_empty);
                        *contains_non_empty_selection |= !is_empty;
                    }
                    layouts.push(layout);
                }

                let player = editor.current_user_player_color(cx);
                selections.push((player, layouts));
            }

            if let Some(collaboration_hub) = &editor.collaboration_hub {
                // When following someone, render the local selections in their color.
                if let Some(leader_id) = editor.leader_peer_id {
                    if let Some(collaborator) = collaboration_hub.collaborators(cx).get(&leader_id)
                    {
                        if let Some(participant_index) = collaboration_hub
                            .user_participant_indices(cx)
                            .get(&collaborator.user_id)
                        {
                            if let Some((local_selection_style, _)) = selections.first_mut() {
                                *local_selection_style = cx
                                    .theme()
                                    .players()
                                    .color_for_participant(participant_index.0);
                            }
                        }
                    }
                }

                let mut remote_selections = HashMap::default();
                for selection in snapshot.remote_selections_in_range(
                    &(start_anchor..end_anchor),
                    collaboration_hub.as_ref(),
                    cx,
                ) {
                    let selection_style =
                        Self::get_participant_color(selection.participant_index, cx);

                    // Don't re-render the leader's selections, since the local selections
                    // match theirs.
                    if Some(selection.peer_id) == editor.leader_peer_id {
                        continue;
                    }
                    let key = HoveredCursor {
                        replica_id: selection.replica_id,
                        selection_id: selection.selection.id,
                    };

                    let is_shown =
                        editor.show_cursor_names || editor.hovered_cursors.contains_key(&key);

                    remote_selections
                        .entry(selection.replica_id)
                        .or_insert((selection_style, Vec::new()))
                        .1
                        .push(SelectionLayout::new(
                            selection.selection,
                            selection.line_mode,
                            selection.cursor_shape,
                            &snapshot.display_snapshot,
                            false,
                            false,
                            if is_shown { selection.user_name } else { None },
                        ));
                }

                selections.extend(remote_selections.into_values());
            } else if !editor.is_focused(window) && editor.show_cursor_when_unfocused {
                let layouts = snapshot
                    .buffer_snapshot
                    .selections_in_range(&(start_anchor..end_anchor), true)
                    .map(move |(_, line_mode, cursor_shape, selection)| {
                        SelectionLayout::new(
                            selection,
                            line_mode,
                            cursor_shape,
                            &snapshot.display_snapshot,
                            false,
                            false,
                            None,
                        )
                    })
                    .collect::<Vec<_>>();
                let player = editor.current_user_player_color(cx);
                selections.push((player, layouts));
            }
        });
        (selections, active_rows, newest_selection_head)
    }

    fn collect_cursors(
        &self,
        snapshot: &EditorSnapshot,
        cx: &mut App,
    ) -> Vec<(DisplayPoint, Hsla)> {
        let editor = self.editor.read(cx);
        let mut cursors = Vec::new();
        let mut skip_local = false;
        let mut add_cursor = |anchor: Anchor, color| {
            cursors.push((anchor.to_display_point(&snapshot.display_snapshot), color));
        };
        // Remote cursors
        if let Some(collaboration_hub) = &editor.collaboration_hub {
            for remote_selection in snapshot.remote_selections_in_range(
                &(Anchor::min()..Anchor::max()),
                collaboration_hub.deref(),
                cx,
            ) {
                let color = Self::get_participant_color(remote_selection.participant_index, cx);
                add_cursor(remote_selection.selection.head(), color.cursor);
                if Some(remote_selection.peer_id) == editor.leader_peer_id {
                    skip_local = true;
                }
            }
        }
        // Local cursors
        if !skip_local {
            let color = cx.theme().players().local().cursor;
            editor.selections.disjoint.iter().for_each(|selection| {
                add_cursor(selection.head(), color);
            });
            if let Some(ref selection) = editor.selections.pending_anchor() {
                add_cursor(selection.head(), color);
            }
        }
        cursors
    }

    #[allow(clippy::too_many_arguments)]
    fn layout_visible_cursors(
        &self,
        snapshot: &EditorSnapshot,
        selections: &[(PlayerColor, Vec<SelectionLayout>)],
        block_start_rows: &HashSet<DisplayRow>,
        visible_display_row_range: Range<DisplayRow>,
        line_layouts: &[LineWithInvisibles],
        text_hitbox: &Hitbox,
        content_origin: gpui::Point<Pixels>,
        scroll_position: gpui::Point<f32>,
        scroll_pixel_position: gpui::Point<Pixels>,
        line_height: Pixels,
        em_width: Pixels,
        em_advance: Pixels,
        autoscroll_containing_element: bool,
        window: &mut Window,
        cx: &mut App,
    ) -> Vec<CursorLayout> {
        let mut autoscroll_bounds = None;
        let cursor_layouts = self.editor.update(cx, |editor, cx| {
            let mut cursors = Vec::new();

            let show_local_cursors = editor.show_local_cursors(window, cx);

            for (player_color, selections) in selections {
                for selection in selections {
                    let cursor_position = selection.head;

                    let in_range = visible_display_row_range.contains(&cursor_position.row());
                    if (selection.is_local && !show_local_cursors)
                        || !in_range
                        || block_start_rows.contains(&cursor_position.row())
                    {
                        continue;
                    }

                    let cursor_row_layout = &line_layouts
                        [cursor_position.row().minus(visible_display_row_range.start) as usize];
                    let cursor_column = cursor_position.column() as usize;

                    let cursor_character_x = cursor_row_layout.x_for_index(cursor_column);
                    let mut block_width =
                        cursor_row_layout.x_for_index(cursor_column + 1) - cursor_character_x;
                    if block_width == Pixels::ZERO {
                        block_width = em_advance;
                    }
                    let block_text = if let CursorShape::Block = selection.cursor_shape {
                        snapshot
                            .grapheme_at(cursor_position)
                            .or_else(|| {
                                if cursor_column == 0 {
                                    snapshot.placeholder_text().and_then(|s| {
                                        s.graphemes(true).next().map(|s| s.to_string().into())
                                    })
                                } else {
                                    None
                                }
                            })
                            .and_then(|text| {
                                let len = text.len();

                                let font = cursor_row_layout
                                    .font_id_for_index(cursor_column)
                                    .and_then(|cursor_font_id| {
                                        window.text_system().get_font_for_id(cursor_font_id)
                                    })
                                    .unwrap_or(self.style.text.font());

                                // Invert the text color for the block cursor. Ensure that the text
                                // color is opaque enough to be visible against the background color.
                                //
                                // 0.75 is an arbitrary threshold to determine if the background color is
                                // opaque enough to use as a text color.
                                //
                                // TODO: In the future we should ensure themes have a `text_inverse` color.
                                let color = if cx.theme().colors().editor_background.a < 0.75 {
                                    match cx.theme().appearance {
                                        Appearance::Dark => Hsla::black(),
                                        Appearance::Light => Hsla::white(),
                                    }
                                } else {
                                    cx.theme().colors().editor_background
                                };

                                window
                                    .text_system()
                                    .shape_line(
                                        text,
                                        cursor_row_layout.font_size,
                                        &[TextRun {
                                            len,
                                            font,
                                            color,
                                            background_color: None,
                                            strikethrough: None,
                                            underline: None,
                                        }],
                                    )
                                    .log_err()
                            })
                    } else {
                        None
                    };

                    let x = cursor_character_x - scroll_pixel_position.x;
                    let y = (cursor_position.row().as_f32()
                        - scroll_pixel_position.y / line_height)
                        * line_height;
                    if selection.is_newest {
                        editor.pixel_position_of_newest_cursor = Some(point(
                            text_hitbox.origin.x + x + block_width / 2.,
                            text_hitbox.origin.y + y + line_height / 2.,
                        ));

                        if autoscroll_containing_element {
                            let top = text_hitbox.origin.y
                                + (cursor_position.row().as_f32() - scroll_position.y - 3.).max(0.)
                                    * line_height;
                            let left = text_hitbox.origin.x
                                + (cursor_position.column() as f32 - scroll_position.x - 3.)
                                    .max(0.)
                                    * em_width;

                            let bottom = text_hitbox.origin.y
                                + (cursor_position.row().as_f32() - scroll_position.y + 4.)
                                    * line_height;
                            let right = text_hitbox.origin.x
                                + (cursor_position.column() as f32 - scroll_position.x + 4.)
                                    * em_width;

                            autoscroll_bounds =
                                Some(Bounds::from_corners(point(left, top), point(right, bottom)))
                        }
                    }

                    let mut cursor = CursorLayout {
                        color: player_color.cursor,
                        block_width,
                        origin: point(x, y),
                        line_height,
                        shape: selection.cursor_shape,
                        block_text,
                        cursor_name: None,
                    };
                    let cursor_name = selection.user_name.clone().map(|name| CursorName {
                        string: name,
                        color: self.style.background,
                        is_top_row: cursor_position.row().0 == 0,
                    });
                    cursor.layout(content_origin, cursor_name, window, cx);
                    cursors.push(cursor);
                }
            }

            cursors
        });

        if let Some(bounds) = autoscroll_bounds {
            window.request_autoscroll(bounds);
        }

        cursor_layouts
    }

    fn layout_scrollbars(
        &self,
        snapshot: &EditorSnapshot,
        scrollbar_range_data: ScrollbarRangeData,
        scroll_position: gpui::Point<f32>,
        non_visible_cursors: bool,
        window: &mut Window,
        cx: &mut App,
    ) -> AxisPair<Option<ScrollbarLayout>> {
        let letter_size = scrollbar_range_data.letter_size;
        let text_units_per_page = axis_pair(
            scrollbar_range_data.scrollbar_bounds.size.width / letter_size.width,
            scrollbar_range_data.scrollbar_bounds.size.height / letter_size.height,
        );

        let scrollbar_settings = EditorSettings::get_global(cx).scrollbar;
        let show_scrollbars = self.editor.read(cx).show_scrollbars
            && match scrollbar_settings.show {
                ShowScrollbar::Auto => {
                    let editor = self.editor.read(cx);
                    let is_singleton = editor.is_singleton(cx);
                    // Git
                    (is_singleton && scrollbar_settings.git_diff && snapshot.buffer_snapshot.has_diff_hunks())
                    ||
                    // Buffer Search Results
                    (is_singleton && scrollbar_settings.search_results && editor.has_background_highlights::<BufferSearchHighlights>())
                    ||
                    // Selected Symbol Occurrences
                    (is_singleton && scrollbar_settings.selected_symbol && (editor.has_background_highlights::<DocumentHighlightRead>() || editor.has_background_highlights::<DocumentHighlightWrite>()))
                    ||
                    // Diagnostics
                    (is_singleton && scrollbar_settings.diagnostics != ScrollbarDiagnostics::None && snapshot.buffer_snapshot.has_diagnostics())
                    ||
                    // Cursors out of sight
                    non_visible_cursors
                    ||
                    // Scrollmanager
                    editor.scroll_manager.scrollbars_visible()
                }
                ShowScrollbar::System => self.editor.read(cx).scroll_manager.scrollbars_visible(),
                ShowScrollbar::Always => true,
                ShowScrollbar::Never => false,
            };

        let axes: AxisPair<bool> = scrollbar_settings.axes.into();

        if snapshot.mode != EditorMode::Full {
            return axis_pair(None, None);
        }

        let visible_range = axis_pair(
            axes.horizontal
                .then(|| scroll_position.x..scroll_position.x + text_units_per_page.horizontal),
            axes.vertical
                .then(|| scroll_position.y..scroll_position.y + text_units_per_page.vertical),
        );

        // If a drag took place after we started dragging the scrollbar,
        // cancel the scrollbar drag.
        if cx.has_active_drag() {
            self.editor.update(cx, |editor, cx| {
                editor
                    .scroll_manager
                    .set_is_dragging_scrollbar(Axis::Horizontal, false, cx);
                editor
                    .scroll_manager
                    .set_is_dragging_scrollbar(Axis::Vertical, false, cx);
            });
        }

        let text_bounds = scrollbar_range_data.scrollbar_bounds;

        let track_bounds = axis_pair(
            axes.horizontal.then(|| {
                Bounds::from_corners(
                    point(
                        text_bounds.bottom_left().x,
                        text_bounds.bottom_left().y - self.style.scrollbar_width,
                    ),
                    point(
                        text_bounds.bottom_right().x
                            - if axes.vertical {
                                self.style.scrollbar_width
                            } else {
                                px(0.)
                            },
                        text_bounds.bottom_right().y,
                    ),
                )
            }),
            axes.vertical.then(|| {
                Bounds::from_corners(
                    point(self.scrollbar_left(&text_bounds), text_bounds.origin.y),
                    text_bounds.bottom_right(),
                )
            }),
        );

        let scroll_range_size = scrollbar_range_data.scroll_range.size;
        let total_text_units = axis_pair(
            Some(scroll_range_size.width / letter_size.width),
            Some(scroll_range_size.height / letter_size.height),
        );

        let thumb_size = axis_pair(
            total_text_units
                .horizontal
                .zip(track_bounds.horizontal)
                .and_then(|(total_text_units_x, track_bounds_x)| {
                    if text_units_per_page.horizontal >= total_text_units_x {
                        return None;
                    }

                    let thumb_percent =
                        (text_units_per_page.horizontal / total_text_units_x).min(1.);

                    Some(track_bounds_x.size.width * thumb_percent)
                }),
            total_text_units.vertical.zip(track_bounds.vertical).map(
                |(total_text_units_y, track_bounds_y)| {
                    let thumb_percent = (text_units_per_page.vertical / total_text_units_y).min(1.);

                    track_bounds_y.size.height * thumb_percent
                },
            ),
        );

        // NOTE: Space not taken by track bounds divided by text units not on screen
        let text_unit_size = axis_pair(
            thumb_size
                .horizontal
                .zip(track_bounds.horizontal)
                .zip(total_text_units.horizontal)
                .map(|((thumb_size, track_bounds), total_text_units)| {
                    (track_bounds.size.width - thumb_size)
                        / (total_text_units - text_units_per_page.horizontal).max(0.)
                }),
            thumb_size
                .vertical
                .zip(track_bounds.vertical)
                .zip(total_text_units.vertical)
                .map(|((thumb_size, track_bounds), total_text_units)| {
                    (track_bounds.size.height - thumb_size)
                        / (total_text_units - text_units_per_page.vertical).max(0.)
                }),
        );

        let horizontal_scrollbar = track_bounds
            .horizontal
            .zip(visible_range.horizontal)
            .zip(text_unit_size.horizontal)
            .zip(thumb_size.horizontal)
            .map(
                |(((track_bounds, visible_range), text_unit_size), thumb_size)| ScrollbarLayout {
                    hitbox: window.insert_hitbox(track_bounds, false),
                    visible_range,
                    text_unit_size,
                    visible: show_scrollbars,
                    thumb_size,
                    axis: Axis::Horizontal,
                },
            );

        let vertical_scrollbar = track_bounds
            .vertical
            .zip(visible_range.vertical)
            .zip(text_unit_size.vertical)
            .zip(thumb_size.vertical)
            .map(
                |(((track_bounds, visible_range), text_unit_size), thumb_size)| ScrollbarLayout {
                    hitbox: window.insert_hitbox(track_bounds, false),
                    visible_range,
                    text_unit_size,
                    visible: show_scrollbars,
                    thumb_size,
                    axis: Axis::Vertical,
                },
            );

        axis_pair(horizontal_scrollbar, vertical_scrollbar)
    }

    #[allow(clippy::too_many_arguments)]
    fn prepaint_crease_toggles(
        &self,
        crease_toggles: &mut [Option<AnyElement>],
        line_height: Pixels,
        gutter_dimensions: &GutterDimensions,
        gutter_settings: crate::editor_settings::Gutter,
        scroll_pixel_position: gpui::Point<Pixels>,
        gutter_hitbox: &Hitbox,
        window: &mut Window,
        cx: &mut App,
    ) {
        for (ix, crease_toggle) in crease_toggles.iter_mut().enumerate() {
            if let Some(crease_toggle) = crease_toggle {
                debug_assert!(gutter_settings.folds);
                let available_space = size(
                    AvailableSpace::MinContent,
                    AvailableSpace::Definite(line_height * 0.55),
                );
                let crease_toggle_size = crease_toggle.layout_as_root(available_space, window, cx);

                let position = point(
                    gutter_dimensions.width - gutter_dimensions.right_padding,
                    ix as f32 * line_height - (scroll_pixel_position.y % line_height),
                );
                let centering_offset = point(
                    (gutter_dimensions.fold_area_width() - crease_toggle_size.width) / 2.,
                    (line_height - crease_toggle_size.height) / 2.,
                );
                let origin = gutter_hitbox.origin + position + centering_offset;
                crease_toggle.prepaint_as_root(origin, available_space, window, cx);
            }
        }
    }

    #[allow(clippy::too_many_arguments)]
    fn prepaint_crease_trailers(
        &self,
        trailers: Vec<Option<AnyElement>>,
        lines: &[LineWithInvisibles],
        line_height: Pixels,
        content_origin: gpui::Point<Pixels>,
        scroll_pixel_position: gpui::Point<Pixels>,
        em_width: Pixels,
        window: &mut Window,
        cx: &mut App,
    ) -> Vec<Option<CreaseTrailerLayout>> {
        trailers
            .into_iter()
            .enumerate()
            .map(|(ix, element)| {
                let mut element = element?;
                let available_space = size(
                    AvailableSpace::MinContent,
                    AvailableSpace::Definite(line_height),
                );
                let size = element.layout_as_root(available_space, window, cx);

                let line = &lines[ix];
                let padding = if line.width == Pixels::ZERO {
                    Pixels::ZERO
                } else {
                    4. * em_width
                };
                let position = point(
                    scroll_pixel_position.x + line.width + padding,
                    ix as f32 * line_height - (scroll_pixel_position.y % line_height),
                );
                let centering_offset = point(px(0.), (line_height - size.height) / 2.);
                let origin = content_origin + position + centering_offset;
                element.prepaint_as_root(origin, available_space, window, cx);
                Some(CreaseTrailerLayout {
                    element,
                    bounds: Bounds::new(origin, size),
                })
            })
            .collect()
    }

    // Folds contained in a hunk are ignored apart from shrinking visual size
    // If a fold contains any hunks then that fold line is marked as modified
    fn layout_gutter_diff_hunks(
        &self,
        line_height: Pixels,
        gutter_hitbox: &Hitbox,
        display_rows: Range<DisplayRow>,
        snapshot: &EditorSnapshot,
        window: &mut Window,
        cx: &mut App,
    ) -> Vec<(DisplayDiffHunk, Option<Hitbox>)> {
        let buffer_start = DisplayPoint::new(display_rows.start, 0).to_point(snapshot);
        let buffer_end = DisplayPoint::new(display_rows.end, 0).to_point(snapshot);

        let mut display_hunks = Vec::<(DisplayDiffHunk, Option<Hitbox>)>::new();
        let folded_buffers = self.editor.read(cx).folded_buffers(cx);

        for hunk in snapshot
            .buffer_snapshot
            .diff_hunks_in_range(buffer_start..buffer_end)
        {
            if folded_buffers.contains(&hunk.buffer_id) {
                continue;
            }

            let hunk_start_point = Point::new(hunk.row_range.start.0, 0);
            let hunk_end_point = Point::new(hunk.row_range.end.0, 0);

            let hunk_display_start = snapshot.point_to_display_point(hunk_start_point, Bias::Left);
            let hunk_display_end = snapshot.point_to_display_point(hunk_end_point, Bias::Right);

            let display_hunk = if hunk_display_start.column() != 0 {
                DisplayDiffHunk::Folded {
                    display_row: hunk_display_start.row(),
                }
            } else {
                let mut end_row = hunk_display_end.row();
                if hunk_display_end.column() > 0 {
                    end_row.0 += 1;
                }
                DisplayDiffHunk::Unfolded {
                    status: hunk.status(),
                    diff_base_byte_range: hunk.diff_base_byte_range,
                    display_row_range: hunk_display_start.row()..end_row,
                    multi_buffer_range: Anchor::range_in_buffer(
                        hunk.excerpt_id,
                        hunk.buffer_id,
                        hunk.buffer_range,
                    ),
                }
            };

            display_hunks.push((display_hunk, None));
        }

        let git_gutter_setting = ProjectSettings::get_global(cx)
            .git
            .git_gutter
            .unwrap_or_default();
        if let GitGutterSetting::TrackedFiles = git_gutter_setting {
            for (hunk, hitbox) in &mut display_hunks {
                if matches!(hunk, DisplayDiffHunk::Unfolded { .. }) {
                    let hunk_bounds =
                        Self::diff_hunk_bounds(snapshot, line_height, gutter_hitbox.bounds, hunk);
                    *hitbox = Some(window.insert_hitbox(hunk_bounds, true));
                }
            }
        }

        display_hunks
    }

    #[allow(clippy::too_many_arguments)]
    fn layout_inline_blame(
        &self,
        display_row: DisplayRow,
        row_info: &RowInfo,
        line_layout: &LineWithInvisibles,
        crease_trailer: Option<&CreaseTrailerLayout>,
        em_width: Pixels,
        content_origin: gpui::Point<Pixels>,
        scroll_pixel_position: gpui::Point<Pixels>,
        line_height: Pixels,
        window: &mut Window,
        cx: &mut App,
    ) -> Option<AnyElement> {
        if !self
            .editor
            .update(cx, |editor, cx| editor.render_git_blame_inline(window, cx))
        {
            return None;
        }

        let workspace = self
            .editor
            .read(cx)
            .workspace
            .as_ref()
            .map(|(w, _)| w.clone());

        let editor = self.editor.read(cx);
        let blame = editor.blame.clone()?;
        let padding = {
            const INLINE_BLAME_PADDING_EM_WIDTHS: f32 = 6.;
            const INLINE_ACCEPT_SUGGESTION_EM_WIDTHS: f32 = 14.;

            let mut padding = INLINE_BLAME_PADDING_EM_WIDTHS;

            if let Some(inline_completion) = editor.active_inline_completion.as_ref() {
                match &inline_completion.completion {
                    InlineCompletion::Edit {
                        display_mode: EditDisplayMode::TabAccept,
                        ..
                    } => padding += INLINE_ACCEPT_SUGGESTION_EM_WIDTHS,
                    _ => {}
                }
            }

            padding * em_width
        };

        let blame_entry = blame
            .update(cx, |blame, cx| {
                blame.blame_for_rows(&[*row_info], cx).next()
            })
            .flatten()?;

        let mut element =
            render_inline_blame_entry(&blame, blame_entry, &self.style, workspace, cx);

        let start_y = content_origin.y
            + line_height * (display_row.as_f32() - scroll_pixel_position.y / line_height);

        let start_x = {
            let line_end = if let Some(crease_trailer) = crease_trailer {
                crease_trailer.bounds.right()
            } else {
                content_origin.x - scroll_pixel_position.x + line_layout.width
            };

            let padded_line_end = line_end + padding;

            let min_column_in_pixels = ProjectSettings::get_global(cx)
                .git
                .inline_blame
                .and_then(|settings| settings.min_column)
                .map(|col| self.column_pixels(col as usize, window, cx))
                .unwrap_or(px(0.));
            let min_start = content_origin.x - scroll_pixel_position.x + min_column_in_pixels;

            cmp::max(padded_line_end, min_start)
        };

        let absolute_offset = point(start_x, start_y);
        element.prepaint_as_root(absolute_offset, AvailableSpace::min_size(), window, cx);

        Some(element)
    }

    #[allow(clippy::too_many_arguments)]
    fn layout_blame_entries(
        &self,
        buffer_rows: &[RowInfo],
        em_width: Pixels,
        scroll_position: gpui::Point<f32>,
        line_height: Pixels,
        gutter_hitbox: &Hitbox,
        max_width: Option<Pixels>,
        window: &mut Window,
        cx: &mut App,
    ) -> Option<Vec<AnyElement>> {
        if !self
            .editor
            .update(cx, |editor, cx| editor.render_git_blame_gutter(cx))
        {
            return None;
        }

        let blame = self.editor.read(cx).blame.clone()?;
        let blamed_rows: Vec<_> = blame.update(cx, |blame, cx| {
            blame.blame_for_rows(buffer_rows, cx).collect()
        });

        let width = if let Some(max_width) = max_width {
            AvailableSpace::Definite(max_width)
        } else {
            AvailableSpace::MaxContent
        };
        let scroll_top = scroll_position.y * line_height;
        let start_x = em_width;

        let mut last_used_color: Option<(PlayerColor, Oid)> = None;

        let shaped_lines = blamed_rows
            .into_iter()
            .enumerate()
            .flat_map(|(ix, blame_entry)| {
                if let Some(blame_entry) = blame_entry {
                    let mut element = render_blame_entry(
                        ix,
                        &blame,
                        blame_entry,
                        &self.style,
                        &mut last_used_color,
                        self.editor.clone(),
                        cx,
                    );

                    let start_y = ix as f32 * line_height - (scroll_top % line_height);
                    let absolute_offset = gutter_hitbox.origin + point(start_x, start_y);

                    element.prepaint_as_root(
                        absolute_offset,
                        size(width, AvailableSpace::MinContent),
                        window,
                        cx,
                    );

                    Some(element)
                } else {
                    None
                }
            })
            .collect();

        Some(shaped_lines)
    }

    #[allow(clippy::too_many_arguments)]
    fn layout_indent_guides(
        &self,
        content_origin: gpui::Point<Pixels>,
        text_origin: gpui::Point<Pixels>,
        visible_buffer_range: Range<MultiBufferRow>,
        scroll_pixel_position: gpui::Point<Pixels>,
        line_height: Pixels,
        snapshot: &DisplaySnapshot,
        window: &mut Window,
        cx: &mut App,
    ) -> Option<Vec<IndentGuideLayout>> {
        let indent_guides = self.editor.update(cx, |editor, cx| {
            editor.indent_guides(visible_buffer_range, snapshot, cx)
        })?;

        let active_indent_guide_indices = self.editor.update(cx, |editor, cx| {
            editor
                .find_active_indent_guide_indices(&indent_guides, snapshot, window, cx)
                .unwrap_or_default()
        });

        Some(
            indent_guides
                .into_iter()
                .enumerate()
                .filter_map(|(i, indent_guide)| {
                    let single_indent_width =
                        self.column_pixels(indent_guide.tab_size as usize, window, cx);
                    let total_width = single_indent_width * indent_guide.depth as f32;
                    let start_x = content_origin.x + total_width - scroll_pixel_position.x;
                    if start_x >= text_origin.x {
                        let (offset_y, length) = Self::calculate_indent_guide_bounds(
                            indent_guide.start_row..indent_guide.end_row,
                            line_height,
                            snapshot,
                        );

                        let start_y = content_origin.y + offset_y - scroll_pixel_position.y;

                        Some(IndentGuideLayout {
                            origin: point(start_x, start_y),
                            length,
                            single_indent_width,
                            depth: indent_guide.depth,
                            active: active_indent_guide_indices.contains(&i),
                            settings: indent_guide.settings,
                        })
                    } else {
                        None
                    }
                })
                .collect(),
        )
    }

    fn calculate_indent_guide_bounds(
        row_range: Range<MultiBufferRow>,
        line_height: Pixels,
        snapshot: &DisplaySnapshot,
    ) -> (gpui::Pixels, gpui::Pixels) {
        let start_point = Point::new(row_range.start.0, 0);
        let end_point = Point::new(row_range.end.0, 0);

        let row_range = start_point.to_display_point(snapshot).row()
            ..end_point.to_display_point(snapshot).row();

        let mut prev_line = start_point;
        prev_line.row = prev_line.row.saturating_sub(1);
        let prev_line = prev_line.to_display_point(snapshot).row();

        let mut cons_line = end_point;
        cons_line.row += 1;
        let cons_line = cons_line.to_display_point(snapshot).row();

        let mut offset_y = row_range.start.0 as f32 * line_height;
        let mut length = (cons_line.0.saturating_sub(row_range.start.0)) as f32 * line_height;

        // If we are at the end of the buffer, ensure that the indent guide extends to the end of the line.
        if row_range.end == cons_line {
            length += line_height;
        }

        // If there is a block (e.g. diagnostic) in between the start of the indent guide and the line above,
        // we want to extend the indent guide to the start of the block.
        let mut block_height = 0;
        let mut block_offset = 0;
        let mut found_excerpt_header = false;
        for (_, block) in snapshot.blocks_in_range(prev_line..row_range.start) {
            if matches!(block, Block::ExcerptBoundary { .. }) {
                found_excerpt_header = true;
                break;
            }
            block_offset += block.height();
            block_height += block.height();
        }
        if !found_excerpt_header {
            offset_y -= block_offset as f32 * line_height;
            length += block_height as f32 * line_height;
        }

        // If there is a block (e.g. diagnostic) at the end of an multibuffer excerpt,
        // we want to ensure that the indent guide stops before the excerpt header.
        let mut block_height = 0;
        let mut found_excerpt_header = false;
        for (_, block) in snapshot.blocks_in_range(row_range.end..cons_line) {
            if matches!(block, Block::ExcerptBoundary { .. }) {
                found_excerpt_header = true;
            }
            block_height += block.height();
        }
        if found_excerpt_header {
            length -= block_height as f32 * line_height;
        }

        (offset_y, length)
    }

    #[allow(clippy::too_many_arguments)]
    fn layout_run_indicators(
        &self,
        line_height: Pixels,
        range: Range<DisplayRow>,
        scroll_pixel_position: gpui::Point<Pixels>,
        gutter_dimensions: &GutterDimensions,
        gutter_hitbox: &Hitbox,
        rows_with_hunk_bounds: &HashMap<DisplayRow, Bounds<Pixels>>,
        snapshot: &EditorSnapshot,
        window: &mut Window,
        cx: &mut App,
    ) -> Vec<AnyElement> {
        self.editor.update(cx, |editor, cx| {
            let active_task_indicator_row =
                if let Some(crate::CodeContextMenu::CodeActions(CodeActionsMenu {
                    deployed_from_indicator,
                    actions,
                    ..
                })) = editor.context_menu.borrow().as_ref()
                {
                    actions
                        .tasks
                        .as_ref()
                        .map(|tasks| tasks.position.to_display_point(snapshot).row())
                        .or(*deployed_from_indicator)
                } else {
                    None
                };

            let offset_range_start = snapshot
                .display_point_to_anchor(DisplayPoint::new(range.start, 0), Bias::Left)
                .to_offset(&snapshot.buffer_snapshot);
            let offset_range_end = snapshot
                .display_point_to_anchor(DisplayPoint::new(range.end, 0), Bias::Right)
                .to_offset(&snapshot.buffer_snapshot);

            editor
                .tasks
                .iter()
                .filter_map(|(_, tasks)| {
                    if tasks.offset.0 < offset_range_start || tasks.offset.0 >= offset_range_end {
                        return None;
                    }
                    let multibuffer_point = tasks.offset.0.to_point(&snapshot.buffer_snapshot);
                    let multibuffer_row = MultiBufferRow(multibuffer_point.row);
                    let buffer_folded = snapshot
                        .buffer_snapshot
                        .buffer_line_for_row(multibuffer_row)
                        .map(|(buffer_snapshot, _)| buffer_snapshot.remote_id())
                        .map(|buffer_id| editor.is_buffer_folded(buffer_id, cx))
                        .unwrap_or(false);
                    if buffer_folded {
                        return None;
                    }

                    if snapshot.is_line_folded(multibuffer_row) {
                        // Skip folded indicators, unless it's the starting line of a fold.
                        if multibuffer_row
                            .0
                            .checked_sub(1)
                            .map_or(false, |previous_row| {
                                snapshot.is_line_folded(MultiBufferRow(previous_row))
                            })
                        {
                            return None;
                        }
                    }
                    let display_row = multibuffer_point.to_display_point(snapshot).row();
                    let button = editor.render_run_indicator(
                        &self.style,
                        Some(display_row) == active_task_indicator_row,
                        display_row,
                        cx,
                    );

                    let button = prepaint_gutter_button(
                        button,
                        display_row,
                        line_height,
                        gutter_dimensions,
                        scroll_pixel_position,
                        gutter_hitbox,
                        rows_with_hunk_bounds,
                        window,
                        cx,
                    );
                    Some(button)
                })
                .collect_vec()
        })
    }

    #[allow(clippy::too_many_arguments)]
    fn layout_code_actions_indicator(
        &self,
        line_height: Pixels,
        newest_selection_head: DisplayPoint,
        scroll_pixel_position: gpui::Point<Pixels>,
        gutter_dimensions: &GutterDimensions,
        gutter_hitbox: &Hitbox,
        rows_with_hunk_bounds: &HashMap<DisplayRow, Bounds<Pixels>>,
        window: &mut Window,
        cx: &mut App,
    ) -> Option<AnyElement> {
        let mut active = false;
        let mut button = None;
        let row = newest_selection_head.row();
        self.editor.update(cx, |editor, cx| {
            if let Some(crate::CodeContextMenu::CodeActions(CodeActionsMenu {
                deployed_from_indicator,
                ..
            })) = editor.context_menu.borrow().as_ref()
            {
                active = deployed_from_indicator.map_or(true, |indicator_row| indicator_row == row);
            };
            button = editor.render_code_actions_indicator(&self.style, row, active, cx);
        });

        let button = prepaint_gutter_button(
            button?,
            row,
            line_height,
            gutter_dimensions,
            scroll_pixel_position,
            gutter_hitbox,
            rows_with_hunk_bounds,
            window,
            cx,
        );

        Some(button)
    }

    fn get_participant_color(participant_index: Option<ParticipantIndex>, cx: &App) -> PlayerColor {
        if let Some(index) = participant_index {
            cx.theme().players().color_for_participant(index.0)
        } else {
            cx.theme().players().absent()
        }
    }

    fn calculate_relative_line_numbers(
        &self,
        snapshot: &EditorSnapshot,
        rows: &Range<DisplayRow>,
        relative_to: Option<DisplayRow>,
    ) -> HashMap<DisplayRow, DisplayRowDelta> {
        let mut relative_rows: HashMap<DisplayRow, DisplayRowDelta> = Default::default();
        let Some(relative_to) = relative_to else {
            return relative_rows;
        };

        let start = rows.start.min(relative_to);
        let end = rows.end.max(relative_to);

        let buffer_rows = snapshot
            .row_infos(start)
            .take(1 + end.minus(start) as usize)
            .collect::<Vec<_>>();

        let head_idx = relative_to.minus(start);
        let mut delta = 1;
        let mut i = head_idx + 1;
        while i < buffer_rows.len() as u32 {
            if buffer_rows[i as usize].buffer_row.is_some() {
                if rows.contains(&DisplayRow(i + start.0)) {
                    relative_rows.insert(DisplayRow(i + start.0), delta);
                }
                delta += 1;
            }
            i += 1;
        }
        delta = 1;
        i = head_idx.min(buffer_rows.len() as u32 - 1);
        while i > 0 && buffer_rows[i as usize].buffer_row.is_none() {
            i -= 1;
        }

        while i > 0 {
            i -= 1;
            if buffer_rows[i as usize].buffer_row.is_some() {
                if rows.contains(&DisplayRow(i + start.0)) {
                    relative_rows.insert(DisplayRow(i + start.0), delta);
                }
                delta += 1;
            }
        }

        relative_rows
    }

    #[allow(clippy::too_many_arguments)]
    fn layout_line_numbers(
        &self,
        gutter_hitbox: Option<&Hitbox>,
        gutter_dimensions: GutterDimensions,
        line_height: Pixels,
        scroll_position: gpui::Point<f32>,
        rows: Range<DisplayRow>,
        buffer_rows: &[RowInfo],
        newest_selection_head: Option<DisplayPoint>,
        snapshot: &EditorSnapshot,
        window: &mut Window,
        cx: &mut App,
    ) -> Arc<HashMap<MultiBufferRow, LineNumberLayout>> {
        let include_line_numbers = snapshot.show_line_numbers.unwrap_or_else(|| {
            EditorSettings::get_global(cx).gutter.line_numbers && snapshot.mode == EditorMode::Full
        });
        if !include_line_numbers {
            return Arc::default();
        }

        let (newest_selection_head, is_relative) = self.editor.update(cx, |editor, cx| {
            let newest_selection_head = newest_selection_head.unwrap_or_else(|| {
                let newest = editor.selections.newest::<Point>(cx);
                SelectionLayout::new(
                    newest,
                    editor.selections.line_mode,
                    editor.cursor_shape,
                    &snapshot.display_snapshot,
                    true,
                    true,
                    None,
                )
                .head
            });
            let is_relative = editor.should_use_relative_line_numbers(cx);
            (newest_selection_head, is_relative)
        });

        let relative_to = if is_relative {
            Some(newest_selection_head.row())
        } else {
            None
        };
        let relative_rows = self.calculate_relative_line_numbers(snapshot, &rows, relative_to);
        let mut line_number = String::new();
        let line_numbers = buffer_rows
            .into_iter()
            .enumerate()
            .flat_map(|(ix, row_info)| {
                let display_row = DisplayRow(rows.start.0 + ix as u32);
                line_number.clear();
                let non_relative_number = row_info.buffer_row? + 1;
                let number = relative_rows
                    .get(&display_row)
                    .unwrap_or(&non_relative_number);
                write!(&mut line_number, "{number}").unwrap();
                if matches!(row_info.diff_status, Some(DiffHunkStatus::Removed(_))) {
                    return None;
                }

                let color = cx.theme().colors().editor_line_number;
                let shaped_line = self
                    .shape_line_number(SharedString::from(&line_number), color, window)
                    .log_err()?;
                let scroll_top = scroll_position.y * line_height;
                let line_origin = gutter_hitbox.map(|hitbox| {
                    hitbox.origin
                        + point(
                            hitbox.size.width - shaped_line.width - gutter_dimensions.right_padding,
                            ix as f32 * line_height - (scroll_top % line_height),
                        )
                });

                #[cfg(not(test))]
                let hitbox = line_origin.map(|line_origin| {
                    window.insert_hitbox(
                        Bounds::new(line_origin, size(shaped_line.width, line_height)),
                        false,
                    )
                });
                #[cfg(test)]
                let hitbox = {
                    let _ = line_origin;
                    None
                };

                let multi_buffer_row = DisplayPoint::new(display_row, 0).to_point(snapshot).row;
                let multi_buffer_row = MultiBufferRow(multi_buffer_row);
                let line_number = LineNumberLayout {
                    shaped_line,
                    hitbox,
                    display_row,
                };
                Some((multi_buffer_row, line_number))
            })
            .collect();
        Arc::new(line_numbers)
    }

    fn layout_crease_toggles(
        &self,
        rows: Range<DisplayRow>,
        row_infos: &[RowInfo],
        active_rows: &BTreeMap<DisplayRow, bool>,
        snapshot: &EditorSnapshot,
        window: &mut Window,
        cx: &mut App,
    ) -> Vec<Option<AnyElement>> {
        let include_fold_statuses = EditorSettings::get_global(cx).gutter.folds
            && snapshot.mode == EditorMode::Full
            && self.editor.read(cx).is_singleton(cx);
        if include_fold_statuses {
            row_infos
                .into_iter()
                .enumerate()
                .map(|(ix, info)| {
                    let row = info.multibuffer_row?;
                    let display_row = DisplayRow(rows.start.0 + ix as u32);
                    let active = active_rows.contains_key(&display_row);

                    snapshot.render_crease_toggle(row, active, self.editor.clone(), window, cx)
                })
                .collect()
        } else {
            Vec::new()
        }
    }

    fn layout_crease_trailers(
        &self,
        buffer_rows: impl IntoIterator<Item = RowInfo>,
        snapshot: &EditorSnapshot,
        window: &mut Window,
        cx: &mut App,
    ) -> Vec<Option<AnyElement>> {
        buffer_rows
            .into_iter()
            .map(|row_info| {
                if let Some(row) = row_info.multibuffer_row {
                    snapshot.render_crease_trailer(row, window, cx)
                } else {
                    None
                }
            })
            .collect()
    }

    fn layout_lines(
        rows: Range<DisplayRow>,
        snapshot: &EditorSnapshot,
        style: &EditorStyle,
        editor_width: Pixels,
        is_row_soft_wrapped: impl Copy + Fn(usize) -> bool,
        window: &mut Window,
        cx: &mut App,
    ) -> Vec<LineWithInvisibles> {
        if rows.start >= rows.end {
            return Vec::new();
        }

        // Show the placeholder when the editor is empty
        if snapshot.is_empty() {
            let font_size = style.text.font_size.to_pixels(window.rem_size());
            let placeholder_color = cx.theme().colors().text_placeholder;
            let placeholder_text = snapshot.placeholder_text();

            let placeholder_lines = placeholder_text
                .as_ref()
                .map_or("", AsRef::as_ref)
                .split('\n')
                .skip(rows.start.0 as usize)
                .chain(iter::repeat(""))
                .take(rows.len());
            placeholder_lines
                .filter_map(move |line| {
                    let run = TextRun {
                        len: line.len(),
                        font: style.text.font(),
                        color: placeholder_color,
                        background_color: None,
                        underline: Default::default(),
                        strikethrough: None,
                    };
                    window
                        .text_system()
                        .shape_line(line.to_string().into(), font_size, &[run])
                        .log_err()
                })
                .map(|line| LineWithInvisibles {
                    width: line.width,
                    len: line.len,
                    fragments: smallvec![LineFragment::Text(line)],
                    invisibles: Vec::new(),
                    font_size,
                })
                .collect()
        } else {
            let chunks = snapshot.highlighted_chunks(rows.clone(), true, style);
            LineWithInvisibles::from_chunks(
                chunks,
                &style,
                MAX_LINE_LEN,
                rows.len(),
                snapshot.mode,
                editor_width,
                is_row_soft_wrapped,
                window,
                cx,
            )
        }
    }

    #[allow(clippy::too_many_arguments)]
    fn prepaint_lines(
        &self,
        start_row: DisplayRow,
        line_layouts: &mut [LineWithInvisibles],
        line_height: Pixels,
        scroll_pixel_position: gpui::Point<Pixels>,
        content_origin: gpui::Point<Pixels>,
        window: &mut Window,
        cx: &mut App,
    ) -> SmallVec<[AnyElement; 1]> {
        let mut line_elements = SmallVec::new();
        for (ix, line) in line_layouts.iter_mut().enumerate() {
            let row = start_row + DisplayRow(ix as u32);
            line.prepaint(
                line_height,
                scroll_pixel_position,
                row,
                content_origin,
                &mut line_elements,
                window,
                cx,
            );
        }
        line_elements
    }

    #[allow(clippy::too_many_arguments)]
    fn render_block(
        &self,
        block: &Block,
        available_width: AvailableSpace,
        block_id: BlockId,
        block_row_start: DisplayRow,
        snapshot: &EditorSnapshot,
        text_x: Pixels,
        rows: &Range<DisplayRow>,
        line_layouts: &[LineWithInvisibles],
        gutter_dimensions: &GutterDimensions,
        line_height: Pixels,
        em_width: Pixels,
        text_hitbox: &Hitbox,
        editor_width: Pixels,
        scroll_width: &mut Pixels,
        resized_blocks: &mut HashMap<CustomBlockId, u32>,
        selections: &[Selection<Point>],
        selected_buffer_ids: &Vec<BufferId>,
        is_row_soft_wrapped: impl Copy + Fn(usize) -> bool,
        sticky_header_excerpt_id: Option<ExcerptId>,
        window: &mut Window,
        cx: &mut App,
    ) -> (AnyElement, Size<Pixels>) {
        let mut element = match block {
            Block::Custom(block) => {
                let block_start = block.start().to_point(&snapshot.buffer_snapshot);
                let block_end = block.end().to_point(&snapshot.buffer_snapshot);
                let align_to = block_start.to_display_point(snapshot);
                let anchor_x = text_x
                    + if rows.contains(&align_to.row()) {
                        line_layouts[align_to.row().minus(rows.start) as usize]
                            .x_for_index(align_to.column() as usize)
                    } else {
                        layout_line(
                            align_to.row(),
                            snapshot,
                            &self.style,
                            editor_width,
                            is_row_soft_wrapped,
                            window,
                            cx,
                        )
                        .x_for_index(align_to.column() as usize)
                    };

                let selected = selections
                    .binary_search_by(|selection| {
                        if selection.end <= block_start {
                            Ordering::Less
                        } else if selection.start >= block_end {
                            Ordering::Greater
                        } else {
                            Ordering::Equal
                        }
                    })
                    .is_ok();

                div()
                    .size_full()
                    .child(block.render(&mut BlockContext {
                        window,
                        app: cx,
                        anchor_x,
                        gutter_dimensions,
                        line_height,
                        em_width,
                        block_id,
                        selected,
                        max_width: text_hitbox.size.width.max(*scroll_width),
                        editor_style: &self.style,
                    }))
                    .into_any()
            }

            Block::FoldedBuffer {
                first_excerpt,
                prev_excerpt,
                show_excerpt_controls,
                height,
            } => {
                let selected = selected_buffer_ids.contains(&first_excerpt.buffer_id);
                let mut result = v_flex().id(block_id).w_full();

                if let Some(prev_excerpt) = prev_excerpt {
                    if *show_excerpt_controls {
                        result = result.child(self.render_expand_excerpt_control(
                            block_id,
                            ExpandExcerptDirection::Down,
                            prev_excerpt.id,
                            gutter_dimensions,
                            window,
                            cx,
                        ));
                    }
                }

                let jump_data = header_jump_data(snapshot, block_row_start, *height, first_excerpt);
                result
                    .child(self.render_buffer_header(
                        first_excerpt,
                        true,
                        selected,
                        jump_data,
                        window,
                        cx,
                    ))
                    .into_any_element()
            }

            Block::ExcerptBoundary {
                prev_excerpt,
                next_excerpt,
                show_excerpt_controls,
                height,
                starts_new_buffer,
            } => {
                let color = cx.theme().colors().clone();
                let mut result = v_flex().id(block_id).w_full();

                if let Some(prev_excerpt) = prev_excerpt {
                    if *show_excerpt_controls {
                        result = result.child(self.render_expand_excerpt_control(
                            block_id,
                            ExpandExcerptDirection::Down,
                            prev_excerpt.id,
                            gutter_dimensions,
                            window,
                            cx,
                        ));
                    }
                }

                if let Some(next_excerpt) = next_excerpt {
                    let jump_data =
                        header_jump_data(snapshot, block_row_start, *height, next_excerpt);

                    if *starts_new_buffer {
                        if sticky_header_excerpt_id != Some(next_excerpt.id) {
                            let selected = selected_buffer_ids.contains(&next_excerpt.buffer_id);

                            result = result.child(self.render_buffer_header(
                                next_excerpt,
                                false,
                                selected,
                                jump_data,
                                window,
                                cx,
                            ));
                        } else {
                            result = result
                                .child(div().h(FILE_HEADER_HEIGHT as f32 * window.line_height()));
                        }

                        if *show_excerpt_controls {
                            result = result.child(self.render_expand_excerpt_control(
                                block_id,
                                ExpandExcerptDirection::Up,
                                next_excerpt.id,
                                gutter_dimensions,
                                window,
                                cx,
                            ));
                        }
                    } else {
                        if *show_excerpt_controls {
                            result = result.child(
                                h_flex()
                                    .relative()
                                    .child(
                                        div()
                                            .top(px(0.))
                                            .absolute()
                                            .w_full()
                                            .h_px()
                                            .bg(color.border_variant),
                                    )
                                    .child(self.render_expand_excerpt_control(
                                        block_id,
                                        ExpandExcerptDirection::Up,
                                        next_excerpt.id,
                                        gutter_dimensions,
                                        window,
                                        cx,
                                    )),
                            );
                        }
                    };
                }

                result.into_any()
            }
        };

        // Discover the element's content height, then round up to the nearest multiple of line height.
        let preliminary_size = element.layout_as_root(
            size(available_width, AvailableSpace::MinContent),
            window,
            cx,
        );
        let quantized_height = (preliminary_size.height / line_height).ceil() * line_height;
        let final_size = if preliminary_size.height == quantized_height {
            preliminary_size
        } else {
            element.layout_as_root(size(available_width, quantized_height.into()), window, cx)
        };

        if let BlockId::Custom(custom_block_id) = block_id {
            if block.height() > 0 {
                let element_height_in_lines =
                    ((final_size.height / line_height).ceil() as u32).max(1);
                if element_height_in_lines != block.height() {
                    resized_blocks.insert(custom_block_id, element_height_in_lines);
                }
            }
        }

        (element, final_size)
    }

    fn render_buffer_header(
        &self,
        for_excerpt: &ExcerptInfo,
        is_folded: bool,
        is_selected: bool,
        jump_data: JumpData,
        window: &mut Window,
        cx: &mut App,
    ) -> Div {
        let include_root = self
            .editor
            .read(cx)
            .project
            .as_ref()
            .map(|project| project.read(cx).visible_worktrees(cx).count() > 1)
            .unwrap_or_default();
        let path = for_excerpt.buffer.resolve_file_path(cx, include_root);
        let filename = path
            .as_ref()
            .and_then(|path| Some(path.file_name()?.to_string_lossy().to_string()));
        let parent_path = path.as_ref().and_then(|path| {
            Some(path.parent()?.to_string_lossy().to_string() + std::path::MAIN_SEPARATOR_STR)
        });
        let focus_handle = self.editor.focus_handle(cx);
        let colors = cx.theme().colors();

        div()
            .px_2()
            .pt_2()
            .w_full()
            .h(FILE_HEADER_HEIGHT as f32 * window.line_height())
            .child(
                h_flex()
                    .size_full()
                    .gap_2()
                    .flex_basis(Length::Definite(DefiniteLength::Fraction(0.667)))
                    .pl_0p5()
                    .pr_5()
                    .rounded_md()
                    .shadow_md()
                    .border_1()
                    .map(|div| {
                        let border_color = if is_selected && is_folded {
                            colors.border_focused
                        } else {
                            colors.border
                        };
                        div.border_color(border_color)
                    })
                    .bg(colors.editor_subheader_background)
                    .hover(|style| style.bg(colors.element_hover))
                    .map(|header| {
                        let editor = self.editor.clone();
                        let buffer_id = for_excerpt.buffer_id;
                        let toggle_chevron_icon =
                            FileIcons::get_chevron_icon(!is_folded, cx).map(Icon::from_path);
                        header.child(
                            div()
                                .hover(|style| style.bg(colors.element_selected))
                                .rounded_sm()
                                .child(
                                    ButtonLike::new("toggle-buffer-fold")
                                        .style(ui::ButtonStyle::Transparent)
                                        .size(ButtonSize::Large)
                                        .width(px(30.).into())
                                        .children(toggle_chevron_icon)
                                        .tooltip({
                                            let focus_handle = focus_handle.clone();
                                            move |window, cx| {
                                                Tooltip::for_action_in(
                                                    "Toggle Excerpt Fold",
                                                    &ToggleFold,
                                                    &focus_handle,
                                                    window,
                                                    cx,
                                                )
                                            }
                                        })
                                        .on_click(move |_, _, cx| {
                                            if is_folded {
                                                editor.update(cx, |editor, cx| {
                                                    editor.unfold_buffer(buffer_id, cx);
                                                });
                                            } else {
                                                editor.update(cx, |editor, cx| {
                                                    editor.fold_buffer(buffer_id, cx);
                                                });
                                            }
                                        }),
                                ),
                        )
                    })
                    .children(
                        self.editor
                            .read(cx)
                            .addons
                            .values()
                            .filter_map(|addon| {
                                addon.render_buffer_header_controls(for_excerpt, window, cx)
                            })
                            .take(1),
                    )
                    .child(
                        h_flex()
                            .cursor_pointer()
                            .id("path header block")
                            .size_full()
                            .justify_between()
                            .child(
                                h_flex()
                                    .gap_2()
                                    .child(
                                        filename
                                            .map(SharedString::from)
                                            .unwrap_or_else(|| "untitled".into()),
                                    )
                                    .when_some(parent_path, |then, path| {
                                        then.child(div().child(path).text_color(colors.text_muted))
                                    }),
                            )
                            .when(is_selected, |el| {
                                el.child(
                                    h_flex()
                                        .id("jump-to-file-button")
                                        .gap_2p5()
                                        .child(Label::new("Jump To File"))
                                        .children(
                                            KeyBinding::for_action_in(
                                                &OpenExcerpts,
                                                &focus_handle,
                                                window,
                                            )
                                            .map(|binding| binding.into_any_element()),
                                        ),
                                )
                            })
                            .on_mouse_down(MouseButton::Left, |_, _, cx| cx.stop_propagation())
                            .on_click(window.listener_for(&self.editor, {
                                move |editor, e: &ClickEvent, window, cx| {
                                    editor.open_excerpts_common(
                                        Some(jump_data.clone()),
                                        e.down.modifiers.secondary(),
                                        window,
                                        cx,
                                    );
                                }
                            })),
                    ),
            )
    }

    fn render_expand_excerpt_control(
        &self,
        block_id: BlockId,
        direction: ExpandExcerptDirection,
        excerpt_id: ExcerptId,
        gutter_dimensions: &GutterDimensions,
        window: &Window,
        cx: &mut App,
    ) -> impl IntoElement {
        let color = cx.theme().colors().clone();
        let hover_color = color.border_variant.opacity(0.5);
        let focus_handle = self.editor.focus_handle(cx).clone();

        let icon_offset =
            gutter_dimensions.width - (gutter_dimensions.left_padding + gutter_dimensions.margin);
        let header_height = MULTI_BUFFER_EXCERPT_HEADER_HEIGHT as f32 * window.line_height();
        let group_name = if direction == ExpandExcerptDirection::Down {
            "expand-down"
        } else {
            "expand-up"
        };

        let expand_area = |id: SharedString| {
            h_flex()
                .id(id)
                .w_full()
                .cursor_pointer()
                .block_mouse_down()
                .on_mouse_move(|_, _, cx| cx.stop_propagation())
                .hover(|style| style.bg(hover_color))
                .tooltip({
                    let focus_handle = focus_handle.clone();
                    move |window, cx| {
                        Tooltip::for_action_in(
                            "Expand Excerpt",
                            &ExpandExcerpts { lines: 0 },
                            &focus_handle,
                            window,
                            cx,
                        )
                    }
                })
        };

        expand_area(
            format!(
                "block-{}-{}",
                block_id,
                if direction == ExpandExcerptDirection::Down {
                    "down"
                } else {
                    "up"
                }
            )
            .into(),
        )
        .group(group_name)
        .child(
            h_flex()
                .w(icon_offset)
                .h(header_height)
                .flex_none()
                .justify_end()
                .child(
                    ButtonLike::new("expand-icon")
                        .style(ButtonStyle::Transparent)
                        .child(
                            svg()
                                .path(if direction == ExpandExcerptDirection::Down {
                                    IconName::ArrowDownFromLine.path()
                                } else {
                                    IconName::ArrowUpFromLine.path()
                                })
                                .size(IconSize::XSmall.rems())
                                .text_color(cx.theme().colors().editor_line_number)
                                .group_hover(group_name, |style| {
                                    style.text_color(cx.theme().colors().editor_active_line_number)
                                }),
                        ),
                ),
        )
        .on_click(window.listener_for(&self.editor, {
            move |editor, _, _, cx| {
                editor.expand_excerpt(excerpt_id, direction, cx);
                cx.stop_propagation();
            }
        }))
    }

    #[allow(clippy::too_many_arguments)]
    fn render_blocks(
        &self,
        rows: Range<DisplayRow>,
        snapshot: &EditorSnapshot,
        hitbox: &Hitbox,
        text_hitbox: &Hitbox,
        editor_width: Pixels,
        scroll_width: &mut Pixels,
        gutter_dimensions: &GutterDimensions,
        em_width: Pixels,
        text_x: Pixels,
        line_height: Pixels,
        line_layouts: &[LineWithInvisibles],
        selections: &[Selection<Point>],
        selected_buffer_ids: &Vec<BufferId>,
        is_row_soft_wrapped: impl Copy + Fn(usize) -> bool,
        sticky_header_excerpt_id: Option<ExcerptId>,
        window: &mut Window,
        cx: &mut App,
    ) -> Result<Vec<BlockLayout>, HashMap<CustomBlockId, u32>> {
        let (fixed_blocks, non_fixed_blocks) = snapshot
            .blocks_in_range(rows.clone())
            .partition::<Vec<_>, _>(|(_, block)| block.style() == BlockStyle::Fixed);

        let mut focused_block = self
            .editor
            .update(cx, |editor, _| editor.take_focused_block());
        let mut fixed_block_max_width = Pixels::ZERO;
        let mut blocks = Vec::new();
        let mut resized_blocks = HashMap::default();

        for (row, block) in fixed_blocks {
            let block_id = block.id();

            if focused_block.as_ref().map_or(false, |b| b.id == block_id) {
                focused_block = None;
            }

            let (element, element_size) = self.render_block(
                block,
                AvailableSpace::MinContent,
                block_id,
                row,
                snapshot,
                text_x,
                &rows,
                line_layouts,
                gutter_dimensions,
                line_height,
                em_width,
                text_hitbox,
                editor_width,
                scroll_width,
                &mut resized_blocks,
                selections,
                selected_buffer_ids,
                is_row_soft_wrapped,
                sticky_header_excerpt_id,
                window,
                cx,
            );
            fixed_block_max_width = fixed_block_max_width.max(element_size.width + em_width);
            blocks.push(BlockLayout {
                id: block_id,
                row: Some(row),
                element,
                available_space: size(AvailableSpace::MinContent, element_size.height.into()),
                style: BlockStyle::Fixed,
            });
        }

        for (row, block) in non_fixed_blocks {
            let style = block.style();
            let width = match style {
                BlockStyle::Sticky => hitbox.size.width,
                BlockStyle::Flex => hitbox
                    .size
                    .width
                    .max(fixed_block_max_width)
                    .max(gutter_dimensions.width + *scroll_width),
                BlockStyle::Fixed => unreachable!(),
            };
            let block_id = block.id();

            if focused_block.as_ref().map_or(false, |b| b.id == block_id) {
                focused_block = None;
            }

            let (element, element_size) = self.render_block(
                block,
                width.into(),
                block_id,
                row,
                snapshot,
                text_x,
                &rows,
                line_layouts,
                gutter_dimensions,
                line_height,
                em_width,
                text_hitbox,
                editor_width,
                scroll_width,
                &mut resized_blocks,
                selections,
                selected_buffer_ids,
                is_row_soft_wrapped,
                sticky_header_excerpt_id,
                window,
                cx,
            );

            blocks.push(BlockLayout {
                id: block_id,
                row: Some(row),
                element,
                available_space: size(width.into(), element_size.height.into()),
                style,
            });
        }

        if let Some(focused_block) = focused_block {
            if let Some(focus_handle) = focused_block.focus_handle.upgrade() {
                if focus_handle.is_focused(window) {
                    if let Some(block) = snapshot.block_for_id(focused_block.id) {
                        let style = block.style();
                        let width = match style {
                            BlockStyle::Fixed => AvailableSpace::MinContent,
                            BlockStyle::Flex => AvailableSpace::Definite(
                                hitbox
                                    .size
                                    .width
                                    .max(fixed_block_max_width)
                                    .max(gutter_dimensions.width + *scroll_width),
                            ),
                            BlockStyle::Sticky => AvailableSpace::Definite(hitbox.size.width),
                        };

                        let (element, element_size) = self.render_block(
                            &block,
                            width,
                            focused_block.id,
                            rows.end,
                            snapshot,
                            text_x,
                            &rows,
                            line_layouts,
                            gutter_dimensions,
                            line_height,
                            em_width,
                            text_hitbox,
                            editor_width,
                            scroll_width,
                            &mut resized_blocks,
                            selections,
                            selected_buffer_ids,
                            is_row_soft_wrapped,
                            sticky_header_excerpt_id,
                            window,
                            cx,
                        );

                        blocks.push(BlockLayout {
                            id: block.id(),
                            row: None,
                            element,
                            available_space: size(width, element_size.height.into()),
                            style,
                        });
                    }
                }
            }
        }

        if resized_blocks.is_empty() {
            *scroll_width = (*scroll_width).max(fixed_block_max_width - gutter_dimensions.width);
            Ok(blocks)
        } else {
            Err(resized_blocks)
        }
    }

    /// Returns true if any of the blocks changed size since the previous frame. This will trigger
    /// a restart of rendering for the editor based on the new sizes.
    #[allow(clippy::too_many_arguments)]
    fn layout_blocks(
        &self,
        blocks: &mut Vec<BlockLayout>,
        block_starts: &mut HashSet<DisplayRow>,
        hitbox: &Hitbox,
        line_height: Pixels,
        scroll_pixel_position: gpui::Point<Pixels>,
        window: &mut Window,
        cx: &mut App,
    ) {
        for block in blocks {
            let mut origin = if let Some(row) = block.row {
                block_starts.insert(row);
                hitbox.origin
                    + point(
                        Pixels::ZERO,
                        row.as_f32() * line_height - scroll_pixel_position.y,
                    )
            } else {
                // Position the block outside the visible area
                hitbox.origin + point(Pixels::ZERO, hitbox.size.height)
            };

            if !matches!(block.style, BlockStyle::Sticky) {
                origin += point(-scroll_pixel_position.x, Pixels::ZERO);
            }

            let focus_handle =
                block
                    .element
                    .prepaint_as_root(origin, block.available_space, window, cx);

            if let Some(focus_handle) = focus_handle {
                self.editor.update(cx, |editor, _cx| {
                    editor.set_focused_block(FocusedBlock {
                        id: block.id,
                        focus_handle: focus_handle.downgrade(),
                    });
                });
            }
        }
    }

    #[allow(clippy::too_many_arguments)]
    fn layout_sticky_buffer_header(
        &self,
        StickyHeaderExcerpt {
            excerpt,
            next_excerpt_controls_present,
            next_buffer_row,
        }: StickyHeaderExcerpt<'_>,
        scroll_position: f32,
        line_height: Pixels,
        snapshot: &EditorSnapshot,
        hitbox: &Hitbox,
        selected_buffer_ids: &Vec<BufferId>,
        window: &mut Window,
        cx: &mut App,
    ) -> AnyElement {
        let jump_data = header_jump_data(
            snapshot,
            DisplayRow(scroll_position as u32),
            FILE_HEADER_HEIGHT + MULTI_BUFFER_EXCERPT_HEADER_HEIGHT,
            excerpt,
        );

        let editor_bg_color = cx.theme().colors().editor_background;

        let selected = selected_buffer_ids.contains(&excerpt.buffer_id);

        let mut header = v_flex()
            .relative()
            .child(
                div()
                    .w(hitbox.bounds.size.width)
                    .h(FILE_HEADER_HEIGHT as f32 * line_height)
                    .bg(linear_gradient(
                        0.,
                        linear_color_stop(editor_bg_color.opacity(0.), 0.),
                        linear_color_stop(editor_bg_color, 0.6),
                    ))
                    .absolute()
                    .top_0(),
            )
            .child(
                self.render_buffer_header(excerpt, false, selected, jump_data, window, cx)
                    .into_any_element(),
            )
            .into_any_element();

        let mut origin = hitbox.origin;

        if let Some(next_buffer_row) = next_buffer_row {
            // Push up the sticky header when the excerpt is getting close to the top of the viewport

            let mut max_row = next_buffer_row - FILE_HEADER_HEIGHT * 2;

            if next_excerpt_controls_present {
                max_row -= MULTI_BUFFER_EXCERPT_HEADER_HEIGHT;
            }

            let offset = scroll_position - max_row as f32;

            if offset > 0.0 {
                origin.y -= Pixels(offset) * line_height;
            }
        }

        let size = size(
            AvailableSpace::Definite(hitbox.size.width),
            AvailableSpace::MinContent,
        );

        header.prepaint_as_root(origin, size, window, cx);

        header
    }

    #[allow(clippy::too_many_arguments)]
    fn layout_cursor_popovers(
        &self,
        line_height: Pixels,
        text_hitbox: &Hitbox,
        content_origin: gpui::Point<Pixels>,
        start_row: DisplayRow,
        scroll_pixel_position: gpui::Point<Pixels>,
        line_layouts: &[LineWithInvisibles],
        cursor: DisplayPoint,
        cursor_point: Point,
        style: &EditorStyle,
        window: &mut Window,
        cx: &mut App,
    ) {
        let mut min_menu_height = Pixels::ZERO;
        let mut max_menu_height = Pixels::ZERO;
        let mut height_above_menu = Pixels::ZERO;
        let height_below_menu = Pixels::ZERO;
        let mut edit_prediction_popover_visible = false;
        let mut context_menu_visible = false;

        {
            let editor = self.editor.read(cx);
            if editor
                .edit_prediction_visible_in_cursor_popover(editor.has_active_inline_completion())
            {
                height_above_menu +=
                    editor.edit_prediction_cursor_popover_height() + POPOVER_Y_PADDING;
                edit_prediction_popover_visible = true;
            }

            if editor.context_menu_visible() {
                if let Some(crate::ContextMenuOrigin::Cursor) = editor.context_menu_origin() {
                    min_menu_height += line_height * 3. + POPOVER_Y_PADDING;
                    max_menu_height += line_height * 12. + POPOVER_Y_PADDING;
                    context_menu_visible = true;
                }
            }
        }

        let visible = edit_prediction_popover_visible || context_menu_visible;
        if !visible {
            return;
        }

        let cursor_row_layout = &line_layouts[cursor.row().minus(start_row) as usize];
        let target_position = content_origin
            + gpui::Point {
                x: cmp::max(
                    px(0.),
                    cursor_row_layout.x_for_index(cursor.column() as usize)
                        - scroll_pixel_position.x,
                ),
                y: cmp::max(
                    px(0.),
                    cursor.row().next_row().as_f32() * line_height - scroll_pixel_position.y,
                ),
            };

        let viewport_bounds =
            Bounds::new(Default::default(), window.viewport_size()).extend(Edges {
                right: -Self::SCROLLBAR_WIDTH - MENU_GAP,
                ..Default::default()
            });

        let min_height = height_above_menu + min_menu_height + height_below_menu;
        let max_height = height_above_menu + max_menu_height + height_below_menu;
        let Some((laid_out_popovers, y_flipped)) = self.layout_popovers_above_or_below_line(
            target_position,
            line_height,
            min_height,
            max_height,
            text_hitbox,
            viewport_bounds,
            window,
            cx,
            |height, max_width_for_stable_x, y_flipped, window, cx| {
                // First layout the menu to get its size - others can be at least this wide.
                let context_menu = if context_menu_visible {
                    let menu_height = if y_flipped {
                        height - height_below_menu
                    } else {
                        height - height_above_menu
                    };
                    let mut element = self
                        .render_context_menu(line_height, menu_height, y_flipped, window, cx)
                        .expect("Visible context menu should always render.");
                    let size = element.layout_as_root(AvailableSpace::min_size(), window, cx);
                    Some((CursorPopoverType::CodeContextMenu, element, size))
                } else {
                    None
                };
                let min_width = context_menu
                    .as_ref()
                    .map_or(px(0.), |(_, _, size)| size.width);
                let max_width = max_width_for_stable_x.max(
                    context_menu
                        .as_ref()
                        .map_or(px(0.), |(_, _, size)| size.width),
                );

                let edit_prediction = if edit_prediction_popover_visible {
                    self.editor.update(cx, move |editor, cx| {
                        let accept_binding = editor.accept_edit_prediction_keybind(window, cx);
                        let mut element = editor.render_edit_prediction_cursor_popover(
                            min_width,
                            max_width,
                            cursor_point,
                            style,
                            accept_binding.keystroke()?,
                            window,
                            cx,
                        )?;
                        let size = element.layout_as_root(AvailableSpace::min_size(), window, cx);
                        Some((CursorPopoverType::EditPrediction, element, size))
                    })
                } else {
                    None
                };
                vec![edit_prediction, context_menu]
                    .into_iter()
                    .flatten()
                    .collect::<Vec<_>>()
            },
        ) else {
            return;
        };

        let Some((menu_ix, (_, menu_bounds))) = laid_out_popovers
            .iter()
            .find_position(|(x, _)| matches!(x, CursorPopoverType::CodeContextMenu))
        else {
            return;
        };
        let last_ix = laid_out_popovers.len() - 1;
        let menu_is_last = menu_ix == last_ix;
        let first_popover_bounds = laid_out_popovers[0].1;
        let last_popover_bounds = laid_out_popovers[last_ix].1;

        // Bounds to layout the aside around. When y_flipped, the aside goes either above or to the
        // right, and otherwise it goes below or to the right.
        let mut target_bounds = Bounds::from_corners(
            first_popover_bounds.origin,
            last_popover_bounds.bottom_right(),
        );
        target_bounds.size.width = menu_bounds.size.width;

        // Like `target_bounds`, but with the max height it could occupy. Choosing an aside position
        // based on this is preferred for layout stability.
        let mut max_target_bounds = target_bounds;
        max_target_bounds.size.height = max_height;
        if y_flipped {
            max_target_bounds.origin.y -= max_height - target_bounds.size.height;
        }

        // Add spacing around `target_bounds` and `max_target_bounds`.
        let mut extend_amount = Edges::all(MENU_GAP);
        if y_flipped {
            extend_amount.bottom = line_height;
        } else {
            extend_amount.top = line_height;
        }
        let target_bounds = target_bounds.extend(extend_amount);
        let max_target_bounds = max_target_bounds.extend(extend_amount);

        let must_place_above_or_below =
            if y_flipped && !menu_is_last && menu_bounds.size.height < max_menu_height {
                laid_out_popovers[menu_ix + 1..]
                    .iter()
                    .any(|(_, popover_bounds)| popover_bounds.size.width > menu_bounds.size.width)
            } else {
                false
            };

        self.layout_context_menu_aside(
            y_flipped,
            *menu_bounds,
            target_bounds,
            max_target_bounds,
            max_menu_height,
            must_place_above_or_below,
            text_hitbox,
            viewport_bounds,
            window,
            cx,
        );
    }

    #[allow(clippy::too_many_arguments)]
    fn layout_gutter_menu(
        &self,
        line_height: Pixels,
        text_hitbox: &Hitbox,
        content_origin: gpui::Point<Pixels>,
        scroll_pixel_position: gpui::Point<Pixels>,
        gutter_overshoot: Pixels,
        window: &mut Window,
        cx: &mut App,
    ) {
        let editor = self.editor.read(cx);
        if !editor.context_menu_visible() {
            return;
        }
        let Some(crate::ContextMenuOrigin::GutterIndicator(gutter_row)) =
            editor.context_menu_origin()
        else {
            return;
        };
        // Context menu was spawned via a click on a gutter. Ensure it's a bit closer to the
        // indicator than just a plain first column of the text field.
        let target_position = content_origin
            + gpui::Point {
                x: -gutter_overshoot,
                y: gutter_row.next_row().as_f32() * line_height - scroll_pixel_position.y,
            };
        let min_height = line_height * 3. + POPOVER_Y_PADDING;
        let max_height = line_height * 12. + POPOVER_Y_PADDING;
        let viewport_bounds =
            Bounds::new(Default::default(), window.viewport_size()).extend(Edges {
                right: -Self::SCROLLBAR_WIDTH - MENU_GAP,
                ..Default::default()
            });
        self.layout_popovers_above_or_below_line(
            target_position,
            line_height,
            min_height,
            max_height,
            text_hitbox,
            viewport_bounds,
            window,
            cx,
            move |height, _max_width_for_stable_x, y_flipped, window, cx| {
                let mut element = self
                    .render_context_menu(line_height, height, y_flipped, window, cx)
                    .expect("Visible context menu should always render.");
                let size = element.layout_as_root(AvailableSpace::min_size(), window, cx);
                vec![(CursorPopoverType::CodeContextMenu, element, size)]
            },
        );
    }

    #[allow(clippy::too_many_arguments)]
    fn layout_popovers_above_or_below_line(
        &self,
        target_position: gpui::Point<Pixels>,
        line_height: Pixels,
        min_height: Pixels,
        max_height: Pixels,
        text_hitbox: &Hitbox,
        viewport_bounds: Bounds<Pixels>,
        window: &mut Window,
        cx: &mut App,
        make_sized_popovers: impl FnOnce(
            Pixels,
            Pixels,
            bool,
            &mut Window,
            &mut App,
        ) -> Vec<(CursorPopoverType, AnyElement, Size<Pixels>)>,
    ) -> Option<(Vec<(CursorPopoverType, Bounds<Pixels>)>, bool)> {
        // If the max height won't fit below and there is more space above, put it above the line.
        let bottom_y_when_flipped = target_position.y - line_height;
        let available_above = bottom_y_when_flipped - text_hitbox.top();
        let available_below = text_hitbox.bottom() - target_position.y;
        let y_overflows_below = max_height > available_below;
        let mut y_flipped = y_overflows_below && available_above > available_below;
        let mut height = cmp::min(
            max_height,
            if y_flipped {
                available_above
            } else {
                available_below
            },
        );

        // If the min height doesn't fit within text bounds, instead fit within the window.
        if height < min_height {
            let available_above = bottom_y_when_flipped;
            let available_below = viewport_bounds.bottom() - target_position.y;
            if available_below > min_height {
                y_flipped = false;
                height = min_height;
            } else if available_above > min_height {
                y_flipped = true;
                height = min_height;
            } else if available_above > available_below {
                y_flipped = true;
                height = available_above;
            } else {
                y_flipped = false;
                height = available_below;
            }
        }

        let max_width_for_stable_x = viewport_bounds.right() - target_position.x;

        // TODO: Use viewport_bounds.width as a max width so that it doesn't get clipped on the left
        // for very narrow windows.
        let popovers = make_sized_popovers(height, max_width_for_stable_x, y_flipped, window, cx);
        if popovers.is_empty() {
            return None;
        }

        let max_width = popovers
            .iter()
            .map(|(_, _, size)| size.width)
            .max()
            .unwrap_or_default();

        let mut current_position = gpui::Point {
            // Snap the right edge of the list to the right edge of the window if its horizontal bounds
            // overflow. Include space for the scrollbar.
            x: target_position
                .x
                .min((viewport_bounds.right() - max_width).max(Pixels::ZERO)),
            y: if y_flipped {
                bottom_y_when_flipped
            } else {
                target_position.y
            },
        };

        let mut laid_out_popovers = popovers
            .into_iter()
            .map(|(popover_type, element, size)| {
                if y_flipped {
                    current_position.y -= size.height;
                }
                let position = current_position;
                window.defer_draw(element, current_position, 1);
                if !y_flipped {
                    current_position.y += size.height + MENU_GAP;
                } else {
                    current_position.y -= MENU_GAP;
                }
                (popover_type, Bounds::new(position, size))
            })
            .collect::<Vec<_>>();

        if y_flipped {
            laid_out_popovers.reverse();
        }

        Some((laid_out_popovers, y_flipped))
    }

    #[allow(clippy::too_many_arguments)]
    fn layout_context_menu_aside(
        &self,
        y_flipped: bool,
        menu_bounds: Bounds<Pixels>,
        target_bounds: Bounds<Pixels>,
        max_target_bounds: Bounds<Pixels>,
        max_height: Pixels,
        must_place_above_or_below: bool,
        text_hitbox: &Hitbox,
        viewport_bounds: Bounds<Pixels>,
        window: &mut Window,
        cx: &mut App,
    ) {
        let available_within_viewport = target_bounds.space_within(&viewport_bounds);
        let positioned_aside = if available_within_viewport.right >= MENU_ASIDE_MIN_WIDTH
            && !must_place_above_or_below
        {
            let max_width = cmp::min(
                available_within_viewport.right - px(1.),
                MENU_ASIDE_MAX_WIDTH,
            );
            let Some(mut aside) =
                self.render_context_menu_aside(size(max_width, max_height - POPOVER_Y_PADDING), cx)
            else {
                return;
            };
            aside.layout_as_root(AvailableSpace::min_size(), window, cx);
            let right_position = point(target_bounds.right(), menu_bounds.origin.y);
            Some((aside, right_position))
        } else {
            let max_size = size(
                // TODO(mgsloan): Once the menu is bounded by viewport width the bound on viewport
                // won't be needed here.
                cmp::min(
                    cmp::max(menu_bounds.size.width - px(2.), MENU_ASIDE_MIN_WIDTH),
                    viewport_bounds.right(),
                ),
                cmp::min(
                    max_height,
                    cmp::max(
                        available_within_viewport.top,
                        available_within_viewport.bottom,
                    ),
                ) - POPOVER_Y_PADDING,
            );
            let Some(mut aside) = self.render_context_menu_aside(max_size, cx) else {
                return;
            };
            let actual_size = aside.layout_as_root(AvailableSpace::min_size(), window, cx);

            let top_position = point(
                menu_bounds.origin.x,
                target_bounds.top() - actual_size.height,
            );
            let bottom_position = point(menu_bounds.origin.x, target_bounds.bottom());

            let fit_within = |available: Edges<Pixels>, wanted: Size<Pixels>| {
                // Prefer to fit on the same side of the line as the menu, then on the other side of
                // the line.
                if !y_flipped && wanted.height < available.bottom {
                    Some(bottom_position)
                } else if !y_flipped && wanted.height < available.top {
                    Some(top_position)
                } else if y_flipped && wanted.height < available.top {
                    Some(top_position)
                } else if y_flipped && wanted.height < available.bottom {
                    Some(bottom_position)
                } else {
                    None
                }
            };

            // Prefer choosing a direction using max sizes rather than actual size for stability.
            let available_within_text = max_target_bounds.space_within(&text_hitbox.bounds);
            let wanted = size(MENU_ASIDE_MAX_WIDTH, max_height);
            let aside_position = fit_within(available_within_text, wanted)
                // Fallback: fit max size in window.
                .or_else(|| fit_within(max_target_bounds.space_within(&viewport_bounds), wanted))
                // Fallback: fit actual size in window.
                .or_else(|| fit_within(available_within_viewport, actual_size));

            aside_position.map(|position| (aside, position))
        };

        // Skip drawing if it doesn't fit anywhere.
        if let Some((aside, position)) = positioned_aside {
            window.defer_draw(aside, position, 1);
        }
    }

    fn render_context_menu(
        &self,
        line_height: Pixels,
        height: Pixels,
        y_flipped: bool,
        window: &mut Window,
        cx: &mut App,
    ) -> Option<AnyElement> {
        let max_height_in_lines = ((height - POPOVER_Y_PADDING) / line_height).floor() as u32;
        self.editor.update(cx, |editor, cx| {
            editor.render_context_menu(&self.style, max_height_in_lines, y_flipped, window, cx)
        })
    }

    fn render_context_menu_aside(
        &self,
        max_size: Size<Pixels>,

        cx: &mut App,
    ) -> Option<AnyElement> {
        if max_size.width < px(100.) || max_size.height < px(12.) {
            None
        } else {
            self.editor.update(cx, |editor, cx| {
                editor.render_context_menu_aside(&self.style, max_size, cx)
            })
        }
    }

    #[allow(clippy::too_many_arguments)]
    fn layout_edit_prediction_popover(
        &self,
        text_bounds: &Bounds<Pixels>,
        content_origin: gpui::Point<Pixels>,
        editor_snapshot: &EditorSnapshot,
        visible_row_range: Range<DisplayRow>,
        scroll_top: f32,
        scroll_bottom: f32,
        line_layouts: &[LineWithInvisibles],
        line_height: Pixels,
        scroll_pixel_position: gpui::Point<Pixels>,
        newest_selection_head: Option<DisplayPoint>,
        editor_width: Pixels,
        style: &EditorStyle,
        window: &mut Window,
        cx: &mut App,
    ) -> Option<AnyElement> {
        const PADDING_X: Pixels = Pixels(24.);
        const PADDING_Y: Pixels = Pixels(2.);

        let editor = self.editor.read(cx);
        let active_inline_completion = editor.active_inline_completion.as_ref()?;

        if editor.edit_prediction_visible_in_cursor_popover(true) {
            return None;
        }

        // Adjust text origin for horizontal scrolling (in some cases here)
        let start_point = content_origin - gpui::Point::new(scroll_pixel_position.x, Pixels(0.0));

        // Clamp left offset after extreme scrollings
        let clamp_start = |point: gpui::Point<Pixels>| gpui::Point {
            x: point.x.max(content_origin.x),
            y: point.y,
        };

        match &active_inline_completion.completion {
            InlineCompletion::Move { target, .. } => {
                let target_display_point = target.to_display_point(editor_snapshot);

                if editor.edit_prediction_requires_modifier() {
                    if !editor.edit_prediction_preview_is_active() {
                        return None;
                    }

                    if target_display_point.row() < visible_row_range.start {
                        let mut element = editor
                            .render_edit_prediction_line_popover(
                                "Scroll",
                                Some(IconName::ArrowUp),
                                window,
                                cx,
                            )?
                            .into_any();

                        element.layout_as_root(AvailableSpace::min_size(), window, cx);

                        let cursor = newest_selection_head?;
                        let cursor_row_layout = line_layouts
                            .get(cursor.row().minus(visible_row_range.start) as usize)?;
                        let cursor_column = cursor.column() as usize;

                        let cursor_character_x = cursor_row_layout.x_for_index(cursor_column);

                        const PADDING_Y: Pixels = px(12.);

                        let origin = start_point + point(cursor_character_x, PADDING_Y);

                        element.prepaint_at(origin, window, cx);
                        return Some(element);
                    } else if target_display_point.row() >= visible_row_range.end {
                        let mut element = editor
                            .render_edit_prediction_line_popover(
                                "Scroll",
                                Some(IconName::ArrowDown),
                                window,
                                cx,
                            )?
                            .into_any();

                        let size = element.layout_as_root(AvailableSpace::min_size(), window, cx);

                        let cursor = newest_selection_head?;
                        let cursor_row_layout = line_layouts
                            .get(cursor.row().minus(visible_row_range.start) as usize)?;
                        let cursor_column = cursor.column() as usize;

                        let cursor_character_x = cursor_row_layout.x_for_index(cursor_column);
                        const PADDING_Y: Pixels = px(12.);

                        let origin = start_point
                            + point(
                                cursor_character_x,
                                text_bounds.size.height - size.height - PADDING_Y,
                            );

                        element.prepaint_at(origin, window, cx);
                        return Some(element);
                    } else {
                        const POLE_WIDTH: Pixels = px(2.);

                        let mut element = v_flex()
                            .child(
                                editor
                                    .render_edit_prediction_line_popover("Jump", None, window, cx)?
                                    .rounded_br(px(0.))
                                    .rounded_tr(px(0.))
                                    .border_r_2(),
                            )
                            .child(
                                div()
                                    .w(POLE_WIDTH)
                                    .bg(cx.theme().colors().text_accent.opacity(0.8))
                                    .h(line_height),
                            )
                            .items_end()
                            .into_any();

                        let size = element.layout_as_root(AvailableSpace::min_size(), window, cx);

                        let line_layout =
                            line_layouts
                                .get(target_display_point.row().minus(visible_row_range.start)
                                    as usize)?;
                        let target_column = target_display_point.column() as usize;

                        let target_x = line_layout.x_for_index(target_column);
                        let target_y = (target_display_point.row().as_f32() * line_height)
                            - scroll_pixel_position.y;

                        let origin = clamp_start(
                            start_point + point(target_x, target_y)
                                - point(size.width - POLE_WIDTH, size.height - line_height),
                        );

                        element.prepaint_at(origin, window, cx);

                        return Some(element);
                    }
                }

                if target_display_point.row().as_f32() < scroll_top {
                    let mut element = editor
                        .render_edit_prediction_line_popover(
                            "Jump to Edit",
                            Some(IconName::ArrowUp),
                            window,
                            cx,
                        )?
                        .into_any();

                    let size = element.layout_as_root(AvailableSpace::min_size(), window, cx);
                    let offset = point((text_bounds.size.width - size.width) / 2., PADDING_Y);

                    element.prepaint_at(text_bounds.origin + offset, window, cx);
                    Some(element)
                } else if (target_display_point.row().as_f32() + 1.) > scroll_bottom {
                    let mut element = editor
                        .render_edit_prediction_line_popover(
                            "Jump to Edit",
                            Some(IconName::ArrowDown),
                            window,
                            cx,
                        )?
                        .into_any();

                    let size = element.layout_as_root(AvailableSpace::min_size(), window, cx);
                    let offset = point(
                        (text_bounds.size.width - size.width) / 2.,
                        text_bounds.size.height - size.height - PADDING_Y,
                    );

                    element.prepaint_at(text_bounds.origin + offset, window, cx);
                    Some(element)
                } else {
                    let mut element = editor
                        .render_edit_prediction_line_popover("Jump to Edit", None, window, cx)?
                        .into_any();
                    let target_line_end = DisplayPoint::new(
                        target_display_point.row(),
                        editor_snapshot.line_len(target_display_point.row()),
                    );
                    let origin = self.editor.update(cx, |editor, _cx| {
                        editor.display_to_pixel_point(target_line_end, editor_snapshot, window)
                    })?;

                    element.prepaint_as_root(
                        clamp_start(start_point + origin + point(PADDING_X, px(0.))),
                        AvailableSpace::min_size(),
                        window,
                        cx,
                    );
                    Some(element)
                }
            }
            InlineCompletion::Edit {
                edits,
                edit_preview,
                display_mode,
                snapshot,
            } => {
                if self.editor.read(cx).has_visible_completions_menu() {
                    return None;
                }

                let edit_start = edits
                    .first()
                    .unwrap()
                    .0
                    .start
                    .to_display_point(editor_snapshot);
                let edit_end = edits
                    .last()
                    .unwrap()
                    .0
                    .end
                    .to_display_point(editor_snapshot);

                let is_visible = visible_row_range.contains(&edit_start.row())
                    || visible_row_range.contains(&edit_end.row());
                if !is_visible {
                    return None;
                }

                match display_mode {
                    EditDisplayMode::TabAccept => {
                        let range = &edits.first()?.0;
                        let target_display_point = range.end.to_display_point(editor_snapshot);

                        let target_line_end = DisplayPoint::new(
                            target_display_point.row(),
                            editor_snapshot.line_len(target_display_point.row()),
                        );
                        let (mut element, origin) = self.editor.update(cx, |editor, cx| {
                            Some((
                                editor
                                    .render_edit_prediction_line_popover(
                                        "Accept", None, window, cx,
                                    )?
                                    .into_any(),
                                editor.display_to_pixel_point(
                                    target_line_end,
                                    editor_snapshot,
                                    window,
                                )?,
                            ))
                        })?;

                        element.prepaint_as_root(
                            clamp_start(start_point + origin + point(PADDING_X, px(0.))),
                            AvailableSpace::min_size(),
                            window,
                            cx,
                        );
                        return Some(element);
                    }
                    EditDisplayMode::Inline => return None,
                    EditDisplayMode::DiffPopover => {}
                }

                let highlighted_edits = crate::inline_completion_edit_text(
                    &snapshot,
                    edits,
                    edit_preview.as_ref()?,
                    false,
                    cx,
                );

                let styled_text = highlighted_edits.to_styled_text(&style.text);
                let line_count = highlighted_edits.text.lines().count();

                const BORDER_WIDTH: Pixels = px(1.);

<<<<<<< HEAD
                let mut element = v_flex()
                    .items_end()
                    .flex_grow()
=======
                let mut element = h_flex()
                    .items_start()
                    .child(
                        div()
                            .bg(cx.theme().colors().editor_background)
                            .border(BORDER_WIDTH)
                            .shadow_sm()
                            .border_color(cx.theme().colors().border)
                            .rounded_l_lg()
                            .when(line_count > 1, |el| el.rounded_br_lg())
                            .pr_1()
                            .child(styled_text),
                    )
>>>>>>> c771ca49
                    .child(
                        h_flex()
                            .h(line_height + BORDER_WIDTH * px(2.))
                            .px_1p5()
                            .gap_1()
                            // Workaround: For some reason, there's a gap if we don't do this
                            .ml(-BORDER_WIDTH)
                            .shadow(smallvec![gpui::BoxShadow {
                                color: gpui::black().opacity(0.05),
                                offset: point(px(1.), px(1.)),
                                blur_radius: px(2.),
                                spread_radius: px(0.),
                            }])
                            .bg(Editor::edit_prediction_line_popover_bg_color(cx))
<<<<<<< HEAD
                            .border_1()
=======
                            .border(BORDER_WIDTH)
>>>>>>> c771ca49
                            .border_color(cx.theme().colors().border)
                            .rounded_r_lg()
                            .children(editor.render_edit_prediction_accept_keybind(window, cx)),
                    )
<<<<<<< HEAD
                    .child(
                        h_flex()
                            .bg(cx.theme().colors().editor_background)
                            .border_1()
                            .shadow_sm()
                            .border_color(cx.theme().colors().border)
                            .rounded_lg()
                            .rounded_tr(Pixels::ZERO)
                            .flex_1()
                            .child(styled_text),
                    )
=======
>>>>>>> c771ca49
                    .into_any();

                let longest_row =
                    editor_snapshot.longest_row_in_range(edit_start.row()..edit_end.row() + 1);
                let longest_line_width = if visible_row_range.contains(&longest_row) {
                    line_layouts[(longest_row.0 - visible_row_range.start.0) as usize].width
                } else {
                    layout_line(
                        longest_row,
                        editor_snapshot,
                        style,
                        editor_width,
                        |_| false,
                        window,
                        cx,
                    )
                    .width
                };

                let viewport_bounds = Bounds::new(Default::default(), window.viewport_size())
                    .extend(Edges {
                        right: -Self::SCROLLBAR_WIDTH,
                        ..Default::default()
                    });

                let x_after_longest =
                    text_bounds.origin.x + longest_line_width + PADDING_X - scroll_pixel_position.x;

                let element_bounds = element.layout_as_root(AvailableSpace::min_size(), window, cx);

                // Fully visible if it can be displayed within the window (allow overlapping other
                // panes). However, this is only allowed if the popover starts within text_bounds.
                let can_position_to_the_right = x_after_longest < text_bounds.right()
                    && x_after_longest + element_bounds.width < viewport_bounds.right();

                let mut origin = if can_position_to_the_right {
                    point(
                        x_after_longest,
                        text_bounds.origin.y + edit_start.row().as_f32() * line_height
                            - scroll_pixel_position.y,
                    )
                } else {
                    let cursor_row = newest_selection_head.map(|head| head.row());
                    let above_edit = edit_start
                        .row()
                        .0
                        .checked_sub(line_count as u32)
                        .map(DisplayRow);
                    let below_edit = Some(edit_end.row() + 1);
                    let above_cursor = cursor_row
                        .and_then(|row| row.0.checked_sub(line_count as u32).map(DisplayRow));
                    let below_cursor = cursor_row.map(|cursor_row| cursor_row + 1);

                    // Place the edit popover adjacent to the edit if there is a location
                    // available that is onscreen and does not obscure the cursor. Otherwise,
                    // place it adjacent to the cursor.
                    let row_target = [above_edit, below_edit, above_cursor, below_cursor]
                        .into_iter()
                        .flatten()
                        .find(|&start_row| {
                            let end_row = start_row + line_count as u32;
                            visible_row_range.contains(&start_row)
                                && visible_row_range.contains(&end_row)
                                && cursor_row.map_or(true, |cursor_row| {
                                    !((start_row..end_row).contains(&cursor_row))
                                })
                        })?;

                    content_origin
                        + point(
                            -scroll_pixel_position.x,
                            row_target.as_f32() * line_height - scroll_pixel_position.y,
                        )
                };

                origin.x -= BORDER_WIDTH;

                window.defer_draw(element, origin, 1);

                // Do not return an element, since it will already be drawn due to defer_draw.
                None
            }
        }
    }

    fn layout_mouse_context_menu(
        &self,
        editor_snapshot: &EditorSnapshot,
        visible_range: Range<DisplayRow>,
        content_origin: gpui::Point<Pixels>,
        window: &mut Window,
        cx: &mut App,
    ) -> Option<AnyElement> {
        let position = self.editor.update(cx, |editor, _cx| {
            let visible_start_point = editor.display_to_pixel_point(
                DisplayPoint::new(visible_range.start, 0),
                editor_snapshot,
                window,
            )?;
            let visible_end_point = editor.display_to_pixel_point(
                DisplayPoint::new(visible_range.end, 0),
                editor_snapshot,
                window,
            )?;

            let mouse_context_menu = editor.mouse_context_menu.as_ref()?;
            let (source_display_point, position) = match mouse_context_menu.position {
                MenuPosition::PinnedToScreen(point) => (None, point),
                MenuPosition::PinnedToEditor { source, offset } => {
                    let source_display_point = source.to_display_point(editor_snapshot);
                    let source_point = editor.to_pixel_point(source, editor_snapshot, window)?;
                    let position = content_origin + source_point + offset;
                    (Some(source_display_point), position)
                }
            };

            let source_included = source_display_point.map_or(true, |source_display_point| {
                visible_range
                    .to_inclusive()
                    .contains(&source_display_point.row())
            });
            let position_included =
                visible_start_point.y <= position.y && position.y <= visible_end_point.y;
            if !source_included && !position_included {
                None
            } else {
                Some(position)
            }
        })?;

        let mut element = self.editor.update(cx, |editor, _| {
            let mouse_context_menu = editor.mouse_context_menu.as_ref()?;
            let context_menu = mouse_context_menu.context_menu.clone();

            Some(
                deferred(
                    anchored()
                        .position(position)
                        .child(context_menu)
                        .anchor(Corner::TopLeft)
                        .snap_to_window_with_margin(px(8.)),
                )
                .with_priority(1)
                .into_any(),
            )
        })?;

        element.prepaint_as_root(position, AvailableSpace::min_size(), window, cx);
        Some(element)
    }

    #[allow(clippy::too_many_arguments)]
    fn layout_hover_popovers(
        &self,
        snapshot: &EditorSnapshot,
        hitbox: &Hitbox,
        text_hitbox: &Hitbox,
        visible_display_row_range: Range<DisplayRow>,
        content_origin: gpui::Point<Pixels>,
        scroll_pixel_position: gpui::Point<Pixels>,
        line_layouts: &[LineWithInvisibles],
        line_height: Pixels,
        em_width: Pixels,
        window: &mut Window,
        cx: &mut App,
    ) {
        struct MeasuredHoverPopover {
            element: AnyElement,
            size: Size<Pixels>,
            horizontal_offset: Pixels,
        }

        let max_size = size(
            (120. * em_width) // Default size
                .min(hitbox.size.width / 2.) // Shrink to half of the editor width
                .max(MIN_POPOVER_CHARACTER_WIDTH * em_width), // Apply minimum width of 20 characters
            (16. * line_height) // Default size
                .min(hitbox.size.height / 2.) // Shrink to half of the editor height
                .max(MIN_POPOVER_LINE_HEIGHT * line_height), // Apply minimum height of 4 lines
        );

        let hover_popovers = self.editor.update(cx, |editor, cx| {
            editor
                .hover_state
                .render(snapshot, visible_display_row_range.clone(), max_size, cx)
        });
        let Some((position, hover_popovers)) = hover_popovers else {
            return;
        };

        // This is safe because we check on layout whether the required row is available
        let hovered_row_layout =
            &line_layouts[position.row().minus(visible_display_row_range.start) as usize];

        // Compute Hovered Point
        let x =
            hovered_row_layout.x_for_index(position.column() as usize) - scroll_pixel_position.x;
        let y = position.row().as_f32() * line_height - scroll_pixel_position.y;
        let hovered_point = content_origin + point(x, y);

        let mut overall_height = Pixels::ZERO;
        let mut measured_hover_popovers = Vec::new();
        for mut hover_popover in hover_popovers {
            let size = hover_popover.layout_as_root(AvailableSpace::min_size(), window, cx);
            let horizontal_offset =
                (text_hitbox.top_right().x - (hovered_point.x + size.width)).min(Pixels::ZERO);

            overall_height += HOVER_POPOVER_GAP + size.height;

            measured_hover_popovers.push(MeasuredHoverPopover {
                element: hover_popover,
                size,
                horizontal_offset,
            });
        }
        overall_height += HOVER_POPOVER_GAP;

        fn draw_occluder(
            width: Pixels,
            origin: gpui::Point<Pixels>,
            window: &mut Window,
            cx: &mut App,
        ) {
            let mut occlusion = div()
                .size_full()
                .occlude()
                .on_mouse_move(|_, _, cx| cx.stop_propagation())
                .into_any_element();
            occlusion.layout_as_root(size(width, HOVER_POPOVER_GAP).into(), window, cx);
            window.defer_draw(occlusion, origin, 2);
        }

        if hovered_point.y > overall_height {
            // There is enough space above. Render popovers above the hovered point
            let mut current_y = hovered_point.y;
            for (position, popover) in measured_hover_popovers.into_iter().with_position() {
                let size = popover.size;
                let popover_origin = point(
                    hovered_point.x + popover.horizontal_offset,
                    current_y - size.height,
                );

                window.defer_draw(popover.element, popover_origin, 2);
                if position != itertools::Position::Last {
                    let origin = point(popover_origin.x, popover_origin.y - HOVER_POPOVER_GAP);
                    draw_occluder(size.width, origin, window, cx);
                }

                current_y = popover_origin.y - HOVER_POPOVER_GAP;
            }
        } else {
            // There is not enough space above. Render popovers below the hovered point
            let mut current_y = hovered_point.y + line_height;
            for (position, popover) in measured_hover_popovers.into_iter().with_position() {
                let size = popover.size;
                let popover_origin = point(hovered_point.x + popover.horizontal_offset, current_y);

                window.defer_draw(popover.element, popover_origin, 2);
                if position != itertools::Position::Last {
                    let origin = point(popover_origin.x, popover_origin.y + size.height);
                    draw_occluder(size.width, origin, window, cx);
                }

                current_y = popover_origin.y + size.height + HOVER_POPOVER_GAP;
            }
        }
    }

    #[allow(clippy::too_many_arguments)]
    fn layout_diff_hunk_controls(
        &self,
        row_range: Range<DisplayRow>,
        row_infos: &[RowInfo],
        text_hitbox: &Hitbox,
        position_map: &PositionMap,
        newest_cursor_position: Option<DisplayPoint>,
        line_height: Pixels,
        scroll_pixel_position: gpui::Point<Pixels>,
        display_hunks: &[(DisplayDiffHunk, Option<Hitbox>)],
        editor: Entity<Editor>,
        window: &mut Window,
        cx: &mut App,
    ) -> Vec<AnyElement> {
        let point_for_position = position_map.point_for_position(window.mouse_position());

        let mut controls = vec![];

        let active_positions = [
            Some(point_for_position.previous_valid),
            newest_cursor_position,
        ];

        for (hunk, _) in display_hunks {
            if let DisplayDiffHunk::Unfolded {
                display_row_range,
                multi_buffer_range,
                status,
                ..
            } = &hunk
            {
                if display_row_range.start < row_range.start
                    || display_row_range.start >= row_range.end
                {
                    continue;
                }
                let row_ix = (display_row_range.start - row_range.start).0 as usize;
                if row_infos[row_ix].diff_status.is_none() {
                    continue;
                }
                if matches!(
                    row_infos[row_ix].diff_status,
                    Some(DiffHunkStatus::Added(_))
                ) && !matches!(*status, DiffHunkStatus::Added(_))
                {
                    continue;
                }
                if active_positions
                    .iter()
                    .any(|p| p.map_or(false, |p| display_row_range.contains(&p.row())))
                {
                    let y = display_row_range.start.as_f32() * line_height
                        + text_hitbox.bounds.top()
                        - scroll_pixel_position.y;
                    let x = text_hitbox.bounds.right() - px(100.);

                    let mut element = diff_hunk_controls(
                        display_row_range.start.0,
                        multi_buffer_range.clone(),
                        line_height,
                        &editor,
                        cx,
                    );
                    element.prepaint_as_root(
                        gpui::Point::new(x, y),
                        size(px(100.0), line_height).into(),
                        window,
                        cx,
                    );
                    controls.push(element);
                }
            }
        }

        controls
    }

    #[allow(clippy::too_many_arguments)]
    fn layout_signature_help(
        &self,
        hitbox: &Hitbox,
        content_origin: gpui::Point<Pixels>,
        scroll_pixel_position: gpui::Point<Pixels>,
        newest_selection_head: Option<DisplayPoint>,
        start_row: DisplayRow,
        line_layouts: &[LineWithInvisibles],
        line_height: Pixels,
        em_width: Pixels,
        window: &mut Window,
        cx: &mut App,
    ) {
        if !self.editor.focus_handle(cx).is_focused(window) {
            return;
        }
        let Some(newest_selection_head) = newest_selection_head else {
            return;
        };
        let selection_row = newest_selection_head.row();
        if selection_row < start_row {
            return;
        }
        let Some(cursor_row_layout) = line_layouts.get(selection_row.minus(start_row) as usize)
        else {
            return;
        };

        let start_x = cursor_row_layout.x_for_index(newest_selection_head.column() as usize)
            - scroll_pixel_position.x
            + content_origin.x;
        let start_y =
            selection_row.as_f32() * line_height + content_origin.y - scroll_pixel_position.y;

        let max_size = size(
            (120. * em_width) // Default size
                .min(hitbox.size.width / 2.) // Shrink to half of the editor width
                .max(MIN_POPOVER_CHARACTER_WIDTH * em_width), // Apply minimum width of 20 characters
            (16. * line_height) // Default size
                .min(hitbox.size.height / 2.) // Shrink to half of the editor height
                .max(MIN_POPOVER_LINE_HEIGHT * line_height), // Apply minimum height of 4 lines
        );

        let maybe_element = self.editor.update(cx, |editor, cx| {
            if let Some(popover) = editor.signature_help_state.popover_mut() {
                let element = popover.render(
                    &self.style,
                    max_size,
                    editor.workspace.as_ref().map(|(w, _)| w.clone()),
                    cx,
                );
                Some(element)
            } else {
                None
            }
        });
        if let Some(mut element) = maybe_element {
            let window_size = window.viewport_size();
            let size = element.layout_as_root(Size::<AvailableSpace>::default(), window, cx);
            let mut point = point(start_x, start_y - size.height);

            // Adjusting to ensure the popover does not overflow in the X-axis direction.
            if point.x + size.width >= window_size.width {
                point.x = window_size.width - size.width;
            }

            window.defer_draw(element, point, 1)
        }
    }

    fn paint_background(&self, layout: &EditorLayout, window: &mut Window, cx: &mut App) {
        window.paint_layer(layout.hitbox.bounds, |window| {
            let scroll_top = layout.position_map.snapshot.scroll_position().y;
            let gutter_bg = cx.theme().colors().editor_gutter_background;
            window.paint_quad(fill(layout.gutter_hitbox.bounds, gutter_bg));
            window.paint_quad(fill(
                layout.position_map.text_hitbox.bounds,
                self.style.background,
            ));

            if let EditorMode::Full = layout.mode {
                let mut active_rows = layout.active_rows.iter().peekable();
                while let Some((start_row, contains_non_empty_selection)) = active_rows.next() {
                    let mut end_row = start_row.0;
                    while active_rows
                        .peek()
                        .map_or(false, |(active_row, has_selection)| {
                            active_row.0 == end_row + 1
                                && *has_selection == contains_non_empty_selection
                        })
                    {
                        active_rows.next().unwrap();
                        end_row += 1;
                    }

                    if !contains_non_empty_selection {
                        let highlight_h_range =
                            match layout.position_map.snapshot.current_line_highlight {
                                CurrentLineHighlight::Gutter => Some(Range {
                                    start: layout.hitbox.left(),
                                    end: layout.gutter_hitbox.right(),
                                }),
                                CurrentLineHighlight::Line => Some(Range {
                                    start: layout.position_map.text_hitbox.bounds.left(),
                                    end: layout.position_map.text_hitbox.bounds.right(),
                                }),
                                CurrentLineHighlight::All => Some(Range {
                                    start: layout.hitbox.left(),
                                    end: layout.hitbox.right(),
                                }),
                                CurrentLineHighlight::None => None,
                            };
                        if let Some(range) = highlight_h_range {
                            let active_line_bg = cx.theme().colors().editor_active_line_background;
                            let bounds = Bounds {
                                origin: point(
                                    range.start,
                                    layout.hitbox.origin.y
                                        + (start_row.as_f32() - scroll_top)
                                            * layout.position_map.line_height,
                                ),
                                size: size(
                                    range.end - range.start,
                                    layout.position_map.line_height
                                        * (end_row - start_row.0 + 1) as f32,
                                ),
                            };
                            window.paint_quad(fill(bounds, active_line_bg));
                        }
                    }
                }

                let mut paint_highlight =
                    |highlight_row_start: DisplayRow, highlight_row_end: DisplayRow, color| {
                        let origin = point(
                            layout.hitbox.origin.x,
                            layout.hitbox.origin.y
                                + (highlight_row_start.as_f32() - scroll_top)
                                    * layout.position_map.line_height,
                        );
                        let size = size(
                            layout.hitbox.size.width,
                            layout.position_map.line_height
                                * highlight_row_end.next_row().minus(highlight_row_start) as f32,
                        );
                        window.paint_quad(fill(Bounds { origin, size }, color));
                    };

                let mut current_paint: Option<(gpui::Background, Range<DisplayRow>)> = None;
                for (&new_row, &new_background) in &layout.highlighted_rows {
                    match &mut current_paint {
                        Some((current_background, current_range)) => {
                            let current_background = *current_background;
                            let new_range_started = current_background != new_background
                                || current_range.end.next_row() != new_row;
                            if new_range_started {
                                paint_highlight(
                                    current_range.start,
                                    current_range.end,
                                    current_background,
                                );
                                current_paint = Some((new_background, new_row..new_row));
                                continue;
                            } else {
                                current_range.end = current_range.end.next_row();
                            }
                        }
                        None => current_paint = Some((new_background, new_row..new_row)),
                    };
                }
                if let Some((color, range)) = current_paint {
                    paint_highlight(range.start, range.end, color);
                }

                let scroll_left =
                    layout.position_map.snapshot.scroll_position().x * layout.position_map.em_width;

                for (wrap_position, active) in layout.wrap_guides.iter() {
                    let x = (layout.position_map.text_hitbox.origin.x
                        + *wrap_position
                        + layout.position_map.em_width / 2.)
                        - scroll_left;

                    let show_scrollbars = {
                        let (scrollbar_x, scrollbar_y) = &layout.scrollbars_layout.as_xy();

                        scrollbar_x.as_ref().map_or(false, |sx| sx.visible)
                            || scrollbar_y.as_ref().map_or(false, |sy| sy.visible)
                    };

                    if x < layout.position_map.text_hitbox.origin.x
                        || (show_scrollbars && x > self.scrollbar_left(&layout.hitbox.bounds))
                    {
                        continue;
                    }

                    let color = if *active {
                        cx.theme().colors().editor_active_wrap_guide
                    } else {
                        cx.theme().colors().editor_wrap_guide
                    };
                    window.paint_quad(fill(
                        Bounds {
                            origin: point(x, layout.position_map.text_hitbox.origin.y),
                            size: size(px(1.), layout.position_map.text_hitbox.size.height),
                        },
                        color,
                    ));
                }
            }
        })
    }

    fn paint_indent_guides(
        &mut self,
        layout: &mut EditorLayout,
        window: &mut Window,
        cx: &mut App,
    ) {
        let Some(indent_guides) = &layout.indent_guides else {
            return;
        };

        let faded_color = |color: Hsla, alpha: f32| {
            let mut faded = color;
            faded.a = alpha;
            faded
        };

        for indent_guide in indent_guides {
            let indent_accent_colors = cx.theme().accents().color_for_index(indent_guide.depth);
            let settings = indent_guide.settings;

            // TODO fixed for now, expose them through themes later
            const INDENT_AWARE_ALPHA: f32 = 0.2;
            const INDENT_AWARE_ACTIVE_ALPHA: f32 = 0.4;
            const INDENT_AWARE_BACKGROUND_ALPHA: f32 = 0.1;
            const INDENT_AWARE_BACKGROUND_ACTIVE_ALPHA: f32 = 0.2;

            let line_color = match (settings.coloring, indent_guide.active) {
                (IndentGuideColoring::Disabled, _) => None,
                (IndentGuideColoring::Fixed, false) => {
                    Some(cx.theme().colors().editor_indent_guide)
                }
                (IndentGuideColoring::Fixed, true) => {
                    Some(cx.theme().colors().editor_indent_guide_active)
                }
                (IndentGuideColoring::IndentAware, false) => {
                    Some(faded_color(indent_accent_colors, INDENT_AWARE_ALPHA))
                }
                (IndentGuideColoring::IndentAware, true) => {
                    Some(faded_color(indent_accent_colors, INDENT_AWARE_ACTIVE_ALPHA))
                }
            };

            let background_color = match (settings.background_coloring, indent_guide.active) {
                (IndentGuideBackgroundColoring::Disabled, _) => None,
                (IndentGuideBackgroundColoring::IndentAware, false) => Some(faded_color(
                    indent_accent_colors,
                    INDENT_AWARE_BACKGROUND_ALPHA,
                )),
                (IndentGuideBackgroundColoring::IndentAware, true) => Some(faded_color(
                    indent_accent_colors,
                    INDENT_AWARE_BACKGROUND_ACTIVE_ALPHA,
                )),
            };

            let requested_line_width = if indent_guide.active {
                settings.active_line_width
            } else {
                settings.line_width
            }
            .clamp(1, 10);
            let mut line_indicator_width = 0.;
            if let Some(color) = line_color {
                window.paint_quad(fill(
                    Bounds {
                        origin: indent_guide.origin,
                        size: size(px(requested_line_width as f32), indent_guide.length),
                    },
                    color,
                ));
                line_indicator_width = requested_line_width as f32;
            }

            if let Some(color) = background_color {
                let width = indent_guide.single_indent_width - px(line_indicator_width);
                window.paint_quad(fill(
                    Bounds {
                        origin: point(
                            indent_guide.origin.x + px(line_indicator_width),
                            indent_guide.origin.y,
                        ),
                        size: size(width, indent_guide.length),
                    },
                    color,
                ));
            }
        }
    }

    fn paint_line_numbers(&mut self, layout: &mut EditorLayout, window: &mut Window, cx: &mut App) {
        let is_singleton = self.editor.read(cx).is_singleton(cx);

        let line_height = layout.position_map.line_height;
        window.set_cursor_style(CursorStyle::Arrow, &layout.gutter_hitbox);

        for LineNumberLayout {
            shaped_line,
            hitbox,
            display_row,
        } in layout.line_numbers.values()
        {
            let Some(hitbox) = hitbox else {
                continue;
            };

            let is_active = layout.active_rows.contains_key(&display_row);

            let color = if is_active {
                cx.theme().colors().editor_active_line_number
            } else if !is_singleton && hitbox.is_hovered(window) {
                cx.theme().colors().editor_hover_line_number
            } else {
                cx.theme().colors().editor_line_number
            };

            let Some(line) = self
                .shape_line_number(shaped_line.text.clone(), color, window)
                .log_err()
            else {
                continue;
            };
            let Some(()) = line.paint(hitbox.origin, line_height, window, cx).log_err() else {
                continue;
            };
            // In singleton buffers, we select corresponding lines on the line number click, so use | -like cursor.
            // In multi buffers, we open file at the line number clicked, so use a pointing hand cursor.
            if is_singleton {
                window.set_cursor_style(CursorStyle::IBeam, &hitbox);
            } else {
                window.set_cursor_style(CursorStyle::PointingHand, &hitbox);
            }
        }
    }

    fn paint_diff_hunks(layout: &mut EditorLayout, window: &mut Window, cx: &mut App) {
        if layout.display_hunks.is_empty() {
            return;
        }

        let line_height = layout.position_map.line_height;
        window.paint_layer(layout.gutter_hitbox.bounds, |window| {
            for (hunk, hitbox) in &layout.display_hunks {
                let hunk_to_paint = match hunk {
                    DisplayDiffHunk::Folded { .. } => {
                        let hunk_bounds = Self::diff_hunk_bounds(
                            &layout.position_map.snapshot,
                            line_height,
                            layout.gutter_hitbox.bounds,
                            hunk,
                        );
                        Some((
                            hunk_bounds,
                            cx.theme().status().modified,
                            Corners::all(px(0.)),
                            &DiffHunkSecondaryStatus::None,
                        ))
                    }
                    DisplayDiffHunk::Unfolded {
                        status,
                        display_row_range,
                        ..
                    } => hitbox.as_ref().map(|hunk_hitbox| match status {
                        DiffHunkStatus::Added(secondary_status) => (
                            hunk_hitbox.bounds,
                            cx.theme().status().created,
                            Corners::all(px(0.)),
                            secondary_status,
                        ),
                        DiffHunkStatus::Modified(secondary_status) => (
                            hunk_hitbox.bounds,
                            cx.theme().status().modified,
                            Corners::all(px(0.)),
                            secondary_status,
                        ),
                        DiffHunkStatus::Removed(secondary_status)
                            if !display_row_range.is_empty() =>
                        {
                            (
                                hunk_hitbox.bounds,
                                cx.theme().status().deleted,
                                Corners::all(px(0.)),
                                secondary_status,
                            )
                        }
                        DiffHunkStatus::Removed(secondary_status) => (
                            Bounds::new(
                                point(
                                    hunk_hitbox.origin.x - hunk_hitbox.size.width,
                                    hunk_hitbox.origin.y,
                                ),
                                size(hunk_hitbox.size.width * px(2.), hunk_hitbox.size.height),
                            ),
                            cx.theme().status().deleted,
                            Corners::all(1. * line_height),
                            secondary_status,
                        ),
                    }),
                };

                if let Some((hunk_bounds, mut background_color, corner_radii, secondary_status)) =
                    hunk_to_paint
                {
                    if *secondary_status != DiffHunkSecondaryStatus::None {
                        background_color.a *= 0.6;
                    }
                    window.paint_quad(quad(
                        hunk_bounds,
                        corner_radii,
                        background_color,
                        Edges::default(),
                        transparent_black(),
                    ));
                }
            }
        });
    }

    fn diff_hunk_bounds(
        snapshot: &EditorSnapshot,
        line_height: Pixels,
        gutter_bounds: Bounds<Pixels>,
        hunk: &DisplayDiffHunk,
    ) -> Bounds<Pixels> {
        let scroll_position = snapshot.scroll_position();
        let scroll_top = scroll_position.y * line_height;
        let gutter_strip_width = (0.275 * line_height).floor();

        match hunk {
            DisplayDiffHunk::Folded { display_row, .. } => {
                let start_y = display_row.as_f32() * line_height - scroll_top;
                let end_y = start_y + line_height;
                let highlight_origin = gutter_bounds.origin + point(px(0.), start_y);
                let highlight_size = size(gutter_strip_width, end_y - start_y);
                Bounds::new(highlight_origin, highlight_size)
            }
            DisplayDiffHunk::Unfolded {
                display_row_range,
                status,
                ..
            } => {
                if status.is_removed() && display_row_range.is_empty() {
                    let row = display_row_range.start;

                    let offset = line_height / 2.;
                    let start_y = row.as_f32() * line_height - offset - scroll_top;
                    let end_y = start_y + line_height;

                    let width = (0.35 * line_height).floor();
                    let highlight_origin = gutter_bounds.origin + point(px(0.), start_y);
                    let highlight_size = size(width, end_y - start_y);
                    Bounds::new(highlight_origin, highlight_size)
                } else {
                    let start_row = display_row_range.start;
                    let end_row = display_row_range.end;
                    // If we're in a multibuffer, row range span might include an
                    // excerpt header, so if we were to draw the marker straight away,
                    // the hunk might include the rows of that header.
                    // Making the range inclusive doesn't quite cut it, as we rely on the exclusivity for the soft wrap.
                    // Instead, we simply check whether the range we're dealing with includes
                    // any excerpt headers and if so, we stop painting the diff hunk on the first row of that header.
                    let end_row_in_current_excerpt = snapshot
                        .blocks_in_range(start_row..end_row)
                        .find_map(|(start_row, block)| {
                            if matches!(block, Block::ExcerptBoundary { .. }) {
                                Some(start_row)
                            } else {
                                None
                            }
                        })
                        .unwrap_or(end_row);

                    let start_y = start_row.as_f32() * line_height - scroll_top;
                    let end_y = end_row_in_current_excerpt.as_f32() * line_height - scroll_top;

                    let highlight_origin = gutter_bounds.origin + point(px(0.), start_y);
                    let highlight_size = size(gutter_strip_width, end_y - start_y);
                    Bounds::new(highlight_origin, highlight_size)
                }
            }
        }
    }

    fn paint_gutter_indicators(
        &self,
        layout: &mut EditorLayout,
        window: &mut Window,
        cx: &mut App,
    ) {
        window.paint_layer(layout.gutter_hitbox.bounds, |window| {
            window.with_element_namespace("crease_toggles", |window| {
                for crease_toggle in layout.crease_toggles.iter_mut().flatten() {
                    crease_toggle.paint(window, cx);
                }
            });

            for test_indicator in layout.test_indicators.iter_mut() {
                test_indicator.paint(window, cx);
            }

            if let Some(indicator) = layout.code_actions_indicator.as_mut() {
                indicator.paint(window, cx);
            }
        });
    }

    fn paint_gutter_highlights(
        &self,
        layout: &mut EditorLayout,
        window: &mut Window,
        cx: &mut App,
    ) {
        for (_, hunk_hitbox) in &layout.display_hunks {
            if let Some(hunk_hitbox) = hunk_hitbox {
                window.set_cursor_style(CursorStyle::PointingHand, hunk_hitbox);
            }
        }

        let show_git_gutter = layout
            .position_map
            .snapshot
            .show_git_diff_gutter
            .unwrap_or_else(|| {
                matches!(
                    ProjectSettings::get_global(cx).git.git_gutter,
                    Some(GitGutterSetting::TrackedFiles)
                )
            });
        if show_git_gutter {
            Self::paint_diff_hunks(layout, window, cx)
        }

        let highlight_width = 0.275 * layout.position_map.line_height;
        let highlight_corner_radii = Corners::all(0.05 * layout.position_map.line_height);
        window.paint_layer(layout.gutter_hitbox.bounds, |window| {
            for (range, color) in &layout.highlighted_gutter_ranges {
                let start_row = if range.start.row() < layout.visible_display_row_range.start {
                    layout.visible_display_row_range.start - DisplayRow(1)
                } else {
                    range.start.row()
                };
                let end_row = if range.end.row() > layout.visible_display_row_range.end {
                    layout.visible_display_row_range.end + DisplayRow(1)
                } else {
                    range.end.row()
                };

                let start_y = layout.gutter_hitbox.top()
                    + start_row.0 as f32 * layout.position_map.line_height
                    - layout.position_map.scroll_pixel_position.y;
                let end_y = layout.gutter_hitbox.top()
                    + (end_row.0 + 1) as f32 * layout.position_map.line_height
                    - layout.position_map.scroll_pixel_position.y;
                let bounds = Bounds::from_corners(
                    point(layout.gutter_hitbox.left(), start_y),
                    point(layout.gutter_hitbox.left() + highlight_width, end_y),
                );
                window.paint_quad(fill(bounds, *color).corner_radii(highlight_corner_radii));
            }
        });
    }

    fn paint_blamed_display_rows(
        &self,
        layout: &mut EditorLayout,
        window: &mut Window,
        cx: &mut App,
    ) {
        let Some(blamed_display_rows) = layout.blamed_display_rows.take() else {
            return;
        };

        window.paint_layer(layout.gutter_hitbox.bounds, |window| {
            for mut blame_element in blamed_display_rows.into_iter() {
                blame_element.paint(window, cx);
            }
        })
    }

    fn paint_text(&mut self, layout: &mut EditorLayout, window: &mut Window, cx: &mut App) {
        window.with_content_mask(
            Some(ContentMask {
                bounds: layout.position_map.text_hitbox.bounds,
            }),
            |window| {
                let cursor_style = if self
                    .editor
                    .read(cx)
                    .hovered_link_state
                    .as_ref()
                    .is_some_and(|hovered_link_state| !hovered_link_state.links.is_empty())
                {
                    CursorStyle::PointingHand
                } else {
                    CursorStyle::IBeam
                };
                window.set_cursor_style(cursor_style, &layout.position_map.text_hitbox);

                let invisible_display_ranges = self.paint_highlights(layout, window);
                self.paint_lines(&invisible_display_ranges, layout, window, cx);
                self.paint_redactions(layout, window);
                self.paint_cursors(layout, window, cx);
                self.paint_inline_blame(layout, window, cx);
                self.paint_diff_hunk_controls(layout, window, cx);
                window.with_element_namespace("crease_trailers", |window| {
                    for trailer in layout.crease_trailers.iter_mut().flatten() {
                        trailer.element.paint(window, cx);
                    }
                });
            },
        )
    }

    fn paint_highlights(
        &mut self,
        layout: &mut EditorLayout,
        window: &mut Window,
    ) -> SmallVec<[Range<DisplayPoint>; 32]> {
        window.paint_layer(layout.position_map.text_hitbox.bounds, |window| {
            let mut invisible_display_ranges = SmallVec::<[Range<DisplayPoint>; 32]>::new();
            let line_end_overshoot = 0.15 * layout.position_map.line_height;
            for (range, color) in &layout.highlighted_ranges {
                self.paint_highlighted_range(
                    range.clone(),
                    *color,
                    Pixels::ZERO,
                    line_end_overshoot,
                    layout,
                    window,
                );
            }

            let corner_radius = 0.15 * layout.position_map.line_height;

            for (player_color, selections) in &layout.selections {
                for selection in selections.iter() {
                    self.paint_highlighted_range(
                        selection.range.clone(),
                        player_color.selection,
                        corner_radius,
                        corner_radius * 2.,
                        layout,
                        window,
                    );

                    if selection.is_local && !selection.range.is_empty() {
                        invisible_display_ranges.push(selection.range.clone());
                    }
                }
            }
            invisible_display_ranges
        })
    }

    fn paint_lines(
        &mut self,
        invisible_display_ranges: &[Range<DisplayPoint>],
        layout: &mut EditorLayout,
        window: &mut Window,
        cx: &mut App,
    ) {
        let whitespace_setting = self
            .editor
            .read(cx)
            .buffer
            .read(cx)
            .settings_at(0, cx)
            .show_whitespaces;

        for (ix, line_with_invisibles) in layout.position_map.line_layouts.iter().enumerate() {
            let row = DisplayRow(layout.visible_display_row_range.start.0 + ix as u32);
            line_with_invisibles.draw(
                layout,
                row,
                layout.content_origin,
                whitespace_setting,
                invisible_display_ranges,
                window,
                cx,
            )
        }

        for line_element in &mut layout.line_elements {
            line_element.paint(window, cx);
        }
    }

    fn paint_redactions(&mut self, layout: &EditorLayout, window: &mut Window) {
        if layout.redacted_ranges.is_empty() {
            return;
        }

        let line_end_overshoot = layout.line_end_overshoot();

        // A softer than perfect black
        let redaction_color = gpui::rgb(0x0e1111);

        window.paint_layer(layout.position_map.text_hitbox.bounds, |window| {
            for range in layout.redacted_ranges.iter() {
                self.paint_highlighted_range(
                    range.clone(),
                    redaction_color.into(),
                    Pixels::ZERO,
                    line_end_overshoot,
                    layout,
                    window,
                );
            }
        });
    }

    fn paint_cursors(&mut self, layout: &mut EditorLayout, window: &mut Window, cx: &mut App) {
        for cursor in &mut layout.visible_cursors {
            cursor.paint(layout.content_origin, window, cx);
        }
    }

    fn paint_scrollbars(&mut self, layout: &mut EditorLayout, window: &mut Window, cx: &mut App) {
        let (scrollbar_x, scrollbar_y) = layout.scrollbars_layout.as_xy();

        if let Some(scrollbar_layout) = scrollbar_x {
            let hitbox = scrollbar_layout.hitbox.clone();
            let text_unit_size = scrollbar_layout.text_unit_size;
            let visible_range = scrollbar_layout.visible_range.clone();
            let thumb_bounds = scrollbar_layout.thumb_bounds();

            if scrollbar_layout.visible {
                window.paint_layer(hitbox.bounds, |window| {
                    window.paint_quad(quad(
                        hitbox.bounds,
                        Corners::default(),
                        cx.theme().colors().scrollbar_track_background,
                        Edges {
                            top: Pixels::ZERO,
                            right: Pixels::ZERO,
                            bottom: Pixels::ZERO,
                            left: Pixels::ZERO,
                        },
                        cx.theme().colors().scrollbar_track_border,
                    ));

                    window.paint_quad(quad(
                        thumb_bounds,
                        Corners::default(),
                        cx.theme().colors().scrollbar_thumb_background,
                        Edges {
                            top: Pixels::ZERO,
                            right: Pixels::ZERO,
                            bottom: Pixels::ZERO,
                            left: ScrollbarLayout::BORDER_WIDTH,
                        },
                        cx.theme().colors().scrollbar_thumb_border,
                    ));
                })
            }

            window.set_cursor_style(CursorStyle::Arrow, &hitbox);

            window.on_mouse_event({
                let editor = self.editor.clone();

                // there may be a way to avoid this clone
                let hitbox = hitbox.clone();

                let mut mouse_position = window.mouse_position();
                move |event: &MouseMoveEvent, phase, window, cx| {
                    if phase == DispatchPhase::Capture {
                        return;
                    }

                    editor.update(cx, |editor, cx| {
                        if event.pressed_button == Some(MouseButton::Left)
                            && editor
                                .scroll_manager
                                .is_dragging_scrollbar(Axis::Horizontal)
                        {
                            let x = mouse_position.x;
                            let new_x = event.position.x;
                            if (hitbox.left()..hitbox.right()).contains(&x) {
                                let mut position = editor.scroll_position(cx);

                                position.x += (new_x - x) / text_unit_size;
                                if position.x < 0.0 {
                                    position.x = 0.0;
                                }
                                editor.set_scroll_position(position, window, cx);
                            }

                            cx.stop_propagation();
                        } else {
                            editor.scroll_manager.set_is_dragging_scrollbar(
                                Axis::Horizontal,
                                false,
                                cx,
                            );

                            if hitbox.is_hovered(window) {
                                editor.scroll_manager.show_scrollbar(window, cx);
                            }
                        }
                        mouse_position = event.position;
                    })
                }
            });

            if self
                .editor
                .read(cx)
                .scroll_manager
                .is_dragging_scrollbar(Axis::Horizontal)
            {
                window.on_mouse_event({
                    let editor = self.editor.clone();
                    move |_: &MouseUpEvent, phase, _, cx| {
                        if phase == DispatchPhase::Capture {
                            return;
                        }

                        editor.update(cx, |editor, cx| {
                            editor.scroll_manager.set_is_dragging_scrollbar(
                                Axis::Horizontal,
                                false,
                                cx,
                            );
                            cx.stop_propagation();
                        });
                    }
                });
            } else {
                window.on_mouse_event({
                    let editor = self.editor.clone();

                    move |event: &MouseDownEvent, phase, window, cx| {
                        if phase == DispatchPhase::Capture || !hitbox.is_hovered(window) {
                            return;
                        }

                        editor.update(cx, |editor, cx| {
                            editor.scroll_manager.set_is_dragging_scrollbar(
                                Axis::Horizontal,
                                true,
                                cx,
                            );

                            let x = event.position.x;

                            if x < thumb_bounds.left() || thumb_bounds.right() < x {
                                let center_row =
                                    ((x - hitbox.left()) / text_unit_size).round() as u32;
                                let top_row = center_row.saturating_sub(
                                    (visible_range.end - visible_range.start) as u32 / 2,
                                );

                                let mut position = editor.scroll_position(cx);
                                position.x = top_row as f32;

                                editor.set_scroll_position(position, window, cx);
                            } else {
                                editor.scroll_manager.show_scrollbar(window, cx);
                            }

                            cx.stop_propagation();
                        });
                    }
                });
            }
        }

        if let Some(scrollbar_layout) = scrollbar_y {
            let hitbox = scrollbar_layout.hitbox.clone();
            let text_unit_size = scrollbar_layout.text_unit_size;
            let visible_range = scrollbar_layout.visible_range.clone();
            let thumb_bounds = scrollbar_layout.thumb_bounds();

            if scrollbar_layout.visible {
                window.paint_layer(hitbox.bounds, |window| {
                    window.paint_quad(quad(
                        hitbox.bounds,
                        Corners::default(),
                        cx.theme().colors().scrollbar_track_background,
                        Edges {
                            top: Pixels::ZERO,
                            right: Pixels::ZERO,
                            bottom: Pixels::ZERO,
                            left: ScrollbarLayout::BORDER_WIDTH,
                        },
                        cx.theme().colors().scrollbar_track_border,
                    ));

                    let fast_markers =
                        self.collect_fast_scrollbar_markers(layout, &scrollbar_layout, cx);
                    // Refresh slow scrollbar markers in the background. Below, we paint whatever markers have already been computed.
                    self.refresh_slow_scrollbar_markers(layout, &scrollbar_layout, window, cx);

                    let markers = self.editor.read(cx).scrollbar_marker_state.markers.clone();
                    for marker in markers.iter().chain(&fast_markers) {
                        let mut marker = marker.clone();
                        marker.bounds.origin += hitbox.origin;
                        window.paint_quad(marker);
                    }

                    window.paint_quad(quad(
                        thumb_bounds,
                        Corners::default(),
                        cx.theme().colors().scrollbar_thumb_background,
                        Edges {
                            top: Pixels::ZERO,
                            right: Pixels::ZERO,
                            bottom: Pixels::ZERO,
                            left: ScrollbarLayout::BORDER_WIDTH,
                        },
                        cx.theme().colors().scrollbar_thumb_border,
                    ));
                });
            }

            window.set_cursor_style(CursorStyle::Arrow, &hitbox);

            window.on_mouse_event({
                let editor = self.editor.clone();

                let hitbox = hitbox.clone();

                let mut mouse_position = window.mouse_position();
                move |event: &MouseMoveEvent, phase, window, cx| {
                    if phase == DispatchPhase::Capture {
                        return;
                    }

                    editor.update(cx, |editor, cx| {
                        if event.pressed_button == Some(MouseButton::Left)
                            && editor.scroll_manager.is_dragging_scrollbar(Axis::Vertical)
                        {
                            let y = mouse_position.y;
                            let new_y = event.position.y;
                            if (hitbox.top()..hitbox.bottom()).contains(&y) {
                                let mut position = editor.scroll_position(cx);
                                position.y += (new_y - y) / text_unit_size;
                                if position.y < 0.0 {
                                    position.y = 0.0;
                                }
                                editor.set_scroll_position(position, window, cx);
                            }
                        } else {
                            editor.scroll_manager.set_is_dragging_scrollbar(
                                Axis::Vertical,
                                false,
                                cx,
                            );

                            if hitbox.is_hovered(window) {
                                editor.scroll_manager.show_scrollbar(window, cx);
                            }
                        }
                        mouse_position = event.position;
                    })
                }
            });

            if self
                .editor
                .read(cx)
                .scroll_manager
                .is_dragging_scrollbar(Axis::Vertical)
            {
                window.on_mouse_event({
                    let editor = self.editor.clone();
                    move |_: &MouseUpEvent, phase, _, cx| {
                        if phase == DispatchPhase::Capture {
                            return;
                        }

                        editor.update(cx, |editor, cx| {
                            editor.scroll_manager.set_is_dragging_scrollbar(
                                Axis::Vertical,
                                false,
                                cx,
                            );
                            cx.stop_propagation();
                        });
                    }
                });
            } else {
                window.on_mouse_event({
                    let editor = self.editor.clone();

                    move |event: &MouseDownEvent, phase, window, cx| {
                        if phase == DispatchPhase::Capture || !hitbox.is_hovered(window) {
                            return;
                        }

                        editor.update(cx, |editor, cx| {
                            editor.scroll_manager.set_is_dragging_scrollbar(
                                Axis::Vertical,
                                true,
                                cx,
                            );

                            let y = event.position.y;
                            if y < thumb_bounds.top() || thumb_bounds.bottom() < y {
                                let center_row =
                                    ((y - hitbox.top()) / text_unit_size).round() as u32;
                                let top_row = center_row.saturating_sub(
                                    (visible_range.end - visible_range.start) as u32 / 2,
                                );
                                let mut position = editor.scroll_position(cx);
                                position.y = top_row as f32;
                                editor.set_scroll_position(position, window, cx);
                            } else {
                                editor.scroll_manager.show_scrollbar(window, cx);
                            }

                            cx.stop_propagation();
                        });
                    }
                });
            }
        }
    }

    fn collect_fast_scrollbar_markers(
        &self,
        layout: &EditorLayout,
        scrollbar_layout: &ScrollbarLayout,
        cx: &mut App,
    ) -> Vec<PaintQuad> {
        const LIMIT: usize = 100;
        if !EditorSettings::get_global(cx).scrollbar.cursors || layout.cursors.len() > LIMIT {
            return vec![];
        }
        let cursor_ranges = layout
            .cursors
            .iter()
            .map(|(point, color)| ColoredRange {
                start: point.row(),
                end: point.row(),
                color: *color,
            })
            .collect_vec();
        scrollbar_layout.marker_quads_for_ranges(cursor_ranges, None)
    }

    fn refresh_slow_scrollbar_markers(
        &self,
        layout: &EditorLayout,
        scrollbar_layout: &ScrollbarLayout,
        window: &mut Window,
        cx: &mut App,
    ) {
        self.editor.update(cx, |editor, cx| {
            if !editor.is_singleton(cx)
                || !editor
                    .scrollbar_marker_state
                    .should_refresh(scrollbar_layout.hitbox.size)
            {
                return;
            }

            let scrollbar_layout = scrollbar_layout.clone();
            let background_highlights = editor.background_highlights.clone();
            let snapshot = layout.position_map.snapshot.clone();
            let theme = cx.theme().clone();
            let scrollbar_settings = EditorSettings::get_global(cx).scrollbar;

            editor.scrollbar_marker_state.dirty = false;
            editor.scrollbar_marker_state.pending_refresh =
                Some(cx.spawn_in(window, |editor, mut cx| async move {
                    let scrollbar_size = scrollbar_layout.hitbox.size;
                    let scrollbar_markers = cx
                        .background_executor()
                        .spawn(async move {
                            let max_point = snapshot.display_snapshot.buffer_snapshot.max_point();
                            let mut marker_quads = Vec::new();
                            if scrollbar_settings.git_diff {
                                let marker_row_ranges =
                                    snapshot.buffer_snapshot.diff_hunks().map(|hunk| {
                                        let start_display_row =
                                            MultiBufferPoint::new(hunk.row_range.start.0, 0)
                                                .to_display_point(&snapshot.display_snapshot)
                                                .row();
                                        let mut end_display_row =
                                            MultiBufferPoint::new(hunk.row_range.end.0, 0)
                                                .to_display_point(&snapshot.display_snapshot)
                                                .row();
                                        if end_display_row != start_display_row {
                                            end_display_row.0 -= 1;
                                        }
                                        let color = match &hunk.status() {
                                            DiffHunkStatus::Added(_) => theme.status().created,
                                            DiffHunkStatus::Modified(_) => theme.status().modified,
                                            DiffHunkStatus::Removed(_) => theme.status().deleted,
                                        };
                                        ColoredRange {
                                            start: start_display_row,
                                            end: end_display_row,
                                            color,
                                        }
                                    });

                                marker_quads.extend(
                                    scrollbar_layout
                                        .marker_quads_for_ranges(marker_row_ranges, Some(0)),
                                );
                            }

                            for (background_highlight_id, (_, background_ranges)) in
                                background_highlights.iter()
                            {
                                let is_search_highlights = *background_highlight_id
                                    == TypeId::of::<BufferSearchHighlights>();
                                let is_symbol_occurrences = *background_highlight_id
                                    == TypeId::of::<DocumentHighlightRead>()
                                    || *background_highlight_id
                                        == TypeId::of::<DocumentHighlightWrite>();
                                if (is_search_highlights && scrollbar_settings.search_results)
                                    || (is_symbol_occurrences && scrollbar_settings.selected_symbol)
                                {
                                    let mut color = theme.status().info;
                                    if is_symbol_occurrences {
                                        color.fade_out(0.5);
                                    }
                                    let marker_row_ranges = background_ranges.iter().map(|range| {
                                        let display_start = range
                                            .start
                                            .to_display_point(&snapshot.display_snapshot);
                                        let display_end =
                                            range.end.to_display_point(&snapshot.display_snapshot);
                                        ColoredRange {
                                            start: display_start.row(),
                                            end: display_end.row(),
                                            color,
                                        }
                                    });
                                    marker_quads.extend(
                                        scrollbar_layout
                                            .marker_quads_for_ranges(marker_row_ranges, Some(1)),
                                    );
                                }
                            }

                            if scrollbar_settings.diagnostics != ScrollbarDiagnostics::None {
                                let diagnostics = snapshot
                                    .buffer_snapshot
                                    .diagnostics_in_range::<Point>(Point::zero()..max_point)
                                    // Don't show diagnostics the user doesn't care about
                                    .filter(|diagnostic| {
                                        match (
                                            scrollbar_settings.diagnostics,
                                            diagnostic.diagnostic.severity,
                                        ) {
                                            (ScrollbarDiagnostics::All, _) => true,
                                            (
                                                ScrollbarDiagnostics::Error,
                                                DiagnosticSeverity::ERROR,
                                            ) => true,
                                            (
                                                ScrollbarDiagnostics::Warning,
                                                DiagnosticSeverity::ERROR
                                                | DiagnosticSeverity::WARNING,
                                            ) => true,
                                            (
                                                ScrollbarDiagnostics::Information,
                                                DiagnosticSeverity::ERROR
                                                | DiagnosticSeverity::WARNING
                                                | DiagnosticSeverity::INFORMATION,
                                            ) => true,
                                            (_, _) => false,
                                        }
                                    })
                                    // We want to sort by severity, in order to paint the most severe diagnostics last.
                                    .sorted_by_key(|diagnostic| {
                                        std::cmp::Reverse(diagnostic.diagnostic.severity)
                                    });

                                let marker_row_ranges = diagnostics.into_iter().map(|diagnostic| {
                                    let start_display = diagnostic
                                        .range
                                        .start
                                        .to_display_point(&snapshot.display_snapshot);
                                    let end_display = diagnostic
                                        .range
                                        .end
                                        .to_display_point(&snapshot.display_snapshot);
                                    let color = match diagnostic.diagnostic.severity {
                                        DiagnosticSeverity::ERROR => theme.status().error,
                                        DiagnosticSeverity::WARNING => theme.status().warning,
                                        DiagnosticSeverity::INFORMATION => theme.status().info,
                                        _ => theme.status().hint,
                                    };
                                    ColoredRange {
                                        start: start_display.row(),
                                        end: end_display.row(),
                                        color,
                                    }
                                });
                                marker_quads.extend(
                                    scrollbar_layout
                                        .marker_quads_for_ranges(marker_row_ranges, Some(2)),
                                );
                            }

                            Arc::from(marker_quads)
                        })
                        .await;

                    editor.update(&mut cx, |editor, cx| {
                        editor.scrollbar_marker_state.markers = scrollbar_markers;
                        editor.scrollbar_marker_state.scrollbar_size = scrollbar_size;
                        editor.scrollbar_marker_state.pending_refresh = None;
                        cx.notify();
                    })?;

                    Ok(())
                }));
        });
    }

    #[allow(clippy::too_many_arguments)]
    fn paint_highlighted_range(
        &self,
        range: Range<DisplayPoint>,
        color: Hsla,
        corner_radius: Pixels,
        line_end_overshoot: Pixels,
        layout: &EditorLayout,
        window: &mut Window,
    ) {
        let start_row = layout.visible_display_row_range.start;
        let end_row = layout.visible_display_row_range.end;
        if range.start != range.end {
            let row_range = if range.end.column() == 0 {
                cmp::max(range.start.row(), start_row)..cmp::min(range.end.row(), end_row)
            } else {
                cmp::max(range.start.row(), start_row)
                    ..cmp::min(range.end.row().next_row(), end_row)
            };

            let highlighted_range = HighlightedRange {
                color,
                line_height: layout.position_map.line_height,
                corner_radius,
                start_y: layout.content_origin.y
                    + row_range.start.as_f32() * layout.position_map.line_height
                    - layout.position_map.scroll_pixel_position.y,
                lines: row_range
                    .iter_rows()
                    .map(|row| {
                        let line_layout =
                            &layout.position_map.line_layouts[row.minus(start_row) as usize];
                        HighlightedRangeLine {
                            start_x: if row == range.start.row() {
                                layout.content_origin.x
                                    + line_layout.x_for_index(range.start.column() as usize)
                                    - layout.position_map.scroll_pixel_position.x
                            } else {
                                layout.content_origin.x
                                    - layout.position_map.scroll_pixel_position.x
                            },
                            end_x: if row == range.end.row() {
                                layout.content_origin.x
                                    + line_layout.x_for_index(range.end.column() as usize)
                                    - layout.position_map.scroll_pixel_position.x
                            } else {
                                layout.content_origin.x + line_layout.width + line_end_overshoot
                                    - layout.position_map.scroll_pixel_position.x
                            },
                        }
                    })
                    .collect(),
            };

            highlighted_range.paint(layout.position_map.text_hitbox.bounds, window);
        }
    }

    fn paint_inline_blame(&mut self, layout: &mut EditorLayout, window: &mut Window, cx: &mut App) {
        if let Some(mut inline_blame) = layout.inline_blame.take() {
            window.paint_layer(layout.position_map.text_hitbox.bounds, |window| {
                inline_blame.paint(window, cx);
            })
        }
    }

    fn paint_diff_hunk_controls(
        &mut self,
        layout: &mut EditorLayout,
        window: &mut Window,
        cx: &mut App,
    ) {
        for mut diff_hunk_control in layout.diff_hunk_controls.drain(..) {
            diff_hunk_control.paint(window, cx);
        }
    }

    fn paint_blocks(&mut self, layout: &mut EditorLayout, window: &mut Window, cx: &mut App) {
        for mut block in layout.blocks.drain(..) {
            block.element.paint(window, cx);
        }
    }

    fn paint_inline_completion_popover(
        &mut self,
        layout: &mut EditorLayout,
        window: &mut Window,
        cx: &mut App,
    ) {
        if let Some(inline_completion_popover) = layout.inline_completion_popover.as_mut() {
            inline_completion_popover.paint(window, cx);
        }
    }

    fn paint_mouse_context_menu(
        &mut self,
        layout: &mut EditorLayout,
        window: &mut Window,
        cx: &mut App,
    ) {
        if let Some(mouse_context_menu) = layout.mouse_context_menu.as_mut() {
            mouse_context_menu.paint(window, cx);
        }
    }

    fn paint_scroll_wheel_listener(
        &mut self,
        layout: &EditorLayout,
        window: &mut Window,
        cx: &mut App,
    ) {
        window.on_mouse_event({
            let position_map = layout.position_map.clone();
            let editor = self.editor.clone();
            let hitbox = layout.hitbox.clone();
            let mut delta = ScrollDelta::default();

            // Set a minimum scroll_sensitivity of 0.01 to make sure the user doesn't
            // accidentally turn off their scrolling.
            let scroll_sensitivity = EditorSettings::get_global(cx).scroll_sensitivity.max(0.01);

            move |event: &ScrollWheelEvent, phase, window, cx| {
                if phase == DispatchPhase::Bubble && hitbox.is_hovered(window) {
                    delta = delta.coalesce(event.delta);
                    editor.update(cx, |editor, cx| {
                        let position_map: &PositionMap = &position_map;

                        let line_height = position_map.line_height;
                        let max_glyph_width = position_map.em_width;
                        let (delta, axis) = match delta {
                            gpui::ScrollDelta::Pixels(mut pixels) => {
                                //Trackpad
                                let axis = position_map.snapshot.ongoing_scroll.filter(&mut pixels);
                                (pixels, axis)
                            }

                            gpui::ScrollDelta::Lines(lines) => {
                                //Not trackpad
                                let pixels =
                                    point(lines.x * max_glyph_width, lines.y * line_height);
                                (pixels, None)
                            }
                        };

                        let current_scroll_position = position_map.snapshot.scroll_position();
                        let x = (current_scroll_position.x * max_glyph_width
                            - (delta.x * scroll_sensitivity))
                            / max_glyph_width;
                        let y = (current_scroll_position.y * line_height
                            - (delta.y * scroll_sensitivity))
                            / line_height;
                        let mut scroll_position =
                            point(x, y).clamp(&point(0., 0.), &position_map.scroll_max);
                        let forbid_vertical_scroll = editor.scroll_manager.forbid_vertical_scroll();
                        if forbid_vertical_scroll {
                            scroll_position.y = current_scroll_position.y;
                        }

                        if scroll_position != current_scroll_position {
                            editor.scroll(scroll_position, axis, window, cx);
                            cx.stop_propagation();
                        } else if y < 0. {
                            // Due to clamping, we may fail to detect cases of overscroll to the top;
                            // We want the scroll manager to get an update in such cases and detect the change of direction
                            // on the next frame.
                            cx.notify();
                        }
                    });
                }
            }
        });
    }

    fn paint_mouse_listeners(&mut self, layout: &EditorLayout, window: &mut Window, cx: &mut App) {
        self.paint_scroll_wheel_listener(layout, window, cx);

        window.on_mouse_event({
            let position_map = layout.position_map.clone();
            let editor = self.editor.clone();
            let multi_buffer_range =
                layout
                    .display_hunks
                    .iter()
                    .find_map(|(hunk, hunk_hitbox)| match hunk {
                        DisplayDiffHunk::Folded { .. } => None,
                        DisplayDiffHunk::Unfolded {
                            multi_buffer_range, ..
                        } => {
                            if hunk_hitbox
                                .as_ref()
                                .map(|hitbox| hitbox.is_hovered(window))
                                .unwrap_or(false)
                            {
                                Some(multi_buffer_range.clone())
                            } else {
                                None
                            }
                        }
                    });
            let line_numbers = layout.line_numbers.clone();

            move |event: &MouseDownEvent, phase, window, cx| {
                if phase == DispatchPhase::Bubble {
                    match event.button {
                        MouseButton::Left => editor.update(cx, |editor, cx| {
                            let pending_mouse_down = editor
                                .pending_mouse_down
                                .get_or_insert_with(Default::default)
                                .clone();

                            *pending_mouse_down.borrow_mut() = Some(event.clone());

                            Self::mouse_left_down(
                                editor,
                                event,
                                multi_buffer_range.clone(),
                                &position_map,
                                line_numbers.as_ref(),
                                window,
                                cx,
                            );
                        }),
                        MouseButton::Right => editor.update(cx, |editor, cx| {
                            Self::mouse_right_down(editor, event, &position_map, window, cx);
                        }),
                        MouseButton::Middle => editor.update(cx, |editor, cx| {
                            Self::mouse_middle_down(editor, event, &position_map, window, cx);
                        }),
                        _ => {}
                    };
                }
            }
        });

        window.on_mouse_event({
            let editor = self.editor.clone();
            let position_map = layout.position_map.clone();

            move |event: &MouseUpEvent, phase, window, cx| {
                if phase == DispatchPhase::Bubble {
                    editor.update(cx, |editor, cx| {
                        Self::mouse_up(editor, event, &position_map, window, cx)
                    });
                }
            }
        });

        window.on_mouse_event({
            let editor = self.editor.clone();
            let position_map = layout.position_map.clone();
            let mut captured_mouse_down = None;

            move |event: &MouseUpEvent, phase, window, cx| match phase {
                // Clear the pending mouse down during the capture phase,
                // so that it happens even if another event handler stops
                // propagation.
                DispatchPhase::Capture => editor.update(cx, |editor, _cx| {
                    let pending_mouse_down = editor
                        .pending_mouse_down
                        .get_or_insert_with(Default::default)
                        .clone();

                    let mut pending_mouse_down = pending_mouse_down.borrow_mut();
                    if pending_mouse_down.is_some() && position_map.text_hitbox.is_hovered(window) {
                        captured_mouse_down = pending_mouse_down.take();
                        window.refresh();
                    }
                }),
                // Fire click handlers during the bubble phase.
                DispatchPhase::Bubble => editor.update(cx, |editor, cx| {
                    if let Some(mouse_down) = captured_mouse_down.take() {
                        let event = ClickEvent {
                            down: mouse_down,
                            up: event.clone(),
                        };
                        Self::click(editor, &event, &position_map, window, cx);
                    }
                }),
            }
        });

        window.on_mouse_event({
            let position_map = layout.position_map.clone();
            let editor = self.editor.clone();

            move |event: &MouseMoveEvent, phase, window, cx| {
                if phase == DispatchPhase::Bubble {
                    editor.update(cx, |editor, cx| {
                        if editor.hover_state.focused(window, cx) {
                            return;
                        }
                        if event.pressed_button == Some(MouseButton::Left)
                            || event.pressed_button == Some(MouseButton::Middle)
                        {
                            Self::mouse_dragged(editor, event, &position_map, window, cx)
                        }

                        Self::mouse_moved(editor, event, &position_map, window, cx)
                    });
                }
            }
        });
    }

    fn scrollbar_left(&self, bounds: &Bounds<Pixels>) -> Pixels {
        bounds.top_right().x - self.style.scrollbar_width
    }

    fn column_pixels(&self, column: usize, window: &mut Window, _: &mut App) -> Pixels {
        let style = &self.style;
        let font_size = style.text.font_size.to_pixels(window.rem_size());
        let layout = window
            .text_system()
            .shape_line(
                SharedString::from(" ".repeat(column)),
                font_size,
                &[TextRun {
                    len: column,
                    font: style.text.font(),
                    color: Hsla::default(),
                    background_color: None,
                    underline: None,
                    strikethrough: None,
                }],
            )
            .unwrap();

        layout.width
    }

    fn max_line_number_width(
        &self,
        snapshot: &EditorSnapshot,
        window: &mut Window,
        cx: &mut App,
    ) -> Pixels {
        let digit_count = (snapshot.widest_line_number() as f32).log10().floor() as usize + 1;
        self.column_pixels(digit_count, window, cx)
    }

    fn shape_line_number(
        &self,
        text: SharedString,
        color: Hsla,
        window: &mut Window,
    ) -> anyhow::Result<ShapedLine> {
        let run = TextRun {
            len: text.len(),
            font: self.style.text.font(),
            color,
            background_color: None,
            underline: None,
            strikethrough: None,
        };
        window.text_system().shape_line(
            text,
            self.style.text.font_size.to_pixels(window.rem_size()),
            &[run],
        )
    }
}

fn header_jump_data(
    snapshot: &EditorSnapshot,
    block_row_start: DisplayRow,
    height: u32,
    for_excerpt: &ExcerptInfo,
) -> JumpData {
    let range = &for_excerpt.range;
    let buffer = &for_excerpt.buffer;
    let jump_anchor = range
        .primary
        .as_ref()
        .map_or(range.context.start, |primary| primary.start);

    let excerpt_start = range.context.start;
    let jump_position = language::ToPoint::to_point(&jump_anchor, buffer);
    let rows_from_excerpt_start = if jump_anchor == excerpt_start {
        0
    } else {
        let excerpt_start_point = language::ToPoint::to_point(&excerpt_start, buffer);
        jump_position.row.saturating_sub(excerpt_start_point.row)
    };

    let line_offset_from_top = (block_row_start.0 + height + rows_from_excerpt_start)
        .saturating_sub(
            snapshot
                .scroll_anchor
                .scroll_position(&snapshot.display_snapshot)
                .y as u32,
        );

    JumpData::MultiBufferPoint {
        excerpt_id: for_excerpt.id,
        anchor: jump_anchor,
        position: jump_position,
        line_offset_from_top,
    }
}

pub struct AcceptEditPredictionBinding(pub(crate) Option<gpui::KeyBinding>);

impl AcceptEditPredictionBinding {
    pub fn keystroke(&self) -> Option<&Keystroke> {
        if let Some(binding) = self.0.as_ref() {
            match &binding.keystrokes() {
                [keystroke] => Some(keystroke),
                _ => None,
            }
        } else {
            None
        }
    }
}

struct AcceptEditPredictionsBindingValidator;

inventory::submit! { KeyBindingValidatorRegistration(|| Box::new(AcceptEditPredictionsBindingValidator)) }

impl KeyBindingValidator for AcceptEditPredictionsBindingValidator {
    fn action_type_id(&self) -> TypeId {
        TypeId::of::<AcceptEditPrediction>()
    }

    fn validate(&self, binding: &gpui::KeyBinding) -> Result<(), MarkdownString> {
        use KeyBindingContextPredicate::*;

        if binding.keystrokes().len() == 1 && binding.keystrokes()[0].modifiers.modified() {
            return Ok(());
        }
        let required_predicate =
            Not(Identifier(EDIT_PREDICTION_REQUIRES_MODIFIER_KEY_CONTEXT.into()).into());
        match binding.predicate() {
            Some(predicate) if required_predicate.is_superset(&predicate) => {
                return Ok(());
            }
            _ => {}
        }
        Err(MarkdownString(format!(
            "{} can only be bound to a single keystroke with modifiers, so \
            that holding down these modifiers can be used to preview \
            completions inline when the completions menu is open.\n\n\
            This restriction does not apply when the context requires {}, \
            since these bindings will not be used when the completions menu \
            is open.",
            MarkdownString::inline_code(AcceptEditPrediction.name()),
            MarkdownString::inline_code(&format!(
                "!{}",
                EDIT_PREDICTION_REQUIRES_MODIFIER_KEY_CONTEXT
            )),
        )))
    }
}

#[allow(clippy::too_many_arguments)]
fn prepaint_gutter_button(
    button: IconButton,
    row: DisplayRow,
    line_height: Pixels,
    gutter_dimensions: &GutterDimensions,
    scroll_pixel_position: gpui::Point<Pixels>,
    gutter_hitbox: &Hitbox,
    rows_with_hunk_bounds: &HashMap<DisplayRow, Bounds<Pixels>>,
    window: &mut Window,
    cx: &mut App,
) -> AnyElement {
    let mut button = button.into_any_element();
    let available_space = size(
        AvailableSpace::MinContent,
        AvailableSpace::Definite(line_height),
    );
    let indicator_size = button.layout_as_root(available_space, window, cx);

    let blame_width = gutter_dimensions.git_blame_entries_width;
    let gutter_width = rows_with_hunk_bounds
        .get(&row)
        .map(|bounds| bounds.size.width);
    let left_offset = blame_width.max(gutter_width).unwrap_or_default();

    let mut x = left_offset;
    let available_width = gutter_dimensions.margin + gutter_dimensions.left_padding
        - indicator_size.width
        - left_offset;
    x += available_width / 2.;

    let mut y = row.as_f32() * line_height - scroll_pixel_position.y;
    y += (line_height - indicator_size.height) / 2.;

    button.prepaint_as_root(
        gutter_hitbox.origin + point(x, y),
        available_space,
        window,
        cx,
    );
    button
}

fn render_inline_blame_entry(
    blame: &gpui::Entity<GitBlame>,
    blame_entry: BlameEntry,
    style: &EditorStyle,
    workspace: Option<WeakEntity<Workspace>>,
    cx: &mut App,
) -> AnyElement {
    let relative_timestamp = blame_entry_relative_timestamp(&blame_entry);

    let author = blame_entry.author.as_deref().unwrap_or_default();
    let summary_enabled = ProjectSettings::get_global(cx)
        .git
        .show_inline_commit_summary();

    let text = match blame_entry.summary.as_ref() {
        Some(summary) if summary_enabled => {
            format!("{}, {} - {}", author, relative_timestamp, summary)
        }
        _ => format!("{}, {}", author, relative_timestamp),
    };

    let details = blame.read(cx).details_for_entry(&blame_entry);

    let tooltip = cx.new(|_| BlameEntryTooltip::new(blame_entry, details, style, workspace));

    h_flex()
        .id("inline-blame")
        .w_full()
        .font_family(style.text.font().family)
        .text_color(cx.theme().status().hint)
        .line_height(style.text.line_height)
        .child(Icon::new(IconName::FileGit).color(Color::Hint))
        .child(text)
        .gap_2()
        .hoverable_tooltip(move |_, _| tooltip.clone().into())
        .into_any()
}

fn render_blame_entry(
    ix: usize,
    blame: &gpui::Entity<GitBlame>,
    blame_entry: BlameEntry,
    style: &EditorStyle,
    last_used_color: &mut Option<(PlayerColor, Oid)>,
    editor: Entity<Editor>,
    cx: &mut App,
) -> AnyElement {
    let mut sha_color = cx
        .theme()
        .players()
        .color_for_participant(blame_entry.sha.into());
    // If the last color we used is the same as the one we get for this line, but
    // the commit SHAs are different, then we try again to get a different color.
    match *last_used_color {
        Some((color, sha)) if sha != blame_entry.sha && color.cursor == sha_color.cursor => {
            let index: u32 = blame_entry.sha.into();
            sha_color = cx.theme().players().color_for_participant(index + 1);
        }
        _ => {}
    };
    last_used_color.replace((sha_color, blame_entry.sha));

    let relative_timestamp = blame_entry_relative_timestamp(&blame_entry);

    let short_commit_id = blame_entry.sha.display_short();

    let author_name = blame_entry.author.as_deref().unwrap_or("<no name>");
    let name = util::truncate_and_trailoff(author_name, GIT_BLAME_MAX_AUTHOR_CHARS_DISPLAYED);

    let details = blame.read(cx).details_for_entry(&blame_entry);

    let workspace = editor.read(cx).workspace.as_ref().map(|(w, _)| w.clone());

    let tooltip =
        cx.new(|_| BlameEntryTooltip::new(blame_entry.clone(), details.clone(), style, workspace));

    h_flex()
        .w_full()
        .justify_between()
        .font_family(style.text.font().family)
        .line_height(style.text.line_height)
        .id(("blame", ix))
        .text_color(cx.theme().status().hint)
        .pr_2()
        .gap_2()
        .child(
            h_flex()
                .items_center()
                .gap_2()
                .child(div().text_color(sha_color.cursor).child(short_commit_id))
                .child(name),
        )
        .child(relative_timestamp)
        .on_mouse_down(MouseButton::Right, {
            let blame_entry = blame_entry.clone();
            let details = details.clone();
            move |event, window, cx| {
                deploy_blame_entry_context_menu(
                    &blame_entry,
                    details.as_ref(),
                    editor.clone(),
                    event.position,
                    window,
                    cx,
                );
            }
        })
        .hover(|style| style.bg(cx.theme().colors().element_hover))
        .when_some(
            details.and_then(|details| details.permalink),
            |this, url| {
                let url = url.clone();
                this.cursor_pointer().on_click(move |_, _, cx| {
                    cx.stop_propagation();
                    cx.open_url(url.as_str())
                })
            },
        )
        .hoverable_tooltip(move |_, _| tooltip.clone().into())
        .into_any()
}

fn deploy_blame_entry_context_menu(
    blame_entry: &BlameEntry,
    details: Option<&CommitDetails>,
    editor: Entity<Editor>,
    position: gpui::Point<Pixels>,
    window: &mut Window,
    cx: &mut App,
) {
    let context_menu = ContextMenu::build(window, cx, move |menu, _, _| {
        let sha = format!("{}", blame_entry.sha);
        menu.on_blur_subscription(Subscription::new(|| {}))
            .entry("Copy commit SHA", None, move |_, cx| {
                cx.write_to_clipboard(ClipboardItem::new_string(sha.clone()));
            })
            .when_some(
                details.and_then(|details| details.permalink.clone()),
                |this, url| {
                    this.entry("Open permalink", None, move |_, cx| {
                        cx.open_url(url.as_str())
                    })
                },
            )
    });

    editor.update(cx, move |editor, cx| {
        editor.mouse_context_menu = Some(MouseContextMenu::new(
            MenuPosition::PinnedToScreen(position),
            context_menu,
            window,
            cx,
        ));
        cx.notify();
    });
}

#[derive(Debug)]
pub(crate) struct LineWithInvisibles {
    fragments: SmallVec<[LineFragment; 1]>,
    invisibles: Vec<Invisible>,
    len: usize,
    width: Pixels,
    font_size: Pixels,
}

#[allow(clippy::large_enum_variant)]
enum LineFragment {
    Text(ShapedLine),
    Element {
        element: Option<AnyElement>,
        size: Size<Pixels>,
        len: usize,
    },
}

impl fmt::Debug for LineFragment {
    fn fmt(&self, f: &mut fmt::Formatter) -> fmt::Result {
        match self {
            LineFragment::Text(shaped_line) => f.debug_tuple("Text").field(shaped_line).finish(),
            LineFragment::Element { size, len, .. } => f
                .debug_struct("Element")
                .field("size", size)
                .field("len", len)
                .finish(),
        }
    }
}

impl LineWithInvisibles {
    #[allow(clippy::too_many_arguments)]
    fn from_chunks<'a>(
        chunks: impl Iterator<Item = HighlightedChunk<'a>>,
        editor_style: &EditorStyle,
        max_line_len: usize,
        max_line_count: usize,
        editor_mode: EditorMode,
        text_width: Pixels,
        is_row_soft_wrapped: impl Copy + Fn(usize) -> bool,
        window: &mut Window,
        cx: &mut App,
    ) -> Vec<Self> {
        let text_style = &editor_style.text;
        let mut layouts = Vec::with_capacity(max_line_count);
        let mut fragments: SmallVec<[LineFragment; 1]> = SmallVec::new();
        let mut line = String::new();
        let mut invisibles = Vec::new();
        let mut width = Pixels::ZERO;
        let mut len = 0;
        let mut styles = Vec::new();
        let mut non_whitespace_added = false;
        let mut row = 0;
        let mut line_exceeded_max_len = false;
        let font_size = text_style.font_size.to_pixels(window.rem_size());

        let ellipsis = SharedString::from("⋯");

        for highlighted_chunk in chunks.chain([HighlightedChunk {
            text: "\n",
            style: None,
            is_tab: false,
            replacement: None,
        }]) {
            if let Some(replacement) = highlighted_chunk.replacement {
                if !line.is_empty() {
                    let shaped_line = window
                        .text_system()
                        .shape_line(line.clone().into(), font_size, &styles)
                        .unwrap();
                    width += shaped_line.width;
                    len += shaped_line.len;
                    fragments.push(LineFragment::Text(shaped_line));
                    line.clear();
                    styles.clear();
                }

                match replacement {
                    ChunkReplacement::Renderer(renderer) => {
                        let available_width = if renderer.constrain_width {
                            let chunk = if highlighted_chunk.text == ellipsis.as_ref() {
                                ellipsis.clone()
                            } else {
                                SharedString::from(Arc::from(highlighted_chunk.text))
                            };
                            let shaped_line = window
                                .text_system()
                                .shape_line(
                                    chunk,
                                    font_size,
                                    &[text_style.to_run(highlighted_chunk.text.len())],
                                )
                                .unwrap();
                            AvailableSpace::Definite(shaped_line.width)
                        } else {
                            AvailableSpace::MinContent
                        };

                        let mut element = (renderer.render)(&mut ChunkRendererContext {
                            context: cx,
                            window,
                            max_width: text_width,
                        });
                        let line_height = text_style.line_height_in_pixels(window.rem_size());
                        let size = element.layout_as_root(
                            size(available_width, AvailableSpace::Definite(line_height)),
                            window,
                            cx,
                        );

                        width += size.width;
                        len += highlighted_chunk.text.len();
                        fragments.push(LineFragment::Element {
                            element: Some(element),
                            size,
                            len: highlighted_chunk.text.len(),
                        });
                    }
                    ChunkReplacement::Str(x) => {
                        let text_style = if let Some(style) = highlighted_chunk.style {
                            Cow::Owned(text_style.clone().highlight(style))
                        } else {
                            Cow::Borrowed(text_style)
                        };

                        let run = TextRun {
                            len: x.len(),
                            font: text_style.font(),
                            color: text_style.color,
                            background_color: text_style.background_color,
                            underline: text_style.underline,
                            strikethrough: text_style.strikethrough,
                        };
                        let line_layout = window
                            .text_system()
                            .shape_line(x, font_size, &[run])
                            .unwrap()
                            .with_len(highlighted_chunk.text.len());

                        width += line_layout.width;
                        len += highlighted_chunk.text.len();
                        fragments.push(LineFragment::Text(line_layout))
                    }
                }
            } else {
                for (ix, mut line_chunk) in highlighted_chunk.text.split('\n').enumerate() {
                    if ix > 0 {
                        let shaped_line = window
                            .text_system()
                            .shape_line(line.clone().into(), font_size, &styles)
                            .unwrap();
                        width += shaped_line.width;
                        len += shaped_line.len;
                        fragments.push(LineFragment::Text(shaped_line));
                        layouts.push(Self {
                            width: mem::take(&mut width),
                            len: mem::take(&mut len),
                            fragments: mem::take(&mut fragments),
                            invisibles: std::mem::take(&mut invisibles),
                            font_size,
                        });

                        line.clear();
                        styles.clear();
                        row += 1;
                        line_exceeded_max_len = false;
                        non_whitespace_added = false;
                        if row == max_line_count {
                            return layouts;
                        }
                    }

                    if !line_chunk.is_empty() && !line_exceeded_max_len {
                        let text_style = if let Some(style) = highlighted_chunk.style {
                            Cow::Owned(text_style.clone().highlight(style))
                        } else {
                            Cow::Borrowed(text_style)
                        };

                        if line.len() + line_chunk.len() > max_line_len {
                            let mut chunk_len = max_line_len - line.len();
                            while !line_chunk.is_char_boundary(chunk_len) {
                                chunk_len -= 1;
                            }
                            line_chunk = &line_chunk[..chunk_len];
                            line_exceeded_max_len = true;
                        }

                        styles.push(TextRun {
                            len: line_chunk.len(),
                            font: text_style.font(),
                            color: text_style.color,
                            background_color: text_style.background_color,
                            underline: text_style.underline,
                            strikethrough: text_style.strikethrough,
                        });

                        if editor_mode == EditorMode::Full {
                            // Line wrap pads its contents with fake whitespaces,
                            // avoid printing them
                            let is_soft_wrapped = is_row_soft_wrapped(row);
                            if highlighted_chunk.is_tab {
                                if non_whitespace_added || !is_soft_wrapped {
                                    invisibles.push(Invisible::Tab {
                                        line_start_offset: line.len(),
                                        line_end_offset: line.len() + line_chunk.len(),
                                    });
                                }
                            } else {
                                invisibles.extend(line_chunk.char_indices().filter_map(
                                    |(index, c)| {
                                        let is_whitespace = c.is_whitespace();
                                        non_whitespace_added |= !is_whitespace;
                                        if is_whitespace
                                            && (non_whitespace_added || !is_soft_wrapped)
                                        {
                                            Some(Invisible::Whitespace {
                                                line_offset: line.len() + index,
                                            })
                                        } else {
                                            None
                                        }
                                    },
                                ))
                            }
                        }

                        line.push_str(line_chunk);
                    }
                }
            }
        }

        layouts
    }

    #[allow(clippy::too_many_arguments)]
    fn prepaint(
        &mut self,
        line_height: Pixels,
        scroll_pixel_position: gpui::Point<Pixels>,
        row: DisplayRow,
        content_origin: gpui::Point<Pixels>,
        line_elements: &mut SmallVec<[AnyElement; 1]>,
        window: &mut Window,
        cx: &mut App,
    ) {
        let line_y = line_height * (row.as_f32() - scroll_pixel_position.y / line_height);
        let mut fragment_origin = content_origin + gpui::point(-scroll_pixel_position.x, line_y);
        for fragment in &mut self.fragments {
            match fragment {
                LineFragment::Text(line) => {
                    fragment_origin.x += line.width;
                }
                LineFragment::Element { element, size, .. } => {
                    let mut element = element
                        .take()
                        .expect("you can't prepaint LineWithInvisibles twice");

                    // Center the element vertically within the line.
                    let mut element_origin = fragment_origin;
                    element_origin.y += (line_height - size.height) / 2.;
                    element.prepaint_at(element_origin, window, cx);
                    line_elements.push(element);

                    fragment_origin.x += size.width;
                }
            }
        }
    }

    #[allow(clippy::too_many_arguments)]
    fn draw(
        &self,
        layout: &EditorLayout,
        row: DisplayRow,
        content_origin: gpui::Point<Pixels>,
        whitespace_setting: ShowWhitespaceSetting,
        selection_ranges: &[Range<DisplayPoint>],
        window: &mut Window,
        cx: &mut App,
    ) {
        let line_height = layout.position_map.line_height;
        let line_y = line_height
            * (row.as_f32() - layout.position_map.scroll_pixel_position.y / line_height);

        let mut fragment_origin =
            content_origin + gpui::point(-layout.position_map.scroll_pixel_position.x, line_y);

        for fragment in &self.fragments {
            match fragment {
                LineFragment::Text(line) => {
                    line.paint(fragment_origin, line_height, window, cx)
                        .log_err();
                    fragment_origin.x += line.width;
                }
                LineFragment::Element { size, .. } => {
                    fragment_origin.x += size.width;
                }
            }
        }

        self.draw_invisibles(
            selection_ranges,
            layout,
            content_origin,
            line_y,
            row,
            line_height,
            whitespace_setting,
            window,
            cx,
        );
    }

    #[allow(clippy::too_many_arguments)]
    fn draw_invisibles(
        &self,
        selection_ranges: &[Range<DisplayPoint>],
        layout: &EditorLayout,
        content_origin: gpui::Point<Pixels>,
        line_y: Pixels,
        row: DisplayRow,
        line_height: Pixels,
        whitespace_setting: ShowWhitespaceSetting,
        window: &mut Window,
        cx: &mut App,
    ) {
        let extract_whitespace_info = |invisible: &Invisible| {
            let (token_offset, token_end_offset, invisible_symbol) = match invisible {
                Invisible::Tab {
                    line_start_offset,
                    line_end_offset,
                } => (*line_start_offset, *line_end_offset, &layout.tab_invisible),
                Invisible::Whitespace { line_offset } => {
                    (*line_offset, line_offset + 1, &layout.space_invisible)
                }
            };

            let x_offset = self.x_for_index(token_offset);
            let invisible_offset =
                (layout.position_map.em_width - invisible_symbol.width).max(Pixels::ZERO) / 2.0;
            let origin = content_origin
                + gpui::point(
                    x_offset + invisible_offset - layout.position_map.scroll_pixel_position.x,
                    line_y,
                );

            (
                [token_offset, token_end_offset],
                Box::new(move |window: &mut Window, cx: &mut App| {
                    invisible_symbol
                        .paint(origin, line_height, window, cx)
                        .log_err();
                }),
            )
        };

        let invisible_iter = self.invisibles.iter().map(extract_whitespace_info);
        match whitespace_setting {
            ShowWhitespaceSetting::None => (),
            ShowWhitespaceSetting::All => invisible_iter.for_each(|(_, paint)| paint(window, cx)),
            ShowWhitespaceSetting::Selection => invisible_iter.for_each(|([start, _], paint)| {
                let invisible_point = DisplayPoint::new(row, start as u32);
                if !selection_ranges
                    .iter()
                    .any(|region| region.start <= invisible_point && invisible_point < region.end)
                {
                    return;
                }

                paint(window, cx);
            }),

            // For a whitespace to be on a boundary, any of the following conditions need to be met:
            // - It is a tab
            // - It is adjacent to an edge (start or end)
            // - It is adjacent to a whitespace (left or right)
            ShowWhitespaceSetting::Boundary => {
                // We'll need to keep track of the last invisible we've seen and then check if we are adjacent to it for some of
                // the above cases.
                // Note: We zip in the original `invisibles` to check for tab equality
                let mut last_seen: Option<(bool, usize, Box<dyn Fn(&mut Window, &mut App)>)> = None;
                for (([start, end], paint), invisible) in
                    invisible_iter.zip_eq(self.invisibles.iter())
                {
                    let should_render = match (&last_seen, invisible) {
                        (_, Invisible::Tab { .. }) => true,
                        (Some((_, last_end, _)), _) => *last_end == start,
                        _ => false,
                    };

                    if should_render || start == 0 || end == self.len {
                        paint(window, cx);

                        // Since we are scanning from the left, we will skip over the first available whitespace that is part
                        // of a boundary between non-whitespace segments, so we correct by manually redrawing it if needed.
                        if let Some((should_render_last, last_end, paint_last)) = last_seen {
                            // Note that we need to make sure that the last one is actually adjacent
                            if !should_render_last && last_end == start {
                                paint_last(window, cx);
                            }
                        }
                    }

                    // Manually render anything within a selection
                    let invisible_point = DisplayPoint::new(row, start as u32);
                    if selection_ranges.iter().any(|region| {
                        region.start <= invisible_point && invisible_point < region.end
                    }) {
                        paint(window, cx);
                    }

                    last_seen = Some((should_render, end, paint));
                }
            }
        }
    }

    pub fn x_for_index(&self, index: usize) -> Pixels {
        let mut fragment_start_x = Pixels::ZERO;
        let mut fragment_start_index = 0;

        for fragment in &self.fragments {
            match fragment {
                LineFragment::Text(shaped_line) => {
                    let fragment_end_index = fragment_start_index + shaped_line.len;
                    if index < fragment_end_index {
                        return fragment_start_x
                            + shaped_line.x_for_index(index - fragment_start_index);
                    }
                    fragment_start_x += shaped_line.width;
                    fragment_start_index = fragment_end_index;
                }
                LineFragment::Element { len, size, .. } => {
                    let fragment_end_index = fragment_start_index + len;
                    if index < fragment_end_index {
                        return fragment_start_x;
                    }
                    fragment_start_x += size.width;
                    fragment_start_index = fragment_end_index;
                }
            }
        }

        fragment_start_x
    }

    pub fn index_for_x(&self, x: Pixels) -> Option<usize> {
        let mut fragment_start_x = Pixels::ZERO;
        let mut fragment_start_index = 0;

        for fragment in &self.fragments {
            match fragment {
                LineFragment::Text(shaped_line) => {
                    let fragment_end_x = fragment_start_x + shaped_line.width;
                    if x < fragment_end_x {
                        return Some(
                            fragment_start_index + shaped_line.index_for_x(x - fragment_start_x)?,
                        );
                    }
                    fragment_start_x = fragment_end_x;
                    fragment_start_index += shaped_line.len;
                }
                LineFragment::Element { len, size, .. } => {
                    let fragment_end_x = fragment_start_x + size.width;
                    if x < fragment_end_x {
                        return Some(fragment_start_index);
                    }
                    fragment_start_index += len;
                    fragment_start_x = fragment_end_x;
                }
            }
        }

        None
    }

    pub fn font_id_for_index(&self, index: usize) -> Option<FontId> {
        let mut fragment_start_index = 0;

        for fragment in &self.fragments {
            match fragment {
                LineFragment::Text(shaped_line) => {
                    let fragment_end_index = fragment_start_index + shaped_line.len;
                    if index < fragment_end_index {
                        return shaped_line.font_id_for_index(index - fragment_start_index);
                    }
                    fragment_start_index = fragment_end_index;
                }
                LineFragment::Element { len, .. } => {
                    let fragment_end_index = fragment_start_index + len;
                    if index < fragment_end_index {
                        return None;
                    }
                    fragment_start_index = fragment_end_index;
                }
            }
        }

        None
    }
}

#[derive(Debug, Clone, Copy, PartialEq, Eq)]
enum Invisible {
    /// A tab character
    ///
    /// A tab character is internally represented by spaces (configured by the user's tab width)
    /// aligned to the nearest column, so it's necessary to store the start and end offset for
    /// adjacency checks.
    Tab {
        line_start_offset: usize,
        line_end_offset: usize,
    },
    Whitespace {
        line_offset: usize,
    },
}

impl EditorElement {
    /// Returns the rem size to use when rendering the [`EditorElement`].
    ///
    /// This allows UI elements to scale based on the `buffer_font_size`.
    fn rem_size(&self, cx: &mut App) -> Option<Pixels> {
        match self.editor.read(cx).mode {
            EditorMode::Full => {
                let buffer_font_size = self.style.text.font_size;
                match buffer_font_size {
                    AbsoluteLength::Pixels(pixels) => {
                        let rem_size_scale = {
                            // Our default UI font size is 14px on a 16px base scale.
                            // This means the default UI font size is 0.875rems.
                            let default_font_size_scale = 14. / ui::BASE_REM_SIZE_IN_PX;

                            // We then determine the delta between a single rem and the default font
                            // size scale.
                            let default_font_size_delta = 1. - default_font_size_scale;

                            // Finally, we add this delta to 1rem to get the scale factor that
                            // should be used to scale up the UI.
                            1. + default_font_size_delta
                        };

                        Some(pixels * rem_size_scale)
                    }
                    AbsoluteLength::Rems(rems) => {
                        Some(rems.to_pixels(ui::BASE_REM_SIZE_IN_PX.into()))
                    }
                }
            }
            // We currently use single-line and auto-height editors in UI contexts,
            // so we don't want to scale everything with the buffer font size, as it
            // ends up looking off.
            EditorMode::SingleLine { .. } | EditorMode::AutoHeight { .. } => None,
        }
    }
}

impl Element for EditorElement {
    type RequestLayoutState = ();
    type PrepaintState = EditorLayout;

    fn id(&self) -> Option<ElementId> {
        None
    }

    fn request_layout(
        &mut self,
        _: Option<&GlobalElementId>,
        window: &mut Window,
        cx: &mut App,
    ) -> (gpui::LayoutId, ()) {
        let rem_size = self.rem_size(cx);
        window.with_rem_size(rem_size, |window| {
            self.editor.update(cx, |editor, cx| {
                editor.set_style(self.style.clone(), window, cx);

                let layout_id = match editor.mode {
                    EditorMode::SingleLine { auto_width } => {
                        let rem_size = window.rem_size();

                        let height = self.style.text.line_height_in_pixels(rem_size);
                        if auto_width {
                            let editor_handle = cx.entity().clone();
                            let style = self.style.clone();
                            window.request_measured_layout(
                                Style::default(),
                                move |_, _, window, cx| {
                                    let editor_snapshot = editor_handle
                                        .update(cx, |editor, cx| editor.snapshot(window, cx));
                                    let line = Self::layout_lines(
                                        DisplayRow(0)..DisplayRow(1),
                                        &editor_snapshot,
                                        &style,
                                        px(f32::MAX),
                                        |_| false, // Single lines never soft wrap
                                        window,
                                        cx,
                                    )
                                    .pop()
                                    .unwrap();

                                    let font_id =
                                        window.text_system().resolve_font(&style.text.font());
                                    let font_size =
                                        style.text.font_size.to_pixels(window.rem_size());
                                    let em_width =
                                        window.text_system().em_width(font_id, font_size).unwrap();

                                    size(line.width + em_width, height)
                                },
                            )
                        } else {
                            let mut style = Style::default();
                            style.size.height = height.into();
                            style.size.width = relative(1.).into();
                            window.request_layout(style, None, cx)
                        }
                    }
                    EditorMode::AutoHeight { max_lines } => {
                        let editor_handle = cx.entity().clone();
                        let max_line_number_width =
                            self.max_line_number_width(&editor.snapshot(window, cx), window, cx);
                        window.request_measured_layout(
                            Style::default(),
                            move |known_dimensions, available_space, window, cx| {
                                editor_handle
                                    .update(cx, |editor, cx| {
                                        compute_auto_height_layout(
                                            editor,
                                            max_lines,
                                            max_line_number_width,
                                            known_dimensions,
                                            available_space.width,
                                            window,
                                            cx,
                                        )
                                    })
                                    .unwrap_or_default()
                            },
                        )
                    }
                    EditorMode::Full => {
                        let mut style = Style::default();
                        style.size.width = relative(1.).into();
                        style.size.height = relative(1.).into();
                        window.request_layout(style, None, cx)
                    }
                };

                (layout_id, ())
            })
        })
    }

    fn prepaint(
        &mut self,
        _: Option<&GlobalElementId>,
        bounds: Bounds<Pixels>,
        _: &mut Self::RequestLayoutState,
        window: &mut Window,
        cx: &mut App,
    ) -> Self::PrepaintState {
        let text_style = TextStyleRefinement {
            font_size: Some(self.style.text.font_size),
            line_height: Some(self.style.text.line_height),
            ..Default::default()
        };
        let focus_handle = self.editor.focus_handle(cx);
        window.set_view_id(self.editor.entity_id());
        window.set_focus_handle(&focus_handle, cx);

        let rem_size = self.rem_size(cx);
        window.with_rem_size(rem_size, |window| {
            window.with_text_style(Some(text_style), |window| {
                window.with_content_mask(Some(ContentMask { bounds }), |window| {
                    let mut snapshot = self
                        .editor
                        .update(cx, |editor, cx| editor.snapshot(window, cx));
                    let style = self.style.clone();

                    let font_id = window.text_system().resolve_font(&style.text.font());
                    let font_size = style.text.font_size.to_pixels(window.rem_size());
                    let line_height = style.text.line_height_in_pixels(window.rem_size());
                    let em_width = window.text_system().em_width(font_id, font_size).unwrap();
                    let em_advance = window.text_system().em_advance(font_id, font_size).unwrap();

                    let letter_size = size(em_width, line_height);

                    let gutter_dimensions = snapshot
                        .gutter_dimensions(
                            font_id,
                            font_size,
                            self.max_line_number_width(&snapshot, window, cx),
                            cx,
                        )
                        .unwrap_or_default();
                    let text_width = bounds.size.width - gutter_dimensions.width;

                    let editor_width =
                        text_width - gutter_dimensions.margin - em_width - style.scrollbar_width;

                    snapshot = self.editor.update(cx, |editor, cx| {
                        editor.last_bounds = Some(bounds);
                        editor.gutter_dimensions = gutter_dimensions;
                        editor.set_visible_line_count(bounds.size.height / line_height, window, cx);

                        if matches!(editor.mode, EditorMode::AutoHeight { .. }) {
                            snapshot
                        } else {
                            let wrap_width = match editor.soft_wrap_mode(cx) {
                                SoftWrap::GitDiff => None,
                                SoftWrap::None => Some((MAX_LINE_LEN / 2) as f32 * em_advance),
                                SoftWrap::EditorWidth => Some(editor_width),
                                SoftWrap::Column(column) => Some(column as f32 * em_advance),
                                SoftWrap::Bounded(column) => {
                                    Some(editor_width.min(column as f32 * em_advance))
                                }
                            };

                            if editor.set_wrap_width(wrap_width, cx) {
                                editor.snapshot(window, cx)
                            } else {
                                snapshot
                            }
                        }
                    });

                    let wrap_guides = self
                        .editor
                        .read(cx)
                        .wrap_guides(cx)
                        .iter()
                        .map(|(guide, active)| (self.column_pixels(*guide, window, cx), *active))
                        .collect::<SmallVec<[_; 2]>>();

                    let hitbox = window.insert_hitbox(bounds, false);
                    let gutter_hitbox =
                        window.insert_hitbox(gutter_bounds(bounds, gutter_dimensions), false);
                    let text_hitbox = window.insert_hitbox(
                        Bounds {
                            origin: gutter_hitbox.top_right(),
                            size: size(text_width, bounds.size.height),
                        },
                        false,
                    );
                    // Offset the content_bounds from the text_bounds by the gutter margin (which
                    // is roughly half a character wide) to make hit testing work more like how we want.
                    let content_origin =
                        text_hitbox.origin + point(gutter_dimensions.margin, Pixels::ZERO);

                    let scrollbar_bounds =
                        Bounds::from_corners(content_origin, bounds.bottom_right());

                    let height_in_lines = scrollbar_bounds.size.height / line_height;

                    // NOTE: The max row number in the current file, minus one
                    let max_row = snapshot.max_point().row().as_f32();

                    // NOTE: The max scroll position for the top of the window
                    let max_scroll_top = if matches!(snapshot.mode, EditorMode::AutoHeight { .. }) {
                        (max_row - height_in_lines + 1.).max(0.)
                    } else {
                        let settings = EditorSettings::get_global(cx);
                        match settings.scroll_beyond_last_line {
                            ScrollBeyondLastLine::OnePage => max_row,
                            ScrollBeyondLastLine::Off => (max_row - height_in_lines + 1.).max(0.),
                            ScrollBeyondLastLine::VerticalScrollMargin => {
                                (max_row - height_in_lines + 1. + settings.vertical_scroll_margin)
                                    .max(0.)
                            }
                        }
                    };

                    // TODO: Autoscrolling for both axes
                    let mut autoscroll_request = None;
                    let mut autoscroll_containing_element = false;
                    let mut autoscroll_horizontally = false;
                    self.editor.update(cx, |editor, cx| {
                        autoscroll_request = editor.autoscroll_request();
                        autoscroll_containing_element =
                            autoscroll_request.is_some() || editor.has_pending_selection();
                        // TODO: Is this horizontal or vertical?!
                        autoscroll_horizontally = editor.autoscroll_vertically(
                            bounds,
                            line_height,
                            max_scroll_top,
                            window,
                            cx,
                        );
                        snapshot = editor.snapshot(window, cx);
                    });

                    let mut scroll_position = snapshot.scroll_position();
                    // The scroll position is a fractional point, the whole number of which represents
                    // the top of the window in terms of display rows.
                    let start_row = DisplayRow(scroll_position.y as u32);
                    let max_row = snapshot.max_point().row();
                    let end_row = cmp::min(
                        (scroll_position.y + height_in_lines).ceil() as u32,
                        max_row.next_row().0,
                    );
                    let end_row = DisplayRow(end_row);

                    let row_infos = snapshot
                        .row_infos(start_row)
                        .take((start_row..end_row).len())
                        .collect::<Vec<RowInfo>>();
                    let is_row_soft_wrapped = |row: usize| {
                        row_infos
                            .get(row)
                            .map_or(true, |info| info.buffer_row.is_none())
                    };

                    let start_anchor = if start_row == Default::default() {
                        Anchor::min()
                    } else {
                        snapshot.buffer_snapshot.anchor_before(
                            DisplayPoint::new(start_row, 0).to_offset(&snapshot, Bias::Left),
                        )
                    };
                    let end_anchor = if end_row > max_row {
                        Anchor::max()
                    } else {
                        snapshot.buffer_snapshot.anchor_before(
                            DisplayPoint::new(end_row, 0).to_offset(&snapshot, Bias::Right),
                        )
                    };

                    let (mut highlighted_rows, distinguish_unstaged_hunks) =
                        self.editor.update(cx, |editor, cx| {
                            (
                                editor.highlighted_display_rows(window, cx),
                                editor.distinguish_unstaged_diff_hunks,
                            )
                        });

                    for (ix, row_info) in row_infos.iter().enumerate() {
                        let background = match row_info.diff_status {
                            Some(DiffHunkStatus::Added(secondary_status)) => {
                                let color = style.status.created_background;
                                match secondary_status {
                                    DiffHunkSecondaryStatus::HasSecondaryHunk
                                    | DiffHunkSecondaryStatus::OverlapsWithSecondaryHunk
                                        if distinguish_unstaged_hunks =>
                                    {
                                        pattern_slash(color, line_height.0 / 4.0)
                                    }
                                    _ => color.into(),
                                }
                            }
                            Some(DiffHunkStatus::Removed(secondary_status)) => {
                                let color = style.status.deleted_background;
                                match secondary_status {
                                    DiffHunkSecondaryStatus::HasSecondaryHunk
                                    | DiffHunkSecondaryStatus::OverlapsWithSecondaryHunk
                                        if distinguish_unstaged_hunks =>
                                    {
                                        pattern_slash(color, line_height.0 / 4.0)
                                    }
                                    _ => color.into(),
                                }
                            }
                            _ => continue,
                        };

                        highlighted_rows
                            .entry(start_row + DisplayRow(ix as u32))
                            .or_insert(background);
                    }

                    let highlighted_ranges = self.editor.read(cx).background_highlights_in_range(
                        start_anchor..end_anchor,
                        &snapshot.display_snapshot,
                        cx.theme().colors(),
                    );
                    let highlighted_gutter_ranges =
                        self.editor.read(cx).gutter_highlights_in_range(
                            start_anchor..end_anchor,
                            &snapshot.display_snapshot,
                            cx,
                        );

                    let redacted_ranges = self.editor.read(cx).redacted_ranges(
                        start_anchor..end_anchor,
                        &snapshot.display_snapshot,
                        cx,
                    );

                    let (local_selections, selected_buffer_ids): (
                        Vec<Selection<Point>>,
                        Vec<BufferId>,
                    ) = self.editor.update(cx, |editor, cx| {
                        let all_selections = editor.selections.all::<Point>(cx);
                        let selected_buffer_ids = if editor.is_singleton(cx) {
                            Vec::new()
                        } else {
                            let mut selected_buffer_ids = Vec::with_capacity(all_selections.len());

                            for selection in all_selections {
                                for buffer_id in snapshot
                                    .buffer_snapshot
                                    .buffer_ids_for_range(selection.range())
                                {
                                    if selected_buffer_ids.last() != Some(&buffer_id) {
                                        selected_buffer_ids.push(buffer_id);
                                    }
                                }
                            }

                            selected_buffer_ids
                        };

                        let mut selections = editor
                            .selections
                            .disjoint_in_range(start_anchor..end_anchor, cx);
                        selections.extend(editor.selections.pending(cx));

                        (selections, selected_buffer_ids)
                    });

                    let (selections, active_rows, newest_selection_head) = self.layout_selections(
                        start_anchor,
                        end_anchor,
                        &local_selections,
                        &snapshot,
                        start_row,
                        end_row,
                        window,
                        cx,
                    );

                    let line_numbers = self.layout_line_numbers(
                        Some(&gutter_hitbox),
                        gutter_dimensions,
                        line_height,
                        scroll_position,
                        start_row..end_row,
                        &row_infos,
                        newest_selection_head,
                        &snapshot,
                        window,
                        cx,
                    );

                    let mut crease_toggles =
                        window.with_element_namespace("crease_toggles", |window| {
                            self.layout_crease_toggles(
                                start_row..end_row,
                                &row_infos,
                                &active_rows,
                                &snapshot,
                                window,
                                cx,
                            )
                        });
                    let crease_trailers =
                        window.with_element_namespace("crease_trailers", |window| {
                            self.layout_crease_trailers(
                                row_infos.iter().copied(),
                                &snapshot,
                                window,
                                cx,
                            )
                        });

                    let display_hunks = self.layout_gutter_diff_hunks(
                        line_height,
                        &gutter_hitbox,
                        start_row..end_row,
                        &snapshot,
                        window,
                        cx,
                    );

                    let mut line_layouts = Self::layout_lines(
                        start_row..end_row,
                        &snapshot,
                        &self.style,
                        editor_width,
                        is_row_soft_wrapped,
                        window,
                        cx,
                    );

                    let longest_line_blame_width = self
                        .editor
                        .update(cx, |editor, cx| {
                            if !editor.show_git_blame_inline {
                                return None;
                            }
                            let blame = editor.blame.as_ref()?;
                            let blame_entry = blame
                                .update(cx, |blame, cx| {
                                    let row_infos =
                                        snapshot.row_infos(snapshot.longest_row()).next()?;
                                    blame.blame_for_rows(&[row_infos], cx).next()
                                })
                                .flatten()?;
                            let workspace = editor.workspace.as_ref().map(|(w, _)| w.to_owned());
                            let mut element = render_inline_blame_entry(
                                blame,
                                blame_entry,
                                &style,
                                workspace,
                                cx,
                            );
                            let inline_blame_padding = INLINE_BLAME_PADDING_EM_WIDTHS * em_advance;
                            Some(
                                element
                                    .layout_as_root(AvailableSpace::min_size(), window, cx)
                                    .width
                                    + inline_blame_padding,
                            )
                        })
                        .unwrap_or(Pixels::ZERO);

                    let longest_line_width = layout_line(
                        snapshot.longest_row(),
                        &snapshot,
                        &style,
                        editor_width,
                        is_row_soft_wrapped,
                        window,
                        cx,
                    )
                    .width;

                    let scrollbar_range_data = ScrollbarRangeData::new(
                        scrollbar_bounds,
                        letter_size,
                        &snapshot,
                        longest_line_width,
                        longest_line_blame_width,
                        &style,
                        editor_width,
                        cx,
                    );

                    let scroll_range_bounds = scrollbar_range_data.scroll_range;
                    let mut scroll_width = scroll_range_bounds.size.width;

                    let sticky_header_excerpt = if snapshot.buffer_snapshot.show_headers() {
                        snapshot.sticky_header_excerpt(start_row)
                    } else {
                        None
                    };
                    let sticky_header_excerpt_id =
                        sticky_header_excerpt.as_ref().map(|top| top.excerpt.id);

                    let blocks = window.with_element_namespace("blocks", |window| {
                        self.render_blocks(
                            start_row..end_row,
                            &snapshot,
                            &hitbox,
                            &text_hitbox,
                            editor_width,
                            &mut scroll_width,
                            &gutter_dimensions,
                            em_width,
                            gutter_dimensions.full_width(),
                            line_height,
                            &line_layouts,
                            &local_selections,
                            &selected_buffer_ids,
                            is_row_soft_wrapped,
                            sticky_header_excerpt_id,
                            window,
                            cx,
                        )
                    });
                    let mut blocks = match blocks {
                        Ok(blocks) => blocks,
                        Err(resized_blocks) => {
                            self.editor.update(cx, |editor, cx| {
                                editor.resize_blocks(resized_blocks, autoscroll_request, cx)
                            });
                            return self.prepaint(None, bounds, &mut (), window, cx);
                        }
                    };

                    let sticky_buffer_header = sticky_header_excerpt.map(|sticky_header_excerpt| {
                        window.with_element_namespace("blocks", |window| {
                            self.layout_sticky_buffer_header(
                                sticky_header_excerpt,
                                scroll_position.y,
                                line_height,
                                &snapshot,
                                &hitbox,
                                &selected_buffer_ids,
                                window,
                                cx,
                            )
                        })
                    });

                    let start_buffer_row =
                        MultiBufferRow(start_anchor.to_point(&snapshot.buffer_snapshot).row);
                    let end_buffer_row =
                        MultiBufferRow(end_anchor.to_point(&snapshot.buffer_snapshot).row);

                    let scroll_max = point(
                        ((scroll_width - scrollbar_bounds.size.width) / em_width).max(0.0),
                        max_row.as_f32(),
                    );

                    self.editor.update(cx, |editor, cx| {
                        let clamped = editor.scroll_manager.clamp_scroll_left(scroll_max.x);

                        let autoscrolled = if autoscroll_horizontally {
                            editor.autoscroll_horizontally(
                                start_row,
                                editor_width - (letter_size.width / 2.0),
                                scroll_width,
                                em_width,
                                &line_layouts,
                                cx,
                            )
                        } else {
                            false
                        };

                        if clamped || autoscrolled {
                            snapshot = editor.snapshot(window, cx);
                            scroll_position = snapshot.scroll_position();
                        }
                    });

                    let scroll_pixel_position = point(
                        scroll_position.x * em_width,
                        scroll_position.y * line_height,
                    );

                    let indent_guides = self.layout_indent_guides(
                        content_origin,
                        text_hitbox.origin,
                        start_buffer_row..end_buffer_row,
                        scroll_pixel_position,
                        line_height,
                        &snapshot,
                        window,
                        cx,
                    );

                    let crease_trailers =
                        window.with_element_namespace("crease_trailers", |window| {
                            self.prepaint_crease_trailers(
                                crease_trailers,
                                &line_layouts,
                                line_height,
                                content_origin,
                                scroll_pixel_position,
                                em_width,
                                window,
                                cx,
                            )
                        });

                    let mut inline_blame = None;
                    if let Some(newest_selection_head) = newest_selection_head {
                        let display_row = newest_selection_head.row();
                        if (start_row..end_row).contains(&display_row) {
                            let line_ix = display_row.minus(start_row) as usize;
                            let row_info = &row_infos[line_ix];
                            let line_layout = &line_layouts[line_ix];
                            let crease_trailer_layout = crease_trailers[line_ix].as_ref();
                            inline_blame = self.layout_inline_blame(
                                display_row,
                                row_info,
                                line_layout,
                                crease_trailer_layout,
                                em_width,
                                content_origin,
                                scroll_pixel_position,
                                line_height,
                                window,
                                cx,
                            );
                        }
                    }

                    let blamed_display_rows = self.layout_blame_entries(
                        &row_infos,
                        em_width,
                        scroll_position,
                        line_height,
                        &gutter_hitbox,
                        gutter_dimensions.git_blame_entries_width,
                        window,
                        cx,
                    );

                    let scroll_max = point(
                        ((scroll_width - scrollbar_bounds.size.width) / em_width).max(0.0),
                        max_scroll_top,
                    );

                    self.editor.update(cx, |editor, cx| {
                        let clamped = editor.scroll_manager.clamp_scroll_left(scroll_max.x);

                        let autoscrolled = if autoscroll_horizontally {
                            editor.autoscroll_horizontally(
                                start_row,
                                editor_width - (letter_size.width / 2.0),
                                scroll_width,
                                em_width,
                                &line_layouts,
                                cx,
                            )
                        } else {
                            false
                        };

                        if clamped || autoscrolled {
                            snapshot = editor.snapshot(window, cx);
                            scroll_position = snapshot.scroll_position();
                        }
                    });

                    let line_elements = self.prepaint_lines(
                        start_row,
                        &mut line_layouts,
                        line_height,
                        scroll_pixel_position,
                        content_origin,
                        window,
                        cx,
                    );

                    let mut block_start_rows = HashSet::default();

                    window.with_element_namespace("blocks", |window| {
                        self.layout_blocks(
                            &mut blocks,
                            &mut block_start_rows,
                            &hitbox,
                            line_height,
                            scroll_pixel_position,
                            window,
                            cx,
                        );
                    });

                    let cursors = self.collect_cursors(&snapshot, cx);
                    let visible_row_range = start_row..end_row;
                    let non_visible_cursors = cursors
                        .iter()
                        .any(|c| !visible_row_range.contains(&c.0.row()));

                    let visible_cursors = self.layout_visible_cursors(
                        &snapshot,
                        &selections,
                        &block_start_rows,
                        start_row..end_row,
                        &line_layouts,
                        &text_hitbox,
                        content_origin,
                        scroll_position,
                        scroll_pixel_position,
                        line_height,
                        em_width,
                        em_advance,
                        autoscroll_containing_element,
                        window,
                        cx,
                    );

                    let scrollbars_layout = self.layout_scrollbars(
                        &snapshot,
                        scrollbar_range_data,
                        scroll_position,
                        non_visible_cursors,
                        window,
                        cx,
                    );

                    let gutter_settings = EditorSettings::get_global(cx).gutter;

                    let rows_with_hunk_bounds = display_hunks
                        .iter()
                        .filter_map(|(hunk, hitbox)| Some((hunk, hitbox.as_ref()?.bounds)))
                        .fold(
                            HashMap::default(),
                            |mut rows_with_hunk_bounds, (hunk, bounds)| {
                                match hunk {
                                    DisplayDiffHunk::Folded { display_row } => {
                                        rows_with_hunk_bounds.insert(*display_row, bounds);
                                    }
                                    DisplayDiffHunk::Unfolded {
                                        display_row_range, ..
                                    } => {
                                        for display_row in display_row_range.iter_rows() {
                                            rows_with_hunk_bounds.insert(display_row, bounds);
                                        }
                                    }
                                }
                                rows_with_hunk_bounds
                            },
                        );
                    let mut code_actions_indicator = None;
                    if let Some(newest_selection_head) = newest_selection_head {
                        let newest_selection_point =
                            newest_selection_head.to_point(&snapshot.display_snapshot);

                        if (start_row..end_row).contains(&newest_selection_head.row()) {
                            self.layout_cursor_popovers(
                                line_height,
                                &text_hitbox,
                                content_origin,
                                start_row,
                                scroll_pixel_position,
                                &line_layouts,
                                newest_selection_head,
                                newest_selection_point,
                                &style,
                                window,
                                cx,
                            );

                            let show_code_actions = snapshot
                                .show_code_actions
                                .unwrap_or(gutter_settings.code_actions);
                            if show_code_actions {
                                let newest_selection_point =
                                    newest_selection_head.to_point(&snapshot.display_snapshot);
                                if !snapshot
                                    .is_line_folded(MultiBufferRow(newest_selection_point.row))
                                {
                                    let buffer = snapshot.buffer_snapshot.buffer_line_for_row(
                                        MultiBufferRow(newest_selection_point.row),
                                    );
                                    if let Some((buffer, range)) = buffer {
                                        let buffer_id = buffer.remote_id();
                                        let row = range.start.row;
                                        let has_test_indicator = self
                                            .editor
                                            .read(cx)
                                            .tasks
                                            .contains_key(&(buffer_id, row));

                                        if !has_test_indicator {
                                            code_actions_indicator = self
                                                .layout_code_actions_indicator(
                                                    line_height,
                                                    newest_selection_head,
                                                    scroll_pixel_position,
                                                    &gutter_dimensions,
                                                    &gutter_hitbox,
                                                    &rows_with_hunk_bounds,
                                                    window,
                                                    cx,
                                                );
                                        }
                                    }
                                }
                            }
                        }
                    }

                    self.layout_gutter_menu(
                        line_height,
                        &text_hitbox,
                        content_origin,
                        scroll_pixel_position,
                        gutter_dimensions.width - gutter_dimensions.left_padding,
                        window,
                        cx,
                    );

                    let test_indicators = if gutter_settings.runnables {
                        self.layout_run_indicators(
                            line_height,
                            start_row..end_row,
                            scroll_pixel_position,
                            &gutter_dimensions,
                            &gutter_hitbox,
                            &rows_with_hunk_bounds,
                            &snapshot,
                            window,
                            cx,
                        )
                    } else {
                        Vec::new()
                    };

                    self.layout_signature_help(
                        &hitbox,
                        content_origin,
                        scroll_pixel_position,
                        newest_selection_head,
                        start_row,
                        &line_layouts,
                        line_height,
                        em_width,
                        window,
                        cx,
                    );

                    if !cx.has_active_drag() {
                        self.layout_hover_popovers(
                            &snapshot,
                            &hitbox,
                            &text_hitbox,
                            start_row..end_row,
                            content_origin,
                            scroll_pixel_position,
                            &line_layouts,
                            line_height,
                            em_width,
                            window,
                            cx,
                        );
                    }

                    let inline_completion_popover = self.layout_edit_prediction_popover(
                        &text_hitbox.bounds,
                        content_origin,
                        &snapshot,
                        start_row..end_row,
                        scroll_position.y,
                        scroll_position.y + height_in_lines,
                        &line_layouts,
                        line_height,
                        scroll_pixel_position,
                        newest_selection_head,
                        editor_width,
                        &style,
                        window,
                        cx,
                    );

                    let mouse_context_menu = self.layout_mouse_context_menu(
                        &snapshot,
                        start_row..end_row,
                        content_origin,
                        window,
                        cx,
                    );

                    window.with_element_namespace("crease_toggles", |window| {
                        self.prepaint_crease_toggles(
                            &mut crease_toggles,
                            line_height,
                            &gutter_dimensions,
                            gutter_settings,
                            scroll_pixel_position,
                            &gutter_hitbox,
                            window,
                            cx,
                        )
                    });

                    let invisible_symbol_font_size = font_size / 2.;
                    let tab_invisible = window
                        .text_system()
                        .shape_line(
                            "→".into(),
                            invisible_symbol_font_size,
                            &[TextRun {
                                len: "→".len(),
                                font: self.style.text.font(),
                                color: cx.theme().colors().editor_invisible,
                                background_color: None,
                                underline: None,
                                strikethrough: None,
                            }],
                        )
                        .unwrap();
                    let space_invisible = window
                        .text_system()
                        .shape_line(
                            "•".into(),
                            invisible_symbol_font_size,
                            &[TextRun {
                                len: "•".len(),
                                font: self.style.text.font(),
                                color: cx.theme().colors().editor_invisible,
                                background_color: None,
                                underline: None,
                                strikethrough: None,
                            }],
                        )
                        .unwrap();

                    let mode = snapshot.mode;

                    let position_map = Rc::new(PositionMap {
                        size: bounds.size,
                        visible_row_range,
                        scroll_pixel_position,
                        scroll_max,
                        line_layouts,
                        line_height,
                        em_width,
                        em_advance,
                        snapshot,
                        gutter_hitbox: gutter_hitbox.clone(),
                        text_hitbox: text_hitbox.clone(),
                    });

                    self.editor.update(cx, |editor, _| {
                        editor.last_position_map = Some(position_map.clone())
                    });

                    let hunk_controls = self.layout_diff_hunk_controls(
                        start_row..end_row,
                        &row_infos,
                        &text_hitbox,
                        &position_map,
                        newest_selection_head,
                        line_height,
                        scroll_pixel_position,
                        &display_hunks,
                        self.editor.clone(),
                        window,
                        cx,
                    );

                    EditorLayout {
                        mode,
                        position_map,
                        visible_display_row_range: start_row..end_row,
                        wrap_guides,
                        indent_guides,
                        hitbox,
                        gutter_hitbox,
                        display_hunks,
                        content_origin,
                        scrollbars_layout,
                        active_rows,
                        highlighted_rows,
                        highlighted_ranges,
                        highlighted_gutter_ranges,
                        redacted_ranges,
                        line_elements,
                        line_numbers,
                        blamed_display_rows,
                        inline_blame,
                        blocks,
                        cursors,
                        visible_cursors,
                        selections,
                        inline_completion_popover,
                        diff_hunk_controls: hunk_controls,
                        mouse_context_menu,
                        test_indicators,
                        code_actions_indicator,
                        crease_toggles,
                        crease_trailers,
                        tab_invisible,
                        space_invisible,
                        sticky_buffer_header,
                    }
                })
            })
        })
    }

    fn paint(
        &mut self,
        _: Option<&GlobalElementId>,
        bounds: Bounds<gpui::Pixels>,
        _: &mut Self::RequestLayoutState,
        layout: &mut Self::PrepaintState,
        window: &mut Window,
        cx: &mut App,
    ) {
        let focus_handle = self.editor.focus_handle(cx);
        let key_context = self
            .editor
            .update(cx, |editor, cx| editor.key_context(window, cx));

        window.set_key_context(key_context);
        window.handle_input(
            &focus_handle,
            ElementInputHandler::new(bounds, self.editor.clone()),
            cx,
        );
        self.register_actions(window, cx);
        self.register_key_listeners(window, cx, layout);

        let text_style = TextStyleRefinement {
            font_size: Some(self.style.text.font_size),
            line_height: Some(self.style.text.line_height),
            ..Default::default()
        };
        let rem_size = self.rem_size(cx);
        window.with_rem_size(rem_size, |window| {
            window.with_text_style(Some(text_style), |window| {
                window.with_content_mask(Some(ContentMask { bounds }), |window| {
                    self.paint_mouse_listeners(layout, window, cx);
                    self.paint_background(layout, window, cx);
                    self.paint_indent_guides(layout, window, cx);

                    if layout.gutter_hitbox.size.width > Pixels::ZERO {
                        self.paint_blamed_display_rows(layout, window, cx);
                        self.paint_line_numbers(layout, window, cx);
                    }

                    self.paint_text(layout, window, cx);

                    if layout.gutter_hitbox.size.width > Pixels::ZERO {
                        self.paint_gutter_highlights(layout, window, cx);
                        self.paint_gutter_indicators(layout, window, cx);
                    }

                    if !layout.blocks.is_empty() {
                        window.with_element_namespace("blocks", |window| {
                            self.paint_blocks(layout, window, cx);
                        });
                    }

                    window.with_element_namespace("blocks", |window| {
                        if let Some(mut sticky_header) = layout.sticky_buffer_header.take() {
                            sticky_header.paint(window, cx)
                        }
                    });

                    self.paint_scrollbars(layout, window, cx);
                    self.paint_inline_completion_popover(layout, window, cx);
                    self.paint_mouse_context_menu(layout, window, cx);
                });
            })
        })
    }
}

pub(super) fn gutter_bounds(
    editor_bounds: Bounds<Pixels>,
    gutter_dimensions: GutterDimensions,
) -> Bounds<Pixels> {
    Bounds {
        origin: editor_bounds.origin,
        size: size(gutter_dimensions.width, editor_bounds.size.height),
    }
}

struct ScrollbarRangeData {
    scrollbar_bounds: Bounds<Pixels>,
    scroll_range: Bounds<Pixels>,
    letter_size: Size<Pixels>,
}

impl ScrollbarRangeData {
    #[allow(clippy::too_many_arguments)]
    pub fn new(
        scrollbar_bounds: Bounds<Pixels>,
        letter_size: Size<Pixels>,
        snapshot: &EditorSnapshot,
        longest_line_width: Pixels,
        longest_line_blame_width: Pixels,
        style: &EditorStyle,
        editor_width: Pixels,
        cx: &mut App,
    ) -> ScrollbarRangeData {
        // TODO: Simplify this function down, it requires a lot of parameters
        let max_row = snapshot.max_point().row();
        let text_bounds_size = size(longest_line_width, max_row.0 as f32 * letter_size.height);

        let settings = EditorSettings::get_global(cx);
        let scroll_beyond_last_line: Pixels = match settings.scroll_beyond_last_line {
            ScrollBeyondLastLine::OnePage => px(scrollbar_bounds.size.height / letter_size.height),
            ScrollBeyondLastLine::Off => px(1.),
            ScrollBeyondLastLine::VerticalScrollMargin => px(1.0 + settings.vertical_scroll_margin),
        };

        let right_margin = if longest_line_width + longest_line_blame_width >= editor_width {
            letter_size.width + style.scrollbar_width
        } else {
            px(0.0)
        };

        let overscroll = size(
            right_margin + longest_line_blame_width,
            letter_size.height * scroll_beyond_last_line,
        );

        let scroll_range = Bounds {
            origin: scrollbar_bounds.origin,
            size: text_bounds_size + overscroll,
        };

        ScrollbarRangeData {
            scrollbar_bounds,
            scroll_range,
            letter_size,
        }
    }
}

impl IntoElement for EditorElement {
    type Element = Self;

    fn into_element(self) -> Self::Element {
        self
    }
}

pub struct EditorLayout {
    position_map: Rc<PositionMap>,
    hitbox: Hitbox,
    gutter_hitbox: Hitbox,
    content_origin: gpui::Point<Pixels>,
    scrollbars_layout: AxisPair<Option<ScrollbarLayout>>,
    mode: EditorMode,
    wrap_guides: SmallVec<[(Pixels, bool); 2]>,
    indent_guides: Option<Vec<IndentGuideLayout>>,
    visible_display_row_range: Range<DisplayRow>,
    active_rows: BTreeMap<DisplayRow, bool>,
    highlighted_rows: BTreeMap<DisplayRow, gpui::Background>,
    line_elements: SmallVec<[AnyElement; 1]>,
    line_numbers: Arc<HashMap<MultiBufferRow, LineNumberLayout>>,
    display_hunks: Vec<(DisplayDiffHunk, Option<Hitbox>)>,
    blamed_display_rows: Option<Vec<AnyElement>>,
    inline_blame: Option<AnyElement>,
    blocks: Vec<BlockLayout>,
    highlighted_ranges: Vec<(Range<DisplayPoint>, Hsla)>,
    highlighted_gutter_ranges: Vec<(Range<DisplayPoint>, Hsla)>,
    redacted_ranges: Vec<Range<DisplayPoint>>,
    cursors: Vec<(DisplayPoint, Hsla)>,
    visible_cursors: Vec<CursorLayout>,
    selections: Vec<(PlayerColor, Vec<SelectionLayout>)>,
    code_actions_indicator: Option<AnyElement>,
    test_indicators: Vec<AnyElement>,
    crease_toggles: Vec<Option<AnyElement>>,
    diff_hunk_controls: Vec<AnyElement>,
    crease_trailers: Vec<Option<CreaseTrailerLayout>>,
    inline_completion_popover: Option<AnyElement>,
    mouse_context_menu: Option<AnyElement>,
    tab_invisible: ShapedLine,
    space_invisible: ShapedLine,
    sticky_buffer_header: Option<AnyElement>,
}

impl EditorLayout {
    fn line_end_overshoot(&self) -> Pixels {
        0.15 * self.position_map.line_height
    }
}

struct LineNumberLayout {
    shaped_line: ShapedLine,
    hitbox: Option<Hitbox>,
    display_row: DisplayRow,
}

struct ColoredRange<T> {
    start: T,
    end: T,
    color: Hsla,
}

#[derive(Clone)]
struct ScrollbarLayout {
    hitbox: Hitbox,
    visible_range: Range<f32>,
    visible: bool,
    text_unit_size: Pixels,
    thumb_size: Pixels,
    axis: Axis,
}

impl ScrollbarLayout {
    const BORDER_WIDTH: Pixels = px(1.0);
    const LINE_MARKER_HEIGHT: Pixels = px(2.0);
    const MIN_MARKER_HEIGHT: Pixels = px(5.0);
    // const MIN_THUMB_HEIGHT: Pixels = px(20.0);

    fn thumb_bounds(&self) -> Bounds<Pixels> {
        match self.axis {
            Axis::Vertical => {
                let thumb_top = self.y_for_row(self.visible_range.start);
                let thumb_bottom = thumb_top + self.thumb_size;
                Bounds::from_corners(
                    point(self.hitbox.left(), thumb_top),
                    point(self.hitbox.right(), thumb_bottom),
                )
            }
            Axis::Horizontal => {
                let thumb_left =
                    self.hitbox.left() + self.visible_range.start * self.text_unit_size;
                let thumb_right = thumb_left + self.thumb_size;
                Bounds::from_corners(
                    point(thumb_left, self.hitbox.top()),
                    point(thumb_right, self.hitbox.bottom()),
                )
            }
        }
    }

    fn y_for_row(&self, row: f32) -> Pixels {
        self.hitbox.top() + row * self.text_unit_size
    }

    fn marker_quads_for_ranges(
        &self,
        row_ranges: impl IntoIterator<Item = ColoredRange<DisplayRow>>,
        column: Option<usize>,
    ) -> Vec<PaintQuad> {
        struct MinMax {
            min: Pixels,
            max: Pixels,
        }
        let (x_range, height_limit) = if let Some(column) = column {
            let column_width = px(((self.hitbox.size.width - Self::BORDER_WIDTH).0 / 3.0).floor());
            let start = Self::BORDER_WIDTH + (column as f32 * column_width);
            let end = start + column_width;
            (
                Range { start, end },
                MinMax {
                    min: Self::MIN_MARKER_HEIGHT,
                    max: px(f32::MAX),
                },
            )
        } else {
            (
                Range {
                    start: Self::BORDER_WIDTH,
                    end: self.hitbox.size.width,
                },
                MinMax {
                    min: Self::LINE_MARKER_HEIGHT,
                    max: Self::LINE_MARKER_HEIGHT,
                },
            )
        };

        let row_to_y = |row: DisplayRow| row.as_f32() * self.text_unit_size;
        let mut pixel_ranges = row_ranges
            .into_iter()
            .map(|range| {
                let start_y = row_to_y(range.start);
                let end_y = row_to_y(range.end)
                    + self
                        .text_unit_size
                        .max(height_limit.min)
                        .min(height_limit.max);
                ColoredRange {
                    start: start_y,
                    end: end_y,
                    color: range.color,
                }
            })
            .peekable();

        let mut quads = Vec::new();
        while let Some(mut pixel_range) = pixel_ranges.next() {
            while let Some(next_pixel_range) = pixel_ranges.peek() {
                if pixel_range.end >= next_pixel_range.start - px(1.0)
                    && pixel_range.color == next_pixel_range.color
                {
                    pixel_range.end = next_pixel_range.end.max(pixel_range.end);
                    pixel_ranges.next();
                } else {
                    break;
                }
            }

            let bounds = Bounds::from_corners(
                point(x_range.start, pixel_range.start),
                point(x_range.end, pixel_range.end),
            );
            quads.push(quad(
                bounds,
                Corners::default(),
                pixel_range.color,
                Edges::default(),
                Hsla::transparent_black(),
            ));
        }

        quads
    }
}

struct CreaseTrailerLayout {
    element: AnyElement,
    bounds: Bounds<Pixels>,
}

pub(crate) struct PositionMap {
    pub size: Size<Pixels>,
    pub line_height: Pixels,
    pub scroll_pixel_position: gpui::Point<Pixels>,
    pub scroll_max: gpui::Point<f32>,
    pub em_width: Pixels,
    pub em_advance: Pixels,
    pub visible_row_range: Range<DisplayRow>,
    pub line_layouts: Vec<LineWithInvisibles>,
    pub snapshot: EditorSnapshot,
    pub text_hitbox: Hitbox,
    pub gutter_hitbox: Hitbox,
}

#[derive(Debug, Copy, Clone)]
pub struct PointForPosition {
    pub previous_valid: DisplayPoint,
    pub next_valid: DisplayPoint,
    pub exact_unclipped: DisplayPoint,
    pub column_overshoot_after_line_end: u32,
}

impl PointForPosition {
    pub fn as_valid(&self) -> Option<DisplayPoint> {
        if self.previous_valid == self.exact_unclipped && self.next_valid == self.exact_unclipped {
            Some(self.previous_valid)
        } else {
            None
        }
    }
}

impl PositionMap {
    pub(crate) fn point_for_position(&self, position: gpui::Point<Pixels>) -> PointForPosition {
        let text_bounds = self.text_hitbox.bounds;
        let scroll_position = self.snapshot.scroll_position();
        let position = position - text_bounds.origin;
        let y = position.y.max(px(0.)).min(self.size.height);
        let x = position.x + (scroll_position.x * self.em_width);
        let row = ((y / self.line_height) + scroll_position.y) as u32;

        let (column, x_overshoot_after_line_end) = if let Some(line) = self
            .line_layouts
            .get(row as usize - scroll_position.y as usize)
        {
            if let Some(ix) = line.index_for_x(x) {
                (ix as u32, px(0.))
            } else {
                (line.len as u32, px(0.).max(x - line.width))
            }
        } else {
            (0, x)
        };

        let mut exact_unclipped = DisplayPoint::new(DisplayRow(row), column);
        let previous_valid = self.snapshot.clip_point(exact_unclipped, Bias::Left);
        let next_valid = self.snapshot.clip_point(exact_unclipped, Bias::Right);

        let column_overshoot_after_line_end = (x_overshoot_after_line_end / self.em_advance) as u32;
        *exact_unclipped.column_mut() += column_overshoot_after_line_end;
        PointForPosition {
            previous_valid,
            next_valid,
            exact_unclipped,
            column_overshoot_after_line_end,
        }
    }
}

struct BlockLayout {
    id: BlockId,
    row: Option<DisplayRow>,
    element: AnyElement,
    available_space: Size<AvailableSpace>,
    style: BlockStyle,
}

fn layout_line(
    row: DisplayRow,
    snapshot: &EditorSnapshot,
    style: &EditorStyle,
    text_width: Pixels,
    is_row_soft_wrapped: impl Copy + Fn(usize) -> bool,
    window: &mut Window,
    cx: &mut App,
) -> LineWithInvisibles {
    let chunks = snapshot.highlighted_chunks(row..row + DisplayRow(1), true, style);
    LineWithInvisibles::from_chunks(
        chunks,
        &style,
        MAX_LINE_LEN,
        1,
        snapshot.mode,
        text_width,
        is_row_soft_wrapped,
        window,
        cx,
    )
    .pop()
    .unwrap()
}

#[derive(Debug)]
pub struct IndentGuideLayout {
    origin: gpui::Point<Pixels>,
    length: Pixels,
    single_indent_width: Pixels,
    depth: u32,
    active: bool,
    settings: IndentGuideSettings,
}

pub struct CursorLayout {
    origin: gpui::Point<Pixels>,
    block_width: Pixels,
    line_height: Pixels,
    color: Hsla,
    shape: CursorShape,
    block_text: Option<ShapedLine>,
    cursor_name: Option<AnyElement>,
}

#[derive(Debug)]
pub struct CursorName {
    string: SharedString,
    color: Hsla,
    is_top_row: bool,
}

impl CursorLayout {
    pub fn new(
        origin: gpui::Point<Pixels>,
        block_width: Pixels,
        line_height: Pixels,
        color: Hsla,
        shape: CursorShape,
        block_text: Option<ShapedLine>,
    ) -> CursorLayout {
        CursorLayout {
            origin,
            block_width,
            line_height,
            color,
            shape,
            block_text,
            cursor_name: None,
        }
    }

    pub fn bounding_rect(&self, origin: gpui::Point<Pixels>) -> Bounds<Pixels> {
        Bounds {
            origin: self.origin + origin,
            size: size(self.block_width, self.line_height),
        }
    }

    fn bounds(&self, origin: gpui::Point<Pixels>) -> Bounds<Pixels> {
        match self.shape {
            CursorShape::Bar => Bounds {
                origin: self.origin + origin,
                size: size(px(2.0), self.line_height),
            },
            CursorShape::Block | CursorShape::Hollow => Bounds {
                origin: self.origin + origin,
                size: size(self.block_width, self.line_height),
            },
            CursorShape::Underline => Bounds {
                origin: self.origin
                    + origin
                    + gpui::Point::new(Pixels::ZERO, self.line_height - px(2.0)),
                size: size(self.block_width, px(2.0)),
            },
        }
    }

    pub fn layout(
        &mut self,
        origin: gpui::Point<Pixels>,
        cursor_name: Option<CursorName>,
        window: &mut Window,
        cx: &mut App,
    ) {
        if let Some(cursor_name) = cursor_name {
            let bounds = self.bounds(origin);
            let text_size = self.line_height / 1.5;

            let name_origin = if cursor_name.is_top_row {
                point(bounds.right() - px(1.), bounds.top())
            } else {
                match self.shape {
                    CursorShape::Bar => point(
                        bounds.right() - px(2.),
                        bounds.top() - text_size / 2. - px(1.),
                    ),
                    _ => point(
                        bounds.right() - px(1.),
                        bounds.top() - text_size / 2. - px(1.),
                    ),
                }
            };
            let mut name_element = div()
                .bg(self.color)
                .text_size(text_size)
                .px_0p5()
                .line_height(text_size + px(2.))
                .text_color(cursor_name.color)
                .child(cursor_name.string.clone())
                .into_any_element();

            name_element.prepaint_as_root(name_origin, AvailableSpace::min_size(), window, cx);

            self.cursor_name = Some(name_element);
        }
    }

    pub fn paint(&mut self, origin: gpui::Point<Pixels>, window: &mut Window, cx: &mut App) {
        let bounds = self.bounds(origin);

        //Draw background or border quad
        let cursor = if matches!(self.shape, CursorShape::Hollow) {
            outline(bounds, self.color)
        } else {
            fill(bounds, self.color)
        };

        if let Some(name) = &mut self.cursor_name {
            name.paint(window, cx);
        }

        window.paint_quad(cursor);

        if let Some(block_text) = &self.block_text {
            block_text
                .paint(self.origin + origin, self.line_height, window, cx)
                .log_err();
        }
    }

    pub fn shape(&self) -> CursorShape {
        self.shape
    }
}

#[derive(Debug)]
pub struct HighlightedRange {
    pub start_y: Pixels,
    pub line_height: Pixels,
    pub lines: Vec<HighlightedRangeLine>,
    pub color: Hsla,
    pub corner_radius: Pixels,
}

#[derive(Debug)]
pub struct HighlightedRangeLine {
    pub start_x: Pixels,
    pub end_x: Pixels,
}

impl HighlightedRange {
    pub fn paint(&self, bounds: Bounds<Pixels>, window: &mut Window) {
        if self.lines.len() >= 2 && self.lines[0].start_x > self.lines[1].end_x {
            self.paint_lines(self.start_y, &self.lines[0..1], bounds, window);
            self.paint_lines(
                self.start_y + self.line_height,
                &self.lines[1..],
                bounds,
                window,
            );
        } else {
            self.paint_lines(self.start_y, &self.lines, bounds, window);
        }
    }

    fn paint_lines(
        &self,
        start_y: Pixels,
        lines: &[HighlightedRangeLine],
        _bounds: Bounds<Pixels>,
        window: &mut Window,
    ) {
        if lines.is_empty() {
            return;
        }

        let first_line = lines.first().unwrap();
        let last_line = lines.last().unwrap();

        let first_top_left = point(first_line.start_x, start_y);
        let first_top_right = point(first_line.end_x, start_y);

        let curve_height = point(Pixels::ZERO, self.corner_radius);
        let curve_width = |start_x: Pixels, end_x: Pixels| {
            let max = (end_x - start_x) / 2.;
            let width = if max < self.corner_radius {
                max
            } else {
                self.corner_radius
            };

            point(width, Pixels::ZERO)
        };

        let top_curve_width = curve_width(first_line.start_x, first_line.end_x);
        let mut builder = gpui::PathBuilder::fill();
        builder.move_to(first_top_right - top_curve_width);
        builder.curve_to(first_top_right + curve_height, first_top_right);

        let mut iter = lines.iter().enumerate().peekable();
        while let Some((ix, line)) = iter.next() {
            let bottom_right = point(line.end_x, start_y + (ix + 1) as f32 * self.line_height);

            if let Some((_, next_line)) = iter.peek() {
                let next_top_right = point(next_line.end_x, bottom_right.y);

                match next_top_right.x.partial_cmp(&bottom_right.x).unwrap() {
                    Ordering::Equal => {
                        builder.line_to(bottom_right);
                    }
                    Ordering::Less => {
                        let curve_width = curve_width(next_top_right.x, bottom_right.x);
                        builder.line_to(bottom_right - curve_height);
                        if self.corner_radius > Pixels::ZERO {
                            builder.curve_to(bottom_right - curve_width, bottom_right);
                        }
                        builder.line_to(next_top_right + curve_width);
                        if self.corner_radius > Pixels::ZERO {
                            builder.curve_to(next_top_right + curve_height, next_top_right);
                        }
                    }
                    Ordering::Greater => {
                        let curve_width = curve_width(bottom_right.x, next_top_right.x);
                        builder.line_to(bottom_right - curve_height);
                        if self.corner_radius > Pixels::ZERO {
                            builder.curve_to(bottom_right + curve_width, bottom_right);
                        }
                        builder.line_to(next_top_right - curve_width);
                        if self.corner_radius > Pixels::ZERO {
                            builder.curve_to(next_top_right + curve_height, next_top_right);
                        }
                    }
                }
            } else {
                let curve_width = curve_width(line.start_x, line.end_x);
                builder.line_to(bottom_right - curve_height);
                if self.corner_radius > Pixels::ZERO {
                    builder.curve_to(bottom_right - curve_width, bottom_right);
                }

                let bottom_left = point(line.start_x, bottom_right.y);
                builder.line_to(bottom_left + curve_width);
                if self.corner_radius > Pixels::ZERO {
                    builder.curve_to(bottom_left - curve_height, bottom_left);
                }
            }
        }

        if first_line.start_x > last_line.start_x {
            let curve_width = curve_width(last_line.start_x, first_line.start_x);
            let second_top_left = point(last_line.start_x, start_y + self.line_height);
            builder.line_to(second_top_left + curve_height);
            if self.corner_radius > Pixels::ZERO {
                builder.curve_to(second_top_left + curve_width, second_top_left);
            }
            let first_bottom_left = point(first_line.start_x, second_top_left.y);
            builder.line_to(first_bottom_left - curve_width);
            if self.corner_radius > Pixels::ZERO {
                builder.curve_to(first_bottom_left - curve_height, first_bottom_left);
            }
        }

        builder.line_to(first_top_left + curve_height);
        if self.corner_radius > Pixels::ZERO {
            builder.curve_to(first_top_left + top_curve_width, first_top_left);
        }
        builder.line_to(first_top_right - top_curve_width);

        if let Ok(path) = builder.build() {
            window.paint_path(path, self.color);
        }
    }
}

enum CursorPopoverType {
    CodeContextMenu,
    EditPrediction,
}

pub fn scale_vertical_mouse_autoscroll_delta(delta: Pixels) -> f32 {
    (delta.pow(1.5) / 100.0).into()
}

fn scale_horizontal_mouse_autoscroll_delta(delta: Pixels) -> f32 {
    (delta.pow(1.2) / 300.0).into()
}

pub fn register_action<T: Action>(
    editor: &Entity<Editor>,
    window: &mut Window,
    listener: impl Fn(&mut Editor, &T, &mut Window, &mut Context<Editor>) + 'static,
) {
    let editor = editor.clone();
    window.on_action(TypeId::of::<T>(), move |action, phase, window, cx| {
        let action = action.downcast_ref().unwrap();
        if phase == DispatchPhase::Bubble {
            editor.update(cx, |editor, cx| {
                listener(editor, action, window, cx);
            })
        }
    })
}

fn compute_auto_height_layout(
    editor: &mut Editor,
    max_lines: usize,
    max_line_number_width: Pixels,
    known_dimensions: Size<Option<Pixels>>,
    available_width: AvailableSpace,
    window: &mut Window,
    cx: &mut Context<Editor>,
) -> Option<Size<Pixels>> {
    let width = known_dimensions.width.or({
        if let AvailableSpace::Definite(available_width) = available_width {
            Some(available_width)
        } else {
            None
        }
    })?;
    if let Some(height) = known_dimensions.height {
        return Some(size(width, height));
    }

    let style = editor.style.as_ref().unwrap();
    let font_id = window.text_system().resolve_font(&style.text.font());
    let font_size = style.text.font_size.to_pixels(window.rem_size());
    let line_height = style.text.line_height_in_pixels(window.rem_size());
    let em_width = window.text_system().em_width(font_id, font_size).unwrap();

    let mut snapshot = editor.snapshot(window, cx);
    let gutter_dimensions = snapshot
        .gutter_dimensions(font_id, font_size, max_line_number_width, cx)
        .unwrap_or_default();

    editor.gutter_dimensions = gutter_dimensions;
    let text_width = width - gutter_dimensions.width;
    let overscroll = size(em_width, px(0.));

    let editor_width = text_width - gutter_dimensions.margin - overscroll.width - em_width;
    if editor.set_wrap_width(Some(editor_width), cx) {
        snapshot = editor.snapshot(window, cx);
    }

    let scroll_height = Pixels::from(snapshot.max_point().row().next_row().0) * line_height;
    let height = scroll_height
        .max(line_height)
        .min(line_height * max_lines as f32);

    Some(size(width, height))
}

#[cfg(test)]
mod tests {
    use super::*;
    use crate::{
        display_map::{BlockPlacement, BlockProperties},
        editor_tests::{init_test, update_test_language_settings},
        Editor, MultiBuffer,
    };
    use gpui::{TestAppContext, VisualTestContext};
    use language::language_settings;
    use log::info;
    use similar::DiffableStr;
    use std::num::NonZeroU32;
    use util::test::sample_text;

    #[gpui::test]
    fn test_shape_line_numbers(cx: &mut TestAppContext) {
        init_test(cx, |_| {});
        let window = cx.add_window(|window, cx| {
            let buffer = MultiBuffer::build_simple(&sample_text(6, 6, 'a'), cx);
            Editor::new(EditorMode::Full, buffer, None, true, window, cx)
        });

        let editor = window.root(cx).unwrap();
        let style = cx.update(|cx| editor.read(cx).style().unwrap().clone());
        let line_height = window
            .update(cx, |_, window, _| {
                style.text.line_height_in_pixels(window.rem_size())
            })
            .unwrap();
        let element = EditorElement::new(&editor, style);
        let snapshot = window
            .update(cx, |editor, window, cx| editor.snapshot(window, cx))
            .unwrap();

        let layouts = cx
            .update_window(*window, |_, window, cx| {
                element.layout_line_numbers(
                    None,
                    GutterDimensions {
                        left_padding: Pixels::ZERO,
                        right_padding: Pixels::ZERO,
                        width: px(30.0),
                        margin: Pixels::ZERO,
                        git_blame_entries_width: None,
                    },
                    line_height,
                    gpui::Point::default(),
                    DisplayRow(0)..DisplayRow(6),
                    &(0..6)
                        .map(|row| RowInfo {
                            buffer_row: Some(row),
                            ..Default::default()
                        })
                        .collect::<Vec<_>>(),
                    Some(DisplayPoint::new(DisplayRow(0), 0)),
                    &snapshot,
                    window,
                    cx,
                )
            })
            .unwrap();
        assert_eq!(layouts.len(), 6);

        let relative_rows = window
            .update(cx, |editor, window, cx| {
                let snapshot = editor.snapshot(window, cx);
                element.calculate_relative_line_numbers(
                    &snapshot,
                    &(DisplayRow(0)..DisplayRow(6)),
                    Some(DisplayRow(3)),
                )
            })
            .unwrap();
        assert_eq!(relative_rows[&DisplayRow(0)], 3);
        assert_eq!(relative_rows[&DisplayRow(1)], 2);
        assert_eq!(relative_rows[&DisplayRow(2)], 1);
        // current line has no relative number
        assert_eq!(relative_rows[&DisplayRow(4)], 1);
        assert_eq!(relative_rows[&DisplayRow(5)], 2);

        // works if cursor is before screen
        let relative_rows = window
            .update(cx, |editor, window, cx| {
                let snapshot = editor.snapshot(window, cx);
                element.calculate_relative_line_numbers(
                    &snapshot,
                    &(DisplayRow(3)..DisplayRow(6)),
                    Some(DisplayRow(1)),
                )
            })
            .unwrap();
        assert_eq!(relative_rows.len(), 3);
        assert_eq!(relative_rows[&DisplayRow(3)], 2);
        assert_eq!(relative_rows[&DisplayRow(4)], 3);
        assert_eq!(relative_rows[&DisplayRow(5)], 4);

        // works if cursor is after screen
        let relative_rows = window
            .update(cx, |editor, window, cx| {
                let snapshot = editor.snapshot(window, cx);
                element.calculate_relative_line_numbers(
                    &snapshot,
                    &(DisplayRow(0)..DisplayRow(3)),
                    Some(DisplayRow(6)),
                )
            })
            .unwrap();
        assert_eq!(relative_rows.len(), 3);
        assert_eq!(relative_rows[&DisplayRow(0)], 5);
        assert_eq!(relative_rows[&DisplayRow(1)], 4);
        assert_eq!(relative_rows[&DisplayRow(2)], 3);
    }

    #[gpui::test]
    async fn test_vim_visual_selections(cx: &mut TestAppContext) {
        init_test(cx, |_| {});

        let window = cx.add_window(|window, cx| {
            let buffer = MultiBuffer::build_simple(&(sample_text(6, 6, 'a') + "\n"), cx);
            Editor::new(EditorMode::Full, buffer, None, true, window, cx)
        });
        let cx = &mut VisualTestContext::from_window(*window, cx);
        let editor = window.root(cx).unwrap();
        let style = cx.update(|_, cx| editor.read(cx).style().unwrap().clone());

        window
            .update(cx, |editor, window, cx| {
                editor.cursor_shape = CursorShape::Block;
                editor.change_selections(None, window, cx, |s| {
                    s.select_ranges([
                        Point::new(0, 0)..Point::new(1, 0),
                        Point::new(3, 2)..Point::new(3, 3),
                        Point::new(5, 6)..Point::new(6, 0),
                    ]);
                });
            })
            .unwrap();

        let (_, state) = cx.draw(
            point(px(500.), px(500.)),
            size(px(500.), px(500.)),
            |_, _| EditorElement::new(&editor, style),
        );

        assert_eq!(state.selections.len(), 1);
        let local_selections = &state.selections[0].1;
        assert_eq!(local_selections.len(), 3);
        // moves cursor back one line
        assert_eq!(
            local_selections[0].head,
            DisplayPoint::new(DisplayRow(0), 6)
        );
        assert_eq!(
            local_selections[0].range,
            DisplayPoint::new(DisplayRow(0), 0)..DisplayPoint::new(DisplayRow(1), 0)
        );

        // moves cursor back one column
        assert_eq!(
            local_selections[1].range,
            DisplayPoint::new(DisplayRow(3), 2)..DisplayPoint::new(DisplayRow(3), 3)
        );
        assert_eq!(
            local_selections[1].head,
            DisplayPoint::new(DisplayRow(3), 2)
        );

        // leaves cursor on the max point
        assert_eq!(
            local_selections[2].range,
            DisplayPoint::new(DisplayRow(5), 6)..DisplayPoint::new(DisplayRow(6), 0)
        );
        assert_eq!(
            local_selections[2].head,
            DisplayPoint::new(DisplayRow(6), 0)
        );

        // active lines does not include 1 (even though the range of the selection does)
        assert_eq!(
            state.active_rows.keys().cloned().collect::<Vec<_>>(),
            vec![DisplayRow(0), DisplayRow(3), DisplayRow(5), DisplayRow(6)]
        );

        // multi-buffer support
        // in DisplayPoint coordinates, this is what we're dealing with:
        //  0: [[file
        //  1:   header
        //  2:   section]]
        //  3: aaaaaa
        //  4: bbbbbb
        //  5: cccccc
        //  6:
        //  7: [[footer]]
        //  8: [[header]]
        //  9: ffffff
        // 10: gggggg
        // 11: hhhhhh
        // 12:
        // 13: [[footer]]
        // 14: [[file
        // 15:   header
        // 16:   section]]
        // 17: bbbbbb
        // 18: cccccc
        // 19: dddddd
        // 20: [[footer]]
        let window = cx.add_window(|window, cx| {
            let buffer = MultiBuffer::build_multi(
                [
                    (
                        &(sample_text(8, 6, 'a') + "\n"),
                        vec![
                            Point::new(0, 0)..Point::new(3, 0),
                            Point::new(4, 0)..Point::new(7, 0),
                        ],
                    ),
                    (
                        &(sample_text(8, 6, 'a') + "\n"),
                        vec![Point::new(1, 0)..Point::new(3, 0)],
                    ),
                ],
                cx,
            );
            Editor::new(EditorMode::Full, buffer, None, true, window, cx)
        });
        let editor = window.root(cx).unwrap();
        let style = cx.update(|_, cx| editor.read(cx).style().unwrap().clone());
        let _state = window.update(cx, |editor, window, cx| {
            editor.cursor_shape = CursorShape::Block;
            editor.change_selections(None, window, cx, |s| {
                s.select_display_ranges([
                    DisplayPoint::new(DisplayRow(4), 0)..DisplayPoint::new(DisplayRow(7), 0),
                    DisplayPoint::new(DisplayRow(10), 0)..DisplayPoint::new(DisplayRow(13), 0),
                ]);
            });
        });

        let (_, state) = cx.draw(
            point(px(500.), px(500.)),
            size(px(500.), px(500.)),
            |_, _| EditorElement::new(&editor, style),
        );
        assert_eq!(state.selections.len(), 1);
        let local_selections = &state.selections[0].1;
        assert_eq!(local_selections.len(), 2);

        // moves cursor on excerpt boundary back a line
        // and doesn't allow selection to bleed through
        assert_eq!(
            local_selections[0].range,
            DisplayPoint::new(DisplayRow(4), 0)..DisplayPoint::new(DisplayRow(7), 0)
        );
        assert_eq!(
            local_selections[0].head,
            DisplayPoint::new(DisplayRow(6), 0)
        );
        // moves cursor on buffer boundary back two lines
        // and doesn't allow selection to bleed through
        assert_eq!(
            local_selections[1].range,
            DisplayPoint::new(DisplayRow(10), 0)..DisplayPoint::new(DisplayRow(13), 0)
        );
        assert_eq!(
            local_selections[1].head,
            DisplayPoint::new(DisplayRow(12), 0)
        );
    }

    #[gpui::test]
    fn test_layout_with_placeholder_text_and_blocks(cx: &mut TestAppContext) {
        init_test(cx, |_| {});

        let window = cx.add_window(|window, cx| {
            let buffer = MultiBuffer::build_simple("", cx);
            Editor::new(EditorMode::Full, buffer, None, true, window, cx)
        });
        let cx = &mut VisualTestContext::from_window(*window, cx);
        let editor = window.root(cx).unwrap();
        let style = cx.update(|_, cx| editor.read(cx).style().unwrap().clone());
        window
            .update(cx, |editor, window, cx| {
                editor.set_placeholder_text("hello", cx);
                editor.insert_blocks(
                    [BlockProperties {
                        style: BlockStyle::Fixed,
                        placement: BlockPlacement::Above(Anchor::min()),
                        height: 3,
                        render: Arc::new(|cx| div().h(3. * cx.window.line_height()).into_any()),
                        priority: 0,
                    }],
                    None,
                    cx,
                );

                // Blur the editor so that it displays placeholder text.
                window.blur();
            })
            .unwrap();

        let (_, state) = cx.draw(
            point(px(500.), px(500.)),
            size(px(500.), px(500.)),
            |_, _| EditorElement::new(&editor, style),
        );
        assert_eq!(state.position_map.line_layouts.len(), 4);
        assert_eq!(state.line_numbers.len(), 1);
        assert_eq!(
            state
                .line_numbers
                .get(&MultiBufferRow(0))
                .and_then(|line_number| line_number.shaped_line.text.as_str()),
            Some("1")
        );
    }

    #[gpui::test]
    fn test_all_invisibles_drawing(cx: &mut TestAppContext) {
        const TAB_SIZE: u32 = 4;

        let input_text = "\t \t|\t| a b";
        let expected_invisibles = vec![
            Invisible::Tab {
                line_start_offset: 0,
                line_end_offset: TAB_SIZE as usize,
            },
            Invisible::Whitespace {
                line_offset: TAB_SIZE as usize,
            },
            Invisible::Tab {
                line_start_offset: TAB_SIZE as usize + 1,
                line_end_offset: TAB_SIZE as usize * 2,
            },
            Invisible::Tab {
                line_start_offset: TAB_SIZE as usize * 2 + 1,
                line_end_offset: TAB_SIZE as usize * 3,
            },
            Invisible::Whitespace {
                line_offset: TAB_SIZE as usize * 3 + 1,
            },
            Invisible::Whitespace {
                line_offset: TAB_SIZE as usize * 3 + 3,
            },
        ];
        assert_eq!(
            expected_invisibles.len(),
            input_text
                .chars()
                .filter(|initial_char| initial_char.is_whitespace())
                .count(),
            "Hardcoded expected invisibles differ from the actual ones in '{input_text}'"
        );

        for show_line_numbers in [true, false] {
            init_test(cx, |s| {
                s.defaults.show_whitespaces = Some(ShowWhitespaceSetting::All);
                s.defaults.tab_size = NonZeroU32::new(TAB_SIZE);
            });

            let actual_invisibles = collect_invisibles_from_new_editor(
                cx,
                EditorMode::Full,
                input_text,
                px(500.0),
                show_line_numbers,
            );

            assert_eq!(expected_invisibles, actual_invisibles);
        }
    }

    #[gpui::test]
    fn test_invisibles_dont_appear_in_certain_editors(cx: &mut TestAppContext) {
        init_test(cx, |s| {
            s.defaults.show_whitespaces = Some(ShowWhitespaceSetting::All);
            s.defaults.tab_size = NonZeroU32::new(4);
        });

        for editor_mode_without_invisibles in [
            EditorMode::SingleLine { auto_width: false },
            EditorMode::AutoHeight { max_lines: 100 },
        ] {
            for show_line_numbers in [true, false] {
                let invisibles = collect_invisibles_from_new_editor(
                    cx,
                    editor_mode_without_invisibles,
                    "\t\t\t| | a b",
                    px(500.0),
                    show_line_numbers,
                );
                assert!(invisibles.is_empty(),
                    "For editor mode {editor_mode_without_invisibles:?} no invisibles was expected but got {invisibles:?}");
            }
        }
    }

    #[gpui::test]
    fn test_wrapped_invisibles_drawing(cx: &mut TestAppContext) {
        let tab_size = 4;
        let input_text = "a\tbcd     ".repeat(9);
        let repeated_invisibles = [
            Invisible::Tab {
                line_start_offset: 1,
                line_end_offset: tab_size as usize,
            },
            Invisible::Whitespace {
                line_offset: tab_size as usize + 3,
            },
            Invisible::Whitespace {
                line_offset: tab_size as usize + 4,
            },
            Invisible::Whitespace {
                line_offset: tab_size as usize + 5,
            },
            Invisible::Whitespace {
                line_offset: tab_size as usize + 6,
            },
            Invisible::Whitespace {
                line_offset: tab_size as usize + 7,
            },
        ];
        let expected_invisibles = std::iter::once(repeated_invisibles)
            .cycle()
            .take(9)
            .flatten()
            .collect::<Vec<_>>();
        assert_eq!(
            expected_invisibles.len(),
            input_text
                .chars()
                .filter(|initial_char| initial_char.is_whitespace())
                .count(),
            "Hardcoded expected invisibles differ from the actual ones in '{input_text}'"
        );
        info!("Expected invisibles: {expected_invisibles:?}");

        init_test(cx, |_| {});

        // Put the same string with repeating whitespace pattern into editors of various size,
        // take deliberately small steps during resizing, to put all whitespace kinds near the wrap point.
        let resize_step = 10.0;
        let mut editor_width = 200.0;
        while editor_width <= 1000.0 {
            for show_line_numbers in [true, false] {
                update_test_language_settings(cx, |s| {
                    s.defaults.tab_size = NonZeroU32::new(tab_size);
                    s.defaults.show_whitespaces = Some(ShowWhitespaceSetting::All);
                    s.defaults.preferred_line_length = Some(editor_width as u32);
                    s.defaults.soft_wrap = Some(language_settings::SoftWrap::PreferredLineLength);
                });

                let actual_invisibles = collect_invisibles_from_new_editor(
                    cx,
                    EditorMode::Full,
                    &input_text,
                    px(editor_width),
                    show_line_numbers,
                );

                // Whatever the editor size is, ensure it has the same invisible kinds in the same order
                // (no good guarantees about the offsets: wrapping could trigger padding and its tests should check the offsets).
                let mut i = 0;
                for (actual_index, actual_invisible) in actual_invisibles.iter().enumerate() {
                    i = actual_index;
                    match expected_invisibles.get(i) {
                        Some(expected_invisible) => match (expected_invisible, actual_invisible) {
                            (Invisible::Whitespace { .. }, Invisible::Whitespace { .. })
                            | (Invisible::Tab { .. }, Invisible::Tab { .. }) => {}
                            _ => {
                                panic!("At index {i}, expected invisible {expected_invisible:?} does not match actual {actual_invisible:?} by kind. Actual invisibles: {actual_invisibles:?}")
                            }
                        },
                        None => {
                            panic!("Unexpected extra invisible {actual_invisible:?} at index {i}")
                        }
                    }
                }
                let missing_expected_invisibles = &expected_invisibles[i + 1..];
                assert!(
                    missing_expected_invisibles.is_empty(),
                    "Missing expected invisibles after index {i}: {missing_expected_invisibles:?}"
                );

                editor_width += resize_step;
            }
        }
    }

    fn collect_invisibles_from_new_editor(
        cx: &mut TestAppContext,
        editor_mode: EditorMode,
        input_text: &str,
        editor_width: Pixels,
        show_line_numbers: bool,
    ) -> Vec<Invisible> {
        info!(
            "Creating editor with mode {editor_mode:?}, width {}px and text '{input_text}'",
            editor_width.0
        );
        let window = cx.add_window(|window, cx| {
            let buffer = MultiBuffer::build_simple(input_text, cx);
            Editor::new(editor_mode, buffer, None, true, window, cx)
        });
        let cx = &mut VisualTestContext::from_window(*window, cx);
        let editor = window.root(cx).unwrap();

        let style = cx.update(|_, cx| editor.read(cx).style().unwrap().clone());
        window
            .update(cx, |editor, _, cx| {
                editor.set_soft_wrap_mode(language_settings::SoftWrap::EditorWidth, cx);
                editor.set_wrap_width(Some(editor_width), cx);
                editor.set_show_line_numbers(show_line_numbers, cx);
            })
            .unwrap();
        let (_, state) = cx.draw(
            point(px(500.), px(500.)),
            size(px(500.), px(500.)),
            |_, _| EditorElement::new(&editor, style),
        );
        state
            .position_map
            .line_layouts
            .iter()
            .flat_map(|line_with_invisibles| &line_with_invisibles.invisibles)
            .cloned()
            .collect()
    }
}

fn diff_hunk_controls(
    row: u32,
    hunk_range: Range<Anchor>,
    line_height: Pixels,
    editor: &Entity<Editor>,
    cx: &mut App,
) -> AnyElement {
    h_flex()
        .h(line_height)
        .mr_1()
        .gap_1()
        .px_1()
        .pb_1()
        .border_b_1()
        .border_color(cx.theme().colors().border_variant)
        .rounded_b_lg()
        .bg(cx.theme().colors().editor_background)
        .gap_1()
        .child(
            IconButton::new(("next-hunk", row as u64), IconName::ArrowDown)
                .shape(IconButtonShape::Square)
                .icon_size(IconSize::Small)
                // .disabled(!has_multiple_hunks)
                .tooltip({
                    let focus_handle = editor.focus_handle(cx);
                    move |window, cx| {
                        Tooltip::for_action_in("Next Hunk", &GoToHunk, &focus_handle, window, cx)
                    }
                })
                .on_click({
                    let editor = editor.clone();
                    move |_event, window, cx| {
                        editor.update(cx, |editor, cx| {
                            let snapshot = editor.snapshot(window, cx);
                            let position = hunk_range.end.to_point(&snapshot.buffer_snapshot);
                            editor.go_to_hunk_after_position(&snapshot, position, window, cx);
                            editor.expand_selected_diff_hunks(cx);
                        });
                    }
                }),
        )
        .child(
            IconButton::new(("prev-hunk", row as u64), IconName::ArrowUp)
                .shape(IconButtonShape::Square)
                .icon_size(IconSize::Small)
                // .disabled(!has_multiple_hunks)
                .tooltip({
                    let focus_handle = editor.focus_handle(cx);
                    move |window, cx| {
                        Tooltip::for_action_in(
                            "Previous Hunk",
                            &GoToPrevHunk,
                            &focus_handle,
                            window,
                            cx,
                        )
                    }
                })
                .on_click({
                    let editor = editor.clone();
                    move |_event, window, cx| {
                        editor.update(cx, |editor, cx| {
                            let snapshot = editor.snapshot(window, cx);
                            let point = hunk_range.start.to_point(&snapshot.buffer_snapshot);
                            editor.go_to_hunk_before_position(&snapshot, point, window, cx);
                            editor.expand_selected_diff_hunks(cx);
                        });
                    }
                }),
        )
        .child(
            IconButton::new("discard", IconName::Undo)
                .shape(IconButtonShape::Square)
                .icon_size(IconSize::Small)
                .tooltip({
                    let focus_handle = editor.focus_handle(cx);
                    move |window, cx| {
                        Tooltip::for_action_in(
                            "Discard Hunk",
                            &RevertSelectedHunks,
                            &focus_handle,
                            window,
                            cx,
                        )
                    }
                })
                .on_click({
                    let editor = editor.clone();
                    move |_event, window, cx| {
                        editor.update(cx, |editor, cx| {
                            let snapshot = editor.snapshot(window, cx);
                            let point = hunk_range.start.to_point(&snapshot.buffer_snapshot);
                            editor.revert_hunks_in_ranges([point..point].into_iter(), window, cx);
                        });
                    }
                }),
        )
        .into_any_element()
}<|MERGE_RESOLUTION|>--- conflicted
+++ resolved
@@ -3812,15 +3812,10 @@
 
                 const BORDER_WIDTH: Pixels = px(1.);
 
-<<<<<<< HEAD
-                let mut element = v_flex()
-                    .items_end()
-                    .flex_grow()
-=======
                 let mut element = h_flex()
                     .items_start()
                     .child(
-                        div()
+                        h_flex()
                             .bg(cx.theme().colors().editor_background)
                             .border(BORDER_WIDTH)
                             .shadow_sm()
@@ -3830,7 +3825,6 @@
                             .pr_1()
                             .child(styled_text),
                     )
->>>>>>> c771ca49
                     .child(
                         h_flex()
                             .h(line_height + BORDER_WIDTH * px(2.))
@@ -3845,29 +3839,11 @@
                                 spread_radius: px(0.),
                             }])
                             .bg(Editor::edit_prediction_line_popover_bg_color(cx))
-<<<<<<< HEAD
-                            .border_1()
-=======
                             .border(BORDER_WIDTH)
->>>>>>> c771ca49
                             .border_color(cx.theme().colors().border)
                             .rounded_r_lg()
                             .children(editor.render_edit_prediction_accept_keybind(window, cx)),
                     )
-<<<<<<< HEAD
-                    .child(
-                        h_flex()
-                            .bg(cx.theme().colors().editor_background)
-                            .border_1()
-                            .shadow_sm()
-                            .border_color(cx.theme().colors().border)
-                            .rounded_lg()
-                            .rounded_tr(Pixels::ZERO)
-                            .flex_1()
-                            .child(styled_text),
-                    )
-=======
->>>>>>> c771ca49
                     .into_any();
 
                 let longest_row =
