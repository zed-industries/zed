use crate::{
    blame_entry_tooltip::{blame_entry_relative_timestamp, BlameEntryTooltip},
    code_context_menus::{CodeActionsMenu, MENU_ASIDE_MAX_WIDTH, MENU_ASIDE_MIN_WIDTH, MENU_GAP},
    display_map::{
        Block, BlockContext, BlockStyle, DisplaySnapshot, HighlightedChunk, ToDisplayPoint,
    },
    editor_settings::{
        CurrentLineHighlight, DoubleClickInMultibuffer, MultiCursorModifier, ScrollBeyondLastLine,
        ScrollbarAxes, ScrollbarDiagnostics, ShowScrollbar,
    },
    git::blame::{CommitDetails, GitBlame},
    hover_popover::{
        self, hover_at, HOVER_POPOVER_GAP, MIN_POPOVER_CHARACTER_WIDTH, MIN_POPOVER_LINE_HEIGHT,
    },
    items::BufferSearchHighlights,
    mouse_context_menu::{self, MenuPosition, MouseContextMenu},
<<<<<<< HEAD
    scroll::scroll_amount::ScrollAmount,
    BlockId, ChunkReplacement, CursorShape, CustomBlockId, DisplayPoint, DisplayRow,
    DocumentHighlightRead, DocumentHighlightWrite, EditDisplayMode, Editor, EditorMode,
    EditorSettings, EditorSnapshot, EditorStyle, ExpandExcerpts, FocusedBlock, GoToHunk,
    GoToPrevHunk, GutterDimensions, HalfPageDown, HalfPageUp, HandleInput, HoveredCursor,
    InlineCompletion, JumpData, LineDown, LineUp, OpenExcerpts, PageDown, PageUp, Point,
    RevertSelectedHunks, RowExt, RowRangeExt, SelectPhase, Selection, SoftWrap,
    StickyHeaderExcerpt, ToPoint, ToggleFold, CURSORS_VISIBLE_FOR, FILE_HEADER_HEIGHT,
=======
    scroll::{axis_pair, scroll_amount::ScrollAmount, AxisPair},
    AcceptEditPrediction, BlockId, ChunkReplacement, CursorShape, CustomBlockId, DisplayPoint,
    DisplayRow, DocumentHighlightRead, DocumentHighlightWrite, EditDisplayMode,
    EditPredictionPreview, Editor, EditorMode, EditorSettings, EditorSnapshot, EditorStyle,
    ExpandExcerpts, FocusedBlock, GoToHunk, GoToPrevHunk, GutterDimensions, HalfPageDown,
    HalfPageUp, HandleInput, HoveredCursor, InlineCompletion, JumpData, LineDown, LineUp,
    OpenExcerpts, PageDown, PageUp, Point, RevertSelectedHunks, RowExt, RowRangeExt, SelectPhase,
    Selection, SoftWrap, StickyHeaderExcerpt, ToPoint, ToggleFold, CURSORS_VISIBLE_FOR,
    EDIT_PREDICTION_REQUIRES_MODIFIER_KEY_CONTEXT, FILE_HEADER_HEIGHT,
>>>>>>> 759ea0ec
    GIT_BLAME_MAX_AUTHOR_CHARS_DISPLAYED, MAX_LINE_LEN, MULTI_BUFFER_EXCERPT_HEADER_HEIGHT,
};
use buffer_diff::{DiffHunkSecondaryStatus, DiffHunkStatus};
use client::ParticipantIndex;
use collections::{BTreeMap, HashMap, HashSet};
use file_icons::FileIcons;
use git::{blame::BlameEntry, Oid};
use gpui::{
<<<<<<< HEAD
    anchored, deferred, div, fill, linear_color_stop, linear_gradient, outline, point, px, quad,
    relative, size, svg, transparent_black, Action, Along, AnyElement, App, AvailableSpace,
    Axis as ScrollbarAxis, Bounds, ClickEvent, ClipboardItem, ContentMask, Context, Corner,
    Corners, CursorStyle, DispatchPhase, Edges, Element, ElementInputHandler, Entity, FocusHandle,
    Focusable as _, FontId, GlobalElementId, Hitbox, Hsla, InteractiveElement, IntoElement,
    Keystroke, Length, ModifiersChangedEvent, MouseButton, MouseDownEvent, MouseMoveEvent,
    MouseUpEvent, PaintQuad, ParentElement, Pixels, ScrollDelta, ScrollWheelEvent, ShapedLine,
    SharedString, Size, StatefulInteractiveElement, Style, Styled, Subscription, TextRun,
    TextStyleRefinement, WeakEntity, Window,
=======
    anchored, deferred, div, fill, linear_color_stop, linear_gradient, outline, pattern_slash,
    point, px, quad, relative, size, svg, transparent_black, Action, AnyElement, App,
    AvailableSpace, Axis, Bounds, ClickEvent, ClipboardItem, ContentMask, Context, Corner, Corners,
    CursorStyle, DispatchPhase, Edges, Element, ElementInputHandler, Entity, Focusable as _,
    FontId, GlobalElementId, Hitbox, Hsla, InteractiveElement, IntoElement,
    KeyBindingContextPredicate, Keystroke, Length, ModifiersChangedEvent, MouseButton,
    MouseDownEvent, MouseMoveEvent, MouseUpEvent, PaintQuad, ParentElement, Pixels, ScrollDelta,
    ScrollWheelEvent, ShapedLine, SharedString, Size, StatefulInteractiveElement, Style, Styled,
    Subscription, TextRun, TextStyleRefinement, WeakEntity, Window,
>>>>>>> 759ea0ec
};
use itertools::Itertools;
use language::{
    language_settings::{
        IndentGuideBackgroundColoring, IndentGuideColoring, IndentGuideSettings,
        ShowWhitespaceSetting,
    },
    ChunkRendererContext,
};
use lsp::DiagnosticSeverity;
use multi_buffer::{
    Anchor, ExcerptId, ExcerptInfo, ExpandExcerptDirection, MultiBufferPoint, MultiBufferRow,
    RowInfo, ToOffset,
};
use project::project_settings::{GitGutterSetting, ProjectSettings};
use settings::{KeyBindingValidator, KeyBindingValidatorRegistration, Settings};
use smallvec::{smallvec, SmallVec};
use std::{
    any::TypeId,
    borrow::Cow,
    cmp::{self, Ordering},
    fmt::{self, Write},
    iter, mem,
    ops::{Deref, Range},
    rc::Rc,
    sync::Arc,
};
use sum_tree::Bias;
use text::BufferId;
use theme::{ActiveTheme, Appearance, PlayerColor};
use ui::{
    h_flex, prelude::*, ButtonLike, ButtonStyle, ContextMenu, IconButtonShape, KeyBinding, Tooltip,
    POPOVER_Y_PADDING,
};
use unicode_segmentation::UnicodeSegmentation;
use util::{markdown::MarkdownString, RangeExt, ResultExt};
use workspace::{item::Item, notifications::NotifyTaskExt, Workspace};

const INLINE_BLAME_PADDING_EM_WIDTHS: f32 = 7.;

#[derive(Debug, Clone, PartialEq, Eq)]
enum DisplayDiffHunk {
    Folded {
        display_row: DisplayRow,
    },
    Unfolded {
        diff_base_byte_range: Range<usize>,
        display_row_range: Range<DisplayRow>,
        multi_buffer_range: Range<Anchor>,
        status: DiffHunkStatus,
    },
}

struct SelectionLayout {
    head: DisplayPoint,
    cursor_shape: CursorShape,
    is_newest: bool,
    is_local: bool,
    range: Range<DisplayPoint>,
    active_rows: Range<DisplayRow>,
    user_name: Option<SharedString>,
}

impl SelectionLayout {
    fn new<T: ToPoint + ToDisplayPoint + Clone>(
        selection: Selection<T>,
        line_mode: bool,
        cursor_shape: CursorShape,
        map: &DisplaySnapshot,
        is_newest: bool,
        is_local: bool,
        user_name: Option<SharedString>,
    ) -> Self {
        let point_selection = selection.map(|p| p.to_point(&map.buffer_snapshot));
        let display_selection = point_selection.map(|p| p.to_display_point(map));
        let mut range = display_selection.range();
        let mut head = display_selection.head();
        let mut active_rows = map.prev_line_boundary(point_selection.start).1.row()
            ..map.next_line_boundary(point_selection.end).1.row();

        // vim visual line mode
        if line_mode {
            let point_range = map.expand_to_line(point_selection.range());
            range = point_range.start.to_display_point(map)..point_range.end.to_display_point(map);
        }

        // any vim visual mode (including line mode)
        if (cursor_shape == CursorShape::Block || cursor_shape == CursorShape::Hollow)
            && !range.is_empty()
            && !selection.reversed
        {
            if head.column() > 0 {
                head = map.clip_point(DisplayPoint::new(head.row(), head.column() - 1), Bias::Left)
            } else if head.row().0 > 0 && head != map.max_point() {
                head = map.clip_point(
                    DisplayPoint::new(
                        head.row().previous_row(),
                        map.line_len(head.row().previous_row()),
                    ),
                    Bias::Left,
                );
                // updating range.end is a no-op unless you're cursor is
                // on the newline containing a multi-buffer divider
                // in which case the clip_point may have moved the head up
                // an additional row.
                range.end = DisplayPoint::new(head.row().next_row(), 0);
                active_rows.end = head.row();
            }
        }

        Self {
            head,
            cursor_shape,
            is_newest,
            is_local,
            range,
            active_rows,
            user_name,
        }
    }
}

pub struct EditorElement {
    editor: Entity<Editor>,
    style: EditorStyle,
}

type DisplayRowDelta = u32;

impl EditorElement {
    pub(crate) const SCROLLBAR_WIDTH: Pixels = px(15.);

    pub fn new(editor: &Entity<Editor>, style: EditorStyle) -> Self {
        Self {
            editor: editor.clone(),
            style,
        }
    }

    fn register_actions(&self, window: &mut Window, cx: &mut App) {
        let editor = &self.editor;
        editor.update(cx, |editor, cx| {
            for action in editor.editor_actions.borrow().values() {
                (action)(window, cx)
            }
        });

        crate::rust_analyzer_ext::apply_related_actions(editor, window, cx);
        crate::clangd_ext::apply_related_actions(editor, window, cx);
        register_action(editor, window, Editor::open_context_menu);
        register_action(editor, window, Editor::move_left);
        register_action(editor, window, Editor::move_right);
        register_action(editor, window, Editor::move_down);
        register_action(editor, window, Editor::move_down_by_lines);
        register_action(editor, window, Editor::select_down_by_lines);
        register_action(editor, window, Editor::move_up);
        register_action(editor, window, Editor::move_up_by_lines);
        register_action(editor, window, Editor::select_up_by_lines);
        register_action(editor, window, Editor::select_page_down);
        register_action(editor, window, Editor::select_page_up);
        register_action(editor, window, Editor::cancel);
        register_action(editor, window, Editor::newline);
        register_action(editor, window, Editor::newline_above);
        register_action(editor, window, Editor::newline_below);
        register_action(editor, window, Editor::backspace);
        register_action(editor, window, Editor::delete);
        register_action(editor, window, Editor::tab);
        register_action(editor, window, Editor::tab_prev);
        register_action(editor, window, Editor::indent);
        register_action(editor, window, Editor::outdent);
        register_action(editor, window, Editor::autoindent);
        register_action(editor, window, Editor::delete_line);
        register_action(editor, window, Editor::join_lines);
        register_action(editor, window, Editor::sort_lines_case_sensitive);
        register_action(editor, window, Editor::sort_lines_case_insensitive);
        register_action(editor, window, Editor::reverse_lines);
        register_action(editor, window, Editor::shuffle_lines);
        register_action(editor, window, Editor::convert_to_upper_case);
        register_action(editor, window, Editor::convert_to_lower_case);
        register_action(editor, window, Editor::convert_to_title_case);
        register_action(editor, window, Editor::convert_to_snake_case);
        register_action(editor, window, Editor::convert_to_kebab_case);
        register_action(editor, window, Editor::convert_to_upper_camel_case);
        register_action(editor, window, Editor::convert_to_lower_camel_case);
        register_action(editor, window, Editor::convert_to_opposite_case);
        register_action(editor, window, Editor::delete_to_previous_word_start);
        register_action(editor, window, Editor::delete_to_previous_subword_start);
        register_action(editor, window, Editor::delete_to_next_word_end);
        register_action(editor, window, Editor::delete_to_next_subword_end);
        register_action(editor, window, Editor::delete_to_beginning_of_line);
        register_action(editor, window, Editor::delete_to_end_of_line);
        register_action(editor, window, Editor::cut_to_end_of_line);
        register_action(editor, window, Editor::duplicate_line_up);
        register_action(editor, window, Editor::duplicate_line_down);
        register_action(editor, window, Editor::duplicate_selection);
        register_action(editor, window, Editor::move_line_up);
        register_action(editor, window, Editor::move_line_down);
        register_action(editor, window, Editor::transpose);
        register_action(editor, window, Editor::rewrap);
        register_action(editor, window, Editor::cut);
        register_action(editor, window, Editor::kill_ring_cut);
        register_action(editor, window, Editor::kill_ring_yank);
        register_action(editor, window, Editor::copy);
        register_action(editor, window, Editor::paste);
        register_action(editor, window, Editor::undo);
        register_action(editor, window, Editor::redo);
        register_action(editor, window, Editor::move_page_up);
        register_action(editor, window, Editor::move_page_down);
        register_action(editor, window, Editor::next_screen);
        register_action(editor, window, Editor::scroll_cursor_top);
        register_action(editor, window, Editor::scroll_cursor_center);
        register_action(editor, window, Editor::scroll_cursor_bottom);
        register_action(editor, window, Editor::scroll_cursor_center_top_bottom);
        register_action(editor, window, |editor, _: &LineDown, window, cx| {
            editor.scroll_screen(&ScrollAmount::Line(1.), window, cx)
        });
        register_action(editor, window, |editor, _: &LineUp, window, cx| {
            editor.scroll_screen(&ScrollAmount::Line(-1.), window, cx)
        });
        register_action(editor, window, |editor, _: &HalfPageDown, window, cx| {
            editor.scroll_screen(&ScrollAmount::Page(0.5), window, cx)
        });
        register_action(
            editor,
            window,
            |editor, HandleInput(text): &HandleInput, window, cx| {
                if text.is_empty() {
                    return;
                }
                editor.handle_input(text, window, cx);
            },
        );
        register_action(editor, window, |editor, _: &HalfPageUp, window, cx| {
            editor.scroll_screen(&ScrollAmount::Page(-0.5), window, cx)
        });
        register_action(editor, window, |editor, _: &PageDown, window, cx| {
            editor.scroll_screen(&ScrollAmount::Page(1.), window, cx)
        });
        register_action(editor, window, |editor, _: &PageUp, window, cx| {
            editor.scroll_screen(&ScrollAmount::Page(-1.), window, cx)
        });
        register_action(editor, window, Editor::move_to_previous_word_start);
        register_action(editor, window, Editor::move_to_previous_subword_start);
        register_action(editor, window, Editor::move_to_next_word_end);
        register_action(editor, window, Editor::move_to_next_subword_end);
        register_action(editor, window, Editor::move_to_beginning_of_line);
        register_action(editor, window, Editor::move_to_end_of_line);
        register_action(editor, window, Editor::move_to_start_of_paragraph);
        register_action(editor, window, Editor::move_to_end_of_paragraph);
        register_action(editor, window, Editor::move_to_beginning);
        register_action(editor, window, Editor::move_to_end);
        register_action(editor, window, Editor::select_up);
        register_action(editor, window, Editor::select_down);
        register_action(editor, window, Editor::select_left);
        register_action(editor, window, Editor::select_right);
        register_action(editor, window, Editor::select_to_previous_word_start);
        register_action(editor, window, Editor::select_to_previous_subword_start);
        register_action(editor, window, Editor::select_to_next_word_end);
        register_action(editor, window, Editor::select_to_next_subword_end);
        register_action(editor, window, Editor::select_to_beginning_of_line);
        register_action(editor, window, Editor::select_to_end_of_line);
        register_action(editor, window, Editor::select_to_start_of_paragraph);
        register_action(editor, window, Editor::select_to_end_of_paragraph);
        register_action(editor, window, Editor::select_to_beginning);
        register_action(editor, window, Editor::select_to_end);
        register_action(editor, window, Editor::select_all);
        register_action(editor, window, |editor, action, window, cx| {
            editor.select_all_matches(action, window, cx).log_err();
        });
        register_action(editor, window, Editor::select_line);
        register_action(editor, window, Editor::split_selection_into_lines);
        register_action(editor, window, Editor::add_selection_above);
        register_action(editor, window, Editor::add_selection_below);
        register_action(editor, window, |editor, action, window, cx| {
            editor.select_next(action, window, cx).log_err();
        });
        register_action(editor, window, |editor, action, window, cx| {
            editor.select_previous(action, window, cx).log_err();
        });
        register_action(editor, window, Editor::toggle_comments);
        register_action(editor, window, Editor::select_larger_syntax_node);
        register_action(editor, window, Editor::select_smaller_syntax_node);
        register_action(editor, window, Editor::select_enclosing_symbol);
        register_action(editor, window, Editor::move_to_enclosing_bracket);
        register_action(editor, window, Editor::undo_selection);
        register_action(editor, window, Editor::redo_selection);
        if !editor.read(cx).is_singleton(cx) {
            register_action(editor, window, Editor::expand_excerpts);
            register_action(editor, window, Editor::expand_excerpts_up);
            register_action(editor, window, Editor::expand_excerpts_down);
        }
        register_action(editor, window, Editor::go_to_diagnostic);
        register_action(editor, window, Editor::go_to_prev_diagnostic);
        register_action(editor, window, Editor::go_to_next_hunk);
        register_action(editor, window, Editor::go_to_prev_hunk);
        register_action(editor, window, |editor, action, window, cx| {
            editor
                .go_to_definition(action, window, cx)
                .detach_and_log_err(cx);
        });
        register_action(editor, window, |editor, action, window, cx| {
            editor
                .go_to_definition_split(action, window, cx)
                .detach_and_log_err(cx);
        });
        register_action(editor, window, |editor, action, window, cx| {
            editor
                .go_to_declaration(action, window, cx)
                .detach_and_log_err(cx);
        });
        register_action(editor, window, |editor, action, window, cx| {
            editor
                .go_to_declaration_split(action, window, cx)
                .detach_and_log_err(cx);
        });
        register_action(editor, window, |editor, action, window, cx| {
            editor
                .go_to_implementation(action, window, cx)
                .detach_and_log_err(cx);
        });
        register_action(editor, window, |editor, action, window, cx| {
            editor
                .go_to_implementation_split(action, window, cx)
                .detach_and_log_err(cx);
        });
        register_action(editor, window, |editor, action, window, cx| {
            editor
                .go_to_type_definition(action, window, cx)
                .detach_and_log_err(cx);
        });
        register_action(editor, window, |editor, action, window, cx| {
            editor
                .go_to_type_definition_split(action, window, cx)
                .detach_and_log_err(cx);
        });
        register_action(editor, window, Editor::open_url);
        register_action(editor, window, Editor::open_selected_filename);
        register_action(editor, window, Editor::fold);
        register_action(editor, window, Editor::fold_at_level);
        register_action(editor, window, Editor::fold_all);
        register_action(editor, window, Editor::fold_function_bodies);
        register_action(editor, window, Editor::fold_at);
        register_action(editor, window, Editor::fold_recursive);
        register_action(editor, window, Editor::toggle_fold);
        register_action(editor, window, Editor::toggle_fold_recursive);
        register_action(editor, window, Editor::unfold_lines);
        register_action(editor, window, Editor::unfold_recursive);
        register_action(editor, window, Editor::unfold_all);
        register_action(editor, window, Editor::unfold_at);
        register_action(editor, window, Editor::fold_selected_ranges);
        register_action(editor, window, Editor::set_mark);
        register_action(editor, window, Editor::swap_selection_ends);
        register_action(editor, window, Editor::show_completions);
        register_action(editor, window, Editor::toggle_code_actions);
        register_action(editor, window, Editor::open_excerpts);
        register_action(editor, window, Editor::open_excerpts_in_split);
        register_action(editor, window, Editor::open_proposed_changes_editor);
        register_action(editor, window, Editor::toggle_soft_wrap);
        register_action(editor, window, Editor::toggle_tab_bar);
        register_action(editor, window, Editor::toggle_line_numbers);
        register_action(editor, window, Editor::toggle_relative_line_numbers);
        register_action(editor, window, Editor::toggle_indent_guides);
        register_action(editor, window, Editor::toggle_inlay_hints);
        register_action(editor, window, Editor::toggle_inline_completions);
        register_action(editor, window, hover_popover::hover);
        register_action(editor, window, Editor::reveal_in_finder);
        register_action(editor, window, Editor::copy_path);
        register_action(editor, window, Editor::copy_relative_path);
        register_action(editor, window, Editor::copy_file_name);
        register_action(editor, window, Editor::copy_file_name_without_extension);
        register_action(editor, window, Editor::copy_highlight_json);
        register_action(editor, window, Editor::copy_permalink_to_line);
        register_action(editor, window, Editor::open_permalink_to_line);
        register_action(editor, window, Editor::copy_file_location);
        register_action(editor, window, Editor::toggle_git_blame);
        register_action(editor, window, Editor::toggle_git_blame_inline);
        register_action(editor, window, Editor::toggle_selected_diff_hunks);
        register_action(editor, window, Editor::expand_all_diff_hunks);
        register_action(editor, window, |editor, action, window, cx| {
            if let Some(task) = editor.format(action, window, cx) {
                task.detach_and_notify_err(window, cx);
            } else {
                cx.propagate();
            }
        });
        register_action(editor, window, |editor, action, window, cx| {
            if let Some(task) = editor.format_selections(action, window, cx) {
                task.detach_and_notify_err(window, cx);
            } else {
                cx.propagate();
            }
        });
        register_action(editor, window, Editor::restart_language_server);
        register_action(editor, window, Editor::show_character_palette);
        register_action(editor, window, |editor, action, window, cx| {
            if let Some(task) = editor.confirm_completion(action, window, cx) {
                task.detach_and_notify_err(window, cx);
            } else {
                cx.propagate();
            }
        });
        register_action(editor, window, |editor, action, window, cx| {
            if let Some(task) = editor.compose_completion(action, window, cx) {
                task.detach_and_notify_err(window, cx);
            } else {
                cx.propagate();
            }
        });
        register_action(editor, window, |editor, action, window, cx| {
            if let Some(task) = editor.confirm_code_action(action, window, cx) {
                task.detach_and_notify_err(window, cx);
            } else {
                cx.propagate();
            }
        });
        register_action(editor, window, |editor, action, window, cx| {
            if let Some(task) = editor.rename(action, window, cx) {
                task.detach_and_notify_err(window, cx);
            } else {
                cx.propagate();
            }
        });
        register_action(editor, window, |editor, action, window, cx| {
            if let Some(task) = editor.confirm_rename(action, window, cx) {
                task.detach_and_notify_err(window, cx);
            } else {
                cx.propagate();
            }
        });
        register_action(editor, window, |editor, action, window, cx| {
            if let Some(task) = editor.find_all_references(action, window, cx) {
                task.detach_and_log_err(cx);
            } else {
                cx.propagate();
            }
        });
        register_action(editor, window, Editor::show_signature_help);
        register_action(editor, window, Editor::next_edit_prediction);
        register_action(editor, window, Editor::previous_edit_prediction);
        register_action(editor, window, Editor::show_inline_completion);
        register_action(editor, window, Editor::context_menu_first);
        register_action(editor, window, Editor::context_menu_prev);
        register_action(editor, window, Editor::context_menu_next);
        register_action(editor, window, Editor::context_menu_last);
        register_action(editor, window, Editor::display_cursor_names);
        register_action(editor, window, Editor::unique_lines_case_insensitive);
        register_action(editor, window, Editor::unique_lines_case_sensitive);
        register_action(editor, window, Editor::accept_partial_inline_completion);
        register_action(editor, window, Editor::accept_edit_prediction);
        register_action(editor, window, Editor::revert_file);
        register_action(editor, window, Editor::revert_selected_hunks);
        register_action(editor, window, Editor::apply_all_diff_hunks);
        register_action(editor, window, Editor::apply_selected_diff_hunks);
        register_action(editor, window, Editor::open_active_item_in_terminal);
        register_action(editor, window, Editor::reload_file);
        register_action(editor, window, Editor::spawn_nearest_task);
        register_action(editor, window, Editor::insert_uuid_v4);
        register_action(editor, window, Editor::insert_uuid_v7);
        register_action(editor, window, Editor::open_selections_in_multibuffer);
    }

    fn register_key_listeners(&self, window: &mut Window, _: &mut App, layout: &EditorLayout) {
        let position_map = layout.position_map.clone();
        window.on_key_event({
            let editor = self.editor.clone();
            move |event: &ModifiersChangedEvent, phase, window, cx| {
                if phase != DispatchPhase::Bubble {
                    return;
                }
                editor.update(cx, |editor, cx| {
                    if editor.hover_state.focused(window, cx) {
                        return;
                    }
                    editor.handle_modifiers_changed(event.modifiers, &position_map, window, cx);
                })
            }
        });
    }

    fn mouse_left_down(
        editor: &mut Editor,
        event: &MouseDownEvent,
        hovered_hunk: Option<Range<Anchor>>,
        position_map: &PositionMap,
        line_numbers: &HashMap<MultiBufferRow, LineNumberLayout>,
        window: &mut Window,
        cx: &mut Context<Editor>,
    ) {
        if window.default_prevented() {
            return;
        }

        let text_hitbox = &position_map.text_hitbox;
        let gutter_hitbox = &position_map.gutter_hitbox;
        let mut click_count = event.click_count;
        let mut modifiers = event.modifiers;

        if let Some(hovered_hunk) = hovered_hunk {
            editor.toggle_diff_hunks_in_ranges_narrow(vec![hovered_hunk], cx);
            cx.notify();
            return;
        } else if gutter_hitbox.is_hovered(window) {
            click_count = 3; // Simulate triple-click when clicking the gutter to select lines
        } else if !text_hitbox.is_hovered(window) {
            return;
        }

        let is_singleton = editor.buffer().read(cx).is_singleton();

        if click_count == 2 && !is_singleton {
            match EditorSettings::get_global(cx).double_click_in_multibuffer {
                DoubleClickInMultibuffer::Select => {
                    // do nothing special on double click, all selection logic is below
                }
                DoubleClickInMultibuffer::Open => {
                    if modifiers.alt {
                        // if double click is made with alt, pretend it's a regular double click without opening and alt,
                        // and run the selection logic.
                        modifiers.alt = false;
                    } else {
                        let scroll_position_row =
                            position_map.scroll_pixel_position.y / position_map.line_height;
                        let display_row = (((event.position - gutter_hitbox.bounds.origin).y
                            + position_map.scroll_pixel_position.y)
                            / position_map.line_height)
                            as u32;
                        let multi_buffer_row = position_map
                            .snapshot
                            .display_point_to_point(
                                DisplayPoint::new(DisplayRow(display_row), 0),
                                Bias::Right,
                            )
                            .row;
                        let line_offset_from_top = display_row - scroll_position_row as u32;
                        // if double click is made without alt, open the corresponding excerp
                        editor.open_excerpts_common(
                            Some(JumpData::MultiBufferRow {
                                row: MultiBufferRow(multi_buffer_row),
                                line_offset_from_top,
                            }),
                            false,
                            window,
                            cx,
                        );
                        return;
                    }
                }
            }
        }

        let point_for_position = position_map.point_for_position(event.position);
        let position = point_for_position.previous_valid;
        if modifiers.shift && modifiers.alt {
            editor.select(
                SelectPhase::BeginColumnar {
                    position,
                    reset: false,
                    goal_column: point_for_position.exact_unclipped.column(),
                },
                window,
                cx,
            );
        } else if modifiers.shift && !modifiers.control && !modifiers.alt && !modifiers.secondary()
        {
            editor.select(
                SelectPhase::Extend {
                    position,
                    click_count,
                },
                window,
                cx,
            );
        } else {
            let multi_cursor_setting = EditorSettings::get_global(cx).multi_cursor_modifier;
            let multi_cursor_modifier = match multi_cursor_setting {
                MultiCursorModifier::Alt => modifiers.alt,
                MultiCursorModifier::CmdOrCtrl => modifiers.secondary(),
            };
            editor.select(
                SelectPhase::Begin {
                    position,
                    add: multi_cursor_modifier,
                    click_count,
                },
                window,
                cx,
            );
        }
        cx.stop_propagation();

        if !is_singleton {
            let display_row = (((event.position - gutter_hitbox.bounds.origin).y
                + position_map.scroll_pixel_position.y)
                / position_map.line_height) as u32;
            let multi_buffer_row = position_map
                .snapshot
                .display_point_to_point(DisplayPoint::new(DisplayRow(display_row), 0), Bias::Right)
                .row;
            if line_numbers
                .get(&MultiBufferRow(multi_buffer_row))
                .and_then(|line_number| line_number.hitbox.as_ref())
                .is_some_and(|hitbox| hitbox.contains(&event.position))
            {
                let scroll_position_row =
                    position_map.scroll_pixel_position.y / position_map.line_height;
                let line_offset_from_top = display_row - scroll_position_row as u32;

                editor.open_excerpts_common(
                    Some(JumpData::MultiBufferRow {
                        row: MultiBufferRow(multi_buffer_row),
                        line_offset_from_top,
                    }),
                    modifiers.alt,
                    window,
                    cx,
                );
                cx.stop_propagation();
            }
        }
    }

    fn mouse_right_down(
        editor: &mut Editor,
        event: &MouseDownEvent,
        position_map: &PositionMap,
        window: &mut Window,
        cx: &mut Context<Editor>,
    ) {
        if !position_map.text_hitbox.is_hovered(window) {
            return;
        }
        let point_for_position = position_map.point_for_position(event.position);
        mouse_context_menu::deploy_context_menu(
            editor,
            Some(event.position),
            point_for_position.previous_valid,
            window,
            cx,
        );
        cx.stop_propagation();
    }

    fn mouse_middle_down(
        editor: &mut Editor,
        event: &MouseDownEvent,
        position_map: &PositionMap,
        window: &mut Window,
        cx: &mut Context<Editor>,
    ) {
        if !position_map.text_hitbox.is_hovered(window) || window.default_prevented() {
            return;
        }

        let point_for_position = position_map.point_for_position(event.position);
        let position = point_for_position.previous_valid;

        editor.select(
            SelectPhase::BeginColumnar {
                position,
                reset: true,
                goal_column: point_for_position.exact_unclipped.column(),
            },
            window,
            cx,
        );
    }

    fn mouse_up(
        editor: &mut Editor,
        event: &MouseUpEvent,
        position_map: &PositionMap,
        window: &mut Window,
        cx: &mut Context<Editor>,
    ) {
        let text_hitbox = &position_map.text_hitbox;
        let end_selection = editor.has_pending_selection();
        let pending_nonempty_selections = editor.has_pending_nonempty_selection();

        if end_selection {
            editor.select(SelectPhase::End, window, cx);
        }

        if end_selection && pending_nonempty_selections {
            cx.stop_propagation();
        } else if cfg!(any(target_os = "linux", target_os = "freebsd"))
            && event.button == MouseButton::Middle
        {
            if !text_hitbox.is_hovered(window) || editor.read_only(cx) {
                return;
            }

            #[cfg(any(target_os = "linux", target_os = "freebsd"))]
            if EditorSettings::get_global(cx).middle_click_paste {
                if let Some(text) = cx.read_from_primary().and_then(|item| item.text()) {
                    let point_for_position = position_map.point_for_position(event.position);
                    let position = point_for_position.previous_valid;

                    editor.select(
                        SelectPhase::Begin {
                            position,
                            add: false,
                            click_count: 1,
                        },
                        window,
                        cx,
                    );
                    editor.insert(&text, window, cx);
                }
                cx.stop_propagation()
            }
        }
    }

    fn click(
        editor: &mut Editor,
        event: &ClickEvent,
        position_map: &PositionMap,
        window: &mut Window,
        cx: &mut Context<Editor>,
    ) {
        let text_hitbox = &position_map.text_hitbox;
        let pending_nonempty_selections = editor.has_pending_nonempty_selection();

        let multi_cursor_setting = EditorSettings::get_global(cx).multi_cursor_modifier;
        let multi_cursor_modifier = match multi_cursor_setting {
            MultiCursorModifier::Alt => event.modifiers().secondary(),
            MultiCursorModifier::CmdOrCtrl => event.modifiers().alt,
        };

        if !pending_nonempty_selections && multi_cursor_modifier && text_hitbox.is_hovered(window) {
            let point = position_map.point_for_position(event.up.position);
            editor.handle_click_hovered_link(point, event.modifiers(), window, cx);

            cx.stop_propagation();
        }
    }

    fn mouse_dragged(
        editor: &mut Editor,
        event: &MouseMoveEvent,
        position_map: &PositionMap,
        window: &mut Window,
        cx: &mut Context<Editor>,
    ) {
        if !editor.has_pending_selection() {
            return;
        }

        let text_bounds = position_map.text_hitbox.bounds;
        let point_for_position = position_map.point_for_position(event.position);
        let mut scroll_delta = gpui::Point::<f32>::default();
        let vertical_margin = position_map.line_height.min(text_bounds.size.height / 3.0);
        let top = text_bounds.origin.y + vertical_margin;
        let bottom = text_bounds.bottom_left().y - vertical_margin;
        if event.position.y < top {
            scroll_delta.y = -scale_vertical_mouse_autoscroll_delta(top - event.position.y);
        }
        if event.position.y > bottom {
            scroll_delta.y = scale_vertical_mouse_autoscroll_delta(event.position.y - bottom);
        }

        // We need horizontal width of text
        let style = editor.style.clone().unwrap_or_default();
        let font_id = window.text_system().resolve_font(&style.text.font());
        let font_size = style.text.font_size.to_pixels(window.rem_size());
        let em_width = window.text_system().em_width(font_id, font_size).unwrap();

        let scroll_margin_x = EditorSettings::get_global(cx).horizontal_scroll_margin;

        let scroll_space: Pixels = scroll_margin_x * em_width;

        let left = text_bounds.origin.x + scroll_space;
        let right = text_bounds.top_right().x - scroll_space;

        if event.position.x < left {
            scroll_delta.x = -scale_horizontal_mouse_autoscroll_delta(left - event.position.x);
        }
        if event.position.x > right {
            scroll_delta.x = scale_horizontal_mouse_autoscroll_delta(event.position.x - right);
        }

        editor.select(
            SelectPhase::Update {
                position: point_for_position.previous_valid,
                goal_column: point_for_position.exact_unclipped.column(),
                scroll_delta,
            },
            window,
            cx,
        );
    }

    fn mouse_moved(
        editor: &mut Editor,
        event: &MouseMoveEvent,
        position_map: &PositionMap,
        window: &mut Window,
        cx: &mut Context<Editor>,
    ) {
        let text_hitbox = &position_map.text_hitbox;
        let gutter_hitbox = &position_map.gutter_hitbox;
        let modifiers = event.modifiers;
        let gutter_hovered = gutter_hitbox.is_hovered(window);
        editor.set_gutter_hovered(gutter_hovered, cx);

        // Don't trigger hover popover if mouse is hovering over context menu
        if text_hitbox.is_hovered(window) {
            let point_for_position = position_map.point_for_position(event.position);

            editor.update_hovered_link(
                point_for_position,
                &position_map.snapshot,
                modifiers,
                window,
                cx,
            );

            if let Some(point) = point_for_position.as_valid() {
                let anchor = position_map
                    .snapshot
                    .buffer_snapshot
                    .anchor_before(point.to_offset(&position_map.snapshot, Bias::Left));
                hover_at(editor, Some(anchor), window, cx);
                Self::update_visible_cursor(editor, point, position_map, window, cx);
            } else {
                hover_at(editor, None, window, cx);
            }
        } else {
            editor.hide_hovered_link(cx);
            hover_at(editor, None, window, cx);
            if gutter_hovered {
                cx.stop_propagation();
            }
        }
    }

    fn update_visible_cursor(
        editor: &mut Editor,
        point: DisplayPoint,
        position_map: &PositionMap,
        window: &mut Window,
        cx: &mut Context<Editor>,
    ) {
        let snapshot = &position_map.snapshot;
        let Some(hub) = editor.collaboration_hub() else {
            return;
        };
        let start = snapshot.display_snapshot.clip_point(
            DisplayPoint::new(point.row(), point.column().saturating_sub(1)),
            Bias::Left,
        );
        let end = snapshot.display_snapshot.clip_point(
            DisplayPoint::new(
                point.row(),
                (point.column() + 1).min(snapshot.line_len(point.row())),
            ),
            Bias::Right,
        );

        let range = snapshot
            .buffer_snapshot
            .anchor_at(start.to_point(&snapshot.display_snapshot), Bias::Left)
            ..snapshot
                .buffer_snapshot
                .anchor_at(end.to_point(&snapshot.display_snapshot), Bias::Right);

        let Some(selection) = snapshot.remote_selections_in_range(&range, hub, cx).next() else {
            return;
        };
        let key = crate::HoveredCursor {
            replica_id: selection.replica_id,
            selection_id: selection.selection.id,
        };
        editor.hovered_cursors.insert(
            key.clone(),
            cx.spawn_in(window, |editor, mut cx| async move {
                cx.background_executor().timer(CURSORS_VISIBLE_FOR).await;
                editor
                    .update(&mut cx, |editor, cx| {
                        editor.hovered_cursors.remove(&key);
                        cx.notify();
                    })
                    .ok();
            }),
        );
        cx.notify()
    }

    #[allow(clippy::too_many_arguments)]
    fn layout_selections(
        &self,
        start_anchor: Anchor,
        end_anchor: Anchor,
        local_selections: &[Selection<Point>],
        snapshot: &EditorSnapshot,
        start_row: DisplayRow,
        end_row: DisplayRow,
        window: &mut Window,
        cx: &mut App,
    ) -> (
        Vec<(PlayerColor, Vec<SelectionLayout>)>,
        BTreeMap<DisplayRow, bool>,
        Option<DisplayPoint>,
    ) {
        let mut selections: Vec<(PlayerColor, Vec<SelectionLayout>)> = Vec::new();
        let mut active_rows = BTreeMap::new();
        let mut newest_selection_head = None;
        self.editor.update(cx, |editor, cx| {
            if editor.show_local_selections {
                let mut layouts = Vec::new();
                let newest = editor.selections.newest(cx);
                for selection in local_selections.iter().cloned() {
                    let is_empty = selection.start == selection.end;
                    let is_newest = selection == newest;

                    let layout = SelectionLayout::new(
                        selection,
                        editor.selections.line_mode,
                        editor.cursor_shape,
                        &snapshot.display_snapshot,
                        is_newest,
                        editor.leader_peer_id.is_none(),
                        None,
                    );
                    if is_newest {
                        newest_selection_head = Some(layout.head);
                    }

                    for row in cmp::max(layout.active_rows.start.0, start_row.0)
                        ..=cmp::min(layout.active_rows.end.0, end_row.0)
                    {
                        let contains_non_empty_selection =
                            active_rows.entry(DisplayRow(row)).or_insert(!is_empty);
                        *contains_non_empty_selection |= !is_empty;
                    }
                    layouts.push(layout);
                }

                let player = editor.current_user_player_color(cx);
                selections.push((player, layouts));
            }

            if let Some(collaboration_hub) = &editor.collaboration_hub {
                // When following someone, render the local selections in their color.
                if let Some(leader_id) = editor.leader_peer_id {
                    if let Some(collaborator) = collaboration_hub.collaborators(cx).get(&leader_id)
                    {
                        if let Some(participant_index) = collaboration_hub
                            .user_participant_indices(cx)
                            .get(&collaborator.user_id)
                        {
                            if let Some((local_selection_style, _)) = selections.first_mut() {
                                *local_selection_style = cx
                                    .theme()
                                    .players()
                                    .color_for_participant(participant_index.0);
                            }
                        }
                    }
                }

                let mut remote_selections = HashMap::default();
                for selection in snapshot.remote_selections_in_range(
                    &(start_anchor..end_anchor),
                    collaboration_hub.as_ref(),
                    cx,
                ) {
                    let selection_style =
                        Self::get_participant_color(selection.participant_index, cx);

                    // Don't re-render the leader's selections, since the local selections
                    // match theirs.
                    if Some(selection.peer_id) == editor.leader_peer_id {
                        continue;
                    }
                    let key = HoveredCursor {
                        replica_id: selection.replica_id,
                        selection_id: selection.selection.id,
                    };

                    let is_shown =
                        editor.show_cursor_names || editor.hovered_cursors.contains_key(&key);

                    remote_selections
                        .entry(selection.replica_id)
                        .or_insert((selection_style, Vec::new()))
                        .1
                        .push(SelectionLayout::new(
                            selection.selection,
                            selection.line_mode,
                            selection.cursor_shape,
                            &snapshot.display_snapshot,
                            false,
                            false,
                            if is_shown { selection.user_name } else { None },
                        ));
                }

                selections.extend(remote_selections.into_values());
            } else if !editor.is_focused(window) && editor.show_cursor_when_unfocused {
                let layouts = snapshot
                    .buffer_snapshot
                    .selections_in_range(&(start_anchor..end_anchor), true)
                    .map(move |(_, line_mode, cursor_shape, selection)| {
                        SelectionLayout::new(
                            selection,
                            line_mode,
                            cursor_shape,
                            &snapshot.display_snapshot,
                            false,
                            false,
                            None,
                        )
                    })
                    .collect::<Vec<_>>();
                let player = editor.current_user_player_color(cx);
                selections.push((player, layouts));
            }
        });
        (selections, active_rows, newest_selection_head)
    }

    fn collect_cursors(
        &self,
        snapshot: &EditorSnapshot,
        cx: &mut App,
    ) -> Vec<(DisplayPoint, Hsla)> {
        let editor = self.editor.read(cx);
        let mut cursors = Vec::new();
        let mut skip_local = false;
        let mut add_cursor = |anchor: Anchor, color| {
            cursors.push((anchor.to_display_point(&snapshot.display_snapshot), color));
        };
        // Remote cursors
        if let Some(collaboration_hub) = &editor.collaboration_hub {
            for remote_selection in snapshot.remote_selections_in_range(
                &(Anchor::min()..Anchor::max()),
                collaboration_hub.deref(),
                cx,
            ) {
                let color = Self::get_participant_color(remote_selection.participant_index, cx);
                add_cursor(remote_selection.selection.head(), color.cursor);
                if Some(remote_selection.peer_id) == editor.leader_peer_id {
                    skip_local = true;
                }
            }
        }
        // Local cursors
        if !skip_local {
            let color = cx.theme().players().local().cursor;
            editor.selections.disjoint.iter().for_each(|selection| {
                add_cursor(selection.head(), color);
            });
            if let Some(ref selection) = editor.selections.pending_anchor() {
                add_cursor(selection.head(), color);
            }
        }
        cursors
    }

    #[allow(clippy::too_many_arguments)]
    fn layout_visible_cursors(
        &self,
        snapshot: &EditorSnapshot,
        selections: &[(PlayerColor, Vec<SelectionLayout>)],
        block_start_rows: &HashSet<DisplayRow>,
        visible_display_row_range: Range<DisplayRow>,
        line_layouts: &[LineWithInvisibles],
        text_hitbox: &Hitbox,
        content_origin: gpui::Point<Pixels>,
        scroll_position: gpui::Point<f32>,
        scroll_pixel_position: gpui::Point<Pixels>,
        line_height: Pixels,
        em_width: Pixels,
        em_advance: Pixels,
        autoscroll_containing_element: bool,
        newest_selection_head: Option<DisplayPoint>,
        window: &mut Window,
        cx: &mut App,
    ) -> Vec<CursorLayout> {
        let mut autoscroll_bounds = None;
        let cursor_layouts = self.editor.update(cx, |editor, cx| {
            let mut cursors = Vec::new();

            let previewing_move =
                if let Some((target, preview)) = editor.previewing_edit_prediction_move() {
                    cursors.extend(self.layout_edit_prediction_preview_cursor(
                        snapshot,
                        visible_display_row_range.clone(),
                        line_layouts,
                        content_origin,
                        scroll_pixel_position,
                        line_height,
                        em_advance,
                        preview,
                        target,
                        newest_selection_head,
                        window,
                        cx,
                    ));

                    true
                } else {
                    false
                };

            let show_local_cursors = !previewing_move && editor.show_local_cursors(window, cx);

            for (player_color, selections) in selections {
                for selection in selections {
                    let cursor_position = selection.head;

                    let in_range = visible_display_row_range.contains(&cursor_position.row());
                    if (selection.is_local && !show_local_cursors)
                        || !in_range
                        || block_start_rows.contains(&cursor_position.row())
                    {
                        continue;
                    }

                    let cursor_row_layout = &line_layouts
                        [cursor_position.row().minus(visible_display_row_range.start) as usize];
                    let cursor_column = cursor_position.column() as usize;

                    let cursor_character_x = cursor_row_layout.x_for_index(cursor_column);
                    let mut block_width =
                        cursor_row_layout.x_for_index(cursor_column + 1) - cursor_character_x;
                    if block_width == Pixels::ZERO {
                        block_width = em_advance;
                    }
                    let block_text = if let CursorShape::Block = selection.cursor_shape {
                        snapshot
                            .grapheme_at(cursor_position)
                            .or_else(|| {
                                if cursor_column == 0 {
                                    snapshot.placeholder_text().and_then(|s| {
                                        s.graphemes(true).next().map(|s| s.to_string().into())
                                    })
                                } else {
                                    None
                                }
                            })
                            .and_then(|text| {
                                let len = text.len();

                                let font = cursor_row_layout
                                    .font_id_for_index(cursor_column)
                                    .and_then(|cursor_font_id| {
                                        window.text_system().get_font_for_id(cursor_font_id)
                                    })
                                    .unwrap_or(self.style.text.font());

                                // Invert the text color for the block cursor. Ensure that the text
                                // color is opaque enough to be visible against the background color.
                                //
                                // 0.75 is an arbitrary threshold to determine if the background color is
                                // opaque enough to use as a text color.
                                //
                                // TODO: In the future we should ensure themes have a `text_inverse` color.
                                let color = if cx.theme().colors().editor_background.a < 0.75 {
                                    match cx.theme().appearance {
                                        Appearance::Dark => Hsla::black(),
                                        Appearance::Light => Hsla::white(),
                                    }
                                } else {
                                    cx.theme().colors().editor_background
                                };

                                window
                                    .text_system()
                                    .shape_line(
                                        text,
                                        cursor_row_layout.font_size,
                                        &[TextRun {
                                            len,
                                            font,
                                            color,
                                            background_color: None,
                                            strikethrough: None,
                                            underline: None,
                                        }],
                                    )
                                    .log_err()
                            })
                    } else {
                        None
                    };

                    let x = cursor_character_x - scroll_pixel_position.x;
                    let y = (cursor_position.row().as_f32()
                        - scroll_pixel_position.y / line_height)
                        * line_height;
                    if selection.is_newest {
                        editor.pixel_position_of_newest_cursor = Some(point(
                            text_hitbox.origin.x + x + block_width / 2.,
                            text_hitbox.origin.y + y + line_height / 2.,
                        ));

                        if autoscroll_containing_element {
                            let top = text_hitbox.origin.y
                                + (cursor_position.row().as_f32() - scroll_position.y - 3.).max(0.)
                                    * line_height;
                            let left = text_hitbox.origin.x
                                + (cursor_position.column() as f32 - scroll_position.x - 3.)
                                    .max(0.)
                                    * em_width;

                            let bottom = text_hitbox.origin.y
                                + (cursor_position.row().as_f32() - scroll_position.y + 4.)
                                    * line_height;
                            let right = text_hitbox.origin.x
                                + (cursor_position.column() as f32 - scroll_position.x + 4.)
                                    * em_width;

                            autoscroll_bounds =
                                Some(Bounds::from_corners(point(left, top), point(right, bottom)))
                        }
                    }

                    let mut cursor = CursorLayout {
                        color: player_color.cursor,
                        block_width,
                        origin: point(x, y),
                        line_height,
                        shape: selection.cursor_shape,
                        block_text,
                        cursor_name: None,
                    };
                    let cursor_name = selection.user_name.clone().map(|name| CursorName {
                        string: name,
                        color: self.style.background,
                        is_top_row: cursor_position.row().0 == 0,
                    });
                    cursor.layout(content_origin, cursor_name, window, cx);
                    cursors.push(cursor);
                }
            }

            cursors
        });

        if let Some(bounds) = autoscroll_bounds {
            window.request_autoscroll(bounds);
        }

        cursor_layouts
    }

    #[allow(clippy::too_many_arguments)]
    fn layout_edit_prediction_preview_cursor(
        &self,
        snapshot: &EditorSnapshot,
        visible_row_range: Range<DisplayRow>,
        line_layouts: &[LineWithInvisibles],
        content_origin: gpui::Point<Pixels>,
        scroll_pixel_position: gpui::Point<Pixels>,
        line_height: Pixels,
        em_advance: Pixels,
        preview: &mut EditPredictionPreview,
        target: Anchor,
        cursor: Option<DisplayPoint>,
        window: &mut Window,
        cx: &mut App,
    ) -> Option<CursorLayout> {
        let state = preview.move_state(
            snapshot,
            visible_row_range,
            line_layouts,
            scroll_pixel_position,
            line_height,
            target,
            cursor,
        )?;

        if !state.is_animation_completed() {
            window.request_animation_frame();
        }

        let mut cursor = CursorLayout {
            color: self.style.local_player.cursor,
            block_width: em_advance,
            origin: state.position,
            line_height,
            shape: CursorShape::Bar,
            block_text: None,
            cursor_name: None,
        };

        cursor.layout(content_origin, None, window, cx);
        Some(cursor)
    }

    fn layout_scrollbars(
        &self,
        snapshot: &EditorSnapshot,
        scrollbar_range_data: ScrollbarLayoutInformation,
        scroll_position: gpui::Point<f32>,
        non_visible_cursors: bool,
        window: &mut Window,
        cx: &mut App,
    ) -> Option<EditorScrollbars> {
        if snapshot.mode != EditorMode::Full {
            return None;
        }

        // If a drag took place after we started dragging the scrollbar,
        // cancel the scrollbar drag.
        if cx.has_active_drag() {
            self.editor.update(cx, |editor, cx| {
                editor.scroll_manager.reset_scrollbar_dragging_state(cx)
            });
        }

        let scrollbar_settings = EditorSettings::get_global(cx).scrollbar;
        let show_scrollbars = self.editor.read(cx).show_scrollbars
            && match scrollbar_settings.show {
                ShowScrollbar::Auto => {
                    let editor = self.editor.read(cx);
                    let is_singleton = editor.is_singleton(cx);
                    // Git
                    (is_singleton && scrollbar_settings.git_diff && snapshot.buffer_snapshot.has_diff_hunks())
                    ||
                    // Buffer Search Results
                    (is_singleton && scrollbar_settings.search_results && editor.has_background_highlights::<BufferSearchHighlights>())
                    ||
                    // Selected Symbol Occurrences
                    (is_singleton && scrollbar_settings.selected_symbol && (editor.has_background_highlights::<DocumentHighlightRead>() || editor.has_background_highlights::<DocumentHighlightWrite>()))
                    ||
                    // Diagnostics
                    (is_singleton && scrollbar_settings.diagnostics != ScrollbarDiagnostics::None && snapshot.buffer_snapshot.has_diagnostics())
                    ||
                    // Cursors out of sight
                    non_visible_cursors
                    ||
                    // Scrollmanager
                    editor.scroll_manager.scrollbars_visible()
                }
                ShowScrollbar::System => self.editor.read(cx).scroll_manager.scrollbars_visible(),
                ShowScrollbar::Always => true,
                ShowScrollbar::Never => false,
            };

        Some(EditorScrollbars::from_scrollbar_axes(
            scrollbar_settings.axes,
            &scrollbar_range_data,
            scroll_position,
            self.style.scrollbar_width,
            show_scrollbars,
            window,
        ))
    }

    #[allow(clippy::too_many_arguments)]
    fn prepaint_crease_toggles(
        &self,
        crease_toggles: &mut [Option<AnyElement>],
        line_height: Pixels,
        gutter_dimensions: &GutterDimensions,
        gutter_settings: crate::editor_settings::Gutter,
        scroll_pixel_position: gpui::Point<Pixels>,
        gutter_hitbox: &Hitbox,
        window: &mut Window,
        cx: &mut App,
    ) {
        for (ix, crease_toggle) in crease_toggles.iter_mut().enumerate() {
            if let Some(crease_toggle) = crease_toggle {
                debug_assert!(gutter_settings.folds);
                let available_space = size(
                    AvailableSpace::MinContent,
                    AvailableSpace::Definite(line_height * 0.55),
                );
                let crease_toggle_size = crease_toggle.layout_as_root(available_space, window, cx);

                let position = point(
                    gutter_dimensions.width - gutter_dimensions.right_padding,
                    ix as f32 * line_height - (scroll_pixel_position.y % line_height),
                );
                let centering_offset = point(
                    (gutter_dimensions.fold_area_width() - crease_toggle_size.width) / 2.,
                    (line_height - crease_toggle_size.height) / 2.,
                );
                let origin = gutter_hitbox.origin + position + centering_offset;
                crease_toggle.prepaint_as_root(origin, available_space, window, cx);
            }
        }
    }

    #[allow(clippy::too_many_arguments)]
    fn prepaint_crease_trailers(
        &self,
        trailers: Vec<Option<AnyElement>>,
        lines: &[LineWithInvisibles],
        line_height: Pixels,
        content_origin: gpui::Point<Pixels>,
        scroll_pixel_position: gpui::Point<Pixels>,
        em_width: Pixels,
        window: &mut Window,
        cx: &mut App,
    ) -> Vec<Option<CreaseTrailerLayout>> {
        trailers
            .into_iter()
            .enumerate()
            .map(|(ix, element)| {
                let mut element = element?;
                let available_space = size(
                    AvailableSpace::MinContent,
                    AvailableSpace::Definite(line_height),
                );
                let size = element.layout_as_root(available_space, window, cx);

                let line = &lines[ix];
                let padding = if line.width == Pixels::ZERO {
                    Pixels::ZERO
                } else {
                    4. * em_width
                };
                let position = point(
                    scroll_pixel_position.x + line.width + padding,
                    ix as f32 * line_height - (scroll_pixel_position.y % line_height),
                );
                let centering_offset = point(px(0.), (line_height - size.height) / 2.);
                let origin = content_origin + position + centering_offset;
                element.prepaint_as_root(origin, available_space, window, cx);
                Some(CreaseTrailerLayout {
                    element,
                    bounds: Bounds::new(origin, size),
                })
            })
            .collect()
    }

    // Folds contained in a hunk are ignored apart from shrinking visual size
    // If a fold contains any hunks then that fold line is marked as modified
    fn layout_gutter_diff_hunks(
        &self,
        line_height: Pixels,
        gutter_hitbox: &Hitbox,
        display_rows: Range<DisplayRow>,
        snapshot: &EditorSnapshot,
        window: &mut Window,
        cx: &mut App,
    ) -> Vec<(DisplayDiffHunk, Option<Hitbox>)> {
        let buffer_start = DisplayPoint::new(display_rows.start, 0).to_point(snapshot);
        let buffer_end = DisplayPoint::new(display_rows.end, 0).to_point(snapshot);

        let mut display_hunks = Vec::<(DisplayDiffHunk, Option<Hitbox>)>::new();
        let folded_buffers = self.editor.read(cx).folded_buffers(cx);

        for hunk in snapshot
            .buffer_snapshot
            .diff_hunks_in_range(buffer_start..buffer_end)
        {
            if folded_buffers.contains(&hunk.buffer_id) {
                continue;
            }

            let hunk_start_point = Point::new(hunk.row_range.start.0, 0);
            let hunk_end_point = Point::new(hunk.row_range.end.0, 0);

            let hunk_display_start = snapshot.point_to_display_point(hunk_start_point, Bias::Left);
            let hunk_display_end = snapshot.point_to_display_point(hunk_end_point, Bias::Right);

            let display_hunk = if hunk_display_start.column() != 0 {
                DisplayDiffHunk::Folded {
                    display_row: hunk_display_start.row(),
                }
            } else {
                let mut end_row = hunk_display_end.row();
                if hunk_display_end.column() > 0 {
                    end_row.0 += 1;
                }
                DisplayDiffHunk::Unfolded {
                    status: hunk.status(),
                    diff_base_byte_range: hunk.diff_base_byte_range,
                    display_row_range: hunk_display_start.row()..end_row,
                    multi_buffer_range: Anchor::range_in_buffer(
                        hunk.excerpt_id,
                        hunk.buffer_id,
                        hunk.buffer_range,
                    ),
                }
            };

            display_hunks.push((display_hunk, None));
        }

        let git_gutter_setting = ProjectSettings::get_global(cx)
            .git
            .git_gutter
            .unwrap_or_default();
        if let GitGutterSetting::TrackedFiles = git_gutter_setting {
            for (hunk, hitbox) in &mut display_hunks {
                if matches!(hunk, DisplayDiffHunk::Unfolded { .. }) {
                    let hunk_bounds =
                        Self::diff_hunk_bounds(snapshot, line_height, gutter_hitbox.bounds, hunk);
                    *hitbox = Some(window.insert_hitbox(hunk_bounds, true));
                }
            }
        }

        display_hunks
    }

    #[allow(clippy::too_many_arguments)]
    fn layout_inline_blame(
        &self,
        display_row: DisplayRow,
        row_info: &RowInfo,
        line_layout: &LineWithInvisibles,
        crease_trailer: Option<&CreaseTrailerLayout>,
        em_width: Pixels,
        content_origin: gpui::Point<Pixels>,
        scroll_pixel_position: gpui::Point<Pixels>,
        line_height: Pixels,
        window: &mut Window,
        cx: &mut App,
    ) -> Option<AnyElement> {
        if !self
            .editor
            .update(cx, |editor, cx| editor.render_git_blame_inline(window, cx))
        {
            return None;
        }

        let workspace = self
            .editor
            .read(cx)
            .workspace
            .as_ref()
            .map(|(w, _)| w.clone());

        let editor = self.editor.read(cx);
        let blame = editor.blame.clone()?;
        let padding = {
            const INLINE_BLAME_PADDING_EM_WIDTHS: f32 = 6.;
            const INLINE_ACCEPT_SUGGESTION_EM_WIDTHS: f32 = 14.;

            let mut padding = INLINE_BLAME_PADDING_EM_WIDTHS;

            if let Some(inline_completion) = editor.active_inline_completion.as_ref() {
                match &inline_completion.completion {
                    InlineCompletion::Edit {
                        display_mode: EditDisplayMode::TabAccept,
                        ..
                    } => padding += INLINE_ACCEPT_SUGGESTION_EM_WIDTHS,
                    _ => {}
                }
            }

            padding * em_width
        };

        let blame_entry = blame
            .update(cx, |blame, cx| {
                blame.blame_for_rows(&[*row_info], cx).next()
            })
            .flatten()?;

        let mut element =
            render_inline_blame_entry(&blame, blame_entry, &self.style, workspace, cx);

        let start_y = content_origin.y
            + line_height * (display_row.as_f32() - scroll_pixel_position.y / line_height);

        let start_x = {
            let line_end = if let Some(crease_trailer) = crease_trailer {
                crease_trailer.bounds.right()
            } else {
                content_origin.x - scroll_pixel_position.x + line_layout.width
            };

            let padded_line_end = line_end + padding;

            let min_column_in_pixels = ProjectSettings::get_global(cx)
                .git
                .inline_blame
                .and_then(|settings| settings.min_column)
                .map(|col| self.column_pixels(col as usize, window, cx))
                .unwrap_or(px(0.));
            let min_start = content_origin.x - scroll_pixel_position.x + min_column_in_pixels;

            cmp::max(padded_line_end, min_start)
        };

        let absolute_offset = point(start_x, start_y);
        element.prepaint_as_root(absolute_offset, AvailableSpace::min_size(), window, cx);

        Some(element)
    }

    #[allow(clippy::too_many_arguments)]
    fn layout_blame_entries(
        &self,
        buffer_rows: &[RowInfo],
        em_width: Pixels,
        scroll_position: gpui::Point<f32>,
        line_height: Pixels,
        gutter_hitbox: &Hitbox,
        max_width: Option<Pixels>,
        window: &mut Window,
        cx: &mut App,
    ) -> Option<Vec<AnyElement>> {
        if !self
            .editor
            .update(cx, |editor, cx| editor.render_git_blame_gutter(cx))
        {
            return None;
        }

        let blame = self.editor.read(cx).blame.clone()?;
        let blamed_rows: Vec<_> = blame.update(cx, |blame, cx| {
            blame.blame_for_rows(buffer_rows, cx).collect()
        });

        let width = if let Some(max_width) = max_width {
            AvailableSpace::Definite(max_width)
        } else {
            AvailableSpace::MaxContent
        };
        let scroll_top = scroll_position.y * line_height;
        let start_x = em_width;

        let mut last_used_color: Option<(PlayerColor, Oid)> = None;

        let shaped_lines = blamed_rows
            .into_iter()
            .enumerate()
            .flat_map(|(ix, blame_entry)| {
                if let Some(blame_entry) = blame_entry {
                    let mut element = render_blame_entry(
                        ix,
                        &blame,
                        blame_entry,
                        &self.style,
                        &mut last_used_color,
                        self.editor.clone(),
                        cx,
                    );

                    let start_y = ix as f32 * line_height - (scroll_top % line_height);
                    let absolute_offset = gutter_hitbox.origin + point(start_x, start_y);

                    element.prepaint_as_root(
                        absolute_offset,
                        size(width, AvailableSpace::MinContent),
                        window,
                        cx,
                    );

                    Some(element)
                } else {
                    None
                }
            })
            .collect();

        Some(shaped_lines)
    }

    #[allow(clippy::too_many_arguments)]
    fn layout_indent_guides(
        &self,
        content_origin: gpui::Point<Pixels>,
        text_origin: gpui::Point<Pixels>,
        visible_buffer_range: Range<MultiBufferRow>,
        scroll_pixel_position: gpui::Point<Pixels>,
        line_height: Pixels,
        snapshot: &DisplaySnapshot,
        window: &mut Window,
        cx: &mut App,
    ) -> Option<Vec<IndentGuideLayout>> {
        let indent_guides = self.editor.update(cx, |editor, cx| {
            editor.indent_guides(visible_buffer_range, snapshot, cx)
        })?;

        let active_indent_guide_indices = self.editor.update(cx, |editor, cx| {
            editor
                .find_active_indent_guide_indices(&indent_guides, snapshot, window, cx)
                .unwrap_or_default()
        });

        Some(
            indent_guides
                .into_iter()
                .enumerate()
                .filter_map(|(i, indent_guide)| {
                    let single_indent_width =
                        self.column_pixels(indent_guide.tab_size as usize, window, cx);
                    let total_width = single_indent_width * indent_guide.depth as f32;
                    let start_x = content_origin.x + total_width - scroll_pixel_position.x;
                    if start_x >= text_origin.x {
                        let (offset_y, length) = Self::calculate_indent_guide_bounds(
                            indent_guide.start_row..indent_guide.end_row,
                            line_height,
                            snapshot,
                        );

                        let start_y = content_origin.y + offset_y - scroll_pixel_position.y;

                        Some(IndentGuideLayout {
                            origin: point(start_x, start_y),
                            length,
                            single_indent_width,
                            depth: indent_guide.depth,
                            active: active_indent_guide_indices.contains(&i),
                            settings: indent_guide.settings,
                        })
                    } else {
                        None
                    }
                })
                .collect(),
        )
    }

    fn calculate_indent_guide_bounds(
        row_range: Range<MultiBufferRow>,
        line_height: Pixels,
        snapshot: &DisplaySnapshot,
    ) -> (gpui::Pixels, gpui::Pixels) {
        let start_point = Point::new(row_range.start.0, 0);
        let end_point = Point::new(row_range.end.0, 0);

        let row_range = start_point.to_display_point(snapshot).row()
            ..end_point.to_display_point(snapshot).row();

        let mut prev_line = start_point;
        prev_line.row = prev_line.row.saturating_sub(1);
        let prev_line = prev_line.to_display_point(snapshot).row();

        let mut cons_line = end_point;
        cons_line.row += 1;
        let cons_line = cons_line.to_display_point(snapshot).row();

        let mut offset_y = row_range.start.0 as f32 * line_height;
        let mut length = (cons_line.0.saturating_sub(row_range.start.0)) as f32 * line_height;

        // If we are at the end of the buffer, ensure that the indent guide extends to the end of the line.
        if row_range.end == cons_line {
            length += line_height;
        }

        // If there is a block (e.g. diagnostic) in between the start of the indent guide and the line above,
        // we want to extend the indent guide to the start of the block.
        let mut block_height = 0;
        let mut block_offset = 0;
        let mut found_excerpt_header = false;
        for (_, block) in snapshot.blocks_in_range(prev_line..row_range.start) {
            if matches!(block, Block::ExcerptBoundary { .. }) {
                found_excerpt_header = true;
                break;
            }
            block_offset += block.height();
            block_height += block.height();
        }
        if !found_excerpt_header {
            offset_y -= block_offset as f32 * line_height;
            length += block_height as f32 * line_height;
        }

        // If there is a block (e.g. diagnostic) at the end of an multibuffer excerpt,
        // we want to ensure that the indent guide stops before the excerpt header.
        let mut block_height = 0;
        let mut found_excerpt_header = false;
        for (_, block) in snapshot.blocks_in_range(row_range.end..cons_line) {
            if matches!(block, Block::ExcerptBoundary { .. }) {
                found_excerpt_header = true;
            }
            block_height += block.height();
        }
        if found_excerpt_header {
            length -= block_height as f32 * line_height;
        }

        (offset_y, length)
    }

    #[allow(clippy::too_many_arguments)]
    fn layout_run_indicators(
        &self,
        line_height: Pixels,
        range: Range<DisplayRow>,
        scroll_pixel_position: gpui::Point<Pixels>,
        gutter_dimensions: &GutterDimensions,
        gutter_hitbox: &Hitbox,
        rows_with_hunk_bounds: &HashMap<DisplayRow, Bounds<Pixels>>,
        snapshot: &EditorSnapshot,
        window: &mut Window,
        cx: &mut App,
    ) -> Vec<AnyElement> {
        self.editor.update(cx, |editor, cx| {
            let active_task_indicator_row =
                if let Some(crate::CodeContextMenu::CodeActions(CodeActionsMenu {
                    deployed_from_indicator,
                    actions,
                    ..
                })) = editor.context_menu.borrow().as_ref()
                {
                    actions
                        .tasks
                        .as_ref()
                        .map(|tasks| tasks.position.to_display_point(snapshot).row())
                        .or(*deployed_from_indicator)
                } else {
                    None
                };

            let offset_range_start = snapshot
                .display_point_to_anchor(DisplayPoint::new(range.start, 0), Bias::Left)
                .to_offset(&snapshot.buffer_snapshot);
            let offset_range_end = snapshot
                .display_point_to_anchor(DisplayPoint::new(range.end, 0), Bias::Right)
                .to_offset(&snapshot.buffer_snapshot);

            editor
                .tasks
                .iter()
                .filter_map(|(_, tasks)| {
                    if tasks.offset.0 < offset_range_start || tasks.offset.0 >= offset_range_end {
                        return None;
                    }
                    let multibuffer_point = tasks.offset.0.to_point(&snapshot.buffer_snapshot);
                    let multibuffer_row = MultiBufferRow(multibuffer_point.row);
                    let buffer_folded = snapshot
                        .buffer_snapshot
                        .buffer_line_for_row(multibuffer_row)
                        .map(|(buffer_snapshot, _)| buffer_snapshot.remote_id())
                        .map(|buffer_id| editor.is_buffer_folded(buffer_id, cx))
                        .unwrap_or(false);
                    if buffer_folded {
                        return None;
                    }

                    if snapshot.is_line_folded(multibuffer_row) {
                        // Skip folded indicators, unless it's the starting line of a fold.
                        if multibuffer_row
                            .0
                            .checked_sub(1)
                            .map_or(false, |previous_row| {
                                snapshot.is_line_folded(MultiBufferRow(previous_row))
                            })
                        {
                            return None;
                        }
                    }
                    let display_row = multibuffer_point.to_display_point(snapshot).row();
                    let button = editor.render_run_indicator(
                        &self.style,
                        Some(display_row) == active_task_indicator_row,
                        display_row,
                        cx,
                    );

                    let button = prepaint_gutter_button(
                        button,
                        display_row,
                        line_height,
                        gutter_dimensions,
                        scroll_pixel_position,
                        gutter_hitbox,
                        rows_with_hunk_bounds,
                        window,
                        cx,
                    );
                    Some(button)
                })
                .collect_vec()
        })
    }

    #[allow(clippy::too_many_arguments)]
    fn layout_code_actions_indicator(
        &self,
        line_height: Pixels,
        newest_selection_head: DisplayPoint,
        scroll_pixel_position: gpui::Point<Pixels>,
        gutter_dimensions: &GutterDimensions,
        gutter_hitbox: &Hitbox,
        rows_with_hunk_bounds: &HashMap<DisplayRow, Bounds<Pixels>>,
        window: &mut Window,
        cx: &mut App,
    ) -> Option<AnyElement> {
        let mut active = false;
        let mut button = None;
        let row = newest_selection_head.row();
        self.editor.update(cx, |editor, cx| {
            if let Some(crate::CodeContextMenu::CodeActions(CodeActionsMenu {
                deployed_from_indicator,
                ..
            })) = editor.context_menu.borrow().as_ref()
            {
                active = deployed_from_indicator.map_or(true, |indicator_row| indicator_row == row);
            };
            button = editor.render_code_actions_indicator(&self.style, row, active, cx);
        });

        let button = prepaint_gutter_button(
            button?,
            row,
            line_height,
            gutter_dimensions,
            scroll_pixel_position,
            gutter_hitbox,
            rows_with_hunk_bounds,
            window,
            cx,
        );

        Some(button)
    }

    fn get_participant_color(participant_index: Option<ParticipantIndex>, cx: &App) -> PlayerColor {
        if let Some(index) = participant_index {
            cx.theme().players().color_for_participant(index.0)
        } else {
            cx.theme().players().absent()
        }
    }

    fn calculate_relative_line_numbers(
        &self,
        snapshot: &EditorSnapshot,
        rows: &Range<DisplayRow>,
        relative_to: Option<DisplayRow>,
    ) -> HashMap<DisplayRow, DisplayRowDelta> {
        let mut relative_rows: HashMap<DisplayRow, DisplayRowDelta> = Default::default();
        let Some(relative_to) = relative_to else {
            return relative_rows;
        };

        let start = rows.start.min(relative_to);
        let end = rows.end.max(relative_to);

        let buffer_rows = snapshot
            .row_infos(start)
            .take(1 + end.minus(start) as usize)
            .collect::<Vec<_>>();

        let head_idx = relative_to.minus(start);
        let mut delta = 1;
        let mut i = head_idx + 1;
        while i < buffer_rows.len() as u32 {
            if buffer_rows[i as usize].buffer_row.is_some() {
                if rows.contains(&DisplayRow(i + start.0)) {
                    relative_rows.insert(DisplayRow(i + start.0), delta);
                }
                delta += 1;
            }
            i += 1;
        }
        delta = 1;
        i = head_idx.min(buffer_rows.len() as u32 - 1);
        while i > 0 && buffer_rows[i as usize].buffer_row.is_none() {
            i -= 1;
        }

        while i > 0 {
            i -= 1;
            if buffer_rows[i as usize].buffer_row.is_some() {
                if rows.contains(&DisplayRow(i + start.0)) {
                    relative_rows.insert(DisplayRow(i + start.0), delta);
                }
                delta += 1;
            }
        }

        relative_rows
    }

    #[allow(clippy::too_many_arguments)]
    fn layout_line_numbers(
        &self,
        gutter_hitbox: Option<&Hitbox>,
        gutter_dimensions: GutterDimensions,
        line_height: Pixels,
        scroll_position: gpui::Point<f32>,
        rows: Range<DisplayRow>,
        buffer_rows: &[RowInfo],
        newest_selection_head: Option<DisplayPoint>,
        snapshot: &EditorSnapshot,
        window: &mut Window,
        cx: &mut App,
    ) -> Arc<HashMap<MultiBufferRow, LineNumberLayout>> {
        let include_line_numbers = snapshot.show_line_numbers.unwrap_or_else(|| {
            EditorSettings::get_global(cx).gutter.line_numbers && snapshot.mode == EditorMode::Full
        });
        if !include_line_numbers {
            return Arc::default();
        }

        let (newest_selection_head, is_relative) = self.editor.update(cx, |editor, cx| {
            let newest_selection_head = newest_selection_head.unwrap_or_else(|| {
                let newest = editor.selections.newest::<Point>(cx);
                SelectionLayout::new(
                    newest,
                    editor.selections.line_mode,
                    editor.cursor_shape,
                    &snapshot.display_snapshot,
                    true,
                    true,
                    None,
                )
                .head
            });
            let is_relative = editor.should_use_relative_line_numbers(cx);
            (newest_selection_head, is_relative)
        });

        let relative_to = if is_relative {
            Some(newest_selection_head.row())
        } else {
            None
        };
        let relative_rows = self.calculate_relative_line_numbers(snapshot, &rows, relative_to);
        let mut line_number = String::new();
        let line_numbers = buffer_rows
            .into_iter()
            .enumerate()
            .flat_map(|(ix, row_info)| {
                let display_row = DisplayRow(rows.start.0 + ix as u32);
                line_number.clear();
                let non_relative_number = row_info.buffer_row? + 1;
                let number = relative_rows
                    .get(&display_row)
                    .unwrap_or(&non_relative_number);
                write!(&mut line_number, "{number}").unwrap();
                if matches!(row_info.diff_status, Some(DiffHunkStatus::Removed(_))) {
                    return None;
                }

                let color = cx.theme().colors().editor_line_number;
                let shaped_line = self
                    .shape_line_number(SharedString::from(&line_number), color, window)
                    .log_err()?;
                let scroll_top = scroll_position.y * line_height;
                let line_origin = gutter_hitbox.map(|hitbox| {
                    hitbox.origin
                        + point(
                            hitbox.size.width - shaped_line.width - gutter_dimensions.right_padding,
                            ix as f32 * line_height - (scroll_top % line_height),
                        )
                });

                #[cfg(not(test))]
                let hitbox = line_origin.map(|line_origin| {
                    window.insert_hitbox(
                        Bounds::new(line_origin, size(shaped_line.width, line_height)),
                        false,
                    )
                });
                #[cfg(test)]
                let hitbox = {
                    let _ = line_origin;
                    None
                };

                let multi_buffer_row = DisplayPoint::new(display_row, 0).to_point(snapshot).row;
                let multi_buffer_row = MultiBufferRow(multi_buffer_row);
                let line_number = LineNumberLayout {
                    shaped_line,
                    hitbox,
                    display_row,
                };
                Some((multi_buffer_row, line_number))
            })
            .collect();
        Arc::new(line_numbers)
    }

    fn layout_crease_toggles(
        &self,
        rows: Range<DisplayRow>,
        row_infos: &[RowInfo],
        active_rows: &BTreeMap<DisplayRow, bool>,
        snapshot: &EditorSnapshot,
        window: &mut Window,
        cx: &mut App,
    ) -> Vec<Option<AnyElement>> {
        let include_fold_statuses = EditorSettings::get_global(cx).gutter.folds
            && snapshot.mode == EditorMode::Full
            && self.editor.read(cx).is_singleton(cx);
        if include_fold_statuses {
            row_infos
                .into_iter()
                .enumerate()
                .map(|(ix, info)| {
                    let row = info.multibuffer_row?;
                    let display_row = DisplayRow(rows.start.0 + ix as u32);
                    let active = active_rows.contains_key(&display_row);

                    snapshot.render_crease_toggle(row, active, self.editor.clone(), window, cx)
                })
                .collect()
        } else {
            Vec::new()
        }
    }

    fn layout_crease_trailers(
        &self,
        buffer_rows: impl IntoIterator<Item = RowInfo>,
        snapshot: &EditorSnapshot,
        window: &mut Window,
        cx: &mut App,
    ) -> Vec<Option<AnyElement>> {
        buffer_rows
            .into_iter()
            .map(|row_info| {
                if let Some(row) = row_info.multibuffer_row {
                    snapshot.render_crease_trailer(row, window, cx)
                } else {
                    None
                }
            })
            .collect()
    }

    fn layout_lines(
        rows: Range<DisplayRow>,
        snapshot: &EditorSnapshot,
        style: &EditorStyle,
        editor_width: Pixels,
        is_row_soft_wrapped: impl Copy + Fn(usize) -> bool,
        window: &mut Window,
        cx: &mut App,
    ) -> Vec<LineWithInvisibles> {
        if rows.start >= rows.end {
            return Vec::new();
        }

        // Show the placeholder when the editor is empty
        if snapshot.is_empty() {
            let font_size = style.text.font_size.to_pixels(window.rem_size());
            let placeholder_color = cx.theme().colors().text_placeholder;
            let placeholder_text = snapshot.placeholder_text();

            let placeholder_lines = placeholder_text
                .as_ref()
                .map_or("", AsRef::as_ref)
                .split('\n')
                .skip(rows.start.0 as usize)
                .chain(iter::repeat(""))
                .take(rows.len());
            placeholder_lines
                .filter_map(move |line| {
                    let run = TextRun {
                        len: line.len(),
                        font: style.text.font(),
                        color: placeholder_color,
                        background_color: None,
                        underline: Default::default(),
                        strikethrough: None,
                    };
                    window
                        .text_system()
                        .shape_line(line.to_string().into(), font_size, &[run])
                        .log_err()
                })
                .map(|line| LineWithInvisibles {
                    width: line.width,
                    len: line.len,
                    fragments: smallvec![LineFragment::Text(line)],
                    invisibles: Vec::new(),
                    font_size,
                })
                .collect()
        } else {
            let chunks = snapshot.highlighted_chunks(rows.clone(), true, style);
            LineWithInvisibles::from_chunks(
                chunks,
                &style,
                MAX_LINE_LEN,
                rows.len(),
                snapshot.mode,
                editor_width,
                is_row_soft_wrapped,
                window,
                cx,
            )
        }
    }

    #[allow(clippy::too_many_arguments)]
    fn prepaint_lines(
        &self,
        start_row: DisplayRow,
        line_layouts: &mut [LineWithInvisibles],
        line_height: Pixels,
        scroll_pixel_position: gpui::Point<Pixels>,
        content_origin: gpui::Point<Pixels>,
        window: &mut Window,
        cx: &mut App,
    ) -> SmallVec<[AnyElement; 1]> {
        let mut line_elements = SmallVec::new();
        for (ix, line) in line_layouts.iter_mut().enumerate() {
            let row = start_row + DisplayRow(ix as u32);
            line.prepaint(
                line_height,
                scroll_pixel_position,
                row,
                content_origin,
                &mut line_elements,
                window,
                cx,
            );
        }
        line_elements
    }

    #[allow(clippy::too_many_arguments)]
    fn render_block(
        &self,
        block: &Block,
        available_width: AvailableSpace,
        block_id: BlockId,
        block_row_start: DisplayRow,
        snapshot: &EditorSnapshot,
        text_x: Pixels,
        rows: &Range<DisplayRow>,
        line_layouts: &[LineWithInvisibles],
        gutter_dimensions: &GutterDimensions,
        line_height: Pixels,
        em_width: Pixels,
        text_hitbox: &Hitbox,
        editor_width: Pixels,
        scroll_width: &mut Pixels,
        resized_blocks: &mut HashMap<CustomBlockId, u32>,
        selections: &[Selection<Point>],
        selected_buffer_ids: &Vec<BufferId>,
        is_row_soft_wrapped: impl Copy + Fn(usize) -> bool,
        sticky_header_excerpt_id: Option<ExcerptId>,
        window: &mut Window,
        cx: &mut App,
    ) -> (AnyElement, Size<Pixels>) {
        let mut element = match block {
            Block::Custom(block) => {
                let block_start = block.start().to_point(&snapshot.buffer_snapshot);
                let block_end = block.end().to_point(&snapshot.buffer_snapshot);
                let align_to = block_start.to_display_point(snapshot);
                let anchor_x = text_x
                    + if rows.contains(&align_to.row()) {
                        line_layouts[align_to.row().minus(rows.start) as usize]
                            .x_for_index(align_to.column() as usize)
                    } else {
                        layout_line(
                            align_to.row(),
                            snapshot,
                            &self.style,
                            editor_width,
                            is_row_soft_wrapped,
                            window,
                            cx,
                        )
                        .x_for_index(align_to.column() as usize)
                    };

                let selected = selections
                    .binary_search_by(|selection| {
                        if selection.end <= block_start {
                            Ordering::Less
                        } else if selection.start >= block_end {
                            Ordering::Greater
                        } else {
                            Ordering::Equal
                        }
                    })
                    .is_ok();

                div()
                    .size_full()
                    .child(block.render(&mut BlockContext {
                        window,
                        app: cx,
                        anchor_x,
                        gutter_dimensions,
                        line_height,
                        em_width,
                        block_id,
                        selected,
                        max_width: text_hitbox.size.width.max(*scroll_width),
                        editor_style: &self.style,
                    }))
                    .into_any()
            }

            Block::FoldedBuffer {
                first_excerpt,
                prev_excerpt,
                show_excerpt_controls,
                height,
            } => {
                let selected = selected_buffer_ids.contains(&first_excerpt.buffer_id);
                let mut result = v_flex().id(block_id).w_full();

                if let Some(prev_excerpt) = prev_excerpt {
                    if *show_excerpt_controls {
                        result = result.child(self.render_expand_excerpt_control(
                            block_id,
                            ExpandExcerptDirection::Down,
                            prev_excerpt.id,
                            gutter_dimensions,
                            window,
                            cx,
                        ));
                    }
                }

                let jump_data = header_jump_data(snapshot, block_row_start, *height, first_excerpt);
                result
                    .child(self.render_buffer_header(
                        first_excerpt,
                        true,
                        selected,
                        jump_data,
                        window,
                        cx,
                    ))
                    .into_any_element()
            }

            Block::ExcerptBoundary {
                prev_excerpt,
                next_excerpt,
                show_excerpt_controls,
                height,
                starts_new_buffer,
            } => {
                let color = cx.theme().colors().clone();
                let mut result = v_flex().id(block_id).w_full();

                if let Some(prev_excerpt) = prev_excerpt {
                    if *show_excerpt_controls {
                        result = result.child(self.render_expand_excerpt_control(
                            block_id,
                            ExpandExcerptDirection::Down,
                            prev_excerpt.id,
                            gutter_dimensions,
                            window,
                            cx,
                        ));
                    }
                }

                if let Some(next_excerpt) = next_excerpt {
                    let jump_data =
                        header_jump_data(snapshot, block_row_start, *height, next_excerpt);

                    if *starts_new_buffer {
                        if sticky_header_excerpt_id != Some(next_excerpt.id) {
                            let selected = selected_buffer_ids.contains(&next_excerpt.buffer_id);

                            result = result.child(self.render_buffer_header(
                                next_excerpt,
                                false,
                                selected,
                                jump_data,
                                window,
                                cx,
                            ));
                        } else {
                            result = result
                                .child(div().h(FILE_HEADER_HEIGHT as f32 * window.line_height()));
                        }

                        if *show_excerpt_controls {
                            result = result.child(self.render_expand_excerpt_control(
                                block_id,
                                ExpandExcerptDirection::Up,
                                next_excerpt.id,
                                gutter_dimensions,
                                window,
                                cx,
                            ));
                        }
                    } else {
                        if *show_excerpt_controls {
                            result = result.child(
                                h_flex()
                                    .relative()
                                    .child(
                                        div()
                                            .top(px(0.))
                                            .absolute()
                                            .w_full()
                                            .h_px()
                                            .bg(color.border_variant),
                                    )
                                    .child(self.render_expand_excerpt_control(
                                        block_id,
                                        ExpandExcerptDirection::Up,
                                        next_excerpt.id,
                                        gutter_dimensions,
                                        window,
                                        cx,
                                    )),
                            );
                        }
                    };
                }

                result.into_any()
            }
        };

        // Discover the element's content height, then round up to the nearest multiple of line height.
        let preliminary_size = element.layout_as_root(
            size(available_width, AvailableSpace::MinContent),
            window,
            cx,
        );
        let quantized_height = (preliminary_size.height / line_height).ceil() * line_height;
        let final_size = if preliminary_size.height == quantized_height {
            preliminary_size
        } else {
            element.layout_as_root(size(available_width, quantized_height.into()), window, cx)
        };

        if let BlockId::Custom(custom_block_id) = block_id {
            if block.height() > 0 {
                let element_height_in_lines =
                    ((final_size.height / line_height).ceil() as u32).max(1);
                if element_height_in_lines != block.height() {
                    resized_blocks.insert(custom_block_id, element_height_in_lines);
                }
            }
        }

        (element, final_size)
    }

    fn render_buffer_header(
        &self,
        for_excerpt: &ExcerptInfo,
        is_folded: bool,
        is_selected: bool,
        jump_data: JumpData,
        window: &mut Window,
        cx: &mut App,
    ) -> Div {
        let include_root = self
            .editor
            .read(cx)
            .project
            .as_ref()
            .map(|project| project.read(cx).visible_worktrees(cx).count() > 1)
            .unwrap_or_default();
        let path = for_excerpt.buffer.resolve_file_path(cx, include_root);
        let filename = path
            .as_ref()
            .and_then(|path| Some(path.file_name()?.to_string_lossy().to_string()));
        let parent_path = path.as_ref().and_then(|path| {
            Some(path.parent()?.to_string_lossy().to_string() + std::path::MAIN_SEPARATOR_STR)
        });
        let focus_handle = self.editor.focus_handle(cx);
        let colors = cx.theme().colors();

        div()
            .px_2()
            .pt_2()
            .w_full()
            .h(FILE_HEADER_HEIGHT as f32 * window.line_height())
            .child(
                h_flex()
                    .size_full()
                    .gap_2()
                    .flex_basis(Length::Definite(DefiniteLength::Fraction(0.667)))
                    .pl_0p5()
                    .pr_5()
                    .rounded_md()
                    .shadow_md()
                    .border_1()
                    .map(|div| {
                        let border_color = if is_selected && is_folded {
                            colors.border_focused
                        } else {
                            colors.border
                        };
                        div.border_color(border_color)
                    })
                    .bg(colors.editor_subheader_background)
                    .hover(|style| style.bg(colors.element_hover))
                    .map(|header| {
                        let editor = self.editor.clone();
                        let buffer_id = for_excerpt.buffer_id;
                        let toggle_chevron_icon =
                            FileIcons::get_chevron_icon(!is_folded, cx).map(Icon::from_path);
                        header.child(
                            div()
                                .hover(|style| style.bg(colors.element_selected))
                                .rounded_sm()
                                .child(
                                    ButtonLike::new("toggle-buffer-fold")
                                        .style(ui::ButtonStyle::Transparent)
                                        .size(ButtonSize::Large)
                                        .width(px(30.).into())
                                        .children(toggle_chevron_icon)
                                        .tooltip({
                                            let focus_handle = focus_handle.clone();
                                            move |window, cx| {
                                                Tooltip::for_action_in(
                                                    "Toggle Excerpt Fold",
                                                    &ToggleFold,
                                                    &focus_handle,
                                                    window,
                                                    cx,
                                                )
                                            }
                                        })
                                        .on_click(move |_, _, cx| {
                                            if is_folded {
                                                editor.update(cx, |editor, cx| {
                                                    editor.unfold_buffer(buffer_id, cx);
                                                });
                                            } else {
                                                editor.update(cx, |editor, cx| {
                                                    editor.fold_buffer(buffer_id, cx);
                                                });
                                            }
                                        }),
                                ),
                        )
                    })
                    .children(
                        self.editor
                            .read(cx)
                            .addons
                            .values()
                            .filter_map(|addon| {
                                addon.render_buffer_header_controls(for_excerpt, window, cx)
                            })
                            .take(1),
                    )
                    .child(
                        h_flex()
                            .cursor_pointer()
                            .id("path header block")
                            .size_full()
                            .justify_between()
                            .child(
                                h_flex()
                                    .gap_2()
                                    .child(
                                        filename
                                            .map(SharedString::from)
                                            .unwrap_or_else(|| "untitled".into()),
                                    )
                                    .when_some(parent_path, |then, path| {
                                        then.child(div().child(path).text_color(colors.text_muted))
                                    }),
                            )
                            .when(is_selected, |el| {
                                el.child(
                                    h_flex()
                                        .id("jump-to-file-button")
                                        .gap_2p5()
                                        .child(Label::new("Jump To File"))
                                        .children(
                                            KeyBinding::for_action_in(
                                                &OpenExcerpts,
                                                &focus_handle,
                                                window,
                                            )
                                            .map(|binding| binding.into_any_element()),
                                        ),
                                )
                            })
                            .on_mouse_down(MouseButton::Left, |_, _, cx| cx.stop_propagation())
                            .on_click(window.listener_for(&self.editor, {
                                move |editor, e: &ClickEvent, window, cx| {
                                    editor.open_excerpts_common(
                                        Some(jump_data.clone()),
                                        e.down.modifiers.secondary(),
                                        window,
                                        cx,
                                    );
                                }
                            })),
                    ),
            )
    }

    fn render_expand_excerpt_control(
        &self,
        block_id: BlockId,
        direction: ExpandExcerptDirection,
        excerpt_id: ExcerptId,
        gutter_dimensions: &GutterDimensions,
        window: &Window,
        cx: &mut App,
    ) -> impl IntoElement {
        let color = cx.theme().colors().clone();
        let hover_color = color.border_variant.opacity(0.5);
        let focus_handle = self.editor.focus_handle(cx).clone();

        let icon_offset =
            gutter_dimensions.width - (gutter_dimensions.left_padding + gutter_dimensions.margin);
        let header_height = MULTI_BUFFER_EXCERPT_HEADER_HEIGHT as f32 * window.line_height();
        let group_name = if direction == ExpandExcerptDirection::Down {
            "expand-down"
        } else {
            "expand-up"
        };

        let expand_area = |id: SharedString| {
            h_flex()
                .id(id)
                .w_full()
                .cursor_pointer()
                .block_mouse_down()
                .on_mouse_move(|_, _, cx| cx.stop_propagation())
                .hover(|style| style.bg(hover_color))
                .tooltip({
                    let focus_handle = focus_handle.clone();
                    move |window, cx| {
                        Tooltip::for_action_in(
                            "Expand Excerpt",
                            &ExpandExcerpts { lines: 0 },
                            &focus_handle,
                            window,
                            cx,
                        )
                    }
                })
        };

        expand_area(
            format!(
                "block-{}-{}",
                block_id,
                if direction == ExpandExcerptDirection::Down {
                    "down"
                } else {
                    "up"
                }
            )
            .into(),
        )
        .group(group_name)
        .child(
            h_flex()
                .w(icon_offset)
                .h(header_height)
                .flex_none()
                .justify_end()
                .child(
                    ButtonLike::new("expand-icon")
                        .style(ButtonStyle::Transparent)
                        .child(
                            svg()
                                .path(if direction == ExpandExcerptDirection::Down {
                                    IconName::ArrowDownFromLine.path()
                                } else {
                                    IconName::ArrowUpFromLine.path()
                                })
                                .size(IconSize::XSmall.rems())
                                .text_color(cx.theme().colors().editor_line_number)
                                .group_hover(group_name, |style| {
                                    style.text_color(cx.theme().colors().editor_active_line_number)
                                }),
                        ),
                ),
        )
        .on_click(window.listener_for(&self.editor, {
            move |editor, _, _, cx| {
                editor.expand_excerpt(excerpt_id, direction, cx);
                cx.stop_propagation();
            }
        }))
    }

    #[allow(clippy::too_many_arguments)]
    fn render_blocks(
        &self,
        rows: Range<DisplayRow>,
        snapshot: &EditorSnapshot,
        hitbox: &Hitbox,
        text_hitbox: &Hitbox,
        editor_width: Pixels,
        scroll_width: &mut Pixels,
        gutter_dimensions: &GutterDimensions,
        em_width: Pixels,
        text_x: Pixels,
        line_height: Pixels,
        line_layouts: &[LineWithInvisibles],
        selections: &[Selection<Point>],
        selected_buffer_ids: &Vec<BufferId>,
        is_row_soft_wrapped: impl Copy + Fn(usize) -> bool,
        sticky_header_excerpt_id: Option<ExcerptId>,
        window: &mut Window,
        cx: &mut App,
    ) -> Result<Vec<BlockLayout>, HashMap<CustomBlockId, u32>> {
        let (fixed_blocks, non_fixed_blocks) = snapshot
            .blocks_in_range(rows.clone())
            .partition::<Vec<_>, _>(|(_, block)| block.style() == BlockStyle::Fixed);

        let mut focused_block = self
            .editor
            .update(cx, |editor, _| editor.take_focused_block());
        let mut fixed_block_max_width = Pixels::ZERO;
        let mut blocks = Vec::new();
        let mut resized_blocks = HashMap::default();

        for (row, block) in fixed_blocks {
            let block_id = block.id();

            if focused_block.as_ref().map_or(false, |b| b.id == block_id) {
                focused_block = None;
            }

            let (element, element_size) = self.render_block(
                block,
                AvailableSpace::MinContent,
                block_id,
                row,
                snapshot,
                text_x,
                &rows,
                line_layouts,
                gutter_dimensions,
                line_height,
                em_width,
                text_hitbox,
                editor_width,
                scroll_width,
                &mut resized_blocks,
                selections,
                selected_buffer_ids,
                is_row_soft_wrapped,
                sticky_header_excerpt_id,
                window,
                cx,
            );
            fixed_block_max_width = fixed_block_max_width.max(element_size.width + em_width);
            blocks.push(BlockLayout {
                id: block_id,
                row: Some(row),
                element,
                available_space: size(AvailableSpace::MinContent, element_size.height.into()),
                style: BlockStyle::Fixed,
            });
        }

        for (row, block) in non_fixed_blocks {
            let style = block.style();
            let width = match style {
                BlockStyle::Sticky => hitbox.size.width,
                BlockStyle::Flex => hitbox
                    .size
                    .width
                    .max(fixed_block_max_width)
                    .max(gutter_dimensions.width + *scroll_width),
                BlockStyle::Fixed => unreachable!(),
            };
            let block_id = block.id();

            if focused_block.as_ref().map_or(false, |b| b.id == block_id) {
                focused_block = None;
            }

            let (element, element_size) = self.render_block(
                block,
                width.into(),
                block_id,
                row,
                snapshot,
                text_x,
                &rows,
                line_layouts,
                gutter_dimensions,
                line_height,
                em_width,
                text_hitbox,
                editor_width,
                scroll_width,
                &mut resized_blocks,
                selections,
                selected_buffer_ids,
                is_row_soft_wrapped,
                sticky_header_excerpt_id,
                window,
                cx,
            );

            blocks.push(BlockLayout {
                id: block_id,
                row: Some(row),
                element,
                available_space: size(width.into(), element_size.height.into()),
                style,
            });
        }

        if let Some(focused_block) = focused_block {
            if let Some(focus_handle) = focused_block.focus_handle.upgrade() {
                if focus_handle.is_focused(window) {
                    if let Some(block) = snapshot.block_for_id(focused_block.id) {
                        let style = block.style();
                        let width = match style {
                            BlockStyle::Fixed => AvailableSpace::MinContent,
                            BlockStyle::Flex => AvailableSpace::Definite(
                                hitbox
                                    .size
                                    .width
                                    .max(fixed_block_max_width)
                                    .max(gutter_dimensions.width + *scroll_width),
                            ),
                            BlockStyle::Sticky => AvailableSpace::Definite(hitbox.size.width),
                        };

                        let (element, element_size) = self.render_block(
                            &block,
                            width,
                            focused_block.id,
                            rows.end,
                            snapshot,
                            text_x,
                            &rows,
                            line_layouts,
                            gutter_dimensions,
                            line_height,
                            em_width,
                            text_hitbox,
                            editor_width,
                            scroll_width,
                            &mut resized_blocks,
                            selections,
                            selected_buffer_ids,
                            is_row_soft_wrapped,
                            sticky_header_excerpt_id,
                            window,
                            cx,
                        );

                        blocks.push(BlockLayout {
                            id: block.id(),
                            row: None,
                            element,
                            available_space: size(width, element_size.height.into()),
                            style,
                        });
                    }
                }
            }
        }

        if resized_blocks.is_empty() {
            *scroll_width = (*scroll_width).max(fixed_block_max_width - gutter_dimensions.width);
            Ok(blocks)
        } else {
            Err(resized_blocks)
        }
    }

    /// Returns true if any of the blocks changed size since the previous frame. This will trigger
    /// a restart of rendering for the editor based on the new sizes.
    #[allow(clippy::too_many_arguments)]
    fn layout_blocks(
        &self,
        blocks: &mut Vec<BlockLayout>,
        block_starts: &mut HashSet<DisplayRow>,
        hitbox: &Hitbox,
        line_height: Pixels,
        scroll_pixel_position: gpui::Point<Pixels>,
        window: &mut Window,
        cx: &mut App,
    ) {
        for block in blocks {
            let mut origin = if let Some(row) = block.row {
                block_starts.insert(row);
                hitbox.origin
                    + point(
                        Pixels::ZERO,
                        row.as_f32() * line_height - scroll_pixel_position.y,
                    )
            } else {
                // Position the block outside the visible area
                hitbox.origin + point(Pixels::ZERO, hitbox.size.height)
            };

            if !matches!(block.style, BlockStyle::Sticky) {
                origin += point(-scroll_pixel_position.x, Pixels::ZERO);
            }

            let focus_handle =
                block
                    .element
                    .prepaint_as_root(origin, block.available_space, window, cx);

            if let Some(focus_handle) = focus_handle {
                self.editor.update(cx, |editor, _cx| {
                    editor.set_focused_block(FocusedBlock {
                        id: block.id,
                        focus_handle: focus_handle.downgrade(),
                    });
                });
            }
        }
    }

    #[allow(clippy::too_many_arguments)]
    fn layout_sticky_buffer_header(
        &self,
        StickyHeaderExcerpt {
            excerpt,
            next_excerpt_controls_present,
            next_buffer_row,
        }: StickyHeaderExcerpt<'_>,
        scroll_position: f32,
        line_height: Pixels,
        snapshot: &EditorSnapshot,
        hitbox: &Hitbox,
        selected_buffer_ids: &Vec<BufferId>,
        window: &mut Window,
        cx: &mut App,
    ) -> AnyElement {
        let jump_data = header_jump_data(
            snapshot,
            DisplayRow(scroll_position as u32),
            FILE_HEADER_HEIGHT + MULTI_BUFFER_EXCERPT_HEADER_HEIGHT,
            excerpt,
        );

        let editor_bg_color = cx.theme().colors().editor_background;

        let selected = selected_buffer_ids.contains(&excerpt.buffer_id);

        let mut header = v_flex()
            .relative()
            .child(
                div()
                    .w(hitbox.bounds.size.width)
                    .h(FILE_HEADER_HEIGHT as f32 * line_height)
                    .bg(linear_gradient(
                        0.,
                        linear_color_stop(editor_bg_color.opacity(0.), 0.),
                        linear_color_stop(editor_bg_color, 0.6),
                    ))
                    .absolute()
                    .top_0(),
            )
            .child(
                self.render_buffer_header(excerpt, false, selected, jump_data, window, cx)
                    .into_any_element(),
            )
            .into_any_element();

        let mut origin = hitbox.origin;

        if let Some(next_buffer_row) = next_buffer_row {
            // Push up the sticky header when the excerpt is getting close to the top of the viewport

            let mut max_row = next_buffer_row - FILE_HEADER_HEIGHT * 2;

            if next_excerpt_controls_present {
                max_row -= MULTI_BUFFER_EXCERPT_HEADER_HEIGHT;
            }

            let offset = scroll_position - max_row as f32;

            if offset > 0.0 {
                origin.y -= Pixels(offset) * line_height;
            }
        }

        let size = size(
            AvailableSpace::Definite(hitbox.size.width),
            AvailableSpace::MinContent,
        );

        header.prepaint_as_root(origin, size, window, cx);

        header
    }

    #[allow(clippy::too_many_arguments)]
    fn layout_cursor_popovers(
        &self,
        line_height: Pixels,
        text_hitbox: &Hitbox,
        content_origin: gpui::Point<Pixels>,
        start_row: DisplayRow,
        scroll_pixel_position: gpui::Point<Pixels>,
        line_layouts: &[LineWithInvisibles],
        cursor: DisplayPoint,
        cursor_point: Point,
        style: &EditorStyle,
        window: &mut Window,
        cx: &mut App,
    ) {
        let mut min_menu_height = Pixels::ZERO;
        let mut max_menu_height = Pixels::ZERO;
        let mut height_above_menu = Pixels::ZERO;
        let height_below_menu = Pixels::ZERO;
        let mut edit_prediction_popover_visible = false;
        let mut context_menu_visible = false;

        {
            let editor = self.editor.read(cx);
            if editor
                .edit_prediction_visible_in_cursor_popover(editor.has_active_inline_completion())
            {
                height_above_menu +=
                    editor.edit_prediction_cursor_popover_height() + POPOVER_Y_PADDING;
                edit_prediction_popover_visible = true;
            }

            if editor.context_menu_visible() {
                if let Some(crate::ContextMenuOrigin::Cursor) = editor.context_menu_origin() {
                    min_menu_height += line_height * 3. + POPOVER_Y_PADDING;
                    max_menu_height += line_height * 12. + POPOVER_Y_PADDING;
                    context_menu_visible = true;
                }
            }
        }

        let visible = edit_prediction_popover_visible || context_menu_visible;
        if !visible {
            return;
        }

        let cursor_row_layout = &line_layouts[cursor.row().minus(start_row) as usize];
        let target_position = content_origin
            + gpui::Point {
                x: cmp::max(
                    px(0.),
                    cursor_row_layout.x_for_index(cursor.column() as usize)
                        - scroll_pixel_position.x,
                ),
                y: cmp::max(
                    px(0.),
                    cursor.row().next_row().as_f32() * line_height - scroll_pixel_position.y,
                ),
            };

        let viewport_bounds =
            Bounds::new(Default::default(), window.viewport_size()).extend(Edges {
                right: -Self::SCROLLBAR_WIDTH - MENU_GAP,
                ..Default::default()
            });

        let min_height = height_above_menu + min_menu_height + height_below_menu;
        let max_height = height_above_menu + max_menu_height + height_below_menu;
        let Some((laid_out_popovers, y_flipped)) = self.layout_popovers_above_or_below_line(
            target_position,
            line_height,
            min_height,
            max_height,
            text_hitbox,
            viewport_bounds,
            window,
            cx,
            |height, max_width_for_stable_x, y_flipped, window, cx| {
                // First layout the menu to get its size - others can be at least this wide.
                let context_menu = if context_menu_visible {
                    let menu_height = if y_flipped {
                        height - height_below_menu
                    } else {
                        height - height_above_menu
                    };
                    let mut element = self
                        .render_context_menu(line_height, menu_height, y_flipped, window, cx)
                        .expect("Visible context menu should always render.");
                    let size = element.layout_as_root(AvailableSpace::min_size(), window, cx);
                    Some((CursorPopoverType::CodeContextMenu, element, size))
                } else {
                    None
                };
                let min_width = context_menu
                    .as_ref()
                    .map_or(px(0.), |(_, _, size)| size.width);
                let max_width = max_width_for_stable_x.max(
                    context_menu
                        .as_ref()
                        .map_or(px(0.), |(_, _, size)| size.width),
                );

                let edit_prediction = if edit_prediction_popover_visible {
                    self.editor.update(cx, move |editor, cx| {
                        let accept_binding = editor.accept_edit_prediction_keybind(window, cx);
                        let mut element = editor.render_edit_prediction_cursor_popover(
                            min_width,
                            max_width,
                            cursor_point,
                            style,
                            accept_binding.keystroke()?,
                            window,
                            cx,
                        )?;
                        let size = element.layout_as_root(AvailableSpace::min_size(), window, cx);
                        Some((CursorPopoverType::EditPrediction, element, size))
                    })
                } else {
                    None
                };
                vec![edit_prediction, context_menu]
                    .into_iter()
                    .flatten()
                    .collect::<Vec<_>>()
            },
        ) else {
            return;
        };

        let Some((menu_ix, (_, menu_bounds))) = laid_out_popovers
            .iter()
            .find_position(|(x, _)| matches!(x, CursorPopoverType::CodeContextMenu))
        else {
            return;
        };
        let last_ix = laid_out_popovers.len() - 1;
        let menu_is_last = menu_ix == last_ix;
        let first_popover_bounds = laid_out_popovers[0].1;
        let last_popover_bounds = laid_out_popovers[last_ix].1;

        // Bounds to layout the aside around. When y_flipped, the aside goes either above or to the
        // right, and otherwise it goes below or to the right.
        let mut target_bounds = Bounds::from_corners(
            first_popover_bounds.origin,
            last_popover_bounds.bottom_right(),
        );
        target_bounds.size.width = menu_bounds.size.width;

        // Like `target_bounds`, but with the max height it could occupy. Choosing an aside position
        // based on this is preferred for layout stability.
        let mut max_target_bounds = target_bounds;
        max_target_bounds.size.height = max_height;
        if y_flipped {
            max_target_bounds.origin.y -= max_height - target_bounds.size.height;
        }

        // Add spacing around `target_bounds` and `max_target_bounds`.
        let mut extend_amount = Edges::all(MENU_GAP);
        if y_flipped {
            extend_amount.bottom = line_height;
        } else {
            extend_amount.top = line_height;
        }
        let target_bounds = target_bounds.extend(extend_amount);
        let max_target_bounds = max_target_bounds.extend(extend_amount);

        let must_place_above_or_below =
            if y_flipped && !menu_is_last && menu_bounds.size.height < max_menu_height {
                laid_out_popovers[menu_ix + 1..]
                    .iter()
                    .any(|(_, popover_bounds)| popover_bounds.size.width > menu_bounds.size.width)
            } else {
                false
            };

        self.layout_context_menu_aside(
            y_flipped,
            *menu_bounds,
            target_bounds,
            max_target_bounds,
            max_menu_height,
            must_place_above_or_below,
            text_hitbox,
            viewport_bounds,
            window,
            cx,
        );
    }

    #[allow(clippy::too_many_arguments)]
    fn layout_gutter_menu(
        &self,
        line_height: Pixels,
        text_hitbox: &Hitbox,
        content_origin: gpui::Point<Pixels>,
        scroll_pixel_position: gpui::Point<Pixels>,
        gutter_overshoot: Pixels,
        window: &mut Window,
        cx: &mut App,
    ) {
        let editor = self.editor.read(cx);
        if !editor.context_menu_visible() {
            return;
        }
        let Some(crate::ContextMenuOrigin::GutterIndicator(gutter_row)) =
            editor.context_menu_origin()
        else {
            return;
        };
        // Context menu was spawned via a click on a gutter. Ensure it's a bit closer to the
        // indicator than just a plain first column of the text field.
        let target_position = content_origin
            + gpui::Point {
                x: -gutter_overshoot,
                y: gutter_row.next_row().as_f32() * line_height - scroll_pixel_position.y,
            };
        let min_height = line_height * 3. + POPOVER_Y_PADDING;
        let max_height = line_height * 12. + POPOVER_Y_PADDING;
        let viewport_bounds =
            Bounds::new(Default::default(), window.viewport_size()).extend(Edges {
                right: -Self::SCROLLBAR_WIDTH - MENU_GAP,
                ..Default::default()
            });
        self.layout_popovers_above_or_below_line(
            target_position,
            line_height,
            min_height,
            max_height,
            text_hitbox,
            viewport_bounds,
            window,
            cx,
            move |height, _max_width_for_stable_x, y_flipped, window, cx| {
                let mut element = self
                    .render_context_menu(line_height, height, y_flipped, window, cx)
                    .expect("Visible context menu should always render.");
                let size = element.layout_as_root(AvailableSpace::min_size(), window, cx);
                vec![(CursorPopoverType::CodeContextMenu, element, size)]
            },
        );
    }

    #[allow(clippy::too_many_arguments)]
    fn layout_popovers_above_or_below_line(
        &self,
        target_position: gpui::Point<Pixels>,
        line_height: Pixels,
        min_height: Pixels,
        max_height: Pixels,
        text_hitbox: &Hitbox,
        viewport_bounds: Bounds<Pixels>,
        window: &mut Window,
        cx: &mut App,
        make_sized_popovers: impl FnOnce(
            Pixels,
            Pixels,
            bool,
            &mut Window,
            &mut App,
        ) -> Vec<(CursorPopoverType, AnyElement, Size<Pixels>)>,
    ) -> Option<(Vec<(CursorPopoverType, Bounds<Pixels>)>, bool)> {
        // If the max height won't fit below and there is more space above, put it above the line.
        let bottom_y_when_flipped = target_position.y - line_height;
        let available_above = bottom_y_when_flipped - text_hitbox.top();
        let available_below = text_hitbox.bottom() - target_position.y;
        let y_overflows_below = max_height > available_below;
        let mut y_flipped = y_overflows_below && available_above > available_below;
        let mut height = cmp::min(
            max_height,
            if y_flipped {
                available_above
            } else {
                available_below
            },
        );

        // If the min height doesn't fit within text bounds, instead fit within the window.
        if height < min_height {
            let available_above = bottom_y_when_flipped;
            let available_below = viewport_bounds.bottom() - target_position.y;
            if available_below > min_height {
                y_flipped = false;
                height = min_height;
            } else if available_above > min_height {
                y_flipped = true;
                height = min_height;
            } else if available_above > available_below {
                y_flipped = true;
                height = available_above;
            } else {
                y_flipped = false;
                height = available_below;
            }
        }

        let max_width_for_stable_x = viewport_bounds.right() - target_position.x;

        // TODO: Use viewport_bounds.width as a max width so that it doesn't get clipped on the left
        // for very narrow windows.
        let popovers = make_sized_popovers(height, max_width_for_stable_x, y_flipped, window, cx);
        if popovers.is_empty() {
            return None;
        }

        let max_width = popovers
            .iter()
            .map(|(_, _, size)| size.width)
            .max()
            .unwrap_or_default();

        let mut current_position = gpui::Point {
            // Snap the right edge of the list to the right edge of the window if its horizontal bounds
            // overflow. Include space for the scrollbar.
            x: target_position
                .x
                .min((viewport_bounds.right() - max_width).max(Pixels::ZERO)),
            y: if y_flipped {
                bottom_y_when_flipped
            } else {
                target_position.y
            },
        };

        let mut laid_out_popovers = popovers
            .into_iter()
            .map(|(popover_type, element, size)| {
                if y_flipped {
                    current_position.y -= size.height;
                }
                let position = current_position;
                window.defer_draw(element, current_position, 1);
                if !y_flipped {
                    current_position.y += size.height + MENU_GAP;
                } else {
                    current_position.y -= MENU_GAP;
                }
                (popover_type, Bounds::new(position, size))
            })
            .collect::<Vec<_>>();

        if y_flipped {
            laid_out_popovers.reverse();
        }

        Some((laid_out_popovers, y_flipped))
    }

    #[allow(clippy::too_many_arguments)]
    fn layout_context_menu_aside(
        &self,
        y_flipped: bool,
        menu_bounds: Bounds<Pixels>,
        target_bounds: Bounds<Pixels>,
        max_target_bounds: Bounds<Pixels>,
        max_height: Pixels,
        must_place_above_or_below: bool,
        text_hitbox: &Hitbox,
        viewport_bounds: Bounds<Pixels>,
        window: &mut Window,
        cx: &mut App,
    ) {
        let available_within_viewport = target_bounds.space_within(&viewport_bounds);
        let positioned_aside = if available_within_viewport.right >= MENU_ASIDE_MIN_WIDTH
            && !must_place_above_or_below
        {
            let max_width = cmp::min(
                available_within_viewport.right - px(1.),
                MENU_ASIDE_MAX_WIDTH,
            );
            let Some(mut aside) =
                self.render_context_menu_aside(size(max_width, max_height - POPOVER_Y_PADDING), cx)
            else {
                return;
            };
            aside.layout_as_root(AvailableSpace::min_size(), window, cx);
            let right_position = point(target_bounds.right(), menu_bounds.origin.y);
            Some((aside, right_position))
        } else {
            let max_size = size(
                // TODO(mgsloan): Once the menu is bounded by viewport width the bound on viewport
                // won't be needed here.
                cmp::min(
                    cmp::max(menu_bounds.size.width - px(2.), MENU_ASIDE_MIN_WIDTH),
                    viewport_bounds.right(),
                ),
                cmp::min(
                    max_height,
                    cmp::max(
                        available_within_viewport.top,
                        available_within_viewport.bottom,
                    ),
                ) - POPOVER_Y_PADDING,
            );
            let Some(mut aside) = self.render_context_menu_aside(max_size, cx) else {
                return;
            };
            let actual_size = aside.layout_as_root(AvailableSpace::min_size(), window, cx);

            let top_position = point(
                menu_bounds.origin.x,
                target_bounds.top() - actual_size.height,
            );
            let bottom_position = point(menu_bounds.origin.x, target_bounds.bottom());

            let fit_within = |available: Edges<Pixels>, wanted: Size<Pixels>| {
                // Prefer to fit on the same side of the line as the menu, then on the other side of
                // the line.
                if !y_flipped && wanted.height < available.bottom {
                    Some(bottom_position)
                } else if !y_flipped && wanted.height < available.top {
                    Some(top_position)
                } else if y_flipped && wanted.height < available.top {
                    Some(top_position)
                } else if y_flipped && wanted.height < available.bottom {
                    Some(bottom_position)
                } else {
                    None
                }
            };

            // Prefer choosing a direction using max sizes rather than actual size for stability.
            let available_within_text = max_target_bounds.space_within(&text_hitbox.bounds);
            let wanted = size(MENU_ASIDE_MAX_WIDTH, max_height);
            let aside_position = fit_within(available_within_text, wanted)
                // Fallback: fit max size in window.
                .or_else(|| fit_within(max_target_bounds.space_within(&viewport_bounds), wanted))
                // Fallback: fit actual size in window.
                .or_else(|| fit_within(available_within_viewport, actual_size));

            aside_position.map(|position| (aside, position))
        };

        // Skip drawing if it doesn't fit anywhere.
        if let Some((aside, position)) = positioned_aside {
            window.defer_draw(aside, position, 1);
        }
    }

    fn render_context_menu(
        &self,
        line_height: Pixels,
        height: Pixels,
        y_flipped: bool,
        window: &mut Window,
        cx: &mut App,
    ) -> Option<AnyElement> {
        let max_height_in_lines = ((height - POPOVER_Y_PADDING) / line_height).floor() as u32;
        self.editor.update(cx, |editor, cx| {
            editor.render_context_menu(&self.style, max_height_in_lines, y_flipped, window, cx)
        })
    }

    fn render_context_menu_aside(
        &self,
        max_size: Size<Pixels>,

        cx: &mut App,
    ) -> Option<AnyElement> {
        if max_size.width < px(100.) || max_size.height < px(12.) {
            None
        } else {
            self.editor.update(cx, |editor, cx| {
                editor.render_context_menu_aside(&self.style, max_size, cx)
            })
        }
    }

    #[allow(clippy::too_many_arguments)]
    fn layout_edit_prediction_popover(
        &self,
        text_bounds: &Bounds<Pixels>,
        editor_snapshot: &EditorSnapshot,
        visible_row_range: Range<DisplayRow>,
        scroll_top: f32,
        scroll_bottom: f32,
        line_layouts: &[LineWithInvisibles],
        line_height: Pixels,
        scroll_pixel_position: gpui::Point<Pixels>,
        newest_selection_head: Option<DisplayPoint>,
        editor_width: Pixels,
        style: &EditorStyle,
        window: &mut Window,
        cx: &mut App,
    ) -> Option<AnyElement> {
        const PADDING_X: Pixels = Pixels(24.);
        const PADDING_Y: Pixels = Pixels(2.);

        let editor = self.editor.read(cx);
        let active_inline_completion = editor.active_inline_completion.as_ref()?;

        if editor.edit_prediction_visible_in_cursor_popover(true) {
            return None;
        }

        // Adjust text origin for horizontal scrolling (in some cases here)
        let start_point =
            text_bounds.origin - gpui::Point::new(scroll_pixel_position.x, Pixels(0.0));

        // Clamp left offset after extreme scrollings
        let clamp_start = |point: gpui::Point<Pixels>| gpui::Point {
            x: point.x.max(text_bounds.origin.x),
            y: point.y,
        };

        match &active_inline_completion.completion {
            InlineCompletion::Move { target, .. } => {
                if editor.edit_prediction_requires_modifier() {
                    let cursor_position =
                        target.to_display_point(&editor_snapshot.display_snapshot);

                    if !editor.edit_prediction_preview.is_active_settled()
                        || !visible_row_range.contains(&cursor_position.row())
                    {
                        return None;
                    }

                    let accept_keybind = editor.accept_edit_prediction_keybind(window, cx);
                    let accept_keystroke = accept_keybind.keystroke()?;

                    let mut element = div()
                        .px_2()
                        .py_1()
                        .elevation_2(cx)
                        .border_color(cx.theme().colors().border)
                        .rounded_br(px(0.))
                        .child(Label::new(accept_keystroke.key.clone()).buffer_font(cx))
                        .into_any();

                    let size = element.layout_as_root(AvailableSpace::min_size(), window, cx);

                    let cursor_row_layout = &line_layouts
                        [cursor_position.row().minus(visible_row_range.start) as usize];
                    let cursor_column = cursor_position.column() as usize;

                    let cursor_character_x = cursor_row_layout.x_for_index(cursor_column);
                    let target_y = (cursor_position.row().as_f32()
                        - scroll_pixel_position.y / line_height)
                        * line_height;

                    let offset = point(
                        cursor_character_x - size.width,
                        target_y - size.height - PADDING_Y,
                    );

                    element.prepaint_at(text_bounds.origin + offset, window, cx);

                    return Some(element);
                }

                let target_display_point = target.to_display_point(editor_snapshot);
                if target_display_point.row().as_f32() < scroll_top {
                    let mut element = inline_completion_accept_indicator(
                        "Jump to Edit",
                        Some(IconName::ArrowUp),
                        editor,
                        window,
                        cx,
                    )?;
                    let size = element.layout_as_root(AvailableSpace::min_size(), window, cx);
                    let offset = point((text_bounds.size.width - size.width) / 2., PADDING_Y);

                    element.prepaint_at(text_bounds.origin + offset, window, cx);
                    Some(element)
                } else if (target_display_point.row().as_f32() + 1.) > scroll_bottom {
                    let mut element = inline_completion_accept_indicator(
                        "Jump to Edit",
                        Some(IconName::ArrowDown),
                        editor,
                        window,
                        cx,
                    )?;
                    let size = element.layout_as_root(AvailableSpace::min_size(), window, cx);
                    let offset = point(
                        (text_bounds.size.width - size.width) / 2.,
                        text_bounds.size.height - size.height - PADDING_Y,
                    );

                    element.prepaint_at(text_bounds.origin + offset, window, cx);
                    Some(element)
                } else {
                    let mut element = inline_completion_accept_indicator(
                        "Jump to Edit",
                        None,
                        editor,
                        window,
                        cx,
                    )?;
                    let target_line_end = DisplayPoint::new(
                        target_display_point.row(),
                        editor_snapshot.line_len(target_display_point.row()),
                    );
                    let origin = self.editor.update(cx, |editor, _cx| {
                        editor.display_to_pixel_point(target_line_end, editor_snapshot, window)
                    })?;

                    element.prepaint_as_root(
                        clamp_start(start_point + origin + point(PADDING_X, px(0.))),
                        AvailableSpace::min_size(),
                        window,
                        cx,
                    );
                    Some(element)
                }
            }
            InlineCompletion::Edit {
                edits,
                edit_preview,
                display_mode,
                snapshot,
            } => {
                if self.editor.read(cx).has_visible_completions_menu() {
                    return None;
                }

                let edit_start = edits
                    .first()
                    .unwrap()
                    .0
                    .start
                    .to_display_point(editor_snapshot);
                let edit_end = edits
                    .last()
                    .unwrap()
                    .0
                    .end
                    .to_display_point(editor_snapshot);

                let is_visible = visible_row_range.contains(&edit_start.row())
                    || visible_row_range.contains(&edit_end.row());
                if !is_visible {
                    return None;
                }

                match display_mode {
                    EditDisplayMode::TabAccept => {
                        let range = &edits.first()?.0;
                        let target_display_point = range.end.to_display_point(editor_snapshot);

                        let target_line_end = DisplayPoint::new(
                            target_display_point.row(),
                            editor_snapshot.line_len(target_display_point.row()),
                        );
                        let (mut element, origin) = self.editor.update(cx, |editor, cx| {
                            Some((
                                inline_completion_accept_indicator(
                                    "Accept", None, editor, window, cx,
                                )?,
                                editor.display_to_pixel_point(
                                    target_line_end,
                                    editor_snapshot,
                                    window,
                                )?,
                            ))
                        })?;

                        element.prepaint_as_root(
                            clamp_start(start_point + origin + point(PADDING_X, px(0.))),
                            AvailableSpace::min_size(),
                            window,
                            cx,
                        );
                        return Some(element);
                    }
                    EditDisplayMode::Inline => return None,
                    EditDisplayMode::DiffPopover => {}
                }

                let highlighted_edits = crate::inline_completion_edit_text(
                    &snapshot,
                    edits,
                    edit_preview.as_ref()?,
                    false,
                    cx,
                );

                let line_count = highlighted_edits.text.lines().count();

                let longest_row =
                    editor_snapshot.longest_row_in_range(edit_start.row()..edit_end.row() + 1);
                let longest_line_width = if visible_row_range.contains(&longest_row) {
                    line_layouts[(longest_row.0 - visible_row_range.start.0) as usize].width
                } else {
                    layout_line(
                        longest_row,
                        editor_snapshot,
                        style,
                        editor_width,
                        |_| false,
                        window,
                        cx,
                    )
                    .width
                };

                let styled_text = highlighted_edits.to_styled_text(&style.text);

                let mut element = div()
                    .bg(cx.theme().colors().editor_background)
                    .border_1()
                    .border_color(cx.theme().colors().border)
                    .rounded_md()
                    .child(styled_text)
                    .into_any();

                let viewport_bounds = Bounds::new(Default::default(), window.viewport_size())
                    .extend(Edges {
                        right: -Self::SCROLLBAR_WIDTH,
                        ..Default::default()
                    });

                let x_after_longest =
                    text_bounds.origin.x + longest_line_width + PADDING_X - scroll_pixel_position.x;

                let element_bounds = element.layout_as_root(AvailableSpace::min_size(), window, cx);

                // Fully visible if it can be displayed within the window (allow overlapping other
                // panes). However, this is only allowed if the popover starts within text_bounds.
                let is_fully_visible = x_after_longest < text_bounds.right()
                    && x_after_longest + element_bounds.width < viewport_bounds.right();

                let origin = if is_fully_visible {
                    point(
                        x_after_longest,
                        text_bounds.origin.y + edit_start.row().as_f32() * line_height
                            - scroll_pixel_position.y,
                    )
                } else {
                    // Avoid overlapping both the edited rows and the user's cursor.
                    let target_above = DisplayRow(
                        edit_start
                            .row()
                            .0
                            .min(
                                newest_selection_head
                                    .map_or(u32::MAX, |cursor_row| cursor_row.row().0),
                            )
                            .saturating_sub(line_count as u32),
                    );
                    let mut row_target;
                    if visible_row_range.contains(&DisplayRow(target_above.0.saturating_sub(1))) {
                        row_target = target_above;
                    } else {
                        row_target = DisplayRow(
                            edit_end.row().0.max(
                                newest_selection_head.map_or(0, |cursor_row| cursor_row.row().0),
                            ) + 1,
                        );
                        if !visible_row_range.contains(&row_target) {
                            // Not visible, so fallback on displaying immediately below the cursor.
                            if let Some(cursor) = newest_selection_head {
                                row_target = DisplayRow(cursor.row().0 + 1);
                            } else {
                                // Not visible and no cursor visible, so fallback on displaying at the top of the editor.
                                row_target = DisplayRow(0);
                            }
                        }
                    };

                    text_bounds.origin
                        + point(
                            -scroll_pixel_position.x,
                            row_target.as_f32() * line_height - scroll_pixel_position.y,
                        )
                };

                window.defer_draw(element, origin, 1);

                // Do not return an element, since it will already be drawn due to defer_draw.
                None
            }
        }
    }

    fn layout_mouse_context_menu(
        &self,
        editor_snapshot: &EditorSnapshot,
        visible_range: Range<DisplayRow>,
        content_origin: gpui::Point<Pixels>,
        window: &mut Window,
        cx: &mut App,
    ) -> Option<AnyElement> {
        let position = self.editor.update(cx, |editor, _cx| {
            let visible_start_point = editor.display_to_pixel_point(
                DisplayPoint::new(visible_range.start, 0),
                editor_snapshot,
                window,
            )?;
            let visible_end_point = editor.display_to_pixel_point(
                DisplayPoint::new(visible_range.end, 0),
                editor_snapshot,
                window,
            )?;

            let mouse_context_menu = editor.mouse_context_menu.as_ref()?;
            let (source_display_point, position) = match mouse_context_menu.position {
                MenuPosition::PinnedToScreen(point) => (None, point),
                MenuPosition::PinnedToEditor { source, offset } => {
                    let source_display_point = source.to_display_point(editor_snapshot);
                    let source_point = editor.to_pixel_point(source, editor_snapshot, window)?;
                    let position = content_origin + source_point + offset;
                    (Some(source_display_point), position)
                }
            };

            let source_included = source_display_point.map_or(true, |source_display_point| {
                visible_range
                    .to_inclusive()
                    .contains(&source_display_point.row())
            });
            let position_included =
                visible_start_point.y <= position.y && position.y <= visible_end_point.y;
            if !source_included && !position_included {
                None
            } else {
                Some(position)
            }
        })?;

        let mut element = self.editor.update(cx, |editor, _| {
            let mouse_context_menu = editor.mouse_context_menu.as_ref()?;
            let context_menu = mouse_context_menu.context_menu.clone();

            Some(
                deferred(
                    anchored()
                        .position(position)
                        .child(context_menu)
                        .anchor(Corner::TopLeft)
                        .snap_to_window_with_margin(px(8.)),
                )
                .with_priority(1)
                .into_any(),
            )
        })?;

        element.prepaint_as_root(position, AvailableSpace::min_size(), window, cx);
        Some(element)
    }

    #[allow(clippy::too_many_arguments)]
    fn layout_hover_popovers(
        &self,
        snapshot: &EditorSnapshot,
        hitbox: &Hitbox,
        text_hitbox: &Hitbox,
        visible_display_row_range: Range<DisplayRow>,
        content_origin: gpui::Point<Pixels>,
        scroll_pixel_position: gpui::Point<Pixels>,
        line_layouts: &[LineWithInvisibles],
        line_height: Pixels,
        em_width: Pixels,
        window: &mut Window,
        cx: &mut App,
    ) {
        struct MeasuredHoverPopover {
            element: AnyElement,
            size: Size<Pixels>,
            horizontal_offset: Pixels,
        }

        let max_size = size(
            (120. * em_width) // Default size
                .min(hitbox.size.width / 2.) // Shrink to half of the editor width
                .max(MIN_POPOVER_CHARACTER_WIDTH * em_width), // Apply minimum width of 20 characters
            (16. * line_height) // Default size
                .min(hitbox.size.height / 2.) // Shrink to half of the editor height
                .max(MIN_POPOVER_LINE_HEIGHT * line_height), // Apply minimum height of 4 lines
        );

        let hover_popovers = self.editor.update(cx, |editor, cx| {
            editor
                .hover_state
                .render(snapshot, visible_display_row_range.clone(), max_size, cx)
        });
        let Some((position, hover_popovers)) = hover_popovers else {
            return;
        };

        // This is safe because we check on layout whether the required row is available
        let hovered_row_layout =
            &line_layouts[position.row().minus(visible_display_row_range.start) as usize];

        // Compute Hovered Point
        let x =
            hovered_row_layout.x_for_index(position.column() as usize) - scroll_pixel_position.x;
        let y = position.row().as_f32() * line_height - scroll_pixel_position.y;
        let hovered_point = content_origin + point(x, y);

        let mut overall_height = Pixels::ZERO;
        let mut measured_hover_popovers = Vec::new();
        for mut hover_popover in hover_popovers {
            let size = hover_popover.layout_as_root(AvailableSpace::min_size(), window, cx);
            let horizontal_offset =
                (text_hitbox.top_right().x - (hovered_point.x + size.width)).min(Pixels::ZERO);

            overall_height += HOVER_POPOVER_GAP + size.height;

            measured_hover_popovers.push(MeasuredHoverPopover {
                element: hover_popover,
                size,
                horizontal_offset,
            });
        }
        overall_height += HOVER_POPOVER_GAP;

        fn draw_occluder(
            width: Pixels,
            origin: gpui::Point<Pixels>,
            window: &mut Window,
            cx: &mut App,
        ) {
            let mut occlusion = div()
                .size_full()
                .occlude()
                .on_mouse_move(|_, _, cx| cx.stop_propagation())
                .into_any_element();
            occlusion.layout_as_root(size(width, HOVER_POPOVER_GAP).into(), window, cx);
            window.defer_draw(occlusion, origin, 2);
        }

        if hovered_point.y > overall_height {
            // There is enough space above. Render popovers above the hovered point
            let mut current_y = hovered_point.y;
            for (position, popover) in measured_hover_popovers.into_iter().with_position() {
                let size = popover.size;
                let popover_origin = point(
                    hovered_point.x + popover.horizontal_offset,
                    current_y - size.height,
                );

                window.defer_draw(popover.element, popover_origin, 2);
                if position != itertools::Position::Last {
                    let origin = point(popover_origin.x, popover_origin.y - HOVER_POPOVER_GAP);
                    draw_occluder(size.width, origin, window, cx);
                }

                current_y = popover_origin.y - HOVER_POPOVER_GAP;
            }
        } else {
            // There is not enough space above. Render popovers below the hovered point
            let mut current_y = hovered_point.y + line_height;
            for (position, popover) in measured_hover_popovers.into_iter().with_position() {
                let size = popover.size;
                let popover_origin = point(hovered_point.x + popover.horizontal_offset, current_y);

                window.defer_draw(popover.element, popover_origin, 2);
                if position != itertools::Position::Last {
                    let origin = point(popover_origin.x, popover_origin.y + size.height);
                    draw_occluder(size.width, origin, window, cx);
                }

                current_y = popover_origin.y + size.height + HOVER_POPOVER_GAP;
            }
        }
    }

    #[allow(clippy::too_many_arguments)]
    fn layout_diff_hunk_controls(
        &self,
        row_range: Range<DisplayRow>,
        row_infos: &[RowInfo],
        text_hitbox: &Hitbox,
        position_map: &PositionMap,
        newest_cursor_position: Option<DisplayPoint>,
        line_height: Pixels,
        scroll_pixel_position: gpui::Point<Pixels>,
        display_hunks: &[(DisplayDiffHunk, Option<Hitbox>)],
        editor: Entity<Editor>,
        window: &mut Window,
        cx: &mut App,
    ) -> Vec<AnyElement> {
        let point_for_position = position_map.point_for_position(window.mouse_position());

        let mut controls = vec![];

        let active_positions = [
            Some(point_for_position.previous_valid),
            newest_cursor_position,
        ];

        for (hunk, _) in display_hunks {
            if let DisplayDiffHunk::Unfolded {
                display_row_range,
                multi_buffer_range,
                status,
                ..
            } = &hunk
            {
                if display_row_range.start < row_range.start
                    || display_row_range.start >= row_range.end
                {
                    continue;
                }
                let row_ix = (display_row_range.start - row_range.start).0 as usize;
                if row_infos[row_ix].diff_status.is_none() {
                    continue;
                }
                if matches!(
                    row_infos[row_ix].diff_status,
                    Some(DiffHunkStatus::Added(_))
                ) && !matches!(*status, DiffHunkStatus::Added(_))
                {
                    continue;
                }
                if active_positions
                    .iter()
                    .any(|p| p.map_or(false, |p| display_row_range.contains(&p.row())))
                {
                    let y = display_row_range.start.as_f32() * line_height
                        + text_hitbox.bounds.top()
                        - scroll_pixel_position.y;
                    let x = text_hitbox.bounds.right() - px(100.);

                    let mut element = diff_hunk_controls(
                        display_row_range.start.0,
                        multi_buffer_range.clone(),
                        line_height,
                        &editor,
                        cx,
                    );
                    element.prepaint_as_root(
                        gpui::Point::new(x, y),
                        size(px(100.0), line_height).into(),
                        window,
                        cx,
                    );
                    controls.push(element);
                }
            }
        }

        controls
    }

    #[allow(clippy::too_many_arguments)]
    fn layout_signature_help(
        &self,
        hitbox: &Hitbox,
        content_origin: gpui::Point<Pixels>,
        scroll_pixel_position: gpui::Point<Pixels>,
        newest_selection_head: Option<DisplayPoint>,
        start_row: DisplayRow,
        line_layouts: &[LineWithInvisibles],
        line_height: Pixels,
        em_width: Pixels,
        window: &mut Window,
        cx: &mut App,
    ) {
        if !self.editor.focus_handle(cx).is_focused(window) {
            return;
        }
        let Some(newest_selection_head) = newest_selection_head else {
            return;
        };
        let selection_row = newest_selection_head.row();
        if selection_row < start_row {
            return;
        }
        let Some(cursor_row_layout) = line_layouts.get(selection_row.minus(start_row) as usize)
        else {
            return;
        };

        let start_x = cursor_row_layout.x_for_index(newest_selection_head.column() as usize)
            - scroll_pixel_position.x
            + content_origin.x;
        let start_y =
            selection_row.as_f32() * line_height + content_origin.y - scroll_pixel_position.y;

        let max_size = size(
            (120. * em_width) // Default size
                .min(hitbox.size.width / 2.) // Shrink to half of the editor width
                .max(MIN_POPOVER_CHARACTER_WIDTH * em_width), // Apply minimum width of 20 characters
            (16. * line_height) // Default size
                .min(hitbox.size.height / 2.) // Shrink to half of the editor height
                .max(MIN_POPOVER_LINE_HEIGHT * line_height), // Apply minimum height of 4 lines
        );

        let maybe_element = self.editor.update(cx, |editor, cx| {
            if let Some(popover) = editor.signature_help_state.popover_mut() {
                let element = popover.render(
                    &self.style,
                    max_size,
                    editor.workspace.as_ref().map(|(w, _)| w.clone()),
                    cx,
                );
                Some(element)
            } else {
                None
            }
        });
        if let Some(mut element) = maybe_element {
            let window_size = window.viewport_size();
            let size = element.layout_as_root(Size::<AvailableSpace>::default(), window, cx);
            let mut point = point(start_x, start_y - size.height);

            // Adjusting to ensure the popover does not overflow in the X-axis direction.
            if point.x + size.width >= window_size.width {
                point.x = window_size.width - size.width;
            }

            window.defer_draw(element, point, 1)
        }
    }

    fn paint_background(&self, layout: &EditorLayout, window: &mut Window, cx: &mut App) {
        window.paint_layer(layout.hitbox.bounds, |window| {
            let scroll_top = layout.position_map.snapshot.scroll_position().y;
            let gutter_bg = cx.theme().colors().editor_gutter_background;
            window.paint_quad(fill(layout.gutter_hitbox.bounds, gutter_bg));
            window.paint_quad(fill(
                layout.position_map.text_hitbox.bounds,
                self.style.background,
            ));

            if let EditorMode::Full = layout.mode {
                let mut active_rows = layout.active_rows.iter().peekable();
                while let Some((start_row, contains_non_empty_selection)) = active_rows.next() {
                    let mut end_row = start_row.0;
                    while active_rows
                        .peek()
                        .map_or(false, |(active_row, has_selection)| {
                            active_row.0 == end_row + 1
                                && *has_selection == contains_non_empty_selection
                        })
                    {
                        active_rows.next().unwrap();
                        end_row += 1;
                    }

                    if !contains_non_empty_selection {
                        let highlight_h_range =
                            match layout.position_map.snapshot.current_line_highlight {
                                CurrentLineHighlight::Gutter => Some(Range {
                                    start: layout.hitbox.left(),
                                    end: layout.gutter_hitbox.right(),
                                }),
                                CurrentLineHighlight::Line => Some(Range {
                                    start: layout.position_map.text_hitbox.bounds.left(),
                                    end: layout.position_map.text_hitbox.bounds.right(),
                                }),
                                CurrentLineHighlight::All => Some(Range {
                                    start: layout.hitbox.left(),
                                    end: layout.hitbox.right(),
                                }),
                                CurrentLineHighlight::None => None,
                            };
                        if let Some(range) = highlight_h_range {
                            let active_line_bg = cx.theme().colors().editor_active_line_background;
                            let bounds = Bounds {
                                origin: point(
                                    range.start,
                                    layout.hitbox.origin.y
                                        + (start_row.as_f32() - scroll_top)
                                            * layout.position_map.line_height,
                                ),
                                size: size(
                                    range.end - range.start,
                                    layout.position_map.line_height
                                        * (end_row - start_row.0 + 1) as f32,
                                ),
                            };
                            window.paint_quad(fill(bounds, active_line_bg));
                        }
                    }
                }

                let mut paint_highlight =
                    |highlight_row_start: DisplayRow, highlight_row_end: DisplayRow, color| {
                        let origin = point(
                            layout.hitbox.origin.x,
                            layout.hitbox.origin.y
                                + (highlight_row_start.as_f32() - scroll_top)
                                    * layout.position_map.line_height,
                        );
                        let size = size(
                            layout.hitbox.size.width,
                            layout.position_map.line_height
                                * highlight_row_end.next_row().minus(highlight_row_start) as f32,
                        );
                        window.paint_quad(fill(Bounds { origin, size }, color));
                    };

                let mut current_paint: Option<(gpui::Background, Range<DisplayRow>)> = None;
                for (&new_row, &new_background) in &layout.highlighted_rows {
                    match &mut current_paint {
                        Some((current_background, current_range)) => {
                            let current_background = *current_background;
                            let new_range_started = current_background != new_background
                                || current_range.end.next_row() != new_row;
                            if new_range_started {
                                paint_highlight(
                                    current_range.start,
                                    current_range.end,
                                    current_background,
                                );
                                current_paint = Some((new_background, new_row..new_row));
                                continue;
                            } else {
                                current_range.end = current_range.end.next_row();
                            }
                        }
                        None => current_paint = Some((new_background, new_row..new_row)),
                    };
                }
                if let Some((color, range)) = current_paint {
                    paint_highlight(range.start, range.end, color);
                }

                let scroll_left =
                    layout.position_map.snapshot.scroll_position().x * layout.position_map.em_width;

                for (wrap_position, active) in layout.wrap_guides.iter() {
                    let x = (layout.position_map.text_hitbox.origin.x
                        + *wrap_position
                        + layout.position_map.em_width / 2.)
                        - scroll_left;

                    let show_scrollbars = layout
                        .scrollbars_layout
                        .as_ref()
                        .map_or(false, |layout| layout.visible);

                    if x < layout.position_map.text_hitbox.origin.x
                        || (show_scrollbars && x > self.scrollbar_left(&layout.hitbox.bounds))
                    {
                        continue;
                    }

                    let color = if *active {
                        cx.theme().colors().editor_active_wrap_guide
                    } else {
                        cx.theme().colors().editor_wrap_guide
                    };
                    window.paint_quad(fill(
                        Bounds {
                            origin: point(x, layout.position_map.text_hitbox.origin.y),
                            size: size(px(1.), layout.position_map.text_hitbox.size.height),
                        },
                        color,
                    ));
                }
            }
        })
    }

    fn paint_indent_guides(
        &mut self,
        layout: &mut EditorLayout,
        window: &mut Window,
        cx: &mut App,
    ) {
        let Some(indent_guides) = &layout.indent_guides else {
            return;
        };

        let faded_color = |color: Hsla, alpha: f32| {
            let mut faded = color;
            faded.a = alpha;
            faded
        };

        for indent_guide in indent_guides {
            let indent_accent_colors = cx.theme().accents().color_for_index(indent_guide.depth);
            let settings = indent_guide.settings;

            // TODO fixed for now, expose them through themes later
            const INDENT_AWARE_ALPHA: f32 = 0.2;
            const INDENT_AWARE_ACTIVE_ALPHA: f32 = 0.4;
            const INDENT_AWARE_BACKGROUND_ALPHA: f32 = 0.1;
            const INDENT_AWARE_BACKGROUND_ACTIVE_ALPHA: f32 = 0.2;

            let line_color = match (settings.coloring, indent_guide.active) {
                (IndentGuideColoring::Disabled, _) => None,
                (IndentGuideColoring::Fixed, false) => {
                    Some(cx.theme().colors().editor_indent_guide)
                }
                (IndentGuideColoring::Fixed, true) => {
                    Some(cx.theme().colors().editor_indent_guide_active)
                }
                (IndentGuideColoring::IndentAware, false) => {
                    Some(faded_color(indent_accent_colors, INDENT_AWARE_ALPHA))
                }
                (IndentGuideColoring::IndentAware, true) => {
                    Some(faded_color(indent_accent_colors, INDENT_AWARE_ACTIVE_ALPHA))
                }
            };

            let background_color = match (settings.background_coloring, indent_guide.active) {
                (IndentGuideBackgroundColoring::Disabled, _) => None,
                (IndentGuideBackgroundColoring::IndentAware, false) => Some(faded_color(
                    indent_accent_colors,
                    INDENT_AWARE_BACKGROUND_ALPHA,
                )),
                (IndentGuideBackgroundColoring::IndentAware, true) => Some(faded_color(
                    indent_accent_colors,
                    INDENT_AWARE_BACKGROUND_ACTIVE_ALPHA,
                )),
            };

            let requested_line_width = if indent_guide.active {
                settings.active_line_width
            } else {
                settings.line_width
            }
            .clamp(1, 10);
            let mut line_indicator_width = 0.;
            if let Some(color) = line_color {
                window.paint_quad(fill(
                    Bounds {
                        origin: indent_guide.origin,
                        size: size(px(requested_line_width as f32), indent_guide.length),
                    },
                    color,
                ));
                line_indicator_width = requested_line_width as f32;
            }

            if let Some(color) = background_color {
                let width = indent_guide.single_indent_width - px(line_indicator_width);
                window.paint_quad(fill(
                    Bounds {
                        origin: point(
                            indent_guide.origin.x + px(line_indicator_width),
                            indent_guide.origin.y,
                        ),
                        size: size(width, indent_guide.length),
                    },
                    color,
                ));
            }
        }
    }

    fn paint_line_numbers(&mut self, layout: &mut EditorLayout, window: &mut Window, cx: &mut App) {
        let is_singleton = self.editor.read(cx).is_singleton(cx);

        let line_height = layout.position_map.line_height;
        window.set_cursor_style(CursorStyle::Arrow, &layout.gutter_hitbox);

        for LineNumberLayout {
            shaped_line,
            hitbox,
            display_row,
        } in layout.line_numbers.values()
        {
            let Some(hitbox) = hitbox else {
                continue;
            };

            let is_active = layout.active_rows.contains_key(&display_row);

            let color = if is_active {
                cx.theme().colors().editor_active_line_number
            } else if !is_singleton && hitbox.is_hovered(window) {
                cx.theme().colors().editor_hover_line_number
            } else {
                cx.theme().colors().editor_line_number
            };

            let Some(line) = self
                .shape_line_number(shaped_line.text.clone(), color, window)
                .log_err()
            else {
                continue;
            };
            let Some(()) = line.paint(hitbox.origin, line_height, window, cx).log_err() else {
                continue;
            };
            // In singleton buffers, we select corresponding lines on the line number click, so use | -like cursor.
            // In multi buffers, we open file at the line number clicked, so use a pointing hand cursor.
            if is_singleton {
                window.set_cursor_style(CursorStyle::IBeam, &hitbox);
            } else {
                window.set_cursor_style(CursorStyle::PointingHand, &hitbox);
            }
        }
    }

    fn paint_diff_hunks(layout: &mut EditorLayout, window: &mut Window, cx: &mut App) {
        if layout.display_hunks.is_empty() {
            return;
        }

        let line_height = layout.position_map.line_height;
        window.paint_layer(layout.gutter_hitbox.bounds, |window| {
            for (hunk, hitbox) in &layout.display_hunks {
                let hunk_to_paint = match hunk {
                    DisplayDiffHunk::Folded { .. } => {
                        let hunk_bounds = Self::diff_hunk_bounds(
                            &layout.position_map.snapshot,
                            line_height,
                            layout.gutter_hitbox.bounds,
                            hunk,
                        );
                        Some((
                            hunk_bounds,
                            cx.theme().status().modified,
                            Corners::all(px(0.)),
                            &DiffHunkSecondaryStatus::None,
                        ))
                    }
                    DisplayDiffHunk::Unfolded {
                        status,
                        display_row_range,
                        ..
                    } => hitbox.as_ref().map(|hunk_hitbox| match status {
                        DiffHunkStatus::Added(secondary_status) => (
                            hunk_hitbox.bounds,
                            cx.theme().status().created,
                            Corners::all(px(0.)),
                            secondary_status,
                        ),
                        DiffHunkStatus::Modified(secondary_status) => (
                            hunk_hitbox.bounds,
                            cx.theme().status().modified,
                            Corners::all(px(0.)),
                            secondary_status,
                        ),
                        DiffHunkStatus::Removed(secondary_status)
                            if !display_row_range.is_empty() =>
                        {
                            (
                                hunk_hitbox.bounds,
                                cx.theme().status().deleted,
                                Corners::all(px(0.)),
                                secondary_status,
                            )
                        }
                        DiffHunkStatus::Removed(secondary_status) => (
                            Bounds::new(
                                point(
                                    hunk_hitbox.origin.x - hunk_hitbox.size.width,
                                    hunk_hitbox.origin.y,
                                ),
                                size(hunk_hitbox.size.width * px(2.), hunk_hitbox.size.height),
                            ),
                            cx.theme().status().deleted,
                            Corners::all(1. * line_height),
                            secondary_status,
                        ),
                    }),
                };

                if let Some((hunk_bounds, mut background_color, corner_radii, secondary_status)) =
                    hunk_to_paint
                {
                    if *secondary_status != DiffHunkSecondaryStatus::None {
                        background_color.a *= 0.6;
                    }
                    window.paint_quad(quad(
                        hunk_bounds,
                        corner_radii,
                        background_color,
                        Edges::default(),
                        transparent_black(),
                    ));
                }
            }
        });
    }

    fn diff_hunk_bounds(
        snapshot: &EditorSnapshot,
        line_height: Pixels,
        gutter_bounds: Bounds<Pixels>,
        hunk: &DisplayDiffHunk,
    ) -> Bounds<Pixels> {
        let scroll_position = snapshot.scroll_position();
        let scroll_top = scroll_position.y * line_height;
        let gutter_strip_width = (0.275 * line_height).floor();

        match hunk {
            DisplayDiffHunk::Folded { display_row, .. } => {
                let start_y = display_row.as_f32() * line_height - scroll_top;
                let end_y = start_y + line_height;
                let highlight_origin = gutter_bounds.origin + point(px(0.), start_y);
                let highlight_size = size(gutter_strip_width, end_y - start_y);
                Bounds::new(highlight_origin, highlight_size)
            }
            DisplayDiffHunk::Unfolded {
                display_row_range,
                status,
                ..
            } => {
                if status.is_removed() && display_row_range.is_empty() {
                    let row = display_row_range.start;

                    let offset = line_height / 2.;
                    let start_y = row.as_f32() * line_height - offset - scroll_top;
                    let end_y = start_y + line_height;

                    let width = (0.35 * line_height).floor();
                    let highlight_origin = gutter_bounds.origin + point(px(0.), start_y);
                    let highlight_size = size(width, end_y - start_y);
                    Bounds::new(highlight_origin, highlight_size)
                } else {
                    let start_row = display_row_range.start;
                    let end_row = display_row_range.end;
                    // If we're in a multibuffer, row range span might include an
                    // excerpt header, so if we were to draw the marker straight away,
                    // the hunk might include the rows of that header.
                    // Making the range inclusive doesn't quite cut it, as we rely on the exclusivity for the soft wrap.
                    // Instead, we simply check whether the range we're dealing with includes
                    // any excerpt headers and if so, we stop painting the diff hunk on the first row of that header.
                    let end_row_in_current_excerpt = snapshot
                        .blocks_in_range(start_row..end_row)
                        .find_map(|(start_row, block)| {
                            if matches!(block, Block::ExcerptBoundary { .. }) {
                                Some(start_row)
                            } else {
                                None
                            }
                        })
                        .unwrap_or(end_row);

                    let start_y = start_row.as_f32() * line_height - scroll_top;
                    let end_y = end_row_in_current_excerpt.as_f32() * line_height - scroll_top;

                    let highlight_origin = gutter_bounds.origin + point(px(0.), start_y);
                    let highlight_size = size(gutter_strip_width, end_y - start_y);
                    Bounds::new(highlight_origin, highlight_size)
                }
            }
        }
    }

    fn paint_gutter_indicators(
        &self,
        layout: &mut EditorLayout,
        window: &mut Window,
        cx: &mut App,
    ) {
        window.paint_layer(layout.gutter_hitbox.bounds, |window| {
            window.with_element_namespace("crease_toggles", |window| {
                for crease_toggle in layout.crease_toggles.iter_mut().flatten() {
                    crease_toggle.paint(window, cx);
                }
            });

            for test_indicator in layout.test_indicators.iter_mut() {
                test_indicator.paint(window, cx);
            }

            if let Some(indicator) = layout.code_actions_indicator.as_mut() {
                indicator.paint(window, cx);
            }
        });
    }

    fn paint_gutter_highlights(
        &self,
        layout: &mut EditorLayout,
        window: &mut Window,
        cx: &mut App,
    ) {
        for (_, hunk_hitbox) in &layout.display_hunks {
            if let Some(hunk_hitbox) = hunk_hitbox {
                window.set_cursor_style(CursorStyle::PointingHand, hunk_hitbox);
            }
        }

        let show_git_gutter = layout
            .position_map
            .snapshot
            .show_git_diff_gutter
            .unwrap_or_else(|| {
                matches!(
                    ProjectSettings::get_global(cx).git.git_gutter,
                    Some(GitGutterSetting::TrackedFiles)
                )
            });
        if show_git_gutter {
            Self::paint_diff_hunks(layout, window, cx)
        }

        let highlight_width = 0.275 * layout.position_map.line_height;
        let highlight_corner_radii = Corners::all(0.05 * layout.position_map.line_height);
        window.paint_layer(layout.gutter_hitbox.bounds, |window| {
            for (range, color) in &layout.highlighted_gutter_ranges {
                let start_row = if range.start.row() < layout.visible_display_row_range.start {
                    layout.visible_display_row_range.start - DisplayRow(1)
                } else {
                    range.start.row()
                };
                let end_row = if range.end.row() > layout.visible_display_row_range.end {
                    layout.visible_display_row_range.end + DisplayRow(1)
                } else {
                    range.end.row()
                };

                let start_y = layout.gutter_hitbox.top()
                    + start_row.0 as f32 * layout.position_map.line_height
                    - layout.position_map.scroll_pixel_position.y;
                let end_y = layout.gutter_hitbox.top()
                    + (end_row.0 + 1) as f32 * layout.position_map.line_height
                    - layout.position_map.scroll_pixel_position.y;
                let bounds = Bounds::from_corners(
                    point(layout.gutter_hitbox.left(), start_y),
                    point(layout.gutter_hitbox.left() + highlight_width, end_y),
                );
                window.paint_quad(fill(bounds, *color).corner_radii(highlight_corner_radii));
            }
        });
    }

    fn paint_blamed_display_rows(
        &self,
        layout: &mut EditorLayout,
        window: &mut Window,
        cx: &mut App,
    ) {
        let Some(blamed_display_rows) = layout.blamed_display_rows.take() else {
            return;
        };

        window.paint_layer(layout.gutter_hitbox.bounds, |window| {
            for mut blame_element in blamed_display_rows.into_iter() {
                blame_element.paint(window, cx);
            }
        })
    }

    fn paint_text(&mut self, layout: &mut EditorLayout, window: &mut Window, cx: &mut App) {
        window.with_content_mask(
            Some(ContentMask {
                bounds: layout.position_map.text_hitbox.bounds,
            }),
            |window| {
                let cursor_style = if self
                    .editor
                    .read(cx)
                    .hovered_link_state
                    .as_ref()
                    .is_some_and(|hovered_link_state| !hovered_link_state.links.is_empty())
                {
                    CursorStyle::PointingHand
                } else {
                    CursorStyle::IBeam
                };
                window.set_cursor_style(cursor_style, &layout.position_map.text_hitbox);

                let invisible_display_ranges = self.paint_highlights(layout, window);
                self.paint_lines(&invisible_display_ranges, layout, window, cx);
                self.paint_redactions(layout, window);
                self.paint_cursors(layout, window, cx);
                self.paint_inline_blame(layout, window, cx);
                self.paint_diff_hunk_controls(layout, window, cx);
                window.with_element_namespace("crease_trailers", |window| {
                    for trailer in layout.crease_trailers.iter_mut().flatten() {
                        trailer.element.paint(window, cx);
                    }
                });
            },
        )
    }

    fn paint_highlights(
        &mut self,
        layout: &mut EditorLayout,
        window: &mut Window,
    ) -> SmallVec<[Range<DisplayPoint>; 32]> {
        window.paint_layer(layout.position_map.text_hitbox.bounds, |window| {
            let mut invisible_display_ranges = SmallVec::<[Range<DisplayPoint>; 32]>::new();
            let line_end_overshoot = 0.15 * layout.position_map.line_height;
            for (range, color) in &layout.highlighted_ranges {
                self.paint_highlighted_range(
                    range.clone(),
                    *color,
                    Pixels::ZERO,
                    line_end_overshoot,
                    layout,
                    window,
                );
            }

            let corner_radius = 0.15 * layout.position_map.line_height;

            for (player_color, selections) in &layout.selections {
                for selection in selections.iter() {
                    self.paint_highlighted_range(
                        selection.range.clone(),
                        player_color.selection,
                        corner_radius,
                        corner_radius * 2.,
                        layout,
                        window,
                    );

                    if selection.is_local && !selection.range.is_empty() {
                        invisible_display_ranges.push(selection.range.clone());
                    }
                }
            }
            invisible_display_ranges
        })
    }

    fn paint_lines(
        &mut self,
        invisible_display_ranges: &[Range<DisplayPoint>],
        layout: &mut EditorLayout,
        window: &mut Window,
        cx: &mut App,
    ) {
        let whitespace_setting = self
            .editor
            .read(cx)
            .buffer
            .read(cx)
            .settings_at(0, cx)
            .show_whitespaces;

        for (ix, line_with_invisibles) in layout.position_map.line_layouts.iter().enumerate() {
            let row = DisplayRow(layout.visible_display_row_range.start.0 + ix as u32);
            line_with_invisibles.draw(
                layout,
                row,
                layout.content_origin,
                whitespace_setting,
                invisible_display_ranges,
                window,
                cx,
            )
        }

        for line_element in &mut layout.line_elements {
            line_element.paint(window, cx);
        }
    }

    fn paint_redactions(&mut self, layout: &EditorLayout, window: &mut Window) {
        if layout.redacted_ranges.is_empty() {
            return;
        }

        let line_end_overshoot = layout.line_end_overshoot();

        // A softer than perfect black
        let redaction_color = gpui::rgb(0x0e1111);

        window.paint_layer(layout.position_map.text_hitbox.bounds, |window| {
            for range in layout.redacted_ranges.iter() {
                self.paint_highlighted_range(
                    range.clone(),
                    redaction_color.into(),
                    Pixels::ZERO,
                    line_end_overshoot,
                    layout,
                    window,
                );
            }
        });
    }

    fn paint_cursors(&mut self, layout: &mut EditorLayout, window: &mut Window, cx: &mut App) {
        for cursor in &mut layout.visible_cursors {
            cursor.paint(layout.content_origin, window, cx);
        }
    }

    fn paint_scrollbars(&mut self, layout: &mut EditorLayout, window: &mut Window, cx: &mut App) {
        let Some(scrollbars_layout) = &layout.scrollbars_layout else {
            return;
        };

        for (scrollbar_layout, axis) in scrollbars_layout.iter_scrollbars() {
            let hitbox = &scrollbar_layout.hitbox;
            let thumb_bounds = scrollbar_layout.thumb_bounds();

            if scrollbars_layout.visible {
                let scrollbar_edges = match axis {
                    ScrollbarAxis::Horizontal => Edges {
                        top: Pixels::ZERO,
                        right: Pixels::ZERO,
                        bottom: Pixels::ZERO,
                        left: Pixels::ZERO,
                    },
                    ScrollbarAxis::Vertical => Edges {
                        top: Pixels::ZERO,
                        right: Pixels::ZERO,
                        bottom: Pixels::ZERO,
                        left: ScrollbarLayout::BORDER_WIDTH,
                    },
                };

                window.paint_layer(hitbox.bounds, |window| {
                    window.paint_quad(quad(
                        hitbox.bounds,
                        Corners::default(),
                        cx.theme().colors().scrollbar_track_background,
                        scrollbar_edges,
                        cx.theme().colors().scrollbar_track_border,
                    ));

                    if axis == ScrollbarAxis::Vertical {
                        let fast_markers =
                            self.collect_fast_scrollbar_markers(layout, &scrollbar_layout, cx);
                        // Refresh slow scrollbar markers in the background. Below, we
                        // paint whatever markers have already been computed.
                        self.refresh_slow_scrollbar_markers(layout, &scrollbar_layout, window, cx);

                        let markers = self.editor.read(cx).scrollbar_marker_state.markers.clone();
                        for marker in markers.iter().chain(&fast_markers) {
                            let mut marker = marker.clone();
                            marker.bounds.origin += hitbox.origin;
                            window.paint_quad(marker);
                        }
                    }

                    window.paint_quad(quad(
                        thumb_bounds,
                        Corners::default(),
                        cx.theme().colors().scrollbar_thumb_background,
                        scrollbar_edges,
                        cx.theme().colors().scrollbar_thumb_border,
                    ));
                })
            }
            window.set_cursor_style(CursorStyle::Arrow, &hitbox);
        }

        window.on_mouse_event({
            let editor = self.editor.clone();
            let scrollbars_layout = scrollbars_layout.clone();

            let mut mouse_position = window.mouse_position();
            move |event: &MouseMoveEvent, phase, window, cx| {
                if phase == DispatchPhase::Capture {
                    return;
                }

                editor.update(cx, |editor, cx| {
                    if let Some((scrollbar_layout, axis)) = event
                        .pressed_button
                        .filter(|button| *button == MouseButton::Left)
                        .and(editor.scroll_manager.dragging_scrollbar_axis())
                        .and_then(|axis| {
                            scrollbars_layout
                                .iter_scrollbars()
                                .find(|(_, a)| *a == axis)
                        })
                    {
                        let ScrollbarLayout {
                            hitbox,
                            text_unit_size,
                            ..
                        } = scrollbar_layout;

                        let old_position = mouse_position.along(axis);
                        let new_position = event.position.along(axis);
                        if (hitbox.origin.along(axis)..hitbox.bottom_right().along(axis))
                            .contains(&old_position)
                        {
                            let position = editor.scroll_position(cx).apply_along(axis, |p| {
                                (p + (new_position - old_position) / *text_unit_size).max(0.)
                            });
                            editor.set_scroll_position(position, window, cx);
                        }
                        cx.stop_propagation();
                    } else {
                        editor.scroll_manager.reset_scrollbar_dragging_state(cx);
                    }

                    if scrollbars_layout.get_hovered_axis(window).is_some() {
                        editor.scroll_manager.show_scrollbars(window, cx);
                    }

                    mouse_position = event.position;
                })
            }
        });

        if self.editor.read(cx).scroll_manager.any_scrollbar_dragged() {
            window.on_mouse_event({
                let editor = self.editor.clone();
                move |_: &MouseUpEvent, phase, _, cx| {
                    if phase == DispatchPhase::Capture {
                        return;
                    }

                    editor.update(cx, |editor, cx| {
                        editor.scroll_manager.reset_scrollbar_dragging_state(cx);
                        cx.stop_propagation();
                    });
                }
            });
        } else {
            window.on_mouse_event({
                let editor = self.editor.clone();
                let scrollbars_layout = scrollbars_layout.clone();

                move |event: &MouseDownEvent, phase, window, cx| {
                    if phase == DispatchPhase::Capture {
                        return;
                    }
                    let Some((scrollbar_layout, axis)) = scrollbars_layout.get_hovered_axis(window)
                    else {
                        return;
                    };

                    let ScrollbarLayout {
                        hitbox,
                        visible_range,
                        text_unit_size,
                        ..
                    } = scrollbar_layout;

                    let thumb_bounds = scrollbar_layout.thumb_bounds();

                    editor.update(cx, |editor, cx| {
                        editor.scroll_manager.set_dragged_scrollbar_axis(axis, cx);

                        let event_position = event.position.along(axis);

                        if event_position < thumb_bounds.origin.along(axis)
                            || thumb_bounds.bottom_right().along(axis) < event_position
                        {
                            let center_position = ((event_position - hitbox.origin.along(axis))
                                / *text_unit_size)
                                .round() as u32;
                            let start_position = center_position.saturating_sub(
                                (visible_range.end - visible_range.start) as u32 / 2,
                            );

                            let position = editor
                                .scroll_position(cx)
                                .apply_along(axis, |_| start_position as f32);

                            editor.set_scroll_position(position, window, cx);
                        } else {
                            editor.scroll_manager.show_scrollbars(window, cx);
                        }

                        cx.stop_propagation();
                    });
                }
            });
        }
    }

    fn collect_fast_scrollbar_markers(
        &self,
        layout: &EditorLayout,
        scrollbar_layout: &ScrollbarLayout,
        cx: &mut App,
    ) -> Vec<PaintQuad> {
        const LIMIT: usize = 100;
        if !EditorSettings::get_global(cx).scrollbar.cursors || layout.cursors.len() > LIMIT {
            return vec![];
        }
        let cursor_ranges = layout
            .cursors
            .iter()
            .map(|(point, color)| ColoredRange {
                start: point.row(),
                end: point.row(),
                color: *color,
            })
            .collect_vec();
        scrollbar_layout.marker_quads_for_ranges(cursor_ranges, None)
    }

    fn refresh_slow_scrollbar_markers(
        &self,
        layout: &EditorLayout,
        scrollbar_layout: &ScrollbarLayout,
        window: &mut Window,
        cx: &mut App,
    ) {
        self.editor.update(cx, |editor, cx| {
            if !editor.is_singleton(cx)
                || !editor
                    .scrollbar_marker_state
                    .should_refresh(scrollbar_layout.hitbox.size)
            {
                return;
            }

            let scrollbar_layout = scrollbar_layout.clone();
            let background_highlights = editor.background_highlights.clone();
            let snapshot = layout.position_map.snapshot.clone();
            let theme = cx.theme().clone();
            let scrollbar_settings = EditorSettings::get_global(cx).scrollbar;

            editor.scrollbar_marker_state.dirty = false;
            editor.scrollbar_marker_state.pending_refresh =
                Some(cx.spawn_in(window, |editor, mut cx| async move {
                    let scrollbar_size = scrollbar_layout.hitbox.size;
                    let scrollbar_markers = cx
                        .background_executor()
                        .spawn(async move {
                            let max_point = snapshot.display_snapshot.buffer_snapshot.max_point();
                            let mut marker_quads = Vec::new();
                            if scrollbar_settings.git_diff {
                                let marker_row_ranges =
                                    snapshot.buffer_snapshot.diff_hunks().map(|hunk| {
                                        let start_display_row =
                                            MultiBufferPoint::new(hunk.row_range.start.0, 0)
                                                .to_display_point(&snapshot.display_snapshot)
                                                .row();
                                        let mut end_display_row =
                                            MultiBufferPoint::new(hunk.row_range.end.0, 0)
                                                .to_display_point(&snapshot.display_snapshot)
                                                .row();
                                        if end_display_row != start_display_row {
                                            end_display_row.0 -= 1;
                                        }
                                        let color = match &hunk.status() {
                                            DiffHunkStatus::Added(_) => theme.status().created,
                                            DiffHunkStatus::Modified(_) => theme.status().modified,
                                            DiffHunkStatus::Removed(_) => theme.status().deleted,
                                        };
                                        ColoredRange {
                                            start: start_display_row,
                                            end: end_display_row,
                                            color,
                                        }
                                    });

                                marker_quads.extend(
                                    scrollbar_layout
                                        .marker_quads_for_ranges(marker_row_ranges, Some(0)),
                                );
                            }

                            for (background_highlight_id, (_, background_ranges)) in
                                background_highlights.iter()
                            {
                                let is_search_highlights = *background_highlight_id
                                    == TypeId::of::<BufferSearchHighlights>();
                                let is_symbol_occurrences = *background_highlight_id
                                    == TypeId::of::<DocumentHighlightRead>()
                                    || *background_highlight_id
                                        == TypeId::of::<DocumentHighlightWrite>();
                                if (is_search_highlights && scrollbar_settings.search_results)
                                    || (is_symbol_occurrences && scrollbar_settings.selected_symbol)
                                {
                                    let mut color = theme.status().info;
                                    if is_symbol_occurrences {
                                        color.fade_out(0.5);
                                    }
                                    let marker_row_ranges = background_ranges.iter().map(|range| {
                                        let display_start = range
                                            .start
                                            .to_display_point(&snapshot.display_snapshot);
                                        let display_end =
                                            range.end.to_display_point(&snapshot.display_snapshot);
                                        ColoredRange {
                                            start: display_start.row(),
                                            end: display_end.row(),
                                            color,
                                        }
                                    });
                                    marker_quads.extend(
                                        scrollbar_layout
                                            .marker_quads_for_ranges(marker_row_ranges, Some(1)),
                                    );
                                }
                            }

                            if scrollbar_settings.diagnostics != ScrollbarDiagnostics::None {
                                let diagnostics = snapshot
                                    .buffer_snapshot
                                    .diagnostics_in_range::<Point>(Point::zero()..max_point)
                                    // Don't show diagnostics the user doesn't care about
                                    .filter(|diagnostic| {
                                        match (
                                            scrollbar_settings.diagnostics,
                                            diagnostic.diagnostic.severity,
                                        ) {
                                            (ScrollbarDiagnostics::All, _) => true,
                                            (
                                                ScrollbarDiagnostics::Error,
                                                DiagnosticSeverity::ERROR,
                                            ) => true,
                                            (
                                                ScrollbarDiagnostics::Warning,
                                                DiagnosticSeverity::ERROR
                                                | DiagnosticSeverity::WARNING,
                                            ) => true,
                                            (
                                                ScrollbarDiagnostics::Information,
                                                DiagnosticSeverity::ERROR
                                                | DiagnosticSeverity::WARNING
                                                | DiagnosticSeverity::INFORMATION,
                                            ) => true,
                                            (_, _) => false,
                                        }
                                    })
                                    // We want to sort by severity, in order to paint the most severe diagnostics last.
                                    .sorted_by_key(|diagnostic| {
                                        std::cmp::Reverse(diagnostic.diagnostic.severity)
                                    });

                                let marker_row_ranges = diagnostics.into_iter().map(|diagnostic| {
                                    let start_display = diagnostic
                                        .range
                                        .start
                                        .to_display_point(&snapshot.display_snapshot);
                                    let end_display = diagnostic
                                        .range
                                        .end
                                        .to_display_point(&snapshot.display_snapshot);
                                    let color = match diagnostic.diagnostic.severity {
                                        DiagnosticSeverity::ERROR => theme.status().error,
                                        DiagnosticSeverity::WARNING => theme.status().warning,
                                        DiagnosticSeverity::INFORMATION => theme.status().info,
                                        _ => theme.status().hint,
                                    };
                                    ColoredRange {
                                        start: start_display.row(),
                                        end: end_display.row(),
                                        color,
                                    }
                                });
                                marker_quads.extend(
                                    scrollbar_layout
                                        .marker_quads_for_ranges(marker_row_ranges, Some(2)),
                                );
                            }

                            Arc::from(marker_quads)
                        })
                        .await;

                    editor.update(&mut cx, |editor, cx| {
                        editor.scrollbar_marker_state.markers = scrollbar_markers;
                        editor.scrollbar_marker_state.scrollbar_size = scrollbar_size;
                        editor.scrollbar_marker_state.pending_refresh = None;
                        cx.notify();
                    })?;

                    Ok(())
                }));
        });
    }

    #[allow(clippy::too_many_arguments)]
    fn paint_highlighted_range(
        &self,
        range: Range<DisplayPoint>,
        color: Hsla,
        corner_radius: Pixels,
        line_end_overshoot: Pixels,
        layout: &EditorLayout,
        window: &mut Window,
    ) {
        let start_row = layout.visible_display_row_range.start;
        let end_row = layout.visible_display_row_range.end;
        if range.start != range.end {
            let row_range = if range.end.column() == 0 {
                cmp::max(range.start.row(), start_row)..cmp::min(range.end.row(), end_row)
            } else {
                cmp::max(range.start.row(), start_row)
                    ..cmp::min(range.end.row().next_row(), end_row)
            };

            let highlighted_range = HighlightedRange {
                color,
                line_height: layout.position_map.line_height,
                corner_radius,
                start_y: layout.content_origin.y
                    + row_range.start.as_f32() * layout.position_map.line_height
                    - layout.position_map.scroll_pixel_position.y,
                lines: row_range
                    .iter_rows()
                    .map(|row| {
                        let line_layout =
                            &layout.position_map.line_layouts[row.minus(start_row) as usize];
                        HighlightedRangeLine {
                            start_x: if row == range.start.row() {
                                layout.content_origin.x
                                    + line_layout.x_for_index(range.start.column() as usize)
                                    - layout.position_map.scroll_pixel_position.x
                            } else {
                                layout.content_origin.x
                                    - layout.position_map.scroll_pixel_position.x
                            },
                            end_x: if row == range.end.row() {
                                layout.content_origin.x
                                    + line_layout.x_for_index(range.end.column() as usize)
                                    - layout.position_map.scroll_pixel_position.x
                            } else {
                                layout.content_origin.x + line_layout.width + line_end_overshoot
                                    - layout.position_map.scroll_pixel_position.x
                            },
                        }
                    })
                    .collect(),
            };

            highlighted_range.paint(layout.position_map.text_hitbox.bounds, window);
        }
    }

    fn paint_inline_blame(&mut self, layout: &mut EditorLayout, window: &mut Window, cx: &mut App) {
        if let Some(mut inline_blame) = layout.inline_blame.take() {
            window.paint_layer(layout.position_map.text_hitbox.bounds, |window| {
                inline_blame.paint(window, cx);
            })
        }
    }

    fn paint_diff_hunk_controls(
        &mut self,
        layout: &mut EditorLayout,
        window: &mut Window,
        cx: &mut App,
    ) {
        for mut diff_hunk_control in layout.diff_hunk_controls.drain(..) {
            diff_hunk_control.paint(window, cx);
        }
    }

    fn paint_blocks(&mut self, layout: &mut EditorLayout, window: &mut Window, cx: &mut App) {
        for mut block in layout.blocks.drain(..) {
            block.element.paint(window, cx);
        }
    }

    fn paint_inline_completion_popover(
        &mut self,
        layout: &mut EditorLayout,
        window: &mut Window,
        cx: &mut App,
    ) {
        if let Some(inline_completion_popover) = layout.inline_completion_popover.as_mut() {
            inline_completion_popover.paint(window, cx);
        }
    }

    fn paint_mouse_context_menu(
        &mut self,
        layout: &mut EditorLayout,
        window: &mut Window,
        cx: &mut App,
    ) {
        if let Some(mouse_context_menu) = layout.mouse_context_menu.as_mut() {
            mouse_context_menu.paint(window, cx);
        }
    }

    fn paint_scroll_wheel_listener(
        &mut self,
        layout: &EditorLayout,
        window: &mut Window,
        cx: &mut App,
    ) {
        window.on_mouse_event({
            let position_map = layout.position_map.clone();
            let editor = self.editor.clone();
            let hitbox = layout.hitbox.clone();
            let mut delta = ScrollDelta::default();

            // Set a minimum scroll_sensitivity of 0.01 to make sure the user doesn't
            // accidentally turn off their scrolling.
            let scroll_sensitivity = EditorSettings::get_global(cx).scroll_sensitivity.max(0.01);

            move |event: &ScrollWheelEvent, phase, window, cx| {
                if phase == DispatchPhase::Bubble && hitbox.is_hovered(window) {
                    delta = delta.coalesce(event.delta);
                    editor.update(cx, |editor, cx| {
                        let position_map: &PositionMap = &position_map;

                        let line_height = position_map.line_height;
                        let max_glyph_width = position_map.em_width;
                        let (delta, axis) = match delta {
                            gpui::ScrollDelta::Pixels(mut pixels) => {
                                //Trackpad
                                let axis = position_map.snapshot.ongoing_scroll.filter(&mut pixels);
                                (pixels, axis)
                            }

                            gpui::ScrollDelta::Lines(lines) => {
                                //Not trackpad
                                let pixels =
                                    point(lines.x * max_glyph_width, lines.y * line_height);
                                (pixels, None)
                            }
                        };

                        let current_scroll_position = position_map.snapshot.scroll_position();
                        let x = (current_scroll_position.x * max_glyph_width
                            - (delta.x * scroll_sensitivity))
                            / max_glyph_width;
                        let y = (current_scroll_position.y * line_height
                            - (delta.y * scroll_sensitivity))
                            / line_height;
                        let mut scroll_position =
                            point(x, y).clamp(&point(0., 0.), &position_map.scroll_max);
                        let forbid_vertical_scroll = editor.scroll_manager.forbid_vertical_scroll();
                        if forbid_vertical_scroll {
                            scroll_position.y = current_scroll_position.y;
                        }

                        if scroll_position != current_scroll_position {
                            editor.scroll(scroll_position, axis, window, cx);
                            cx.stop_propagation();
                        } else if y < 0. {
                            // Due to clamping, we may fail to detect cases of overscroll to the top;
                            // We want the scroll manager to get an update in such cases and detect the change of direction
                            // on the next frame.
                            cx.notify();
                        }
                    });
                }
            }
        });
    }

    fn paint_mouse_listeners(&mut self, layout: &EditorLayout, window: &mut Window, cx: &mut App) {
        self.paint_scroll_wheel_listener(layout, window, cx);

        window.on_mouse_event({
            let position_map = layout.position_map.clone();
            let editor = self.editor.clone();
            let multi_buffer_range =
                layout
                    .display_hunks
                    .iter()
                    .find_map(|(hunk, hunk_hitbox)| match hunk {
                        DisplayDiffHunk::Folded { .. } => None,
                        DisplayDiffHunk::Unfolded {
                            multi_buffer_range, ..
                        } => {
                            if hunk_hitbox
                                .as_ref()
                                .map(|hitbox| hitbox.is_hovered(window))
                                .unwrap_or(false)
                            {
                                Some(multi_buffer_range.clone())
                            } else {
                                None
                            }
                        }
                    });
            let line_numbers = layout.line_numbers.clone();

            move |event: &MouseDownEvent, phase, window, cx| {
                if phase == DispatchPhase::Bubble {
                    match event.button {
                        MouseButton::Left => editor.update(cx, |editor, cx| {
                            let pending_mouse_down = editor
                                .pending_mouse_down
                                .get_or_insert_with(Default::default)
                                .clone();

                            *pending_mouse_down.borrow_mut() = Some(event.clone());

                            Self::mouse_left_down(
                                editor,
                                event,
                                multi_buffer_range.clone(),
                                &position_map,
                                line_numbers.as_ref(),
                                window,
                                cx,
                            );
                        }),
                        MouseButton::Right => editor.update(cx, |editor, cx| {
                            Self::mouse_right_down(editor, event, &position_map, window, cx);
                        }),
                        MouseButton::Middle => editor.update(cx, |editor, cx| {
                            Self::mouse_middle_down(editor, event, &position_map, window, cx);
                        }),
                        _ => {}
                    };
                }
            }
        });

        window.on_mouse_event({
            let editor = self.editor.clone();
            let position_map = layout.position_map.clone();

            move |event: &MouseUpEvent, phase, window, cx| {
                if phase == DispatchPhase::Bubble {
                    editor.update(cx, |editor, cx| {
                        Self::mouse_up(editor, event, &position_map, window, cx)
                    });
                }
            }
        });

        window.on_mouse_event({
            let editor = self.editor.clone();
            let position_map = layout.position_map.clone();
            let mut captured_mouse_down = None;

            move |event: &MouseUpEvent, phase, window, cx| match phase {
                // Clear the pending mouse down during the capture phase,
                // so that it happens even if another event handler stops
                // propagation.
                DispatchPhase::Capture => editor.update(cx, |editor, _cx| {
                    let pending_mouse_down = editor
                        .pending_mouse_down
                        .get_or_insert_with(Default::default)
                        .clone();

                    let mut pending_mouse_down = pending_mouse_down.borrow_mut();
                    if pending_mouse_down.is_some() && position_map.text_hitbox.is_hovered(window) {
                        captured_mouse_down = pending_mouse_down.take();
                        window.refresh();
                    }
                }),
                // Fire click handlers during the bubble phase.
                DispatchPhase::Bubble => editor.update(cx, |editor, cx| {
                    if let Some(mouse_down) = captured_mouse_down.take() {
                        let event = ClickEvent {
                            down: mouse_down,
                            up: event.clone(),
                        };
                        Self::click(editor, &event, &position_map, window, cx);
                    }
                }),
            }
        });

        window.on_mouse_event({
            let position_map = layout.position_map.clone();
            let editor = self.editor.clone();

            move |event: &MouseMoveEvent, phase, window, cx| {
                if phase == DispatchPhase::Bubble {
                    editor.update(cx, |editor, cx| {
                        if editor.hover_state.focused(window, cx) {
                            return;
                        }
                        if event.pressed_button == Some(MouseButton::Left)
                            || event.pressed_button == Some(MouseButton::Middle)
                        {
                            Self::mouse_dragged(editor, event, &position_map, window, cx)
                        }

                        Self::mouse_moved(editor, event, &position_map, window, cx)
                    });
                }
            }
        });
    }

    fn scrollbar_left(&self, bounds: &Bounds<Pixels>) -> Pixels {
        bounds.top_right().x - self.style.scrollbar_width
    }

    fn column_pixels(&self, column: usize, window: &mut Window, _: &mut App) -> Pixels {
        let style = &self.style;
        let font_size = style.text.font_size.to_pixels(window.rem_size());
        let layout = window
            .text_system()
            .shape_line(
                SharedString::from(" ".repeat(column)),
                font_size,
                &[TextRun {
                    len: column,
                    font: style.text.font(),
                    color: Hsla::default(),
                    background_color: None,
                    underline: None,
                    strikethrough: None,
                }],
            )
            .unwrap();

        layout.width
    }

    fn max_line_number_width(
        &self,
        snapshot: &EditorSnapshot,
        window: &mut Window,
        cx: &mut App,
    ) -> Pixels {
        let digit_count = (snapshot.widest_line_number() as f32).log10().floor() as usize + 1;
        self.column_pixels(digit_count, window, cx)
    }

    fn shape_line_number(
        &self,
        text: SharedString,
        color: Hsla,
        window: &mut Window,
    ) -> anyhow::Result<ShapedLine> {
        let run = TextRun {
            len: text.len(),
            font: self.style.text.font(),
            color,
            background_color: None,
            underline: None,
            strikethrough: None,
        };
        window.text_system().shape_line(
            text,
            self.style.text.font_size.to_pixels(window.rem_size()),
            &[run],
        )
    }
}

fn header_jump_data(
    snapshot: &EditorSnapshot,
    block_row_start: DisplayRow,
    height: u32,
    for_excerpt: &ExcerptInfo,
) -> JumpData {
    let range = &for_excerpt.range;
    let buffer = &for_excerpt.buffer;
    let jump_anchor = range
        .primary
        .as_ref()
        .map_or(range.context.start, |primary| primary.start);

    let excerpt_start = range.context.start;
    let jump_position = language::ToPoint::to_point(&jump_anchor, buffer);
    let rows_from_excerpt_start = if jump_anchor == excerpt_start {
        0
    } else {
        let excerpt_start_point = language::ToPoint::to_point(&excerpt_start, buffer);
        jump_position.row.saturating_sub(excerpt_start_point.row)
    };

    let line_offset_from_top = (block_row_start.0 + height + rows_from_excerpt_start)
        .saturating_sub(
            snapshot
                .scroll_anchor
                .scroll_position(&snapshot.display_snapshot)
                .y as u32,
        );

    JumpData::MultiBufferPoint {
        excerpt_id: for_excerpt.id,
        anchor: jump_anchor,
        position: jump_position,
        line_offset_from_top,
    }
}

fn inline_completion_accept_indicator(
    label: impl Into<SharedString>,
    icon: Option<IconName>,
    editor: &Editor,
    window: &mut Window,
    cx: &App,
) -> Option<AnyElement> {
    let accept_binding = editor.accept_edit_prediction_keybind(window, cx);
    let accept_keystroke = accept_binding.keystroke()?;

    let accept_key = h_flex()
        .px_0p5()
        .font(theme::ThemeSettings::get_global(cx).buffer_font.clone())
        .text_size(TextSize::XSmall.rems(cx))
        .text_color(cx.theme().colors().text)
        .gap_1()
        .when(!editor.edit_prediction_preview.is_active(), |parent| {
            parent.children(ui::render_modifiers(
                &accept_keystroke.modifiers,
                PlatformStyle::platform(),
                Some(Color::Default),
                None,
                false,
            ))
        })
        .child(accept_keystroke.key.clone());

    let padding_right = if icon.is_some() { px(4.) } else { px(8.) };
    let accent_color = cx.theme().colors().text_accent;
    let editor_bg_color = cx.theme().colors().editor_background;
    let bg_color = editor_bg_color.blend(accent_color.opacity(0.2));

    Some(
        h_flex()
            .py_0p5()
            .pl_1()
            .pr(padding_right)
            .gap_1()
            .bg(bg_color)
            .border_1()
            .border_color(cx.theme().colors().text_accent.opacity(0.8))
            .rounded_md()
            .shadow_sm()
            .child(accept_key)
            .child(Label::new(label).size(LabelSize::Small))
            .when_some(icon, |element, icon| {
                element.child(
                    div()
                        .mt(px(1.5))
                        .child(Icon::new(icon).size(IconSize::Small)),
                )
            })
            .into_any(),
    )
}

pub struct AcceptEditPredictionBinding(pub(crate) Option<gpui::KeyBinding>);

impl AcceptEditPredictionBinding {
    pub fn keystroke(&self) -> Option<&Keystroke> {
        if let Some(binding) = self.0.as_ref() {
            match &binding.keystrokes() {
                [keystroke] => Some(keystroke),
                _ => None,
            }
        } else {
            None
        }
    }
}

struct AcceptEditPredictionsBindingValidator;

inventory::submit! { KeyBindingValidatorRegistration(|| Box::new(AcceptEditPredictionsBindingValidator)) }

impl KeyBindingValidator for AcceptEditPredictionsBindingValidator {
    fn action_type_id(&self) -> TypeId {
        TypeId::of::<AcceptEditPrediction>()
    }

    fn validate(&self, binding: &gpui::KeyBinding) -> Result<(), MarkdownString> {
        use KeyBindingContextPredicate::*;

        if binding.keystrokes().len() == 1 && binding.keystrokes()[0].modifiers.modified() {
            return Ok(());
        }
        let required_predicate =
            Not(Identifier(EDIT_PREDICTION_REQUIRES_MODIFIER_KEY_CONTEXT.into()).into());
        match binding.predicate() {
            Some(predicate) if required_predicate.is_superset(&predicate) => {
                return Ok(());
            }
            _ => {}
        }
        Err(MarkdownString(format!(
            "{} can only be bound to a single keystroke with modifiers, so \
            that holding down these modifiers can be used to preview \
            completions inline when the completions menu is open.\n\n\
            This restriction does not apply when the context requires {}, \
            since these bindings will not be used when the completions menu \
            is open.",
            MarkdownString::inline_code(AcceptEditPrediction.name()),
            MarkdownString::inline_code(&format!(
                "!{}",
                EDIT_PREDICTION_REQUIRES_MODIFIER_KEY_CONTEXT
            )),
        )))
    }
}

#[allow(clippy::too_many_arguments)]
fn prepaint_gutter_button(
    button: IconButton,
    row: DisplayRow,
    line_height: Pixels,
    gutter_dimensions: &GutterDimensions,
    scroll_pixel_position: gpui::Point<Pixels>,
    gutter_hitbox: &Hitbox,
    rows_with_hunk_bounds: &HashMap<DisplayRow, Bounds<Pixels>>,
    window: &mut Window,
    cx: &mut App,
) -> AnyElement {
    let mut button = button.into_any_element();
    let available_space = size(
        AvailableSpace::MinContent,
        AvailableSpace::Definite(line_height),
    );
    let indicator_size = button.layout_as_root(available_space, window, cx);

    let blame_width = gutter_dimensions.git_blame_entries_width;
    let gutter_width = rows_with_hunk_bounds
        .get(&row)
        .map(|bounds| bounds.size.width);
    let left_offset = blame_width.max(gutter_width).unwrap_or_default();

    let mut x = left_offset;
    let available_width = gutter_dimensions.margin + gutter_dimensions.left_padding
        - indicator_size.width
        - left_offset;
    x += available_width / 2.;

    let mut y = row.as_f32() * line_height - scroll_pixel_position.y;
    y += (line_height - indicator_size.height) / 2.;

    button.prepaint_as_root(
        gutter_hitbox.origin + point(x, y),
        available_space,
        window,
        cx,
    );
    button
}

fn render_inline_blame_entry(
    blame: &gpui::Entity<GitBlame>,
    blame_entry: BlameEntry,
    style: &EditorStyle,
    workspace: Option<WeakEntity<Workspace>>,
    cx: &mut App,
) -> AnyElement {
    let relative_timestamp = blame_entry_relative_timestamp(&blame_entry);

    let author = blame_entry.author.as_deref().unwrap_or_default();
    let summary_enabled = ProjectSettings::get_global(cx)
        .git
        .show_inline_commit_summary();

    let text = match blame_entry.summary.as_ref() {
        Some(summary) if summary_enabled => {
            format!("{}, {} - {}", author, relative_timestamp, summary)
        }
        _ => format!("{}, {}", author, relative_timestamp),
    };

    let details = blame.read(cx).details_for_entry(&blame_entry);

    let tooltip = cx.new(|_| BlameEntryTooltip::new(blame_entry, details, style, workspace));

    h_flex()
        .id("inline-blame")
        .w_full()
        .font_family(style.text.font().family)
        .text_color(cx.theme().status().hint)
        .line_height(style.text.line_height)
        .child(Icon::new(IconName::FileGit).color(Color::Hint))
        .child(text)
        .gap_2()
        .hoverable_tooltip(move |_, _| tooltip.clone().into())
        .into_any()
}

fn render_blame_entry(
    ix: usize,
    blame: &gpui::Entity<GitBlame>,
    blame_entry: BlameEntry,
    style: &EditorStyle,
    last_used_color: &mut Option<(PlayerColor, Oid)>,
    editor: Entity<Editor>,
    cx: &mut App,
) -> AnyElement {
    let mut sha_color = cx
        .theme()
        .players()
        .color_for_participant(blame_entry.sha.into());
    // If the last color we used is the same as the one we get for this line, but
    // the commit SHAs are different, then we try again to get a different color.
    match *last_used_color {
        Some((color, sha)) if sha != blame_entry.sha && color.cursor == sha_color.cursor => {
            let index: u32 = blame_entry.sha.into();
            sha_color = cx.theme().players().color_for_participant(index + 1);
        }
        _ => {}
    };
    last_used_color.replace((sha_color, blame_entry.sha));

    let relative_timestamp = blame_entry_relative_timestamp(&blame_entry);

    let short_commit_id = blame_entry.sha.display_short();

    let author_name = blame_entry.author.as_deref().unwrap_or("<no name>");
    let name = util::truncate_and_trailoff(author_name, GIT_BLAME_MAX_AUTHOR_CHARS_DISPLAYED);

    let details = blame.read(cx).details_for_entry(&blame_entry);

    let workspace = editor.read(cx).workspace.as_ref().map(|(w, _)| w.clone());

    let tooltip =
        cx.new(|_| BlameEntryTooltip::new(blame_entry.clone(), details.clone(), style, workspace));

    h_flex()
        .w_full()
        .justify_between()
        .font_family(style.text.font().family)
        .line_height(style.text.line_height)
        .id(("blame", ix))
        .text_color(cx.theme().status().hint)
        .pr_2()
        .gap_2()
        .child(
            h_flex()
                .items_center()
                .gap_2()
                .child(div().text_color(sha_color.cursor).child(short_commit_id))
                .child(name),
        )
        .child(relative_timestamp)
        .on_mouse_down(MouseButton::Right, {
            let blame_entry = blame_entry.clone();
            let details = details.clone();
            move |event, window, cx| {
                deploy_blame_entry_context_menu(
                    &blame_entry,
                    details.as_ref(),
                    editor.clone(),
                    event.position,
                    window,
                    cx,
                );
            }
        })
        .hover(|style| style.bg(cx.theme().colors().element_hover))
        .when_some(
            details.and_then(|details| details.permalink),
            |this, url| {
                let url = url.clone();
                this.cursor_pointer().on_click(move |_, _, cx| {
                    cx.stop_propagation();
                    cx.open_url(url.as_str())
                })
            },
        )
        .hoverable_tooltip(move |_, _| tooltip.clone().into())
        .into_any()
}

fn deploy_blame_entry_context_menu(
    blame_entry: &BlameEntry,
    details: Option<&CommitDetails>,
    editor: Entity<Editor>,
    position: gpui::Point<Pixels>,
    window: &mut Window,
    cx: &mut App,
) {
    let context_menu = ContextMenu::build(window, cx, move |menu, _, _| {
        let sha = format!("{}", blame_entry.sha);
        menu.on_blur_subscription(Subscription::new(|| {}))
            .entry("Copy commit SHA", None, move |_, cx| {
                cx.write_to_clipboard(ClipboardItem::new_string(sha.clone()));
            })
            .when_some(
                details.and_then(|details| details.permalink.clone()),
                |this, url| {
                    this.entry("Open permalink", None, move |_, cx| {
                        cx.open_url(url.as_str())
                    })
                },
            )
    });

    editor.update(cx, move |editor, cx| {
        editor.mouse_context_menu = Some(MouseContextMenu::new(
            MenuPosition::PinnedToScreen(position),
            context_menu,
            window,
            cx,
        ));
        cx.notify();
    });
}

#[derive(Debug)]
pub(crate) struct LineWithInvisibles {
    fragments: SmallVec<[LineFragment; 1]>,
    invisibles: Vec<Invisible>,
    len: usize,
    width: Pixels,
    font_size: Pixels,
}

#[allow(clippy::large_enum_variant)]
enum LineFragment {
    Text(ShapedLine),
    Element {
        element: Option<AnyElement>,
        size: Size<Pixels>,
        len: usize,
    },
}

impl fmt::Debug for LineFragment {
    fn fmt(&self, f: &mut fmt::Formatter) -> fmt::Result {
        match self {
            LineFragment::Text(shaped_line) => f.debug_tuple("Text").field(shaped_line).finish(),
            LineFragment::Element { size, len, .. } => f
                .debug_struct("Element")
                .field("size", size)
                .field("len", len)
                .finish(),
        }
    }
}

impl LineWithInvisibles {
    #[allow(clippy::too_many_arguments)]
    fn from_chunks<'a>(
        chunks: impl Iterator<Item = HighlightedChunk<'a>>,
        editor_style: &EditorStyle,
        max_line_len: usize,
        max_line_count: usize,
        editor_mode: EditorMode,
        text_width: Pixels,
        is_row_soft_wrapped: impl Copy + Fn(usize) -> bool,
        window: &mut Window,
        cx: &mut App,
    ) -> Vec<Self> {
        let text_style = &editor_style.text;
        let mut layouts = Vec::with_capacity(max_line_count);
        let mut fragments: SmallVec<[LineFragment; 1]> = SmallVec::new();
        let mut line = String::new();
        let mut invisibles = Vec::new();
        let mut width = Pixels::ZERO;
        let mut len = 0;
        let mut styles = Vec::new();
        let mut non_whitespace_added = false;
        let mut row = 0;
        let mut line_exceeded_max_len = false;
        let font_size = text_style.font_size.to_pixels(window.rem_size());

        let ellipsis = SharedString::from("⋯");

        for highlighted_chunk in chunks.chain([HighlightedChunk {
            text: "\n",
            style: None,
            is_tab: false,
            replacement: None,
        }]) {
            if let Some(replacement) = highlighted_chunk.replacement {
                if !line.is_empty() {
                    let shaped_line = window
                        .text_system()
                        .shape_line(line.clone().into(), font_size, &styles)
                        .unwrap();
                    width += shaped_line.width;
                    len += shaped_line.len;
                    fragments.push(LineFragment::Text(shaped_line));
                    line.clear();
                    styles.clear();
                }

                match replacement {
                    ChunkReplacement::Renderer(renderer) => {
                        let available_width = if renderer.constrain_width {
                            let chunk = if highlighted_chunk.text == ellipsis.as_ref() {
                                ellipsis.clone()
                            } else {
                                SharedString::from(Arc::from(highlighted_chunk.text))
                            };
                            let shaped_line = window
                                .text_system()
                                .shape_line(
                                    chunk,
                                    font_size,
                                    &[text_style.to_run(highlighted_chunk.text.len())],
                                )
                                .unwrap();
                            AvailableSpace::Definite(shaped_line.width)
                        } else {
                            AvailableSpace::MinContent
                        };

                        let mut element = (renderer.render)(&mut ChunkRendererContext {
                            context: cx,
                            window,
                            max_width: text_width,
                        });
                        let line_height = text_style.line_height_in_pixels(window.rem_size());
                        let size = element.layout_as_root(
                            size(available_width, AvailableSpace::Definite(line_height)),
                            window,
                            cx,
                        );

                        width += size.width;
                        len += highlighted_chunk.text.len();
                        fragments.push(LineFragment::Element {
                            element: Some(element),
                            size,
                            len: highlighted_chunk.text.len(),
                        });
                    }
                    ChunkReplacement::Str(x) => {
                        let text_style = if let Some(style) = highlighted_chunk.style {
                            Cow::Owned(text_style.clone().highlight(style))
                        } else {
                            Cow::Borrowed(text_style)
                        };

                        let run = TextRun {
                            len: x.len(),
                            font: text_style.font(),
                            color: text_style.color,
                            background_color: text_style.background_color,
                            underline: text_style.underline,
                            strikethrough: text_style.strikethrough,
                        };
                        let line_layout = window
                            .text_system()
                            .shape_line(x, font_size, &[run])
                            .unwrap()
                            .with_len(highlighted_chunk.text.len());

                        width += line_layout.width;
                        len += highlighted_chunk.text.len();
                        fragments.push(LineFragment::Text(line_layout))
                    }
                }
            } else {
                for (ix, mut line_chunk) in highlighted_chunk.text.split('\n').enumerate() {
                    if ix > 0 {
                        let shaped_line = window
                            .text_system()
                            .shape_line(line.clone().into(), font_size, &styles)
                            .unwrap();
                        width += shaped_line.width;
                        len += shaped_line.len;
                        fragments.push(LineFragment::Text(shaped_line));
                        layouts.push(Self {
                            width: mem::take(&mut width),
                            len: mem::take(&mut len),
                            fragments: mem::take(&mut fragments),
                            invisibles: std::mem::take(&mut invisibles),
                            font_size,
                        });

                        line.clear();
                        styles.clear();
                        row += 1;
                        line_exceeded_max_len = false;
                        non_whitespace_added = false;
                        if row == max_line_count {
                            return layouts;
                        }
                    }

                    if !line_chunk.is_empty() && !line_exceeded_max_len {
                        let text_style = if let Some(style) = highlighted_chunk.style {
                            Cow::Owned(text_style.clone().highlight(style))
                        } else {
                            Cow::Borrowed(text_style)
                        };

                        if line.len() + line_chunk.len() > max_line_len {
                            let mut chunk_len = max_line_len - line.len();
                            while !line_chunk.is_char_boundary(chunk_len) {
                                chunk_len -= 1;
                            }
                            line_chunk = &line_chunk[..chunk_len];
                            line_exceeded_max_len = true;
                        }

                        styles.push(TextRun {
                            len: line_chunk.len(),
                            font: text_style.font(),
                            color: text_style.color,
                            background_color: text_style.background_color,
                            underline: text_style.underline,
                            strikethrough: text_style.strikethrough,
                        });

                        if editor_mode == EditorMode::Full {
                            // Line wrap pads its contents with fake whitespaces,
                            // avoid printing them
                            let is_soft_wrapped = is_row_soft_wrapped(row);
                            if highlighted_chunk.is_tab {
                                if non_whitespace_added || !is_soft_wrapped {
                                    invisibles.push(Invisible::Tab {
                                        line_start_offset: line.len(),
                                        line_end_offset: line.len() + line_chunk.len(),
                                    });
                                }
                            } else {
                                invisibles.extend(line_chunk.char_indices().filter_map(
                                    |(index, c)| {
                                        let is_whitespace = c.is_whitespace();
                                        non_whitespace_added |= !is_whitespace;
                                        if is_whitespace
                                            && (non_whitespace_added || !is_soft_wrapped)
                                        {
                                            Some(Invisible::Whitespace {
                                                line_offset: line.len() + index,
                                            })
                                        } else {
                                            None
                                        }
                                    },
                                ))
                            }
                        }

                        line.push_str(line_chunk);
                    }
                }
            }
        }

        layouts
    }

    #[allow(clippy::too_many_arguments)]
    fn prepaint(
        &mut self,
        line_height: Pixels,
        scroll_pixel_position: gpui::Point<Pixels>,
        row: DisplayRow,
        content_origin: gpui::Point<Pixels>,
        line_elements: &mut SmallVec<[AnyElement; 1]>,
        window: &mut Window,
        cx: &mut App,
    ) {
        let line_y = line_height * (row.as_f32() - scroll_pixel_position.y / line_height);
        let mut fragment_origin = content_origin + gpui::point(-scroll_pixel_position.x, line_y);
        for fragment in &mut self.fragments {
            match fragment {
                LineFragment::Text(line) => {
                    fragment_origin.x += line.width;
                }
                LineFragment::Element { element, size, .. } => {
                    let mut element = element
                        .take()
                        .expect("you can't prepaint LineWithInvisibles twice");

                    // Center the element vertically within the line.
                    let mut element_origin = fragment_origin;
                    element_origin.y += (line_height - size.height) / 2.;
                    element.prepaint_at(element_origin, window, cx);
                    line_elements.push(element);

                    fragment_origin.x += size.width;
                }
            }
        }
    }

    #[allow(clippy::too_many_arguments)]
    fn draw(
        &self,
        layout: &EditorLayout,
        row: DisplayRow,
        content_origin: gpui::Point<Pixels>,
        whitespace_setting: ShowWhitespaceSetting,
        selection_ranges: &[Range<DisplayPoint>],
        window: &mut Window,
        cx: &mut App,
    ) {
        let line_height = layout.position_map.line_height;
        let line_y = line_height
            * (row.as_f32() - layout.position_map.scroll_pixel_position.y / line_height);

        let mut fragment_origin =
            content_origin + gpui::point(-layout.position_map.scroll_pixel_position.x, line_y);

        for fragment in &self.fragments {
            match fragment {
                LineFragment::Text(line) => {
                    line.paint(fragment_origin, line_height, window, cx)
                        .log_err();
                    fragment_origin.x += line.width;
                }
                LineFragment::Element { size, .. } => {
                    fragment_origin.x += size.width;
                }
            }
        }

        self.draw_invisibles(
            selection_ranges,
            layout,
            content_origin,
            line_y,
            row,
            line_height,
            whitespace_setting,
            window,
            cx,
        );
    }

    #[allow(clippy::too_many_arguments)]
    fn draw_invisibles(
        &self,
        selection_ranges: &[Range<DisplayPoint>],
        layout: &EditorLayout,
        content_origin: gpui::Point<Pixels>,
        line_y: Pixels,
        row: DisplayRow,
        line_height: Pixels,
        whitespace_setting: ShowWhitespaceSetting,
        window: &mut Window,
        cx: &mut App,
    ) {
        let extract_whitespace_info = |invisible: &Invisible| {
            let (token_offset, token_end_offset, invisible_symbol) = match invisible {
                Invisible::Tab {
                    line_start_offset,
                    line_end_offset,
                } => (*line_start_offset, *line_end_offset, &layout.tab_invisible),
                Invisible::Whitespace { line_offset } => {
                    (*line_offset, line_offset + 1, &layout.space_invisible)
                }
            };

            let x_offset = self.x_for_index(token_offset);
            let invisible_offset =
                (layout.position_map.em_width - invisible_symbol.width).max(Pixels::ZERO) / 2.0;
            let origin = content_origin
                + gpui::point(
                    x_offset + invisible_offset - layout.position_map.scroll_pixel_position.x,
                    line_y,
                );

            (
                [token_offset, token_end_offset],
                Box::new(move |window: &mut Window, cx: &mut App| {
                    invisible_symbol
                        .paint(origin, line_height, window, cx)
                        .log_err();
                }),
            )
        };

        let invisible_iter = self.invisibles.iter().map(extract_whitespace_info);
        match whitespace_setting {
            ShowWhitespaceSetting::None => (),
            ShowWhitespaceSetting::All => invisible_iter.for_each(|(_, paint)| paint(window, cx)),
            ShowWhitespaceSetting::Selection => invisible_iter.for_each(|([start, _], paint)| {
                let invisible_point = DisplayPoint::new(row, start as u32);
                if !selection_ranges
                    .iter()
                    .any(|region| region.start <= invisible_point && invisible_point < region.end)
                {
                    return;
                }

                paint(window, cx);
            }),

            // For a whitespace to be on a boundary, any of the following conditions need to be met:
            // - It is a tab
            // - It is adjacent to an edge (start or end)
            // - It is adjacent to a whitespace (left or right)
            ShowWhitespaceSetting::Boundary => {
                // We'll need to keep track of the last invisible we've seen and then check if we are adjacent to it for some of
                // the above cases.
                // Note: We zip in the original `invisibles` to check for tab equality
                let mut last_seen: Option<(bool, usize, Box<dyn Fn(&mut Window, &mut App)>)> = None;
                for (([start, end], paint), invisible) in
                    invisible_iter.zip_eq(self.invisibles.iter())
                {
                    let should_render = match (&last_seen, invisible) {
                        (_, Invisible::Tab { .. }) => true,
                        (Some((_, last_end, _)), _) => *last_end == start,
                        _ => false,
                    };

                    if should_render || start == 0 || end == self.len {
                        paint(window, cx);

                        // Since we are scanning from the left, we will skip over the first available whitespace that is part
                        // of a boundary between non-whitespace segments, so we correct by manually redrawing it if needed.
                        if let Some((should_render_last, last_end, paint_last)) = last_seen {
                            // Note that we need to make sure that the last one is actually adjacent
                            if !should_render_last && last_end == start {
                                paint_last(window, cx);
                            }
                        }
                    }

                    // Manually render anything within a selection
                    let invisible_point = DisplayPoint::new(row, start as u32);
                    if selection_ranges.iter().any(|region| {
                        region.start <= invisible_point && invisible_point < region.end
                    }) {
                        paint(window, cx);
                    }

                    last_seen = Some((should_render, end, paint));
                }
            }
        }
    }

    pub fn x_for_index(&self, index: usize) -> Pixels {
        let mut fragment_start_x = Pixels::ZERO;
        let mut fragment_start_index = 0;

        for fragment in &self.fragments {
            match fragment {
                LineFragment::Text(shaped_line) => {
                    let fragment_end_index = fragment_start_index + shaped_line.len;
                    if index < fragment_end_index {
                        return fragment_start_x
                            + shaped_line.x_for_index(index - fragment_start_index);
                    }
                    fragment_start_x += shaped_line.width;
                    fragment_start_index = fragment_end_index;
                }
                LineFragment::Element { len, size, .. } => {
                    let fragment_end_index = fragment_start_index + len;
                    if index < fragment_end_index {
                        return fragment_start_x;
                    }
                    fragment_start_x += size.width;
                    fragment_start_index = fragment_end_index;
                }
            }
        }

        fragment_start_x
    }

    pub fn index_for_x(&self, x: Pixels) -> Option<usize> {
        let mut fragment_start_x = Pixels::ZERO;
        let mut fragment_start_index = 0;

        for fragment in &self.fragments {
            match fragment {
                LineFragment::Text(shaped_line) => {
                    let fragment_end_x = fragment_start_x + shaped_line.width;
                    if x < fragment_end_x {
                        return Some(
                            fragment_start_index + shaped_line.index_for_x(x - fragment_start_x)?,
                        );
                    }
                    fragment_start_x = fragment_end_x;
                    fragment_start_index += shaped_line.len;
                }
                LineFragment::Element { len, size, .. } => {
                    let fragment_end_x = fragment_start_x + size.width;
                    if x < fragment_end_x {
                        return Some(fragment_start_index);
                    }
                    fragment_start_index += len;
                    fragment_start_x = fragment_end_x;
                }
            }
        }

        None
    }

    pub fn font_id_for_index(&self, index: usize) -> Option<FontId> {
        let mut fragment_start_index = 0;

        for fragment in &self.fragments {
            match fragment {
                LineFragment::Text(shaped_line) => {
                    let fragment_end_index = fragment_start_index + shaped_line.len;
                    if index < fragment_end_index {
                        return shaped_line.font_id_for_index(index - fragment_start_index);
                    }
                    fragment_start_index = fragment_end_index;
                }
                LineFragment::Element { len, .. } => {
                    let fragment_end_index = fragment_start_index + len;
                    if index < fragment_end_index {
                        return None;
                    }
                    fragment_start_index = fragment_end_index;
                }
            }
        }

        None
    }
}

#[derive(Debug, Clone, Copy, PartialEq, Eq)]
enum Invisible {
    /// A tab character
    ///
    /// A tab character is internally represented by spaces (configured by the user's tab width)
    /// aligned to the nearest column, so it's necessary to store the start and end offset for
    /// adjacency checks.
    Tab {
        line_start_offset: usize,
        line_end_offset: usize,
    },
    Whitespace {
        line_offset: usize,
    },
}

impl EditorElement {
    /// Returns the rem size to use when rendering the [`EditorElement`].
    ///
    /// This allows UI elements to scale based on the `buffer_font_size`.
    fn rem_size(&self, cx: &mut App) -> Option<Pixels> {
        match self.editor.read(cx).mode {
            EditorMode::Full => {
                let buffer_font_size = self.style.text.font_size;
                match buffer_font_size {
                    AbsoluteLength::Pixels(pixels) => {
                        let rem_size_scale = {
                            // Our default UI font size is 14px on a 16px base scale.
                            // This means the default UI font size is 0.875rems.
                            let default_font_size_scale = 14. / ui::BASE_REM_SIZE_IN_PX;

                            // We then determine the delta between a single rem and the default font
                            // size scale.
                            let default_font_size_delta = 1. - default_font_size_scale;

                            // Finally, we add this delta to 1rem to get the scale factor that
                            // should be used to scale up the UI.
                            1. + default_font_size_delta
                        };

                        Some(pixels * rem_size_scale)
                    }
                    AbsoluteLength::Rems(rems) => {
                        Some(rems.to_pixels(ui::BASE_REM_SIZE_IN_PX.into()))
                    }
                }
            }
            // We currently use single-line and auto-height editors in UI contexts,
            // so we don't want to scale everything with the buffer font size, as it
            // ends up looking off.
            EditorMode::SingleLine { .. } | EditorMode::AutoHeight { .. } => None,
        }
    }
}

impl Element for EditorElement {
    type RequestLayoutState = ();
    type PrepaintState = EditorLayout;

    fn id(&self) -> Option<ElementId> {
        None
    }

    fn request_layout(
        &mut self,
        _: Option<&GlobalElementId>,
        window: &mut Window,
        cx: &mut App,
    ) -> (gpui::LayoutId, ()) {
        let rem_size = self.rem_size(cx);
        window.with_rem_size(rem_size, |window| {
            self.editor.update(cx, |editor, cx| {
                editor.set_style(self.style.clone(), window, cx);

                let layout_id = match editor.mode {
                    EditorMode::SingleLine { auto_width } => {
                        let rem_size = window.rem_size();

                        let height = self.style.text.line_height_in_pixels(rem_size);
                        if auto_width {
                            let editor_handle = cx.entity().clone();
                            let style = self.style.clone();
                            window.request_measured_layout(
                                Style::default(),
                                move |_, _, window, cx| {
                                    let editor_snapshot = editor_handle
                                        .update(cx, |editor, cx| editor.snapshot(window, cx));
                                    let line = Self::layout_lines(
                                        DisplayRow(0)..DisplayRow(1),
                                        &editor_snapshot,
                                        &style,
                                        px(f32::MAX),
                                        |_| false, // Single lines never soft wrap
                                        window,
                                        cx,
                                    )
                                    .pop()
                                    .unwrap();

                                    let font_id =
                                        window.text_system().resolve_font(&style.text.font());
                                    let font_size =
                                        style.text.font_size.to_pixels(window.rem_size());
                                    let em_width =
                                        window.text_system().em_width(font_id, font_size).unwrap();

                                    size(line.width + em_width, height)
                                },
                            )
                        } else {
                            let mut style = Style::default();
                            style.size.height = height.into();
                            style.size.width = relative(1.).into();
                            window.request_layout(style, None, cx)
                        }
                    }
                    EditorMode::AutoHeight { max_lines } => {
                        let editor_handle = cx.entity().clone();
                        let max_line_number_width =
                            self.max_line_number_width(&editor.snapshot(window, cx), window, cx);
                        window.request_measured_layout(
                            Style::default(),
                            move |known_dimensions, available_space, window, cx| {
                                editor_handle
                                    .update(cx, |editor, cx| {
                                        compute_auto_height_layout(
                                            editor,
                                            max_lines,
                                            max_line_number_width,
                                            known_dimensions,
                                            available_space.width,
                                            window,
                                            cx,
                                        )
                                    })
                                    .unwrap_or_default()
                            },
                        )
                    }
                    EditorMode::Full => {
                        let mut style = Style::default();
                        style.size.width = relative(1.).into();
                        style.size.height = relative(1.).into();
                        window.request_layout(style, None, cx)
                    }
                };

                (layout_id, ())
            })
        })
    }

    fn prepaint(
        &mut self,
        _: Option<&GlobalElementId>,
        bounds: Bounds<Pixels>,
        _: &mut Self::RequestLayoutState,
        window: &mut Window,
        cx: &mut App,
    ) -> Self::PrepaintState {
        let text_style = TextStyleRefinement {
            font_size: Some(self.style.text.font_size),
            line_height: Some(self.style.text.line_height),
            ..Default::default()
        };
        let focus_handle = self.editor.focus_handle(cx);
        window.set_view_id(self.editor.entity_id());
        window.set_focus_handle(&focus_handle, cx);

        let rem_size = self.rem_size(cx);
        window.with_rem_size(rem_size, |window| {
            window.with_text_style(Some(text_style), |window| {
                window.with_content_mask(Some(ContentMask { bounds }), |window| {
                    let mut snapshot = self
                        .editor
                        .update(cx, |editor, cx| editor.snapshot(window, cx));
                    let style = self.style.clone();

                    let font_id = window.text_system().resolve_font(&style.text.font());
                    let font_size = style.text.font_size.to_pixels(window.rem_size());
                    let line_height = style.text.line_height_in_pixels(window.rem_size());
                    let em_width = window.text_system().em_width(font_id, font_size).unwrap();
                    let em_advance = window.text_system().em_advance(font_id, font_size).unwrap();

                    let glyph_grid_cell = size(em_width, line_height);

                    let gutter_dimensions = snapshot
                        .gutter_dimensions(
                            font_id,
                            font_size,
                            self.max_line_number_width(&snapshot, window, cx),
                            cx,
                        )
                        .unwrap_or_default();
                    let text_width = bounds.size.width - gutter_dimensions.width;

                    let editor_width = text_width - gutter_dimensions.margin - em_width;

                    snapshot = self.editor.update(cx, |editor, cx| {
                        editor.last_bounds = Some(bounds);
                        editor.gutter_dimensions = gutter_dimensions;
                        editor.set_visible_line_count(bounds.size.height / line_height, window, cx);

                        if matches!(editor.mode, EditorMode::AutoHeight { .. }) {
                            snapshot
                        } else {
                            let wrap_width = match editor.soft_wrap_mode(cx) {
                                SoftWrap::GitDiff => None,
                                SoftWrap::None => Some((MAX_LINE_LEN / 2) as f32 * em_advance),
                                SoftWrap::EditorWidth => Some(editor_width),
                                SoftWrap::Column(column) => Some(column as f32 * em_advance),
                                SoftWrap::Bounded(column) => {
                                    Some(editor_width.min(column as f32 * em_advance))
                                }
                            };

                            if editor.set_wrap_width(wrap_width, cx) {
                                editor.snapshot(window, cx)
                            } else {
                                snapshot
                            }
                        }
                    });

                    let wrap_guides = self
                        .editor
                        .read(cx)
                        .wrap_guides(cx)
                        .iter()
                        .map(|(guide, active)| (self.column_pixels(*guide, window, cx), *active))
                        .collect::<SmallVec<[_; 2]>>();

                    let hitbox = window.insert_hitbox(bounds, false);
                    let gutter_hitbox =
                        window.insert_hitbox(gutter_bounds(bounds, gutter_dimensions), false);
                    let text_hitbox = window.insert_hitbox(
                        Bounds {
                            origin: gutter_hitbox.top_right(),
                            size: size(text_width, bounds.size.height),
                        },
                        false,
                    );
                    // Offset the content_bounds from the text_bounds by the gutter margin (which
                    // is roughly half a character wide) to make hit testing work more like how we want.
                    let content_origin =
                        text_hitbox.origin + point(gutter_dimensions.margin, Pixels::ZERO);

                    let scrollbar_bounds =
                        Bounds::from_corners(content_origin, bounds.bottom_right());

                    let height_in_lines = scrollbar_bounds.size.height / line_height;

                    let max_row = snapshot.max_point().row().as_f32();

                    // The max scroll position for the top of the window
                    let max_scroll_top = if matches!(snapshot.mode, EditorMode::AutoHeight { .. }) {
                        (max_row - height_in_lines + 1.).max(0.)
                    } else {
                        let settings = EditorSettings::get_global(cx);
                        match settings.scroll_beyond_last_line {
                            ScrollBeyondLastLine::OnePage => max_row,
                            ScrollBeyondLastLine::Off => (max_row - height_in_lines + 1.).max(0.),
                            ScrollBeyondLastLine::VerticalScrollMargin => {
                                (max_row - height_in_lines + 1. + settings.vertical_scroll_margin)
                                    .max(0.)
                            }
                        }
                    };

                    // TODO: Autoscrolling for both axes
                    let mut autoscroll_request = None;
                    let mut autoscroll_containing_element = false;
                    let mut autoscroll_horizontally = false;
                    self.editor.update(cx, |editor, cx| {
                        autoscroll_request = editor.autoscroll_request();
                        autoscroll_containing_element =
                            autoscroll_request.is_some() || editor.has_pending_selection();
                        // TODO: Is this horizontal or vertical?!
                        autoscroll_horizontally = editor.autoscroll_vertically(
                            bounds,
                            line_height,
                            max_scroll_top,
                            window,
                            cx,
                        );
                        snapshot = editor.snapshot(window, cx);
                    });

                    let mut scroll_position = snapshot.scroll_position();
                    // The scroll position is a fractional point, the whole number of which represents
                    // the top of the window in terms of display rows.
                    let start_row = DisplayRow(scroll_position.y as u32);
                    let max_row = snapshot.max_point().row();
                    let end_row = cmp::min(
                        (scroll_position.y + height_in_lines).ceil() as u32,
                        max_row.next_row().0,
                    );
                    let end_row = DisplayRow(end_row);

                    let row_infos = snapshot
                        .row_infos(start_row)
                        .take((start_row..end_row).len())
                        .collect::<Vec<RowInfo>>();
                    let is_row_soft_wrapped = |row: usize| {
                        row_infos
                            .get(row)
                            .map_or(true, |info| info.buffer_row.is_none())
                    };

                    let start_anchor = if start_row == Default::default() {
                        Anchor::min()
                    } else {
                        snapshot.buffer_snapshot.anchor_before(
                            DisplayPoint::new(start_row, 0).to_offset(&snapshot, Bias::Left),
                        )
                    };
                    let end_anchor = if end_row > max_row {
                        Anchor::max()
                    } else {
                        snapshot.buffer_snapshot.anchor_before(
                            DisplayPoint::new(end_row, 0).to_offset(&snapshot, Bias::Right),
                        )
                    };

                    let (mut highlighted_rows, distinguish_unstaged_hunks) =
                        self.editor.update(cx, |editor, cx| {
                            (
                                editor.highlighted_display_rows(window, cx),
                                editor.distinguish_unstaged_diff_hunks,
                            )
                        });

                    for (ix, row_info) in row_infos.iter().enumerate() {
                        let background = match row_info.diff_status {
                            Some(DiffHunkStatus::Added(secondary_status)) => {
                                let color = style.status.created_background;
                                match secondary_status {
                                    DiffHunkSecondaryStatus::HasSecondaryHunk
                                    | DiffHunkSecondaryStatus::OverlapsWithSecondaryHunk
                                        if distinguish_unstaged_hunks =>
                                    {
                                        pattern_slash(color, line_height.0 / 4.0)
                                    }
                                    _ => color.into(),
                                }
                            }
                            Some(DiffHunkStatus::Removed(secondary_status)) => {
                                let color = style.status.deleted_background;
                                match secondary_status {
                                    DiffHunkSecondaryStatus::HasSecondaryHunk
                                    | DiffHunkSecondaryStatus::OverlapsWithSecondaryHunk
                                        if distinguish_unstaged_hunks =>
                                    {
                                        pattern_slash(color, line_height.0 / 4.0)
                                    }
                                    _ => color.into(),
                                }
                            }
                            _ => continue,
                        };

                        highlighted_rows
                            .entry(start_row + DisplayRow(ix as u32))
                            .or_insert(background);
                    }

                    let highlighted_ranges = self.editor.read(cx).background_highlights_in_range(
                        start_anchor..end_anchor,
                        &snapshot.display_snapshot,
                        cx.theme().colors(),
                    );
                    let highlighted_gutter_ranges =
                        self.editor.read(cx).gutter_highlights_in_range(
                            start_anchor..end_anchor,
                            &snapshot.display_snapshot,
                            cx,
                        );

                    let redacted_ranges = self.editor.read(cx).redacted_ranges(
                        start_anchor..end_anchor,
                        &snapshot.display_snapshot,
                        cx,
                    );

                    let (local_selections, selected_buffer_ids): (
                        Vec<Selection<Point>>,
                        Vec<BufferId>,
                    ) = self.editor.update(cx, |editor, cx| {
                        let all_selections = editor.selections.all::<Point>(cx);
                        let selected_buffer_ids = if editor.is_singleton(cx) {
                            Vec::new()
                        } else {
                            let mut selected_buffer_ids = Vec::with_capacity(all_selections.len());

                            for selection in all_selections {
                                for buffer_id in snapshot
                                    .buffer_snapshot
                                    .buffer_ids_for_range(selection.range())
                                {
                                    if selected_buffer_ids.last() != Some(&buffer_id) {
                                        selected_buffer_ids.push(buffer_id);
                                    }
                                }
                            }

                            selected_buffer_ids
                        };

                        let mut selections = editor
                            .selections
                            .disjoint_in_range(start_anchor..end_anchor, cx);
                        selections.extend(editor.selections.pending(cx));

                        (selections, selected_buffer_ids)
                    });

                    let (selections, active_rows, newest_selection_head) = self.layout_selections(
                        start_anchor,
                        end_anchor,
                        &local_selections,
                        &snapshot,
                        start_row,
                        end_row,
                        window,
                        cx,
                    );

                    let line_numbers = self.layout_line_numbers(
                        Some(&gutter_hitbox),
                        gutter_dimensions,
                        line_height,
                        scroll_position,
                        start_row..end_row,
                        &row_infos,
                        newest_selection_head,
                        &snapshot,
                        window,
                        cx,
                    );

                    let mut crease_toggles =
                        window.with_element_namespace("crease_toggles", |window| {
                            self.layout_crease_toggles(
                                start_row..end_row,
                                &row_infos,
                                &active_rows,
                                &snapshot,
                                window,
                                cx,
                            )
                        });
                    let crease_trailers =
                        window.with_element_namespace("crease_trailers", |window| {
                            self.layout_crease_trailers(
                                row_infos.iter().copied(),
                                &snapshot,
                                window,
                                cx,
                            )
                        });

                    let display_hunks = self.layout_gutter_diff_hunks(
                        line_height,
                        &gutter_hitbox,
                        start_row..end_row,
                        &snapshot,
                        window,
                        cx,
                    );

                    let mut line_layouts = Self::layout_lines(
                        start_row..end_row,
                        &snapshot,
                        &self.style,
                        editor_width,
                        is_row_soft_wrapped,
                        window,
                        cx,
                    );

                    let longest_line_blame_width = self
                        .editor
                        .update(cx, |editor, cx| {
                            if !editor.show_git_blame_inline {
                                return None;
                            }
                            let blame = editor.blame.as_ref()?;
                            let blame_entry = blame
                                .update(cx, |blame, cx| {
                                    let row_infos =
                                        snapshot.row_infos(snapshot.longest_row()).next()?;
                                    blame.blame_for_rows(&[row_infos], cx).next()
                                })
                                .flatten()?;
                            let workspace = editor.workspace.as_ref().map(|(w, _)| w.to_owned());
                            let mut element = render_inline_blame_entry(
                                blame,
                                blame_entry,
                                &style,
                                workspace,
                                cx,
                            );
                            let inline_blame_padding = INLINE_BLAME_PADDING_EM_WIDTHS * em_advance;
                            Some(
                                element
                                    .layout_as_root(AvailableSpace::min_size(), window, cx)
                                    .width
                                    + inline_blame_padding,
                            )
                        })
                        .unwrap_or(Pixels::ZERO);

                    let longest_line_width = layout_line(
                        snapshot.longest_row(),
                        &snapshot,
                        &style,
                        editor_width,
                        is_row_soft_wrapped,
                        window,
                        cx,
                    )
                    .width;

                    let scrollbar_layout_information = ScrollbarLayoutInformation::new(
                        scrollbar_bounds,
                        glyph_grid_cell,
                        size(longest_line_width, max_row.as_f32() * line_height),
                        longest_line_blame_width,
                        style.scrollbar_width,
                        EditorSettings::get_global(cx),
                    );

                    let mut scroll_width = scrollbar_layout_information.scroll_range.width;

                    let sticky_header_excerpt = if snapshot.buffer_snapshot.show_headers() {
                        snapshot.sticky_header_excerpt(start_row)
                    } else {
                        None
                    };
                    let sticky_header_excerpt_id =
                        sticky_header_excerpt.as_ref().map(|top| top.excerpt.id);

                    let blocks = window.with_element_namespace("blocks", |window| {
                        self.render_blocks(
                            start_row..end_row,
                            &snapshot,
                            &hitbox,
                            &text_hitbox,
                            editor_width,
                            &mut scroll_width,
                            &gutter_dimensions,
                            em_width,
                            gutter_dimensions.full_width(),
                            line_height,
                            &line_layouts,
                            &local_selections,
                            &selected_buffer_ids,
                            is_row_soft_wrapped,
                            sticky_header_excerpt_id,
                            window,
                            cx,
                        )
                    });
                    let mut blocks = match blocks {
                        Ok(blocks) => blocks,
                        Err(resized_blocks) => {
                            self.editor.update(cx, |editor, cx| {
                                editor.resize_blocks(resized_blocks, autoscroll_request, cx)
                            });
                            return self.prepaint(None, bounds, &mut (), window, cx);
                        }
                    };

                    let sticky_buffer_header = sticky_header_excerpt.map(|sticky_header_excerpt| {
                        window.with_element_namespace("blocks", |window| {
                            self.layout_sticky_buffer_header(
                                sticky_header_excerpt,
                                scroll_position.y,
                                line_height,
                                &snapshot,
                                &hitbox,
                                &selected_buffer_ids,
                                window,
                                cx,
                            )
                        })
                    });

                    let start_buffer_row =
                        MultiBufferRow(start_anchor.to_point(&snapshot.buffer_snapshot).row);
                    let end_buffer_row =
                        MultiBufferRow(end_anchor.to_point(&snapshot.buffer_snapshot).row);

                    let scroll_max = point(
                        ((scroll_width - scrollbar_bounds.size.width) / em_width).max(0.0),
                        max_scroll_top,
                    );

                    self.editor.update(cx, |editor, cx| {
                        let clamped = editor.scroll_manager.clamp_scroll_left(scroll_max.x);

                        let autoscrolled = if autoscroll_horizontally {
                            editor.autoscroll_horizontally(
                                start_row,
                                editor_width - (glyph_grid_cell.width / 2.0),
                                scroll_width,
                                em_width,
                                &line_layouts,
                                cx,
                            )
                        } else {
                            false
                        };

                        if clamped || autoscrolled {
                            snapshot = editor.snapshot(window, cx);
                            scroll_position = snapshot.scroll_position();
                        }
                    });

                    let scroll_pixel_position = point(
                        scroll_position.x * em_width,
                        scroll_position.y * line_height,
                    );

                    let indent_guides = self.layout_indent_guides(
                        content_origin,
                        text_hitbox.origin,
                        start_buffer_row..end_buffer_row,
                        scroll_pixel_position,
                        line_height,
                        &snapshot,
                        window,
                        cx,
                    );

                    let crease_trailers =
                        window.with_element_namespace("crease_trailers", |window| {
                            self.prepaint_crease_trailers(
                                crease_trailers,
                                &line_layouts,
                                line_height,
                                content_origin,
                                scroll_pixel_position,
                                em_width,
                                window,
                                cx,
                            )
                        });

                    let mut inline_blame = None;
                    if let Some(newest_selection_head) = newest_selection_head {
                        let display_row = newest_selection_head.row();
                        if (start_row..end_row).contains(&display_row) {
                            let line_ix = display_row.minus(start_row) as usize;
                            let row_info = &row_infos[line_ix];
                            let line_layout = &line_layouts[line_ix];
                            let crease_trailer_layout = crease_trailers[line_ix].as_ref();
                            inline_blame = self.layout_inline_blame(
                                display_row,
                                row_info,
                                line_layout,
                                crease_trailer_layout,
                                em_width,
                                content_origin,
                                scroll_pixel_position,
                                line_height,
                                window,
                                cx,
                            );
                        }
                    }

                    let blamed_display_rows = self.layout_blame_entries(
                        &row_infos,
                        em_width,
                        scroll_position,
                        line_height,
                        &gutter_hitbox,
                        gutter_dimensions.git_blame_entries_width,
                        window,
                        cx,
                    );

                    self.editor.update(cx, |editor, cx| {
                        let clamped = editor.scroll_manager.clamp_scroll_left(scroll_max.x);

                        let autoscrolled = if autoscroll_horizontally {
                            editor.autoscroll_horizontally(
                                start_row,
                                editor_width - (glyph_grid_cell.width / 2.0),
                                scroll_width,
                                em_width,
                                &line_layouts,
                                cx,
                            )
                        } else {
                            false
                        };

                        if clamped || autoscrolled {
                            snapshot = editor.snapshot(window, cx);
                            scroll_position = snapshot.scroll_position();
                        }
                    });

                    let line_elements = self.prepaint_lines(
                        start_row,
                        &mut line_layouts,
                        line_height,
                        scroll_pixel_position,
                        content_origin,
                        window,
                        cx,
                    );

                    let mut block_start_rows = HashSet::default();

                    window.with_element_namespace("blocks", |window| {
                        self.layout_blocks(
                            &mut blocks,
                            &mut block_start_rows,
                            &hitbox,
                            line_height,
                            scroll_pixel_position,
                            window,
                            cx,
                        );
                    });

                    let cursors = self.collect_cursors(&snapshot, cx);
                    let visible_row_range = start_row..end_row;
                    let non_visible_cursors = cursors
                        .iter()
                        .any(move |c| !visible_row_range.contains(&c.0.row()));

                    let visible_cursors = self.layout_visible_cursors(
                        &snapshot,
                        &selections,
                        &block_start_rows,
                        start_row..end_row,
                        &line_layouts,
                        &text_hitbox,
                        content_origin,
                        scroll_position,
                        scroll_pixel_position,
                        line_height,
                        em_width,
                        em_advance,
                        autoscroll_containing_element,
                        newest_selection_head,
                        window,
                        cx,
                    );

                    let scrollbars_layout = self.layout_scrollbars(
                        &snapshot,
                        scrollbar_layout_information,
                        scroll_position,
                        non_visible_cursors,
                        window,
                        cx,
                    );

                    let gutter_settings = EditorSettings::get_global(cx).gutter;

                    let rows_with_hunk_bounds = display_hunks
                        .iter()
                        .filter_map(|(hunk, hitbox)| Some((hunk, hitbox.as_ref()?.bounds)))
                        .fold(
                            HashMap::default(),
                            |mut rows_with_hunk_bounds, (hunk, bounds)| {
                                match hunk {
                                    DisplayDiffHunk::Folded { display_row } => {
                                        rows_with_hunk_bounds.insert(*display_row, bounds);
                                    }
                                    DisplayDiffHunk::Unfolded {
                                        display_row_range, ..
                                    } => {
                                        for display_row in display_row_range.iter_rows() {
                                            rows_with_hunk_bounds.insert(display_row, bounds);
                                        }
                                    }
                                }
                                rows_with_hunk_bounds
                            },
                        );
                    let mut code_actions_indicator = None;
                    if let Some(newest_selection_head) = newest_selection_head {
                        let newest_selection_point =
                            newest_selection_head.to_point(&snapshot.display_snapshot);

                        if (start_row..end_row).contains(&newest_selection_head.row()) {
                            self.layout_cursor_popovers(
                                line_height,
                                &text_hitbox,
                                content_origin,
                                start_row,
                                scroll_pixel_position,
                                &line_layouts,
                                newest_selection_head,
                                newest_selection_point,
                                &style,
                                window,
                                cx,
                            );

                            let show_code_actions = snapshot
                                .show_code_actions
                                .unwrap_or(gutter_settings.code_actions);
                            if show_code_actions {
                                let newest_selection_point =
                                    newest_selection_head.to_point(&snapshot.display_snapshot);
                                if !snapshot
                                    .is_line_folded(MultiBufferRow(newest_selection_point.row))
                                {
                                    let buffer = snapshot.buffer_snapshot.buffer_line_for_row(
                                        MultiBufferRow(newest_selection_point.row),
                                    );
                                    if let Some((buffer, range)) = buffer {
                                        let buffer_id = buffer.remote_id();
                                        let row = range.start.row;
                                        let has_test_indicator = self
                                            .editor
                                            .read(cx)
                                            .tasks
                                            .contains_key(&(buffer_id, row));

                                        if !has_test_indicator {
                                            code_actions_indicator = self
                                                .layout_code_actions_indicator(
                                                    line_height,
                                                    newest_selection_head,
                                                    scroll_pixel_position,
                                                    &gutter_dimensions,
                                                    &gutter_hitbox,
                                                    &rows_with_hunk_bounds,
                                                    window,
                                                    cx,
                                                );
                                        }
                                    }
                                }
                            }
                        }
                    }

                    self.layout_gutter_menu(
                        line_height,
                        &text_hitbox,
                        content_origin,
                        scroll_pixel_position,
                        gutter_dimensions.width - gutter_dimensions.left_padding,
                        window,
                        cx,
                    );

                    let test_indicators = if gutter_settings.runnables {
                        self.layout_run_indicators(
                            line_height,
                            start_row..end_row,
                            scroll_pixel_position,
                            &gutter_dimensions,
                            &gutter_hitbox,
                            &rows_with_hunk_bounds,
                            &snapshot,
                            window,
                            cx,
                        )
                    } else {
                        Vec::new()
                    };

                    self.layout_signature_help(
                        &hitbox,
                        content_origin,
                        scroll_pixel_position,
                        newest_selection_head,
                        start_row,
                        &line_layouts,
                        line_height,
                        em_width,
                        window,
                        cx,
                    );

                    if !cx.has_active_drag() {
                        self.layout_hover_popovers(
                            &snapshot,
                            &hitbox,
                            &text_hitbox,
                            start_row..end_row,
                            content_origin,
                            scroll_pixel_position,
                            &line_layouts,
                            line_height,
                            em_width,
                            window,
                            cx,
                        );
                    }

                    let inline_completion_popover = self.layout_edit_prediction_popover(
                        &text_hitbox.bounds,
                        &snapshot,
                        start_row..end_row,
                        scroll_position.y,
                        scroll_position.y + height_in_lines,
                        &line_layouts,
                        line_height,
                        scroll_pixel_position,
                        newest_selection_head,
                        editor_width,
                        &style,
                        window,
                        cx,
                    );

                    let mouse_context_menu = self.layout_mouse_context_menu(
                        &snapshot,
                        start_row..end_row,
                        content_origin,
                        window,
                        cx,
                    );

                    window.with_element_namespace("crease_toggles", |window| {
                        self.prepaint_crease_toggles(
                            &mut crease_toggles,
                            line_height,
                            &gutter_dimensions,
                            gutter_settings,
                            scroll_pixel_position,
                            &gutter_hitbox,
                            window,
                            cx,
                        )
                    });

                    let invisible_symbol_font_size = font_size / 2.;
                    let tab_invisible = window
                        .text_system()
                        .shape_line(
                            "→".into(),
                            invisible_symbol_font_size,
                            &[TextRun {
                                len: "→".len(),
                                font: self.style.text.font(),
                                color: cx.theme().colors().editor_invisible,
                                background_color: None,
                                underline: None,
                                strikethrough: None,
                            }],
                        )
                        .unwrap();
                    let space_invisible = window
                        .text_system()
                        .shape_line(
                            "•".into(),
                            invisible_symbol_font_size,
                            &[TextRun {
                                len: "•".len(),
                                font: self.style.text.font(),
                                color: cx.theme().colors().editor_invisible,
                                background_color: None,
                                underline: None,
                                strikethrough: None,
                            }],
                        )
                        .unwrap();

                    let mode = snapshot.mode;

                    let position_map = Rc::new(PositionMap {
                        size: bounds.size,
                        scroll_pixel_position,
                        scroll_max,
                        line_layouts,
                        line_height,
                        em_width,
                        em_advance,
                        snapshot,
                        gutter_hitbox: gutter_hitbox.clone(),
                        text_hitbox: text_hitbox.clone(),
                    });

                    self.editor.update(cx, |editor, _| {
                        editor.last_position_map = Some(position_map.clone())
                    });

                    let hunk_controls = self.layout_diff_hunk_controls(
                        start_row..end_row,
                        &row_infos,
                        &text_hitbox,
                        &position_map,
                        newest_selection_head,
                        line_height,
                        scroll_pixel_position,
                        &display_hunks,
                        self.editor.clone(),
                        window,
                        cx,
                    );

                    EditorLayout {
                        mode,
                        position_map,
                        visible_display_row_range: start_row..end_row,
                        wrap_guides,
                        indent_guides,
                        hitbox,
                        gutter_hitbox,
                        display_hunks,
                        content_origin,
                        scrollbars_layout,
                        active_rows,
                        highlighted_rows,
                        highlighted_ranges,
                        highlighted_gutter_ranges,
                        redacted_ranges,
                        line_elements,
                        line_numbers,
                        blamed_display_rows,
                        inline_blame,
                        blocks,
                        cursors,
                        visible_cursors,
                        selections,
                        inline_completion_popover,
                        diff_hunk_controls: hunk_controls,
                        mouse_context_menu,
                        test_indicators,
                        code_actions_indicator,
                        crease_toggles,
                        crease_trailers,
                        tab_invisible,
                        space_invisible,
                        sticky_buffer_header,
                    }
                })
            })
        })
    }

    fn paint(
        &mut self,
        _: Option<&GlobalElementId>,
        bounds: Bounds<gpui::Pixels>,
        _: &mut Self::RequestLayoutState,
        layout: &mut Self::PrepaintState,
        window: &mut Window,
        cx: &mut App,
    ) {
        let focus_handle = self.editor.focus_handle(cx);
        let key_context = self
            .editor
            .update(cx, |editor, cx| editor.key_context(window, cx));

        window.set_key_context(key_context);
        window.handle_input(
            &focus_handle,
            ElementInputHandler::new(bounds, self.editor.clone()),
            cx,
        );
        self.register_actions(window, cx);
        self.register_key_listeners(window, cx, layout);

        let text_style = TextStyleRefinement {
            font_size: Some(self.style.text.font_size),
            line_height: Some(self.style.text.line_height),
            ..Default::default()
        };
        let rem_size = self.rem_size(cx);
        window.with_rem_size(rem_size, |window| {
            window.with_text_style(Some(text_style), |window| {
                window.with_content_mask(Some(ContentMask { bounds }), |window| {
                    self.paint_mouse_listeners(layout, window, cx);
                    self.paint_background(layout, window, cx);
                    self.paint_indent_guides(layout, window, cx);

                    if layout.gutter_hitbox.size.width > Pixels::ZERO {
                        self.paint_blamed_display_rows(layout, window, cx);
                        self.paint_line_numbers(layout, window, cx);
                    }

                    self.paint_text(layout, window, cx);

                    if layout.gutter_hitbox.size.width > Pixels::ZERO {
                        self.paint_gutter_highlights(layout, window, cx);
                        self.paint_gutter_indicators(layout, window, cx);
                    }

                    if !layout.blocks.is_empty() {
                        window.with_element_namespace("blocks", |window| {
                            self.paint_blocks(layout, window, cx);
                        });
                    }

                    window.with_element_namespace("blocks", |window| {
                        if let Some(mut sticky_header) = layout.sticky_buffer_header.take() {
                            sticky_header.paint(window, cx)
                        }
                    });

                    self.paint_scrollbars(layout, window, cx);
                    self.paint_inline_completion_popover(layout, window, cx);
                    self.paint_mouse_context_menu(layout, window, cx);
                });
            })
        })
    }
}

pub(super) fn gutter_bounds(
    editor_bounds: Bounds<Pixels>,
    gutter_dimensions: GutterDimensions,
) -> Bounds<Pixels> {
    Bounds {
        origin: editor_bounds.origin,
        size: size(gutter_dimensions.width, editor_bounds.size.height),
    }
}

/// Holds information required for layouting the editor scrollbars.
struct ScrollbarLayoutInformation {
    /// The bounds of the editor text area.
    editor_text_bounds: Bounds<Pixels>,
    /// The available range to scroll within the document.
    scroll_range: Size<Pixels>,
    /// The space available for one glyph in the editor.
    glyph_grid_cell: Size<Pixels>,
}

impl ScrollbarLayoutInformation {
    pub fn new(
        scrollbar_bounds: Bounds<Pixels>,
        glyph_grid_cell: Size<Pixels>,
        document_size: Size<Pixels>,
        longest_line_blame_width: Pixels,
        scrollbar_width: Pixels,
        settings: &EditorSettings,
    ) -> Self {
        let vertical_overscroll = match settings.scroll_beyond_last_line {
            ScrollBeyondLastLine::OnePage => scrollbar_bounds.size.height,
            ScrollBeyondLastLine::Off => glyph_grid_cell.height,
            ScrollBeyondLastLine::VerticalScrollMargin => {
                (1.0 + settings.vertical_scroll_margin) * glyph_grid_cell.height
            }
        };

        let overscroll = size(
            scrollbar_width + (glyph_grid_cell.width / 2.0) + longest_line_blame_width,
            vertical_overscroll,
        );

        let scroll_range = document_size + overscroll;

        ScrollbarLayoutInformation {
            editor_text_bounds: scrollbar_bounds,
            scroll_range,
            glyph_grid_cell,
        }
    }
}

impl IntoElement for EditorElement {
    type Element = Self;

    fn into_element(self) -> Self::Element {
        self
    }
}

pub struct EditorLayout {
    position_map: Rc<PositionMap>,
    hitbox: Hitbox,
    gutter_hitbox: Hitbox,
    content_origin: gpui::Point<Pixels>,
    scrollbars_layout: Option<EditorScrollbars>,
    mode: EditorMode,
    wrap_guides: SmallVec<[(Pixels, bool); 2]>,
    indent_guides: Option<Vec<IndentGuideLayout>>,
    visible_display_row_range: Range<DisplayRow>,
    active_rows: BTreeMap<DisplayRow, bool>,
    highlighted_rows: BTreeMap<DisplayRow, gpui::Background>,
    line_elements: SmallVec<[AnyElement; 1]>,
    line_numbers: Arc<HashMap<MultiBufferRow, LineNumberLayout>>,
    display_hunks: Vec<(DisplayDiffHunk, Option<Hitbox>)>,
    blamed_display_rows: Option<Vec<AnyElement>>,
    inline_blame: Option<AnyElement>,
    blocks: Vec<BlockLayout>,
    highlighted_ranges: Vec<(Range<DisplayPoint>, Hsla)>,
    highlighted_gutter_ranges: Vec<(Range<DisplayPoint>, Hsla)>,
    redacted_ranges: Vec<Range<DisplayPoint>>,
    cursors: Vec<(DisplayPoint, Hsla)>,
    visible_cursors: Vec<CursorLayout>,
    selections: Vec<(PlayerColor, Vec<SelectionLayout>)>,
    code_actions_indicator: Option<AnyElement>,
    test_indicators: Vec<AnyElement>,
    crease_toggles: Vec<Option<AnyElement>>,
    diff_hunk_controls: Vec<AnyElement>,
    crease_trailers: Vec<Option<CreaseTrailerLayout>>,
    inline_completion_popover: Option<AnyElement>,
    mouse_context_menu: Option<AnyElement>,
    tab_invisible: ShapedLine,
    space_invisible: ShapedLine,
    sticky_buffer_header: Option<AnyElement>,
}

impl EditorLayout {
    fn line_end_overshoot(&self) -> Pixels {
        0.15 * self.position_map.line_height
    }
}

struct LineNumberLayout {
    shaped_line: ShapedLine,
    hitbox: Option<Hitbox>,
    display_row: DisplayRow,
}

struct ColoredRange<T> {
    start: T,
    end: T,
    color: Hsla,
}

impl Along for ScrollbarAxes {
    type Unit = bool;

    fn along(&self, axis: ScrollbarAxis) -> Self::Unit {
        match axis {
            ScrollbarAxis::Horizontal => self.horizontal,
            ScrollbarAxis::Vertical => self.vertical,
        }
    }

    fn apply_along(&self, _axis: ScrollbarAxis, _f: impl FnOnce(Self::Unit) -> Self::Unit) -> Self {
        unimplemented!()
    }
}

#[derive(Clone)]
struct EditorScrollbars {
    pub vertical: Option<ScrollbarLayout>,
    pub horizontal: Option<ScrollbarLayout>,
    pub visible: bool,
}

impl EditorScrollbars {
    pub fn from_scrollbar_axes(
        settings_visibility: ScrollbarAxes,
        layout_information: &ScrollbarLayoutInformation,
        scroll_position: gpui::Point<f32>,
        scrollbar_width: Pixels,
        show_scrollbars: bool,
        window: &mut Window,
    ) -> Self {
        let ScrollbarLayoutInformation {
            editor_text_bounds,
            scroll_range,
            glyph_grid_cell,
        } = layout_information;

        let scrollbar_bounds_for = |axis: ScrollbarAxis| match axis {
            ScrollbarAxis::Horizontal => Bounds::from_corner_and_size(
                Corner::BottomLeft,
                editor_text_bounds.bottom_left(),
                size(
                    if settings_visibility.vertical {
                        editor_text_bounds.size.width - scrollbar_width
                    } else {
                        editor_text_bounds.size.width
                    },
                    scrollbar_width,
                ),
            ),
            ScrollbarAxis::Vertical => Bounds::from_corner_and_size(
                Corner::TopRight,
                editor_text_bounds.top_right(),
                size(scrollbar_width, editor_text_bounds.size.height),
            ),
        };

        let mut create_scrollbar_layout = |axis| {
            settings_visibility
                .along(axis)
                .then(|| {
                    (
                        editor_text_bounds.size.along(axis),
                        scroll_range.along(axis),
                    )
                })
                .filter(|(editor_size, scroll_range)| {
                    // The scrollbar should only be rendered if the content does
                    // not entirely fit into the editor
                    // However, this only applies to the horizontal scrollbar, as information about the
                    // vertical scrollbar layout is always needed for scrollbar diagnostics.
                    axis != ScrollbarAxis::Horizontal || editor_size < scroll_range
                })
                .map(|(editor_size, scroll_range)| {
                    ScrollbarLayout::new(
                        window.insert_hitbox(scrollbar_bounds_for(axis), false),
                        editor_size,
                        scroll_range,
                        glyph_grid_cell.along(axis),
                        scroll_position.along(axis),
                        axis,
                    )
                })
        };

        Self {
            vertical: create_scrollbar_layout(ScrollbarAxis::Vertical),
            horizontal: create_scrollbar_layout(ScrollbarAxis::Horizontal),
            visible: show_scrollbars,
        }
    }

    pub fn iter_scrollbars(&self) -> impl Iterator<Item = (&ScrollbarLayout, ScrollbarAxis)> + '_ {
        [
            (&self.vertical, ScrollbarAxis::Vertical),
            (&self.horizontal, ScrollbarAxis::Horizontal),
        ]
        .into_iter()
        .filter_map(|(scrollbar, axis)| scrollbar.as_ref().map(|s| (s, axis)))
    }

    /// Returns the currently hovered scrollbar axis, if any.
    pub fn get_hovered_axis(&self, window: &Window) -> Option<(&ScrollbarLayout, ScrollbarAxis)> {
        self.iter_scrollbars()
            .find(|s| s.0.hitbox.is_hovered(window))
    }
}

#[derive(Clone)]
struct ScrollbarLayout {
    hitbox: Hitbox,
    visible_range: Range<f32>,
    text_unit_size: Pixels,
    thumb_size: Pixels,
    axis: ScrollbarAxis,
}

impl ScrollbarLayout {
    const BORDER_WIDTH: Pixels = px(1.0);
    const LINE_MARKER_HEIGHT: Pixels = px(2.0);
    const MIN_MARKER_HEIGHT: Pixels = px(5.0);
    const MIN_THUMB_SIZE: Pixels = px(20.0);

    fn new(
        scrollbar_track_hitbox: Hitbox,
        editor_size: Pixels,
        scroll_range: Pixels,
        glyph_space: Pixels,
        scroll_position: f32,
        axis: ScrollbarAxis,
    ) -> Self {
        let scrollbar_track_bounds = scrollbar_track_hitbox.bounds;
        let scrollbar_track_length = scrollbar_track_bounds.size.along(axis);

        let text_units_per_page = editor_size / glyph_space;
        let visible_range = scroll_position..scroll_position + text_units_per_page;
        let total_text_units = scroll_range / glyph_space;

        let thumb_percentage = text_units_per_page / total_text_units;
        let thumb_size =
            (scrollbar_track_length * thumb_percentage).max(ScrollbarLayout::MIN_THUMB_SIZE);
        let text_unit_size = (scrollbar_track_length - thumb_size)
            / (total_text_units - text_units_per_page).max(0.);

        ScrollbarLayout {
            hitbox: scrollbar_track_hitbox,
            visible_range,
            text_unit_size,
            thumb_size,
            axis,
        }
    }

    fn thumb_bounds(&self) -> Bounds<Pixels> {
        let scrollbar_track = &self.hitbox.bounds;
        Bounds::new(
            scrollbar_track
                .origin
                .apply_along(self.axis, |origin| self.thumb_origin(origin)),
            scrollbar_track
                .size
                .apply_along(self.axis, |_| self.thumb_size),
        )
    }

    fn thumb_origin(&self, origin: Pixels) -> Pixels {
        origin + self.visible_range.start * self.text_unit_size
    }

    fn marker_quads_for_ranges(
        &self,
        row_ranges: impl IntoIterator<Item = ColoredRange<DisplayRow>>,
        column: Option<usize>,
    ) -> Vec<PaintQuad> {
        struct MinMax {
            min: Pixels,
            max: Pixels,
        }
        let (x_range, height_limit) = if let Some(column) = column {
            let column_width = px(((self.hitbox.size.width - Self::BORDER_WIDTH).0 / 3.0).floor());
            let start = Self::BORDER_WIDTH + (column as f32 * column_width);
            let end = start + column_width;
            (
                Range { start, end },
                MinMax {
                    min: Self::MIN_MARKER_HEIGHT,
                    max: px(f32::MAX),
                },
            )
        } else {
            (
                Range {
                    start: Self::BORDER_WIDTH,
                    end: self.hitbox.size.width,
                },
                MinMax {
                    min: Self::LINE_MARKER_HEIGHT,
                    max: Self::LINE_MARKER_HEIGHT,
                },
            )
        };

        let row_to_y = |row: DisplayRow| row.as_f32() * self.text_unit_size;
        let mut pixel_ranges = row_ranges
            .into_iter()
            .map(|range| {
                let start_y = row_to_y(range.start);
                let end_y = row_to_y(range.end)
                    + self
                        .text_unit_size
                        .max(height_limit.min)
                        .min(height_limit.max);
                ColoredRange {
                    start: start_y,
                    end: end_y,
                    color: range.color,
                }
            })
            .peekable();

        let mut quads = Vec::new();
        while let Some(mut pixel_range) = pixel_ranges.next() {
            while let Some(next_pixel_range) = pixel_ranges.peek() {
                if pixel_range.end >= next_pixel_range.start - px(1.0)
                    && pixel_range.color == next_pixel_range.color
                {
                    pixel_range.end = next_pixel_range.end.max(pixel_range.end);
                    pixel_ranges.next();
                } else {
                    break;
                }
            }

            let bounds = Bounds::from_corners(
                point(x_range.start, pixel_range.start),
                point(x_range.end, pixel_range.end),
            );
            quads.push(quad(
                bounds,
                Corners::default(),
                pixel_range.color,
                Edges::default(),
                Hsla::transparent_black(),
            ));
        }

        quads
    }
}

struct CreaseTrailerLayout {
    element: AnyElement,
    bounds: Bounds<Pixels>,
}

pub(crate) struct PositionMap {
    pub size: Size<Pixels>,
    pub line_height: Pixels,
    pub scroll_pixel_position: gpui::Point<Pixels>,
    pub scroll_max: gpui::Point<f32>,
    pub em_width: Pixels,
    pub em_advance: Pixels,
    pub line_layouts: Vec<LineWithInvisibles>,
    pub snapshot: EditorSnapshot,
    pub text_hitbox: Hitbox,
    pub gutter_hitbox: Hitbox,
}

#[derive(Debug, Copy, Clone)]
pub struct PointForPosition {
    pub previous_valid: DisplayPoint,
    pub next_valid: DisplayPoint,
    pub exact_unclipped: DisplayPoint,
    pub column_overshoot_after_line_end: u32,
}

impl PointForPosition {
    pub fn as_valid(&self) -> Option<DisplayPoint> {
        if self.previous_valid == self.exact_unclipped && self.next_valid == self.exact_unclipped {
            Some(self.previous_valid)
        } else {
            None
        }
    }
}

impl PositionMap {
    pub(crate) fn point_for_position(&self, position: gpui::Point<Pixels>) -> PointForPosition {
        let text_bounds = self.text_hitbox.bounds;
        let scroll_position = self.snapshot.scroll_position();
        let position = position - text_bounds.origin;
        let y = position.y.max(px(0.)).min(self.size.height);
        let x = position.x + (scroll_position.x * self.em_width);
        let row = ((y / self.line_height) + scroll_position.y) as u32;

        let (column, x_overshoot_after_line_end) = if let Some(line) = self
            .line_layouts
            .get(row as usize - scroll_position.y as usize)
        {
            if let Some(ix) = line.index_for_x(x) {
                (ix as u32, px(0.))
            } else {
                (line.len as u32, px(0.).max(x - line.width))
            }
        } else {
            (0, x)
        };

        let mut exact_unclipped = DisplayPoint::new(DisplayRow(row), column);
        let previous_valid = self.snapshot.clip_point(exact_unclipped, Bias::Left);
        let next_valid = self.snapshot.clip_point(exact_unclipped, Bias::Right);

        let column_overshoot_after_line_end = (x_overshoot_after_line_end / self.em_advance) as u32;
        *exact_unclipped.column_mut() += column_overshoot_after_line_end;
        PointForPosition {
            previous_valid,
            next_valid,
            exact_unclipped,
            column_overshoot_after_line_end,
        }
    }
}

struct BlockLayout {
    id: BlockId,
    row: Option<DisplayRow>,
    element: AnyElement,
    available_space: Size<AvailableSpace>,
    style: BlockStyle,
}

fn layout_line(
    row: DisplayRow,
    snapshot: &EditorSnapshot,
    style: &EditorStyle,
    text_width: Pixels,
    is_row_soft_wrapped: impl Copy + Fn(usize) -> bool,
    window: &mut Window,
    cx: &mut App,
) -> LineWithInvisibles {
    let chunks = snapshot.highlighted_chunks(row..row + DisplayRow(1), true, style);
    LineWithInvisibles::from_chunks(
        chunks,
        &style,
        MAX_LINE_LEN,
        1,
        snapshot.mode,
        text_width,
        is_row_soft_wrapped,
        window,
        cx,
    )
    .pop()
    .unwrap()
}

#[derive(Debug)]
pub struct IndentGuideLayout {
    origin: gpui::Point<Pixels>,
    length: Pixels,
    single_indent_width: Pixels,
    depth: u32,
    active: bool,
    settings: IndentGuideSettings,
}

pub struct CursorLayout {
    origin: gpui::Point<Pixels>,
    block_width: Pixels,
    line_height: Pixels,
    color: Hsla,
    shape: CursorShape,
    block_text: Option<ShapedLine>,
    cursor_name: Option<AnyElement>,
}

#[derive(Debug)]
pub struct CursorName {
    string: SharedString,
    color: Hsla,
    is_top_row: bool,
}

impl CursorLayout {
    pub fn new(
        origin: gpui::Point<Pixels>,
        block_width: Pixels,
        line_height: Pixels,
        color: Hsla,
        shape: CursorShape,
        block_text: Option<ShapedLine>,
    ) -> CursorLayout {
        CursorLayout {
            origin,
            block_width,
            line_height,
            color,
            shape,
            block_text,
            cursor_name: None,
        }
    }

    pub fn bounding_rect(&self, origin: gpui::Point<Pixels>) -> Bounds<Pixels> {
        Bounds {
            origin: self.origin + origin,
            size: size(self.block_width, self.line_height),
        }
    }

    fn bounds(&self, origin: gpui::Point<Pixels>) -> Bounds<Pixels> {
        match self.shape {
            CursorShape::Bar => Bounds {
                origin: self.origin + origin,
                size: size(px(2.0), self.line_height),
            },
            CursorShape::Block | CursorShape::Hollow => Bounds {
                origin: self.origin + origin,
                size: size(self.block_width, self.line_height),
            },
            CursorShape::Underline => Bounds {
                origin: self.origin
                    + origin
                    + gpui::Point::new(Pixels::ZERO, self.line_height - px(2.0)),
                size: size(self.block_width, px(2.0)),
            },
        }
    }

    pub fn layout(
        &mut self,
        origin: gpui::Point<Pixels>,
        cursor_name: Option<CursorName>,
        window: &mut Window,
        cx: &mut App,
    ) {
        if let Some(cursor_name) = cursor_name {
            let bounds = self.bounds(origin);
            let text_size = self.line_height / 1.5;

            let name_origin = if cursor_name.is_top_row {
                point(bounds.right() - px(1.), bounds.top())
            } else {
                match self.shape {
                    CursorShape::Bar => point(
                        bounds.right() - px(2.),
                        bounds.top() - text_size / 2. - px(1.),
                    ),
                    _ => point(
                        bounds.right() - px(1.),
                        bounds.top() - text_size / 2. - px(1.),
                    ),
                }
            };
            let mut name_element = div()
                .bg(self.color)
                .text_size(text_size)
                .px_0p5()
                .line_height(text_size + px(2.))
                .text_color(cursor_name.color)
                .child(cursor_name.string.clone())
                .into_any_element();

            name_element.prepaint_as_root(name_origin, AvailableSpace::min_size(), window, cx);

            self.cursor_name = Some(name_element);
        }
    }

    pub fn paint(&mut self, origin: gpui::Point<Pixels>, window: &mut Window, cx: &mut App) {
        let bounds = self.bounds(origin);

        //Draw background or border quad
        let cursor = if matches!(self.shape, CursorShape::Hollow) {
            outline(bounds, self.color)
        } else {
            fill(bounds, self.color)
        };

        if let Some(name) = &mut self.cursor_name {
            name.paint(window, cx);
        }

        window.paint_quad(cursor);

        if let Some(block_text) = &self.block_text {
            block_text
                .paint(self.origin + origin, self.line_height, window, cx)
                .log_err();
        }
    }

    pub fn shape(&self) -> CursorShape {
        self.shape
    }
}

#[derive(Debug)]
pub struct HighlightedRange {
    pub start_y: Pixels,
    pub line_height: Pixels,
    pub lines: Vec<HighlightedRangeLine>,
    pub color: Hsla,
    pub corner_radius: Pixels,
}

#[derive(Debug)]
pub struct HighlightedRangeLine {
    pub start_x: Pixels,
    pub end_x: Pixels,
}

impl HighlightedRange {
    pub fn paint(&self, bounds: Bounds<Pixels>, window: &mut Window) {
        if self.lines.len() >= 2 && self.lines[0].start_x > self.lines[1].end_x {
            self.paint_lines(self.start_y, &self.lines[0..1], bounds, window);
            self.paint_lines(
                self.start_y + self.line_height,
                &self.lines[1..],
                bounds,
                window,
            );
        } else {
            self.paint_lines(self.start_y, &self.lines, bounds, window);
        }
    }

    fn paint_lines(
        &self,
        start_y: Pixels,
        lines: &[HighlightedRangeLine],
        _bounds: Bounds<Pixels>,
        window: &mut Window,
    ) {
        if lines.is_empty() {
            return;
        }

        let first_line = lines.first().unwrap();
        let last_line = lines.last().unwrap();

        let first_top_left = point(first_line.start_x, start_y);
        let first_top_right = point(first_line.end_x, start_y);

        let curve_height = point(Pixels::ZERO, self.corner_radius);
        let curve_width = |start_x: Pixels, end_x: Pixels| {
            let max = (end_x - start_x) / 2.;
            let width = if max < self.corner_radius {
                max
            } else {
                self.corner_radius
            };

            point(width, Pixels::ZERO)
        };

        let top_curve_width = curve_width(first_line.start_x, first_line.end_x);
        let mut builder = gpui::PathBuilder::fill();
        builder.move_to(first_top_right - top_curve_width);
        builder.curve_to(first_top_right + curve_height, first_top_right);

        let mut iter = lines.iter().enumerate().peekable();
        while let Some((ix, line)) = iter.next() {
            let bottom_right = point(line.end_x, start_y + (ix + 1) as f32 * self.line_height);

            if let Some((_, next_line)) = iter.peek() {
                let next_top_right = point(next_line.end_x, bottom_right.y);

                match next_top_right.x.partial_cmp(&bottom_right.x).unwrap() {
                    Ordering::Equal => {
                        builder.line_to(bottom_right);
                    }
                    Ordering::Less => {
                        let curve_width = curve_width(next_top_right.x, bottom_right.x);
                        builder.line_to(bottom_right - curve_height);
                        if self.corner_radius > Pixels::ZERO {
                            builder.curve_to(bottom_right - curve_width, bottom_right);
                        }
                        builder.line_to(next_top_right + curve_width);
                        if self.corner_radius > Pixels::ZERO {
                            builder.curve_to(next_top_right + curve_height, next_top_right);
                        }
                    }
                    Ordering::Greater => {
                        let curve_width = curve_width(bottom_right.x, next_top_right.x);
                        builder.line_to(bottom_right - curve_height);
                        if self.corner_radius > Pixels::ZERO {
                            builder.curve_to(bottom_right + curve_width, bottom_right);
                        }
                        builder.line_to(next_top_right - curve_width);
                        if self.corner_radius > Pixels::ZERO {
                            builder.curve_to(next_top_right + curve_height, next_top_right);
                        }
                    }
                }
            } else {
                let curve_width = curve_width(line.start_x, line.end_x);
                builder.line_to(bottom_right - curve_height);
                if self.corner_radius > Pixels::ZERO {
                    builder.curve_to(bottom_right - curve_width, bottom_right);
                }

                let bottom_left = point(line.start_x, bottom_right.y);
                builder.line_to(bottom_left + curve_width);
                if self.corner_radius > Pixels::ZERO {
                    builder.curve_to(bottom_left - curve_height, bottom_left);
                }
            }
        }

        if first_line.start_x > last_line.start_x {
            let curve_width = curve_width(last_line.start_x, first_line.start_x);
            let second_top_left = point(last_line.start_x, start_y + self.line_height);
            builder.line_to(second_top_left + curve_height);
            if self.corner_radius > Pixels::ZERO {
                builder.curve_to(second_top_left + curve_width, second_top_left);
            }
            let first_bottom_left = point(first_line.start_x, second_top_left.y);
            builder.line_to(first_bottom_left - curve_width);
            if self.corner_radius > Pixels::ZERO {
                builder.curve_to(first_bottom_left - curve_height, first_bottom_left);
            }
        }

        builder.line_to(first_top_left + curve_height);
        if self.corner_radius > Pixels::ZERO {
            builder.curve_to(first_top_left + top_curve_width, first_top_left);
        }
        builder.line_to(first_top_right - top_curve_width);

        if let Ok(path) = builder.build() {
            window.paint_path(path, self.color);
        }
    }
}

enum CursorPopoverType {
    CodeContextMenu,
    EditPrediction,
}

pub fn scale_vertical_mouse_autoscroll_delta(delta: Pixels) -> f32 {
    (delta.pow(1.5) / 100.0).into()
}

fn scale_horizontal_mouse_autoscroll_delta(delta: Pixels) -> f32 {
    (delta.pow(1.2) / 300.0).into()
}

pub fn register_action<T: Action>(
    editor: &Entity<Editor>,
    window: &mut Window,
    listener: impl Fn(&mut Editor, &T, &mut Window, &mut Context<Editor>) + 'static,
) {
    let editor = editor.clone();
    window.on_action(TypeId::of::<T>(), move |action, phase, window, cx| {
        let action = action.downcast_ref().unwrap();
        if phase == DispatchPhase::Bubble {
            editor.update(cx, |editor, cx| {
                listener(editor, action, window, cx);
            })
        }
    })
}

fn compute_auto_height_layout(
    editor: &mut Editor,
    max_lines: usize,
    max_line_number_width: Pixels,
    known_dimensions: Size<Option<Pixels>>,
    available_width: AvailableSpace,
    window: &mut Window,
    cx: &mut Context<Editor>,
) -> Option<Size<Pixels>> {
    let width = known_dimensions.width.or({
        if let AvailableSpace::Definite(available_width) = available_width {
            Some(available_width)
        } else {
            None
        }
    })?;
    if let Some(height) = known_dimensions.height {
        return Some(size(width, height));
    }

    let style = editor.style.as_ref().unwrap();
    let font_id = window.text_system().resolve_font(&style.text.font());
    let font_size = style.text.font_size.to_pixels(window.rem_size());
    let line_height = style.text.line_height_in_pixels(window.rem_size());
    let em_width = window.text_system().em_width(font_id, font_size).unwrap();

    let mut snapshot = editor.snapshot(window, cx);
    let gutter_dimensions = snapshot
        .gutter_dimensions(font_id, font_size, max_line_number_width, cx)
        .unwrap_or_default();

    editor.gutter_dimensions = gutter_dimensions;
    let text_width = width - gutter_dimensions.width;
    let overscroll = size(em_width, px(0.));

    let editor_width = text_width - gutter_dimensions.margin - overscroll.width - em_width;
    if editor.set_wrap_width(Some(editor_width), cx) {
        snapshot = editor.snapshot(window, cx);
    }

    let scroll_height = Pixels::from(snapshot.max_point().row().next_row().0) * line_height;
    let height = scroll_height
        .max(line_height)
        .min(line_height * max_lines as f32);

    Some(size(width, height))
}

#[cfg(test)]
mod tests {
    use super::*;
    use crate::{
        display_map::{BlockPlacement, BlockProperties},
        editor_tests::{init_test, update_test_language_settings},
        Editor, MultiBuffer,
    };
    use gpui::{TestAppContext, VisualTestContext};
    use language::language_settings;
    use log::info;
    use similar::DiffableStr;
    use std::num::NonZeroU32;
    use util::test::sample_text;

    #[gpui::test]
    fn test_shape_line_numbers(cx: &mut TestAppContext) {
        init_test(cx, |_| {});
        let window = cx.add_window(|window, cx| {
            let buffer = MultiBuffer::build_simple(&sample_text(6, 6, 'a'), cx);
            Editor::new(EditorMode::Full, buffer, None, true, window, cx)
        });

        let editor = window.root(cx).unwrap();
        let style = cx.update(|cx| editor.read(cx).style().unwrap().clone());
        let line_height = window
            .update(cx, |_, window, _| {
                style.text.line_height_in_pixels(window.rem_size())
            })
            .unwrap();
        let element = EditorElement::new(&editor, style);
        let snapshot = window
            .update(cx, |editor, window, cx| editor.snapshot(window, cx))
            .unwrap();

        let layouts = cx
            .update_window(*window, |_, window, cx| {
                element.layout_line_numbers(
                    None,
                    GutterDimensions {
                        left_padding: Pixels::ZERO,
                        right_padding: Pixels::ZERO,
                        width: px(30.0),
                        margin: Pixels::ZERO,
                        git_blame_entries_width: None,
                    },
                    line_height,
                    gpui::Point::default(),
                    DisplayRow(0)..DisplayRow(6),
                    &(0..6)
                        .map(|row| RowInfo {
                            buffer_row: Some(row),
                            ..Default::default()
                        })
                        .collect::<Vec<_>>(),
                    Some(DisplayPoint::new(DisplayRow(0), 0)),
                    &snapshot,
                    window,
                    cx,
                )
            })
            .unwrap();
        assert_eq!(layouts.len(), 6);

        let relative_rows = window
            .update(cx, |editor, window, cx| {
                let snapshot = editor.snapshot(window, cx);
                element.calculate_relative_line_numbers(
                    &snapshot,
                    &(DisplayRow(0)..DisplayRow(6)),
                    Some(DisplayRow(3)),
                )
            })
            .unwrap();
        assert_eq!(relative_rows[&DisplayRow(0)], 3);
        assert_eq!(relative_rows[&DisplayRow(1)], 2);
        assert_eq!(relative_rows[&DisplayRow(2)], 1);
        // current line has no relative number
        assert_eq!(relative_rows[&DisplayRow(4)], 1);
        assert_eq!(relative_rows[&DisplayRow(5)], 2);

        // works if cursor is before screen
        let relative_rows = window
            .update(cx, |editor, window, cx| {
                let snapshot = editor.snapshot(window, cx);
                element.calculate_relative_line_numbers(
                    &snapshot,
                    &(DisplayRow(3)..DisplayRow(6)),
                    Some(DisplayRow(1)),
                )
            })
            .unwrap();
        assert_eq!(relative_rows.len(), 3);
        assert_eq!(relative_rows[&DisplayRow(3)], 2);
        assert_eq!(relative_rows[&DisplayRow(4)], 3);
        assert_eq!(relative_rows[&DisplayRow(5)], 4);

        // works if cursor is after screen
        let relative_rows = window
            .update(cx, |editor, window, cx| {
                let snapshot = editor.snapshot(window, cx);
                element.calculate_relative_line_numbers(
                    &snapshot,
                    &(DisplayRow(0)..DisplayRow(3)),
                    Some(DisplayRow(6)),
                )
            })
            .unwrap();
        assert_eq!(relative_rows.len(), 3);
        assert_eq!(relative_rows[&DisplayRow(0)], 5);
        assert_eq!(relative_rows[&DisplayRow(1)], 4);
        assert_eq!(relative_rows[&DisplayRow(2)], 3);
    }

    #[gpui::test]
    async fn test_vim_visual_selections(cx: &mut TestAppContext) {
        init_test(cx, |_| {});

        let window = cx.add_window(|window, cx| {
            let buffer = MultiBuffer::build_simple(&(sample_text(6, 6, 'a') + "\n"), cx);
            Editor::new(EditorMode::Full, buffer, None, true, window, cx)
        });
        let cx = &mut VisualTestContext::from_window(*window, cx);
        let editor = window.root(cx).unwrap();
        let style = cx.update(|_, cx| editor.read(cx).style().unwrap().clone());

        window
            .update(cx, |editor, window, cx| {
                editor.cursor_shape = CursorShape::Block;
                editor.change_selections(None, window, cx, |s| {
                    s.select_ranges([
                        Point::new(0, 0)..Point::new(1, 0),
                        Point::new(3, 2)..Point::new(3, 3),
                        Point::new(5, 6)..Point::new(6, 0),
                    ]);
                });
            })
            .unwrap();

        let (_, state) = cx.draw(
            point(px(500.), px(500.)),
            size(px(500.), px(500.)),
            |_, _| EditorElement::new(&editor, style),
        );

        assert_eq!(state.selections.len(), 1);
        let local_selections = &state.selections[0].1;
        assert_eq!(local_selections.len(), 3);
        // moves cursor back one line
        assert_eq!(
            local_selections[0].head,
            DisplayPoint::new(DisplayRow(0), 6)
        );
        assert_eq!(
            local_selections[0].range,
            DisplayPoint::new(DisplayRow(0), 0)..DisplayPoint::new(DisplayRow(1), 0)
        );

        // moves cursor back one column
        assert_eq!(
            local_selections[1].range,
            DisplayPoint::new(DisplayRow(3), 2)..DisplayPoint::new(DisplayRow(3), 3)
        );
        assert_eq!(
            local_selections[1].head,
            DisplayPoint::new(DisplayRow(3), 2)
        );

        // leaves cursor on the max point
        assert_eq!(
            local_selections[2].range,
            DisplayPoint::new(DisplayRow(5), 6)..DisplayPoint::new(DisplayRow(6), 0)
        );
        assert_eq!(
            local_selections[2].head,
            DisplayPoint::new(DisplayRow(6), 0)
        );

        // active lines does not include 1 (even though the range of the selection does)
        assert_eq!(
            state.active_rows.keys().cloned().collect::<Vec<_>>(),
            vec![DisplayRow(0), DisplayRow(3), DisplayRow(5), DisplayRow(6)]
        );

        // multi-buffer support
        // in DisplayPoint coordinates, this is what we're dealing with:
        //  0: [[file
        //  1:   header
        //  2:   section]]
        //  3: aaaaaa
        //  4: bbbbbb
        //  5: cccccc
        //  6:
        //  7: [[footer]]
        //  8: [[header]]
        //  9: ffffff
        // 10: gggggg
        // 11: hhhhhh
        // 12:
        // 13: [[footer]]
        // 14: [[file
        // 15:   header
        // 16:   section]]
        // 17: bbbbbb
        // 18: cccccc
        // 19: dddddd
        // 20: [[footer]]
        let window = cx.add_window(|window, cx| {
            let buffer = MultiBuffer::build_multi(
                [
                    (
                        &(sample_text(8, 6, 'a') + "\n"),
                        vec![
                            Point::new(0, 0)..Point::new(3, 0),
                            Point::new(4, 0)..Point::new(7, 0),
                        ],
                    ),
                    (
                        &(sample_text(8, 6, 'a') + "\n"),
                        vec![Point::new(1, 0)..Point::new(3, 0)],
                    ),
                ],
                cx,
            );
            Editor::new(EditorMode::Full, buffer, None, true, window, cx)
        });
        let editor = window.root(cx).unwrap();
        let style = cx.update(|_, cx| editor.read(cx).style().unwrap().clone());
        let _state = window.update(cx, |editor, window, cx| {
            editor.cursor_shape = CursorShape::Block;
            editor.change_selections(None, window, cx, |s| {
                s.select_display_ranges([
                    DisplayPoint::new(DisplayRow(4), 0)..DisplayPoint::new(DisplayRow(7), 0),
                    DisplayPoint::new(DisplayRow(10), 0)..DisplayPoint::new(DisplayRow(13), 0),
                ]);
            });
        });

        let (_, state) = cx.draw(
            point(px(500.), px(500.)),
            size(px(500.), px(500.)),
            |_, _| EditorElement::new(&editor, style),
        );
        assert_eq!(state.selections.len(), 1);
        let local_selections = &state.selections[0].1;
        assert_eq!(local_selections.len(), 2);

        // moves cursor on excerpt boundary back a line
        // and doesn't allow selection to bleed through
        assert_eq!(
            local_selections[0].range,
            DisplayPoint::new(DisplayRow(4), 0)..DisplayPoint::new(DisplayRow(7), 0)
        );
        assert_eq!(
            local_selections[0].head,
            DisplayPoint::new(DisplayRow(6), 0)
        );
        // moves cursor on buffer boundary back two lines
        // and doesn't allow selection to bleed through
        assert_eq!(
            local_selections[1].range,
            DisplayPoint::new(DisplayRow(10), 0)..DisplayPoint::new(DisplayRow(13), 0)
        );
        assert_eq!(
            local_selections[1].head,
            DisplayPoint::new(DisplayRow(12), 0)
        );
    }

    #[gpui::test]
    fn test_layout_with_placeholder_text_and_blocks(cx: &mut TestAppContext) {
        init_test(cx, |_| {});

        let window = cx.add_window(|window, cx| {
            let buffer = MultiBuffer::build_simple("", cx);
            Editor::new(EditorMode::Full, buffer, None, true, window, cx)
        });
        let cx = &mut VisualTestContext::from_window(*window, cx);
        let editor = window.root(cx).unwrap();
        let style = cx.update(|_, cx| editor.read(cx).style().unwrap().clone());
        window
            .update(cx, |editor, window, cx| {
                editor.set_placeholder_text("hello", cx);
                editor.insert_blocks(
                    [BlockProperties {
                        style: BlockStyle::Fixed,
                        placement: BlockPlacement::Above(Anchor::min()),
                        height: 3,
                        render: Arc::new(|cx| div().h(3. * cx.window.line_height()).into_any()),
                        priority: 0,
                    }],
                    None,
                    cx,
                );

                // Blur the editor so that it displays placeholder text.
                window.blur();
            })
            .unwrap();

        let (_, state) = cx.draw(
            point(px(500.), px(500.)),
            size(px(500.), px(500.)),
            |_, _| EditorElement::new(&editor, style),
        );
        assert_eq!(state.position_map.line_layouts.len(), 4);
        assert_eq!(state.line_numbers.len(), 1);
        assert_eq!(
            state
                .line_numbers
                .get(&MultiBufferRow(0))
                .and_then(|line_number| line_number.shaped_line.text.as_str()),
            Some("1")
        );
    }

    #[gpui::test]
    fn test_all_invisibles_drawing(cx: &mut TestAppContext) {
        const TAB_SIZE: u32 = 4;

        let input_text = "\t \t|\t| a b";
        let expected_invisibles = vec![
            Invisible::Tab {
                line_start_offset: 0,
                line_end_offset: TAB_SIZE as usize,
            },
            Invisible::Whitespace {
                line_offset: TAB_SIZE as usize,
            },
            Invisible::Tab {
                line_start_offset: TAB_SIZE as usize + 1,
                line_end_offset: TAB_SIZE as usize * 2,
            },
            Invisible::Tab {
                line_start_offset: TAB_SIZE as usize * 2 + 1,
                line_end_offset: TAB_SIZE as usize * 3,
            },
            Invisible::Whitespace {
                line_offset: TAB_SIZE as usize * 3 + 1,
            },
            Invisible::Whitespace {
                line_offset: TAB_SIZE as usize * 3 + 3,
            },
        ];
        assert_eq!(
            expected_invisibles.len(),
            input_text
                .chars()
                .filter(|initial_char| initial_char.is_whitespace())
                .count(),
            "Hardcoded expected invisibles differ from the actual ones in '{input_text}'"
        );

        for show_line_numbers in [true, false] {
            init_test(cx, |s| {
                s.defaults.show_whitespaces = Some(ShowWhitespaceSetting::All);
                s.defaults.tab_size = NonZeroU32::new(TAB_SIZE);
            });

            let actual_invisibles = collect_invisibles_from_new_editor(
                cx,
                EditorMode::Full,
                input_text,
                px(500.0),
                show_line_numbers,
            );

            assert_eq!(expected_invisibles, actual_invisibles);
        }
    }

    #[gpui::test]
    fn test_invisibles_dont_appear_in_certain_editors(cx: &mut TestAppContext) {
        init_test(cx, |s| {
            s.defaults.show_whitespaces = Some(ShowWhitespaceSetting::All);
            s.defaults.tab_size = NonZeroU32::new(4);
        });

        for editor_mode_without_invisibles in [
            EditorMode::SingleLine { auto_width: false },
            EditorMode::AutoHeight { max_lines: 100 },
        ] {
            for show_line_numbers in [true, false] {
                let invisibles = collect_invisibles_from_new_editor(
                    cx,
                    editor_mode_without_invisibles,
                    "\t\t\t| | a b",
                    px(500.0),
                    show_line_numbers,
                );
                assert!(invisibles.is_empty(),
                    "For editor mode {editor_mode_without_invisibles:?} no invisibles was expected but got {invisibles:?}");
            }
        }
    }

    #[gpui::test]
    fn test_wrapped_invisibles_drawing(cx: &mut TestAppContext) {
        let tab_size = 4;
        let input_text = "a\tbcd     ".repeat(9);
        let repeated_invisibles = [
            Invisible::Tab {
                line_start_offset: 1,
                line_end_offset: tab_size as usize,
            },
            Invisible::Whitespace {
                line_offset: tab_size as usize + 3,
            },
            Invisible::Whitespace {
                line_offset: tab_size as usize + 4,
            },
            Invisible::Whitespace {
                line_offset: tab_size as usize + 5,
            },
            Invisible::Whitespace {
                line_offset: tab_size as usize + 6,
            },
            Invisible::Whitespace {
                line_offset: tab_size as usize + 7,
            },
        ];
        let expected_invisibles = std::iter::once(repeated_invisibles)
            .cycle()
            .take(9)
            .flatten()
            .collect::<Vec<_>>();
        assert_eq!(
            expected_invisibles.len(),
            input_text
                .chars()
                .filter(|initial_char| initial_char.is_whitespace())
                .count(),
            "Hardcoded expected invisibles differ from the actual ones in '{input_text}'"
        );
        info!("Expected invisibles: {expected_invisibles:?}");

        init_test(cx, |_| {});

        // Put the same string with repeating whitespace pattern into editors of various size,
        // take deliberately small steps during resizing, to put all whitespace kinds near the wrap point.
        let resize_step = 10.0;
        let mut editor_width = 200.0;
        while editor_width <= 1000.0 {
            for show_line_numbers in [true, false] {
                update_test_language_settings(cx, |s| {
                    s.defaults.tab_size = NonZeroU32::new(tab_size);
                    s.defaults.show_whitespaces = Some(ShowWhitespaceSetting::All);
                    s.defaults.preferred_line_length = Some(editor_width as u32);
                    s.defaults.soft_wrap = Some(language_settings::SoftWrap::PreferredLineLength);
                });

                let actual_invisibles = collect_invisibles_from_new_editor(
                    cx,
                    EditorMode::Full,
                    &input_text,
                    px(editor_width),
                    show_line_numbers,
                );

                // Whatever the editor size is, ensure it has the same invisible kinds in the same order
                // (no good guarantees about the offsets: wrapping could trigger padding and its tests should check the offsets).
                let mut i = 0;
                for (actual_index, actual_invisible) in actual_invisibles.iter().enumerate() {
                    i = actual_index;
                    match expected_invisibles.get(i) {
                        Some(expected_invisible) => match (expected_invisible, actual_invisible) {
                            (Invisible::Whitespace { .. }, Invisible::Whitespace { .. })
                            | (Invisible::Tab { .. }, Invisible::Tab { .. }) => {}
                            _ => {
                                panic!("At index {i}, expected invisible {expected_invisible:?} does not match actual {actual_invisible:?} by kind. Actual invisibles: {actual_invisibles:?}")
                            }
                        },
                        None => {
                            panic!("Unexpected extra invisible {actual_invisible:?} at index {i}")
                        }
                    }
                }
                let missing_expected_invisibles = &expected_invisibles[i + 1..];
                assert!(
                    missing_expected_invisibles.is_empty(),
                    "Missing expected invisibles after index {i}: {missing_expected_invisibles:?}"
                );

                editor_width += resize_step;
            }
        }
    }

    fn collect_invisibles_from_new_editor(
        cx: &mut TestAppContext,
        editor_mode: EditorMode,
        input_text: &str,
        editor_width: Pixels,
        show_line_numbers: bool,
    ) -> Vec<Invisible> {
        info!(
            "Creating editor with mode {editor_mode:?}, width {}px and text '{input_text}'",
            editor_width.0
        );
        let window = cx.add_window(|window, cx| {
            let buffer = MultiBuffer::build_simple(input_text, cx);
            Editor::new(editor_mode, buffer, None, true, window, cx)
        });
        let cx = &mut VisualTestContext::from_window(*window, cx);
        let editor = window.root(cx).unwrap();

        let style = cx.update(|_, cx| editor.read(cx).style().unwrap().clone());
        window
            .update(cx, |editor, _, cx| {
                editor.set_soft_wrap_mode(language_settings::SoftWrap::EditorWidth, cx);
                editor.set_wrap_width(Some(editor_width), cx);
                editor.set_show_line_numbers(show_line_numbers, cx);
            })
            .unwrap();
        let (_, state) = cx.draw(
            point(px(500.), px(500.)),
            size(px(500.), px(500.)),
            |_, _| EditorElement::new(&editor, style),
        );
        state
            .position_map
            .line_layouts
            .iter()
            .flat_map(|line_with_invisibles| &line_with_invisibles.invisibles)
            .cloned()
            .collect()
    }
}

fn diff_hunk_controls(
    row: u32,
    hunk_range: Range<Anchor>,
    line_height: Pixels,
    editor: &Entity<Editor>,
    cx: &mut App,
) -> AnyElement {
    h_flex()
        .h(line_height)
        .mr_1()
        .gap_1()
        .px_1()
        .pb_1()
        .border_b_1()
        .border_color(cx.theme().colors().border_variant)
        .rounded_b_lg()
        .bg(cx.theme().colors().editor_background)
        .gap_1()
        .child(
            IconButton::new(("next-hunk", row as u64), IconName::ArrowDown)
                .shape(IconButtonShape::Square)
                .icon_size(IconSize::Small)
                // .disabled(!has_multiple_hunks)
                .tooltip({
                    let focus_handle = editor.focus_handle(cx);
                    move |window, cx| {
                        Tooltip::for_action_in("Next Hunk", &GoToHunk, &focus_handle, window, cx)
                    }
                })
                .on_click({
                    let editor = editor.clone();
                    move |_event, window, cx| {
                        editor.update(cx, |editor, cx| {
                            let snapshot = editor.snapshot(window, cx);
                            let position = hunk_range.end.to_point(&snapshot.buffer_snapshot);
                            editor.go_to_hunk_after_position(&snapshot, position, window, cx);
                            editor.expand_selected_diff_hunks(cx);
                        });
                    }
                }),
        )
        .child(
            IconButton::new(("prev-hunk", row as u64), IconName::ArrowUp)
                .shape(IconButtonShape::Square)
                .icon_size(IconSize::Small)
                // .disabled(!has_multiple_hunks)
                .tooltip({
                    let focus_handle = editor.focus_handle(cx);
                    move |window, cx| {
                        Tooltip::for_action_in(
                            "Previous Hunk",
                            &GoToPrevHunk,
                            &focus_handle,
                            window,
                            cx,
                        )
                    }
                })
                .on_click({
                    let editor = editor.clone();
                    move |_event, window, cx| {
                        editor.update(cx, |editor, cx| {
                            let snapshot = editor.snapshot(window, cx);
                            let point = hunk_range.start.to_point(&snapshot.buffer_snapshot);
                            editor.go_to_hunk_before_position(&snapshot, point, window, cx);
                            editor.expand_selected_diff_hunks(cx);
                        });
                    }
                }),
        )
        .child(
            IconButton::new("discard", IconName::Undo)
                .shape(IconButtonShape::Square)
                .icon_size(IconSize::Small)
                .tooltip({
                    let focus_handle = editor.focus_handle(cx);
                    move |window, cx| {
                        Tooltip::for_action_in(
                            "Discard Hunk",
                            &RevertSelectedHunks,
                            &focus_handle,
                            window,
                            cx,
                        )
                    }
                })
                .on_click({
                    let editor = editor.clone();
                    move |_event, window, cx| {
                        editor.update(cx, |editor, cx| {
                            let snapshot = editor.snapshot(window, cx);
                            let point = hunk_range.start.to_point(&snapshot.buffer_snapshot);
                            editor.revert_hunks_in_ranges([point..point].into_iter(), window, cx);
                        });
                    }
                }),
        )
        .into_any_element()
}<|MERGE_RESOLUTION|>--- conflicted
+++ resolved
@@ -14,17 +14,7 @@
     },
     items::BufferSearchHighlights,
     mouse_context_menu::{self, MenuPosition, MouseContextMenu},
-<<<<<<< HEAD
     scroll::scroll_amount::ScrollAmount,
-    BlockId, ChunkReplacement, CursorShape, CustomBlockId, DisplayPoint, DisplayRow,
-    DocumentHighlightRead, DocumentHighlightWrite, EditDisplayMode, Editor, EditorMode,
-    EditorSettings, EditorSnapshot, EditorStyle, ExpandExcerpts, FocusedBlock, GoToHunk,
-    GoToPrevHunk, GutterDimensions, HalfPageDown, HalfPageUp, HandleInput, HoveredCursor,
-    InlineCompletion, JumpData, LineDown, LineUp, OpenExcerpts, PageDown, PageUp, Point,
-    RevertSelectedHunks, RowExt, RowRangeExt, SelectPhase, Selection, SoftWrap,
-    StickyHeaderExcerpt, ToPoint, ToggleFold, CURSORS_VISIBLE_FOR, FILE_HEADER_HEIGHT,
-=======
-    scroll::{axis_pair, scroll_amount::ScrollAmount, AxisPair},
     AcceptEditPrediction, BlockId, ChunkReplacement, CursorShape, CustomBlockId, DisplayPoint,
     DisplayRow, DocumentHighlightRead, DocumentHighlightWrite, EditDisplayMode,
     EditPredictionPreview, Editor, EditorMode, EditorSettings, EditorSnapshot, EditorStyle,
@@ -33,7 +23,6 @@
     OpenExcerpts, PageDown, PageUp, Point, RevertSelectedHunks, RowExt, RowRangeExt, SelectPhase,
     Selection, SoftWrap, StickyHeaderExcerpt, ToPoint, ToggleFold, CURSORS_VISIBLE_FOR,
     EDIT_PREDICTION_REQUIRES_MODIFIER_KEY_CONTEXT, FILE_HEADER_HEIGHT,
->>>>>>> 759ea0ec
     GIT_BLAME_MAX_AUTHOR_CHARS_DISPLAYED, MAX_LINE_LEN, MULTI_BUFFER_EXCERPT_HEADER_HEIGHT,
 };
 use buffer_diff::{DiffHunkSecondaryStatus, DiffHunkStatus};
@@ -42,27 +31,15 @@
 use file_icons::FileIcons;
 use git::{blame::BlameEntry, Oid};
 use gpui::{
-<<<<<<< HEAD
-    anchored, deferred, div, fill, linear_color_stop, linear_gradient, outline, point, px, quad,
-    relative, size, svg, transparent_black, Action, Along, AnyElement, App, AvailableSpace,
-    Axis as ScrollbarAxis, Bounds, ClickEvent, ClipboardItem, ContentMask, Context, Corner,
-    Corners, CursorStyle, DispatchPhase, Edges, Element, ElementInputHandler, Entity, FocusHandle,
+    anchored, deferred, div, fill, linear_color_stop, linear_gradient, outline, pattern_slash,
+    point, px, quad, relative, size, svg, transparent_black, Action, Along, AnyElement, App,
+    AvailableSpace, Axis as ScrollbarAxis, Bounds, ClickEvent, ClipboardItem, ContentMask, Context,
+    Corner, Corners, CursorStyle, DispatchPhase, Edges, Element, ElementInputHandler, Entity,
     Focusable as _, FontId, GlobalElementId, Hitbox, Hsla, InteractiveElement, IntoElement,
-    Keystroke, Length, ModifiersChangedEvent, MouseButton, MouseDownEvent, MouseMoveEvent,
-    MouseUpEvent, PaintQuad, ParentElement, Pixels, ScrollDelta, ScrollWheelEvent, ShapedLine,
-    SharedString, Size, StatefulInteractiveElement, Style, Styled, Subscription, TextRun,
-    TextStyleRefinement, WeakEntity, Window,
-=======
-    anchored, deferred, div, fill, linear_color_stop, linear_gradient, outline, pattern_slash,
-    point, px, quad, relative, size, svg, transparent_black, Action, AnyElement, App,
-    AvailableSpace, Axis, Bounds, ClickEvent, ClipboardItem, ContentMask, Context, Corner, Corners,
-    CursorStyle, DispatchPhase, Edges, Element, ElementInputHandler, Entity, Focusable as _,
-    FontId, GlobalElementId, Hitbox, Hsla, InteractiveElement, IntoElement,
     KeyBindingContextPredicate, Keystroke, Length, ModifiersChangedEvent, MouseButton,
     MouseDownEvent, MouseMoveEvent, MouseUpEvent, PaintQuad, ParentElement, Pixels, ScrollDelta,
     ScrollWheelEvent, ShapedLine, SharedString, Size, StatefulInteractiveElement, Style, Styled,
     Subscription, TextRun, TextStyleRefinement, WeakEntity, Window,
->>>>>>> 759ea0ec
 };
 use itertools::Itertools;
 use language::{
