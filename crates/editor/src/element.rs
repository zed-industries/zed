--- conflicted
+++ resolved
@@ -5,7 +5,9 @@
     },
     editor_settings::ShowScrollbar,
     git::{diff_hunk_to_display, DisplayDiffHunk},
-    hover_popover::{self, hover_at, MIN_POPOVER_CHARACTER_WIDTH, MIN_POPOVER_LINE_HEIGHT},
+    hover_popover::{
+        self, hover_at, HOVER_POPOVER_GAP, MIN_POPOVER_CHARACTER_WIDTH, MIN_POPOVER_LINE_HEIGHT,
+    },
     items::BufferSearchHighlights,
     mouse_context_menu,
     scroll::scroll_amount::ScrollAmount,
@@ -20,11 +22,11 @@
 use gpui::{
     div, fill, outline, overlay, point, px, quad, relative, size, transparent_black, Action,
     AnchorCorner, AnyElement, AvailableSpace, Bounds, ContentMask, Corners, CursorStyle,
-    DispatchPhase, Edges, Element, ElementInputHandler, Entity, Hsla, InteractiveElement,
-    IntoElement, ModifiersChangedEvent, MouseButton, MouseDownEvent, MouseMoveEvent, MouseUpEvent,
-    ParentElement, Pixels, ScrollDelta, ScrollWheelEvent, ShapedLine, SharedString, Size,
-    StackingOrder, StatefulInteractiveElement, Style, Styled, TextRun, TextStyle, View,
-    ViewContext, WindowContext,
+    DispatchPhase, Edges, Element, ElementInputHandler, Entity, Hsla, InteractiveBounds,
+    InteractiveElement, IntoElement, ModifiersChangedEvent, MouseButton, MouseDownEvent,
+    MouseMoveEvent, MouseUpEvent, ParentElement, Pixels, ScrollDelta, ScrollWheelEvent, ShapedLine,
+    SharedString, Size, StackingOrder, StatefulInteractiveElement, Style, Styled, TextRun,
+    TextStyle, View, ViewContext, WindowContext,
 };
 use itertools::Itertools;
 use language::language_settings::ShowWhitespaceSetting;
@@ -48,7 +50,7 @@
 use sum_tree::Bias;
 use theme::{ActiveTheme, PlayerColor};
 use ui::prelude::*;
-use ui::{h_flex, ButtonLike, ButtonStyle, Tooltip};
+use ui::{h_flex, ButtonLike, ButtonStyle, IconButton, Tooltip};
 use util::ResultExt;
 use workspace::item::Item;
 
@@ -343,29 +345,29 @@
         &self,
         cx: &mut ElementContext,
         text_bounds: Bounds<Pixels>,
-        layout: &mut AfterEditorLayout,
+        layout: &LayoutState,
     ) {
-        // let position_map = layout.position_map.clone();
-        // let stacking_order = cx.stacking_order().clone();
-        // cx.on_key_event({
-        //     let editor = self.editor.clone();
-        //     move |event: &ModifiersChangedEvent, phase, cx| {
-        //         if phase != DispatchPhase::Bubble {
-        //             return;
-        //         }
-
-        //         editor.update(cx, |editor, cx| {
-        //             Self::modifiers_changed(
-        //                 editor,
-        //                 event,
-        //                 &position_map,
-        //                 text_bounds,
-        //                 &stacking_order,
-        //                 cx,
-        //             )
-        //         })
-        //     }
-        // });
+        let position_map = layout.position_map.clone();
+        let stacking_order = cx.stacking_order().clone();
+        cx.on_key_event({
+            let editor = self.editor.clone();
+            move |event: &ModifiersChangedEvent, phase, cx| {
+                if phase != DispatchPhase::Bubble {
+                    return;
+                }
+
+                editor.update(cx, |editor, cx| {
+                    Self::modifiers_changed(
+                        editor,
+                        event,
+                        &position_map,
+                        text_bounds,
+                        &stacking_order,
+                        cx,
+                    )
+                })
+            }
+        });
     }
 
     fn modifiers_changed(
@@ -376,19 +378,19 @@
         stacking_order: &StackingOrder,
         cx: &mut ViewContext<Editor>,
     ) {
-        // let mouse_position = cx.mouse_position();
-        // if !text_bounds.contains(&mouse_position)
-        //     || !cx.was_top_layer(&mouse_position, stacking_order)
-        // {
-        //     return;
-        // }
-
-        // editor.update_hovered_link(
-        //     position_map.point_for_position(text_bounds, mouse_position),
-        //     &position_map.snapshot,
-        //     event.modifiers,
-        //     cx,
-        // )
+        let mouse_position = cx.mouse_position();
+        if !text_bounds.contains(&mouse_position)
+            || !cx.was_top_layer(&mouse_position, stacking_order)
+        {
+            return;
+        }
+
+        editor.update_hovered_link(
+            position_map.point_for_position(text_bounds, mouse_position),
+            &position_map.snapshot,
+            event.modifiers,
+            cx,
+        )
     }
 
     fn mouse_left_down(
@@ -400,50 +402,50 @@
         stacking_order: &StackingOrder,
         cx: &mut ViewContext<Editor>,
     ) {
-        // let mut click_count = event.click_count;
-        // let modifiers = event.modifiers;
-
-        // if cx.default_prevented() {
-        //     return;
-        // } else if gutter_bounds.contains(&event.position) {
-        //     click_count = 3; // Simulate triple-click when clicking the gutter to select lines
-        // } else if !text_bounds.contains(&event.position) {
-        //     return;
-        // }
-        // if !cx.was_top_layer(&event.position, stacking_order) {
-        //     return;
-        // }
-
-        // let point_for_position = position_map.point_for_position(text_bounds, event.position);
-        // let position = point_for_position.previous_valid;
-        // if modifiers.shift && modifiers.alt {
-        //     editor.select(
-        //         SelectPhase::BeginColumnar {
-        //             position,
-        //             goal_column: point_for_position.exact_unclipped.column(),
-        //         },
-        //         cx,
-        //     );
-        // } else if modifiers.shift && !modifiers.control && !modifiers.alt && !modifiers.command {
-        //     editor.select(
-        //         SelectPhase::Extend {
-        //             position,
-        //             click_count,
-        //         },
-        //         cx,
-        //     );
-        // } else {
-        //     editor.select(
-        //         SelectPhase::Begin {
-        //             position,
-        //             add: modifiers.alt,
-        //             click_count,
-        //         },
-        //         cx,
-        //     );
-        // }
-
-        // cx.stop_propagation();
+        let mut click_count = event.click_count;
+        let modifiers = event.modifiers;
+
+        if cx.default_prevented() {
+            return;
+        } else if gutter_bounds.contains(&event.position) {
+            click_count = 3; // Simulate triple-click when clicking the gutter to select lines
+        } else if !text_bounds.contains(&event.position) {
+            return;
+        }
+        if !cx.was_top_layer(&event.position, stacking_order) {
+            return;
+        }
+
+        let point_for_position = position_map.point_for_position(text_bounds, event.position);
+        let position = point_for_position.previous_valid;
+        if modifiers.shift && modifiers.alt {
+            editor.select(
+                SelectPhase::BeginColumnar {
+                    position,
+                    goal_column: point_for_position.exact_unclipped.column(),
+                },
+                cx,
+            );
+        } else if modifiers.shift && !modifiers.control && !modifiers.alt && !modifiers.command {
+            editor.select(
+                SelectPhase::Extend {
+                    position,
+                    click_count,
+                },
+                cx,
+            );
+        } else {
+            editor.select(
+                SelectPhase::Begin {
+                    position,
+                    add: modifiers.alt,
+                    click_count,
+                },
+                cx,
+            );
+        }
+
+        cx.stop_propagation();
     }
 
     fn mouse_right_down(
@@ -471,30 +473,30 @@
         event: &MouseUpEvent,
         position_map: &PositionMap,
         text_bounds: Bounds<Pixels>,
-        // interactive_bounds: &InteractiveBounds,
+        interactive_bounds: &InteractiveBounds,
         stacking_order: &StackingOrder,
         cx: &mut ViewContext<Editor>,
     ) {
-        // let end_selection = editor.has_pending_selection();
-        // let pending_nonempty_selections = editor.has_pending_nonempty_selection();
-
-        // if end_selection {
-        //     editor.select(SelectPhase::End, cx);
-        // }
-
-        // if interactive_bounds.visibly_contains(&event.position, cx)
-        //     && !pending_nonempty_selections
-        //     && event.modifiers.command
-        //     && text_bounds.contains(&event.position)
-        //     && cx.was_top_layer(&event.position, stacking_order)
-        // {
-        //     let point = position_map.point_for_position(text_bounds, event.position);
-        //     editor.handle_click_hovered_link(point, event.modifiers, cx);
-
-        //     cx.stop_propagation();
-        // } else if end_selection {
-        //     cx.stop_propagation();
-        // }
+        let end_selection = editor.has_pending_selection();
+        let pending_nonempty_selections = editor.has_pending_nonempty_selection();
+
+        if end_selection {
+            editor.select(SelectPhase::End, cx);
+        }
+
+        if interactive_bounds.visibly_contains(&event.position, cx)
+            && !pending_nonempty_selections
+            && event.modifiers.command
+            && text_bounds.contains(&event.position)
+            && cx.was_top_layer(&event.position, stacking_order)
+        {
+            let point = position_map.point_for_position(text_bounds, event.position);
+            editor.handle_click_hovered_link(point, event.modifiers, cx);
+
+            cx.stop_propagation();
+        } else if end_selection {
+            cx.stop_propagation();
+        }
     }
 
     fn mouse_dragged(
@@ -551,30 +553,30 @@
         stacking_order: &StackingOrder,
         cx: &mut ViewContext<Editor>,
     ) {
-        // let modifiers = event.modifiers;
-        // let text_hovered = text_bounds.contains(&event.position);
-        // let gutter_hovered = gutter_bounds.contains(&event.position);
-        // let was_top = cx.was_top_layer(&event.position, stacking_order);
-
-        // editor.set_gutter_hovered(gutter_hovered, cx);
-
-        // // Don't trigger hover popover if mouse is hovering over context menu
-        // if text_hovered && was_top {
-        //     let point_for_position = position_map.point_for_position(text_bounds, event.position);
-
-        //     editor.update_hovered_link(point_for_position, &position_map.snapshot, modifiers, cx);
-
-        //     if let Some(point) = point_for_position.as_valid() {
-        //         hover_at(editor, Some(point), cx);
-        //         Self::update_visible_cursor(editor, point, position_map, cx);
-        //     }
-        // } else {
-        //     editor.hide_hovered_link(cx);
-        //     hover_at(editor, None, cx);
-        //     if gutter_hovered && was_top {
-        //         cx.stop_propagation();
-        //     }
-        // }
+        let modifiers = event.modifiers;
+        let text_hovered = text_bounds.contains(&event.position);
+        let gutter_hovered = gutter_bounds.contains(&event.position);
+        let was_top = cx.was_top_layer(&event.position, stacking_order);
+
+        editor.set_gutter_hovered(gutter_hovered, cx);
+
+        // Don't trigger hover popover if mouse is hovering over context menu
+        if text_hovered && was_top {
+            let point_for_position = position_map.point_for_position(text_bounds, event.position);
+
+            editor.update_hovered_link(point_for_position, &position_map.snapshot, modifiers, cx);
+
+            if let Some(point) = point_for_position.as_valid() {
+                hover_at(editor, Some(point), cx);
+                Self::update_visible_cursor(editor, point, position_map, cx);
+            }
+        } else {
+            editor.hide_hovered_link(cx);
+            hover_at(editor, None, cx);
+            if gutter_hovered && was_top {
+                cx.stop_propagation();
+            }
+        }
     }
 
     fn update_visible_cursor(
@@ -626,7 +628,7 @@
         &self,
         gutter_bounds: Bounds<Pixels>,
         text_bounds: Bounds<Pixels>,
-        layout: &AfterEditorLayout,
+        layout: &LayoutState,
         cx: &mut ElementContext,
     ) {
         let bounds = gutter_bounds.union(&text_bounds);
@@ -709,7 +711,7 @@
     fn paint_gutter(
         &mut self,
         bounds: Bounds<Pixels>,
-        layout: &mut AfterEditorLayout,
+        layout: &mut LayoutState,
         cx: &mut ElementContext,
     ) {
         let line_height = layout.position_map.line_height;
@@ -717,7 +719,10 @@
         let scroll_position = layout.position_map.snapshot.scroll_position();
         let scroll_top = scroll_position.y * line_height;
 
-        cx.set_cursor_style(CursorStyle::Arrow, todo!());
+        if bounds.contains(&cx.mouse_position()) {
+            let stacking_order = cx.stacking_order().clone();
+            cx.set_cursor_style(CursorStyle::Arrow, stacking_order);
+        }
 
         let show_git_gutter = matches!(
             ProjectSettings::get_global(cx).git.git_gutter,
@@ -742,60 +747,55 @@
             }
         }
 
-        for (ix, fold_indicator) in layout.fold_indicators.drain(..).enumerate() {
-            if let Some(fold_indicator) = fold_indicator {
-                debug_assert!(gutter_settings.folds);
-                let mut fold_indicator = fold_indicator.into_any_element();
+        cx.with_z_index(1, |cx| {
+            for (ix, fold_indicator) in layout.fold_indicators.drain(..).enumerate() {
+                if let Some(fold_indicator) = fold_indicator {
+                    debug_assert!(gutter_settings.folds);
+                    let mut fold_indicator = fold_indicator.into_any_element();
+                    let available_space = size(
+                        AvailableSpace::MinContent,
+                        AvailableSpace::Definite(line_height * 0.55),
+                    );
+                    let fold_indicator_size = fold_indicator.measure(available_space, cx);
+
+                    let position = point(
+                        bounds.size.width - layout.gutter_dimensions.right_padding,
+                        ix as f32 * line_height - (scroll_top % line_height),
+                    );
+                    let centering_offset = point(
+                        (layout.gutter_dimensions.right_padding + layout.gutter_dimensions.margin
+                            - fold_indicator_size.width)
+                            / 2.,
+                        (line_height - fold_indicator_size.height) / 2.,
+                    );
+                    let origin = bounds.origin + position + centering_offset;
+                    fold_indicator.draw(origin, available_space, cx);
+                }
+            }
+
+            if let Some(indicator) = layout.code_actions_indicator.take() {
+                debug_assert!(gutter_settings.code_actions);
+                let mut button = indicator.button.into_any_element();
                 let available_space = size(
                     AvailableSpace::MinContent,
-                    AvailableSpace::Definite(line_height * 0.55),
+                    AvailableSpace::Definite(line_height),
                 );
-                let fold_indicator_size = fold_indicator.measure(available_space, cx);
-
-                let position = point(
-                    bounds.size.width - layout.gutter_dimensions.right_padding,
-                    ix as f32 * line_height - (scroll_top % line_height),
-                );
-                let centering_offset = point(
-                    (layout.gutter_dimensions.right_padding + layout.gutter_dimensions.margin
-                        - fold_indicator_size.width)
-                        / 2.,
-                    (line_height - fold_indicator_size.height) / 2.,
-                );
-                let origin = bounds.origin + position + centering_offset;
-                // TODO: commit to fold indicator bounds
-                fold_indicator.paint(cx);
-            }
-        }
-
-        if let Some(indicator) = layout.code_actions_indicator.take() {
-            debug_assert!(gutter_settings.code_actions);
-            let mut button = indicator.button;
-            let available_space = size(
-                AvailableSpace::MinContent,
-                AvailableSpace::Definite(line_height),
-            );
-            let indicator_size = button.measure(available_space, cx);
-
-            let mut x = Pixels::ZERO;
-            let mut y = indicator.row as f32 * line_height - scroll_top;
-            // Center indicator.
-            x += (layout.gutter_dimensions.margin + layout.gutter_dimensions.left_padding
-                - indicator_size.width)
-                / 2.;
-            y += (line_height - indicator_size.height) / 2.;
-            // todo!("do the above logic during layout")
-            button.paint(cx);
-
-            // button.draw(bounds.origin + point(x, y), available_space, cx);
-        }
-    }
-
-    fn paint_diff_hunks(
-        bounds: Bounds<Pixels>,
-        layout: &AfterEditorLayout,
-        cx: &mut ElementContext,
-    ) {
+                let indicator_size = button.measure(available_space, cx);
+
+                let mut x = Pixels::ZERO;
+                let mut y = indicator.row as f32 * line_height - scroll_top;
+                // Center indicator.
+                x += (layout.gutter_dimensions.margin + layout.gutter_dimensions.left_padding
+                    - indicator_size.width)
+                    / 2.;
+                y += (line_height - indicator_size.height) / 2.;
+
+                button.draw(bounds.origin + point(x, y), available_space, cx);
+            }
+        });
+    }
+
+    fn paint_diff_hunks(bounds: Bounds<Pixels>, layout: &LayoutState, cx: &mut ElementContext) {
         let line_height = layout.position_map.line_height;
 
         let scroll_position = layout.position_map.snapshot.scroll_position();
@@ -898,213 +898,312 @@
     fn paint_text(
         &mut self,
         text_bounds: Bounds<Pixels>,
-        layout: &mut AfterEditorLayout,
+        layout: &mut LayoutState,
         cx: &mut ElementContext,
     ) {
-        // let start_row = layout.visible_display_row_range.start;
-        // // Offset the content_bounds from the text_bounds by the gutter margin (which is roughly half a character wide) to make hit testing work more like how we want.
-        // let content_origin =
-        //     text_bounds.origin + point(layout.gutter_dimensions.margin, Pixels::ZERO);
-        // let line_end_overshoot = 0.15 * layout.position_map.line_height;
-        // let whitespace_setting = self
-        //     .editor
-        //     .read(cx)
-        //     .buffer
-        //     .read(cx)
-        //     .settings_at(0, cx)
-        //     .show_whitespaces;
-
-        // cx.with_content_mask(
-        //     Some(ContentMask {
-        //         bounds: text_bounds,
-        //     }),
-        //     |cx| {
-        //         let interactive_text_bounds = InteractiveBounds {
-        //             bounds: text_bounds,
-        //             stacking_order: cx.stacking_order().clone(),
-        //         };
-        //         if text_bounds.contains(&cx.mouse_position()) {
-        //             if self
-        //                 .editor
-        //                 .read(cx)
-        //                 .hovered_link_state
-        //                 .as_ref()
-        //                 .is_some_and(|hovered_link_state| !hovered_link_state.links.is_empty())
-        //             {
-        //                 cx.set_cursor_style(CursorStyle::PointingHand, todo!());
-        //             } else {
-        //                 cx.set_cursor_style(CursorStyle::IBeam, todo!());
-        //             }
-        //         }
-
-        //         let fold_corner_radius = 0.15 * layout.position_map.line_height;
-        //         cx.with_element_id(Some("folds"), |cx| {
-        //             let snapshot = &layout.position_map.snapshot;
-
-        //             for fold in snapshot.folds_in_range(layout.visible_anchor_range.clone()) {
-        //                 let fold_range = fold.range.clone();
-        //                 let display_range = fold.range.start.to_display_point(&snapshot)
-        //                     ..fold.range.end.to_display_point(&snapshot);
-        //                 debug_assert_eq!(display_range.start.row(), display_range.end.row());
-        //                 let row = display_range.start.row();
-        //                 debug_assert!(row < layout.visible_display_row_range.end);
-        //                 let Some(line_layout) = &layout
-        //                     .position_map
-        //                     .line_layouts
-        //                     .get((row - layout.visible_display_row_range.start) as usize)
-        //                     .map(|l| &l.line)
-        //                 else {
-        //                     continue;
-        //                 };
-
-        //                 let start_x = content_origin.x
-        //                     + line_layout.x_for_index(display_range.start.column() as usize)
-        //                     - layout.position_map.scroll_position.x;
-        //                 let start_y = content_origin.y
-        //                     + row as f32 * layout.position_map.line_height
-        //                     - layout.position_map.scroll_position.y;
-        //                 let end_x = content_origin.x
-        //                     + line_layout.x_for_index(display_range.end.column() as usize)
-        //                     - layout.position_map.scroll_position.x;
-
-        //                 let fold_bounds = Bounds {
-        //                     origin: point(start_x, start_y),
-        //                     size: size(end_x - start_x, layout.position_map.line_height),
-        //                 };
-
-        //                 let fold_background = {
-        //                     // let _fold_frame_state = div()
-        //                     //     .id(fold.id)
-        //                     //     .size_full()
-        //                     //     .on_mouse_down(MouseButton::Left, |_, cx| cx.stop_propagation())
-        //                     //     .on_click(cx.listener_for(
-        //                     //         &self.editor,
-        //                     //         move |editor: &mut Editor, _, cx| {
-        //                     //             editor.unfold_ranges(
-        //                     //                 [fold_range.start..fold_range.end],
-        //                     //                 true,
-        //                     //                 false,
-        //                     //                 cx,
-        //                     //             );
-        //                     //             cx.stop_propagation();
-        //                     //         },
-        //                     //     ))
-        //                     //     .draw(fold_bounds.origin, fold_bounds.size, cx);
-
-        //                     todo!("FOLD FRAME STATE, RE-ENABLE ME!!!")
-        //                     // if fold_frame_state.is_active() {
-        //                     //     cx.theme().colors().ghost_element_active
-        //                     // } else if fold_bounds.contains(&cx.mouse_position()) {
-        //                     //     cx.theme().colors().ghost_element_hover
-        //                     // } else {
-        //                     //     cx.theme().colors().ghost_element_background
-        //                     // }
-        //                 };
-
-        //                 self.paint_highlighted_range(
-        //                     display_range.clone(),
-        //                     fold_background,
-        //                     fold_corner_radius,
-        //                     fold_corner_radius * 2.,
-        //                     layout,
-        //                     content_origin,
-        //                     text_bounds,
-        //                     cx,
-        //                 );
-        //             }
-        //         });
-
-        //         for (range, color) in &layout.highlighted_ranges {
-        //             self.paint_highlighted_range(
-        //                 range.clone(),
-        //                 *color,
-        //                 Pixels::ZERO,
-        //                 line_end_overshoot,
-        //                 layout,
-        //                 content_origin,
-        //                 text_bounds,
-        //                 cx,
-        //             );
-        //         }
-
-        //         let corner_radius = 0.15 * layout.position_map.line_height;
-        //         let mut invisible_display_ranges = SmallVec::<[Range<DisplayPoint>; 32]>::new();
-
-        //         for (participant_ix, (player_color, selections)) in
-        //             layout.selections.iter().enumerate()
-        //         {
-        //             for selection in selections.into_iter() {
-        //                 self.paint_highlighted_range(
-        //                     selection.range.clone(),
-        //                     player_color.selection,
-        //                     corner_radius,
-        //                     corner_radius * 2.,
-        //                     layout,
-        //                     content_origin,
-        //                     text_bounds,
-        //                     cx,
-        //                 );
-
-        //                 if selection.is_local && !selection.range.is_empty() {
-        //                     invisible_display_ranges.push(selection.range.clone());
-        //                 }
-        //             }
-        //         }
-
-        //         for (ix, line_with_invisibles) in
-        //             layout.position_map.line_layouts.iter().enumerate()
-        //         {
-        //             let row = start_row + ix as u32;
-        //             line_with_invisibles.draw(
-        //                 layout,
-        //                 row,
-        //                 content_origin,
-        //                 whitespace_setting,
-        //                 &invisible_display_ranges,
-        //                 cx,
-        //             )
-        //         }
-
-        //         self.paint_redactions(text_bounds, &layout, cx);
-
-        //         for cursor in &mut layout.cursors {
-        //             cursor.paint(content_origin, cx);
-        //         }
-        //     },
-        // )
+        let start_row = layout.visible_display_row_range.start;
+        // Offset the content_bounds from the text_bounds by the gutter margin (which is roughly half a character wide) to make hit testing work more like how we want.
+        let content_origin =
+            text_bounds.origin + point(layout.gutter_dimensions.margin, Pixels::ZERO);
+        let line_end_overshoot = 0.15 * layout.position_map.line_height;
+        let whitespace_setting = self
+            .editor
+            .read(cx)
+            .buffer
+            .read(cx)
+            .settings_at(0, cx)
+            .show_whitespaces;
+
+        cx.with_content_mask(
+            Some(ContentMask {
+                bounds: text_bounds,
+            }),
+            |cx| {
+                let interactive_text_bounds = InteractiveBounds {
+                    bounds: text_bounds,
+                    stacking_order: cx.stacking_order().clone(),
+                };
+                if text_bounds.contains(&cx.mouse_position()) {
+                    if self
+                        .editor
+                        .read(cx)
+                        .hovered_link_state
+                        .as_ref()
+                        .is_some_and(|hovered_link_state| !hovered_link_state.links.is_empty())
+                    {
+                        cx.set_cursor_style(
+                            CursorStyle::PointingHand,
+                            interactive_text_bounds.stacking_order.clone(),
+                        );
+                    } else {
+                        cx.set_cursor_style(
+                            CursorStyle::IBeam,
+                            interactive_text_bounds.stacking_order.clone(),
+                        );
+                    }
+                }
+
+                let fold_corner_radius = 0.15 * layout.position_map.line_height;
+                cx.with_element_id(Some("folds"), |cx| {
+                    let snapshot = &layout.position_map.snapshot;
+
+                    for fold in snapshot.folds_in_range(layout.visible_anchor_range.clone()) {
+                        let fold_range = fold.range.clone();
+                        let display_range = fold.range.start.to_display_point(&snapshot)
+                            ..fold.range.end.to_display_point(&snapshot);
+                        debug_assert_eq!(display_range.start.row(), display_range.end.row());
+                        let row = display_range.start.row();
+                        debug_assert!(row < layout.visible_display_row_range.end);
+                        let Some(line_layout) = &layout
+                            .position_map
+                            .line_layouts
+                            .get((row - layout.visible_display_row_range.start) as usize)
+                            .map(|l| &l.line)
+                        else {
+                            continue;
+                        };
+
+                        let start_x = content_origin.x
+                            + line_layout.x_for_index(display_range.start.column() as usize)
+                            - layout.position_map.scroll_position.x;
+                        let start_y = content_origin.y
+                            + row as f32 * layout.position_map.line_height
+                            - layout.position_map.scroll_position.y;
+                        let end_x = content_origin.x
+                            + line_layout.x_for_index(display_range.end.column() as usize)
+                            - layout.position_map.scroll_position.x;
+
+                        let fold_bounds = Bounds {
+                            origin: point(start_x, start_y),
+                            size: size(end_x - start_x, layout.position_map.line_height),
+                        };
+
+                        let fold_background = cx.with_z_index(1, |cx| {
+                            div()
+                                .id(fold.id)
+                                .size_full()
+                                .on_mouse_down(MouseButton::Left, |_, cx| cx.stop_propagation())
+                                .on_click(cx.listener_for(
+                                    &self.editor,
+                                    move |editor: &mut Editor, _, cx| {
+                                        editor.unfold_ranges(
+                                            [fold_range.start..fold_range.end],
+                                            true,
+                                            false,
+                                            cx,
+                                        );
+                                        cx.stop_propagation();
+                                    },
+                                ))
+                                .draw_and_update_state(
+                                    fold_bounds.origin,
+                                    fold_bounds.size,
+                                    cx,
+                                    |fold_element_state, cx| {
+                                        if fold_element_state.is_active() {
+                                            cx.theme().colors().ghost_element_active
+                                        } else if fold_bounds.contains(&cx.mouse_position()) {
+                                            cx.theme().colors().ghost_element_hover
+                                        } else {
+                                            cx.theme().colors().ghost_element_background
+                                        }
+                                    },
+                                )
+                        });
+
+                        self.paint_highlighted_range(
+                            display_range.clone(),
+                            fold_background,
+                            fold_corner_radius,
+                            fold_corner_radius * 2.,
+                            layout,
+                            content_origin,
+                            text_bounds,
+                            cx,
+                        );
+                    }
+                });
+
+                for (range, color) in &layout.highlighted_ranges {
+                    self.paint_highlighted_range(
+                        range.clone(),
+                        *color,
+                        Pixels::ZERO,
+                        line_end_overshoot,
+                        layout,
+                        content_origin,
+                        text_bounds,
+                        cx,
+                    );
+                }
+
+                let mut cursors = SmallVec::<[Cursor; 32]>::new();
+                let corner_radius = 0.15 * layout.position_map.line_height;
+                let mut invisible_display_ranges = SmallVec::<[Range<DisplayPoint>; 32]>::new();
+
+                for (participant_ix, (player_color, selections)) in
+                    layout.selections.iter().enumerate()
+                {
+                    for selection in selections.into_iter() {
+                        self.paint_highlighted_range(
+                            selection.range.clone(),
+                            player_color.selection,
+                            corner_radius,
+                            corner_radius * 2.,
+                            layout,
+                            content_origin,
+                            text_bounds,
+                            cx,
+                        );
+
+                        if selection.is_local && !selection.range.is_empty() {
+                            invisible_display_ranges.push(selection.range.clone());
+                        }
+
+                        if !selection.is_local || self.editor.read(cx).show_local_cursors(cx) {
+                            let cursor_position = selection.head;
+                            if layout
+                                .visible_display_row_range
+                                .contains(&cursor_position.row())
+                            {
+                                let cursor_row_layout = &layout.position_map.line_layouts
+                                    [(cursor_position.row() - start_row) as usize]
+                                    .line;
+                                let cursor_column = cursor_position.column() as usize;
+
+                                let cursor_character_x =
+                                    cursor_row_layout.x_for_index(cursor_column);
+                                let mut block_width = cursor_row_layout
+                                    .x_for_index(cursor_column + 1)
+                                    - cursor_character_x;
+                                if block_width == Pixels::ZERO {
+                                    block_width = layout.position_map.em_width;
+                                }
+                                let block_text = if let CursorShape::Block = selection.cursor_shape
+                                {
+                                    layout
+                                        .position_map
+                                        .snapshot
+                                        .chars_at(cursor_position)
+                                        .next()
+                                        .and_then(|(character, _)| {
+                                            let text = if character == '\n' {
+                                                SharedString::from(" ")
+                                            } else {
+                                                SharedString::from(character.to_string())
+                                            };
+                                            let len = text.len();
+                                            cx.text_system()
+                                                .shape_line(
+                                                    text,
+                                                    cursor_row_layout.font_size,
+                                                    &[TextRun {
+                                                        len,
+                                                        font: self.style.text.font(),
+                                                        color: self.style.background,
+                                                        background_color: None,
+                                                        strikethrough: None,
+                                                        underline: None,
+                                                    }],
+                                                )
+                                                .log_err()
+                                        })
+                                } else {
+                                    None
+                                };
+
+                                let x = cursor_character_x - layout.position_map.scroll_position.x;
+                                let y = cursor_position.row() as f32
+                                    * layout.position_map.line_height
+                                    - layout.position_map.scroll_position.y;
+                                if selection.is_newest {
+                                    self.editor.update(cx, |editor, _| {
+                                        editor.pixel_position_of_newest_cursor = Some(point(
+                                            text_bounds.origin.x + x + block_width / 2.,
+                                            text_bounds.origin.y
+                                                + y
+                                                + layout.position_map.line_height / 2.,
+                                        ))
+                                    });
+                                }
+
+                                cursors.push(Cursor {
+                                    color: player_color.cursor,
+                                    block_width,
+                                    origin: point(x, y),
+                                    line_height: layout.position_map.line_height,
+                                    shape: selection.cursor_shape,
+                                    block_text,
+                                    cursor_name: selection.user_name.clone().map(|name| {
+                                        CursorName {
+                                            string: name,
+                                            color: self.style.background,
+                                            is_top_row: cursor_position.row() == 0,
+                                            z_index: (participant_ix % 256).try_into().unwrap(),
+                                        }
+                                    }),
+                                });
+                            }
+                        }
+                    }
+                }
+
+                for (ix, line_with_invisibles) in
+                    layout.position_map.line_layouts.iter().enumerate()
+                {
+                    let row = start_row + ix as u32;
+                    line_with_invisibles.draw(
+                        layout,
+                        row,
+                        content_origin,
+                        whitespace_setting,
+                        &invisible_display_ranges,
+                        cx,
+                    )
+                }
+
+                cx.with_z_index(0, |cx| self.paint_redactions(text_bounds, &layout, cx));
+
+                cx.with_z_index(1, |cx| {
+                    for cursor in cursors {
+                        cursor.paint(content_origin, cx);
+                    }
+                });
+            },
+        )
     }
 
     fn paint_redactions(
         &mut self,
         text_bounds: Bounds<Pixels>,
-        layout: &AfterEditorLayout,
+        layout: &LayoutState,
         cx: &mut ElementContext,
     ) {
-        // let content_origin =
-        //     text_bounds.origin + point(layout.gutter_dimensions.margin, Pixels::ZERO);
-        // let line_end_overshoot = layout.line_end_overshoot();
-
-        // // A softer than perfect black
-        // let redaction_color = gpui::rgb(0x0e1111);
-
-        // for range in layout.redacted_ranges.iter() {
-        //     self.paint_highlighted_range(
-        //         range.clone(),
-        //         redaction_color.into(),
-        //         Pixels::ZERO,
-        //         line_end_overshoot,
-        //         layout,
-        //         content_origin,
-        //         text_bounds,
-        //         cx,
-        //     );
-        // }
+        let content_origin =
+            text_bounds.origin + point(layout.gutter_dimensions.margin, Pixels::ZERO);
+        let line_end_overshoot = layout.line_end_overshoot();
+
+        // A softer than perfect black
+        let redaction_color = gpui::rgb(0x0e1111);
+
+        for range in layout.redacted_ranges.iter() {
+            self.paint_highlighted_range(
+                range.clone(),
+                redaction_color.into(),
+                Pixels::ZERO,
+                line_end_overshoot,
+                layout,
+                content_origin,
+                text_bounds,
+                cx,
+            );
+        }
     }
 
     fn paint_overlays(
         &mut self,
         text_bounds: Bounds<Pixels>,
-        layout: &mut AfterEditorLayout,
+        layout: &mut LayoutState,
         cx: &mut ElementContext,
     ) {
         let content_origin =
@@ -1133,10 +1232,8 @@
             if list_origin.y + list_height > text_bounds.lower_right().y {
                 list_origin.y -= layout.position_map.line_height + list_height;
             }
-            // cx.break_content_mask(|cx| context_menu.draw(list_origin, available_space, cx));
-
-            // todo("do the above logic when committing the root")
-            context_menu.paint(cx);
+
+            cx.break_content_mask(|cx| context_menu.draw(list_origin, available_space, cx));
         }
 
         if let Some((position, mut hover_popovers)) = layout.hover_popovers.take() {
@@ -1164,49 +1261,54 @@
                 // There is enough space above. Render popovers above the hovered point
                 let mut current_y = hovered_point.y;
                 for mut hover_popover in hover_popovers {
-                    todo!()
-                    // let size = hover_popover.measure(available_space, cx);
-                    // let mut popover_origin = point(hovered_point.x, current_y - size.height);
-
-                    // let x_out_of_bounds =
-                    //     text_bounds.upper_right().x - (popover_origin.x + size.width);
-                    // if x_out_of_bounds < Pixels::ZERO {
-                    //     popover_origin.x = popover_origin.x + x_out_of_bounds;
-                    // }
-
-                    // if cx.was_top_layer(&popover_origin, cx.stacking_order()) {
-                    //     // cx.break_content_mask(|cx| {
-                    //     //     hover_popover.draw(popover_origin, available_space, cx)
-                    //     // });
-                    //     // todo!("do the above logic when committing root")
-                    //     hover_popover.paint(cx)
-                    // }
-
-                    // current_y = popover_origin.y - HOVER_POPOVER_GAP;
+                    let size = hover_popover.measure(available_space, cx);
+                    let mut popover_origin = point(hovered_point.x, current_y - size.height);
+
+                    let x_out_of_bounds =
+                        text_bounds.upper_right().x - (popover_origin.x + size.width);
+                    if x_out_of_bounds < Pixels::ZERO {
+                        popover_origin.x = popover_origin.x + x_out_of_bounds;
+                    }
+
+                    if cx.was_top_layer(&popover_origin, cx.stacking_order()) {
+                        cx.break_content_mask(|cx| {
+                            hover_popover.draw(popover_origin, available_space, cx)
+                        });
+                    }
+
+                    current_y = popover_origin.y - HOVER_POPOVER_GAP;
                 }
             } else {
                 // There is not enough space above. Render popovers below the hovered point
                 let mut current_y = hovered_point.y + layout.position_map.line_height;
                 for mut hover_popover in hover_popovers {
-                    todo!()
-                    // let size = hover_popover.measure(available_space, cx);
-                    // let mut popover_origin = point(hovered_point.x, current_y);
-
-                    // let x_out_of_bounds =
-                    //     text_bounds.upper_right().x - (popover_origin.x + size.width);
-                    // if x_out_of_bounds < Pixels::ZERO {
-                    //     popover_origin.x = popover_origin.x + x_out_of_bounds;
-                    // }
-
-                    // hover_popover.draw(popover_origin, available_space, cx);
-
-                    // current_y = popover_origin.y + size.height + HOVER_POPOVER_GAP;
-                }
-            }
-        }
-
-        if let Some(mouse_context_menu) = layout.mouse_context_menu.as_mut() {
-            mouse_context_menu.paint(cx);
+                    let size = hover_popover.measure(available_space, cx);
+                    let mut popover_origin = point(hovered_point.x, current_y);
+
+                    let x_out_of_bounds =
+                        text_bounds.upper_right().x - (popover_origin.x + size.width);
+                    if x_out_of_bounds < Pixels::ZERO {
+                        popover_origin.x = popover_origin.x + x_out_of_bounds;
+                    }
+
+                    hover_popover.draw(popover_origin, available_space, cx);
+
+                    current_y = popover_origin.y + size.height + HOVER_POPOVER_GAP;
+                }
+            }
+        }
+
+        if let Some(mouse_context_menu) = self.editor.read(cx).mouse_context_menu.as_ref() {
+            let element = overlay()
+                .position(mouse_context_menu.position)
+                .child(mouse_context_menu.context_menu.clone())
+                .anchor(AnchorCorner::TopLeft)
+                .snap_to_window();
+            element.into_any().draw(
+                gpui::Point::default(),
+                size(AvailableSpace::MinContent, AvailableSpace::MinContent),
+                cx,
+            );
         }
     }
 
@@ -1217,7 +1319,7 @@
     fn paint_scrollbar(
         &mut self,
         bounds: Bounds<Pixels>,
-        layout: &mut AfterEditorLayout,
+        layout: &mut LayoutState,
         cx: &mut ElementContext,
     ) {
         if layout.mode != EditorMode::Full {
@@ -1458,96 +1560,6 @@
             ));
         }
 
-<<<<<<< HEAD
-        // let interactive_track_bounds = InteractiveBounds {
-        //     bounds: track_bounds,
-        //     stacking_order: cx.stacking_order().clone(),
-        // };
-        // let mut mouse_position = cx.mouse_position();
-        // if track_bounds.contains(&mouse_position) {
-        //     cx.set_cursor_style(CursorStyle::Arrow, todo!());
-        // }
-
-        // cx.on_mouse_event({
-        //     let editor = self.editor.clone();
-        //     move |event: &MouseMoveEvent, phase, cx| {
-        //         if phase == DispatchPhase::Capture {
-        //             return;
-        //         }
-
-        //         editor.update(cx, |editor, cx| {
-        //             if event.pressed_button == Some(MouseButton::Left)
-        //                 && editor.scroll_manager.is_dragging_scrollbar()
-        //             {
-        //                 let y = mouse_position.y;
-        //                 let new_y = event.position.y;
-        //                 if (track_bounds.top()..track_bounds.bottom()).contains(&y) {
-        //                     let mut position = editor.scroll_position(cx);
-        //                     position.y += (new_y - y) * (max_row as f32) / height;
-        //                     if position.y < 0.0 {
-        //                         position.y = 0.0;
-        //                     }
-        //                     editor.set_scroll_position(position, cx);
-        //                 }
-
-        //                 mouse_position = event.position;
-        //                 cx.stop_propagation();
-        //             } else {
-        //                 editor.scroll_manager.set_is_dragging_scrollbar(false, cx);
-        //                 if interactive_track_bounds.visibly_contains(&event.position, cx) {
-        //                     editor.scroll_manager.show_scrollbar(cx);
-        //                 }
-        //             }
-        //         })
-        //     }
-        // });
-
-        // if self.editor.read(cx).scroll_manager.is_dragging_scrollbar() {
-        //     cx.on_mouse_event({
-        //         let editor = self.editor.clone();
-        //         move |_: &MouseUpEvent, phase, cx| {
-        //             if phase == DispatchPhase::Capture {
-        //                 return;
-        //             }
-
-        //             editor.update(cx, |editor, cx| {
-        //                 editor.scroll_manager.set_is_dragging_scrollbar(false, cx);
-        //                 cx.stop_propagation();
-        //             });
-        //         }
-        //     });
-        // } else {
-        //     cx.on_mouse_event({
-        //         let editor = self.editor.clone();
-        //         move |event: &MouseDownEvent, phase, cx| {
-        //             if phase == DispatchPhase::Capture {
-        //                 return;
-        //             }
-
-        //             editor.update(cx, |editor, cx| {
-        //                 if track_bounds.contains(&event.position) {
-        //                     editor.scroll_manager.set_is_dragging_scrollbar(true, cx);
-
-        //                     let y = event.position.y;
-        //                     if y < thumb_top || thumb_bottom < y {
-        //                         let center_row =
-        //                             ((y - top) * max_row as f32 / height).round() as u32;
-        //                         let top_row = center_row
-        //                             .saturating_sub((row_range.end - row_range.start) as u32 / 2);
-        //                         let mut position = editor.scroll_position(cx);
-        //                         position.y = top_row as f32;
-        //                         editor.set_scroll_position(position, cx);
-        //                     } else {
-        //                         editor.scroll_manager.show_scrollbar(cx);
-        //                     }
-
-        //                     cx.stop_propagation();
-        //                 }
-        //             });
-        //         }
-        //     });
-        // }
-=======
         let interactive_track_bounds = InteractiveBounds {
             bounds: track_bounds,
             stacking_order: cx.stacking_order().clone(),
@@ -1638,7 +1650,6 @@
                 }
             });
         }
->>>>>>> 01fe3eec
     }
 
     #[allow(clippy::too_many_arguments)]
@@ -1648,7 +1659,7 @@
         color: Hsla,
         corner_radius: Pixels,
         line_end_overshoot: Pixels,
-        layout: &AfterEditorLayout,
+        layout: &LayoutState,
         content_origin: gpui::Point<Pixels>,
         bounds: Bounds<Pixels>,
         cx: &mut ElementContext,
@@ -1702,24 +1713,23 @@
     fn paint_blocks(
         &mut self,
         bounds: Bounds<Pixels>,
-        layout: &mut AfterEditorLayout,
+        layout: &mut LayoutState,
         cx: &mut ElementContext,
     ) {
         let scroll_position = layout.position_map.snapshot.scroll_position();
         let scroll_left = scroll_position.x * layout.position_map.em_width;
         let scroll_top = scroll_position.y * layout.position_map.line_height;
 
-        for block in layout.blocks.drain(..) {
-            todo!("commit origin");
-            // let mut origin = bounds.origin
-            //     + point(
-            //         Pixels::ZERO,
-            //         block.row as f32 * layout.position_map.line_height - scroll_top,
-            //     );
-            // if !matches!(block.style, BlockStyle::Sticky) {
-            //     origin += point(-scroll_left, Pixels::ZERO);
-            // }
-            // block.element.draw(origin, block.available_space, cx);
+        for mut block in layout.blocks.drain(..) {
+            let mut origin = bounds.origin
+                + point(
+                    Pixels::ZERO,
+                    block.row as f32 * layout.position_map.line_height - scroll_top,
+                );
+            if !matches!(block.style, BlockStyle::Sticky) {
+                origin += point(-scroll_left, Pixels::ZERO);
+            }
+            block.element.draw(origin, block.available_space, cx);
         }
     }
 
@@ -1962,33 +1972,36 @@
         }
     }
 
-    #[allow(clippy::too_many_arguments)]
-    fn layout_blocks(
-        &self,
-        rows: Range<u32>,
-        snapshot: &EditorSnapshot,
-        editor_width: Pixels,
-        scroll_width: Pixels,
-        text_width: Pixels,
-        gutter_dimensions: &GutterDimensions,
-        em_width: Pixels,
-        text_x: Pixels,
-        line_height: Pixels,
-        style: &EditorStyle,
-        line_layouts: &[LineWithInvisibles],
-        editor: &mut Editor,
-        cx: &mut ElementContext,
-    ) -> (Pixels, Vec<BlockLayout>) {
-        let mut block_id = 0;
-        let (fixed_blocks, non_fixed_blocks) = snapshot
-            .blocks_in_range(rows.clone())
-            .partition::<Vec<_>, _>(|(_, block)| match block {
-                TransformBlock::ExcerptHeader { .. } => false,
-                TransformBlock::Custom(block) => block.style() == BlockStyle::Fixed,
-            });
-
-<<<<<<< HEAD
-=======
+    fn compute_layout(&mut self, bounds: Bounds<Pixels>, cx: &mut ElementContext) -> LayoutState {
+        self.editor.update(cx, |editor, cx| {
+            let snapshot = editor.snapshot(cx);
+            let style = self.style.clone();
+
+            let font_id = cx.text_system().resolve_font(&style.text.font());
+            let font_size = style.text.font_size.to_pixels(cx.rem_size());
+            let line_height = style.text.line_height_in_pixels(cx.rem_size());
+            let em_width = cx
+                .text_system()
+                .typographic_bounds(font_id, font_size, 'm')
+                .unwrap()
+                .size
+                .width;
+            let em_advance = cx
+                .text_system()
+                .advance(font_id, font_size, 'm')
+                .unwrap()
+                .width;
+
+            let gutter_dimensions = snapshot.gutter_dimensions(
+                font_id,
+                font_size,
+                em_width,
+                self.max_line_number_width(&snapshot, cx),
+                cx,
+            );
+
+            editor.gutter_width = gutter_dimensions.width;
+
             let text_width = bounds.size.width - gutter_dimensions.width;
             let overscroll = size(em_width, px(0.));
             let _snapshot = {
@@ -2448,7 +2461,6 @@
                 TransformBlock::Custom(block) => block.style() == BlockStyle::Fixed,
             });
 
->>>>>>> 01fe3eec
         let render_block = |block: &TransformBlock,
                             available_space: Size<AvailableSpace>,
                             block_id: usize,
@@ -2670,60 +2682,57 @@
 
     fn paint_scroll_wheel_listener(
         &mut self,
-        // interactive_bounds: &InteractiveBounds,
-        layout: &AfterEditorLayout,
+        interactive_bounds: &InteractiveBounds,
+        layout: &LayoutState,
         cx: &mut ElementContext,
     ) {
-        // cx.on_mouse_event({
-        //     let position_map = layout.position_map.clone();
-        //     let editor = self.editor.clone();
-        //     let interactive_bounds = interactive_bounds.clone();
-        //     let mut delta = ScrollDelta::default();
-
-        //     move |event: &ScrollWheelEvent, phase, cx| {
-        //         if phase == DispatchPhase::Bubble
-        //             && interactive_bounds.visibly_contains(&event.position, cx)
-        //         {
-        //             delta = delta.coalesce(event.delta);
-        //             editor.update(cx, |editor, cx| {
-        //                 let position = event.position;
-        //                 let position_map: &PositionMap = &position_map;
-        //                 let bounds = &interactive_bounds;
-        //                 if !bounds.visibly_contains(&position, cx) {
-        //                     return;
-        //                 }
-
-        //                 let line_height = position_map.line_height;
-        //                 let max_glyph_width = position_map.em_width;
-        //                 let (delta, axis) = match delta {
-        //                     gpui::ScrollDelta::Pixels(mut pixels) => {
-        //                         //Trackpad
-        //                         let axis = position_map.snapshot.ongoing_scroll.filter(&mut pixels);
-        //                         (pixels, axis)
-        //                     }
-
-        //                     gpui::ScrollDelta::Lines(lines) => {
-        //                         //Not trackpad
-        //                         let pixels =
-        //                             point(lines.x * max_glyph_width, lines.y * line_height);
-        //                         (pixels, None)
-        //                     }
-        //                 };
-
-        //                 let scroll_position = position_map.snapshot.scroll_position();
-        //                 let x = f32::from(
-        //                     (scroll_position.x * max_glyph_width - delta.x) / max_glyph_width,
-        //                 );
-        //                 let y =
-        //                     f32::from((scroll_position.y * line_height - delta.y) / line_height);
-        //                 let scroll_position =
-        //                     point(x, y).clamp(&point(0., 0.), &position_map.scroll_max);
-        //                 editor.scroll(scroll_position, axis, cx);
-        //                 cx.stop_propagation();
-        //             });
-        //         }
-        //     }
-        // });
+        cx.on_mouse_event({
+            let position_map = layout.position_map.clone();
+            let editor = self.editor.clone();
+            let interactive_bounds = interactive_bounds.clone();
+            let mut delta = ScrollDelta::default();
+
+            move |event: &ScrollWheelEvent, phase, cx| {
+                if phase == DispatchPhase::Bubble
+                    && interactive_bounds.visibly_contains(&event.position, cx)
+                {
+                    delta = delta.coalesce(event.delta);
+                    editor.update(cx, |editor, cx| {
+                        let position = event.position;
+                        let position_map: &PositionMap = &position_map;
+                        let bounds = &interactive_bounds;
+                        if !bounds.visibly_contains(&position, cx) {
+                            return;
+                        }
+
+                        let line_height = position_map.line_height;
+                        let max_glyph_width = position_map.em_width;
+                        let (delta, axis) = match delta {
+                            gpui::ScrollDelta::Pixels(mut pixels) => {
+                                //Trackpad
+                                let axis = position_map.snapshot.ongoing_scroll.filter(&mut pixels);
+                                (pixels, axis)
+                            }
+
+                            gpui::ScrollDelta::Lines(lines) => {
+                                //Not trackpad
+                                let pixels =
+                                    point(lines.x * max_glyph_width, lines.y * line_height);
+                                (pixels, None)
+                            }
+                        };
+
+                        let scroll_position = position_map.snapshot.scroll_position();
+                        let x = (scroll_position.x * max_glyph_width - delta.x) / max_glyph_width;
+                        let y = (scroll_position.y * line_height - delta.y) / line_height;
+                        let scroll_position =
+                            point(x, y).clamp(&point(0., 0.), &position_map.scroll_max);
+                        editor.scroll(scroll_position, axis, cx);
+                        cx.stop_propagation();
+                    });
+                }
+            }
+        });
     }
 
     fn paint_mouse_listeners(
@@ -2731,106 +2740,106 @@
         bounds: Bounds<Pixels>,
         gutter_bounds: Bounds<Pixels>,
         text_bounds: Bounds<Pixels>,
-        layout: &AfterEditorLayout,
+        layout: &LayoutState,
         cx: &mut ElementContext,
     ) {
-        // let interactive_bounds = InteractiveBounds {
-        //     bounds: bounds.intersect(&cx.content_mask().bounds),
-        //     stacking_order: cx.stacking_order().clone(),
-        // };
-
-        // self.paint_scroll_wheel_listener(&interactive_bounds, layout, cx);
-
-        // cx.on_mouse_event({
-        //     let position_map = layout.position_map.clone();
-        //     let editor = self.editor.clone();
-        //     let stacking_order = cx.stacking_order().clone();
-        //     let interactive_bounds = interactive_bounds.clone();
-
-        //     move |event: &MouseDownEvent, phase, cx| {
-        //         if phase == DispatchPhase::Bubble
-        //             && interactive_bounds.visibly_contains(&event.position, cx)
-        //         {
-        //             match event.button {
-        //                 MouseButton::Left => editor.update(cx, |editor, cx| {
-        //                     Self::mouse_left_down(
-        //                         editor,
-        //                         event,
-        //                         &position_map,
-        //                         text_bounds,
-        //                         gutter_bounds,
-        //                         &stacking_order,
-        //                         cx,
-        //                     );
-        //                 }),
-        //                 MouseButton::Right => editor.update(cx, |editor, cx| {
-        //                     Self::mouse_right_down(editor, event, &position_map, text_bounds, cx);
-        //                 }),
-        //                 _ => {}
-        //             };
-        //         }
-        //     }
-        // });
-
-        // cx.on_mouse_event({
-        //     let position_map = layout.position_map.clone();
-        //     let editor = self.editor.clone();
-        //     let stacking_order = cx.stacking_order().clone();
-        //     let interactive_bounds = interactive_bounds.clone();
-
-        //     move |event: &MouseUpEvent, phase, cx| {
-        //         if phase == DispatchPhase::Bubble {
-        //             editor.update(cx, |editor, cx| {
-        //                 Self::mouse_up(
-        //                     editor,
-        //                     event,
-        //                     &position_map,
-        //                     text_bounds,
-        //                     &interactive_bounds,
-        //                     &stacking_order,
-        //                     cx,
-        //                 )
-        //             });
-        //         }
-        //     }
-        // });
-        // cx.on_mouse_event({
-        //     let position_map = layout.position_map.clone();
-        //     let editor = self.editor.clone();
-        //     let stacking_order = cx.stacking_order().clone();
-
-        //     move |event: &MouseMoveEvent, phase, cx| {
-        //         // if editor.has_pending_selection() && event.pressed_button == Some(MouseButton::Left) {
-
-        //         if phase == DispatchPhase::Bubble {
-        //             editor.update(cx, |editor, cx| {
-        //                 if event.pressed_button == Some(MouseButton::Left) {
-        //                     Self::mouse_dragged(
-        //                         editor,
-        //                         event,
-        //                         &position_map,
-        //                         text_bounds,
-        //                         gutter_bounds,
-        //                         &stacking_order,
-        //                         cx,
-        //                     )
-        //                 }
-
-        //                 if interactive_bounds.visibly_contains(&event.position, cx) {
-        //                     Self::mouse_moved(
-        //                         editor,
-        //                         event,
-        //                         &position_map,
-        //                         text_bounds,
-        //                         gutter_bounds,
-        //                         &stacking_order,
-        //                         cx,
-        //                     )
-        //                 }
-        //             });
-        //         }
-        //     }
-        // });
+        let interactive_bounds = InteractiveBounds {
+            bounds: bounds.intersect(&cx.content_mask().bounds),
+            stacking_order: cx.stacking_order().clone(),
+        };
+
+        self.paint_scroll_wheel_listener(&interactive_bounds, layout, cx);
+
+        cx.on_mouse_event({
+            let position_map = layout.position_map.clone();
+            let editor = self.editor.clone();
+            let stacking_order = cx.stacking_order().clone();
+            let interactive_bounds = interactive_bounds.clone();
+
+            move |event: &MouseDownEvent, phase, cx| {
+                if phase == DispatchPhase::Bubble
+                    && interactive_bounds.visibly_contains(&event.position, cx)
+                {
+                    match event.button {
+                        MouseButton::Left => editor.update(cx, |editor, cx| {
+                            Self::mouse_left_down(
+                                editor,
+                                event,
+                                &position_map,
+                                text_bounds,
+                                gutter_bounds,
+                                &stacking_order,
+                                cx,
+                            );
+                        }),
+                        MouseButton::Right => editor.update(cx, |editor, cx| {
+                            Self::mouse_right_down(editor, event, &position_map, text_bounds, cx);
+                        }),
+                        _ => {}
+                    };
+                }
+            }
+        });
+
+        cx.on_mouse_event({
+            let position_map = layout.position_map.clone();
+            let editor = self.editor.clone();
+            let stacking_order = cx.stacking_order().clone();
+            let interactive_bounds = interactive_bounds.clone();
+
+            move |event: &MouseUpEvent, phase, cx| {
+                if phase == DispatchPhase::Bubble {
+                    editor.update(cx, |editor, cx| {
+                        Self::mouse_up(
+                            editor,
+                            event,
+                            &position_map,
+                            text_bounds,
+                            &interactive_bounds,
+                            &stacking_order,
+                            cx,
+                        )
+                    });
+                }
+            }
+        });
+        cx.on_mouse_event({
+            let position_map = layout.position_map.clone();
+            let editor = self.editor.clone();
+            let stacking_order = cx.stacking_order().clone();
+
+            move |event: &MouseMoveEvent, phase, cx| {
+                // if editor.has_pending_selection() && event.pressed_button == Some(MouseButton::Left) {
+
+                if phase == DispatchPhase::Bubble {
+                    editor.update(cx, |editor, cx| {
+                        if event.pressed_button == Some(MouseButton::Left) {
+                            Self::mouse_dragged(
+                                editor,
+                                event,
+                                &position_map,
+                                text_bounds,
+                                gutter_bounds,
+                                &stacking_order,
+                                cx,
+                            )
+                        }
+
+                        if interactive_bounds.visibly_contains(&event.position, cx) {
+                            Self::mouse_moved(
+                                editor,
+                                event,
+                                &position_map,
+                                text_bounds,
+                                gutter_bounds,
+                                &stacking_order,
+                                cx,
+                            )
+                        }
+                    });
+                }
+            }
+        });
     }
 }
 
@@ -2872,7 +2881,7 @@
                         .unwrap();
                     layouts.push(Self {
                         line: shaped_line,
-                        invisibles: invisibles.drain(..).collect(),
+                        invisibles: std::mem::take(&mut invisibles),
                     });
 
                     line.clear();
@@ -2951,7 +2960,7 @@
 
     fn draw(
         &self,
-        layout: &AfterEditorLayout,
+        layout: &LayoutState,
         row: u32,
         content_origin: gpui::Point<Pixels>,
         whitespace_setting: ShowWhitespaceSetting,
@@ -2981,569 +2990,6 @@
         );
     }
 
-    fn draw_invisibles(
-        &self,
-        selection_ranges: &[Range<DisplayPoint>],
-        layout: &AfterEditorLayout,
-        content_origin: gpui::Point<Pixels>,
-        line_y: Pixels,
-        row: u32,
-        line_height: Pixels,
-        whitespace_setting: ShowWhitespaceSetting,
-        cx: &mut ElementContext,
-    ) {
-        let allowed_invisibles_regions = match whitespace_setting {
-            ShowWhitespaceSetting::None => return,
-            ShowWhitespaceSetting::Selection => Some(selection_ranges),
-            ShowWhitespaceSetting::All => None,
-        };
-
-        for invisible in &self.invisibles {
-            let (&token_offset, invisible_symbol) = match invisible {
-                Invisible::Tab { line_start_offset } => (line_start_offset, &layout.tab_invisible),
-                Invisible::Whitespace { line_offset } => (line_offset, &layout.space_invisible),
-            };
-
-            let x_offset = self.line.x_for_index(token_offset);
-            let invisible_offset =
-                (layout.position_map.em_width - invisible_symbol.width).max(Pixels::ZERO) / 2.0;
-            let origin = content_origin
-                + gpui::point(
-                    x_offset + invisible_offset - layout.position_map.scroll_position.x,
-                    line_y,
-                );
-
-<<<<<<< HEAD
-            if let Some(allowed_regions) = allowed_invisibles_regions {
-                let invisible_point = DisplayPoint::new(row, token_offset as u32);
-                if !allowed_regions
-                    .iter()
-                    .any(|region| region.start <= invisible_point && invisible_point < region.end)
-                {
-                    continue;
-=======
-                        let scroll_position = position_map.snapshot.scroll_position();
-                        let x = (scroll_position.x * max_glyph_width - delta.x) / max_glyph_width;
-                        let y = (scroll_position.y * line_height - delta.y) / line_height;
-                        let scroll_position =
-                            point(x, y).clamp(&point(0., 0.), &position_map.scroll_max);
-                        editor.scroll(scroll_position, axis, cx);
-                        cx.stop_propagation();
-                    });
->>>>>>> 01fe3eec
-                }
-            }
-            invisible_symbol.paint(origin, line_height, cx).log_err();
-        }
-    }
-}
-
-#[derive(Debug, Clone, Copy, PartialEq, Eq)]
-enum Invisible {
-    Tab { line_start_offset: usize },
-    Whitespace { line_offset: usize },
-}
-
-impl Element for EditorElement {
-    type BeforeLayout = ();
-    type AfterLayout = AfterEditorLayout;
-
-    fn before_layout(
-        &mut self,
-        cx: &mut gpui::ElementContext,
-    ) -> (gpui::LayoutId, Self::BeforeLayout) {
-        self.editor.update(cx, |editor, cx| {
-            editor.set_style(self.style.clone(), cx);
-
-            let layout_id = match editor.mode {
-                EditorMode::SingleLine => {
-                    let rem_size = cx.rem_size();
-                    let mut style = Style::default();
-                    style.size.width = relative(1.).into();
-                    style.size.height = self.style.text.line_height_in_pixels(rem_size).into();
-                    cx.with_element_context(|cx| cx.request_layout(&style, None))
-                }
-                EditorMode::AutoHeight { max_lines } => {
-                    let editor_handle = cx.view().clone();
-                    let max_line_number_width =
-                        self.max_line_number_width(&editor.snapshot(cx), cx);
-                    cx.with_element_context(|cx| {
-                        cx.request_measured_layout(
-                            Style::default(),
-                            move |known_dimensions, _, cx| {
-                                editor_handle
-                                    .update(cx, |editor, cx| {
-                                        compute_auto_height_layout(
-                                            editor,
-                                            max_lines,
-                                            max_line_number_width,
-                                            known_dimensions,
-                                            cx,
-                                        )
-                                    })
-                                    .unwrap_or_default()
-                            },
-                        )
-                    })
-                }
-                EditorMode::Full => {
-                    let mut style = Style::default();
-                    style.size.width = relative(1.).into();
-                    style.size.height = relative(1.).into();
-                    cx.with_element_context(|cx| cx.request_layout(&style, None))
-                }
-            };
-
-            (layout_id, ())
-        })
-    }
-
-    fn after_layout(
-        &mut self,
-        bounds: Bounds<Pixels>,
-        _: &mut Self::BeforeLayout,
-        cx: &mut ElementContext,
-    ) -> AfterEditorLayout {
-        cx.set_view_id(self.editor.entity_id());
-        self.editor.update(cx, |editor, cx| {
-            let snapshot = editor.snapshot(cx);
-            let style = self.style.clone();
-
-            let font_id = cx.text_system().resolve_font(&style.text.font());
-            let font_size = style.text.font_size.to_pixels(cx.rem_size());
-            let line_height = style.text.line_height_in_pixels(cx.rem_size());
-            let em_width = cx
-                .text_system()
-                .typographic_bounds(font_id, font_size, 'm')
-                .unwrap()
-                .size
-                .width;
-            let em_advance = cx
-                .text_system()
-                .advance(font_id, font_size, 'm')
-                .unwrap()
-                .width;
-
-            let gutter_dimensions = snapshot.gutter_dimensions(
-                font_id,
-                font_size,
-                em_width,
-                self.max_line_number_width(&snapshot, cx),
-                cx,
-            );
-
-            editor.gutter_width = gutter_dimensions.width;
-
-            let text_width = bounds.size.width - gutter_dimensions.width;
-            let overscroll = size(em_width, px(0.));
-            editor.set_visible_line_count((bounds.size.height / line_height).into(), cx);
-
-            let editor_width = text_width - gutter_dimensions.margin - overscroll.width - em_width;
-            let wrap_width = match editor.soft_wrap_mode(cx) {
-                SoftWrap::None => (MAX_LINE_LEN / 2) as f32 * em_advance,
-                SoftWrap::EditorWidth => editor_width,
-                SoftWrap::Column(column) => editor_width.min(column as f32 * em_advance),
-            };
-
-            editor.set_wrap_width(Some(wrap_width), cx);
-
-            let wrap_guides = editor
-                .wrap_guides(cx)
-                .iter()
-                .map(|(guide, active)| (self.column_pixels(*guide, cx), *active))
-                .collect::<SmallVec<[_; 2]>>();
-
-            let gutter_size = size(gutter_dimensions.width, bounds.size.height);
-            let text_size = size(text_width, bounds.size.height);
-            let gutter_bounds = Bounds {
-                origin: bounds.origin,
-                size: gutter_size,
-            };
-            let text_bounds = Bounds {
-                origin: gutter_bounds.upper_right(),
-                size: text_size,
-            };
-
-            let autoscroll_horizontally =
-                editor.autoscroll_vertically(bounds.size.height, line_height, cx);
-            let mut snapshot = editor.snapshot(cx);
-
-            let scroll_position = snapshot.scroll_position();
-            // The scroll position is a fractional point, the whole number of which represents
-            // the top of the window in terms of display rows.
-            let start_row = scroll_position.y as u32;
-            let height_in_lines = f32::from(bounds.size.height / line_height);
-            let max_row = snapshot.max_point().row();
-
-            // Add 1 to ensure selections bleed off screen
-            let end_row = 1 + cmp::min((scroll_position.y + height_in_lines).ceil() as u32, max_row);
-            let visible_display_row_range = start_row..end_row;
-
-            let start_anchor = if start_row == 0 {
-                Anchor::min()
-            } else {
-                snapshot
-                    .buffer_snapshot
-                    .anchor_before(DisplayPoint::new(start_row, 0).to_offset(&snapshot, Bias::Left))
-            };
-            let end_anchor = if end_row > max_row {
-                Anchor::max()
-            } else {
-                snapshot
-                    .buffer_snapshot
-                    .anchor_before(DisplayPoint::new(end_row, 0).to_offset(&snapshot, Bias::Right))
-            };
-
-            let mut selections: Vec<(PlayerColor, Vec<SelectionLayout>)> = Vec::new();
-            let mut active_rows = BTreeMap::new();
-            let is_singleton = editor.is_singleton(cx);
-
-            let highlighted_rows = editor.highlighted_rows();
-            let highlighted_ranges = editor.background_highlights_in_range(
-                start_anchor..end_anchor,
-                &snapshot.display_snapshot,
-                cx.theme().colors(),
-            );
-
-            let redacted_ranges = editor.redacted_ranges(start_anchor..end_anchor, &snapshot.display_snapshot, cx);
-
-            let mut newest_selection_head = None;
-
-            if editor.show_local_selections {
-                let mut local_selections: Vec<Selection<Point>> = editor
-                    .selections
-                    .disjoint_in_range(start_anchor..end_anchor, cx);
-                local_selections.extend(editor.selections.pending(cx));
-                let mut layouts = Vec::new();
-                let newest = editor.selections.newest(cx);
-                for selection in local_selections.drain(..) {
-                    let is_empty = selection.start == selection.end;
-                    let is_newest = selection == newest;
-
-                    let layout = SelectionLayout::new(
-                        selection,
-                        editor.selections.line_mode,
-                        editor.cursor_shape,
-                        &snapshot.display_snapshot,
-                        is_newest,
-                        true,
-                        None,
-                    );
-                    if is_newest {
-                        newest_selection_head = Some(layout.head);
-                    }
-
-                    for row in cmp::max(layout.active_rows.start, start_row)
-                        ..=cmp::min(layout.active_rows.end, end_row)
-                    {
-                        let contains_non_empty_selection = active_rows.entry(row).or_insert(!is_empty);
-                        *contains_non_empty_selection |= !is_empty;
-                    }
-                    layouts.push(layout);
-                }
-
-                let player = if editor.read_only(cx) {
-                    cx.theme().players().read_only()
-                } else {
-                    style.local_player
-                };
-
-                selections.push((player, layouts));
-            }
-
-            if let Some(collaboration_hub) = &editor.collaboration_hub {
-                // When following someone, render the local selections in their color.
-                if let Some(leader_id) = editor.leader_peer_id {
-                    if let Some(collaborator) = collaboration_hub.collaborators(cx).get(&leader_id) {
-                        if let Some(participant_index) = collaboration_hub
-                            .user_participant_indices(cx)
-                            .get(&collaborator.user_id)
-                        {
-                            if let Some((local_selection_style, _)) = selections.first_mut() {
-                                *local_selection_style = cx
-                                    .theme()
-                                    .players()
-                                    .color_for_participant(participant_index.0);
-                            }
-                        }
-                    }
-                }
-
-                let mut remote_selections = HashMap::default();
-                for selection in snapshot.remote_selections_in_range(
-                    &(start_anchor..end_anchor),
-                    collaboration_hub.as_ref(),
-                    cx,
-                ) {
-                    let selection_style = if let Some(participant_index) = selection.participant_index {
-                        cx.theme()
-                            .players()
-                            .color_for_participant(participant_index.0)
-                    } else {
-                        cx.theme().players().absent()
-                    };
-
-                    // Don't re-render the leader's selections, since the local selections
-                    // match theirs.
-                    if Some(selection.peer_id) == editor.leader_peer_id {
-                        continue;
-                    }
-                    let key = HoveredCursor{replica_id: selection.replica_id, selection_id: selection.selection.id};
-
-                    let is_shown = editor.show_cursor_names || editor.hovered_cursors.contains_key(&key);
-
-                    remote_selections
-                        .entry(selection.replica_id)
-                        .or_insert((selection_style, Vec::new()))
-                        .1
-                        .push(SelectionLayout::new(
-                            selection.selection,
-                            selection.line_mode,
-                            selection.cursor_shape,
-                            &snapshot.display_snapshot,
-                            false,
-                            false,
-                            if is_shown {
-                                selection.user_name
-                            } else {
-                                None
-                            },
-                        ));
-                }
-
-                selections.extend(remote_selections.into_values());
-            }
-
-            let scrollbar_settings = EditorSettings::get_global(cx).scrollbar;
-            let show_scrollbars = match scrollbar_settings.show {
-                ShowScrollbar::Auto => {
-                    // Git
-                    (is_singleton && scrollbar_settings.git_diff && snapshot.buffer_snapshot.has_git_diffs())
-                    ||
-                    // Selections
-                    (is_singleton && scrollbar_settings.selections && editor.has_background_highlights::<BufferSearchHighlights>())
-                    ||
-                    // Symbols Selections
-                    (is_singleton && scrollbar_settings.symbols_selections && (editor.has_background_highlights::<DocumentHighlightRead>() || editor.has_background_highlights::<DocumentHighlightWrite>()))
-                    ||
-                    // Diagnostics
-                    (is_singleton && scrollbar_settings.diagnostics && snapshot.buffer_snapshot.has_diagnostics())
-                    ||
-                    // Scrollmanager
-                    editor.scroll_manager.scrollbars_visible()
-                }
-                ShowScrollbar::System => editor.scroll_manager.scrollbars_visible(),
-                ShowScrollbar::Always => true,
-                ShowScrollbar::Never => false,
-            };
-
-            let head_for_relative = newest_selection_head.unwrap_or_else(|| {
-                let newest = editor.selections.newest::<Point>(cx);
-                SelectionLayout::new(
-                    newest,
-                    editor.selections.line_mode,
-                    editor.cursor_shape,
-                    &snapshot.display_snapshot,
-                    true,
-                    true,
-                    None,
-                )
-                .head
-            });
-
-            let (line_numbers, fold_statuses) = self.shape_line_numbers(
-                start_row..end_row,
-                &active_rows,
-                head_for_relative,
-                is_singleton,
-                &snapshot,
-                cx,
-            );
-
-<<<<<<< HEAD
-            let display_hunks = self.layout_git_gutters(start_row..end_row, &snapshot);
-=======
-        for highlighted_chunk in chunks.chain([HighlightedChunk {
-            chunk: "\n",
-            style: None,
-            is_tab: false,
-        }]) {
-            for (ix, mut line_chunk) in highlighted_chunk.chunk.split('\n').enumerate() {
-                if ix > 0 {
-                    let shaped_line = cx
-                        .text_system()
-                        .shape_line(line.clone().into(), font_size, &styles)
-                        .unwrap();
-                    layouts.push(Self {
-                        line: shaped_line,
-                        invisibles: std::mem::take(&mut invisibles),
-                    });
->>>>>>> 01fe3eec
-
-            let scrollbar_row_range = scroll_position.y..(scroll_position.y + height_in_lines);
-
-            let mut max_visible_line_width = Pixels::ZERO;
-            let line_layouts = self.layout_lines(start_row..end_row, &line_numbers, &snapshot, cx);
-            for line_with_invisibles in &line_layouts {
-                if line_with_invisibles.line.width > max_visible_line_width {
-                    max_visible_line_width = line_with_invisibles.line.width;
-                }
-            }
-
-            let longest_line_width = layout_line(snapshot.longest_row(), &snapshot, &style, cx)
-                .unwrap()
-                .width;
-            let scroll_width = longest_line_width.max(max_visible_line_width) + overscroll.width;
-            let scroll_position = point(
-                scroll_position.x * em_width,
-                scroll_position.y * line_height,
-            );
-
-            let mut cursors = Vec::<CursorLayout>::new();
-            let cursor_corner_radius = 0.15 * line_height;
-            let mut invisible_display_ranges = SmallVec::<[Range<DisplayPoint>; 32]>::new();
-
-            for (participant_ix, (player_color, selections)) in
-                selections.iter().enumerate()
-            {
-                for selection in selections.into_iter() {
-                    if selection.is_local && !selection.range.is_empty() {
-                        invisible_display_ranges.push(selection.range.clone());
-                    }
-
-                    if !selection.is_local || self.editor.read(cx).show_local_cursors(cx) {
-                        let cursor_position = selection.head;
-                        if
-                            visible_display_row_range
-                            .contains(&cursor_position.row())
-                        {
-                            let cursor_row_layout = &line_layouts
-                                [(cursor_position.row() - start_row) as usize]
-                                .line;
-                            let cursor_column = cursor_position.column() as usize;
-
-                            let cursor_character_x =
-                                cursor_row_layout.x_for_index(cursor_column);
-                            let mut block_width = cursor_row_layout
-                                .x_for_index(cursor_column + 1)
-                                - cursor_character_x;
-                            if block_width == Pixels::ZERO {
-                                block_width = em_width;
-                            }
-                            let block_text = if let CursorShape::Block = selection.cursor_shape
-                            {
-                                    snapshot
-                                    .chars_at(cursor_position)
-                                    .next()
-                                    .and_then(|(character, _)| {
-                                        let text = if character == '\n' {
-                                            SharedString::from(" ")
-                                        } else {
-                                            SharedString::from(character.to_string())
-                                        };
-                                        let len = text.len();
-                                        cx.text_system()
-                                            .shape_line(
-                                                text,
-                                                cursor_row_layout.font_size,
-                                                &[TextRun {
-                                                    len,
-                                                    font: self.style.text.font(),
-                                                    color: self.style.background,
-                                                    background_color: None,
-                                                    strikethrough: None,
-                                                    underline: None,
-                                                }],
-                                            )
-                                            .log_err()
-                                    })
-                            } else {
-                                None
-                            };
-
-                            let x = cursor_character_x - scroll_position.x;
-                            let y = cursor_position.row() as f32
-                                * line_height
-                                - scroll_position.y;
-                            if selection.is_newest {
-                                self.editor.update(cx, |editor, _| {
-                                    editor.pixel_position_of_newest_cursor = Some(point(
-                                        text_bounds.origin.x + x + block_width / 2.,
-                                        text_bounds.origin.y
-                                            + y
-                                            + line_height / 2.,
-                                    ))
-                                });
-                            }
-
-                            cursors.push(CursorLayout {
-                                color: player_color.cursor,
-                                block_width,
-                                origin: point(x, y),
-                                line_height,
-                                shape: selection.cursor_shape,
-                                block_text,
-                                cursor_name: selection.user_name.clone().map(|name| {
-                                    let text_size = line_height / 1.5;
-
-                                    // todo!("name_origin should use the actual cursor bounds")
-                                    let name_origin = if cursor_position.row() == 0 {
-                                        point(bounds.right() - px(1.), bounds.top())
-                                    } else {
-                                        point(
-                                            bounds.left(),
-                                            bounds.top() - text_size / 2. - px(1.),
-                                        )
-                                    };
-                                    let mut element = div()
-                                        .bg(player_color.cursor)
-                                        .text_size(text_size)
-                                        .px_0p5()
-                                        .line_height(text_size + px(2.))
-                                        .text_color(self.style.background)
-                                        .child(name)
-                                        .into_any();
-                                    cx.with_element_context(|cx| element.layout(
-                                        name_origin,
-                                        AvailableSpace::min_size(),
-                                        cx,
-                                    ));
-                                    element
-                                }),
-                            });
-                        }
-                    }
-                }
-            }
-
-            let (scroll_width, blocks) = cx.with_element_context(|cx| {
-                cx.with_element_id(Some("editor_blocks"), |cx| {
-                    self.layout_blocks(
-                        start_row..end_row,
-                        &snapshot,
-                        bounds.size.width,
-                        scroll_width,
-                        text_width,
-                        &gutter_dimensions,
-                        em_width,
-                        gutter_dimensions.width + gutter_dimensions.margin,
-                        line_height,
-                        &style,
-                        &line_layouts,
-                        editor,
-                        cx,
-                    )
-                })
-            });
-
-            let scroll_max = point(
-                f32::from((scroll_width - text_size.width) / em_width).max(0.0),
-                max_row as f32,
-            );
-
-<<<<<<< HEAD
-            let clamped = editor.scroll_manager.clamp_scroll_left(scroll_max.x);
-=======
     #[allow(clippy::too_many_arguments)]
     fn draw_invisibles(
         &self,
@@ -3561,247 +3007,179 @@
             ShowWhitespaceSetting::Selection => Some(selection_ranges),
             ShowWhitespaceSetting::All => None,
         };
->>>>>>> 01fe3eec
-
-            let autoscrolled = if autoscroll_horizontally {
-                editor.autoscroll_horizontally(
-                    start_row,
-                    text_size.width,
-                    scroll_width,
-                    em_width,
-                    &line_layouts,
-                    cx,
-                )
-            } else {
-                false
+
+        for invisible in &self.invisibles {
+            let (&token_offset, invisible_symbol) = match invisible {
+                Invisible::Tab { line_start_offset } => (line_start_offset, &layout.tab_invisible),
+                Invisible::Whitespace { line_offset } => (line_offset, &layout.space_invisible),
             };
 
-            if clamped || autoscrolled {
-                snapshot = editor.snapshot(cx);
-            }
-
-            let gutter_settings = EditorSettings::get_global(cx).gutter;
-
-            let mut context_menu = None;
-            let mut code_actions_indicator = None;
-            if let Some(newest_selection_head) = newest_selection_head {
-                if (start_row..end_row).contains(&newest_selection_head.row()) {
-                    if editor.context_menu_visible() {
-                        let max_height = cmp::min(
-                            12. * line_height,
-                            cmp::max(
-                                3. * line_height,
-                                (bounds.size.height - line_height) / 2.,
+            let x_offset = self.line.x_for_index(token_offset);
+            let invisible_offset =
+                (layout.position_map.em_width - invisible_symbol.width).max(Pixels::ZERO) / 2.0;
+            let origin = content_origin
+                + gpui::point(
+                    x_offset + invisible_offset - layout.position_map.scroll_position.x,
+                    line_y,
+                );
+
+            if let Some(allowed_regions) = allowed_invisibles_regions {
+                let invisible_point = DisplayPoint::new(row, token_offset as u32);
+                if !allowed_regions
+                    .iter()
+                    .any(|region| region.start <= invisible_point && invisible_point < region.end)
+                {
+                    continue;
+                }
+            }
+            invisible_symbol.paint(origin, line_height, cx).log_err();
+        }
+    }
+}
+
+#[derive(Debug, Clone, Copy, PartialEq, Eq)]
+enum Invisible {
+    Tab { line_start_offset: usize },
+    Whitespace { line_offset: usize },
+}
+
+impl Element for EditorElement {
+    type State = ();
+
+    fn request_layout(
+        &mut self,
+        _element_state: Option<Self::State>,
+        cx: &mut gpui::ElementContext,
+    ) -> (gpui::LayoutId, Self::State) {
+        cx.with_view_id(self.editor.entity_id(), |cx| {
+            self.editor.update(cx, |editor, cx| {
+                editor.set_style(self.style.clone(), cx);
+
+                let layout_id = match editor.mode {
+                    EditorMode::SingleLine => {
+                        let rem_size = cx.rem_size();
+                        let mut style = Style::default();
+                        style.size.width = relative(1.).into();
+                        style.size.height = self.style.text.line_height_in_pixels(rem_size).into();
+                        cx.with_element_context(|cx| cx.request_layout(&style, None))
+                    }
+                    EditorMode::AutoHeight { max_lines } => {
+                        let editor_handle = cx.view().clone();
+                        let max_line_number_width =
+                            self.max_line_number_width(&editor.snapshot(cx), cx);
+                        cx.with_element_context(|cx| {
+                            cx.request_measured_layout(
+                                Style::default(),
+                                move |known_dimensions, _, cx| {
+                                    editor_handle
+                                        .update(cx, |editor, cx| {
+                                            compute_auto_height_layout(
+                                                editor,
+                                                max_lines,
+                                                max_line_number_width,
+                                                known_dimensions,
+                                                cx,
+                                            )
+                                        })
+                                        .unwrap_or_default()
+                                },
                             )
-                        );
-                        context_menu =
-                            editor.render_context_menu(newest_selection_head, &self.style, max_height, cx);
+                        })
                     }
-
-                    let active = matches!(
-                        editor.context_menu.read().as_ref(),
-                        Some(crate::ContextMenu::CodeActions(_))
-                    );
-
-                    if gutter_settings.code_actions {
-                        code_actions_indicator = editor
-                            .render_code_actions_indicator(&style, active, cx)
-                            .map(|element| {
-                                let button = element.into_any_element();
-                                // todo!("commit root")
-                                CodeActionsIndicator {
-                                    row: newest_selection_head.row(),
-                                    button,
-                                }
-                            });
+                    EditorMode::Full => {
+                        let mut style = Style::default();
+                        style.size.width = relative(1.).into();
+                        style.size.height = relative(1.).into();
+                        cx.with_element_context(|cx| cx.request_layout(&style, None))
                     }
-                }
-            }
-
-            let visible_rows = start_row..start_row + line_layouts.len() as u32;
-            let max_size = size(
-                (120. * em_width) // Default size
-                    .min(bounds.size.width / 2.) // Shrink to half of the editor width
-                    .max(MIN_POPOVER_CHARACTER_WIDTH * em_width), // Apply minimum width of 20 characters
-                (16. * line_height) // Default size
-                    .min(bounds.size.height / 2.) // Shrink to half of the editor height
-                    .max(MIN_POPOVER_LINE_HEIGHT * line_height), // Apply minimum height of 4 lines
-            );
-
-            let hover = if context_menu.is_some() {
-                None
-            } else {
-                editor.hover_state.render(
-                    &snapshot,
-                    &style,
-                    visible_rows,
-                    max_size,
-                    editor.workspace.as_ref().map(|(w, _)| w.clone()),
-                    cx,
-                )
-            };
-
-            let editor_view = cx.view().clone();
-            let fold_indicators = if gutter_settings.folds {
-                cx.with_element_context(|cx| {
-                    cx.with_element_id(Some("gutter_fold_indicators"), |_cx| {
-                        editor.render_fold_indicators(
-                            fold_statuses,
-                            &style,
-                            editor.gutter_hovered,
-                            line_height,
-                            gutter_dimensions.margin,
-                            editor_view,
-                        )
-                    })
-                })
-            } else {
-                Vec::new()
-            };
-
-            let invisible_symbol_font_size = font_size / 2.;
-            let tab_invisible = cx
-                .text_system()
-                .shape_line(
-                    "→".into(),
-                    invisible_symbol_font_size,
-                    &[TextRun {
-                        len: "→".len(),
-                        font: self.style.text.font(),
-                        color: cx.theme().colors().editor_invisible,
-                        background_color: None,
-                        underline: None,
-                        strikethrough: None,
-                    }],
-                )
-                .unwrap();
-            let space_invisible = cx
-                .text_system()
-                .shape_line(
-                    "•".into(),
-                    invisible_symbol_font_size,
-                    &[TextRun {
-                        len: "•".len(),
-                        font: self.style.text.font(),
-                        color: cx.theme().colors().editor_invisible,
-                        background_color: None,
-                        underline: None,
-                        strikethrough: None,
-                    }],
-                )
-                .unwrap();
-
-            let mouse_context_menu = editor.mouse_context_menu.as_ref().map(|context_menu| {
-                let mut element = overlay()
-                    .position(context_menu.position)
-                    .child(context_menu.context_menu.clone())
-                    .anchor(AnchorCorner::TopLeft)
-                    .snap_to_window().into_any();
-                cx.with_element_context(|cx| element.layout(gpui::Point::default(), AvailableSpace::min_size(), cx));
-                element
-            });
-
-            AfterEditorLayout {
-                mode: snapshot.mode,
-                position_map: Arc::new(PositionMap {
-                    size: bounds.size,
-                    scroll_position,
-                    scroll_max,
-                    line_layouts,
-                    line_height,
-                    em_width,
-                    em_advance,
-                    snapshot,
-                }),
-                visible_anchor_range: start_anchor..end_anchor,
-                visible_display_row_range: start_row..end_row,
-                wrap_guides,
-                gutter_size,
-                gutter_dimensions,
-                text_size,
-                scrollbar_row_range,
-                show_scrollbars,
-                is_singleton,
-                max_row,
-                active_rows,
-                highlighted_rows,
-                highlighted_ranges,
-                redacted_ranges,
-                line_numbers,
-                display_hunks,
-                blocks,
-                selections,
-                cursors,
-                context_menu,
-                code_actions_indicator,
-                fold_indicators,
-                tab_invisible,
-                space_invisible,
-                hover_popovers: hover,
-                mouse_context_menu
-            }
+                };
+
+                (layout_id, ())
+            })
         })
     }
 
     fn paint(
         &mut self,
         bounds: Bounds<gpui::Pixels>,
-        _: &mut Self::BeforeLayout,
-        layout: &mut Self::AfterLayout,
+        _element_state: &mut Self::State,
         cx: &mut gpui::ElementContext,
     ) {
         let editor = self.editor.clone();
-        cx.with_text_style(
-            Some(gpui::TextStyleRefinement {
-                font_size: Some(self.style.text.font_size),
-                line_height: Some(self.style.text.line_height),
-                ..Default::default()
-            }),
-            |cx| {
-                let gutter_bounds = Bounds {
-                    origin: bounds.origin,
-                    size: layout.gutter_size,
-                };
-                let text_bounds = Bounds {
-                    origin: gutter_bounds.upper_right(),
-                    size: layout.text_size,
-                };
-
-                let focus_handle = editor.focus_handle(cx);
-                let key_context = self.editor.read(cx).key_context(cx);
-                cx.set_key_context(key_context);
-                cx.set_focus_handle(&focus_handle);
-                self.register_actions(cx);
-
-                cx.with_content_mask(Some(ContentMask { bounds }), |cx| {
-                    self.register_key_listeners(cx, text_bounds, layout);
-                    cx.handle_input(
-                        &focus_handle,
-                        ElementInputHandler::new(bounds, self.editor.clone()),
-                    );
-
-                    self.paint_background(gutter_bounds, text_bounds, layout, cx);
-                    if layout.gutter_size.width > Pixels::ZERO {
-                        self.paint_gutter(gutter_bounds, layout, cx);
-                    }
-                    self.paint_text(text_bounds, layout, cx);
-                    self.paint_mouse_listeners(bounds, gutter_bounds, text_bounds, &layout, cx);
-                    if !layout.blocks.is_empty() {
-                        cx.with_element_id(Some("editor_blocks"), |cx| {
-                            self.paint_blocks(bounds, layout, cx);
+
+        cx.paint_view(self.editor.entity_id(), |cx| {
+            cx.with_text_style(
+                Some(gpui::TextStyleRefinement {
+                    font_size: Some(self.style.text.font_size),
+                    line_height: Some(self.style.text.line_height),
+                    ..Default::default()
+                }),
+                |cx| {
+                    let mut layout = self.compute_layout(bounds, cx);
+                    let gutter_bounds = Bounds {
+                        origin: bounds.origin,
+                        size: layout.gutter_size,
+                    };
+                    let text_bounds = Bounds {
+                        origin: gutter_bounds.upper_right(),
+                        size: layout.text_size,
+                    };
+
+                    let focus_handle = editor.focus_handle(cx);
+                    let key_context = self.editor.read(cx).key_context(cx);
+                    cx.with_key_dispatch(Some(key_context), Some(focus_handle.clone()), |_, cx| {
+                        self.register_actions(cx);
+
+                        cx.with_content_mask(Some(ContentMask { bounds }), |cx| {
+                            self.register_key_listeners(cx, text_bounds, &layout);
+                            cx.handle_input(
+                                &focus_handle,
+                                ElementInputHandler::new(bounds, self.editor.clone()),
+                            );
+
+                            self.paint_background(gutter_bounds, text_bounds, &layout, cx);
+                            if layout.gutter_size.width > Pixels::ZERO {
+                                self.paint_gutter(gutter_bounds, &mut layout, cx);
+                            }
+                            self.paint_text(text_bounds, &mut layout, cx);
+
+                            cx.with_z_index(0, |cx| {
+                                self.paint_mouse_listeners(
+                                    bounds,
+                                    gutter_bounds,
+                                    text_bounds,
+                                    &layout,
+                                    cx,
+                                );
+                            });
+                            if !layout.blocks.is_empty() {
+                                cx.with_z_index(0, |cx| {
+                                    cx.with_element_id(Some("editor_blocks"), |cx| {
+                                        self.paint_blocks(bounds, &mut layout, cx);
+                                    });
+                                })
+                            }
+
+                            cx.with_z_index(1, |cx| {
+                                self.paint_overlays(text_bounds, &mut layout, cx);
+                            });
+
+                            cx.with_z_index(2, |cx| self.paint_scrollbar(bounds, &mut layout, cx));
                         });
-                    }
-                    self.paint_overlays(text_bounds, layout, cx);
-                    self.paint_scrollbar(bounds, layout, cx);
-                });
-            },
-        )
+                    })
+                },
+            )
+        })
     }
 }
 
 impl IntoElement for EditorElement {
     type Element = Self;
 
+    fn element_id(&self) -> Option<gpui::ElementId> {
+        self.editor.element_id()
+    }
+
     fn into_element(self) -> Self::Element {
         self
     }
@@ -3809,7 +3187,7 @@
 
 type BufferRow = u32;
 
-pub struct AfterEditorLayout {
+pub struct LayoutState {
     position_map: Arc<PositionMap>,
     gutter_size: Size<Pixels>,
     gutter_dimensions: GutterDimensions,
@@ -3826,7 +3204,6 @@
     highlighted_ranges: Vec<(Range<DisplayPoint>, Hsla)>,
     redacted_ranges: Vec<Range<DisplayPoint>>,
     selections: Vec<(PlayerColor, Vec<SelectionLayout>)>,
-    cursors: Vec<CursorLayout>,
     scrollbar_row_range: Range<f32>,
     show_scrollbars: bool,
     is_singleton: bool,
@@ -3834,13 +3211,12 @@
     context_menu: Option<(DisplayPoint, AnyElement)>,
     code_actions_indicator: Option<CodeActionsIndicator>,
     hover_popovers: Option<(DisplayPoint, Vec<AnyElement>)>,
-    fold_indicators: Vec<Option<AnyElement>>,
+    fold_indicators: Vec<Option<IconButton>>,
     tab_invisible: ShapedLine,
     space_invisible: ShapedLine,
-    mouse_context_menu: Option<AnyElement>,
 }
 
-impl AfterEditorLayout {
+impl LayoutState {
     fn line_end_overshoot(&self) -> Pixels {
         0.15 * self.position_map.line_height
     }
@@ -3848,7 +3224,7 @@
 
 struct CodeActionsIndicator {
     row: u32,
-    button: AnyElement,
+    button: IconButton,
 }
 
 struct PositionMap {
@@ -3959,17 +3335,26 @@
     )
 }
 
-pub struct CursorLayout {
+#[derive(Debug)]
+pub struct Cursor {
     origin: gpui::Point<Pixels>,
     block_width: Pixels,
     line_height: Pixels,
     color: Hsla,
     shape: CursorShape,
     block_text: Option<ShapedLine>,
-    cursor_name: Option<AnyElement>,
+    cursor_name: Option<CursorName>,
 }
 
-impl CursorLayout {
+#[derive(Debug)]
+pub struct CursorName {
+    string: SharedString,
+    color: Hsla,
+    is_top_row: bool,
+    z_index: u16,
+}
+
+impl Cursor {
     pub fn new(
         origin: gpui::Point<Pixels>,
         block_width: Pixels,
@@ -3977,9 +3362,9 @@
         color: Hsla,
         shape: CursorShape,
         block_text: Option<ShapedLine>,
-        cursor_name: Option<AnyElement>,
-    ) -> CursorLayout {
-        CursorLayout {
+        cursor_name: Option<CursorName>,
+    ) -> Cursor {
+        Cursor {
             origin,
             block_width,
             line_height,
@@ -3997,7 +3382,7 @@
         }
     }
 
-    pub fn paint(&mut self, origin: gpui::Point<Pixels>, cx: &mut ElementContext) {
+    pub fn paint(&self, origin: gpui::Point<Pixels>, cx: &mut ElementContext) {
         let bounds = match self.shape {
             CursorShape::Bar => Bounds {
                 origin: self.origin + origin,
@@ -4022,8 +3407,29 @@
             fill(bounds, self.color)
         };
 
-        if let Some(name) = &mut self.cursor_name {
-            name.paint(cx);
+        if let Some(name) = &self.cursor_name {
+            let text_size = self.line_height / 1.5;
+
+            let name_origin = if name.is_top_row {
+                point(bounds.right() - px(1.), bounds.top())
+            } else {
+                point(bounds.left(), bounds.top() - text_size / 2. - px(1.))
+            };
+            cx.with_z_index(name.z_index, |cx| {
+                div()
+                    .bg(self.color)
+                    .text_size(text_size)
+                    .px_0p5()
+                    .line_height(text_size + px(2.))
+                    .text_color(name.color)
+                    .child(name.string.clone())
+                    .into_any_element()
+                    .draw(
+                        name_origin,
+                        size(AvailableSpace::MinContent, AvailableSpace::MinContent),
+                        cx,
+                    )
+            })
         }
 
         cx.paint_quad(cursor);
@@ -4294,14 +3700,15 @@
         let state = cx
             .update_window(window.into(), |view, cx| {
                 cx.with_element_context(|cx| {
-                    element.after_layout(
-                        Bounds {
-                            origin: point(px(500.), px(500.)),
-                            size: size(px(500.), px(500.)),
-                        },
-                        &mut (),
-                        cx,
-                    )
+                    cx.with_view_id(view.entity_id(), |cx| {
+                        element.compute_layout(
+                            Bounds {
+                                origin: point(px(500.), px(500.)),
+                                size: size(px(500.), px(500.)),
+                            },
+                            cx,
+                        )
+                    })
                 })
             })
             .unwrap();
@@ -4389,14 +3796,15 @@
         let state = cx
             .update_window(window.into(), |view, cx| {
                 cx.with_element_context(|cx| {
-                    element.after_layout(
-                        Bounds {
-                            origin: point(px(500.), px(500.)),
-                            size: size(px(500.), px(500.)),
-                        },
-                        &mut (),
-                        cx,
-                    )
+                    cx.with_view_id(view.entity_id(), |cx| {
+                        element.compute_layout(
+                            Bounds {
+                                origin: point(px(500.), px(500.)),
+                                size: size(px(500.), px(500.)),
+                            },
+                            cx,
+                        )
+                    })
                 })
             })
             .unwrap();
@@ -4451,25 +3859,26 @@
             .unwrap();
 
         let mut element = EditorElement::new(&editor, style);
-        let mut after_layout = cx
+        let state = cx
             .update_window(window.into(), |view, cx| {
                 cx.with_element_context(|cx| {
-                    element.after_layout(
-                        Bounds {
-                            origin: point(px(500.), px(500.)),
-                            size: size(px(500.), px(500.)),
-                        },
-                        &mut (),
-                        cx,
-                    )
+                    cx.with_view_id(view.entity_id(), |cx| {
+                        element.compute_layout(
+                            Bounds {
+                                origin: point(px(500.), px(500.)),
+                                size: size(px(500.), px(500.)),
+                            },
+                            cx,
+                        )
+                    })
                 })
             })
             .unwrap();
-        let size = after_layout.position_map.size;
-
-        assert_eq!(after_layout.position_map.line_layouts.len(), 4);
+        let size = state.position_map.size;
+
+        assert_eq!(state.position_map.line_layouts.len(), 4);
         assert_eq!(
-            after_layout
+            state
                 .line_numbers
                 .iter()
                 .map(Option::is_some)
@@ -4480,7 +3889,7 @@
         // Don't panic.
         let bounds = Bounds::<Pixels>::new(Default::default(), size);
         cx.update_window(window.into(), |_, cx| {
-            cx.with_element_context(|cx| element.paint(bounds, &mut (), &mut after_layout, cx))
+            cx.with_element_context(|cx| element.paint(bounds, &mut (), cx))
         })
         .unwrap()
     }
@@ -4658,12 +4067,11 @@
         let layout_state = cx
             .update_window(window.into(), |_, cx| {
                 cx.with_element_context(|cx| {
-                    element.after_layout(
+                    element.compute_layout(
                         Bounds {
                             origin: point(px(500.), px(500.)),
                             size: size(px(500.), px(500.)),
                         },
-                        &mut (),
                         cx,
                     )
                 })
