--- conflicted
+++ resolved
@@ -1683,32 +1683,12 @@
                     popover_origin.x = popover_origin.x + x_out_of_bounds;
                 }
 
-<<<<<<< HEAD
                 cx.defer_draw(hover_popover, popover_origin, 2);
 
                 current_y = popover_origin.y + size.height + HOVER_POPOVER_GAP;
             }
         }
     }
-=======
-            if layout.is_singleton && scrollbar_settings.git_diff {
-                for hunk in layout
-                    .position_map
-                    .snapshot
-                    .buffer_snapshot
-                    .git_diff_hunks_in_range(0..(max_row.floor() as u32))
-                {
-                    let start_display = Point::new(hunk.associated_range.start, 0)
-                        .to_display_point(&layout.position_map.snapshot.display_snapshot);
-                    let end_display = Point::new(hunk.associated_range.end, 0)
-                        .to_display_point(&layout.position_map.snapshot.display_snapshot);
-                    let start_y = y_for_row(start_display.row() as f32);
-                    let mut end_y = if hunk.associated_range.start == hunk.associated_range.end {
-                        y_for_row((end_display.row() + 1) as f32)
-                    } else {
-                        y_for_row((end_display.row()) as f32)
-                    };
->>>>>>> a03fecaf
 
     fn paint_background(&self, layout: &EditorLayout, cx: &mut ElementContext) {
         cx.paint_layer(layout.hitbox.bounds, |cx| {
@@ -2183,12 +2163,13 @@
                         .buffer_snapshot
                         .git_diff_hunks_in_range(0..layout.max_row)
                     {
-                        let start_display = Point::new(hunk.buffer_range.start, 0)
+                        let start_display = Point::new(hunk.associated_range.start, 0)
                             .to_display_point(&layout.position_map.snapshot.display_snapshot);
-                        let end_display = Point::new(hunk.buffer_range.end, 0)
+                        let end_display = Point::new(hunk.associated_range.end, 0)
                             .to_display_point(&layout.position_map.snapshot.display_snapshot);
                         let start_y = scrollbar_layout.y_for_row(start_display.row() as f32);
-                        let mut end_y = if hunk.buffer_range.start == hunk.buffer_range.end {
+                        let mut end_y = if hunk.associated_range.start == hunk.associated_range.end
+                        {
                             scrollbar_layout.y_for_row((end_display.row() + 1) as f32)
                         } else {
                             scrollbar_layout.y_for_row(end_display.row() as f32)
