use crate::editor_settings::ScrollBeyondLastLine;
use crate::{
    blame_entry_tooltip::{blame_entry_relative_timestamp, BlameEntryTooltip},
    display_map::{
        BlockContext, BlockStyle, DisplaySnapshot, HighlightedChunk, ToDisplayPoint, TransformBlock,
    },
    editor_settings::{
        CurrentLineHighlight, DoubleClickInMultibuffer, MultiCursorModifier, ShowScrollbar,
    },
    git::{
        blame::{CommitDetails, GitBlame},
        diff_hunk_to_display, DisplayDiffHunk,
    },
    hover_popover::{
        self, hover_at, HOVER_POPOVER_GAP, MIN_POPOVER_CHARACTER_WIDTH, MIN_POPOVER_LINE_HEIGHT,
    },
    hunk_status,
    items::BufferSearchHighlights,
    mouse_context_menu::{self, MouseContextMenu},
    scroll::scroll_amount::ScrollAmount,
    CodeActionsMenu, CursorShape, DisplayPoint, DisplayRow, DocumentHighlightRead,
    DocumentHighlightWrite, Editor, EditorMode, EditorSettings, EditorSnapshot, EditorStyle,
    ExpandExcerpts, GutterDimensions, HalfPageDown, HalfPageUp, HoveredCursor, HunkToExpand,
    LineDown, LineUp, OpenExcerpts, PageDown, PageUp, Point, RowExt, RowRangeExt, SelectPhase,
    Selection, SoftWrap, ToPoint, CURSORS_VISIBLE_FOR, MAX_LINE_LEN,
};
use client::ParticipantIndex;
use collections::{BTreeMap, HashMap};
use git::{blame::BlameEntry, diff::DiffHunkStatus, Oid};
use gpui::{
    anchored, deferred, div, fill, outline, point, px, quad, relative, size, svg,
    transparent_black, Action, AnchorCorner, AnyElement, AvailableSpace, Bounds, ClipboardItem,
    ContentMask, Corners, CursorStyle, DispatchPhase, Edges, Element, ElementInputHandler, Entity,
    FontId, GlobalElementId, Hitbox, Hsla, InteractiveElement, IntoElement, Length,
    ModifiersChangedEvent, MouseButton, MouseDownEvent, MouseMoveEvent, MouseUpEvent, PaintQuad,
    ParentElement, Pixels, ScrollDelta, ScrollWheelEvent, ShapedLine, SharedString, Size,
    StatefulInteractiveElement, Style, Styled, TextRun, TextStyle, TextStyleRefinement, View,
    ViewContext, WeakView, WindowContext,
};
use itertools::Itertools;
use language::language_settings::{
    IndentGuideBackgroundColoring, IndentGuideColoring, IndentGuideSettings, ShowWhitespaceSetting,
};
use lsp::DiagnosticSeverity;
use multi_buffer::{Anchor, MultiBufferPoint, MultiBufferRow};
use project::{
    project_settings::{GitGutterSetting, ProjectSettings},
    ProjectPath,
};
use settings::Settings;
use smallvec::{smallvec, SmallVec};
use std::{
    any::TypeId,
    borrow::Cow,
    cmp::{self, Ordering},
    fmt::{self, Write},
    iter, mem,
    ops::{Deref, Range},
    sync::Arc,
};
use sum_tree::Bias;
use theme::{ActiveTheme, PlayerColor};
use ui::prelude::*;
use ui::{h_flex, ButtonLike, ButtonStyle, ContextMenu, Tooltip};
use util::ResultExt;
use workspace::{item::Item, Workspace};

struct SelectionLayout {
    head: DisplayPoint,
    cursor_shape: CursorShape,
    is_newest: bool,
    is_local: bool,
    range: Range<DisplayPoint>,
    active_rows: Range<DisplayRow>,
    user_name: Option<SharedString>,
}

impl SelectionLayout {
    fn new<T: ToPoint + ToDisplayPoint + Clone>(
        selection: Selection<T>,
        line_mode: bool,
        cursor_shape: CursorShape,
        map: &DisplaySnapshot,
        is_newest: bool,
        is_local: bool,
        user_name: Option<SharedString>,
    ) -> Self {
        let point_selection = selection.map(|p| p.to_point(&map.buffer_snapshot));
        let display_selection = point_selection.map(|p| p.to_display_point(map));
        let mut range = display_selection.range();
        let mut head = display_selection.head();
        let mut active_rows = map.prev_line_boundary(point_selection.start).1.row()
            ..map.next_line_boundary(point_selection.end).1.row();

        // vim visual line mode
        if line_mode {
            let point_range = map.expand_to_line(point_selection.range());
            range = point_range.start.to_display_point(map)..point_range.end.to_display_point(map);
        }

        // any vim visual mode (including line mode)
        if (cursor_shape == CursorShape::Block || cursor_shape == CursorShape::Hollow)
            && !range.is_empty()
            && !selection.reversed
        {
            if head.column() > 0 {
                head = map.clip_point(DisplayPoint::new(head.row(), head.column() - 1), Bias::Left)
            } else if head.row().0 > 0 && head != map.max_point() {
                head = map.clip_point(
                    DisplayPoint::new(
                        head.row().previous_row(),
                        map.line_len(head.row().previous_row()),
                    ),
                    Bias::Left,
                );
                // updating range.end is a no-op unless you're cursor is
                // on the newline containing a multi-buffer divider
                // in which case the clip_point may have moved the head up
                // an additional row.
                range.end = DisplayPoint::new(head.row().next_row(), 0);
                active_rows.end = head.row();
            }
        }

        Self {
            head,
            cursor_shape,
            is_newest,
            is_local,
            range,
            active_rows,
            user_name,
        }
    }
}

pub struct EditorElement {
    editor: View<Editor>,
    style: EditorStyle,
}

type DisplayRowDelta = u32;

impl EditorElement {
    pub(crate) const SCROLLBAR_WIDTH: Pixels = px(13.);

    pub fn new(editor: &View<Editor>, style: EditorStyle) -> Self {
        Self {
            editor: editor.clone(),
            style,
        }
    }

    fn register_actions(&self, cx: &mut WindowContext) {
        let view = &self.editor;
        view.update(cx, |editor, cx| {
            for action in editor.editor_actions.borrow().values() {
                (action)(cx)
            }
        });

        crate::rust_analyzer_ext::apply_related_actions(view, cx);
        register_action(view, cx, Editor::move_left);
        register_action(view, cx, Editor::move_right);
        register_action(view, cx, Editor::move_down);
        register_action(view, cx, Editor::move_down_by_lines);
        register_action(view, cx, Editor::select_down_by_lines);
        register_action(view, cx, Editor::move_up);
        register_action(view, cx, Editor::move_up_by_lines);
        register_action(view, cx, Editor::select_up_by_lines);
        register_action(view, cx, Editor::select_page_down);
        register_action(view, cx, Editor::select_page_up);
        register_action(view, cx, Editor::cancel);
        register_action(view, cx, Editor::newline);
        register_action(view, cx, Editor::newline_above);
        register_action(view, cx, Editor::newline_below);
        register_action(view, cx, Editor::backspace);
        register_action(view, cx, Editor::delete);
        register_action(view, cx, Editor::tab);
        register_action(view, cx, Editor::tab_prev);
        register_action(view, cx, Editor::indent);
        register_action(view, cx, Editor::outdent);
        register_action(view, cx, Editor::delete_line);
        register_action(view, cx, Editor::join_lines);
        register_action(view, cx, Editor::sort_lines_case_sensitive);
        register_action(view, cx, Editor::sort_lines_case_insensitive);
        register_action(view, cx, Editor::reverse_lines);
        register_action(view, cx, Editor::shuffle_lines);
        register_action(view, cx, Editor::convert_to_upper_case);
        register_action(view, cx, Editor::convert_to_lower_case);
        register_action(view, cx, Editor::convert_to_title_case);
        register_action(view, cx, Editor::convert_to_snake_case);
        register_action(view, cx, Editor::convert_to_kebab_case);
        register_action(view, cx, Editor::convert_to_upper_camel_case);
        register_action(view, cx, Editor::convert_to_lower_camel_case);
        register_action(view, cx, Editor::convert_to_opposite_case);
        register_action(view, cx, Editor::delete_to_previous_word_start);
        register_action(view, cx, Editor::delete_to_previous_subword_start);
        register_action(view, cx, Editor::delete_to_next_word_end);
        register_action(view, cx, Editor::delete_to_next_subword_end);
        register_action(view, cx, Editor::delete_to_beginning_of_line);
        register_action(view, cx, Editor::delete_to_end_of_line);
        register_action(view, cx, Editor::cut_to_end_of_line);
        register_action(view, cx, Editor::duplicate_line_up);
        register_action(view, cx, Editor::duplicate_line_down);
        register_action(view, cx, Editor::move_line_up);
        register_action(view, cx, Editor::move_line_down);
        register_action(view, cx, Editor::transpose);
        register_action(view, cx, Editor::cut);
        register_action(view, cx, Editor::copy);
        register_action(view, cx, Editor::paste);
        register_action(view, cx, Editor::undo);
        register_action(view, cx, Editor::redo);
        register_action(view, cx, Editor::move_page_up);
        register_action(view, cx, Editor::move_page_down);
        register_action(view, cx, Editor::next_screen);
        register_action(view, cx, Editor::scroll_cursor_top);
        register_action(view, cx, Editor::scroll_cursor_center);
        register_action(view, cx, Editor::scroll_cursor_bottom);
        register_action(view, cx, |editor, _: &LineDown, cx| {
            editor.scroll_screen(&ScrollAmount::Line(1.), cx)
        });
        register_action(view, cx, |editor, _: &LineUp, cx| {
            editor.scroll_screen(&ScrollAmount::Line(-1.), cx)
        });
        register_action(view, cx, |editor, _: &HalfPageDown, cx| {
            editor.scroll_screen(&ScrollAmount::Page(0.5), cx)
        });
        register_action(view, cx, |editor, _: &HalfPageUp, cx| {
            editor.scroll_screen(&ScrollAmount::Page(-0.5), cx)
        });
        register_action(view, cx, |editor, _: &PageDown, cx| {
            editor.scroll_screen(&ScrollAmount::Page(1.), cx)
        });
        register_action(view, cx, |editor, _: &PageUp, cx| {
            editor.scroll_screen(&ScrollAmount::Page(-1.), cx)
        });
        register_action(view, cx, Editor::move_to_previous_word_start);
        register_action(view, cx, Editor::move_to_previous_subword_start);
        register_action(view, cx, Editor::move_to_next_word_end);
        register_action(view, cx, Editor::move_to_next_subword_end);
        register_action(view, cx, Editor::move_to_beginning_of_line);
        register_action(view, cx, Editor::move_to_end_of_line);
        register_action(view, cx, Editor::move_to_start_of_paragraph);
        register_action(view, cx, Editor::move_to_end_of_paragraph);
        register_action(view, cx, Editor::move_to_beginning);
        register_action(view, cx, Editor::move_to_end);
        register_action(view, cx, Editor::select_up);
        register_action(view, cx, Editor::select_down);
        register_action(view, cx, Editor::select_left);
        register_action(view, cx, Editor::select_right);
        register_action(view, cx, Editor::select_to_previous_word_start);
        register_action(view, cx, Editor::select_to_previous_subword_start);
        register_action(view, cx, Editor::select_to_next_word_end);
        register_action(view, cx, Editor::select_to_next_subword_end);
        register_action(view, cx, Editor::select_to_beginning_of_line);
        register_action(view, cx, Editor::select_to_end_of_line);
        register_action(view, cx, Editor::select_to_start_of_paragraph);
        register_action(view, cx, Editor::select_to_end_of_paragraph);
        register_action(view, cx, Editor::select_to_beginning);
        register_action(view, cx, Editor::select_to_end);
        register_action(view, cx, Editor::select_all);
        register_action(view, cx, |editor, action, cx| {
            editor.select_all_matches(action, cx).log_err();
        });
        register_action(view, cx, Editor::select_line);
        register_action(view, cx, Editor::split_selection_into_lines);
        register_action(view, cx, Editor::add_selection_above);
        register_action(view, cx, Editor::add_selection_below);
        register_action(view, cx, |editor, action, cx| {
            editor.select_next(action, cx).log_err();
        });
        register_action(view, cx, |editor, action, cx| {
            editor.select_previous(action, cx).log_err();
        });
        register_action(view, cx, Editor::toggle_comments);
        register_action(view, cx, Editor::select_larger_syntax_node);
        register_action(view, cx, Editor::select_smaller_syntax_node);
        register_action(view, cx, Editor::move_to_enclosing_bracket);
        register_action(view, cx, Editor::undo_selection);
        register_action(view, cx, Editor::redo_selection);
        if !view.read(cx).is_singleton(cx) {
            register_action(view, cx, Editor::expand_excerpts);
            register_action(view, cx, Editor::expand_excerpts_up);
            register_action(view, cx, Editor::expand_excerpts_down);
        }
        register_action(view, cx, Editor::go_to_diagnostic);
        register_action(view, cx, Editor::go_to_prev_diagnostic);
        register_action(view, cx, Editor::go_to_hunk);
        register_action(view, cx, Editor::go_to_prev_hunk);
        register_action(view, cx, |editor, a, cx| {
            editor.go_to_definition(a, cx).detach_and_log_err(cx);
        });
        register_action(view, cx, |editor, a, cx| {
            editor.go_to_definition_split(a, cx).detach_and_log_err(cx);
        });
        register_action(view, cx, |editor, a, cx| {
            editor.go_to_implementation(a, cx).detach_and_log_err(cx);
        });
        register_action(view, cx, |editor, a, cx| {
            editor
                .go_to_implementation_split(a, cx)
                .detach_and_log_err(cx);
        });
        register_action(view, cx, |editor, a, cx| {
            editor.go_to_type_definition(a, cx).detach_and_log_err(cx);
        });
        register_action(view, cx, |editor, a, cx| {
            editor
                .go_to_type_definition_split(a, cx)
                .detach_and_log_err(cx);
        });
        register_action(view, cx, Editor::open_url);
        register_action(view, cx, Editor::fold);
        register_action(view, cx, Editor::fold_at);
        register_action(view, cx, Editor::unfold_lines);
        register_action(view, cx, Editor::unfold_at);
        register_action(view, cx, Editor::fold_selected_ranges);
        register_action(view, cx, Editor::show_completions);
        register_action(view, cx, Editor::toggle_code_actions);
        register_action(view, cx, Editor::open_excerpts);
        register_action(view, cx, Editor::open_excerpts_in_split);
        register_action(view, cx, Editor::toggle_soft_wrap);
        register_action(view, cx, Editor::toggle_tab_bar);
        register_action(view, cx, Editor::toggle_line_numbers);
        register_action(view, cx, Editor::toggle_indent_guides);
        register_action(view, cx, Editor::toggle_inlay_hints);
        register_action(view, cx, hover_popover::hover);
        register_action(view, cx, Editor::reveal_in_finder);
        register_action(view, cx, Editor::copy_path);
        register_action(view, cx, Editor::copy_relative_path);
        register_action(view, cx, Editor::copy_highlight_json);
        register_action(view, cx, Editor::copy_permalink_to_line);
        register_action(view, cx, Editor::open_permalink_to_line);
        register_action(view, cx, Editor::toggle_git_blame);
        register_action(view, cx, Editor::toggle_git_blame_inline);
        register_action(view, cx, Editor::toggle_hunk_diff);
        register_action(view, cx, Editor::expand_all_hunk_diffs);
        register_action(view, cx, |editor, action, cx| {
            if let Some(task) = editor.format(action, cx) {
                task.detach_and_log_err(cx);
            } else {
                cx.propagate();
            }
        });
        register_action(view, cx, Editor::restart_language_server);
        register_action(view, cx, Editor::cancel_language_server_work);
        register_action(view, cx, Editor::show_character_palette);
        register_action(view, cx, |editor, action, cx| {
            if let Some(task) = editor.confirm_completion(action, cx) {
                task.detach_and_log_err(cx);
            } else {
                cx.propagate();
            }
        });
        register_action(view, cx, |editor, action, cx| {
            if let Some(task) = editor.confirm_code_action(action, cx) {
                task.detach_and_log_err(cx);
            } else {
                cx.propagate();
            }
        });
        register_action(view, cx, |editor, action, cx| {
            if let Some(task) = editor.rename(action, cx) {
                task.detach_and_log_err(cx);
            } else {
                cx.propagate();
            }
        });
        register_action(view, cx, |editor, action, cx| {
            if let Some(task) = editor.confirm_rename(action, cx) {
                task.detach_and_log_err(cx);
            } else {
                cx.propagate();
            }
        });
        register_action(view, cx, |editor, action, cx| {
            if let Some(task) = editor.find_all_references(action, cx) {
                task.detach_and_log_err(cx);
            } else {
                cx.propagate();
            }
        });
        register_action(view, cx, Editor::next_inline_completion);
        register_action(view, cx, Editor::previous_inline_completion);
        register_action(view, cx, Editor::show_inline_completion);
        register_action(view, cx, Editor::context_menu_first);
        register_action(view, cx, Editor::context_menu_prev);
        register_action(view, cx, Editor::context_menu_next);
        register_action(view, cx, Editor::context_menu_last);
        register_action(view, cx, Editor::display_cursor_names);
        register_action(view, cx, Editor::unique_lines_case_insensitive);
        register_action(view, cx, Editor::unique_lines_case_sensitive);
        register_action(view, cx, Editor::accept_partial_inline_completion);
        register_action(view, cx, Editor::accept_inline_completion);
        register_action(view, cx, Editor::revert_selected_hunks);
        register_action(view, cx, Editor::open_active_item_in_terminal)
    }

    fn register_key_listeners(&self, cx: &mut WindowContext, layout: &EditorLayout) {
        let position_map = layout.position_map.clone();
        cx.on_key_event({
            let editor = self.editor.clone();
            let text_hitbox = layout.text_hitbox.clone();
            move |event: &ModifiersChangedEvent, phase, cx| {
                if phase != DispatchPhase::Bubble {
                    return;
                }

                editor.update(cx, |editor, cx| {
                    Self::modifiers_changed(editor, event, &position_map, &text_hitbox, cx)
                })
            }
        });
    }

    fn modifiers_changed(
        editor: &mut Editor,
        event: &ModifiersChangedEvent,
        position_map: &PositionMap,
        text_hitbox: &Hitbox,
        cx: &mut ViewContext<Editor>,
    ) {
        let mouse_position = cx.mouse_position();
        if !text_hitbox.is_hovered(cx) {
            return;
        }

        editor.update_hovered_link(
            position_map.point_for_position(text_hitbox.bounds, mouse_position),
            &position_map.snapshot,
            event.modifiers,
            cx,
        )
    }

    fn mouse_left_down(
        editor: &mut Editor,
        event: &MouseDownEvent,
        hovered_hunk: Option<&HunkToExpand>,
        position_map: &PositionMap,
        text_hitbox: &Hitbox,
        gutter_hitbox: &Hitbox,
        cx: &mut ViewContext<Editor>,
    ) {
        if cx.default_prevented() {
            return;
        }

        let mut click_count = event.click_count;
        let mut modifiers = event.modifiers;

        if let Some(hovered_hunk) = hovered_hunk {
            editor.expand_diff_hunk(None, hovered_hunk, cx);
            cx.notify();
            return;
        } else if gutter_hitbox.is_hovered(cx) {
            click_count = 3; // Simulate triple-click when clicking the gutter to select lines
        } else if !text_hitbox.is_hovered(cx) {
            return;
        }

        if click_count == 2 && !editor.buffer().read(cx).is_singleton() {
            match EditorSettings::get_global(cx).double_click_in_multibuffer {
                DoubleClickInMultibuffer::Select => {
                    // do nothing special on double click, all selection logic is below
                }
                DoubleClickInMultibuffer::Open => {
                    if modifiers.alt {
                        // if double click is made with alt, pretend it's a regular double click without opening and alt,
                        // and run the selection logic.
                        modifiers.alt = false;
                    } else {
                        // if double click is made without alt, open the corresponding excerp
                        editor.open_excerpts(&OpenExcerpts, cx);
                        return;
                    }
                }
            }
        }

        let point_for_position =
            position_map.point_for_position(text_hitbox.bounds, event.position);
        let position = point_for_position.previous_valid;
        if modifiers.shift && modifiers.alt {
            editor.select(
                SelectPhase::BeginColumnar {
                    position,
                    reset: false,
                    goal_column: point_for_position.exact_unclipped.column(),
                },
                cx,
            );
        } else if modifiers.shift && !modifiers.control && !modifiers.alt && !modifiers.secondary()
        {
            editor.select(
                SelectPhase::Extend {
                    position,
                    click_count,
                },
                cx,
            );
        } else {
            let multi_cursor_setting = EditorSettings::get_global(cx).multi_cursor_modifier;
            let multi_cursor_modifier = match multi_cursor_setting {
                MultiCursorModifier::Alt => modifiers.alt,
                MultiCursorModifier::CmdOrCtrl => modifiers.secondary(),
            };
            editor.select(
                SelectPhase::Begin {
                    position,
                    add: multi_cursor_modifier,
                    click_count,
                },
                cx,
            );
        }

        cx.stop_propagation();
    }

    fn mouse_right_down(
        editor: &mut Editor,
        event: &MouseDownEvent,
        position_map: &PositionMap,
        text_hitbox: &Hitbox,
        cx: &mut ViewContext<Editor>,
    ) {
        if !text_hitbox.is_hovered(cx) {
            return;
        }
        let point_for_position =
            position_map.point_for_position(text_hitbox.bounds, event.position);
        mouse_context_menu::deploy_context_menu(
            editor,
            event.position,
            point_for_position.previous_valid,
            cx,
        );
        cx.stop_propagation();
    }

    fn mouse_middle_down(
        editor: &mut Editor,
        event: &MouseDownEvent,
        position_map: &PositionMap,
        text_hitbox: &Hitbox,
        cx: &mut ViewContext<Editor>,
    ) {
        if !text_hitbox.is_hovered(cx) || cx.default_prevented() {
            return;
        }

        let point_for_position =
            position_map.point_for_position(text_hitbox.bounds, event.position);
        let position = point_for_position.previous_valid;

        editor.select(
            SelectPhase::BeginColumnar {
                position,
                reset: true,
                goal_column: point_for_position.exact_unclipped.column(),
            },
            cx,
        );
    }

    fn mouse_up(
        editor: &mut Editor,
        event: &MouseUpEvent,
        position_map: &PositionMap,
        text_hitbox: &Hitbox,
        cx: &mut ViewContext<Editor>,
    ) {
        let end_selection = editor.has_pending_selection();
        let pending_nonempty_selections = editor.has_pending_nonempty_selection();

        if end_selection {
            editor.select(SelectPhase::End, cx);
        }

        let multi_cursor_setting = EditorSettings::get_global(cx).multi_cursor_modifier;
        let multi_cursor_modifier = match multi_cursor_setting {
            MultiCursorModifier::Alt => event.modifiers.secondary(),
            MultiCursorModifier::CmdOrCtrl => event.modifiers.alt,
        };

        if !pending_nonempty_selections && multi_cursor_modifier && text_hitbox.is_hovered(cx) {
            let point = position_map.point_for_position(text_hitbox.bounds, event.position);
            editor.handle_click_hovered_link(point, event.modifiers, cx);

            cx.stop_propagation();
        } else if end_selection && pending_nonempty_selections {
            cx.stop_propagation();
        } else if cfg!(target_os = "linux") && event.button == MouseButton::Middle {
            if !text_hitbox.is_hovered(cx) || editor.read_only(cx) {
                return;
            }

            #[cfg(target_os = "linux")]
            if let Some(item) = cx.read_from_primary() {
                let point_for_position =
                    position_map.point_for_position(text_hitbox.bounds, event.position);
                let position = point_for_position.previous_valid;

                editor.select(
                    SelectPhase::Begin {
                        position,
                        add: false,
                        click_count: 1,
                    },
                    cx,
                );
                editor.insert(item.text(), cx);
            }
            cx.stop_propagation()
        }
    }

    fn mouse_dragged(
        editor: &mut Editor,
        event: &MouseMoveEvent,
        position_map: &PositionMap,
        text_bounds: Bounds<Pixels>,
        cx: &mut ViewContext<Editor>,
    ) {
        if !editor.has_pending_selection() {
            return;
        }

        let point_for_position = position_map.point_for_position(text_bounds, event.position);
        let mut scroll_delta = gpui::Point::<f32>::default();
        let vertical_margin = position_map.line_height.min(text_bounds.size.height / 3.0);
        let top = text_bounds.origin.y + vertical_margin;
        let bottom = text_bounds.lower_left().y - vertical_margin;
        if event.position.y < top {
            scroll_delta.y = -scale_vertical_mouse_autoscroll_delta(top - event.position.y);
        }
        if event.position.y > bottom {
            scroll_delta.y = scale_vertical_mouse_autoscroll_delta(event.position.y - bottom);
        }

        let horizontal_margin = position_map.line_height.min(text_bounds.size.width / 3.0);
        let left = text_bounds.origin.x + horizontal_margin;
        let right = text_bounds.upper_right().x - horizontal_margin;
        if event.position.x < left {
            scroll_delta.x = -scale_horizontal_mouse_autoscroll_delta(left - event.position.x);
        }
        if event.position.x > right {
            scroll_delta.x = scale_horizontal_mouse_autoscroll_delta(event.position.x - right);
        }

        editor.select(
            SelectPhase::Update {
                position: point_for_position.previous_valid,
                goal_column: point_for_position.exact_unclipped.column(),
                scroll_delta,
            },
            cx,
        );
    }

    fn mouse_moved(
        editor: &mut Editor,
        event: &MouseMoveEvent,
        position_map: &PositionMap,
        text_hitbox: &Hitbox,
        gutter_hitbox: &Hitbox,
        cx: &mut ViewContext<Editor>,
    ) {
        let modifiers = event.modifiers;
        let gutter_hovered = gutter_hitbox.is_hovered(cx);
        editor.set_gutter_hovered(gutter_hovered, cx);

        // Don't trigger hover popover if mouse is hovering over context menu
        if text_hitbox.is_hovered(cx) {
            let point_for_position =
                position_map.point_for_position(text_hitbox.bounds, event.position);

            editor.update_hovered_link(point_for_position, &position_map.snapshot, modifiers, cx);

            if let Some(point) = point_for_position.as_valid() {
                let anchor = position_map
                    .snapshot
                    .buffer_snapshot
                    .anchor_before(point.to_offset(&position_map.snapshot, Bias::Left));
                hover_at(editor, Some(anchor), cx);
                Self::update_visible_cursor(editor, point, position_map, cx);
            } else {
                hover_at(editor, None, cx);
            }
        } else {
            editor.hide_hovered_link(cx);
            hover_at(editor, None, cx);
            if gutter_hovered {
                cx.stop_propagation();
            }
        }
    }

    fn update_visible_cursor(
        editor: &mut Editor,
        point: DisplayPoint,
        position_map: &PositionMap,
        cx: &mut ViewContext<Editor>,
    ) {
        let snapshot = &position_map.snapshot;
        let Some(hub) = editor.collaboration_hub() else {
            return;
        };
        let range = DisplayPoint::new(point.row(), point.column().saturating_sub(1))
            ..DisplayPoint::new(
                point.row(),
                (point.column() + 1).min(snapshot.line_len(point.row())),
            );

        let range = snapshot
            .buffer_snapshot
            .anchor_at(range.start.to_point(&snapshot.display_snapshot), Bias::Left)
            ..snapshot
                .buffer_snapshot
                .anchor_at(range.end.to_point(&snapshot.display_snapshot), Bias::Right);

        let Some(selection) = snapshot.remote_selections_in_range(&range, hub, cx).next() else {
            return;
        };
        let key = crate::HoveredCursor {
            replica_id: selection.replica_id,
            selection_id: selection.selection.id,
        };
        editor.hovered_cursors.insert(
            key.clone(),
            cx.spawn(|editor, mut cx| async move {
                cx.background_executor().timer(CURSORS_VISIBLE_FOR).await;
                editor
                    .update(&mut cx, |editor, cx| {
                        editor.hovered_cursors.remove(&key);
                        cx.notify();
                    })
                    .ok();
            }),
        );
        cx.notify()
    }

    fn layout_selections(
        &self,
        start_anchor: Anchor,
        end_anchor: Anchor,
        snapshot: &EditorSnapshot,
        start_row: DisplayRow,
        end_row: DisplayRow,
        cx: &mut WindowContext,
    ) -> (
        Vec<(PlayerColor, Vec<SelectionLayout>)>,
        BTreeMap<DisplayRow, bool>,
        Option<DisplayPoint>,
    ) {
        let mut selections: Vec<(PlayerColor, Vec<SelectionLayout>)> = Vec::new();
        let mut active_rows = BTreeMap::new();
        let mut newest_selection_head = None;
        let editor = self.editor.read(cx);

        if editor.show_local_selections {
            let mut local_selections: Vec<Selection<Point>> = editor
                .selections
                .disjoint_in_range(start_anchor..end_anchor, cx);
            local_selections.extend(editor.selections.pending(cx));
            let mut layouts = Vec::new();
            let newest = editor.selections.newest(cx);
            for selection in local_selections.drain(..) {
                let is_empty = selection.start == selection.end;
                let is_newest = selection == newest;

                let layout = SelectionLayout::new(
                    selection,
                    editor.selections.line_mode,
                    editor.cursor_shape,
                    &snapshot.display_snapshot,
                    is_newest,
                    editor.leader_peer_id.is_none(),
                    None,
                );
                if is_newest {
                    newest_selection_head = Some(layout.head);
                }

                for row in cmp::max(layout.active_rows.start.0, start_row.0)
                    ..=cmp::min(layout.active_rows.end.0, end_row.0)
                {
                    let contains_non_empty_selection =
                        active_rows.entry(DisplayRow(row)).or_insert(!is_empty);
                    *contains_non_empty_selection |= !is_empty;
                }
                layouts.push(layout);
            }

            let player = if editor.read_only(cx) {
                cx.theme().players().read_only()
            } else {
                self.style.local_player
            };

            selections.push((player, layouts));
        }

        if let Some(collaboration_hub) = &editor.collaboration_hub {
            // When following someone, render the local selections in their color.
            if let Some(leader_id) = editor.leader_peer_id {
                if let Some(collaborator) = collaboration_hub.collaborators(cx).get(&leader_id) {
                    if let Some(participant_index) = collaboration_hub
                        .user_participant_indices(cx)
                        .get(&collaborator.user_id)
                    {
                        if let Some((local_selection_style, _)) = selections.first_mut() {
                            *local_selection_style = cx
                                .theme()
                                .players()
                                .color_for_participant(participant_index.0);
                        }
                    }
                }
            }

            let mut remote_selections = HashMap::default();
            for selection in snapshot.remote_selections_in_range(
                &(start_anchor..end_anchor),
                collaboration_hub.as_ref(),
                cx,
            ) {
                let selection_style = Self::get_participant_color(selection.participant_index, cx);

                // Don't re-render the leader's selections, since the local selections
                // match theirs.
                if Some(selection.peer_id) == editor.leader_peer_id {
                    continue;
                }
                let key = HoveredCursor {
                    replica_id: selection.replica_id,
                    selection_id: selection.selection.id,
                };

                let is_shown =
                    editor.show_cursor_names || editor.hovered_cursors.contains_key(&key);

                remote_selections
                    .entry(selection.replica_id)
                    .or_insert((selection_style, Vec::new()))
                    .1
                    .push(SelectionLayout::new(
                        selection.selection,
                        selection.line_mode,
                        selection.cursor_shape,
                        &snapshot.display_snapshot,
                        false,
                        false,
                        if is_shown { selection.user_name } else { None },
                    ));
            }

            selections.extend(remote_selections.into_values());
        } else if !editor.is_focused(cx) && editor.show_cursor_when_unfocused {
            let player = if editor.read_only(cx) {
                cx.theme().players().read_only()
            } else {
                self.style.local_player
            };
            let layouts = snapshot
                .buffer_snapshot
                .selections_in_range(&(start_anchor..end_anchor), true)
                .map(move |(_, line_mode, cursor_shape, selection)| {
                    SelectionLayout::new(
                        selection,
                        line_mode,
                        cursor_shape,
                        &snapshot.display_snapshot,
                        false,
                        false,
                        None,
                    )
                })
                .collect::<Vec<_>>();
            selections.push((player, layouts));
        }
        (selections, active_rows, newest_selection_head)
    }

    fn collect_cursors(
        &self,
        snapshot: &EditorSnapshot,
        cx: &mut WindowContext,
    ) -> Vec<(DisplayPoint, Hsla)> {
        let editor = self.editor.read(cx);
        let mut cursors = Vec::new();
        let mut skip_local = false;
        let mut add_cursor = |anchor: Anchor, color| {
            cursors.push((anchor.to_display_point(&snapshot.display_snapshot), color));
        };
        // Remote cursors
        if let Some(collaboration_hub) = &editor.collaboration_hub {
            for remote_selection in snapshot.remote_selections_in_range(
                &(Anchor::min()..Anchor::max()),
                collaboration_hub.deref(),
                cx,
            ) {
                let color = Self::get_participant_color(remote_selection.participant_index, cx);
                add_cursor(remote_selection.selection.head(), color.cursor);
                if Some(remote_selection.peer_id) == editor.leader_peer_id {
                    skip_local = true;
                }
            }
        }
        // Local cursors
        if !skip_local {
            let color = cx.theme().players().local().cursor;
            editor.selections.disjoint.iter().for_each(|selection| {
                add_cursor(selection.head(), color);
            });
            if let Some(ref selection) = editor.selections.pending_anchor() {
                add_cursor(selection.head(), color);
            }
        }
        cursors
    }

    #[allow(clippy::too_many_arguments)]
    fn layout_visible_cursors(
        &self,
        snapshot: &EditorSnapshot,
        selections: &[(PlayerColor, Vec<SelectionLayout>)],
        visible_display_row_range: Range<DisplayRow>,
        line_layouts: &[LineWithInvisibles],
        text_hitbox: &Hitbox,
        content_origin: gpui::Point<Pixels>,
        scroll_position: gpui::Point<f32>,
        scroll_pixel_position: gpui::Point<Pixels>,
        line_height: Pixels,
        em_width: Pixels,
        autoscroll_containing_element: bool,
        cx: &mut WindowContext,
    ) -> Vec<CursorLayout> {
        let mut autoscroll_bounds = None;
        let cursor_layouts = self.editor.update(cx, |editor, cx| {
            let mut cursors = Vec::new();
            for (player_color, selections) in selections {
                for selection in selections {
                    let cursor_position = selection.head;

                    let in_range = visible_display_row_range.contains(&cursor_position.row());
                    if (selection.is_local && !editor.show_local_cursors(cx)) || !in_range {
                        continue;
                    }

                    let cursor_row_layout = &line_layouts
                        [cursor_position.row().minus(visible_display_row_range.start) as usize];
                    let cursor_column = cursor_position.column() as usize;

                    let cursor_character_x = cursor_row_layout.x_for_index(cursor_column);
                    let mut block_width =
                        cursor_row_layout.x_for_index(cursor_column + 1) - cursor_character_x;
                    if block_width == Pixels::ZERO {
                        block_width = em_width;
                    }
                    let block_text = if let CursorShape::Block = selection.cursor_shape {
                        snapshot.display_chars_at(cursor_position).next().and_then(
                            |(character, _)| {
                                let text = if character == '\n' {
                                    SharedString::from(" ")
                                } else {
                                    SharedString::from(character.to_string())
                                };
                                let len = text.len();

                                let font = cursor_row_layout
                                    .font_id_for_index(cursor_column)
                                    .and_then(|cursor_font_id| {
                                        cx.text_system().get_font_for_id(cursor_font_id)
                                    })
                                    .unwrap_or(self.style.text.font());

                                cx.text_system()
                                    .shape_line(
                                        text,
                                        cursor_row_layout.font_size,
                                        &[TextRun {
                                            len,
                                            font,
                                            color: self.style.background,
                                            background_color: None,
                                            strikethrough: None,
                                            underline: None,
                                        }],
                                    )
                                    .log_err()
                            },
                        )
                    } else {
                        None
                    };

                    let x = cursor_character_x - scroll_pixel_position.x;
                    let y = (cursor_position.row().as_f32()
                        - scroll_pixel_position.y / line_height)
                        * line_height;
                    if selection.is_newest {
                        editor.pixel_position_of_newest_cursor = Some(point(
                            text_hitbox.origin.x + x + block_width / 2.,
                            text_hitbox.origin.y + y + line_height / 2.,
                        ));

                        if autoscroll_containing_element {
                            let top = text_hitbox.origin.y
                                + (cursor_position.row().as_f32() - scroll_position.y - 3.).max(0.)
                                    * line_height;
                            let left = text_hitbox.origin.x
                                + (cursor_position.column() as f32 - scroll_position.x - 3.)
                                    .max(0.)
                                    * em_width;

                            let bottom = text_hitbox.origin.y
                                + (cursor_position.row().as_f32() - scroll_position.y + 4.)
                                    * line_height;
                            let right = text_hitbox.origin.x
                                + (cursor_position.column() as f32 - scroll_position.x + 4.)
                                    * em_width;

                            autoscroll_bounds =
                                Some(Bounds::from_corners(point(left, top), point(right, bottom)))
                        }
                    }

                    let mut cursor = CursorLayout {
                        color: player_color.cursor,
                        block_width,
                        origin: point(x, y),
                        line_height,
                        shape: selection.cursor_shape,
                        block_text,
                        cursor_name: None,
                    };
                    let cursor_name = selection.user_name.clone().map(|name| CursorName {
                        string: name,
                        color: self.style.background,
                        is_top_row: cursor_position.row().0 == 0,
                    });
                    cursor.layout(content_origin, cursor_name, cx);
                    cursors.push(cursor);
                }
            }
            cursors
        });

        if let Some(bounds) = autoscroll_bounds {
            cx.request_autoscroll(bounds);
        }

        cursor_layouts
    }

    fn layout_scrollbar(
        &self,
        snapshot: &EditorSnapshot,
        bounds: Bounds<Pixels>,
        scroll_position: gpui::Point<f32>,
        rows_per_page: f32,
        non_visible_cursors: bool,
        cx: &mut WindowContext,
    ) -> Option<ScrollbarLayout> {
        let scrollbar_settings = EditorSettings::get_global(cx).scrollbar;
        let show_scrollbars = match scrollbar_settings.show {
            ShowScrollbar::Auto => {
                let editor = self.editor.read(cx);
                let is_singleton = editor.is_singleton(cx);
                // Git
                (is_singleton && scrollbar_settings.git_diff && snapshot.buffer_snapshot.has_git_diffs())
                    ||
                    // Buffer Search Results
                    (is_singleton && scrollbar_settings.search_results && editor.has_background_highlights::<BufferSearchHighlights>())
                    ||
                    // Selected Symbol Occurrences
                    (is_singleton && scrollbar_settings.selected_symbol && (editor.has_background_highlights::<DocumentHighlightRead>() || editor.has_background_highlights::<DocumentHighlightWrite>()))
                    ||
                    // Diagnostics
                    (is_singleton && scrollbar_settings.diagnostics && snapshot.buffer_snapshot.has_diagnostics())
                    ||
                    // Cursors out of sight
                    non_visible_cursors
                    ||
                    // Scrollmanager
                    editor.scroll_manager.scrollbars_visible()
            }
            ShowScrollbar::System => self.editor.read(cx).scroll_manager.scrollbars_visible(),
            ShowScrollbar::Always => true,
            ShowScrollbar::Never => false,
        };
        if snapshot.mode != EditorMode::Full {
            return None;
        }

        let visible_row_range = scroll_position.y..scroll_position.y + rows_per_page;

        // If a drag took place after we started dragging the scrollbar,
        // cancel the scrollbar drag.
        if cx.has_active_drag() {
            self.editor.update(cx, |editor, cx| {
                editor.scroll_manager.set_is_dragging_scrollbar(false, cx);
            });
        }

        let track_bounds = Bounds::from_corners(
            point(self.scrollbar_left(&bounds), bounds.origin.y),
            point(bounds.lower_right().x, bounds.lower_left().y),
        );

        let settings = EditorSettings::get_global(cx);
        let scroll_beyond_last_line: f32 = match settings.scroll_beyond_last_line {
            ScrollBeyondLastLine::OnePage => rows_per_page,
            ScrollBeyondLastLine::Off => 1.0,
            ScrollBeyondLastLine::VerticalScrollMargin => 1.0 + settings.vertical_scroll_margin,
        };
        let total_rows = snapshot.max_point().row().as_f32() + scroll_beyond_last_line;
        let height = bounds.size.height;
        let px_per_row = height / total_rows;
        let thumb_height = (rows_per_page * px_per_row).max(ScrollbarLayout::MIN_THUMB_HEIGHT);
        let row_height = (height - thumb_height) / (total_rows - rows_per_page).max(0.0);

        Some(ScrollbarLayout {
            hitbox: cx.insert_hitbox(track_bounds, false),
            visible_row_range,
            row_height,
            visible: show_scrollbars,
            thumb_height,
        })
    }

    #[allow(clippy::too_many_arguments)]
    fn prepaint_gutter_fold_toggles(
        &self,
        toggles: &mut [Option<AnyElement>],
        line_height: Pixels,
        gutter_dimensions: &GutterDimensions,
        gutter_settings: crate::editor_settings::Gutter,
        scroll_pixel_position: gpui::Point<Pixels>,
        gutter_hitbox: &Hitbox,
        cx: &mut WindowContext,
    ) {
        for (ix, fold_indicator) in toggles.iter_mut().enumerate() {
            if let Some(fold_indicator) = fold_indicator {
                debug_assert!(gutter_settings.folds);
                let available_space = size(
                    AvailableSpace::MinContent,
                    AvailableSpace::Definite(line_height * 0.55),
                );
                let fold_indicator_size = fold_indicator.layout_as_root(available_space, cx);

                let position = point(
                    gutter_dimensions.width - gutter_dimensions.right_padding,
                    ix as f32 * line_height - (scroll_pixel_position.y % line_height),
                );
                let centering_offset = point(
                    (gutter_dimensions.fold_area_width() - fold_indicator_size.width) / 2.,
                    (line_height - fold_indicator_size.height) / 2.,
                );
                let origin = gutter_hitbox.origin + position + centering_offset;
                fold_indicator.prepaint_as_root(origin, available_space, cx);
            }
        }
    }

    #[allow(clippy::too_many_arguments)]
    fn prepaint_crease_trailers(
        &self,
        trailers: Vec<Option<AnyElement>>,
        lines: &[LineWithInvisibles],
        line_height: Pixels,
        content_origin: gpui::Point<Pixels>,
        scroll_pixel_position: gpui::Point<Pixels>,
        em_width: Pixels,
        cx: &mut WindowContext,
    ) -> Vec<Option<CreaseTrailerLayout>> {
        trailers
            .into_iter()
            .enumerate()
            .map(|(ix, element)| {
                let mut element = element?;
                let available_space = size(
                    AvailableSpace::MinContent,
                    AvailableSpace::Definite(line_height),
                );
                let size = element.layout_as_root(available_space, cx);

                let line = &lines[ix];
                let padding = if line.width == Pixels::ZERO {
                    Pixels::ZERO
                } else {
                    4. * em_width
                };
                let position = point(
                    scroll_pixel_position.x + line.width + padding,
                    ix as f32 * line_height - (scroll_pixel_position.y % line_height),
                );
                let centering_offset = point(px(0.), (line_height - size.height) / 2.);
                let origin = content_origin + position + centering_offset;
                element.prepaint_as_root(origin, available_space, cx);
                Some(CreaseTrailerLayout {
                    element,
                    bounds: Bounds::new(origin, size),
                })
            })
            .collect()
    }

    // Folds contained in a hunk are ignored apart from shrinking visual size
    // If a fold contains any hunks then that fold line is marked as modified
    fn layout_git_gutters(
        &self,
        line_height: Pixels,
        gutter_hitbox: &Hitbox,
        display_rows: Range<DisplayRow>,
        snapshot: &EditorSnapshot,
        cx: &mut WindowContext,
    ) -> Vec<(DisplayDiffHunk, Option<Hitbox>)> {
        let buffer_snapshot = &snapshot.buffer_snapshot;

        let buffer_start_row = MultiBufferRow(
            DisplayPoint::new(display_rows.start, 0)
                .to_point(snapshot)
                .row,
        );
        let buffer_end_row = MultiBufferRow(
            DisplayPoint::new(display_rows.end, 0)
                .to_point(snapshot)
                .row,
        );

        let expanded_hunk_display_rows = self.editor.update(cx, |editor, _| {
            editor
                .expanded_hunks
                .hunks(false)
                .map(|expanded_hunk| {
                    let start_row = expanded_hunk
                        .hunk_range
                        .start
                        .to_display_point(snapshot)
                        .row();
                    let end_row = expanded_hunk
                        .hunk_range
                        .end
                        .to_display_point(snapshot)
                        .row();
                    (start_row, end_row)
                })
                .collect::<HashMap<_, _>>()
        });

        let git_gutter_setting = ProjectSettings::get_global(cx)
            .git
            .git_gutter
            .unwrap_or_default();
        buffer_snapshot
            .git_diff_hunks_in_range(buffer_start_row..buffer_end_row)
            .map(|hunk| diff_hunk_to_display(&hunk, snapshot))
            .dedup()
            .map(|hunk| match git_gutter_setting {
                GitGutterSetting::TrackedFiles => {
                    let hitbox = if let DisplayDiffHunk::Unfolded {
                        display_row_range, ..
                    } = &hunk
                    {
                        let was_expanded = expanded_hunk_display_rows
                            .get(&display_row_range.start)
                            .map(|expanded_end_row| expanded_end_row == &display_row_range.end)
                            .unwrap_or(false);
                        if was_expanded {
                            None
                        } else {
                            let hunk_bounds = Self::diff_hunk_bounds(
                                &snapshot,
                                line_height,
                                gutter_hitbox.bounds,
                                &hunk,
                            );
                            Some(cx.insert_hitbox(hunk_bounds, true))
                        }
                    } else {
                        None
                    };
                    (hunk, hitbox)
                }
                GitGutterSetting::Hide => (hunk, None),
            })
            .collect()
    }

    #[allow(clippy::too_many_arguments)]
    fn layout_inline_blame(
        &self,
        display_row: DisplayRow,
        display_snapshot: &DisplaySnapshot,
        line_layout: &LineWithInvisibles,
        crease_trailer: Option<&CreaseTrailerLayout>,
        em_width: Pixels,
        content_origin: gpui::Point<Pixels>,
        scroll_pixel_position: gpui::Point<Pixels>,
        line_height: Pixels,
        cx: &mut WindowContext,
    ) -> Option<AnyElement> {
        if !self
            .editor
            .update(cx, |editor, cx| editor.render_git_blame_inline(cx))
        {
            return None;
        }

        let workspace = self
            .editor
            .read(cx)
            .workspace
            .as_ref()
            .map(|(w, _)| w.clone());

        let display_point = DisplayPoint::new(display_row, 0);
        let buffer_row = MultiBufferRow(display_point.to_point(display_snapshot).row);

        let blame = self.editor.read(cx).blame.clone()?;
        let blame_entry = blame
            .update(cx, |blame, cx| {
                blame.blame_for_rows([Some(buffer_row)], cx).next()
            })
            .flatten()?;

        let mut element =
            render_inline_blame_entry(&blame, blame_entry, &self.style, workspace, cx);

        let start_y = content_origin.y
            + line_height * (display_row.as_f32() - scroll_pixel_position.y / line_height);

        let start_x = {
            const INLINE_BLAME_PADDING_EM_WIDTHS: f32 = 6.;

            let line_end = if let Some(crease_trailer) = crease_trailer {
                crease_trailer.bounds.right()
            } else {
                content_origin.x - scroll_pixel_position.x + line_layout.width
            };
            let padded_line_end = line_end + em_width * INLINE_BLAME_PADDING_EM_WIDTHS;

            let min_column_in_pixels = ProjectSettings::get_global(cx)
                .git
                .inline_blame
                .and_then(|settings| settings.min_column)
                .map(|col| self.column_pixels(col as usize, cx))
                .unwrap_or(px(0.));
            let min_start = content_origin.x - scroll_pixel_position.x + min_column_in_pixels;

            cmp::max(padded_line_end, min_start)
        };

        let absolute_offset = point(start_x, start_y);
        let available_space = size(AvailableSpace::MinContent, AvailableSpace::MinContent);

        element.prepaint_as_root(absolute_offset, available_space, cx);

        Some(element)
    }

    #[allow(clippy::too_many_arguments)]
    fn layout_blame_entries(
        &self,
        buffer_rows: impl Iterator<Item = Option<MultiBufferRow>>,
        em_width: Pixels,
        scroll_position: gpui::Point<f32>,
        line_height: Pixels,
        gutter_hitbox: &Hitbox,
        max_width: Option<Pixels>,
        cx: &mut WindowContext,
    ) -> Option<Vec<AnyElement>> {
        if !self
            .editor
            .update(cx, |editor, cx| editor.render_git_blame_gutter(cx))
        {
            return None;
        }

        let blame = self.editor.read(cx).blame.clone()?;
        let blamed_rows: Vec<_> = blame.update(cx, |blame, cx| {
            blame.blame_for_rows(buffer_rows, cx).collect()
        });

        let width = if let Some(max_width) = max_width {
            AvailableSpace::Definite(max_width)
        } else {
            AvailableSpace::MaxContent
        };
        let scroll_top = scroll_position.y * line_height;
        let start_x = em_width * 1;

        let mut last_used_color: Option<(PlayerColor, Oid)> = None;

        let shaped_lines = blamed_rows
            .into_iter()
            .enumerate()
            .flat_map(|(ix, blame_entry)| {
                if let Some(blame_entry) = blame_entry {
                    let mut element = render_blame_entry(
                        ix,
                        &blame,
                        blame_entry,
                        &self.style,
                        &mut last_used_color,
                        self.editor.clone(),
                        cx,
                    );

                    let start_y = ix as f32 * line_height - (scroll_top % line_height);
                    let absolute_offset = gutter_hitbox.origin + point(start_x, start_y);

                    element.prepaint_as_root(
                        absolute_offset,
                        size(width, AvailableSpace::MinContent),
                        cx,
                    );

                    Some(element)
                } else {
                    None
                }
            })
            .collect();

        Some(shaped_lines)
    }

    #[allow(clippy::too_many_arguments)]
    fn layout_indent_guides(
        &self,
        content_origin: gpui::Point<Pixels>,
        text_origin: gpui::Point<Pixels>,
        visible_buffer_range: Range<MultiBufferRow>,
        scroll_pixel_position: gpui::Point<Pixels>,
        line_height: Pixels,
        snapshot: &DisplaySnapshot,
        cx: &mut WindowContext,
    ) -> Option<Vec<IndentGuideLayout>> {
        let indent_guides = self.editor.update(cx, |editor, cx| {
            editor.indent_guides(visible_buffer_range, snapshot, cx)
        })?;

        let active_indent_guide_indices = self.editor.update(cx, |editor, cx| {
            editor
                .find_active_indent_guide_indices(&indent_guides, snapshot, cx)
                .unwrap_or_default()
        });

        Some(
            indent_guides
                .into_iter()
                .enumerate()
                .filter_map(|(i, indent_guide)| {
                    let single_indent_width =
                        self.column_pixels(indent_guide.tab_size as usize, cx);
                    let total_width = single_indent_width * indent_guide.depth as f32;
                    let start_x = content_origin.x + total_width - scroll_pixel_position.x;
                    if start_x >= text_origin.x {
                        let (offset_y, length) = Self::calculate_indent_guide_bounds(
                            indent_guide.multibuffer_row_range.clone(),
                            line_height,
                            snapshot,
                        );

                        let start_y = content_origin.y + offset_y - scroll_pixel_position.y;

                        Some(IndentGuideLayout {
                            origin: point(start_x, start_y),
                            length,
                            single_indent_width,
                            depth: indent_guide.depth,
                            active: active_indent_guide_indices.contains(&i),
                            settings: indent_guide.settings,
                        })
                    } else {
                        None
                    }
                })
                .collect(),
        )
    }

    fn calculate_indent_guide_bounds(
        row_range: Range<MultiBufferRow>,
        line_height: Pixels,
        snapshot: &DisplaySnapshot,
    ) -> (gpui::Pixels, gpui::Pixels) {
        let start_point = Point::new(row_range.start.0, 0);
        let end_point = Point::new(row_range.end.0, 0);

        let row_range = start_point.to_display_point(snapshot).row()
            ..end_point.to_display_point(snapshot).row();

        let mut prev_line = start_point;
        prev_line.row = prev_line.row.saturating_sub(1);
        let prev_line = prev_line.to_display_point(snapshot).row();

        let mut cons_line = end_point;
        cons_line.row += 1;
        let cons_line = cons_line.to_display_point(snapshot).row();

        let mut offset_y = row_range.start.0 as f32 * line_height;
        let mut length = (cons_line.0.saturating_sub(row_range.start.0)) as f32 * line_height;

        // If we are at the end of the buffer, ensure that the indent guide extends to the end of the line.
        if row_range.end == cons_line {
            length += line_height;
        }

        // If there is a block (e.g. diagnostic) in between the start of the indent guide and the line above,
        // we want to extend the indent guide to the start of the block.
        let mut block_height = 0;
        let mut block_offset = 0;
        let mut found_excerpt_header = false;
        for (_, block) in snapshot.blocks_in_range(prev_line..row_range.start) {
            if matches!(block, TransformBlock::ExcerptHeader { .. }) {
                found_excerpt_header = true;
                break;
            }
            block_offset += block.height();
            block_height += block.height();
        }
        if !found_excerpt_header {
            offset_y -= block_offset as f32 * line_height;
            length += block_height as f32 * line_height;
        }

        // If there is a block (e.g. diagnostic) at the end of an multibuffer excerpt,
        // we want to ensure that the indent guide stops before the excerpt header.
        let mut block_height = 0;
        let mut found_excerpt_header = false;
        for (_, block) in snapshot.blocks_in_range(row_range.end..cons_line) {
            if matches!(block, TransformBlock::ExcerptHeader { .. }) {
                found_excerpt_header = true;
            }
            block_height += block.height();
        }
        if found_excerpt_header {
            length -= block_height as f32 * line_height;
        }

        (offset_y, length)
    }

    fn layout_run_indicators(
        &self,
        line_height: Pixels,
        scroll_pixel_position: gpui::Point<Pixels>,
        gutter_dimensions: &GutterDimensions,
        gutter_hitbox: &Hitbox,
        snapshot: &EditorSnapshot,
        cx: &mut WindowContext,
    ) -> Vec<AnyElement> {
        self.editor.update(cx, |editor, cx| {
            let active_task_indicator_row =
                if let Some(crate::ContextMenu::CodeActions(CodeActionsMenu {
                    deployed_from_indicator,
                    actions,
                    ..
                })) = editor.context_menu.read().as_ref()
                {
                    actions
                        .tasks
                        .as_ref()
                        .map(|tasks| tasks.position.to_display_point(snapshot).row())
                        .or_else(|| *deployed_from_indicator)
                } else {
                    None
                };
            editor
                .tasks
                .iter()
                .filter_map(|(_, tasks)| {
                    let multibuffer_point = tasks.offset.0.to_point(&snapshot.buffer_snapshot);
                    let multibuffer_row = MultiBufferRow(multibuffer_point.row);
                    if snapshot.is_line_folded(multibuffer_row) {
                        return None;
                    }
                    let display_row = multibuffer_point.to_display_point(snapshot).row();
                    let button = editor.render_run_indicator(
                        &self.style,
                        Some(display_row) == active_task_indicator_row,
                        display_row,
                        cx,
                    );

                    let button = prepaint_gutter_button(
                        button,
                        display_row,
                        line_height,
                        gutter_dimensions,
                        scroll_pixel_position,
                        gutter_hitbox,
                        cx,
                    );
                    Some(button)
                })
                .collect_vec()
        })
    }

    fn layout_code_actions_indicator(
        &self,
        line_height: Pixels,
        newest_selection_head: DisplayPoint,
        scroll_pixel_position: gpui::Point<Pixels>,
        gutter_dimensions: &GutterDimensions,
        gutter_hitbox: &Hitbox,
        cx: &mut WindowContext,
    ) -> Option<AnyElement> {
        let mut active = false;
        let mut button = None;
        let row = newest_selection_head.row();
        self.editor.update(cx, |editor, cx| {
            if let Some(crate::ContextMenu::CodeActions(CodeActionsMenu {
                deployed_from_indicator,
                ..
            })) = editor.context_menu.read().as_ref()
            {
                active = deployed_from_indicator.map_or(true, |indicator_row| indicator_row == row);
            };
            button = editor.render_code_actions_indicator(&self.style, row, active, cx);
        });

        let button = prepaint_gutter_button(
            button?,
            row,
            line_height,
            gutter_dimensions,
            scroll_pixel_position,
            gutter_hitbox,
            cx,
        );

        Some(button)
    }

    fn get_participant_color(
        participant_index: Option<ParticipantIndex>,
        cx: &WindowContext,
    ) -> PlayerColor {
        if let Some(index) = participant_index {
            cx.theme().players().color_for_participant(index.0)
        } else {
            cx.theme().players().absent()
        }
    }

    fn calculate_relative_line_numbers(
        &self,
        snapshot: &EditorSnapshot,
        rows: &Range<DisplayRow>,
        relative_to: Option<DisplayRow>,
    ) -> HashMap<DisplayRow, DisplayRowDelta> {
        let mut relative_rows: HashMap<DisplayRow, DisplayRowDelta> = Default::default();
        let Some(relative_to) = relative_to else {
            return relative_rows;
        };

        let start = rows.start.min(relative_to);
        let end = rows.end.max(relative_to);

        let buffer_rows = snapshot
            .buffer_rows(start)
            .take(1 + end.minus(start) as usize)
            .collect::<Vec<_>>();

        let head_idx = relative_to.minus(start);
        let mut delta = 1;
        let mut i = head_idx + 1;
        while i < buffer_rows.len() as u32 {
            if buffer_rows[i as usize].is_some() {
                if rows.contains(&DisplayRow(i + start.0)) {
                    relative_rows.insert(DisplayRow(i + start.0), delta);
                }
                delta += 1;
            }
            i += 1;
        }
        delta = 1;
        i = head_idx.min(buffer_rows.len() as u32 - 1);
        while i > 0 && buffer_rows[i as usize].is_none() {
            i -= 1;
        }

        while i > 0 {
            i -= 1;
            if buffer_rows[i as usize].is_some() {
                if rows.contains(&DisplayRow(i + start.0)) {
                    relative_rows.insert(DisplayRow(i + start.0), delta);
                }
                delta += 1;
            }
        }

        relative_rows
    }

    fn layout_line_numbers(
        &self,
        rows: Range<DisplayRow>,
        buffer_rows: impl Iterator<Item = Option<MultiBufferRow>>,
        active_rows: &BTreeMap<DisplayRow, bool>,
        newest_selection_head: Option<DisplayPoint>,
        snapshot: &EditorSnapshot,
        cx: &mut WindowContext,
    ) -> Vec<Option<ShapedLine>> {
        let include_line_numbers = snapshot.show_line_numbers.unwrap_or_else(|| {
            EditorSettings::get_global(cx).gutter.line_numbers && snapshot.mode == EditorMode::Full
        });
        if !include_line_numbers {
            return Vec::new();
        }

        let editor = self.editor.read(cx);
        let newest_selection_head = newest_selection_head.unwrap_or_else(|| {
            let newest = editor.selections.newest::<Point>(cx);
            SelectionLayout::new(
                newest,
                editor.selections.line_mode,
                editor.cursor_shape,
                &snapshot.display_snapshot,
                true,
                true,
                None,
            )
            .head
        });
        let font_size = self.style.text.font_size.to_pixels(cx.rem_size());

        let is_relative = EditorSettings::get_global(cx).relative_line_numbers;
        let relative_to = if is_relative {
            Some(newest_selection_head.row())
        } else {
            None
        };
        let relative_rows = self.calculate_relative_line_numbers(snapshot, &rows, relative_to);
        let mut line_number = String::new();
        buffer_rows
            .into_iter()
            .enumerate()
            .map(|(ix, multibuffer_row)| {
                let multibuffer_row = multibuffer_row?;
                let display_row = DisplayRow(rows.start.0 + ix as u32);
                let color = if active_rows.contains_key(&display_row) {
                    cx.theme().colors().editor_active_line_number
                } else {
                    cx.theme().colors().editor_line_number
                };
                line_number.clear();
                let default_number = multibuffer_row.0 + 1;
                let number = relative_rows
                    .get(&DisplayRow(ix as u32 + rows.start.0))
                    .unwrap_or(&default_number);
                write!(&mut line_number, "{number}").unwrap();
                let run = TextRun {
                    len: line_number.len(),
                    font: self.style.text.font(),
                    color,
                    background_color: None,
                    underline: None,
                    strikethrough: None,
                };
                let shaped_line = cx
                    .text_system()
                    .shape_line(line_number.clone().into(), font_size, &[run])
                    .unwrap();
                Some(shaped_line)
            })
            .collect()
    }

    fn layout_gutter_fold_toggles(
        &self,
        rows: Range<DisplayRow>,
        buffer_rows: impl IntoIterator<Item = Option<MultiBufferRow>>,
        active_rows: &BTreeMap<DisplayRow, bool>,
        snapshot: &EditorSnapshot,
        cx: &mut WindowContext,
    ) -> Vec<Option<AnyElement>> {
        let include_fold_statuses = EditorSettings::get_global(cx).gutter.folds
            && snapshot.mode == EditorMode::Full
            && self.editor.read(cx).is_singleton(cx);
        if include_fold_statuses {
            buffer_rows
                .into_iter()
                .enumerate()
                .map(|(ix, row)| {
                    if let Some(multibuffer_row) = row {
                        let display_row = DisplayRow(rows.start.0 + ix as u32);
                        let active = active_rows.contains_key(&display_row);
                        snapshot.render_fold_toggle(
                            multibuffer_row,
                            active,
                            self.editor.clone(),
                            cx,
                        )
                    } else {
                        None
                    }
                })
                .collect()
        } else {
            Vec::new()
        }
    }

    fn layout_crease_trailers(
        &self,
        buffer_rows: impl IntoIterator<Item = Option<MultiBufferRow>>,
        snapshot: &EditorSnapshot,
        cx: &mut WindowContext,
    ) -> Vec<Option<AnyElement>> {
        buffer_rows
            .into_iter()
            .map(|row| {
                if let Some(multibuffer_row) = row {
                    snapshot.render_crease_trailer(multibuffer_row, cx)
                } else {
                    None
                }
            })
            .collect()
    }

    fn layout_lines(
        &self,
        rows: Range<DisplayRow>,
        line_number_layouts: &[Option<ShapedLine>],
        snapshot: &EditorSnapshot,
        cx: &mut WindowContext,
    ) -> Vec<LineWithInvisibles> {
        if rows.start >= rows.end {
            return Vec::new();
        }

        // Show the placeholder when the editor is empty
        if snapshot.is_empty() {
            let font_size = self.style.text.font_size.to_pixels(cx.rem_size());
            let placeholder_color = cx.theme().colors().text_placeholder;
            let placeholder_text = snapshot.placeholder_text();

            let placeholder_lines = placeholder_text
                .as_ref()
                .map_or("", AsRef::as_ref)
                .split('\n')
                .skip(rows.start.0 as usize)
                .chain(iter::repeat(""))
                .take(rows.len());
            placeholder_lines
                .filter_map(move |line| {
                    let run = TextRun {
                        len: line.len(),
                        font: self.style.text.font(),
                        color: placeholder_color,
                        background_color: None,
                        underline: Default::default(),
                        strikethrough: None,
                    };
                    cx.text_system()
                        .shape_line(line.to_string().into(), font_size, &[run])
                        .log_err()
                })
                .map(|line| LineWithInvisibles {
                    width: line.width,
                    len: line.len,
                    fragments: smallvec![LineFragment::Text(line)],
                    invisibles: Vec::new(),
                    font_size,
                })
                .collect()
        } else {
            let chunks = snapshot.highlighted_chunks(rows.clone(), true, &self.style);
            LineWithInvisibles::from_chunks(
                chunks,
                &self.style.text,
                MAX_LINE_LEN,
                rows.len(),
                line_number_layouts,
                snapshot.mode,
                cx,
            )
        }
    }

    fn prepaint_lines(
        &self,
        start_row: DisplayRow,
        line_layouts: &mut [LineWithInvisibles],
        line_height: Pixels,
        scroll_pixel_position: gpui::Point<Pixels>,
        content_origin: gpui::Point<Pixels>,
        cx: &mut WindowContext,
    ) -> SmallVec<[AnyElement; 1]> {
        let mut line_elements = SmallVec::new();
        for (ix, line) in line_layouts.iter_mut().enumerate() {
            let row = start_row + DisplayRow(ix as u32);
            line.prepaint(
                line_height,
                scroll_pixel_position,
                row,
                content_origin,
                &mut line_elements,
                cx,
            );
        }
        line_elements
    }

    #[allow(clippy::too_many_arguments)]
    fn build_blocks(
        &self,
        rows: Range<DisplayRow>,
        snapshot: &EditorSnapshot,
        hitbox: &Hitbox,
        text_hitbox: &Hitbox,
        scroll_width: &mut Pixels,
        gutter_dimensions: &GutterDimensions,
        em_width: Pixels,
        text_x: Pixels,
        line_height: Pixels,
        line_layouts: &[LineWithInvisibles],
        cx: &mut WindowContext,
    ) -> Vec<BlockLayout> {
        let mut block_id = 0;
        let (fixed_blocks, non_fixed_blocks) = snapshot
            .blocks_in_range(rows.clone())
            .partition::<Vec<_>, _>(|(_, block)| match block {
                TransformBlock::ExcerptHeader { .. } => false,
                TransformBlock::Custom(block) => block.style() == BlockStyle::Fixed,
                TransformBlock::ExcerptFooter { .. } => false,
            });

        let render_block = |block: &TransformBlock,
                            available_space: Size<AvailableSpace>,
                            block_id: usize,
                            block_row_start: DisplayRow,
                            cx: &mut WindowContext| {
            let mut element = match block {
                TransformBlock::Custom(block) => {
                    let align_to = block
                        .position()
                        .to_point(&snapshot.buffer_snapshot)
                        .to_display_point(snapshot);
                    let anchor_x = text_x
                        + if rows.contains(&align_to.row()) {
                            line_layouts[align_to.row().minus(rows.start) as usize]
                                .x_for_index(align_to.column() as usize)
                        } else {
                            layout_line(align_to.row(), snapshot, &self.style, cx)
                                .x_for_index(align_to.column() as usize)
                        };

                    block.render(&mut BlockContext {
                        context: cx,
                        anchor_x,
                        gutter_dimensions,
                        line_height,
                        em_width,
                        block_id,
                        max_width: text_hitbox.size.width.max(*scroll_width),
                        editor_style: &self.style,
                    })
                }

                TransformBlock::ExcerptHeader {
                    buffer,
                    range,
                    starts_new_buffer,
                    height,
                    id,
                    show_excerpt_controls,
                    ..
                } => {
                    let include_root = self
                        .editor
                        .read(cx)
                        .project
                        .as_ref()
                        .map(|project| project.read(cx).visible_worktrees(cx).count() > 1)
                        .unwrap_or_default();

                    #[derive(Clone)]
                    struct JumpData {
                        position: Point,
                        anchor: text::Anchor,
                        path: ProjectPath,
                        line_offset_from_top: u32,
                    }

                    let jump_data = project::File::from_dyn(buffer.file()).map(|file| {
                        let jump_path = ProjectPath {
                            worktree_id: file.worktree_id(cx),
                            path: file.path.clone(),
                        };
                        let jump_anchor = range
                            .primary
                            .as_ref()
                            .map_or(range.context.start, |primary| primary.start);

                        let excerpt_start = range.context.start;
                        let jump_position = language::ToPoint::to_point(&jump_anchor, buffer);
                        let offset_from_excerpt_start = if jump_anchor == excerpt_start {
                            0
                        } else {
                            let excerpt_start_row =
                                language::ToPoint::to_point(&jump_anchor, buffer).row;
                            jump_position.row - excerpt_start_row
                        };

                        let line_offset_from_top =
                            block_row_start.0 + *height as u32 + offset_from_excerpt_start
                                - snapshot
                                    .scroll_anchor
                                    .scroll_position(&snapshot.display_snapshot)
                                    .y as u32;

                        JumpData {
                            position: jump_position,
                            anchor: jump_anchor,
                            path: jump_path,
                            line_offset_from_top,
                        }
                    });

                    let icon_offset = gutter_dimensions.width
                        - (gutter_dimensions.left_padding + gutter_dimensions.margin);

                    let element = if *starts_new_buffer {
                        let path = buffer.resolve_file_path(cx, include_root);
                        let mut filename = None;
                        let mut parent_path = None;
                        // Can't use .and_then() because `.file_name()` and `.parent()` return references :(
                        if let Some(path) = path {
                            filename = path.file_name().map(|f| f.to_string_lossy().to_string());
                            parent_path = path
                                .parent()
                                .map(|p| SharedString::from(p.to_string_lossy().to_string() + "/"));
                        }

                        let header_padding = px(6.0);

                        v_flex()
                            .id(("path excerpt header", block_id))
                            .size_full()
                            .p(header_padding)
                            .child(
                                h_flex()
                                    .flex_basis(Length::Definite(DefiniteLength::Fraction(0.667)))
                                    .id("path header block")
                                    .pl(gpui::px(12.))
                                    .pr(gpui::px(8.))
                                    .rounded_md()
                                    .shadow_md()
                                    .border_1()
                                    .border_color(cx.theme().colors().border)
                                    .bg(cx.theme().colors().editor_subheader_background)
                                    .justify_between()
                                    .hover(|style| style.bg(cx.theme().colors().element_hover))
                                    .child(
                                        h_flex().gap_3().child(
                                            h_flex()
                                                .gap_2()
                                                .child(
                                                    filename
                                                        .map(SharedString::from)
                                                        .unwrap_or_else(|| "untitled".into()),
                                                )
                                                .when_some(parent_path, |then, path| {
                                                    then.child(
                                                        div().child(path).text_color(
                                                            cx.theme().colors().text_muted,
                                                        ),
                                                    )
                                                }),
                                        ),
                                    )
                                    .when_some(jump_data.clone(), |this, jump_data| {
                                        this.cursor_pointer()
                                            .tooltip(|cx| {
                                                Tooltip::for_action(
                                                    "Jump to File",
                                                    &OpenExcerpts,
                                                    cx,
                                                )
                                            })
                                            .on_mouse_down(MouseButton::Left, |_, cx| {
                                                cx.stop_propagation()
                                            })
                                            .on_click(cx.listener_for(&self.editor, {
                                                move |editor, _, cx| {
                                                    editor.jump(
                                                        jump_data.path.clone(),
                                                        jump_data.position,
                                                        jump_data.anchor,
                                                        jump_data.line_offset_from_top,
                                                        cx,
                                                    );
                                                }
                                            }))
                                    }),
                            )
                            .children(show_excerpt_controls.then(|| {
                                h_flex()
                                    .flex_basis(Length::Definite(DefiniteLength::Fraction(0.333)))
                                    .pt_1()
                                    .justify_end()
                                    .flex_none()
                                    .w(icon_offset - header_padding)
                                    .child(
                                        ButtonLike::new("expand-icon")
                                            .style(ButtonStyle::Transparent)
                                            .child(
                                                svg()
                                                    .path(IconName::ArrowUpFromLine.path())
                                                    .size(IconSize::XSmall.rems())
                                                    .text_color(
                                                        cx.theme().colors().editor_line_number,
                                                    )
                                                    .group("")
                                                    .hover(|style| {
                                                        style.text_color(
                                                            cx.theme()
                                                                .colors()
                                                                .editor_active_line_number,
                                                        )
                                                    }),
                                            )
                                            .on_click(cx.listener_for(&self.editor, {
                                                let id = *id;
                                                move |editor, _, cx| {
                                                    editor.expand_excerpt(
                                                        id,
                                                        multi_buffer::ExpandExcerptDirection::Up,
                                                        cx,
                                                    );
                                                }
                                            }))
                                            .tooltip({
                                                move |cx| {
                                                    Tooltip::for_action(
                                                        "Expand Excerpt",
                                                        &ExpandExcerpts { lines: 0 },
                                                        cx,
                                                    )
                                                }
                                            }),
                                    )
                            }))
                    } else {
                        v_flex()
                            .id(("excerpt header", block_id))
                            .size_full()
                            .child(
                                div()
                                    .flex()
                                    .v_flex()
                                    .justify_start()
                                    .id("jump to collapsed context")
                                    .w(relative(1.0))
                                    .h_full()
                                    .child(
                                        div()
                                            .h_px()
                                            .w_full()
                                            .bg(cx.theme().colors().border_variant)
                                            .group_hover("excerpt-jump-action", |style| {
                                                style.bg(cx.theme().colors().border)
                                            }),
                                    ),
                            )
                            .child(
                                h_flex()
                                    .justify_end()
                                    .flex_none()
                                    .w(icon_offset)
                                    .h_full()
                                    .child(
                                        show_excerpt_controls.then(|| {
                                            ButtonLike::new("expand-icon")
                                                .style(ButtonStyle::Transparent)
                                                .child(
                                                    svg()
                                                        .path(IconName::ArrowUpFromLine.path())
                                                        .size(IconSize::XSmall.rems())
                                                        .text_color(
                                                            cx.theme().colors().editor_line_number,
                                                        )
                                                        .group("")
                                                        .hover(|style| {
                                                            style.text_color(
                                                                cx.theme()
                                                                    .colors()
                                                                    .editor_active_line_number,
                                                            )
                                                        }),
                                                )
                                                .on_click(cx.listener_for(&self.editor, {
                                                    let id = *id;
                                                    move |editor, _, cx| {
                                                        editor.expand_excerpt(
                                                            id,
                                                            multi_buffer::ExpandExcerptDirection::Up,
                                                            cx,
                                                        );
                                                    }
                                                }))
                                                .tooltip({
                                                    move |cx| {
                                                        Tooltip::for_action(
                                                            "Expand Excerpt",
                                                            &ExpandExcerpts { lines: 0 },
                                                            cx,
                                                        )
                                                    }
                                                })
                                        }).unwrap_or_else(|| {
                                            ButtonLike::new("jump-icon")
                                                .style(ButtonStyle::Transparent)
                                                .child(
                                                    svg()
                                                        .path(IconName::ArrowUpRight.path())
                                                        .size(IconSize::XSmall.rems())
                                                        .text_color(
                                                            cx.theme().colors().border_variant,
                                                        )
                                                        .group("excerpt-jump-action")
                                                        .group_hover("excerpt-jump-action", |style| {
                                                            style.text_color(
                                                                cx.theme().colors().border

                                                            )
                                                        })
                                                )
                                                .when_some(jump_data.clone(), |this, jump_data| {
                                                    this.on_click(cx.listener_for(&self.editor, {
                                                        let path = jump_data.path.clone();
                                                        move |editor, _, cx| {
                                                            cx.stop_propagation();

                                                            editor.jump(
                                                                path.clone(),
                                                                jump_data.position,
                                                                jump_data.anchor,
                                                                jump_data.line_offset_from_top,
                                                                cx,
                                                            );
                                                        }
                                                    }))
                                                    .tooltip(move |cx| {
                                                        Tooltip::for_action(
                                                            format!(
                                                                "Jump to {}:L{}",
                                                                jump_data.path.path.display(),
                                                                jump_data.position.row + 1
                                                            ),
                                                            &OpenExcerpts,
                                                            cx,
                                                        )
                                                    })
                                                })
                                        })

                                    ),
                            )
                            .group("excerpt-jump-action")
                            .cursor_pointer()
                            .when_some(jump_data.clone(), |this, jump_data| {
                                this.on_click(cx.listener_for(&self.editor, {
                                    let path = jump_data.path.clone();
                                    move |editor, _, cx| {
                                        cx.stop_propagation();

                                        editor.jump(
                                            path.clone(),
                                            jump_data.position,
                                            jump_data.anchor,
                                            jump_data.line_offset_from_top,
                                            cx,
                                        );
                                    }
                                }))
                                .tooltip(move |cx| {
                                    Tooltip::for_action(
                                        format!(
                                            "Jump to {}:L{}",
                                            jump_data.path.path.display(),
                                            jump_data.position.row + 1
                                        ),
                                        &OpenExcerpts,
                                        cx,
                                    )
                                })
                            })
                    };
                    element.into_any()
                }

                TransformBlock::ExcerptFooter { id, .. } => {
                    let element = v_flex().id(("excerpt footer", block_id)).size_full().child(
                        h_flex()
                            .justify_end()
                            .flex_none()
                            .w(gutter_dimensions.width
                                - (gutter_dimensions.left_padding + gutter_dimensions.margin))
                            .h_full()
                            .child(
                                ButtonLike::new("expand-icon")
                                    .style(ButtonStyle::Transparent)
                                    .child(
                                        svg()
                                            .path(IconName::ArrowDownFromLine.path())
                                            .size(IconSize::XSmall.rems())
                                            .text_color(cx.theme().colors().editor_line_number)
                                            .group("")
                                            .hover(|style| {
                                                style.text_color(
                                                    cx.theme().colors().editor_active_line_number,
                                                )
                                            }),
                                    )
                                    .on_click(cx.listener_for(&self.editor, {
                                        let id = *id;
                                        move |editor, _, cx| {
                                            editor.expand_excerpt(
                                                id,
                                                multi_buffer::ExpandExcerptDirection::Down,
                                                cx,
                                            );
                                        }
                                    }))
                                    .tooltip({
                                        move |cx| {
                                            Tooltip::for_action(
                                                "Expand Excerpt",
                                                &ExpandExcerpts { lines: 0 },
                                                cx,
                                            )
                                        }
                                    }),
                            ),
                    );
                    element.into_any()
                }
            };

            let size = element.layout_as_root(available_space, cx);
            (element, size)
        };

        let mut fixed_block_max_width = Pixels::ZERO;
        let mut blocks = Vec::new();
        for (row, block) in fixed_blocks {
            let available_space = size(
                AvailableSpace::MinContent,
                AvailableSpace::Definite(block.height() as f32 * line_height),
            );
            let (element, element_size) = render_block(block, available_space, block_id, row, cx);
            block_id += 1;
            fixed_block_max_width = fixed_block_max_width.max(element_size.width + em_width);
            blocks.push(BlockLayout {
                row,
                element,
                available_space,
                style: BlockStyle::Fixed,
            });
        }
        for (row, block) in non_fixed_blocks {
            let style = match block {
                TransformBlock::Custom(block) => block.style(),
                TransformBlock::ExcerptHeader { .. } => BlockStyle::Sticky,
                TransformBlock::ExcerptFooter { .. } => BlockStyle::Sticky,
            };
            let width = match style {
                BlockStyle::Sticky => hitbox.size.width,
                BlockStyle::Flex => hitbox
                    .size
                    .width
                    .max(fixed_block_max_width)
                    .max(gutter_dimensions.width + *scroll_width),
                BlockStyle::Fixed => unreachable!(),
            };
            let available_space = size(
                AvailableSpace::Definite(width),
                AvailableSpace::Definite(block.height() as f32 * line_height),
            );
            let (element, _) = render_block(block, available_space, block_id, row, cx);
            block_id += 1;
            blocks.push(BlockLayout {
                row,
                element,
                available_space,
                style,
            });
        }

        *scroll_width = (*scroll_width).max(fixed_block_max_width - gutter_dimensions.width);
        blocks
    }

    fn layout_blocks(
        &self,
        blocks: &mut Vec<BlockLayout>,
        hitbox: &Hitbox,
        line_height: Pixels,
        scroll_pixel_position: gpui::Point<Pixels>,
        cx: &mut WindowContext,
    ) {
        for block in blocks {
            let mut origin = hitbox.origin
                + point(
                    Pixels::ZERO,
                    block.row.as_f32() * line_height - scroll_pixel_position.y,
                );
            if !matches!(block.style, BlockStyle::Sticky) {
                origin += point(-scroll_pixel_position.x, Pixels::ZERO);
            }
            block
                .element
                .prepaint_as_root(origin, block.available_space, cx);
        }
    }

    #[allow(clippy::too_many_arguments)]
    fn layout_context_menu(
        &self,
        line_height: Pixels,
        hitbox: &Hitbox,
        text_hitbox: &Hitbox,
        content_origin: gpui::Point<Pixels>,
        start_row: DisplayRow,
        scroll_pixel_position: gpui::Point<Pixels>,
        line_layouts: &[LineWithInvisibles],
        newest_selection_head: DisplayPoint,
        gutter_overshoot: Pixels,
        cx: &mut WindowContext,
    ) -> bool {
        let max_height = cmp::min(
            12. * line_height,
            cmp::max(3. * line_height, (hitbox.size.height - line_height) / 2.),
        );
        let Some((position, mut context_menu)) = self.editor.update(cx, |editor, cx| {
            if editor.context_menu_visible() {
                editor.render_context_menu(newest_selection_head, &self.style, max_height, cx)
            } else {
                None
            }
        }) else {
            return false;
        };

        let available_space = size(AvailableSpace::MinContent, AvailableSpace::MinContent);
        let context_menu_size = context_menu.layout_as_root(available_space, cx);

        let (x, y) = match position {
            crate::ContextMenuOrigin::EditorPoint(point) => {
                let cursor_row_layout = &line_layouts[point.row().minus(start_row) as usize];
                let x = cursor_row_layout.x_for_index(point.column() as usize)
                    - scroll_pixel_position.x;
                let y = point.row().next_row().as_f32() * line_height - scroll_pixel_position.y;
                (x, y)
            }
            crate::ContextMenuOrigin::GutterIndicator(row) => {
                // Context menu was spawned via a click on a gutter. Ensure it's a bit closer to the indicator than just a plain first column of the
                // text field.
                let x = -gutter_overshoot;
                let y = row.next_row().as_f32() * line_height - scroll_pixel_position.y;
                (x, y)
            }
        };

        let mut list_origin = content_origin + point(x, y);
        let list_width = context_menu_size.width;
        let list_height = context_menu_size.height;

        // Snap the right edge of the list to the right edge of the window if
        // its horizontal bounds overflow.
        if list_origin.x + list_width > cx.viewport_size().width {
            list_origin.x = (cx.viewport_size().width - list_width).max(Pixels::ZERO);
        }

        if list_origin.y + list_height > text_hitbox.lower_right().y {
            list_origin.y -= line_height + list_height;
        }

        cx.defer_draw(context_menu, list_origin, 1);
        true
    }

    fn layout_mouse_context_menu(&self, cx: &mut WindowContext) -> Option<AnyElement> {
        let mouse_context_menu = self.editor.read(cx).mouse_context_menu.as_ref()?;
        let mut element = deferred(
            anchored()
                .position(mouse_context_menu.position)
                .child(mouse_context_menu.context_menu.clone())
                .anchor(AnchorCorner::TopLeft)
                .snap_to_window(),
        )
        .with_priority(1)
        .into_any();

        element.prepaint_as_root(gpui::Point::default(), AvailableSpace::min_size(), cx);
        Some(element)
    }

    #[allow(clippy::too_many_arguments)]
    fn layout_hover_popovers(
        &self,
        snapshot: &EditorSnapshot,
        hitbox: &Hitbox,
        text_hitbox: &Hitbox,
        visible_display_row_range: Range<DisplayRow>,
        content_origin: gpui::Point<Pixels>,
        scroll_pixel_position: gpui::Point<Pixels>,
        line_layouts: &[LineWithInvisibles],
        line_height: Pixels,
        em_width: Pixels,
        cx: &mut WindowContext,
    ) {
        struct MeasuredHoverPopover {
            element: AnyElement,
            size: Size<Pixels>,
            horizontal_offset: Pixels,
        }

        let max_size = size(
            (120. * em_width) // Default size
                .min(hitbox.size.width / 2.) // Shrink to half of the editor width
                .max(MIN_POPOVER_CHARACTER_WIDTH * em_width), // Apply minimum width of 20 characters
            (16. * line_height) // Default size
                .min(hitbox.size.height / 2.) // Shrink to half of the editor height
                .max(MIN_POPOVER_LINE_HEIGHT * line_height), // Apply minimum height of 4 lines
        );

        let hover_popovers = self.editor.update(cx, |editor, cx| {
            editor.hover_state.render(
                &snapshot,
                &self.style,
                visible_display_row_range.clone(),
                max_size,
                editor.workspace.as_ref().map(|(w, _)| w.clone()),
                cx,
            )
        });
        let Some((position, hover_popovers)) = hover_popovers else {
            return;
        };

        let available_space = size(AvailableSpace::MinContent, AvailableSpace::MinContent);

        // This is safe because we check on layout whether the required row is available
        let hovered_row_layout =
            &line_layouts[position.row().minus(visible_display_row_range.start) as usize];

        // Compute Hovered Point
        let x =
            hovered_row_layout.x_for_index(position.column() as usize) - scroll_pixel_position.x;
        let y = position.row().as_f32() * line_height - scroll_pixel_position.y;
        let hovered_point = content_origin + point(x, y);

        let mut overall_height = Pixels::ZERO;
        let mut measured_hover_popovers = Vec::new();
        for mut hover_popover in hover_popovers {
            let size = hover_popover.layout_as_root(available_space, cx);
            let horizontal_offset =
                (text_hitbox.upper_right().x - (hovered_point.x + size.width)).min(Pixels::ZERO);

            overall_height += HOVER_POPOVER_GAP + size.height;

            measured_hover_popovers.push(MeasuredHoverPopover {
                element: hover_popover,
                size,
                horizontal_offset,
            });
        }
        overall_height += HOVER_POPOVER_GAP;

        fn draw_occluder(width: Pixels, origin: gpui::Point<Pixels>, cx: &mut WindowContext) {
            let mut occlusion = div()
                .size_full()
                .occlude()
                .on_mouse_move(|_, cx| cx.stop_propagation())
                .into_any_element();
            occlusion.layout_as_root(size(width, HOVER_POPOVER_GAP).into(), cx);
            cx.defer_draw(occlusion, origin, 2);
        }

        if hovered_point.y > overall_height {
            // There is enough space above. Render popovers above the hovered point
            let mut current_y = hovered_point.y;
            for (position, popover) in measured_hover_popovers.into_iter().with_position() {
                let size = popover.size;
                let popover_origin = point(
                    hovered_point.x + popover.horizontal_offset,
                    current_y - size.height,
                );

                cx.defer_draw(popover.element, popover_origin, 2);
                if position != itertools::Position::Last {
                    let origin = point(popover_origin.x, popover_origin.y - HOVER_POPOVER_GAP);
                    draw_occluder(size.width, origin, cx);
                }

                current_y = popover_origin.y - HOVER_POPOVER_GAP;
            }
        } else {
            // There is not enough space above. Render popovers below the hovered point
            let mut current_y = hovered_point.y + line_height;
            for (position, popover) in measured_hover_popovers.into_iter().with_position() {
                let size = popover.size;
                let popover_origin = point(hovered_point.x + popover.horizontal_offset, current_y);

                cx.defer_draw(popover.element, popover_origin, 2);
                if position != itertools::Position::Last {
                    let origin = point(popover_origin.x, popover_origin.y + size.height);
                    draw_occluder(size.width, origin, cx);
                }

                current_y = popover_origin.y + size.height + HOVER_POPOVER_GAP;
            }
        }
    }

    fn paint_background(&self, layout: &EditorLayout, cx: &mut WindowContext) {
        cx.paint_layer(layout.hitbox.bounds, |cx| {
            let scroll_top = layout.position_map.snapshot.scroll_position().y;
            let gutter_bg = cx.theme().colors().editor_gutter_background;
            cx.paint_quad(fill(layout.gutter_hitbox.bounds, gutter_bg));
            cx.paint_quad(fill(layout.text_hitbox.bounds, self.style.background));

            if let EditorMode::Full = layout.mode {
                let mut active_rows = layout.active_rows.iter().peekable();
                while let Some((start_row, contains_non_empty_selection)) = active_rows.next() {
                    let mut end_row = start_row.0;
                    while active_rows
                        .peek()
                        .map_or(false, |(active_row, has_selection)| {
                            active_row.0 == end_row + 1
                                && *has_selection == contains_non_empty_selection
                        })
                    {
                        active_rows.next().unwrap();
                        end_row += 1;
                    }

                    if !contains_non_empty_selection {
                        let highlight_h_range =
                            match layout.position_map.snapshot.current_line_highlight {
                                CurrentLineHighlight::Gutter => Some(Range {
                                    start: layout.hitbox.left(),
                                    end: layout.gutter_hitbox.right(),
                                }),
                                CurrentLineHighlight::Line => Some(Range {
                                    start: layout.text_hitbox.bounds.left(),
                                    end: layout.text_hitbox.bounds.right(),
                                }),
                                CurrentLineHighlight::All => Some(Range {
                                    start: layout.hitbox.left(),
                                    end: layout.hitbox.right(),
                                }),
                                CurrentLineHighlight::None => None,
                            };
                        if let Some(range) = highlight_h_range {
                            let active_line_bg = cx.theme().colors().editor_active_line_background;
                            let bounds = Bounds {
                                origin: point(
                                    range.start,
                                    layout.hitbox.origin.y
                                        + (start_row.as_f32() - scroll_top)
                                            * layout.position_map.line_height,
                                ),
                                size: size(
                                    range.end - range.start,
                                    layout.position_map.line_height
                                        * (end_row - start_row.0 + 1) as f32,
                                ),
                            };
                            cx.paint_quad(fill(bounds, active_line_bg));
                        }
                    }
                }

                let mut paint_highlight =
                    |highlight_row_start: DisplayRow, highlight_row_end: DisplayRow, color| {
                        let origin = point(
                            layout.hitbox.origin.x,
                            layout.hitbox.origin.y
                                + (highlight_row_start.as_f32() - scroll_top)
                                    * layout.position_map.line_height,
                        );
                        let size = size(
                            layout.hitbox.size.width,
                            layout.position_map.line_height
                                * highlight_row_end.next_row().minus(highlight_row_start) as f32,
                        );
                        cx.paint_quad(fill(Bounds { origin, size }, color));
                    };

                let mut current_paint: Option<(Hsla, Range<DisplayRow>)> = None;
                for (&new_row, &new_color) in &layout.highlighted_rows {
                    match &mut current_paint {
                        Some((current_color, current_range)) => {
                            let current_color = *current_color;
                            let new_range_started = current_color != new_color
                                || current_range.end.next_row() != new_row;
                            if new_range_started {
                                paint_highlight(
                                    current_range.start,
                                    current_range.end,
                                    current_color,
                                );
                                current_paint = Some((new_color, new_row..new_row));
                                continue;
                            } else {
                                current_range.end = current_range.end.next_row();
                            }
                        }
                        None => current_paint = Some((new_color, new_row..new_row)),
                    };
                }
                if let Some((color, range)) = current_paint {
                    paint_highlight(range.start, range.end, color);
                }

                let scroll_left =
                    layout.position_map.snapshot.scroll_position().x * layout.position_map.em_width;

                for (wrap_position, active) in layout.wrap_guides.iter() {
                    let x = (layout.text_hitbox.origin.x
                        + *wrap_position
                        + layout.position_map.em_width / 2.)
                        - scroll_left;

                    let show_scrollbars = layout
                        .scrollbar_layout
                        .as_ref()
                        .map_or(false, |scrollbar| scrollbar.visible);
                    if x < layout.text_hitbox.origin.x
                        || (show_scrollbars && x > self.scrollbar_left(&layout.hitbox.bounds))
                    {
                        continue;
                    }

                    let color = if *active {
                        cx.theme().colors().editor_active_wrap_guide
                    } else {
                        cx.theme().colors().editor_wrap_guide
                    };
                    cx.paint_quad(fill(
                        Bounds {
                            origin: point(x, layout.text_hitbox.origin.y),
                            size: size(px(1.), layout.text_hitbox.size.height),
                        },
                        color,
                    ));
                }
            }
        })
    }

    fn paint_indent_guides(&mut self, layout: &mut EditorLayout, cx: &mut WindowContext) {
        let Some(indent_guides) = &layout.indent_guides else {
            return;
        };

        let faded_color = |color: Hsla, alpha: f32| {
            let mut faded = color;
            faded.a = alpha;
            faded
        };

        for indent_guide in indent_guides {
            let indent_accent_colors = cx.theme().accents().color_for_index(indent_guide.depth);
            let settings = indent_guide.settings;

            // TODO fixed for now, expose them through themes later
            const INDENT_AWARE_ALPHA: f32 = 0.2;
            const INDENT_AWARE_ACTIVE_ALPHA: f32 = 0.4;
            const INDENT_AWARE_BACKGROUND_ALPHA: f32 = 0.1;
            const INDENT_AWARE_BACKGROUND_ACTIVE_ALPHA: f32 = 0.2;

            let line_color = match (settings.coloring, indent_guide.active) {
                (IndentGuideColoring::Disabled, _) => None,
                (IndentGuideColoring::Fixed, false) => {
                    Some(cx.theme().colors().editor_indent_guide)
                }
                (IndentGuideColoring::Fixed, true) => {
                    Some(cx.theme().colors().editor_indent_guide_active)
                }
                (IndentGuideColoring::IndentAware, false) => {
                    Some(faded_color(indent_accent_colors, INDENT_AWARE_ALPHA))
                }
                (IndentGuideColoring::IndentAware, true) => {
                    Some(faded_color(indent_accent_colors, INDENT_AWARE_ACTIVE_ALPHA))
                }
            };

            let background_color = match (settings.background_coloring, indent_guide.active) {
                (IndentGuideBackgroundColoring::Disabled, _) => None,
                (IndentGuideBackgroundColoring::IndentAware, false) => Some(faded_color(
                    indent_accent_colors,
                    INDENT_AWARE_BACKGROUND_ALPHA,
                )),
                (IndentGuideBackgroundColoring::IndentAware, true) => Some(faded_color(
                    indent_accent_colors,
                    INDENT_AWARE_BACKGROUND_ACTIVE_ALPHA,
                )),
            };

            let requested_line_width = if indent_guide.active {
                settings.active_line_width
            } else {
                settings.line_width
            }
            .clamp(1, 10);
            let mut line_indicator_width = 0.;
            if let Some(color) = line_color {
                cx.paint_quad(fill(
                    Bounds {
                        origin: indent_guide.origin,
                        size: size(px(requested_line_width as f32), indent_guide.length),
                    },
                    color,
                ));
                line_indicator_width = requested_line_width as f32;
            }

            if let Some(color) = background_color {
                let width = indent_guide.single_indent_width - px(line_indicator_width);
                cx.paint_quad(fill(
                    Bounds {
                        origin: point(
                            indent_guide.origin.x + px(line_indicator_width),
                            indent_guide.origin.y,
                        ),
                        size: size(width, indent_guide.length),
                    },
                    color,
                ));
            }
        }
    }

    fn paint_line_numbers(&mut self, layout: &mut EditorLayout, cx: &mut WindowContext) {
        let line_height = layout.position_map.line_height;
        let scroll_position = layout.position_map.snapshot.scroll_position();
        let scroll_top = scroll_position.y * line_height;

        cx.set_cursor_style(CursorStyle::Arrow, &layout.gutter_hitbox);

        for (ix, line) in layout.line_numbers.iter().enumerate() {
            if let Some(line) = line {
                let line_origin = layout.gutter_hitbox.origin
                    + point(
                        layout.gutter_hitbox.size.width
                            - line.width
                            - layout.gutter_dimensions.right_padding,
                        ix as f32 * line_height - (scroll_top % line_height),
                    );

                line.paint(line_origin, line_height, cx).log_err();
            }
        }
    }

    fn paint_diff_hunks(layout: &EditorLayout, cx: &mut WindowContext) {
        if layout.display_hunks.is_empty() {
            return;
        }

        let line_height = layout.position_map.line_height;
        cx.paint_layer(layout.gutter_hitbox.bounds, |cx| {
            for (hunk, hitbox) in &layout.display_hunks {
                let hunk_to_paint = match hunk {
                    DisplayDiffHunk::Folded { .. } => {
                        let hunk_bounds = Self::diff_hunk_bounds(
                            &layout.position_map.snapshot,
                            line_height,
                            layout.gutter_hitbox.bounds,
                            &hunk,
                        );
                        Some((
                            hunk_bounds,
                            cx.theme().status().modified,
                            Corners::all(1. * line_height),
                        ))
                    }
                    DisplayDiffHunk::Unfolded { status, .. } => {
                        hitbox.as_ref().map(|hunk_hitbox| match status {
                            DiffHunkStatus::Added => (
                                hunk_hitbox.bounds,
                                cx.theme().status().created,
                                Corners::all(0.05 * line_height),
                            ),
                            DiffHunkStatus::Modified => (
                                hunk_hitbox.bounds,
                                cx.theme().status().modified,
                                Corners::all(0.05 * line_height),
                            ),
                            DiffHunkStatus::Removed => (
                                Bounds::new(
                                    point(
                                        hunk_hitbox.origin.x - hunk_hitbox.size.width,
                                        hunk_hitbox.origin.y,
                                    ),
                                    size(hunk_hitbox.size.width * px(2.), hunk_hitbox.size.height),
                                ),
                                cx.theme().status().deleted,
                                Corners::all(1. * line_height),
                            ),
                        })
                    }
                };

                if let Some((hunk_bounds, background_color, corner_radii)) = hunk_to_paint {
                    cx.paint_quad(quad(
                        hunk_bounds,
                        corner_radii,
                        background_color,
                        Edges::default(),
                        transparent_black(),
                    ));
                }
            }
        });
    }

    fn diff_hunk_bounds(
        snapshot: &EditorSnapshot,
        line_height: Pixels,
        bounds: Bounds<Pixels>,
        hunk: &DisplayDiffHunk,
    ) -> Bounds<Pixels> {
        let scroll_position = snapshot.scroll_position();
        let scroll_top = scroll_position.y * line_height;

        match hunk {
            DisplayDiffHunk::Folded { display_row, .. } => {
                let start_y = display_row.as_f32() * line_height - scroll_top;
                let end_y = start_y + line_height;

                let width = 0.275 * line_height;
                let highlight_origin = bounds.origin + point(px(0.), start_y);
                let highlight_size = size(width, end_y - start_y);
                Bounds::new(highlight_origin, highlight_size)
            }
            DisplayDiffHunk::Unfolded {
                display_row_range,
                status,
                ..
            } => match status {
                DiffHunkStatus::Added | DiffHunkStatus::Modified => {
                    let start_row = display_row_range.start;
                    let end_row = display_row_range.end;
                    // If we're in a multibuffer, row range span might include an
                    // excerpt header, so if we were to draw the marker straight away,
                    // the hunk might include the rows of that header.
                    // Making the range inclusive doesn't quite cut it, as we rely on the exclusivity for the soft wrap.
                    // Instead, we simply check whether the range we're dealing with includes
                    // any excerpt headers and if so, we stop painting the diff hunk on the first row of that header.
                    let end_row_in_current_excerpt = snapshot
                        .blocks_in_range(start_row..end_row)
                        .find_map(|(start_row, block)| {
                            if matches!(block, TransformBlock::ExcerptHeader { .. }) {
                                Some(start_row)
                            } else {
                                None
                            }
                        })
                        .unwrap_or(end_row);

                    let start_y = start_row.as_f32() * line_height - scroll_top;
                    let end_y = end_row_in_current_excerpt.as_f32() * line_height - scroll_top;

                    let width = 0.275 * line_height;
                    let highlight_origin = bounds.origin + point(px(0.), start_y);
                    let highlight_size = size(width, end_y - start_y);
                    Bounds::new(highlight_origin, highlight_size)
                }
                DiffHunkStatus::Removed => {
                    let row = display_row_range.start;

                    let offset = line_height / 2.;
                    let start_y = row.as_f32() * line_height - offset - scroll_top;
                    let end_y = start_y + line_height;

                    let width = 0.35 * line_height;
                    let highlight_origin = bounds.origin + point(px(0.), start_y);
                    let highlight_size = size(width, end_y - start_y);
                    Bounds::new(highlight_origin, highlight_size)
                }
            },
        }
    }

    fn paint_gutter_indicators(&self, layout: &mut EditorLayout, cx: &mut WindowContext) {
        cx.paint_layer(layout.gutter_hitbox.bounds, |cx| {
            cx.with_element_namespace("gutter_fold_toggles", |cx| {
                for fold_indicator in layout.gutter_fold_toggles.iter_mut().flatten() {
                    fold_indicator.paint(cx);
                }
            });

            for test_indicators in layout.test_indicators.iter_mut() {
                test_indicators.paint(cx);
            }

            if let Some(indicator) = layout.code_actions_indicator.as_mut() {
                indicator.paint(cx);
            }
        });
    }

    fn paint_gutter_highlights(&self, layout: &EditorLayout, cx: &mut WindowContext) {
        for (_, hunk_hitbox) in &layout.display_hunks {
            if let Some(hunk_hitbox) = hunk_hitbox {
                cx.set_cursor_style(CursorStyle::PointingHand, hunk_hitbox);
            }
        }

        let show_git_gutter = layout
            .position_map
            .snapshot
            .show_git_diff_gutter
            .unwrap_or_else(|| {
                matches!(
                    ProjectSettings::get_global(cx).git.git_gutter,
                    Some(GitGutterSetting::TrackedFiles)
                )
            });
        if show_git_gutter {
            Self::paint_diff_hunks(layout, cx)
        }

        let highlight_width = 0.275 * layout.position_map.line_height;
        let highlight_corner_radii = Corners::all(0.05 * layout.position_map.line_height);
        cx.paint_layer(layout.gutter_hitbox.bounds, |cx| {
            for (range, color) in &layout.highlighted_gutter_ranges {
                let start_row = if range.start.row() < layout.visible_display_row_range.start {
                    layout.visible_display_row_range.start - DisplayRow(1)
                } else {
                    range.start.row()
                };
                let end_row = if range.end.row() > layout.visible_display_row_range.end {
                    layout.visible_display_row_range.end + DisplayRow(1)
                } else {
                    range.end.row()
                };

                let start_y = layout.gutter_hitbox.top()
                    + start_row.0 as f32 * layout.position_map.line_height
                    - layout.position_map.scroll_pixel_position.y;
                let end_y = layout.gutter_hitbox.top()
                    + (end_row.0 + 1) as f32 * layout.position_map.line_height
                    - layout.position_map.scroll_pixel_position.y;
                let bounds = Bounds::from_corners(
                    point(layout.gutter_hitbox.left(), start_y),
                    point(layout.gutter_hitbox.left() + highlight_width, end_y),
                );
                cx.paint_quad(fill(bounds, *color).corner_radii(highlight_corner_radii));
            }
        });
    }

    fn paint_blamed_display_rows(&self, layout: &mut EditorLayout, cx: &mut WindowContext) {
        let Some(blamed_display_rows) = layout.blamed_display_rows.take() else {
            return;
        };

        cx.paint_layer(layout.gutter_hitbox.bounds, |cx| {
            for mut blame_element in blamed_display_rows.into_iter() {
                blame_element.paint(cx);
            }
        })
    }

    fn paint_text(&mut self, layout: &mut EditorLayout, cx: &mut WindowContext) {
        cx.with_content_mask(
            Some(ContentMask {
                bounds: layout.text_hitbox.bounds,
            }),
            |cx| {
                let cursor_style = if self
                    .editor
                    .read(cx)
                    .hovered_link_state
                    .as_ref()
                    .is_some_and(|hovered_link_state| !hovered_link_state.links.is_empty())
                {
                    CursorStyle::PointingHand
                } else {
                    CursorStyle::IBeam
                };
                cx.set_cursor_style(cursor_style, &layout.text_hitbox);

                let invisible_display_ranges = self.paint_highlights(layout, cx);
                self.paint_lines(&invisible_display_ranges, layout, cx);
                self.paint_redactions(layout, cx);
                self.paint_cursors(layout, cx);
                self.paint_inline_blame(layout, cx);
                cx.with_element_namespace("crease_trailers", |cx| {
                    for trailer in layout.crease_trailers.iter_mut().flatten() {
                        trailer.element.paint(cx);
                    }
                });
            },
        )
    }

    fn paint_highlights(
        &mut self,
        layout: &mut EditorLayout,
        cx: &mut WindowContext,
    ) -> SmallVec<[Range<DisplayPoint>; 32]> {
        cx.paint_layer(layout.text_hitbox.bounds, |cx| {
            let mut invisible_display_ranges = SmallVec::<[Range<DisplayPoint>; 32]>::new();
            let line_end_overshoot = 0.15 * layout.position_map.line_height;
            for (range, color) in &layout.highlighted_ranges {
                self.paint_highlighted_range(
                    range.clone(),
                    *color,
                    Pixels::ZERO,
                    line_end_overshoot,
                    layout,
                    cx,
                );
            }

            let corner_radius = 0.15 * layout.position_map.line_height;

            for (player_color, selections) in &layout.selections {
                for selection in selections.into_iter() {
                    self.paint_highlighted_range(
                        selection.range.clone(),
                        player_color.selection,
                        corner_radius,
                        corner_radius * 2.,
                        layout,
                        cx,
                    );

                    if selection.is_local && !selection.range.is_empty() {
                        invisible_display_ranges.push(selection.range.clone());
                    }
                }
            }
            invisible_display_ranges
        })
    }

    fn paint_lines(
        &mut self,
        invisible_display_ranges: &[Range<DisplayPoint>],
        layout: &mut EditorLayout,
        cx: &mut WindowContext,
    ) {
        let whitespace_setting = self
            .editor
            .read(cx)
            .buffer
            .read(cx)
            .settings_at(0, cx)
            .show_whitespaces;

        for (ix, line_with_invisibles) in layout.position_map.line_layouts.iter().enumerate() {
            let row = DisplayRow(layout.visible_display_row_range.start.0 + ix as u32);
            line_with_invisibles.draw(
                layout,
                row,
                layout.content_origin,
                whitespace_setting,
                invisible_display_ranges,
                cx,
            )
        }

        for line_element in &mut layout.line_elements {
            line_element.paint(cx);
        }
    }

    fn paint_redactions(&mut self, layout: &EditorLayout, cx: &mut WindowContext) {
        if layout.redacted_ranges.is_empty() {
            return;
        }

        let line_end_overshoot = layout.line_end_overshoot();

        // A softer than perfect black
        let redaction_color = gpui::rgb(0x0e1111);

        cx.paint_layer(layout.text_hitbox.bounds, |cx| {
            for range in layout.redacted_ranges.iter() {
                self.paint_highlighted_range(
                    range.clone(),
                    redaction_color.into(),
                    Pixels::ZERO,
                    line_end_overshoot,
                    layout,
                    cx,
                );
            }
        });
    }

    fn paint_cursors(&mut self, layout: &mut EditorLayout, cx: &mut WindowContext) {
        for cursor in &mut layout.visible_cursors {
            cursor.paint(layout.content_origin, cx);
        }
    }

    fn paint_scrollbar(&mut self, layout: &mut EditorLayout, cx: &mut WindowContext) {
        let Some(scrollbar_layout) = layout.scrollbar_layout.as_ref() else {
            return;
        };

        let thumb_bounds = scrollbar_layout.thumb_bounds();
        if scrollbar_layout.visible {
            cx.paint_layer(scrollbar_layout.hitbox.bounds, |cx| {
                cx.paint_quad(quad(
                    scrollbar_layout.hitbox.bounds,
                    Corners::default(),
                    cx.theme().colors().scrollbar_track_background,
                    Edges {
                        top: Pixels::ZERO,
                        right: Pixels::ZERO,
                        bottom: Pixels::ZERO,
                        left: ScrollbarLayout::BORDER_WIDTH,
                    },
                    cx.theme().colors().scrollbar_track_border,
                ));

                let fast_markers =
                    self.collect_fast_scrollbar_markers(layout, scrollbar_layout, cx);
                // Refresh slow scrollbar markers in the background. Below, we paint whatever markers have already been computed.
                self.refresh_slow_scrollbar_markers(layout, scrollbar_layout, cx);

                let markers = self.editor.read(cx).scrollbar_marker_state.markers.clone();
                for marker in markers.iter().chain(&fast_markers) {
                    let mut marker = marker.clone();
                    marker.bounds.origin += scrollbar_layout.hitbox.origin;
                    cx.paint_quad(marker);
                }

                cx.paint_quad(quad(
                    thumb_bounds,
                    Corners::default(),
                    cx.theme().colors().scrollbar_thumb_background,
                    Edges {
                        top: Pixels::ZERO,
                        right: Pixels::ZERO,
                        bottom: Pixels::ZERO,
                        left: ScrollbarLayout::BORDER_WIDTH,
                    },
                    cx.theme().colors().scrollbar_thumb_border,
                ));
            });
        }

        cx.set_cursor_style(CursorStyle::Arrow, &scrollbar_layout.hitbox);

        let row_height = scrollbar_layout.row_height;
        let row_range = scrollbar_layout.visible_row_range.clone();

        cx.on_mouse_event({
            let editor = self.editor.clone();
            let hitbox = scrollbar_layout.hitbox.clone();
            let mut mouse_position = cx.mouse_position();
            move |event: &MouseMoveEvent, phase, cx| {
                if phase == DispatchPhase::Capture {
                    return;
                }

                editor.update(cx, |editor, cx| {
                    if event.pressed_button == Some(MouseButton::Left)
                        && editor.scroll_manager.is_dragging_scrollbar()
                    {
                        let y = mouse_position.y;
                        let new_y = event.position.y;
                        if (hitbox.top()..hitbox.bottom()).contains(&y) {
                            let mut position = editor.scroll_position(cx);
                            position.y += (new_y - y) / row_height;
                            if position.y < 0.0 {
                                position.y = 0.0;
                            }
                            editor.set_scroll_position(position, cx);
                        }

                        cx.stop_propagation();
                    } else {
                        editor.scroll_manager.set_is_dragging_scrollbar(false, cx);
                        if hitbox.is_hovered(cx) {
                            editor.scroll_manager.show_scrollbar(cx);
                        }
                    }
                    mouse_position = event.position;
                })
            }
        });

        if self.editor.read(cx).scroll_manager.is_dragging_scrollbar() {
            cx.on_mouse_event({
                let editor = self.editor.clone();
                move |_: &MouseUpEvent, phase, cx| {
                    if phase == DispatchPhase::Capture {
                        return;
                    }

                    editor.update(cx, |editor, cx| {
                        editor.scroll_manager.set_is_dragging_scrollbar(false, cx);
                        cx.stop_propagation();
                    });
                }
            });
        } else {
            cx.on_mouse_event({
                let editor = self.editor.clone();
                let hitbox = scrollbar_layout.hitbox.clone();
                move |event: &MouseDownEvent, phase, cx| {
                    if phase == DispatchPhase::Capture || !hitbox.is_hovered(cx) {
                        return;
                    }

                    editor.update(cx, |editor, cx| {
                        editor.scroll_manager.set_is_dragging_scrollbar(true, cx);

                        let y = event.position.y;
                        if y < thumb_bounds.top() || thumb_bounds.bottom() < y {
                            let center_row = ((y - hitbox.top()) / row_height).round() as u32;
                            let top_row = center_row
                                .saturating_sub((row_range.end - row_range.start) as u32 / 2);
                            let mut position = editor.scroll_position(cx);
                            position.y = top_row as f32;
                            editor.set_scroll_position(position, cx);
                        } else {
                            editor.scroll_manager.show_scrollbar(cx);
                        }

                        cx.stop_propagation();
                    });
                }
            });
        }
    }

    fn collect_fast_scrollbar_markers(
        &self,
        layout: &EditorLayout,
        scrollbar_layout: &ScrollbarLayout,
        cx: &mut WindowContext,
    ) -> Vec<PaintQuad> {
        const LIMIT: usize = 100;
        if !EditorSettings::get_global(cx).scrollbar.cursors || layout.cursors.len() > LIMIT {
            return vec![];
        }
        let cursor_ranges = layout
            .cursors
            .iter()
            .map(|(point, color)| ColoredRange {
                start: point.row(),
                end: point.row(),
                color: *color,
            })
            .collect_vec();
        scrollbar_layout.marker_quads_for_ranges(cursor_ranges, None)
    }

    fn refresh_slow_scrollbar_markers(
        &self,
        layout: &EditorLayout,
        scrollbar_layout: &ScrollbarLayout,
        cx: &mut WindowContext,
    ) {
        self.editor.update(cx, |editor, cx| {
            if !editor.is_singleton(cx)
                || !editor
                    .scrollbar_marker_state
                    .should_refresh(scrollbar_layout.hitbox.size)
            {
                return;
            }

            let scrollbar_layout = scrollbar_layout.clone();
            let background_highlights = editor.background_highlights.clone();
            let snapshot = layout.position_map.snapshot.clone();
            let theme = cx.theme().clone();
            let scrollbar_settings = EditorSettings::get_global(cx).scrollbar;

            editor.scrollbar_marker_state.dirty = false;
            editor.scrollbar_marker_state.pending_refresh =
                Some(cx.spawn(|editor, mut cx| async move {
                    let scrollbar_size = scrollbar_layout.hitbox.size;
                    let scrollbar_markers = cx
                        .background_executor()
                        .spawn(async move {
                            let max_point = snapshot.display_snapshot.buffer_snapshot.max_point();
                            let mut marker_quads = Vec::new();
                            if scrollbar_settings.git_diff {
                                let marker_row_ranges = snapshot
                                    .buffer_snapshot
                                    .git_diff_hunks_in_range(
                                        MultiBufferRow::MIN..MultiBufferRow::MAX,
                                    )
                                    .map(|hunk| {
                                        let start_display_row =
                                            MultiBufferPoint::new(hunk.associated_range.start.0, 0)
                                                .to_display_point(&snapshot.display_snapshot)
                                                .row();
                                        let mut end_display_row =
                                            MultiBufferPoint::new(hunk.associated_range.end.0, 0)
                                                .to_display_point(&snapshot.display_snapshot)
                                                .row();
                                        if end_display_row != start_display_row {
                                            end_display_row.0 -= 1;
                                        }
                                        let color = match hunk_status(&hunk) {
                                            DiffHunkStatus::Added => theme.status().created,
                                            DiffHunkStatus::Modified => theme.status().modified,
                                            DiffHunkStatus::Removed => theme.status().deleted,
                                        };
                                        ColoredRange {
                                            start: start_display_row,
                                            end: end_display_row,
                                            color,
                                        }
                                    });

                                marker_quads.extend(
                                    scrollbar_layout
                                        .marker_quads_for_ranges(marker_row_ranges, Some(0)),
                                );
                            }

                            for (background_highlight_id, (_, background_ranges)) in
                                background_highlights.iter()
                            {
                                let is_search_highlights = *background_highlight_id
                                    == TypeId::of::<BufferSearchHighlights>();
                                let is_symbol_occurrences = *background_highlight_id
                                    == TypeId::of::<DocumentHighlightRead>()
                                    || *background_highlight_id
                                        == TypeId::of::<DocumentHighlightWrite>();
                                if (is_search_highlights && scrollbar_settings.search_results)
                                    || (is_symbol_occurrences && scrollbar_settings.selected_symbol)
                                {
                                    let mut color = theme.status().info;
                                    if is_symbol_occurrences {
                                        color.fade_out(0.5);
                                    }
                                    let marker_row_ranges =
                                        background_ranges.into_iter().map(|range| {
                                            let display_start = range
                                                .start
                                                .to_display_point(&snapshot.display_snapshot);
                                            let display_end = range
                                                .end
                                                .to_display_point(&snapshot.display_snapshot);
                                            ColoredRange {
                                                start: display_start.row(),
                                                end: display_end.row(),
                                                color,
                                            }
                                        });
                                    marker_quads.extend(
                                        scrollbar_layout
                                            .marker_quads_for_ranges(marker_row_ranges, Some(1)),
                                    );
                                }
                            }

                            if scrollbar_settings.diagnostics {
                                let diagnostics = snapshot
                                    .buffer_snapshot
                                    .diagnostics_in_range::<_, Point>(
                                        Point::zero()..max_point,
                                        false,
                                    )
                                    // We want to sort by severity, in order to paint the most severe diagnostics last.
                                    .sorted_by_key(|diagnostic| {
                                        std::cmp::Reverse(diagnostic.diagnostic.severity)
                                    });

                                let marker_row_ranges = diagnostics.into_iter().map(|diagnostic| {
                                    let start_display = diagnostic
                                        .range
                                        .start
                                        .to_display_point(&snapshot.display_snapshot);
                                    let end_display = diagnostic
                                        .range
                                        .end
                                        .to_display_point(&snapshot.display_snapshot);
                                    let color = match diagnostic.diagnostic.severity {
                                        DiagnosticSeverity::ERROR => theme.status().error,
                                        DiagnosticSeverity::WARNING => theme.status().warning,
                                        DiagnosticSeverity::INFORMATION => theme.status().info,
                                        _ => theme.status().hint,
                                    };
                                    ColoredRange {
                                        start: start_display.row(),
                                        end: end_display.row(),
                                        color,
                                    }
                                });
                                marker_quads.extend(
                                    scrollbar_layout
                                        .marker_quads_for_ranges(marker_row_ranges, Some(2)),
                                );
                            }

                            Arc::from(marker_quads)
                        })
                        .await;

                    editor.update(&mut cx, |editor, cx| {
                        editor.scrollbar_marker_state.markers = scrollbar_markers;
                        editor.scrollbar_marker_state.scrollbar_size = scrollbar_size;
                        editor.scrollbar_marker_state.pending_refresh = None;
                        cx.notify();
                    })?;

                    Ok(())
                }));
        });
    }

    #[allow(clippy::too_many_arguments)]
    fn paint_highlighted_range(
        &self,
        range: Range<DisplayPoint>,
        color: Hsla,
        corner_radius: Pixels,
        line_end_overshoot: Pixels,
        layout: &EditorLayout,
        cx: &mut WindowContext,
    ) {
        let start_row = layout.visible_display_row_range.start;
        let end_row = layout.visible_display_row_range.end;
        if range.start != range.end {
            let row_range = if range.end.column() == 0 {
                cmp::max(range.start.row(), start_row)..cmp::min(range.end.row(), end_row)
            } else {
                cmp::max(range.start.row(), start_row)
                    ..cmp::min(range.end.row().next_row(), end_row)
            };

            let highlighted_range = HighlightedRange {
                color,
                line_height: layout.position_map.line_height,
                corner_radius,
                start_y: layout.content_origin.y
                    + row_range.start.as_f32() * layout.position_map.line_height
                    - layout.position_map.scroll_pixel_position.y,
                lines: row_range
                    .iter_rows()
                    .map(|row| {
                        let line_layout =
                            &layout.position_map.line_layouts[row.minus(start_row) as usize];
                        HighlightedRangeLine {
                            start_x: if row == range.start.row() {
                                layout.content_origin.x
                                    + line_layout.x_for_index(range.start.column() as usize)
                                    - layout.position_map.scroll_pixel_position.x
                            } else {
                                layout.content_origin.x
                                    - layout.position_map.scroll_pixel_position.x
                            },
                            end_x: if row == range.end.row() {
                                layout.content_origin.x
                                    + line_layout.x_for_index(range.end.column() as usize)
                                    - layout.position_map.scroll_pixel_position.x
                            } else {
                                layout.content_origin.x + line_layout.width + line_end_overshoot
                                    - layout.position_map.scroll_pixel_position.x
                            },
                        }
                    })
                    .collect(),
            };

            highlighted_range.paint(layout.text_hitbox.bounds, cx);
        }
    }

    fn paint_inline_blame(&mut self, layout: &mut EditorLayout, cx: &mut WindowContext) {
        if let Some(mut inline_blame) = layout.inline_blame.take() {
            cx.paint_layer(layout.text_hitbox.bounds, |cx| {
                inline_blame.paint(cx);
            })
        }
    }

    fn paint_blocks(&mut self, layout: &mut EditorLayout, cx: &mut WindowContext) {
        for mut block in layout.blocks.drain(..) {
            block.element.paint(cx);
        }
    }

    fn paint_mouse_context_menu(&mut self, layout: &mut EditorLayout, cx: &mut WindowContext) {
        if let Some(mouse_context_menu) = layout.mouse_context_menu.as_mut() {
            mouse_context_menu.paint(cx);
        }
    }

    fn paint_scroll_wheel_listener(&mut self, layout: &EditorLayout, cx: &mut WindowContext) {
        cx.on_mouse_event({
            let position_map = layout.position_map.clone();
            let editor = self.editor.clone();
            let hitbox = layout.hitbox.clone();
            let mut delta = ScrollDelta::default();

            // Set a minimum scroll_sensitivity of 0.01 to make sure the user doesn't
            // accidentally turn off their scrolling.
            let scroll_sensitivity = EditorSettings::get_global(cx).scroll_sensitivity.max(0.01);

            move |event: &ScrollWheelEvent, phase, cx| {
                if phase == DispatchPhase::Bubble && hitbox.is_hovered(cx) {
                    delta = delta.coalesce(event.delta);
                    editor.update(cx, |editor, cx| {
                        let position_map: &PositionMap = &position_map;

                        let line_height = position_map.line_height;
                        let max_glyph_width = position_map.em_width;
                        let (delta, axis) = match delta {
                            gpui::ScrollDelta::Pixels(mut pixels) => {
                                //Trackpad
                                let axis = position_map.snapshot.ongoing_scroll.filter(&mut pixels);
                                (pixels, axis)
                            }

                            gpui::ScrollDelta::Lines(lines) => {
                                //Not trackpad
                                let pixels =
                                    point(lines.x * max_glyph_width, lines.y * line_height);
                                (pixels, None)
                            }
                        };

                        let current_scroll_position = position_map.snapshot.scroll_position();
                        let x = (current_scroll_position.x * max_glyph_width
                            - (delta.x * scroll_sensitivity))
                            / max_glyph_width;
                        let y = (current_scroll_position.y * line_height
                            - (delta.y * scroll_sensitivity))
                            / line_height;
                        let mut scroll_position =
                            point(x, y).clamp(&point(0., 0.), &position_map.scroll_max);
                        let forbid_vertical_scroll = editor.scroll_manager.forbid_vertical_scroll();
                        if forbid_vertical_scroll {
                            scroll_position.y = current_scroll_position.y;
                        }

                        if scroll_position != current_scroll_position {
                            editor.scroll(scroll_position, axis, cx);
                            cx.stop_propagation();
                        }
                    });
                }
            }
        });
    }

    fn paint_mouse_listeners(
        &mut self,
        layout: &EditorLayout,
        hovered_hunk: Option<HunkToExpand>,
        cx: &mut WindowContext,
    ) {
        self.paint_scroll_wheel_listener(layout, cx);

        cx.on_mouse_event({
            let position_map = layout.position_map.clone();
            let editor = self.editor.clone();
            let text_hitbox = layout.text_hitbox.clone();
            let gutter_hitbox = layout.gutter_hitbox.clone();

            move |event: &MouseDownEvent, phase, cx| {
                if phase == DispatchPhase::Bubble {
                    match event.button {
                        MouseButton::Left => editor.update(cx, |editor, cx| {
                            Self::mouse_left_down(
                                editor,
                                event,
                                hovered_hunk.as_ref(),
                                &position_map,
                                &text_hitbox,
                                &gutter_hitbox,
                                cx,
                            );
                        }),
                        MouseButton::Right => editor.update(cx, |editor, cx| {
                            Self::mouse_right_down(editor, event, &position_map, &text_hitbox, cx);
                        }),
                        MouseButton::Middle => editor.update(cx, |editor, cx| {
                            Self::mouse_middle_down(editor, event, &position_map, &text_hitbox, cx);
                        }),
                        _ => {}
                    };
                }
            }
        });

        cx.on_mouse_event({
            let editor = self.editor.clone();
            let position_map = layout.position_map.clone();
            let text_hitbox = layout.text_hitbox.clone();

            move |event: &MouseUpEvent, phase, cx| {
                if phase == DispatchPhase::Bubble {
                    editor.update(cx, |editor, cx| {
                        Self::mouse_up(editor, event, &position_map, &text_hitbox, cx)
                    });
                }
            }
        });
        cx.on_mouse_event({
            let position_map = layout.position_map.clone();
            let editor = self.editor.clone();
            let text_hitbox = layout.text_hitbox.clone();
            let gutter_hitbox = layout.gutter_hitbox.clone();

            move |event: &MouseMoveEvent, phase, cx| {
                if phase == DispatchPhase::Bubble {
                    editor.update(cx, |editor, cx| {
                        if event.pressed_button == Some(MouseButton::Left)
                            || event.pressed_button == Some(MouseButton::Middle)
                        {
                            Self::mouse_dragged(
                                editor,
                                event,
                                &position_map,
                                text_hitbox.bounds,
                                cx,
                            )
                        }

                        Self::mouse_moved(
                            editor,
                            event,
                            &position_map,
                            &text_hitbox,
                            &gutter_hitbox,
                            cx,
                        )
                    });
                }
            }
        });
    }

    fn scrollbar_left(&self, bounds: &Bounds<Pixels>) -> Pixels {
        bounds.upper_right().x - self.style.scrollbar_width
    }

    fn column_pixels(&self, column: usize, cx: &WindowContext) -> Pixels {
        let style = &self.style;
        let font_size = style.text.font_size.to_pixels(cx.rem_size());
        let layout = cx
            .text_system()
            .shape_line(
                SharedString::from(" ".repeat(column)),
                font_size,
                &[TextRun {
                    len: column,
                    font: style.text.font(),
                    color: Hsla::default(),
                    background_color: None,
                    underline: None,
                    strikethrough: None,
                }],
            )
            .unwrap();

        layout.width
    }

    fn max_line_number_width(&self, snapshot: &EditorSnapshot, cx: &WindowContext) -> Pixels {
        let digit_count = snapshot
            .max_buffer_row()
            .next_row()
            .as_f32()
            .log10()
            .floor() as usize
            + 1;
        self.column_pixels(digit_count, cx)
    }
}

fn prepaint_gutter_button(
    button: IconButton,
    row: DisplayRow,
    line_height: Pixels,
    gutter_dimensions: &GutterDimensions,
    scroll_pixel_position: gpui::Point<Pixels>,
    gutter_hitbox: &Hitbox,
    cx: &mut WindowContext<'_>,
) -> AnyElement {
    let mut button = button.into_any_element();
    let available_space = size(
        AvailableSpace::MinContent,
        AvailableSpace::Definite(line_height),
    );
    let indicator_size = button.layout_as_root(available_space, cx);

    let blame_width = gutter_dimensions
        .git_blame_entries_width
        .unwrap_or(Pixels::ZERO);

    let mut x = blame_width;
    let available_width = gutter_dimensions.margin + gutter_dimensions.left_padding
        - indicator_size.width
        - blame_width;
    x += available_width / 2.;

    let mut y = row.as_f32() * line_height - scroll_pixel_position.y;
    y += (line_height - indicator_size.height) / 2.;

    button.prepaint_as_root(gutter_hitbox.origin + point(x, y), available_space, cx);
    button
}

fn render_inline_blame_entry(
    blame: &gpui::Model<GitBlame>,
    blame_entry: BlameEntry,
    style: &EditorStyle,
    workspace: Option<WeakView<Workspace>>,
    cx: &mut WindowContext<'_>,
) -> AnyElement {
    let relative_timestamp = blame_entry_relative_timestamp(&blame_entry, cx);

    let author = blame_entry.author.as_deref().unwrap_or_default();
    let text = format!("{}, {}", author, relative_timestamp);

    let details = blame.read(cx).details_for_entry(&blame_entry);

    let tooltip = cx.new_view(|_| BlameEntryTooltip::new(blame_entry, details, style, workspace));

    h_flex()
        .id("inline-blame")
        .w_full()
        .font_family(style.text.font().family)
        .text_color(cx.theme().status().hint)
        .line_height(style.text.line_height)
        .child(Icon::new(IconName::FileGit).color(Color::Hint))
        .child(text)
        .gap_2()
        .hoverable_tooltip(move |_| tooltip.clone().into())
        .into_any()
}

fn render_blame_entry(
    ix: usize,
    blame: &gpui::Model<GitBlame>,
    blame_entry: BlameEntry,
    style: &EditorStyle,
    last_used_color: &mut Option<(PlayerColor, Oid)>,
    editor: View<Editor>,
    cx: &mut WindowContext<'_>,
) -> AnyElement {
    let mut sha_color = cx
        .theme()
        .players()
        .color_for_participant(blame_entry.sha.into());
    // If the last color we used is the same as the one we get for this line, but
    // the commit SHAs are different, then we try again to get a different color.
    match *last_used_color {
        Some((color, sha)) if sha != blame_entry.sha && color.cursor == sha_color.cursor => {
            let index: u32 = blame_entry.sha.into();
            sha_color = cx.theme().players().color_for_participant(index + 1);
        }
        _ => {}
    };
    last_used_color.replace((sha_color, blame_entry.sha));

    let relative_timestamp = blame_entry_relative_timestamp(&blame_entry, cx);

    let short_commit_id = blame_entry.sha.display_short();

    let author_name = blame_entry.author.as_deref().unwrap_or("<no name>");
    let name = util::truncate_and_trailoff(author_name, 20);

    let details = blame.read(cx).details_for_entry(&blame_entry);

    let workspace = editor.read(cx).workspace.as_ref().map(|(w, _)| w.clone());

    let tooltip = cx.new_view(|_| {
        BlameEntryTooltip::new(blame_entry.clone(), details.clone(), style, workspace)
    });

    h_flex()
        .w_full()
        .font_family(style.text.font().family)
        .line_height(style.text.line_height)
        .id(("blame", ix))
        .children([
            div()
                .text_color(sha_color.cursor)
                .child(short_commit_id)
                .mr_2(),
            div()
                .w_full()
                .h_flex()
                .justify_between()
                .text_color(cx.theme().status().hint)
                .child(name)
                .child(relative_timestamp),
        ])
        .on_mouse_down(MouseButton::Right, {
            let blame_entry = blame_entry.clone();
            let details = details.clone();
            move |event, cx| {
                deploy_blame_entry_context_menu(
                    &blame_entry,
                    details.as_ref(),
                    editor.clone(),
                    event.position,
                    cx,
                );
            }
        })
        .hover(|style| style.bg(cx.theme().colors().element_hover))
        .when_some(
            details.and_then(|details| details.permalink),
            |this, url| {
                let url = url.clone();
                this.cursor_pointer().on_click(move |_, cx| {
                    cx.stop_propagation();
                    cx.open_url(url.as_str())
                })
            },
        )
        .hoverable_tooltip(move |_| tooltip.clone().into())
        .into_any()
}

fn deploy_blame_entry_context_menu(
    blame_entry: &BlameEntry,
    details: Option<&CommitDetails>,
    editor: View<Editor>,
    position: gpui::Point<Pixels>,
    cx: &mut WindowContext<'_>,
) {
    let context_menu = ContextMenu::build(cx, move |this, _| {
        let sha = format!("{}", blame_entry.sha);
        this.entry("Copy commit SHA", None, move |cx| {
            cx.write_to_clipboard(ClipboardItem::new(sha.clone()));
        })
        .when_some(
            details.and_then(|details| details.permalink.clone()),
            |this, url| this.entry("Open permalink", None, move |cx| cx.open_url(url.as_str())),
        )
    });

    editor.update(cx, move |editor, cx| {
        editor.mouse_context_menu = Some(MouseContextMenu::new(position, context_menu, cx));
        cx.notify();
    });
}

#[derive(Debug)]
pub(crate) struct LineWithInvisibles {
    fragments: SmallVec<[LineFragment; 1]>,
    invisibles: Vec<Invisible>,
    len: usize,
    width: Pixels,
    font_size: Pixels,
}

#[allow(clippy::large_enum_variant)]
enum LineFragment {
    Text(ShapedLine),
    Element {
        element: Option<AnyElement>,
        size: Size<Pixels>,
        len: usize,
    },
}

impl fmt::Debug for LineFragment {
    fn fmt(&self, f: &mut fmt::Formatter) -> fmt::Result {
        match self {
            LineFragment::Text(shaped_line) => f.debug_tuple("Text").field(shaped_line).finish(),
            LineFragment::Element { size, len, .. } => f
                .debug_struct("Element")
                .field("size", size)
                .field("len", len)
                .finish(),
        }
    }
}

impl LineWithInvisibles {
    fn from_chunks<'a>(
        chunks: impl Iterator<Item = HighlightedChunk<'a>>,
        text_style: &TextStyle,
        max_line_len: usize,
        max_line_count: usize,
        line_number_layouts: &[Option<ShapedLine>],
        editor_mode: EditorMode,
        cx: &mut WindowContext,
    ) -> Vec<Self> {
        let mut layouts = Vec::with_capacity(max_line_count);
        let mut fragments: SmallVec<[LineFragment; 1]> = SmallVec::new();
        let mut line = String::new();
        let mut invisibles = Vec::new();
        let mut width = Pixels::ZERO;
        let mut len = 0;
        let mut styles = Vec::new();
        let mut non_whitespace_added = false;
        let mut row = 0;
        let mut line_exceeded_max_len = false;
        let font_size = text_style.font_size.to_pixels(cx.rem_size());

        let ellipsis = SharedString::from("⋯");

        for highlighted_chunk in chunks.chain([HighlightedChunk {
            text: "\n",
            style: None,
            is_tab: false,
            renderer: None,
        }]) {
            if let Some(renderer) = highlighted_chunk.renderer {
                if !line.is_empty() {
                    let shaped_line = cx
                        .text_system()
                        .shape_line(line.clone().into(), font_size, &styles)
                        .unwrap();
                    width += shaped_line.width;
                    len += shaped_line.len;
                    fragments.push(LineFragment::Text(shaped_line));
                    line.clear();
                    styles.clear();
                }

                let available_width = if renderer.constrain_width {
                    let chunk = if highlighted_chunk.text == ellipsis.as_ref() {
                        ellipsis.clone()
                    } else {
                        SharedString::from(Arc::from(highlighted_chunk.text))
                    };
                    let shaped_line = cx
                        .text_system()
                        .shape_line(
                            chunk,
                            font_size,
                            &[text_style.to_run(highlighted_chunk.text.len())],
                        )
                        .unwrap();
                    AvailableSpace::Definite(shaped_line.width)
                } else {
                    AvailableSpace::MinContent
                };

                let mut element = (renderer.render)(cx);
                let line_height = text_style.line_height_in_pixels(cx.rem_size());
                let size = element.layout_as_root(
                    size(available_width, AvailableSpace::Definite(line_height)),
                    cx,
                );

                width += size.width;
                len += highlighted_chunk.text.len();
                fragments.push(LineFragment::Element {
                    element: Some(element),
                    size,
                    len: highlighted_chunk.text.len(),
                });
            } else {
                for (ix, mut line_chunk) in highlighted_chunk.text.split('\n').enumerate() {
                    if ix > 0 {
                        let shaped_line = cx
                            .text_system()
                            .shape_line(line.clone().into(), font_size, &styles)
                            .unwrap();
                        width += shaped_line.width;
                        len += shaped_line.len;
                        fragments.push(LineFragment::Text(shaped_line));
                        layouts.push(Self {
                            width: mem::take(&mut width),
                            len: mem::take(&mut len),
                            fragments: mem::take(&mut fragments),
                            invisibles: std::mem::take(&mut invisibles),
                            font_size,
                        });

                        line.clear();
                        styles.clear();
                        row += 1;
                        line_exceeded_max_len = false;
                        non_whitespace_added = false;
                        if row == max_line_count {
                            return layouts;
                        }
                    }

                    if !line_chunk.is_empty() && !line_exceeded_max_len {
                        let text_style = if let Some(style) = highlighted_chunk.style {
                            Cow::Owned(text_style.clone().highlight(style))
                        } else {
                            Cow::Borrowed(text_style)
                        };

                        if line.len() + line_chunk.len() > max_line_len {
                            let mut chunk_len = max_line_len - line.len();
                            while !line_chunk.is_char_boundary(chunk_len) {
                                chunk_len -= 1;
                            }
                            line_chunk = &line_chunk[..chunk_len];
                            line_exceeded_max_len = true;
                        }

                        styles.push(TextRun {
                            len: line_chunk.len(),
                            font: text_style.font(),
                            color: text_style.color,
                            background_color: text_style.background_color,
                            underline: text_style.underline,
                            strikethrough: text_style.strikethrough,
                        });

                        if editor_mode == EditorMode::Full {
                            // Line wrap pads its contents with fake whitespaces,
                            // avoid printing them
                            let inside_wrapped_string = line_number_layouts
                                .get(row)
                                .and_then(|layout| layout.as_ref())
                                .is_none();
                            if highlighted_chunk.is_tab {
                                if non_whitespace_added || !inside_wrapped_string {
                                    invisibles.push(Invisible::Tab {
                                        line_start_offset: line.len(),
                                        line_end_offset: line.len() + line_chunk.len(),
                                    });
                                }
                            } else {
                                invisibles.extend(
                                    line_chunk
                                        .bytes()
                                        .enumerate()
                                        .filter(|(_, line_byte)| {
                                            let is_whitespace =
                                                (*line_byte as char).is_whitespace();
                                            non_whitespace_added |= !is_whitespace;
                                            is_whitespace
                                                && (non_whitespace_added || !inside_wrapped_string)
                                        })
                                        .map(|(whitespace_index, _)| Invisible::Whitespace {
                                            line_offset: line.len() + whitespace_index,
                                        }),
                                )
                            }
                        }

                        line.push_str(line_chunk);
                    }
                }
            }
        }

        layouts
    }

    fn prepaint(
        &mut self,
        line_height: Pixels,
        scroll_pixel_position: gpui::Point<Pixels>,
        row: DisplayRow,
        content_origin: gpui::Point<Pixels>,
        line_elements: &mut SmallVec<[AnyElement; 1]>,
        cx: &mut WindowContext,
    ) {
        let line_y = line_height * (row.as_f32() - scroll_pixel_position.y / line_height);
        let mut fragment_origin = content_origin + gpui::point(-scroll_pixel_position.x, line_y);
        for fragment in &mut self.fragments {
            match fragment {
                LineFragment::Text(line) => {
                    fragment_origin.x += line.width;
                }
                LineFragment::Element { element, size, .. } => {
                    let mut element = element
                        .take()
                        .expect("you can't prepaint LineWithInvisibles twice");

                    // Center the element vertically within the line.
                    let mut element_origin = fragment_origin;
                    element_origin.y += (line_height - size.height) / 2.;
                    element.prepaint_at(element_origin, cx);
                    line_elements.push(element);

                    fragment_origin.x += size.width;
                }
            }
        }
    }

    fn draw(
        &self,
        layout: &EditorLayout,
        row: DisplayRow,
        content_origin: gpui::Point<Pixels>,
        whitespace_setting: ShowWhitespaceSetting,
        selection_ranges: &[Range<DisplayPoint>],
        cx: &mut WindowContext,
    ) {
        let line_height = layout.position_map.line_height;
        let line_y = line_height
            * (row.as_f32() - layout.position_map.scroll_pixel_position.y / line_height);

        let mut fragment_origin =
            content_origin + gpui::point(-layout.position_map.scroll_pixel_position.x, line_y);

        for fragment in &self.fragments {
            match fragment {
                LineFragment::Text(line) => {
                    line.paint(fragment_origin, line_height, cx).log_err();
                    fragment_origin.x += line.width;
                }
                LineFragment::Element { size, .. } => {
                    fragment_origin.x += size.width;
                }
            }
        }

        self.draw_invisibles(
            &selection_ranges,
            layout,
            content_origin,
            line_y,
            row,
            line_height,
            whitespace_setting,
            cx,
        );
    }

    #[allow(clippy::too_many_arguments)]
    fn draw_invisibles(
        &self,
        selection_ranges: &[Range<DisplayPoint>],
        layout: &EditorLayout,
        content_origin: gpui::Point<Pixels>,
        line_y: Pixels,
        row: DisplayRow,
        line_height: Pixels,
        whitespace_setting: ShowWhitespaceSetting,
        cx: &mut WindowContext,
    ) {
        let extract_whitespace_info = |invisible: &Invisible| {
            let (token_offset, token_end_offset, invisible_symbol) = match invisible {
                Invisible::Tab {
                    line_start_offset,
                    line_end_offset,
                } => (*line_start_offset, *line_end_offset, &layout.tab_invisible),
                Invisible::Whitespace { line_offset } => {
                    (*line_offset, line_offset + 1, &layout.space_invisible)
                }
            };

            let x_offset = self.x_for_index(token_offset);
            let invisible_offset =
                (layout.position_map.em_width - invisible_symbol.width).max(Pixels::ZERO) / 2.0;
            let origin = content_origin
                + gpui::point(
                    x_offset + invisible_offset - layout.position_map.scroll_pixel_position.x,
                    line_y,
                );

            (
                [token_offset, token_end_offset],
                Box::new(move |cx: &mut WindowContext| {
                    invisible_symbol.paint(origin, line_height, cx).log_err();
                }),
            )
        };

        let invisible_iter = self.invisibles.iter().map(extract_whitespace_info);
        match whitespace_setting {
            ShowWhitespaceSetting::None => return,
            ShowWhitespaceSetting::All => invisible_iter.for_each(|(_, paint)| paint(cx)),
            ShowWhitespaceSetting::Selection => invisible_iter.for_each(|([start, _], paint)| {
                let invisible_point = DisplayPoint::new(row, start as u32);
                if !selection_ranges
                    .iter()
                    .any(|region| region.start <= invisible_point && invisible_point < region.end)
                {
                    return;
                }

                paint(cx);
            }),

            // For a whitespace to be on a boundary, any of the following conditions need to be met:
            // - It is a tab
            // - It is adjacent to an edge (start or end)
            // - It is adjacent to a whitespace (left or right)
            ShowWhitespaceSetting::Boundary => {
                // We'll need to keep track of the last invisible we've seen and then check if we are adjacent to it for some of
                // the above cases.
                // Note: We zip in the original `invisibles` to check for tab equality
                let mut last_seen: Option<(bool, usize, Box<dyn Fn(&mut WindowContext)>)> = None;
                for (([start, end], paint), invisible) in
                    invisible_iter.zip_eq(self.invisibles.iter())
                {
                    let should_render = match (&last_seen, invisible) {
                        (_, Invisible::Tab { .. }) => true,
                        (Some((_, last_end, _)), _) => *last_end == start,
                        _ => false,
                    };

                    if should_render || start == 0 || end == self.len {
                        paint(cx);

                        // Since we are scanning from the left, we will skip over the first available whitespace that is part
                        // of a boundary between non-whitespace segments, so we correct by manually redrawing it if needed.
                        if let Some((should_render_last, last_end, paint_last)) = last_seen {
                            // Note that we need to make sure that the last one is actually adjacent
                            if !should_render_last && last_end == start {
                                paint_last(cx);
                            }
                        }
                    }

                    // Manually render anything within a selection
                    let invisible_point = DisplayPoint::new(row, start as u32);
                    if selection_ranges.iter().any(|region| {
                        region.start <= invisible_point && invisible_point < region.end
                    }) {
                        paint(cx);
                    }

                    last_seen = Some((should_render, end, paint));
                }
            }
        };
    }

    pub fn x_for_index(&self, index: usize) -> Pixels {
        let mut fragment_start_x = Pixels::ZERO;
        let mut fragment_start_index = 0;

        for fragment in &self.fragments {
            match fragment {
                LineFragment::Text(shaped_line) => {
                    let fragment_end_index = fragment_start_index + shaped_line.len;
                    if index < fragment_end_index {
                        return fragment_start_x
                            + shaped_line.x_for_index(index - fragment_start_index);
                    }
                    fragment_start_x += shaped_line.width;
                    fragment_start_index = fragment_end_index;
                }
                LineFragment::Element { len, size, .. } => {
                    let fragment_end_index = fragment_start_index + len;
                    if index < fragment_end_index {
                        return fragment_start_x;
                    }
                    fragment_start_x += size.width;
                    fragment_start_index = fragment_end_index;
                }
            }
        }

        fragment_start_x
    }

    pub fn index_for_x(&self, x: Pixels) -> Option<usize> {
        let mut fragment_start_x = Pixels::ZERO;
        let mut fragment_start_index = 0;

        for fragment in &self.fragments {
            match fragment {
                LineFragment::Text(shaped_line) => {
                    let fragment_end_x = fragment_start_x + shaped_line.width;
                    if x < fragment_end_x {
                        return Some(
                            fragment_start_index + shaped_line.index_for_x(x - fragment_start_x)?,
                        );
                    }
                    fragment_start_x = fragment_end_x;
                    fragment_start_index += shaped_line.len;
                }
                LineFragment::Element { len, size, .. } => {
                    let fragment_end_x = fragment_start_x + size.width;
                    if x < fragment_end_x {
                        return Some(fragment_start_index);
                    }
                    fragment_start_index += len;
                    fragment_start_x = fragment_end_x;
                }
            }
        }

        None
    }

    pub fn font_id_for_index(&self, index: usize) -> Option<FontId> {
        let mut fragment_start_index = 0;

        for fragment in &self.fragments {
            match fragment {
                LineFragment::Text(shaped_line) => {
                    let fragment_end_index = fragment_start_index + shaped_line.len;
                    if index < fragment_end_index {
                        return shaped_line.font_id_for_index(index - fragment_start_index);
                    }
                    fragment_start_index = fragment_end_index;
                }
                LineFragment::Element { len, .. } => {
                    let fragment_end_index = fragment_start_index + len;
                    if index < fragment_end_index {
                        return None;
                    }
                    fragment_start_index = fragment_end_index;
                }
            }
        }

        None
    }
}

#[derive(Debug, Clone, Copy, PartialEq, Eq)]
enum Invisible {
    /// A tab character
    ///
    /// A tab character is internally represented by spaces (configured by the user's tab width)
    /// aligned to the nearest column, so it's necessary to store the start and end offset for
    /// adjacency checks.
    Tab {
        line_start_offset: usize,
        line_end_offset: usize,
    },
    Whitespace {
        line_offset: usize,
    },
}

impl EditorElement {
    /// Returns the rem size to use when rendering the [`EditorElement`].
    ///
    /// This allows UI elements to scale based on the `buffer_font_size`.
    fn rem_size(&self, cx: &WindowContext) -> Option<Pixels> {
        match self.editor.read(cx).mode {
            EditorMode::Full => {
                let buffer_font_size = self.style.text.font_size;
                match buffer_font_size {
                    AbsoluteLength::Pixels(pixels) => {
                        let rem_size_scale = {
                            // Our default UI font size is 14px on a 16px base scale.
                            // This means the default UI font size is 0.875rems.
                            let default_font_size_scale = 14. / ui::BASE_REM_SIZE_IN_PX;

                            // We then determine the delta between a single rem and the default font
                            // size scale.
                            let default_font_size_delta = 1. - default_font_size_scale;

                            // Finally, we add this delta to 1rem to get the scale factor that
                            // should be used to scale up the UI.
                            1. + default_font_size_delta
                        };

                        Some(pixels * rem_size_scale)
                    }
                    AbsoluteLength::Rems(rems) => {
                        Some(rems.to_pixels(ui::BASE_REM_SIZE_IN_PX.into()))
                    }
                }
            }
            // We currently use single-line and auto-height editors in UI contexts,
            // so we don't want to scale everything with the buffer font size, as it
            // ends up looking off.
            EditorMode::SingleLine | EditorMode::AutoHeight { .. } => None,
        }
    }
}

impl Element for EditorElement {
    type RequestLayoutState = ();
    type PrepaintState = EditorLayout;

    fn id(&self) -> Option<ElementId> {
        None
    }

    fn request_layout(
        &mut self,
        _: Option<&GlobalElementId>,
        cx: &mut WindowContext,
    ) -> (gpui::LayoutId, ()) {
        let rem_size = self.rem_size(cx);
        cx.with_rem_size(rem_size, |cx| {
            self.editor.update(cx, |editor, cx| {
                editor.set_style(self.style.clone(), cx);

                let layout_id = match editor.mode {
                    EditorMode::SingleLine => {
                        let rem_size = cx.rem_size();
                        let mut style = Style::default();
                        style.size.width = relative(1.).into();
                        style.size.height = self.style.text.line_height_in_pixels(rem_size).into();
                        cx.request_layout(style, None)
                    }
                    EditorMode::AutoHeight { max_lines } => {
                        let editor_handle = cx.view().clone();
                        let max_line_number_width =
                            self.max_line_number_width(&editor.snapshot(cx), cx);
                        cx.request_measured_layout(
                            Style::default(),
                            move |known_dimensions, available_space, cx| {
                                editor_handle
                                    .update(cx, |editor, cx| {
                                        compute_auto_height_layout(
                                            editor,
                                            max_lines,
                                            max_line_number_width,
                                            known_dimensions,
                                            available_space.width,
                                            cx,
                                        )
                                    })
                                    .unwrap_or_default()
                            },
                        )
                    }
                    EditorMode::Full => {
                        let mut style = Style::default();
                        style.size.width = relative(1.).into();
                        style.size.height = relative(1.).into();
                        cx.request_layout(style, None)
                    }
                };

                (layout_id, ())
            })
        })
    }

    fn prepaint(
        &mut self,
        _: Option<&GlobalElementId>,
        bounds: Bounds<Pixels>,
        _: &mut Self::RequestLayoutState,
        cx: &mut WindowContext,
    ) -> Self::PrepaintState {
        let text_style = TextStyleRefinement {
            font_size: Some(self.style.text.font_size),
            line_height: Some(self.style.text.line_height),
            ..Default::default()
        };
        cx.set_view_id(self.editor.entity_id());

        let rem_size = self.rem_size(cx);
        cx.with_rem_size(rem_size, |cx| {
            cx.with_text_style(Some(text_style), |cx| {
                cx.with_content_mask(Some(ContentMask { bounds }), |cx| {
                    let mut snapshot = self.editor.update(cx, |editor, cx| editor.snapshot(cx));
                    let style = self.style.clone();

                    let font_id = cx.text_system().resolve_font(&style.text.font());
                    let font_size = style.text.font_size.to_pixels(cx.rem_size());
                    let line_height = style.text.line_height_in_pixels(cx.rem_size());
                    let em_width = cx
                        .text_system()
                        .typographic_bounds(font_id, font_size, 'm')
                        .unwrap()
                        .size
                        .width;
                    let em_advance = cx
                        .text_system()
                        .advance(font_id, font_size, 'm')
                        .unwrap()
                        .width;

                    let gutter_dimensions = snapshot.gutter_dimensions(
                        font_id,
                        font_size,
                        em_width,
                        self.max_line_number_width(&snapshot, cx),
                        cx,
                    );
                    let text_width = bounds.size.width - gutter_dimensions.width;

                    let right_margin = if snapshot.mode == EditorMode::Full {
                        EditorElement::SCROLLBAR_WIDTH
                    } else {
                        px(0.)
                    };
                    let overscroll = size(em_width + right_margin, px(0.));

                    snapshot = self.editor.update(cx, |editor, cx| {
                        editor.last_bounds = Some(bounds);
                        editor.gutter_dimensions = gutter_dimensions;
                        editor.set_visible_line_count(bounds.size.height / line_height, cx);

                        let editor_width =
                            text_width - gutter_dimensions.margin - overscroll.width - em_width;
                        let wrap_width = match editor.soft_wrap_mode(cx) {
                            SoftWrap::None => None,
                            SoftWrap::PreferLine => Some((MAX_LINE_LEN / 2) as f32 * em_advance),
                            SoftWrap::EditorWidth => Some(editor_width),
                            SoftWrap::Column(column) => {
                                Some(editor_width.min(column as f32 * em_advance))
                            }
                        };

                        if editor.set_wrap_width(wrap_width, cx) {
                            editor.snapshot(cx)
                        } else {
                            snapshot
                        }
                    });

                    let wrap_guides = self
                        .editor
                        .read(cx)
                        .wrap_guides(cx)
                        .iter()
                        .map(|(guide, active)| (self.column_pixels(*guide, cx), *active))
                        .collect::<SmallVec<[_; 2]>>();

                    let hitbox = cx.insert_hitbox(bounds, false);
                    let gutter_hitbox = cx.insert_hitbox(
                        Bounds {
                            origin: bounds.origin,
                            size: size(gutter_dimensions.width, bounds.size.height),
                        },
                        false,
                    );
                    let text_hitbox = cx.insert_hitbox(
                        Bounds {
                            origin: gutter_hitbox.upper_right(),
                            size: size(text_width, bounds.size.height),
                        },
                        false,
                    );
                    // Offset the content_bounds from the text_bounds by the gutter margin (which
                    // is roughly half a character wide) to make hit testing work more like how we want.
                    let content_origin =
                        text_hitbox.origin + point(gutter_dimensions.margin, Pixels::ZERO);

                    let height_in_lines = bounds.size.height / line_height;
                    let max_scroll_top = if matches!(snapshot.mode, EditorMode::AutoHeight { .. }) {
                        (snapshot.max_point().row().as_f32() - height_in_lines + 1.).max(0.)
                    } else {
                        snapshot.max_point().row().as_f32()
                    };

                    let mut autoscroll_containing_element = false;
                    let mut autoscroll_horizontally = false;
                    self.editor.update(cx, |editor, cx| {
                        autoscroll_containing_element =
                            editor.autoscroll_requested() || editor.has_pending_selection();
                        autoscroll_horizontally =
                            editor.autoscroll_vertically(bounds, line_height, max_scroll_top, cx);
                        snapshot = editor.snapshot(cx);
                    });

                    let mut scroll_position = snapshot.scroll_position();
                    // The scroll position is a fractional point, the whole number of which represents
                    // the top of the window in terms of display rows.
                    let start_row = DisplayRow(scroll_position.y as u32);
                    let max_row = snapshot.max_point().row();
                    let end_row = cmp::min(
                        (scroll_position.y + height_in_lines).ceil() as u32,
                        max_row.next_row().0,
                    );
                    let end_row = DisplayRow(end_row);

                    let buffer_rows = snapshot
                        .buffer_rows(start_row)
                        .take((start_row..end_row).len())
                        .collect::<Vec<_>>();

                    let start_anchor = if start_row == Default::default() {
                        Anchor::min()
                    } else {
                        snapshot.buffer_snapshot.anchor_before(
                            DisplayPoint::new(start_row, 0).to_offset(&snapshot, Bias::Left),
                        )
                    };
                    let end_anchor = if end_row > max_row {
                        Anchor::max()
                    } else {
                        snapshot.buffer_snapshot.anchor_before(
                            DisplayPoint::new(end_row, 0).to_offset(&snapshot, Bias::Right),
                        )
                    };

                    let highlighted_rows = self
                        .editor
                        .update(cx, |editor, cx| editor.highlighted_display_rows(cx));
                    let highlighted_ranges = self.editor.read(cx).background_highlights_in_range(
                        start_anchor..end_anchor,
                        &snapshot.display_snapshot,
                        cx.theme().colors(),
                    );
                    let highlighted_gutter_ranges =
                        self.editor.read(cx).gutter_highlights_in_range(
                            start_anchor..end_anchor,
                            &snapshot.display_snapshot,
                            cx,
                        );

                    let redacted_ranges = self.editor.read(cx).redacted_ranges(
                        start_anchor..end_anchor,
                        &snapshot.display_snapshot,
                        cx,
                    );

                    let (selections, active_rows, newest_selection_head) = self.layout_selections(
                        start_anchor,
                        end_anchor,
                        &snapshot,
                        start_row,
                        end_row,
                        cx,
                    );

                    let line_numbers = self.layout_line_numbers(
                        start_row..end_row,
                        buffer_rows.iter().copied(),
                        &active_rows,
                        newest_selection_head,
                        &snapshot,
                        cx,
                    );

                    let mut gutter_fold_toggles =
                        cx.with_element_namespace("gutter_fold_toggles", |cx| {
                            self.layout_gutter_fold_toggles(
                                start_row..end_row,
                                buffer_rows.iter().copied(),
                                &active_rows,
                                &snapshot,
                                cx,
                            )
                        });
                    let crease_trailers = cx.with_element_namespace("crease_trailers", |cx| {
                        self.layout_crease_trailers(buffer_rows.iter().copied(), &snapshot, cx)
                    });

                    let display_hunks = self.layout_git_gutters(
                        line_height,
                        &gutter_hitbox,
                        start_row..end_row,
                        &snapshot,
                        cx,
                    );

                    let mut max_visible_line_width = Pixels::ZERO;
                    let mut line_layouts =
                        self.layout_lines(start_row..end_row, &line_numbers, &snapshot, cx);
                    for line_with_invisibles in &line_layouts {
                        if line_with_invisibles.width > max_visible_line_width {
                            max_visible_line_width = line_with_invisibles.width;
                        }
                    }

                    let longest_line_width =
                        layout_line(snapshot.longest_row(), &snapshot, &style, cx).width;
                    let mut scroll_width =
                        longest_line_width.max(max_visible_line_width) + overscroll.width;

                    let mut blocks = cx.with_element_namespace("blocks", |cx| {
                        self.build_blocks(
                            start_row..end_row,
                            &snapshot,
                            &hitbox,
                            &text_hitbox,
                            &mut scroll_width,
                            &gutter_dimensions,
                            em_width,
                            gutter_dimensions.full_width(),
                            line_height,
                            &line_layouts,
                            cx,
                        )
                    });

                    let scroll_pixel_position = point(
                        scroll_position.x * em_width,
                        scroll_position.y * line_height,
                    );

                    let start_buffer_row =
                        MultiBufferRow(start_anchor.to_point(&snapshot.buffer_snapshot).row);
                    let end_buffer_row =
                        MultiBufferRow(end_anchor.to_point(&snapshot.buffer_snapshot).row);

                    let indent_guides = self.layout_indent_guides(
                        content_origin,
                        text_hitbox.origin,
                        start_buffer_row..end_buffer_row,
                        scroll_pixel_position,
                        line_height,
                        &snapshot,
                        cx,
                    );

                    let crease_trailers = cx.with_element_namespace("crease_trailers", |cx| {
                        self.prepaint_crease_trailers(
                            crease_trailers,
                            &line_layouts,
                            line_height,
                            content_origin,
                            scroll_pixel_position,
                            em_width,
                            cx,
                        )
                    });

                    let mut inline_blame = None;
                    if let Some(newest_selection_head) = newest_selection_head {
                        let display_row = newest_selection_head.row();
                        if (start_row..end_row).contains(&display_row) {
                            let line_ix = display_row.minus(start_row) as usize;
                            let line_layout = &line_layouts[line_ix];
                            let crease_trailer_layout = crease_trailers[line_ix].as_ref();
                            inline_blame = self.layout_inline_blame(
                                display_row,
                                &snapshot.display_snapshot,
                                line_layout,
                                crease_trailer_layout,
                                em_width,
                                content_origin,
                                scroll_pixel_position,
                                line_height,
                                cx,
                            );
                        }
                    }

                    let blamed_display_rows = self.layout_blame_entries(
                        buffer_rows.into_iter(),
                        em_width,
                        scroll_position,
                        line_height,
                        &gutter_hitbox,
                        gutter_dimensions.git_blame_entries_width,
                        cx,
                    );

                    let settings = EditorSettings::get_global(cx);
                    let scroll_max_row = max_row.as_f32();
                    let scroll_max_row = match settings.scroll_beyond_last_line {
                        ScrollBeyondLastLine::OnePage => scroll_max_row,
                        ScrollBeyondLastLine::Off => {
                            (scroll_max_row - height_in_lines + 1.0).max(0.0)
                        }
                        ScrollBeyondLastLine::VerticalScrollMargin => (scroll_max_row
                            - height_in_lines
                            + 1.0
                            + settings.vertical_scroll_margin)
                            .max(0.0),
                    };
                    let scroll_max = point(
                        ((scroll_width - text_hitbox.size.width) / em_width).max(0.0),
<<<<<<< HEAD
                        max_scroll_top,
=======
                        scroll_max_row,
>>>>>>> c58a8f1a
                    );

                    self.editor.update(cx, |editor, cx| {
                        let clamped = editor.scroll_manager.clamp_scroll_left(scroll_max.x);

                        let autoscrolled = if autoscroll_horizontally {
                            editor.autoscroll_horizontally(
                                start_row,
                                text_hitbox.size.width,
                                scroll_width,
                                em_width,
                                &line_layouts,
                                cx,
                            )
                        } else {
                            false
                        };

                        if clamped || autoscrolled {
                            snapshot = editor.snapshot(cx);
                            scroll_position = snapshot.scroll_position();
                        }
                    });

                    let line_elements = self.prepaint_lines(
                        start_row,
                        &mut line_layouts,
                        line_height,
                        scroll_pixel_position,
                        content_origin,
                        cx,
                    );

                    cx.with_element_namespace("blocks", |cx| {
                        self.layout_blocks(
                            &mut blocks,
                            &hitbox,
                            line_height,
                            scroll_pixel_position,
                            cx,
                        );
                    });

                    let cursors = self.collect_cursors(&snapshot, cx);
                    let visible_row_range = start_row..end_row;
                    let non_visible_cursors = cursors
                        .iter()
                        .any(move |c| !visible_row_range.contains(&c.0.row()));

                    let visible_cursors = self.layout_visible_cursors(
                        &snapshot,
                        &selections,
                        start_row..end_row,
                        &line_layouts,
                        &text_hitbox,
                        content_origin,
                        scroll_position,
                        scroll_pixel_position,
                        line_height,
                        em_width,
                        autoscroll_containing_element,
                        cx,
                    );

                    let scrollbar_layout = self.layout_scrollbar(
                        &snapshot,
                        bounds,
                        scroll_position,
                        height_in_lines,
                        non_visible_cursors,
                        cx,
                    );

                    let gutter_settings = EditorSettings::get_global(cx).gutter;

                    let mut _context_menu_visible = false;
                    let mut code_actions_indicator = None;
                    if let Some(newest_selection_head) = newest_selection_head {
                        if (start_row..end_row).contains(&newest_selection_head.row()) {
                            _context_menu_visible = self.layout_context_menu(
                                line_height,
                                &hitbox,
                                &text_hitbox,
                                content_origin,
                                start_row,
                                scroll_pixel_position,
                                &line_layouts,
                                newest_selection_head,
                                gutter_dimensions.width - gutter_dimensions.left_padding,
                                cx,
                            );

                            let show_code_actions = snapshot
                                .show_code_actions
                                .unwrap_or_else(|| gutter_settings.code_actions);
                            if show_code_actions {
                                let newest_selection_point =
                                    newest_selection_head.to_point(&snapshot.display_snapshot);
                                let buffer = snapshot.buffer_snapshot.buffer_line_for_row(
                                    MultiBufferRow(newest_selection_point.row),
                                );
                                if let Some((buffer, range)) = buffer {
                                    let buffer_id = buffer.remote_id();
                                    let row = range.start.row;
                                    let has_test_indicator =
                                        self.editor.read(cx).tasks.contains_key(&(buffer_id, row));

                                    if !has_test_indicator {
                                        code_actions_indicator = self
                                            .layout_code_actions_indicator(
                                                line_height,
                                                newest_selection_head,
                                                scroll_pixel_position,
                                                &gutter_dimensions,
                                                &gutter_hitbox,
                                                cx,
                                            );
                                    }
                                }
                            }
                        }
                    }

                    let test_indicators = if gutter_settings.runnables {
                        self.layout_run_indicators(
                            line_height,
                            scroll_pixel_position,
                            &gutter_dimensions,
                            &gutter_hitbox,
                            &snapshot,
                            cx,
                        )
                    } else {
                        vec![]
                    };

                    if !cx.has_active_drag() {
                        self.layout_hover_popovers(
                            &snapshot,
                            &hitbox,
                            &text_hitbox,
                            start_row..end_row,
                            content_origin,
                            scroll_pixel_position,
                            &line_layouts,
                            line_height,
                            em_width,
                            cx,
                        );
                    }

                    let mouse_context_menu = self.layout_mouse_context_menu(cx);

                    cx.with_element_namespace("gutter_fold_toggles", |cx| {
                        self.prepaint_gutter_fold_toggles(
                            &mut gutter_fold_toggles,
                            line_height,
                            &gutter_dimensions,
                            gutter_settings,
                            scroll_pixel_position,
                            &gutter_hitbox,
                            cx,
                        )
                    });

                    let invisible_symbol_font_size = font_size / 2.;
                    let tab_invisible = cx
                        .text_system()
                        .shape_line(
                            "→".into(),
                            invisible_symbol_font_size,
                            &[TextRun {
                                len: "→".len(),
                                font: self.style.text.font(),
                                color: cx.theme().colors().editor_invisible,
                                background_color: None,
                                underline: None,
                                strikethrough: None,
                            }],
                        )
                        .unwrap();
                    let space_invisible = cx
                        .text_system()
                        .shape_line(
                            "•".into(),
                            invisible_symbol_font_size,
                            &[TextRun {
                                len: "•".len(),
                                font: self.style.text.font(),
                                color: cx.theme().colors().editor_invisible,
                                background_color: None,
                                underline: None,
                                strikethrough: None,
                            }],
                        )
                        .unwrap();

                    EditorLayout {
                        mode: snapshot.mode,
                        position_map: Arc::new(PositionMap {
                            size: bounds.size,
                            scroll_pixel_position,
                            scroll_max,
                            line_layouts,
                            line_height,
                            em_width,
                            em_advance,
                            snapshot,
                        }),
                        visible_display_row_range: start_row..end_row,
                        wrap_guides,
                        indent_guides,
                        hitbox,
                        text_hitbox,
                        gutter_hitbox,
                        gutter_dimensions,
                        content_origin,
                        scrollbar_layout,
                        active_rows,
                        highlighted_rows,
                        highlighted_ranges,
                        highlighted_gutter_ranges,
                        redacted_ranges,
                        line_elements,
                        line_numbers,
                        display_hunks,
                        blamed_display_rows,
                        inline_blame,
                        blocks,
                        cursors,
                        visible_cursors,
                        selections,
                        mouse_context_menu,
                        test_indicators,
                        code_actions_indicator,
                        gutter_fold_toggles,
                        crease_trailers,
                        tab_invisible,
                        space_invisible,
                    }
                })
            })
        })
    }

    fn paint(
        &mut self,
        _: Option<&GlobalElementId>,
        bounds: Bounds<gpui::Pixels>,
        _: &mut Self::RequestLayoutState,
        layout: &mut Self::PrepaintState,
        cx: &mut WindowContext,
    ) {
        let focus_handle = self.editor.focus_handle(cx);
        let key_context = self.editor.read(cx).key_context(cx);
        cx.set_focus_handle(&focus_handle);
        cx.set_key_context(key_context);
        cx.handle_input(
            &focus_handle,
            ElementInputHandler::new(bounds, self.editor.clone()),
        );
        self.register_actions(cx);
        self.register_key_listeners(cx, layout);

        let text_style = TextStyleRefinement {
            font_size: Some(self.style.text.font_size),
            line_height: Some(self.style.text.line_height),
            ..Default::default()
        };
        let mouse_position = cx.mouse_position();
        let hovered_hunk = layout
            .display_hunks
            .iter()
            .find_map(|(hunk, hunk_hitbox)| match hunk {
                DisplayDiffHunk::Folded { .. } => None,
                DisplayDiffHunk::Unfolded {
                    diff_base_byte_range,
                    multi_buffer_range,
                    status,
                    ..
                } => {
                    if hunk_hitbox
                        .as_ref()
                        .map(|hitbox| hitbox.contains(&mouse_position))
                        .unwrap_or(false)
                    {
                        Some(HunkToExpand {
                            status: *status,
                            multi_buffer_range: multi_buffer_range.clone(),
                            diff_base_byte_range: diff_base_byte_range.clone(),
                        })
                    } else {
                        None
                    }
                }
            });
        let rem_size = self.rem_size(cx);
        cx.with_rem_size(rem_size, |cx| {
            cx.with_text_style(Some(text_style), |cx| {
                cx.with_content_mask(Some(ContentMask { bounds }), |cx| {
                    self.paint_mouse_listeners(layout, hovered_hunk, cx);
                    self.paint_background(layout, cx);
                    self.paint_indent_guides(layout, cx);

                    if layout.gutter_hitbox.size.width > Pixels::ZERO {
                        self.paint_blamed_display_rows(layout, cx);
                        self.paint_line_numbers(layout, cx);
                    }

                    self.paint_text(layout, cx);

                    if !layout.blocks.is_empty() {
                        cx.with_element_namespace("blocks", |cx| {
                            self.paint_blocks(layout, cx);
                        });
                    }

                    if layout.gutter_hitbox.size.width > Pixels::ZERO {
                        self.paint_gutter_highlights(layout, cx);
                        self.paint_gutter_indicators(layout, cx);
                    }

                    self.paint_scrollbar(layout, cx);
                    self.paint_mouse_context_menu(layout, cx);
                });
            })
        })
    }
}

impl IntoElement for EditorElement {
    type Element = Self;

    fn into_element(self) -> Self::Element {
        self
    }
}

pub struct EditorLayout {
    position_map: Arc<PositionMap>,
    hitbox: Hitbox,
    text_hitbox: Hitbox,
    gutter_hitbox: Hitbox,
    gutter_dimensions: GutterDimensions,
    content_origin: gpui::Point<Pixels>,
    scrollbar_layout: Option<ScrollbarLayout>,
    mode: EditorMode,
    wrap_guides: SmallVec<[(Pixels, bool); 2]>,
    indent_guides: Option<Vec<IndentGuideLayout>>,
    visible_display_row_range: Range<DisplayRow>,
    active_rows: BTreeMap<DisplayRow, bool>,
    highlighted_rows: BTreeMap<DisplayRow, Hsla>,
    line_elements: SmallVec<[AnyElement; 1]>,
    line_numbers: Vec<Option<ShapedLine>>,
    display_hunks: Vec<(DisplayDiffHunk, Option<Hitbox>)>,
    blamed_display_rows: Option<Vec<AnyElement>>,
    inline_blame: Option<AnyElement>,
    blocks: Vec<BlockLayout>,
    highlighted_ranges: Vec<(Range<DisplayPoint>, Hsla)>,
    highlighted_gutter_ranges: Vec<(Range<DisplayPoint>, Hsla)>,
    redacted_ranges: Vec<Range<DisplayPoint>>,
    cursors: Vec<(DisplayPoint, Hsla)>,
    visible_cursors: Vec<CursorLayout>,
    selections: Vec<(PlayerColor, Vec<SelectionLayout>)>,
    code_actions_indicator: Option<AnyElement>,
    test_indicators: Vec<AnyElement>,
    gutter_fold_toggles: Vec<Option<AnyElement>>,
    crease_trailers: Vec<Option<CreaseTrailerLayout>>,
    mouse_context_menu: Option<AnyElement>,
    tab_invisible: ShapedLine,
    space_invisible: ShapedLine,
}

impl EditorLayout {
    fn line_end_overshoot(&self) -> Pixels {
        0.15 * self.position_map.line_height
    }
}

struct ColoredRange<T> {
    start: T,
    end: T,
    color: Hsla,
}

#[derive(Clone)]
struct ScrollbarLayout {
    hitbox: Hitbox,
    visible_row_range: Range<f32>,
    visible: bool,
    row_height: Pixels,
    thumb_height: Pixels,
}

impl ScrollbarLayout {
    const BORDER_WIDTH: Pixels = px(1.0);
    const LINE_MARKER_HEIGHT: Pixels = px(2.0);
    const MIN_MARKER_HEIGHT: Pixels = px(5.0);
    const MIN_THUMB_HEIGHT: Pixels = px(20.0);

    fn thumb_bounds(&self) -> Bounds<Pixels> {
        let thumb_top = self.y_for_row(self.visible_row_range.start);
        let thumb_bottom = thumb_top + self.thumb_height;
        Bounds::from_corners(
            point(self.hitbox.left(), thumb_top),
            point(self.hitbox.right(), thumb_bottom),
        )
    }

    fn y_for_row(&self, row: f32) -> Pixels {
        self.hitbox.top() + row * self.row_height
    }

    fn marker_quads_for_ranges(
        &self,
        row_ranges: impl IntoIterator<Item = ColoredRange<DisplayRow>>,
        column: Option<usize>,
    ) -> Vec<PaintQuad> {
        struct MinMax {
            min: Pixels,
            max: Pixels,
        }
        let (x_range, height_limit) = if let Some(column) = column {
            let column_width = px(((self.hitbox.size.width - Self::BORDER_WIDTH).0 / 3.0).floor());
            let start = Self::BORDER_WIDTH + (column as f32 * column_width);
            let end = start + column_width;
            (
                Range { start, end },
                MinMax {
                    min: Self::MIN_MARKER_HEIGHT,
                    max: px(f32::MAX),
                },
            )
        } else {
            (
                Range {
                    start: Self::BORDER_WIDTH,
                    end: self.hitbox.size.width,
                },
                MinMax {
                    min: Self::LINE_MARKER_HEIGHT,
                    max: Self::LINE_MARKER_HEIGHT,
                },
            )
        };

        let row_to_y = |row: DisplayRow| row.as_f32() * self.row_height;
        let mut pixel_ranges = row_ranges
            .into_iter()
            .map(|range| {
                let start_y = row_to_y(range.start);
                let end_y = row_to_y(range.end)
                    + self.row_height.max(height_limit.min).min(height_limit.max);
                ColoredRange {
                    start: start_y,
                    end: end_y,
                    color: range.color,
                }
            })
            .peekable();

        let mut quads = Vec::new();
        while let Some(mut pixel_range) = pixel_ranges.next() {
            while let Some(next_pixel_range) = pixel_ranges.peek() {
                if pixel_range.end >= next_pixel_range.start - px(1.0)
                    && pixel_range.color == next_pixel_range.color
                {
                    pixel_range.end = next_pixel_range.end.max(pixel_range.end);
                    pixel_ranges.next();
                } else {
                    break;
                }
            }

            let bounds = Bounds::from_corners(
                point(x_range.start, pixel_range.start),
                point(x_range.end, pixel_range.end),
            );
            quads.push(quad(
                bounds,
                Corners::default(),
                pixel_range.color,
                Edges::default(),
                Hsla::transparent_black(),
            ));
        }

        quads
    }
}

struct CreaseTrailerLayout {
    element: AnyElement,
    bounds: Bounds<Pixels>,
}

struct PositionMap {
    size: Size<Pixels>,
    line_height: Pixels,
    scroll_pixel_position: gpui::Point<Pixels>,
    scroll_max: gpui::Point<f32>,
    em_width: Pixels,
    em_advance: Pixels,
    line_layouts: Vec<LineWithInvisibles>,
    snapshot: EditorSnapshot,
}

#[derive(Debug, Copy, Clone)]
pub struct PointForPosition {
    pub previous_valid: DisplayPoint,
    pub next_valid: DisplayPoint,
    pub exact_unclipped: DisplayPoint,
    pub column_overshoot_after_line_end: u32,
}

impl PointForPosition {
    pub fn as_valid(&self) -> Option<DisplayPoint> {
        if self.previous_valid == self.exact_unclipped && self.next_valid == self.exact_unclipped {
            Some(self.previous_valid)
        } else {
            None
        }
    }
}

impl PositionMap {
    fn point_for_position(
        &self,
        text_bounds: Bounds<Pixels>,
        position: gpui::Point<Pixels>,
    ) -> PointForPosition {
        let scroll_position = self.snapshot.scroll_position();
        let position = position - text_bounds.origin;
        let y = position.y.max(px(0.)).min(self.size.height);
        let x = position.x + (scroll_position.x * self.em_width);
        let row = ((y / self.line_height) + scroll_position.y) as u32;

        let (column, x_overshoot_after_line_end) = if let Some(line) = self
            .line_layouts
            .get(row as usize - scroll_position.y as usize)
        {
            if let Some(ix) = line.index_for_x(x) {
                (ix as u32, px(0.))
            } else {
                (line.len as u32, px(0.).max(x - line.width))
            }
        } else {
            (0, x)
        };

        let mut exact_unclipped = DisplayPoint::new(DisplayRow(row), column);
        let previous_valid = self.snapshot.clip_point(exact_unclipped, Bias::Left);
        let next_valid = self.snapshot.clip_point(exact_unclipped, Bias::Right);

        let column_overshoot_after_line_end = (x_overshoot_after_line_end / self.em_advance) as u32;
        *exact_unclipped.column_mut() += column_overshoot_after_line_end;
        PointForPosition {
            previous_valid,
            next_valid,
            exact_unclipped,
            column_overshoot_after_line_end,
        }
    }
}

struct BlockLayout {
    row: DisplayRow,
    element: AnyElement,
    available_space: Size<AvailableSpace>,
    style: BlockStyle,
}

fn layout_line(
    row: DisplayRow,
    snapshot: &EditorSnapshot,
    style: &EditorStyle,
    cx: &mut WindowContext,
) -> LineWithInvisibles {
    let chunks = snapshot.highlighted_chunks(row..row + DisplayRow(1), true, style);
    LineWithInvisibles::from_chunks(chunks, &style.text, MAX_LINE_LEN, 1, &[], snapshot.mode, cx)
        .pop()
        .unwrap()
}

#[derive(Debug)]
pub struct IndentGuideLayout {
    origin: gpui::Point<Pixels>,
    length: Pixels,
    single_indent_width: Pixels,
    depth: u32,
    active: bool,
    settings: IndentGuideSettings,
}

pub struct CursorLayout {
    origin: gpui::Point<Pixels>,
    block_width: Pixels,
    line_height: Pixels,
    color: Hsla,
    shape: CursorShape,
    block_text: Option<ShapedLine>,
    cursor_name: Option<AnyElement>,
}

#[derive(Debug)]
pub struct CursorName {
    string: SharedString,
    color: Hsla,
    is_top_row: bool,
}

impl CursorLayout {
    pub fn new(
        origin: gpui::Point<Pixels>,
        block_width: Pixels,
        line_height: Pixels,
        color: Hsla,
        shape: CursorShape,
        block_text: Option<ShapedLine>,
    ) -> CursorLayout {
        CursorLayout {
            origin,
            block_width,
            line_height,
            color,
            shape,
            block_text,
            cursor_name: None,
        }
    }

    pub fn bounding_rect(&self, origin: gpui::Point<Pixels>) -> Bounds<Pixels> {
        Bounds {
            origin: self.origin + origin,
            size: size(self.block_width, self.line_height),
        }
    }

    fn bounds(&self, origin: gpui::Point<Pixels>) -> Bounds<Pixels> {
        match self.shape {
            CursorShape::Bar => Bounds {
                origin: self.origin + origin,
                size: size(px(2.0), self.line_height),
            },
            CursorShape::Block | CursorShape::Hollow => Bounds {
                origin: self.origin + origin,
                size: size(self.block_width, self.line_height),
            },
            CursorShape::Underscore => Bounds {
                origin: self.origin
                    + origin
                    + gpui::Point::new(Pixels::ZERO, self.line_height - px(2.0)),
                size: size(self.block_width, px(2.0)),
            },
        }
    }

    pub fn layout(
        &mut self,
        origin: gpui::Point<Pixels>,
        cursor_name: Option<CursorName>,
        cx: &mut WindowContext,
    ) {
        if let Some(cursor_name) = cursor_name {
            let bounds = self.bounds(origin);
            let text_size = self.line_height / 1.5;

            let name_origin = if cursor_name.is_top_row {
                point(bounds.right() - px(1.), bounds.top())
            } else {
                point(bounds.left(), bounds.top() - text_size / 2. - px(1.))
            };
            let mut name_element = div()
                .bg(self.color)
                .text_size(text_size)
                .px_0p5()
                .line_height(text_size + px(2.))
                .text_color(cursor_name.color)
                .child(cursor_name.string.clone())
                .into_any_element();

            name_element.prepaint_as_root(
                name_origin,
                size(AvailableSpace::MinContent, AvailableSpace::MinContent),
                cx,
            );

            self.cursor_name = Some(name_element);
        }
    }

    pub fn paint(&mut self, origin: gpui::Point<Pixels>, cx: &mut WindowContext) {
        let bounds = self.bounds(origin);

        //Draw background or border quad
        let cursor = if matches!(self.shape, CursorShape::Hollow) {
            outline(bounds, self.color)
        } else {
            fill(bounds, self.color)
        };

        if let Some(name) = &mut self.cursor_name {
            name.paint(cx);
        }

        cx.paint_quad(cursor);

        if let Some(block_text) = &self.block_text {
            block_text
                .paint(self.origin + origin, self.line_height, cx)
                .log_err();
        }
    }

    pub fn shape(&self) -> CursorShape {
        self.shape
    }
}

#[derive(Debug)]
pub struct HighlightedRange {
    pub start_y: Pixels,
    pub line_height: Pixels,
    pub lines: Vec<HighlightedRangeLine>,
    pub color: Hsla,
    pub corner_radius: Pixels,
}

#[derive(Debug)]
pub struct HighlightedRangeLine {
    pub start_x: Pixels,
    pub end_x: Pixels,
}

impl HighlightedRange {
    pub fn paint(&self, bounds: Bounds<Pixels>, cx: &mut WindowContext) {
        if self.lines.len() >= 2 && self.lines[0].start_x > self.lines[1].end_x {
            self.paint_lines(self.start_y, &self.lines[0..1], bounds, cx);
            self.paint_lines(
                self.start_y + self.line_height,
                &self.lines[1..],
                bounds,
                cx,
            );
        } else {
            self.paint_lines(self.start_y, &self.lines, bounds, cx);
        }
    }

    fn paint_lines(
        &self,
        start_y: Pixels,
        lines: &[HighlightedRangeLine],
        _bounds: Bounds<Pixels>,
        cx: &mut WindowContext,
    ) {
        if lines.is_empty() {
            return;
        }

        let first_line = lines.first().unwrap();
        let last_line = lines.last().unwrap();

        let first_top_left = point(first_line.start_x, start_y);
        let first_top_right = point(first_line.end_x, start_y);

        let curve_height = point(Pixels::ZERO, self.corner_radius);
        let curve_width = |start_x: Pixels, end_x: Pixels| {
            let max = (end_x - start_x) / 2.;
            let width = if max < self.corner_radius {
                max
            } else {
                self.corner_radius
            };

            point(width, Pixels::ZERO)
        };

        let top_curve_width = curve_width(first_line.start_x, first_line.end_x);
        let mut path = gpui::Path::new(first_top_right - top_curve_width);
        path.curve_to(first_top_right + curve_height, first_top_right);

        let mut iter = lines.iter().enumerate().peekable();
        while let Some((ix, line)) = iter.next() {
            let bottom_right = point(line.end_x, start_y + (ix + 1) as f32 * self.line_height);

            if let Some((_, next_line)) = iter.peek() {
                let next_top_right = point(next_line.end_x, bottom_right.y);

                match next_top_right.x.partial_cmp(&bottom_right.x).unwrap() {
                    Ordering::Equal => {
                        path.line_to(bottom_right);
                    }
                    Ordering::Less => {
                        let curve_width = curve_width(next_top_right.x, bottom_right.x);
                        path.line_to(bottom_right - curve_height);
                        if self.corner_radius > Pixels::ZERO {
                            path.curve_to(bottom_right - curve_width, bottom_right);
                        }
                        path.line_to(next_top_right + curve_width);
                        if self.corner_radius > Pixels::ZERO {
                            path.curve_to(next_top_right + curve_height, next_top_right);
                        }
                    }
                    Ordering::Greater => {
                        let curve_width = curve_width(bottom_right.x, next_top_right.x);
                        path.line_to(bottom_right - curve_height);
                        if self.corner_radius > Pixels::ZERO {
                            path.curve_to(bottom_right + curve_width, bottom_right);
                        }
                        path.line_to(next_top_right - curve_width);
                        if self.corner_radius > Pixels::ZERO {
                            path.curve_to(next_top_right + curve_height, next_top_right);
                        }
                    }
                }
            } else {
                let curve_width = curve_width(line.start_x, line.end_x);
                path.line_to(bottom_right - curve_height);
                if self.corner_radius > Pixels::ZERO {
                    path.curve_to(bottom_right - curve_width, bottom_right);
                }

                let bottom_left = point(line.start_x, bottom_right.y);
                path.line_to(bottom_left + curve_width);
                if self.corner_radius > Pixels::ZERO {
                    path.curve_to(bottom_left - curve_height, bottom_left);
                }
            }
        }

        if first_line.start_x > last_line.start_x {
            let curve_width = curve_width(last_line.start_x, first_line.start_x);
            let second_top_left = point(last_line.start_x, start_y + self.line_height);
            path.line_to(second_top_left + curve_height);
            if self.corner_radius > Pixels::ZERO {
                path.curve_to(second_top_left + curve_width, second_top_left);
            }
            let first_bottom_left = point(first_line.start_x, second_top_left.y);
            path.line_to(first_bottom_left - curve_width);
            if self.corner_radius > Pixels::ZERO {
                path.curve_to(first_bottom_left - curve_height, first_bottom_left);
            }
        }

        path.line_to(first_top_left + curve_height);
        if self.corner_radius > Pixels::ZERO {
            path.curve_to(first_top_left + top_curve_width, first_top_left);
        }
        path.line_to(first_top_right - top_curve_width);

        cx.paint_path(path, self.color);
    }
}

pub fn scale_vertical_mouse_autoscroll_delta(delta: Pixels) -> f32 {
    (delta.pow(1.5) / 100.0).into()
}

fn scale_horizontal_mouse_autoscroll_delta(delta: Pixels) -> f32 {
    (delta.pow(1.2) / 300.0).into()
}

#[cfg(test)]
mod tests {
    use super::*;
    use crate::{
        display_map::{BlockDisposition, BlockProperties},
        editor_tests::{init_test, update_test_language_settings},
        Editor, MultiBuffer,
    };
    use gpui::{TestAppContext, VisualTestContext};
    use language::language_settings;
    use log::info;
    use std::num::NonZeroU32;
    use ui::Context;
    use util::test::sample_text;

    #[gpui::test]
    fn test_shape_line_numbers(cx: &mut TestAppContext) {
        init_test(cx, |_| {});
        let window = cx.add_window(|cx| {
            let buffer = MultiBuffer::build_simple(&sample_text(6, 6, 'a'), cx);
            Editor::new(EditorMode::Full, buffer, None, true, cx)
        });

        let editor = window.root(cx).unwrap();
        let style = cx.update(|cx| editor.read(cx).style().unwrap().clone());
        let element = EditorElement::new(&editor, style);
        let snapshot = window.update(cx, |editor, cx| editor.snapshot(cx)).unwrap();

        let layouts = cx
            .update_window(*window, |_, cx| {
                element.layout_line_numbers(
                    DisplayRow(0)..DisplayRow(6),
                    (0..6).map(MultiBufferRow).map(Some),
                    &Default::default(),
                    Some(DisplayPoint::new(DisplayRow(0), 0)),
                    &snapshot,
                    cx,
                )
            })
            .unwrap();
        assert_eq!(layouts.len(), 6);

        let relative_rows = window
            .update(cx, |editor, cx| {
                let snapshot = editor.snapshot(cx);
                element.calculate_relative_line_numbers(
                    &snapshot,
                    &(DisplayRow(0)..DisplayRow(6)),
                    Some(DisplayRow(3)),
                )
            })
            .unwrap();
        assert_eq!(relative_rows[&DisplayRow(0)], 3);
        assert_eq!(relative_rows[&DisplayRow(1)], 2);
        assert_eq!(relative_rows[&DisplayRow(2)], 1);
        // current line has no relative number
        assert_eq!(relative_rows[&DisplayRow(4)], 1);
        assert_eq!(relative_rows[&DisplayRow(5)], 2);

        // works if cursor is before screen
        let relative_rows = window
            .update(cx, |editor, cx| {
                let snapshot = editor.snapshot(cx);
                element.calculate_relative_line_numbers(
                    &snapshot,
                    &(DisplayRow(3)..DisplayRow(6)),
                    Some(DisplayRow(1)),
                )
            })
            .unwrap();
        assert_eq!(relative_rows.len(), 3);
        assert_eq!(relative_rows[&DisplayRow(3)], 2);
        assert_eq!(relative_rows[&DisplayRow(4)], 3);
        assert_eq!(relative_rows[&DisplayRow(5)], 4);

        // works if cursor is after screen
        let relative_rows = window
            .update(cx, |editor, cx| {
                let snapshot = editor.snapshot(cx);
                element.calculate_relative_line_numbers(
                    &snapshot,
                    &(DisplayRow(0)..DisplayRow(3)),
                    Some(DisplayRow(6)),
                )
            })
            .unwrap();
        assert_eq!(relative_rows.len(), 3);
        assert_eq!(relative_rows[&DisplayRow(0)], 5);
        assert_eq!(relative_rows[&DisplayRow(1)], 4);
        assert_eq!(relative_rows[&DisplayRow(2)], 3);
    }

    #[gpui::test]
    async fn test_vim_visual_selections(cx: &mut TestAppContext) {
        init_test(cx, |_| {});

        let window = cx.add_window(|cx| {
            let buffer = MultiBuffer::build_simple(&(sample_text(6, 6, 'a') + "\n"), cx);
            Editor::new(EditorMode::Full, buffer, None, true, cx)
        });
        let cx = &mut VisualTestContext::from_window(*window, cx);
        let editor = window.root(cx).unwrap();
        let style = cx.update(|cx| editor.read(cx).style().unwrap().clone());

        window
            .update(cx, |editor, cx| {
                editor.cursor_shape = CursorShape::Block;
                editor.change_selections(None, cx, |s| {
                    s.select_ranges([
                        Point::new(0, 0)..Point::new(1, 0),
                        Point::new(3, 2)..Point::new(3, 3),
                        Point::new(5, 6)..Point::new(6, 0),
                    ]);
                });
            })
            .unwrap();

        let (_, state) = cx.draw(point(px(500.), px(500.)), size(px(500.), px(500.)), |_| {
            EditorElement::new(&editor, style)
        });

        assert_eq!(state.selections.len(), 1);
        let local_selections = &state.selections[0].1;
        assert_eq!(local_selections.len(), 3);
        // moves cursor back one line
        assert_eq!(
            local_selections[0].head,
            DisplayPoint::new(DisplayRow(0), 6)
        );
        assert_eq!(
            local_selections[0].range,
            DisplayPoint::new(DisplayRow(0), 0)..DisplayPoint::new(DisplayRow(1), 0)
        );

        // moves cursor back one column
        assert_eq!(
            local_selections[1].range,
            DisplayPoint::new(DisplayRow(3), 2)..DisplayPoint::new(DisplayRow(3), 3)
        );
        assert_eq!(
            local_selections[1].head,
            DisplayPoint::new(DisplayRow(3), 2)
        );

        // leaves cursor on the max point
        assert_eq!(
            local_selections[2].range,
            DisplayPoint::new(DisplayRow(5), 6)..DisplayPoint::new(DisplayRow(6), 0)
        );
        assert_eq!(
            local_selections[2].head,
            DisplayPoint::new(DisplayRow(6), 0)
        );

        // active lines does not include 1 (even though the range of the selection does)
        assert_eq!(
            state.active_rows.keys().cloned().collect::<Vec<_>>(),
            vec![DisplayRow(0), DisplayRow(3), DisplayRow(5), DisplayRow(6)]
        );

        // multi-buffer support
        // in DisplayPoint coordinates, this is what we're dealing with:
        //  0: [[file
        //  1:   header
        //  2:   section]]
        //  3: aaaaaa
        //  4: bbbbbb
        //  5: cccccc
        //  6:
        //  7: [[footer]]
        //  8: [[header]]
        //  9: ffffff
        // 10: gggggg
        // 11: hhhhhh
        // 12:
        // 13: [[footer]]
        // 14: [[file
        // 15:   header
        // 16:   section]]
        // 17: bbbbbb
        // 18: cccccc
        // 19: dddddd
        // 20: [[footer]]
        let window = cx.add_window(|cx| {
            let buffer = MultiBuffer::build_multi(
                [
                    (
                        &(sample_text(8, 6, 'a') + "\n"),
                        vec![
                            Point::new(0, 0)..Point::new(3, 0),
                            Point::new(4, 0)..Point::new(7, 0),
                        ],
                    ),
                    (
                        &(sample_text(8, 6, 'a') + "\n"),
                        vec![Point::new(1, 0)..Point::new(3, 0)],
                    ),
                ],
                cx,
            );
            Editor::new(EditorMode::Full, buffer, None, true, cx)
        });
        let editor = window.root(cx).unwrap();
        let style = cx.update(|cx| editor.read(cx).style().unwrap().clone());
        let _state = window.update(cx, |editor, cx| {
            editor.cursor_shape = CursorShape::Block;
            editor.change_selections(None, cx, |s| {
                s.select_display_ranges([
                    DisplayPoint::new(DisplayRow(4), 0)..DisplayPoint::new(DisplayRow(7), 0),
                    DisplayPoint::new(DisplayRow(10), 0)..DisplayPoint::new(DisplayRow(13), 0),
                ]);
            });
        });

        let (_, state) = cx.draw(point(px(500.), px(500.)), size(px(500.), px(500.)), |_| {
            EditorElement::new(&editor, style)
        });
        assert_eq!(state.selections.len(), 1);
        let local_selections = &state.selections[0].1;
        assert_eq!(local_selections.len(), 2);

        // moves cursor on excerpt boundary back a line
        // and doesn't allow selection to bleed through
        assert_eq!(
            local_selections[0].range,
            DisplayPoint::new(DisplayRow(4), 0)..DisplayPoint::new(DisplayRow(7), 0)
        );
        assert_eq!(
            local_selections[0].head,
            DisplayPoint::new(DisplayRow(6), 0)
        );
        // moves cursor on buffer boundary back two lines
        // and doesn't allow selection to bleed through
        assert_eq!(
            local_selections[1].range,
            DisplayPoint::new(DisplayRow(10), 0)..DisplayPoint::new(DisplayRow(13), 0)
        );
        assert_eq!(
            local_selections[1].head,
            DisplayPoint::new(DisplayRow(12), 0)
        );
    }

    #[gpui::test]
    fn test_layout_with_placeholder_text_and_blocks(cx: &mut TestAppContext) {
        init_test(cx, |_| {});

        let window = cx.add_window(|cx| {
            let buffer = MultiBuffer::build_simple("", cx);
            Editor::new(EditorMode::Full, buffer, None, true, cx)
        });
        let cx = &mut VisualTestContext::from_window(*window, cx);
        let editor = window.root(cx).unwrap();
        let style = cx.update(|cx| editor.read(cx).style().unwrap().clone());
        window
            .update(cx, |editor, cx| {
                editor.set_placeholder_text("hello", cx);
                editor.insert_blocks(
                    [BlockProperties {
                        style: BlockStyle::Fixed,
                        disposition: BlockDisposition::Above,
                        height: 3,
                        position: Anchor::min(),
                        render: Box::new(|_| div().into_any()),
                    }],
                    None,
                    cx,
                );

                // Blur the editor so that it displays placeholder text.
                cx.blur();
            })
            .unwrap();

        let (_, state) = cx.draw(point(px(500.), px(500.)), size(px(500.), px(500.)), |_| {
            EditorElement::new(&editor, style)
        });
        assert_eq!(state.position_map.line_layouts.len(), 4);
        assert_eq!(
            state
                .line_numbers
                .iter()
                .map(Option::is_some)
                .collect::<Vec<_>>(),
            &[false, false, false, true]
        );
    }

    #[gpui::test]
    fn test_all_invisibles_drawing(cx: &mut TestAppContext) {
        const TAB_SIZE: u32 = 4;

        let input_text = "\t \t|\t| a b";
        let expected_invisibles = vec![
            Invisible::Tab {
                line_start_offset: 0,
                line_end_offset: TAB_SIZE as usize,
            },
            Invisible::Whitespace {
                line_offset: TAB_SIZE as usize,
            },
            Invisible::Tab {
                line_start_offset: TAB_SIZE as usize + 1,
                line_end_offset: TAB_SIZE as usize * 2,
            },
            Invisible::Tab {
                line_start_offset: TAB_SIZE as usize * 2 + 1,
                line_end_offset: TAB_SIZE as usize * 3,
            },
            Invisible::Whitespace {
                line_offset: TAB_SIZE as usize * 3 + 1,
            },
            Invisible::Whitespace {
                line_offset: TAB_SIZE as usize * 3 + 3,
            },
        ];
        assert_eq!(
            expected_invisibles.len(),
            input_text
                .chars()
                .filter(|initial_char| initial_char.is_whitespace())
                .count(),
            "Hardcoded expected invisibles differ from the actual ones in '{input_text}'"
        );

        init_test(cx, |s| {
            s.defaults.show_whitespaces = Some(ShowWhitespaceSetting::All);
            s.defaults.tab_size = NonZeroU32::new(TAB_SIZE);
        });

        let actual_invisibles =
            collect_invisibles_from_new_editor(cx, EditorMode::Full, &input_text, px(500.0));

        assert_eq!(expected_invisibles, actual_invisibles);
    }

    #[gpui::test]
    fn test_invisibles_dont_appear_in_certain_editors(cx: &mut TestAppContext) {
        init_test(cx, |s| {
            s.defaults.show_whitespaces = Some(ShowWhitespaceSetting::All);
            s.defaults.tab_size = NonZeroU32::new(4);
        });

        for editor_mode_without_invisibles in [
            EditorMode::SingleLine,
            EditorMode::AutoHeight { max_lines: 100 },
        ] {
            let invisibles = collect_invisibles_from_new_editor(
                cx,
                editor_mode_without_invisibles,
                "\t\t\t| | a b",
                px(500.0),
            );
            assert!(invisibles.is_empty(),
                    "For editor mode {editor_mode_without_invisibles:?} no invisibles was expected but got {invisibles:?}");
        }
    }

    #[gpui::test]
    fn test_wrapped_invisibles_drawing(cx: &mut TestAppContext) {
        let tab_size = 4;
        let input_text = "a\tbcd     ".repeat(9);
        let repeated_invisibles = [
            Invisible::Tab {
                line_start_offset: 1,
                line_end_offset: tab_size as usize,
            },
            Invisible::Whitespace {
                line_offset: tab_size as usize + 3,
            },
            Invisible::Whitespace {
                line_offset: tab_size as usize + 4,
            },
            Invisible::Whitespace {
                line_offset: tab_size as usize + 5,
            },
            Invisible::Whitespace {
                line_offset: tab_size as usize + 6,
            },
            Invisible::Whitespace {
                line_offset: tab_size as usize + 7,
            },
        ];
        let expected_invisibles = std::iter::once(repeated_invisibles)
            .cycle()
            .take(9)
            .flatten()
            .collect::<Vec<_>>();
        assert_eq!(
            expected_invisibles.len(),
            input_text
                .chars()
                .filter(|initial_char| initial_char.is_whitespace())
                .count(),
            "Hardcoded expected invisibles differ from the actual ones in '{input_text}'"
        );
        info!("Expected invisibles: {expected_invisibles:?}");

        init_test(cx, |_| {});

        // Put the same string with repeating whitespace pattern into editors of various size,
        // take deliberately small steps during resizing, to put all whitespace kinds near the wrap point.
        let resize_step = 10.0;
        let mut editor_width = 200.0;
        while editor_width <= 1000.0 {
            update_test_language_settings(cx, |s| {
                s.defaults.tab_size = NonZeroU32::new(tab_size);
                s.defaults.show_whitespaces = Some(ShowWhitespaceSetting::All);
                s.defaults.preferred_line_length = Some(editor_width as u32);
                s.defaults.soft_wrap = Some(language_settings::SoftWrap::PreferredLineLength);
            });

            let actual_invisibles = collect_invisibles_from_new_editor(
                cx,
                EditorMode::Full,
                &input_text,
                px(editor_width),
            );

            // Whatever the editor size is, ensure it has the same invisible kinds in the same order
            // (no good guarantees about the offsets: wrapping could trigger padding and its tests should check the offsets).
            let mut i = 0;
            for (actual_index, actual_invisible) in actual_invisibles.iter().enumerate() {
                i = actual_index;
                match expected_invisibles.get(i) {
                    Some(expected_invisible) => match (expected_invisible, actual_invisible) {
                        (Invisible::Whitespace { .. }, Invisible::Whitespace { .. })
                        | (Invisible::Tab { .. }, Invisible::Tab { .. }) => {}
                        _ => {
                            panic!("At index {i}, expected invisible {expected_invisible:?} does not match actual {actual_invisible:?} by kind. Actual invisibles: {actual_invisibles:?}")
                        }
                    },
                    None => panic!("Unexpected extra invisible {actual_invisible:?} at index {i}"),
                }
            }
            let missing_expected_invisibles = &expected_invisibles[i + 1..];
            assert!(
                missing_expected_invisibles.is_empty(),
                "Missing expected invisibles after index {i}: {missing_expected_invisibles:?}"
            );

            editor_width += resize_step;
        }
    }

    fn collect_invisibles_from_new_editor(
        cx: &mut TestAppContext,
        editor_mode: EditorMode,
        input_text: &str,
        editor_width: Pixels,
    ) -> Vec<Invisible> {
        info!(
            "Creating editor with mode {editor_mode:?}, width {}px and text '{input_text}'",
            editor_width.0
        );
        let window = cx.add_window(|cx| {
            let buffer = MultiBuffer::build_simple(&input_text, cx);
            Editor::new(editor_mode, buffer, None, true, cx)
        });
        let cx = &mut VisualTestContext::from_window(*window, cx);
        let editor = window.root(cx).unwrap();
        let style = cx.update(|cx| editor.read(cx).style().unwrap().clone());
        window
            .update(cx, |editor, cx| {
                editor.set_soft_wrap_mode(language_settings::SoftWrap::EditorWidth, cx);
                editor.set_wrap_width(Some(editor_width), cx);
            })
            .unwrap();
        let (_, state) = cx.draw(point(px(500.), px(500.)), size(px(500.), px(500.)), |_| {
            EditorElement::new(&editor, style)
        });
        state
            .position_map
            .line_layouts
            .iter()
            .flat_map(|line_with_invisibles| &line_with_invisibles.invisibles)
            .cloned()
            .collect()
    }
}

pub fn register_action<T: Action>(
    view: &View<Editor>,
    cx: &mut WindowContext,
    listener: impl Fn(&mut Editor, &T, &mut ViewContext<Editor>) + 'static,
) {
    let view = view.clone();
    cx.on_action(TypeId::of::<T>(), move |action, phase, cx| {
        let action = action.downcast_ref().unwrap();
        if phase == DispatchPhase::Bubble {
            view.update(cx, |editor, cx| {
                listener(editor, action, cx);
            })
        }
    })
}

fn compute_auto_height_layout(
    editor: &mut Editor,
    max_lines: usize,
    max_line_number_width: Pixels,
    known_dimensions: Size<Option<Pixels>>,
    available_width: AvailableSpace,
    cx: &mut ViewContext<Editor>,
) -> Option<Size<Pixels>> {
    let width = known_dimensions.width.or_else(|| {
        if let AvailableSpace::Definite(available_width) = available_width {
            Some(available_width)
        } else {
            None
        }
    })?;
    if let Some(height) = known_dimensions.height {
        return Some(size(width, height));
    }

    let style = editor.style.as_ref().unwrap();
    let font_id = cx.text_system().resolve_font(&style.text.font());
    let font_size = style.text.font_size.to_pixels(cx.rem_size());
    let line_height = style.text.line_height_in_pixels(cx.rem_size());
    let em_width = cx
        .text_system()
        .typographic_bounds(font_id, font_size, 'm')
        .unwrap()
        .size
        .width;

    let mut snapshot = editor.snapshot(cx);
    let gutter_dimensions =
        snapshot.gutter_dimensions(font_id, font_size, em_width, max_line_number_width, cx);

    editor.gutter_dimensions = gutter_dimensions;
    let text_width = width - gutter_dimensions.width;
    let overscroll = size(em_width, px(0.));

    let editor_width = text_width - gutter_dimensions.margin - overscroll.width - em_width;
    if editor.set_wrap_width(Some(editor_width), cx) {
        snapshot = editor.snapshot(cx);
    }

    let scroll_height = Pixels::from(snapshot.max_point().row().next_row().0) * line_height;
    let height = scroll_height
        .max(line_height)
        .min(line_height * max_lines as f32);

    Some(size(width, height))
}<|MERGE_RESOLUTION|>--- conflicted
+++ resolved
@@ -4647,7 +4647,16 @@
                     let max_scroll_top = if matches!(snapshot.mode, EditorMode::AutoHeight { .. }) {
                         (snapshot.max_point().row().as_f32() - height_in_lines + 1.).max(0.)
                     } else {
-                        snapshot.max_point().row().as_f32()
+                        let settings = EditorSettings::get_global(cx);
+                        let max_row = snapshot.max_point().row().as_f32();
+                        match settings.scroll_beyond_last_line {
+                            ScrollBeyondLastLine::OnePage => max_row,
+                            ScrollBeyondLastLine::Off => (max_row - height_in_lines + 1.0).max(0.0),
+                            ScrollBeyondLastLine::VerticalScrollMargin => {
+                                (max_row - height_in_lines + 1.0 + settings.vertical_scroll_margin)
+                                    .max(0.0)
+                            }
+                        }
                     };
 
                     let mut autoscroll_containing_element = false;
@@ -4845,26 +4854,9 @@
                         cx,
                     );
 
-                    let settings = EditorSettings::get_global(cx);
-                    let scroll_max_row = max_row.as_f32();
-                    let scroll_max_row = match settings.scroll_beyond_last_line {
-                        ScrollBeyondLastLine::OnePage => scroll_max_row,
-                        ScrollBeyondLastLine::Off => {
-                            (scroll_max_row - height_in_lines + 1.0).max(0.0)
-                        }
-                        ScrollBeyondLastLine::VerticalScrollMargin => (scroll_max_row
-                            - height_in_lines
-                            + 1.0
-                            + settings.vertical_scroll_margin)
-                            .max(0.0),
-                    };
                     let scroll_max = point(
                         ((scroll_width - text_hitbox.size.width) / em_width).max(0.0),
-<<<<<<< HEAD
                         max_scroll_top,
-=======
-                        scroll_max_row,
->>>>>>> c58a8f1a
                     );
 
                     self.editor.update(cx, |editor, cx| {
