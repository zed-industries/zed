--- conflicted
+++ resolved
@@ -3470,11 +3470,7 @@
                 edits,
                 edit_preview,
                 display_mode,
-<<<<<<< HEAD
-                snapshot: _,
-=======
                 snapshot,
->>>>>>> 5e210c08
             } => {
                 if self.editor.read(cx).has_active_completions_menu() {
                     return None;
