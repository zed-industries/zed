--- conflicted
+++ resolved
@@ -3430,21 +3430,11 @@
                     return None;
                 }
 
-<<<<<<< HEAD
                 let highlighted_edits = edit_preview.as_ref().and_then(|edit_preview| {
                     crate::inline_completion_edit_text(edits, edit_preview, false, cx)
                 })?;
 
                 let line_count = highlighted_edits.text.lines().count() + 1;
-=======
-                let crate::InlineCompletionText::Edit { text, highlights } =
-                    crate::inline_completion_edit_text(editor_snapshot, edits, false, cx)
-                else {
-                    return None;
-                };
-
-                let line_count = text.lines().count() + 1;
->>>>>>> 75c53447
 
                 let longest_row =
                     editor_snapshot.longest_row_in_range(edit_start.row()..edit_end.row() + 1);
