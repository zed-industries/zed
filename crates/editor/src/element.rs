use crate::{
    blame_entry_tooltip::{blame_entry_relative_timestamp, BlameEntryTooltip},
    display_map::{
        Block, BlockContext, BlockStyle, DisplaySnapshot, HighlightedChunk, ToDisplayPoint,
    },
    editor_settings::{
        CurrentLineHighlight, DoubleClickInMultibuffer, MultiCursorModifier, ScrollBeyondLastLine,
        ScrollbarAxis, ShowScrollbar,
    },
    git::blame::{CommitDetails, GitBlame},
    hover_popover::{
        self, hover_at, HOVER_POPOVER_GAP, MIN_POPOVER_CHARACTER_WIDTH, MIN_POPOVER_LINE_HEIGHT,
    },
    hunk_diff::{diff_hunk_to_display, DisplayDiffHunk},
    hunk_status,
    items::BufferSearchHighlights,
    mouse_context_menu::{self, MenuPosition, MouseContextMenu},
<<<<<<< HEAD
    scroll::{axis_pair, scroll_amount::ScrollAmount, Axis, AxisPair},
    BlockId, CodeActionsMenu, CursorShape, CustomBlockId, DisplayPoint, DisplayRow,
    DocumentHighlightRead, DocumentHighlightWrite, Editor, EditorMode, EditorSettings,
=======
    scroll::scroll_amount::ScrollAmount,
    BlockId, ChunkReplacement, CodeActionsMenu, CursorShape, CustomBlockId, DisplayPoint,
    DisplayRow, DocumentHighlightRead, DocumentHighlightWrite, Editor, EditorMode, EditorSettings,
>>>>>>> 7853e32f
    EditorSnapshot, EditorStyle, ExpandExcerpts, FocusedBlock, GutterDimensions, HalfPageDown,
    HalfPageUp, HandleInput, HoveredCursor, HoveredHunk, JumpData, LineDown, LineUp, OpenExcerpts,
    PageDown, PageUp, Point, RowExt, RowRangeExt, SelectPhase, Selection, SoftWrap, ToPoint,
    CURSORS_VISIBLE_FOR, FILE_HEADER_HEIGHT, GIT_BLAME_MAX_AUTHOR_CHARS_DISPLAYED, MAX_LINE_LEN,
    MULTI_BUFFER_EXCERPT_HEADER_HEIGHT,
};
use client::ParticipantIndex;
use collections::{BTreeMap, HashMap, HashSet};
use git::{blame::BlameEntry, diff::DiffHunkStatus, Oid};
use gpui::{
    anchored, deferred, div, fill, outline, point, px, quad, relative, size, svg,
    transparent_black, Action, AnchorCorner, AnyElement, AvailableSpace, Bounds, ClipboardItem,
    ContentMask, Corners, CursorStyle, DispatchPhase, Edges, Element, ElementInputHandler, Entity,
    FontId, GlobalElementId, Hitbox, Hsla, InteractiveElement, IntoElement, Length,
    ModifiersChangedEvent, MouseButton, MouseDownEvent, MouseMoveEvent, MouseUpEvent, PaintQuad,
    ParentElement, Pixels, ScrollDelta, ScrollWheelEvent, ShapedLine, SharedString, Size,
    StatefulInteractiveElement, Style, Styled, TextRun, TextStyleRefinement, View, ViewContext,
    WeakView, WindowContext,
};
use gpui::{ClickEvent, Subscription};
use itertools::Itertools;
use language::{
    language_settings::{
        IndentGuideBackgroundColoring, IndentGuideColoring, IndentGuideSettings,
        ShowWhitespaceSetting,
    },
    ChunkRendererContext,
};
use lsp::DiagnosticSeverity;
use multi_buffer::{Anchor, ExcerptId, ExpandExcerptDirection, MultiBufferPoint, MultiBufferRow};
use project::{
    project_settings::{GitGutterSetting, ProjectSettings},
    ProjectPath,
};
use settings::Settings;
use smallvec::{smallvec, SmallVec};
use std::{
    any::TypeId,
    borrow::Cow,
    cmp::{self, Ordering},
    fmt::{self, Write},
    iter, mem,
    ops::{Deref, Range},
    rc::Rc,
    sync::Arc,
};
use sum_tree::Bias;
use theme::{ActiveTheme, Appearance, PlayerColor};
use ui::prelude::*;
use ui::{h_flex, ButtonLike, ButtonStyle, ContextMenu, Tooltip};
use unicode_segmentation::UnicodeSegmentation;
use util::RangeExt;
use util::ResultExt;
use workspace::{item::Item, Workspace};

struct SelectionLayout {
    head: DisplayPoint,
    cursor_shape: CursorShape,
    is_newest: bool,
    is_local: bool,
    range: Range<DisplayPoint>,
    active_rows: Range<DisplayRow>,
    user_name: Option<SharedString>,
}

impl SelectionLayout {
    fn new<T: ToPoint + ToDisplayPoint + Clone>(
        selection: Selection<T>,
        line_mode: bool,
        cursor_shape: CursorShape,
        map: &DisplaySnapshot,
        is_newest: bool,
        is_local: bool,
        user_name: Option<SharedString>,
    ) -> Self {
        let point_selection = selection.map(|p| p.to_point(&map.buffer_snapshot));
        let display_selection = point_selection.map(|p| p.to_display_point(map));
        let mut range = display_selection.range();
        let mut head = display_selection.head();
        let mut active_rows = map.prev_line_boundary(point_selection.start).1.row()
            ..map.next_line_boundary(point_selection.end).1.row();

        // vim visual line mode
        if line_mode {
            let point_range = map.expand_to_line(point_selection.range());
            range = point_range.start.to_display_point(map)..point_range.end.to_display_point(map);
        }

        // any vim visual mode (including line mode)
        if (cursor_shape == CursorShape::Block || cursor_shape == CursorShape::Hollow)
            && !range.is_empty()
            && !selection.reversed
        {
            if head.column() > 0 {
                head = map.clip_point(DisplayPoint::new(head.row(), head.column() - 1), Bias::Left)
            } else if head.row().0 > 0 && head != map.max_point() {
                head = map.clip_point(
                    DisplayPoint::new(
                        head.row().previous_row(),
                        map.line_len(head.row().previous_row()),
                    ),
                    Bias::Left,
                );
                // updating range.end is a no-op unless you're cursor is
                // on the newline containing a multi-buffer divider
                // in which case the clip_point may have moved the head up
                // an additional row.
                range.end = DisplayPoint::new(head.row().next_row(), 0);
                active_rows.end = head.row();
            }
        }

        Self {
            head,
            cursor_shape,
            is_newest,
            is_local,
            range,
            active_rows,
            user_name,
        }
    }
}

pub struct EditorElement {
    editor: View<Editor>,
    style: EditorStyle,
}

type DisplayRowDelta = u32;

impl EditorElement {
    pub(crate) const SCROLLBAR_WIDTH: Pixels = px(13.);

    pub fn new(editor: &View<Editor>, style: EditorStyle) -> Self {
        Self {
            editor: editor.clone(),
            style,
        }
    }

    fn register_actions(&self, cx: &mut WindowContext) {
        let view = &self.editor;
        view.update(cx, |editor, cx| {
            for action in editor.editor_actions.borrow().values() {
                (action)(cx)
            }
        });

        crate::rust_analyzer_ext::apply_related_actions(view, cx);
        crate::clangd_ext::apply_related_actions(view, cx);
        register_action(view, cx, Editor::move_left);
        register_action(view, cx, Editor::move_right);
        register_action(view, cx, Editor::move_down);
        register_action(view, cx, Editor::move_down_by_lines);
        register_action(view, cx, Editor::select_down_by_lines);
        register_action(view, cx, Editor::move_up);
        register_action(view, cx, Editor::move_up_by_lines);
        register_action(view, cx, Editor::select_up_by_lines);
        register_action(view, cx, Editor::select_page_down);
        register_action(view, cx, Editor::select_page_up);
        register_action(view, cx, Editor::cancel);
        register_action(view, cx, Editor::newline);
        register_action(view, cx, Editor::newline_above);
        register_action(view, cx, Editor::newline_below);
        register_action(view, cx, Editor::backspace);
        register_action(view, cx, Editor::delete);
        register_action(view, cx, Editor::tab);
        register_action(view, cx, Editor::tab_prev);
        register_action(view, cx, Editor::indent);
        register_action(view, cx, Editor::outdent);
        register_action(view, cx, Editor::delete_line);
        register_action(view, cx, Editor::join_lines);
        register_action(view, cx, Editor::sort_lines_case_sensitive);
        register_action(view, cx, Editor::sort_lines_case_insensitive);
        register_action(view, cx, Editor::reverse_lines);
        register_action(view, cx, Editor::shuffle_lines);
        register_action(view, cx, Editor::convert_to_upper_case);
        register_action(view, cx, Editor::convert_to_lower_case);
        register_action(view, cx, Editor::convert_to_title_case);
        register_action(view, cx, Editor::convert_to_snake_case);
        register_action(view, cx, Editor::convert_to_kebab_case);
        register_action(view, cx, Editor::convert_to_upper_camel_case);
        register_action(view, cx, Editor::convert_to_lower_camel_case);
        register_action(view, cx, Editor::convert_to_opposite_case);
        register_action(view, cx, Editor::delete_to_previous_word_start);
        register_action(view, cx, Editor::delete_to_previous_subword_start);
        register_action(view, cx, Editor::delete_to_next_word_end);
        register_action(view, cx, Editor::delete_to_next_subword_end);
        register_action(view, cx, Editor::delete_to_beginning_of_line);
        register_action(view, cx, Editor::delete_to_end_of_line);
        register_action(view, cx, Editor::cut_to_end_of_line);
        register_action(view, cx, Editor::duplicate_line_up);
        register_action(view, cx, Editor::duplicate_line_down);
        register_action(view, cx, Editor::move_line_up);
        register_action(view, cx, Editor::move_line_down);
        register_action(view, cx, Editor::transpose);
        register_action(view, cx, Editor::rewrap);
        register_action(view, cx, Editor::cut);
        register_action(view, cx, Editor::copy);
        register_action(view, cx, Editor::paste);
        register_action(view, cx, Editor::undo);
        register_action(view, cx, Editor::redo);
        register_action(view, cx, Editor::move_page_up);
        register_action(view, cx, Editor::move_page_down);
        register_action(view, cx, Editor::next_screen);
        register_action(view, cx, Editor::scroll_cursor_top);
        register_action(view, cx, Editor::scroll_cursor_center);
        register_action(view, cx, Editor::scroll_cursor_bottom);
        register_action(view, cx, Editor::scroll_cursor_center_top_bottom);
        register_action(view, cx, |editor, _: &LineDown, cx| {
            editor.scroll_screen(&ScrollAmount::Line(1.), cx)
        });
        register_action(view, cx, |editor, _: &LineUp, cx| {
            editor.scroll_screen(&ScrollAmount::Line(-1.), cx)
        });
        register_action(view, cx, |editor, _: &HalfPageDown, cx| {
            editor.scroll_screen(&ScrollAmount::Page(0.5), cx)
        });
        register_action(view, cx, |editor, HandleInput(text): &HandleInput, cx| {
            if text.is_empty() {
                return;
            }
            editor.handle_input(text, cx);
        });
        register_action(view, cx, |editor, _: &HalfPageUp, cx| {
            editor.scroll_screen(&ScrollAmount::Page(-0.5), cx)
        });
        register_action(view, cx, |editor, _: &PageDown, cx| {
            editor.scroll_screen(&ScrollAmount::Page(1.), cx)
        });
        register_action(view, cx, |editor, _: &PageUp, cx| {
            editor.scroll_screen(&ScrollAmount::Page(-1.), cx)
        });
        register_action(view, cx, Editor::move_to_previous_word_start);
        register_action(view, cx, Editor::move_to_previous_subword_start);
        register_action(view, cx, Editor::move_to_next_word_end);
        register_action(view, cx, Editor::move_to_next_subword_end);
        register_action(view, cx, Editor::move_to_beginning_of_line);
        register_action(view, cx, Editor::move_to_end_of_line);
        register_action(view, cx, Editor::move_to_start_of_paragraph);
        register_action(view, cx, Editor::move_to_end_of_paragraph);
        register_action(view, cx, Editor::move_to_beginning);
        register_action(view, cx, Editor::move_to_end);
        register_action(view, cx, Editor::select_up);
        register_action(view, cx, Editor::select_down);
        register_action(view, cx, Editor::select_left);
        register_action(view, cx, Editor::select_right);
        register_action(view, cx, Editor::select_to_previous_word_start);
        register_action(view, cx, Editor::select_to_previous_subword_start);
        register_action(view, cx, Editor::select_to_next_word_end);
        register_action(view, cx, Editor::select_to_next_subword_end);
        register_action(view, cx, Editor::select_to_beginning_of_line);
        register_action(view, cx, Editor::select_to_end_of_line);
        register_action(view, cx, Editor::select_to_start_of_paragraph);
        register_action(view, cx, Editor::select_to_end_of_paragraph);
        register_action(view, cx, Editor::select_to_beginning);
        register_action(view, cx, Editor::select_to_end);
        register_action(view, cx, Editor::select_all);
        register_action(view, cx, |editor, action, cx| {
            editor.select_all_matches(action, cx).log_err();
        });
        register_action(view, cx, Editor::select_line);
        register_action(view, cx, Editor::split_selection_into_lines);
        register_action(view, cx, Editor::add_selection_above);
        register_action(view, cx, Editor::add_selection_below);
        register_action(view, cx, |editor, action, cx| {
            editor.select_next(action, cx).log_err();
        });
        register_action(view, cx, |editor, action, cx| {
            editor.select_previous(action, cx).log_err();
        });
        register_action(view, cx, Editor::toggle_comments);
        register_action(view, cx, Editor::select_larger_syntax_node);
        register_action(view, cx, Editor::select_smaller_syntax_node);
        register_action(view, cx, Editor::select_enclosing_symbol);
        register_action(view, cx, Editor::move_to_enclosing_bracket);
        register_action(view, cx, Editor::undo_selection);
        register_action(view, cx, Editor::redo_selection);
        if !view.read(cx).is_singleton(cx) {
            register_action(view, cx, Editor::expand_excerpts);
            register_action(view, cx, Editor::expand_excerpts_up);
            register_action(view, cx, Editor::expand_excerpts_down);
        }
        register_action(view, cx, Editor::go_to_diagnostic);
        register_action(view, cx, Editor::go_to_prev_diagnostic);
        register_action(view, cx, Editor::go_to_next_hunk);
        register_action(view, cx, Editor::go_to_prev_hunk);
        register_action(view, cx, |editor, a, cx| {
            editor.go_to_definition(a, cx).detach_and_log_err(cx);
        });
        register_action(view, cx, |editor, a, cx| {
            editor.go_to_definition_split(a, cx).detach_and_log_err(cx);
        });
        register_action(view, cx, |editor, a, cx| {
            editor.go_to_declaration(a, cx).detach_and_log_err(cx);
        });
        register_action(view, cx, |editor, a, cx| {
            editor.go_to_declaration_split(a, cx).detach_and_log_err(cx);
        });
        register_action(view, cx, |editor, a, cx| {
            editor.go_to_implementation(a, cx).detach_and_log_err(cx);
        });
        register_action(view, cx, |editor, a, cx| {
            editor
                .go_to_implementation_split(a, cx)
                .detach_and_log_err(cx);
        });
        register_action(view, cx, |editor, a, cx| {
            editor.go_to_type_definition(a, cx).detach_and_log_err(cx);
        });
        register_action(view, cx, |editor, a, cx| {
            editor
                .go_to_type_definition_split(a, cx)
                .detach_and_log_err(cx);
        });
        register_action(view, cx, Editor::open_url);
        register_action(view, cx, Editor::open_file);
        register_action(view, cx, Editor::fold);
        register_action(view, cx, Editor::fold_at_level);
        register_action(view, cx, Editor::fold_all);
        register_action(view, cx, Editor::fold_at);
        register_action(view, cx, Editor::fold_recursive);
        register_action(view, cx, Editor::toggle_fold);
        register_action(view, cx, Editor::toggle_fold_recursive);
        register_action(view, cx, Editor::unfold_lines);
        register_action(view, cx, Editor::unfold_recursive);
        register_action(view, cx, Editor::unfold_all);
        register_action(view, cx, Editor::unfold_at);
        register_action(view, cx, Editor::fold_selected_ranges);
        register_action(view, cx, Editor::show_completions);
        register_action(view, cx, Editor::toggle_code_actions);
        register_action(view, cx, Editor::open_excerpts);
        register_action(view, cx, Editor::open_excerpts_in_split);
        register_action(view, cx, Editor::open_proposed_changes_editor);
        register_action(view, cx, Editor::toggle_soft_wrap);
        register_action(view, cx, Editor::toggle_tab_bar);
        register_action(view, cx, Editor::toggle_line_numbers);
        register_action(view, cx, Editor::toggle_relative_line_numbers);
        register_action(view, cx, Editor::toggle_indent_guides);
        register_action(view, cx, Editor::toggle_inlay_hints);
        register_action(view, cx, Editor::toggle_inline_completions);
        register_action(view, cx, hover_popover::hover);
        register_action(view, cx, Editor::reveal_in_finder);
        register_action(view, cx, Editor::copy_path);
        register_action(view, cx, Editor::copy_relative_path);
        register_action(view, cx, Editor::copy_highlight_json);
        register_action(view, cx, Editor::copy_permalink_to_line);
        register_action(view, cx, Editor::open_permalink_to_line);
        register_action(view, cx, Editor::copy_file_location);
        register_action(view, cx, Editor::toggle_git_blame);
        register_action(view, cx, Editor::toggle_git_blame_inline);
        register_action(view, cx, Editor::toggle_hunk_diff);
        register_action(view, cx, Editor::expand_all_hunk_diffs);
        register_action(view, cx, |editor, action, cx| {
            if let Some(task) = editor.format(action, cx) {
                task.detach_and_log_err(cx);
            } else {
                cx.propagate();
            }
        });
        register_action(view, cx, |editor, action, cx| {
            if let Some(task) = editor.format_selections(action, cx) {
                task.detach_and_log_err(cx);
            } else {
                cx.propagate();
            }
        });
        register_action(view, cx, Editor::restart_language_server);
        register_action(view, cx, Editor::cancel_language_server_work);
        register_action(view, cx, Editor::show_character_palette);
        register_action(view, cx, |editor, action, cx| {
            if let Some(task) = editor.confirm_completion(action, cx) {
                task.detach_and_log_err(cx);
            } else {
                cx.propagate();
            }
        });
        register_action(view, cx, |editor, action, cx| {
            if let Some(task) = editor.compose_completion(action, cx) {
                task.detach_and_log_err(cx);
            } else {
                cx.propagate();
            }
        });
        register_action(view, cx, |editor, action, cx| {
            if let Some(task) = editor.confirm_code_action(action, cx) {
                task.detach_and_log_err(cx);
            } else {
                cx.propagate();
            }
        });
        register_action(view, cx, |editor, action, cx| {
            if let Some(task) = editor.rename(action, cx) {
                task.detach_and_log_err(cx);
            } else {
                cx.propagate();
            }
        });
        register_action(view, cx, |editor, action, cx| {
            if let Some(task) = editor.confirm_rename(action, cx) {
                task.detach_and_log_err(cx);
            } else {
                cx.propagate();
            }
        });
        register_action(view, cx, |editor, action, cx| {
            if let Some(task) = editor.find_all_references(action, cx) {
                task.detach_and_log_err(cx);
            } else {
                cx.propagate();
            }
        });
        register_action(view, cx, Editor::show_signature_help);
        register_action(view, cx, Editor::next_inline_completion);
        register_action(view, cx, Editor::previous_inline_completion);
        register_action(view, cx, Editor::show_inline_completion);
        register_action(view, cx, Editor::context_menu_first);
        register_action(view, cx, Editor::context_menu_prev);
        register_action(view, cx, Editor::context_menu_next);
        register_action(view, cx, Editor::context_menu_last);
        register_action(view, cx, Editor::display_cursor_names);
        register_action(view, cx, Editor::unique_lines_case_insensitive);
        register_action(view, cx, Editor::unique_lines_case_sensitive);
        register_action(view, cx, Editor::accept_partial_inline_completion);
        register_action(view, cx, Editor::accept_inline_completion);
        register_action(view, cx, Editor::revert_file);
        register_action(view, cx, Editor::revert_selected_hunks);
        register_action(view, cx, Editor::apply_all_diff_hunks);
        register_action(view, cx, Editor::apply_selected_diff_hunks);
        register_action(view, cx, Editor::open_active_item_in_terminal);
        register_action(view, cx, Editor::reload_file);
        register_action(view, cx, Editor::spawn_nearest_task);
    }

    fn register_key_listeners(&self, cx: &mut WindowContext, layout: &EditorLayout) {
        let position_map = layout.position_map.clone();
        cx.on_key_event({
            let editor = self.editor.clone();
            let text_hitbox = layout.text_hitbox.clone();
            move |event: &ModifiersChangedEvent, phase, cx| {
                if phase != DispatchPhase::Bubble {
                    return;
                }
                editor.update(cx, |editor, cx| {
                    if editor.hover_state.focused(cx) {
                        return;
                    }
                    Self::modifiers_changed(editor, event, &position_map, &text_hitbox, cx)
                })
            }
        });
    }

    fn modifiers_changed(
        editor: &mut Editor,
        event: &ModifiersChangedEvent,
        position_map: &PositionMap,
        text_hitbox: &Hitbox,
        cx: &mut ViewContext<Editor>,
    ) {
        let mouse_position = cx.mouse_position();
        if !text_hitbox.is_hovered(cx) {
            return;
        }

        editor.update_hovered_link(
            position_map.point_for_position(text_hitbox.bounds, mouse_position),
            &position_map.snapshot,
            event.modifiers,
            cx,
        )
    }

    fn mouse_left_down(
        editor: &mut Editor,
        event: &MouseDownEvent,
        hovered_hunk: Option<HoveredHunk>,
        position_map: &PositionMap,
        text_hitbox: &Hitbox,
        gutter_hitbox: &Hitbox,
        cx: &mut ViewContext<Editor>,
    ) {
        if cx.default_prevented() {
            return;
        }

        let mut click_count = event.click_count;
        let mut modifiers = event.modifiers;

        if let Some(hovered_hunk) = hovered_hunk {
            editor.toggle_hovered_hunk(&hovered_hunk, cx);
            cx.notify();
            return;
        } else if gutter_hitbox.is_hovered(cx) {
            click_count = 3; // Simulate triple-click when clicking the gutter to select lines
        } else if !text_hitbox.is_hovered(cx) {
            return;
        }

        if click_count == 2 && !editor.buffer().read(cx).is_singleton() {
            match EditorSettings::get_global(cx).double_click_in_multibuffer {
                DoubleClickInMultibuffer::Select => {
                    // do nothing special on double click, all selection logic is below
                }
                DoubleClickInMultibuffer::Open => {
                    if modifiers.alt {
                        // if double click is made with alt, pretend it's a regular double click without opening and alt,
                        // and run the selection logic.
                        modifiers.alt = false;
                    } else {
                        // if double click is made without alt, open the corresponding excerp
                        editor.open_excerpts(&OpenExcerpts, cx);
                        return;
                    }
                }
            }
        }

        let point_for_position =
            position_map.point_for_position(text_hitbox.bounds, event.position);
        let position = point_for_position.previous_valid;
        if modifiers.shift && modifiers.alt {
            editor.select(
                SelectPhase::BeginColumnar {
                    position,
                    reset: false,
                    goal_column: point_for_position.exact_unclipped.column(),
                },
                cx,
            );
        } else if modifiers.shift && !modifiers.control && !modifiers.alt && !modifiers.secondary()
        {
            editor.select(
                SelectPhase::Extend {
                    position,
                    click_count,
                },
                cx,
            );
        } else {
            let multi_cursor_setting = EditorSettings::get_global(cx).multi_cursor_modifier;
            let multi_cursor_modifier = match multi_cursor_setting {
                MultiCursorModifier::Alt => modifiers.alt,
                MultiCursorModifier::CmdOrCtrl => modifiers.secondary(),
            };
            editor.select(
                SelectPhase::Begin {
                    position,
                    add: multi_cursor_modifier,
                    click_count,
                },
                cx,
            );
        }

        cx.stop_propagation();
    }

    fn mouse_right_down(
        editor: &mut Editor,
        event: &MouseDownEvent,
        position_map: &PositionMap,
        text_hitbox: &Hitbox,
        cx: &mut ViewContext<Editor>,
    ) {
        if !text_hitbox.is_hovered(cx) {
            return;
        }
        let point_for_position =
            position_map.point_for_position(text_hitbox.bounds, event.position);
        mouse_context_menu::deploy_context_menu(
            editor,
            event.position,
            point_for_position.previous_valid,
            cx,
        );
        cx.stop_propagation();
    }

    fn mouse_middle_down(
        editor: &mut Editor,
        event: &MouseDownEvent,
        position_map: &PositionMap,
        text_hitbox: &Hitbox,
        cx: &mut ViewContext<Editor>,
    ) {
        if !text_hitbox.is_hovered(cx) || cx.default_prevented() {
            return;
        }

        let point_for_position =
            position_map.point_for_position(text_hitbox.bounds, event.position);
        let position = point_for_position.previous_valid;

        editor.select(
            SelectPhase::BeginColumnar {
                position,
                reset: true,
                goal_column: point_for_position.exact_unclipped.column(),
            },
            cx,
        );
    }

    fn mouse_up(
        editor: &mut Editor,
        event: &MouseUpEvent,
        position_map: &PositionMap,
        text_hitbox: &Hitbox,
        cx: &mut ViewContext<Editor>,
    ) {
        let end_selection = editor.has_pending_selection();
        let pending_nonempty_selections = editor.has_pending_nonempty_selection();

        if end_selection {
            editor.select(SelectPhase::End, cx);
        }

        let multi_cursor_setting = EditorSettings::get_global(cx).multi_cursor_modifier;
        let multi_cursor_modifier = match multi_cursor_setting {
            MultiCursorModifier::Alt => event.modifiers.secondary(),
            MultiCursorModifier::CmdOrCtrl => event.modifiers.alt,
        };

        if !pending_nonempty_selections && multi_cursor_modifier && text_hitbox.is_hovered(cx) {
            let point = position_map.point_for_position(text_hitbox.bounds, event.position);
            editor.handle_click_hovered_link(point, event.modifiers, cx);

            cx.stop_propagation();
        } else if end_selection && pending_nonempty_selections {
            cx.stop_propagation();
        } else if cfg!(any(target_os = "linux", target_os = "freebsd"))
            && event.button == MouseButton::Middle
        {
            if !text_hitbox.is_hovered(cx) || editor.read_only(cx) {
                return;
            }

            #[cfg(any(target_os = "linux", target_os = "freebsd"))]
            if EditorSettings::get_global(cx).middle_click_paste {
                if let Some(text) = cx.read_from_primary().and_then(|item| item.text()) {
                    let point_for_position =
                        position_map.point_for_position(text_hitbox.bounds, event.position);
                    let position = point_for_position.previous_valid;

                    editor.select(
                        SelectPhase::Begin {
                            position,
                            add: false,
                            click_count: 1,
                        },
                        cx,
                    );
                    editor.insert(&text, cx);
                }
                cx.stop_propagation()
            }
        }
    }

    fn mouse_dragged(
        editor: &mut Editor,
        event: &MouseMoveEvent,
        position_map: &PositionMap,
        text_bounds: Bounds<Pixels>,
        cx: &mut ViewContext<Editor>,
    ) {
        if !editor.has_pending_selection() {
            return;
        }

        let point_for_position = position_map.point_for_position(text_bounds, event.position);
        let mut scroll_delta = gpui::Point::<f32>::default();
        let vertical_margin = position_map.line_height.min(text_bounds.size.height / 3.0);
        let top = text_bounds.origin.y + vertical_margin;
        let bottom = text_bounds.lower_left().y - vertical_margin;
        if event.position.y < top {
            scroll_delta.y = -scale_vertical_mouse_autoscroll_delta(top - event.position.y);
        }
        if event.position.y > bottom {
            scroll_delta.y = scale_vertical_mouse_autoscroll_delta(event.position.y - bottom);
        }

        // We need horizontal width of text
        let style = editor.style.clone().unwrap_or_default();
        let font_id = cx.text_system().resolve_font(&style.text.font());
        let font_size = style.text.font_size.to_pixels(cx.rem_size());
        let em_width = cx
            .text_system()
            .typographic_bounds(font_id, font_size, 'm')
            .unwrap()
            .size
            .width;

        let scroll_margin_x = EditorSettings::get_global(cx).horizontal_scroll_margin;

        let scroll_space: Pixels = scroll_margin_x * em_width;

        let left = text_bounds.origin.x + scroll_space;
        let right = text_bounds.upper_right().x - scroll_space;

        if event.position.x < left {
            scroll_delta.x = -scale_horizontal_mouse_autoscroll_delta(left - event.position.x);
        }
        if event.position.x > right {
            scroll_delta.x = scale_horizontal_mouse_autoscroll_delta(event.position.x - right);
        }

        editor.select(
            SelectPhase::Update {
                position: point_for_position.previous_valid,
                goal_column: point_for_position.exact_unclipped.column(),
                scroll_delta,
            },
            cx,
        );
    }

    fn mouse_moved(
        editor: &mut Editor,
        event: &MouseMoveEvent,
        position_map: &PositionMap,
        text_hitbox: &Hitbox,
        gutter_hitbox: &Hitbox,
        cx: &mut ViewContext<Editor>,
    ) {
        let modifiers = event.modifiers;
        let gutter_hovered = gutter_hitbox.is_hovered(cx);
        editor.set_gutter_hovered(gutter_hovered, cx);

        // Don't trigger hover popover if mouse is hovering over context menu
        if text_hitbox.is_hovered(cx) {
            let point_for_position =
                position_map.point_for_position(text_hitbox.bounds, event.position);

            editor.update_hovered_link(point_for_position, &position_map.snapshot, modifiers, cx);

            if let Some(point) = point_for_position.as_valid() {
                let anchor = position_map
                    .snapshot
                    .buffer_snapshot
                    .anchor_before(point.to_offset(&position_map.snapshot, Bias::Left));
                hover_at(editor, Some(anchor), cx);
                Self::update_visible_cursor(editor, point, position_map, cx);
            } else {
                hover_at(editor, None, cx);
            }
        } else {
            editor.hide_hovered_link(cx);
            hover_at(editor, None, cx);
            if gutter_hovered {
                cx.stop_propagation();
            }
        }
    }

    fn update_visible_cursor(
        editor: &mut Editor,
        point: DisplayPoint,
        position_map: &PositionMap,
        cx: &mut ViewContext<Editor>,
    ) {
        let snapshot = &position_map.snapshot;
        let Some(hub) = editor.collaboration_hub() else {
            return;
        };
        let start = snapshot.display_snapshot.clip_point(
            DisplayPoint::new(point.row(), point.column().saturating_sub(1)),
            Bias::Left,
        );
        let end = snapshot.display_snapshot.clip_point(
            DisplayPoint::new(
                point.row(),
                (point.column() + 1).min(snapshot.line_len(point.row())),
            ),
            Bias::Right,
        );

        let range = snapshot
            .buffer_snapshot
            .anchor_at(start.to_point(&snapshot.display_snapshot), Bias::Left)
            ..snapshot
                .buffer_snapshot
                .anchor_at(end.to_point(&snapshot.display_snapshot), Bias::Right);

        let Some(selection) = snapshot.remote_selections_in_range(&range, hub, cx).next() else {
            return;
        };
        let key = crate::HoveredCursor {
            replica_id: selection.replica_id,
            selection_id: selection.selection.id,
        };
        editor.hovered_cursors.insert(
            key.clone(),
            cx.spawn(|editor, mut cx| async move {
                cx.background_executor().timer(CURSORS_VISIBLE_FOR).await;
                editor
                    .update(&mut cx, |editor, cx| {
                        editor.hovered_cursors.remove(&key);
                        cx.notify();
                    })
                    .ok();
            }),
        );
        cx.notify()
    }

    #[allow(clippy::too_many_arguments)]
    fn layout_selections(
        &self,
        start_anchor: Anchor,
        end_anchor: Anchor,
        local_selections: &[Selection<Point>],
        snapshot: &EditorSnapshot,
        start_row: DisplayRow,
        end_row: DisplayRow,
        cx: &mut WindowContext,
    ) -> (
        Vec<(PlayerColor, Vec<SelectionLayout>)>,
        BTreeMap<DisplayRow, bool>,
        Option<DisplayPoint>,
    ) {
        let mut selections: Vec<(PlayerColor, Vec<SelectionLayout>)> = Vec::new();
        let mut active_rows = BTreeMap::new();
        let mut newest_selection_head = None;
        self.editor.update(cx, |editor, cx| {
            if editor.show_local_selections {
                let mut layouts = Vec::new();
                let newest = editor.selections.newest(cx);
                for selection in local_selections.iter().cloned() {
                    let is_empty = selection.start == selection.end;
                    let is_newest = selection == newest;

                    let layout = SelectionLayout::new(
                        selection,
                        editor.selections.line_mode,
                        editor.cursor_shape,
                        &snapshot.display_snapshot,
                        is_newest,
                        editor.leader_peer_id.is_none(),
                        None,
                    );
                    if is_newest {
                        newest_selection_head = Some(layout.head);
                    }

                    for row in cmp::max(layout.active_rows.start.0, start_row.0)
                        ..=cmp::min(layout.active_rows.end.0, end_row.0)
                    {
                        let contains_non_empty_selection =
                            active_rows.entry(DisplayRow(row)).or_insert(!is_empty);
                        *contains_non_empty_selection |= !is_empty;
                    }
                    layouts.push(layout);
                }

                let player = if editor.read_only(cx) {
                    cx.theme().players().read_only()
                } else {
                    self.style.local_player
                };

                selections.push((player, layouts));
            }

            if let Some(collaboration_hub) = &editor.collaboration_hub {
                // When following someone, render the local selections in their color.
                if let Some(leader_id) = editor.leader_peer_id {
                    if let Some(collaborator) = collaboration_hub.collaborators(cx).get(&leader_id)
                    {
                        if let Some(participant_index) = collaboration_hub
                            .user_participant_indices(cx)
                            .get(&collaborator.user_id)
                        {
                            if let Some((local_selection_style, _)) = selections.first_mut() {
                                *local_selection_style = cx
                                    .theme()
                                    .players()
                                    .color_for_participant(participant_index.0);
                            }
                        }
                    }
                }

                let mut remote_selections = HashMap::default();
                for selection in snapshot.remote_selections_in_range(
                    &(start_anchor..end_anchor),
                    collaboration_hub.as_ref(),
                    cx,
                ) {
                    let selection_style =
                        Self::get_participant_color(selection.participant_index, cx);

                    // Don't re-render the leader's selections, since the local selections
                    // match theirs.
                    if Some(selection.peer_id) == editor.leader_peer_id {
                        continue;
                    }
                    let key = HoveredCursor {
                        replica_id: selection.replica_id,
                        selection_id: selection.selection.id,
                    };

                    let is_shown =
                        editor.show_cursor_names || editor.hovered_cursors.contains_key(&key);

                    remote_selections
                        .entry(selection.replica_id)
                        .or_insert((selection_style, Vec::new()))
                        .1
                        .push(SelectionLayout::new(
                            selection.selection,
                            selection.line_mode,
                            selection.cursor_shape,
                            &snapshot.display_snapshot,
                            false,
                            false,
                            if is_shown { selection.user_name } else { None },
                        ));
                }

                selections.extend(remote_selections.into_values());
            } else if !editor.is_focused(cx) && editor.show_cursor_when_unfocused {
                let player = if editor.read_only(cx) {
                    cx.theme().players().read_only()
                } else {
                    self.style.local_player
                };
                let layouts = snapshot
                    .buffer_snapshot
                    .selections_in_range(&(start_anchor..end_anchor), true)
                    .map(move |(_, line_mode, cursor_shape, selection)| {
                        SelectionLayout::new(
                            selection,
                            line_mode,
                            cursor_shape,
                            &snapshot.display_snapshot,
                            false,
                            false,
                            None,
                        )
                    })
                    .collect::<Vec<_>>();
                selections.push((player, layouts));
            }
        });
        (selections, active_rows, newest_selection_head)
    }

    fn collect_cursors(
        &self,
        snapshot: &EditorSnapshot,
        cx: &mut WindowContext,
    ) -> Vec<(DisplayPoint, Hsla)> {
        let editor = self.editor.read(cx);
        let mut cursors = Vec::new();
        let mut skip_local = false;
        let mut add_cursor = |anchor: Anchor, color| {
            cursors.push((anchor.to_display_point(&snapshot.display_snapshot), color));
        };
        // Remote cursors
        if let Some(collaboration_hub) = &editor.collaboration_hub {
            for remote_selection in snapshot.remote_selections_in_range(
                &(Anchor::min()..Anchor::max()),
                collaboration_hub.deref(),
                cx,
            ) {
                let color = Self::get_participant_color(remote_selection.participant_index, cx);
                add_cursor(remote_selection.selection.head(), color.cursor);
                if Some(remote_selection.peer_id) == editor.leader_peer_id {
                    skip_local = true;
                }
            }
        }
        // Local cursors
        if !skip_local {
            let color = cx.theme().players().local().cursor;
            editor.selections.disjoint.iter().for_each(|selection| {
                add_cursor(selection.head(), color);
            });
            if let Some(ref selection) = editor.selections.pending_anchor() {
                add_cursor(selection.head(), color);
            }
        }
        cursors
    }

    #[allow(clippy::too_many_arguments)]
    fn layout_visible_cursors(
        &self,
        snapshot: &EditorSnapshot,
        selections: &[(PlayerColor, Vec<SelectionLayout>)],
        block_start_rows: &HashSet<DisplayRow>,
        visible_display_row_range: Range<DisplayRow>,
        line_layouts: &[LineWithInvisibles],
        text_hitbox: &Hitbox,
        content_origin: gpui::Point<Pixels>,
        scroll_position: gpui::Point<f32>,
        scroll_pixel_position: gpui::Point<Pixels>,
        line_height: Pixels,
        em_width: Pixels,
        autoscroll_containing_element: bool,
        cx: &mut WindowContext,
    ) -> Vec<CursorLayout> {
        let mut autoscroll_bounds = None;
        let cursor_layouts = self.editor.update(cx, |editor, cx| {
            let mut cursors = Vec::new();
            for (player_color, selections) in selections {
                for selection in selections {
                    let cursor_position = selection.head;

                    let in_range = visible_display_row_range.contains(&cursor_position.row());
                    if (selection.is_local && !editor.show_local_cursors(cx))
                        || !in_range
                        || block_start_rows.contains(&cursor_position.row())
                    {
                        continue;
                    }

                    let cursor_row_layout = &line_layouts
                        [cursor_position.row().minus(visible_display_row_range.start) as usize];
                    let cursor_column = cursor_position.column() as usize;

                    let cursor_character_x = cursor_row_layout.x_for_index(cursor_column);
                    let mut block_width =
                        cursor_row_layout.x_for_index(cursor_column + 1) - cursor_character_x;
                    if block_width == Pixels::ZERO {
                        block_width = em_width;
                    }
                    let block_text = if let CursorShape::Block = selection.cursor_shape {
                        snapshot
                            .grapheme_at(cursor_position)
                            .or_else(|| {
                                if cursor_column == 0 {
                                    snapshot.placeholder_text().and_then(|s| {
                                        s.graphemes(true).next().map(|s| s.to_string().into())
                                    })
                                } else {
                                    None
                                }
                            })
                            .and_then(|text| {
                                let len = text.len();

                                let font = cursor_row_layout
                                    .font_id_for_index(cursor_column)
                                    .and_then(|cursor_font_id| {
                                        cx.text_system().get_font_for_id(cursor_font_id)
                                    })
                                    .unwrap_or(self.style.text.font());

                                // Invert the text color for the block cursor. Ensure that the text
                                // color is opaque enough to be visible against the background color.
                                //
                                // 0.75 is an arbitrary threshold to determine if the background color is
                                // opaque enough to use as a text color.
                                //
                                // TODO: In the future we should ensure themes have a `text_inverse` color.
                                let color = if cx.theme().colors().editor_background.a < 0.75 {
                                    match cx.theme().appearance {
                                        Appearance::Dark => Hsla::black(),
                                        Appearance::Light => Hsla::white(),
                                    }
                                } else {
                                    cx.theme().colors().editor_background
                                };

                                cx.text_system()
                                    .shape_line(
                                        text,
                                        cursor_row_layout.font_size,
                                        &[TextRun {
                                            len,
                                            font,
                                            color,
                                            background_color: None,
                                            strikethrough: None,
                                            underline: None,
                                        }],
                                    )
                                    .log_err()
                            })
                    } else {
                        None
                    };

                    let x = cursor_character_x - scroll_pixel_position.x;
                    let y = (cursor_position.row().as_f32()
                        - scroll_pixel_position.y / line_height)
                        * line_height;
                    if selection.is_newest {
                        editor.pixel_position_of_newest_cursor = Some(point(
                            text_hitbox.origin.x + x + block_width / 2.,
                            text_hitbox.origin.y + y + line_height / 2.,
                        ));

                        if autoscroll_containing_element {
                            let top = text_hitbox.origin.y
                                + (cursor_position.row().as_f32() - scroll_position.y - 3.).max(0.)
                                    * line_height;
                            let left = text_hitbox.origin.x
                                + (cursor_position.column() as f32 - scroll_position.x - 3.)
                                    .max(0.)
                                    * em_width;

                            let bottom = text_hitbox.origin.y
                                + (cursor_position.row().as_f32() - scroll_position.y + 4.)
                                    * line_height;
                            let right = text_hitbox.origin.x
                                + (cursor_position.column() as f32 - scroll_position.x + 4.)
                                    * em_width;

                            autoscroll_bounds =
                                Some(Bounds::from_corners(point(left, top), point(right, bottom)))
                        }
                    }

                    let mut cursor = CursorLayout {
                        color: player_color.cursor,
                        block_width,
                        origin: point(x, y),
                        line_height,
                        shape: selection.cursor_shape,
                        block_text,
                        cursor_name: None,
                    };
                    let cursor_name = selection.user_name.clone().map(|name| CursorName {
                        string: name,
                        color: self.style.background,
                        is_top_row: cursor_position.row().0 == 0,
                    });
                    cursor.layout(content_origin, cursor_name, cx);
                    cursors.push(cursor);
                }
            }
            cursors
        });

        if let Some(bounds) = autoscroll_bounds {
            cx.request_autoscroll(bounds);
        }

        cursor_layouts
    }

    fn layout_scrollbars(
        &self,
        snapshot: &EditorSnapshot,
        bounds: Bounds<Pixels>,
        scroll_position: gpui::Point<f32>,
        text_units_per_page: AxisPair<f32>,
        non_visible_cursors: bool,
        cx: &mut WindowContext,
    ) -> AxisPair<Option<ScrollbarLayout>> {
        let em_width = (1.0 / text_units_per_page.horizontal) * bounds.size.width;

        let scrollbar_settings = EditorSettings::get_global(cx).scrollbar;
        let show_scrollbars = match scrollbar_settings.show {
            ShowScrollbar::Auto => {
                let editor = self.editor.read(cx);
                let is_singleton = editor.is_singleton(cx);
                // Git
                (is_singleton && scrollbar_settings.git_diff && snapshot.buffer_snapshot.has_git_diffs())
                    ||
                    // Buffer Search Results
                    (is_singleton && scrollbar_settings.search_results && editor.has_background_highlights::<BufferSearchHighlights>())
                    ||
                    // Selected Symbol Occurrences
                    (is_singleton && scrollbar_settings.selected_symbol && (editor.has_background_highlights::<DocumentHighlightRead>() || editor.has_background_highlights::<DocumentHighlightWrite>()))
                    ||
                    // Diagnostics
                    (is_singleton && scrollbar_settings.diagnostics && snapshot.buffer_snapshot.has_diagnostics())
                    ||
                    // Cursors out of sight
                    non_visible_cursors
                    ||
                    // Scrollmanager
                    editor.scroll_manager.scrollbars_visible()
            }
            ShowScrollbar::System => self.editor.read(cx).scroll_manager.scrollbars_visible(),
            ShowScrollbar::Always => true,
            ShowScrollbar::Never => false,
        };

        let axes: AxisPair<bool> = match scrollbar_settings.axis {
            ScrollbarAxis::XY => axis_pair(true, true),
            ScrollbarAxis::X => axis_pair(true, false),
            ScrollbarAxis::Y => axis_pair(false, true),
        };

        if snapshot.mode != EditorMode::Full {
            return axis_pair(None, None);
        }

        let visible_range = axis_pair(
            axes.horizontal
                .then(|| scroll_position.x..scroll_position.x + text_units_per_page.horizontal),
            axes.vertical
                .then(|| scroll_position.y..scroll_position.y + text_units_per_page.vertical),
        );

        // If a drag took place after we started dragging the scrollbar,
        // cancel the scrollbar drag.
        if cx.has_active_drag() {
            self.editor.update(cx, |editor, cx| {
                editor
                    .scroll_manager
                    .set_is_dragging_scrollbar(Axis::Horizontal, false, cx);
                editor
                    .scroll_manager
                    .set_is_dragging_scrollbar(Axis::Vertical, false, cx);
            });
        }

        let track_bounds = axis_pair(
            axes.horizontal.then(|| {
                Bounds::from_corners(
                    point(
                        bounds.lower_left().x,
                        bounds.lower_left().y - self.style.scrollbar_width,
                    ),
                    point(
                        bounds.lower_right().x
                            - if axes.vertical {
                                self.style.scrollbar_width
                            } else {
                                px(0.)
                            },
                        bounds.lower_right().y,
                    ),
                )
            }),
            axes.vertical.then(|| {
                Bounds::from_corners(
                    point(self.scrollbar_left(&bounds), bounds.origin.y),
                    bounds.lower_right(),
                )
            }),
        );

        let text_units_per_page = axis_pair(
            track_bounds
                .horizontal
                .map_or(text_units_per_page.horizontal, |bounds_x| {
                    bounds_x.size.width / em_width
                }),
            text_units_per_page.vertical,
        );

        let settings = EditorSettings::get_global(cx);
        let scroll_beyond_last_line: AxisPair<f32> = match settings.scroll_beyond_last_line {
            ScrollBeyondLastLine::OnePage => text_units_per_page.clone(),
            ScrollBeyondLastLine::Off => axis_pair(1.0, 1.0),
            ScrollBeyondLastLine::VerticalScrollMargin => axis_pair(
                1.0 + settings.horizontal_scroll_margin,
                1.0 + settings.vertical_scroll_margin,
            ),
        };

        let total_text_units = {
            let total_text_units_x = {
                // TODO: Cleanup
                // let ems_in_bounds = track_bounds
                //     .horizontal
                //     .map(|bounds| bounds.size.width / em_width);

                // TODO: Fix the scroll sideways (and possibly down too)
                // The text render range shouldn't include the scroll to the side.
                let longest_line = (snapshot.line_len(snapshot.longest_row()) as f32);
                Some(
                    (longest_line/* + scroll_beyond_last_line.horizontal */)
                        .max(text_units_per_page.horizontal),
                )
                // longest_line.map(|longest| {
                //     (longest + scroll_beyond_last_line.horizontal)
                //         .max(text_units_per_page.horizontal)
                // })
            };

            let total_text_units_y = axes.vertical.then(|| {
                (snapshot.max_point().row().as_f32() + scroll_beyond_last_line.vertical)
                    .max(text_units_per_page.vertical)
            });

            axis_pair(total_text_units_x, total_text_units_y)
        };

        let px_per_text_unit = axis_pair(
            total_text_units
                .horizontal
                .zip(track_bounds.horizontal)
                .map(|(text_units, bounds)| bounds.size.width / text_units),
            total_text_units
                .vertical
                .zip(track_bounds.vertical)
                .map(|(text_units, bounds)| bounds.size.height / text_units),
        );

        let thumb_size = axis_pair(
            px_per_text_unit
                .horizontal
                .zip(total_text_units.horizontal)
                .zip(track_bounds.horizontal)
                .map(|((px_per_unit, total_text_units_x), track_bounds_x)| {
                    (track_bounds_x.size.width
                        - (total_text_units_x - text_units_per_page.horizontal).max(0.)
                            * px_per_unit)
                        .max(ScrollbarLayout::MIN_THUMB_HEIGHT)
                }),
            px_per_text_unit.vertical.map(|px_per_unit| {
                (px_per_unit * text_units_per_page.vertical).max(ScrollbarLayout::MIN_THUMB_HEIGHT)
            }),
        );

        let text_unit_size = axis_pair(
            thumb_size
                .horizontal
                .zip(track_bounds.horizontal)
                .zip(total_text_units.horizontal)
                .map(|((thumb_size, track_bounds), total_text_units)| {
                    (track_bounds.size.width - thumb_size)
                        / (total_text_units - text_units_per_page.horizontal).max(0.)
                }),
            thumb_size
                .vertical
                .zip(track_bounds.vertical)
                .zip(total_text_units.vertical)
                .map(|((thumb_size, track_bounds), total_text_units)| {
                    (track_bounds.size.height - thumb_size)
                        / (total_text_units - text_units_per_page.vertical).max(0.)
                }),
        );

        let horizontal_scrollbar = track_bounds
            .horizontal
            .zip(visible_range.horizontal)
            .zip(text_unit_size.horizontal)
            .zip(thumb_size.horizontal)
            .map(
                |(((track_bounds, visible_range), text_unit_size), thumb_size)| ScrollbarLayout {
                    hitbox: cx.insert_hitbox(track_bounds, false),
                    visible_range,
                    text_unit_size,
                    visible: show_scrollbars,
                    thumb_size,
                    axis: Axis::Horizontal,
                },
            );

        let vertical_scrollbar = track_bounds
            .vertical
            .zip(visible_range.vertical)
            .zip(text_unit_size.vertical)
            .zip(thumb_size.vertical)
            .map(
                |(((track_bounds, visible_range), text_unit_size), thumb_size)| ScrollbarLayout {
                    hitbox: cx.insert_hitbox(track_bounds, false),
                    visible_range,
                    text_unit_size,
                    visible: show_scrollbars,
                    thumb_size,
                    axis: Axis::Vertical,
                },
            );

        axis_pair(horizontal_scrollbar, vertical_scrollbar)
    }

    #[allow(clippy::too_many_arguments)]
    fn prepaint_crease_toggles(
        &self,
        crease_toggles: &mut [Option<AnyElement>],
        line_height: Pixels,
        gutter_dimensions: &GutterDimensions,
        gutter_settings: crate::editor_settings::Gutter,
        scroll_pixel_position: gpui::Point<Pixels>,
        gutter_hitbox: &Hitbox,
        cx: &mut WindowContext,
    ) {
        for (ix, crease_toggle) in crease_toggles.iter_mut().enumerate() {
            if let Some(crease_toggle) = crease_toggle {
                debug_assert!(gutter_settings.folds);
                let available_space = size(
                    AvailableSpace::MinContent,
                    AvailableSpace::Definite(line_height * 0.55),
                );
                let crease_toggle_size = crease_toggle.layout_as_root(available_space, cx);

                let position = point(
                    gutter_dimensions.width - gutter_dimensions.right_padding,
                    ix as f32 * line_height - (scroll_pixel_position.y % line_height),
                );
                let centering_offset = point(
                    (gutter_dimensions.fold_area_width() - crease_toggle_size.width) / 2.,
                    (line_height - crease_toggle_size.height) / 2.,
                );
                let origin = gutter_hitbox.origin + position + centering_offset;
                crease_toggle.prepaint_as_root(origin, available_space, cx);
            }
        }
    }

    #[allow(clippy::too_many_arguments)]
    fn prepaint_crease_trailers(
        &self,
        trailers: Vec<Option<AnyElement>>,
        lines: &[LineWithInvisibles],
        line_height: Pixels,
        content_origin: gpui::Point<Pixels>,
        scroll_pixel_position: gpui::Point<Pixels>,
        em_width: Pixels,
        cx: &mut WindowContext,
    ) -> Vec<Option<CreaseTrailerLayout>> {
        trailers
            .into_iter()
            .enumerate()
            .map(|(ix, element)| {
                let mut element = element?;
                let available_space = size(
                    AvailableSpace::MinContent,
                    AvailableSpace::Definite(line_height),
                );
                let size = element.layout_as_root(available_space, cx);

                let line = &lines[ix];
                let padding = if line.width == Pixels::ZERO {
                    Pixels::ZERO
                } else {
                    4. * em_width
                };
                let position = point(
                    scroll_pixel_position.x + line.width + padding,
                    ix as f32 * line_height - (scroll_pixel_position.y % line_height),
                );
                let centering_offset = point(px(0.), (line_height - size.height) / 2.);
                let origin = content_origin + position + centering_offset;
                element.prepaint_as_root(origin, available_space, cx);
                Some(CreaseTrailerLayout {
                    element,
                    bounds: Bounds::new(origin, size),
                })
            })
            .collect()
    }

    // Folds contained in a hunk are ignored apart from shrinking visual size
    // If a fold contains any hunks then that fold line is marked as modified
    fn layout_gutter_git_hunks(
        &self,
        line_height: Pixels,
        gutter_hitbox: &Hitbox,
        display_rows: Range<DisplayRow>,
        anchor_range: Range<Anchor>,
        snapshot: &EditorSnapshot,
        cx: &mut WindowContext,
    ) -> Vec<(DisplayDiffHunk, Option<Hitbox>)> {
        let buffer_snapshot = &snapshot.buffer_snapshot;

        let buffer_start_row = MultiBufferRow(
            DisplayPoint::new(display_rows.start, 0)
                .to_point(snapshot)
                .row,
        );
        let buffer_end_row = MultiBufferRow(
            DisplayPoint::new(display_rows.end, 0)
                .to_point(snapshot)
                .row,
        );

        let git_gutter_setting = ProjectSettings::get_global(cx)
            .git
            .git_gutter
            .unwrap_or_default();

        self.editor.update(cx, |editor, cx| {
            let expanded_hunks = &editor.expanded_hunks.hunks;
            let expanded_hunks_start_ix = expanded_hunks
                .binary_search_by(|hunk| {
                    hunk.hunk_range
                        .end
                        .cmp(&anchor_range.start, &buffer_snapshot)
                        .then(Ordering::Less)
                })
                .unwrap_err();
            let mut expanded_hunks = expanded_hunks[expanded_hunks_start_ix..].iter().peekable();

            let display_hunks = buffer_snapshot
                .git_diff_hunks_in_range(buffer_start_row..buffer_end_row)
                .filter_map(|hunk| {
                    let display_hunk = diff_hunk_to_display(&hunk, snapshot);

                    if let DisplayDiffHunk::Unfolded {
                        multi_buffer_range,
                        status,
                        ..
                    } = &display_hunk
                    {
                        let mut is_expanded = false;
                        while let Some(expanded_hunk) = expanded_hunks.peek() {
                            match expanded_hunk
                                .hunk_range
                                .start
                                .cmp(&multi_buffer_range.start, &buffer_snapshot)
                            {
                                Ordering::Less => {
                                    expanded_hunks.next();
                                }
                                Ordering::Equal => {
                                    is_expanded = true;
                                    break;
                                }
                                Ordering::Greater => {
                                    break;
                                }
                            }
                        }
                        match status {
                            DiffHunkStatus::Added => {}
                            DiffHunkStatus::Modified => {}
                            DiffHunkStatus::Removed => {
                                if is_expanded {
                                    return None;
                                }
                            }
                        }
                    }

                    Some(display_hunk)
                })
                .dedup()
                .map(|hunk| match git_gutter_setting {
                    GitGutterSetting::TrackedFiles => {
                        let hitbox = match hunk {
                            DisplayDiffHunk::Unfolded { .. } => {
                                let hunk_bounds = Self::diff_hunk_bounds(
                                    snapshot,
                                    line_height,
                                    gutter_hitbox.bounds,
                                    &hunk,
                                );
                                Some(cx.insert_hitbox(hunk_bounds, true))
                            }
                            DisplayDiffHunk::Folded { .. } => None,
                        };
                        (hunk, hitbox)
                    }
                    GitGutterSetting::Hide => (hunk, None),
                })
                .collect();
            display_hunks
        })
    }

    #[allow(clippy::too_many_arguments)]
    fn layout_active_line_trailer(
        &self,
        display_row: DisplayRow,
        display_snapshot: &DisplaySnapshot,
        line_layout: &LineWithInvisibles,
        crease_trailer: Option<&CreaseTrailerLayout>,
        em_width: Pixels,
        content_origin: gpui::Point<Pixels>,
        scroll_pixel_position: gpui::Point<Pixels>,
        line_height: Pixels,
        cx: &mut WindowContext,
    ) -> Option<AnyElement> {
        let render_inline_blame = self
            .editor
            .update(cx, |editor, cx| editor.render_git_blame_inline(cx));
        if render_inline_blame {
            let workspace = self
                .editor
                .read(cx)
                .workspace
                .as_ref()
                .map(|(w, _)| w.clone());

            let display_point = DisplayPoint::new(display_row, 0);
            let buffer_row = MultiBufferRow(display_point.to_point(display_snapshot).row);

            let blame = self.editor.read(cx).blame.clone()?;
            let blame_entry = blame
                .update(cx, |blame, cx| {
                    blame.blame_for_rows([Some(buffer_row)], cx).next()
                })
                .flatten()?;

            let mut element =
                render_inline_blame_entry(&blame, blame_entry, &self.style, workspace, cx);

            let start_y = content_origin.y
                + line_height * (display_row.as_f32() - scroll_pixel_position.y / line_height);

            let start_x = {
                const INLINE_BLAME_PADDING_EM_WIDTHS: f32 = 6.;

                let line_end = if let Some(crease_trailer) = crease_trailer {
                    crease_trailer.bounds.right()
                } else {
                    content_origin.x - scroll_pixel_position.x + line_layout.width
                };
                let padded_line_end = line_end + em_width * INLINE_BLAME_PADDING_EM_WIDTHS;

                let min_column_in_pixels = ProjectSettings::get_global(cx)
                    .git
                    .inline_blame
                    .and_then(|settings| settings.min_column)
                    .map(|col| self.column_pixels(col as usize, cx))
                    .unwrap_or(px(0.));
                let min_start = content_origin.x - scroll_pixel_position.x + min_column_in_pixels;

                cmp::max(padded_line_end, min_start)
            };

            let absolute_offset = point(start_x, start_y);
            element.prepaint_as_root(absolute_offset, AvailableSpace::min_size(), cx);

            Some(element)
        } else if let Some(mut element) = self.editor.update(cx, |editor, cx| {
            editor.render_active_line_trailer(&self.style, cx)
        }) {
            let start_y = content_origin.y
                + line_height * (display_row.as_f32() - scroll_pixel_position.y / line_height);
            let start_x = content_origin.x - scroll_pixel_position.x + em_width;
            let absolute_offset = point(start_x, start_y);
            element.prepaint_as_root(absolute_offset, AvailableSpace::min_size(), cx);

            Some(element)
        } else {
            None
        }
    }

    #[allow(clippy::too_many_arguments)]
    fn layout_blame_entries(
        &self,
        buffer_rows: impl Iterator<Item = Option<MultiBufferRow>>,
        em_width: Pixels,
        scroll_position: gpui::Point<f32>,
        line_height: Pixels,
        gutter_hitbox: &Hitbox,
        max_width: Option<Pixels>,
        cx: &mut WindowContext,
    ) -> Option<Vec<AnyElement>> {
        if !self
            .editor
            .update(cx, |editor, cx| editor.render_git_blame_gutter(cx))
        {
            return None;
        }

        let blame = self.editor.read(cx).blame.clone()?;
        let blamed_rows: Vec<_> = blame.update(cx, |blame, cx| {
            blame.blame_for_rows(buffer_rows, cx).collect()
        });

        let width = if let Some(max_width) = max_width {
            AvailableSpace::Definite(max_width)
        } else {
            AvailableSpace::MaxContent
        };
        let scroll_top = scroll_position.y * line_height;
        let start_x = em_width;

        let mut last_used_color: Option<(PlayerColor, Oid)> = None;

        let shaped_lines = blamed_rows
            .into_iter()
            .enumerate()
            .flat_map(|(ix, blame_entry)| {
                if let Some(blame_entry) = blame_entry {
                    let mut element = render_blame_entry(
                        ix,
                        &blame,
                        blame_entry,
                        &self.style,
                        &mut last_used_color,
                        self.editor.clone(),
                        cx,
                    );

                    let start_y = ix as f32 * line_height - (scroll_top % line_height);
                    let absolute_offset = gutter_hitbox.origin + point(start_x, start_y);

                    element.prepaint_as_root(
                        absolute_offset,
                        size(width, AvailableSpace::MinContent),
                        cx,
                    );

                    Some(element)
                } else {
                    None
                }
            })
            .collect();

        Some(shaped_lines)
    }

    #[allow(clippy::too_many_arguments)]
    fn layout_indent_guides(
        &self,
        content_origin: gpui::Point<Pixels>,
        text_origin: gpui::Point<Pixels>,
        visible_buffer_range: Range<MultiBufferRow>,
        scroll_pixel_position: gpui::Point<Pixels>,
        line_height: Pixels,
        snapshot: &DisplaySnapshot,
        cx: &mut WindowContext,
    ) -> Option<Vec<IndentGuideLayout>> {
        let indent_guides = self.editor.update(cx, |editor, cx| {
            editor.indent_guides(visible_buffer_range, snapshot, cx)
        })?;

        let active_indent_guide_indices = self.editor.update(cx, |editor, cx| {
            editor
                .find_active_indent_guide_indices(&indent_guides, snapshot, cx)
                .unwrap_or_default()
        });

        Some(
            indent_guides
                .into_iter()
                .enumerate()
                .filter_map(|(i, indent_guide)| {
                    let single_indent_width =
                        self.column_pixels(indent_guide.tab_size as usize, cx);
                    let total_width = single_indent_width * indent_guide.depth as f32;
                    let start_x = content_origin.x + total_width - scroll_pixel_position.x;
                    if start_x >= text_origin.x {
                        let (offset_y, length) = Self::calculate_indent_guide_bounds(
                            indent_guide.multibuffer_row_range.clone(),
                            line_height,
                            snapshot,
                        );

                        let start_y = content_origin.y + offset_y - scroll_pixel_position.y;

                        Some(IndentGuideLayout {
                            origin: point(start_x, start_y),
                            length,
                            single_indent_width,
                            depth: indent_guide.depth,
                            active: active_indent_guide_indices.contains(&i),
                            settings: indent_guide.settings,
                        })
                    } else {
                        None
                    }
                })
                .collect(),
        )
    }

    fn calculate_indent_guide_bounds(
        row_range: Range<MultiBufferRow>,
        line_height: Pixels,
        snapshot: &DisplaySnapshot,
    ) -> (gpui::Pixels, gpui::Pixels) {
        let start_point = Point::new(row_range.start.0, 0);
        let end_point = Point::new(row_range.end.0, 0);

        let row_range = start_point.to_display_point(snapshot).row()
            ..end_point.to_display_point(snapshot).row();

        let mut prev_line = start_point;
        prev_line.row = prev_line.row.saturating_sub(1);
        let prev_line = prev_line.to_display_point(snapshot).row();

        let mut cons_line = end_point;
        cons_line.row += 1;
        let cons_line = cons_line.to_display_point(snapshot).row();

        let mut offset_y = row_range.start.0 as f32 * line_height;
        let mut length = (cons_line.0.saturating_sub(row_range.start.0)) as f32 * line_height;

        // If we are at the end of the buffer, ensure that the indent guide extends to the end of the line.
        if row_range.end == cons_line {
            length += line_height;
        }

        // If there is a block (e.g. diagnostic) in between the start of the indent guide and the line above,
        // we want to extend the indent guide to the start of the block.
        let mut block_height = 0;
        let mut block_offset = 0;
        let mut found_excerpt_header = false;
        for (_, block) in snapshot.blocks_in_range(prev_line..row_range.start) {
            if matches!(block, Block::ExcerptBoundary { .. }) {
                found_excerpt_header = true;
                break;
            }
            block_offset += block.height();
            block_height += block.height();
        }
        if !found_excerpt_header {
            offset_y -= block_offset as f32 * line_height;
            length += block_height as f32 * line_height;
        }

        // If there is a block (e.g. diagnostic) at the end of an multibuffer excerpt,
        // we want to ensure that the indent guide stops before the excerpt header.
        let mut block_height = 0;
        let mut found_excerpt_header = false;
        for (_, block) in snapshot.blocks_in_range(row_range.end..cons_line) {
            if matches!(block, Block::ExcerptBoundary { .. }) {
                found_excerpt_header = true;
            }
            block_height += block.height();
        }
        if found_excerpt_header {
            length -= block_height as f32 * line_height;
        }

        (offset_y, length)
    }

    #[allow(clippy::too_many_arguments)]
    fn layout_run_indicators(
        &self,
        line_height: Pixels,
        range: Range<DisplayRow>,
        scroll_pixel_position: gpui::Point<Pixels>,
        gutter_dimensions: &GutterDimensions,
        gutter_hitbox: &Hitbox,
        rows_with_hunk_bounds: &HashMap<DisplayRow, Bounds<Pixels>>,
        snapshot: &EditorSnapshot,
        cx: &mut WindowContext,
    ) -> Vec<AnyElement> {
        self.editor.update(cx, |editor, cx| {
            let active_task_indicator_row =
                if let Some(crate::ContextMenu::CodeActions(CodeActionsMenu {
                    deployed_from_indicator,
                    actions,
                    ..
                })) = editor.context_menu.read().as_ref()
                {
                    actions
                        .tasks
                        .as_ref()
                        .map(|tasks| tasks.position.to_display_point(snapshot).row())
                        .or(*deployed_from_indicator)
                } else {
                    None
                };

            editor
                .tasks
                .iter()
                .filter_map(|(_, tasks)| {
                    let multibuffer_point = tasks.offset.0.to_point(&snapshot.buffer_snapshot);
                    let multibuffer_row = MultiBufferRow(multibuffer_point.row);
                    let display_row = multibuffer_point.to_display_point(snapshot).row();
                    if range.start > display_row || range.end < display_row {
                        return None;
                    }
                    if snapshot.is_line_folded(multibuffer_row) {
                        // Skip folded indicators, unless it's the starting line of a fold.
                        if multibuffer_row
                            .0
                            .checked_sub(1)
                            .map_or(false, |previous_row| {
                                snapshot.is_line_folded(MultiBufferRow(previous_row))
                            })
                        {
                            return None;
                        }
                    }
                    let button = editor.render_run_indicator(
                        &self.style,
                        Some(display_row) == active_task_indicator_row,
                        display_row,
                        cx,
                    );

                    let button = prepaint_gutter_button(
                        button,
                        display_row,
                        line_height,
                        gutter_dimensions,
                        scroll_pixel_position,
                        gutter_hitbox,
                        rows_with_hunk_bounds,
                        cx,
                    );
                    Some(button)
                })
                .collect_vec()
        })
    }

    #[allow(clippy::too_many_arguments)]
    fn layout_code_actions_indicator(
        &self,
        line_height: Pixels,
        newest_selection_head: DisplayPoint,
        scroll_pixel_position: gpui::Point<Pixels>,
        gutter_dimensions: &GutterDimensions,
        gutter_hitbox: &Hitbox,
        rows_with_hunk_bounds: &HashMap<DisplayRow, Bounds<Pixels>>,
        cx: &mut WindowContext,
    ) -> Option<AnyElement> {
        let mut active = false;
        let mut button = None;
        let row = newest_selection_head.row();
        self.editor.update(cx, |editor, cx| {
            if let Some(crate::ContextMenu::CodeActions(CodeActionsMenu {
                deployed_from_indicator,
                ..
            })) = editor.context_menu.read().as_ref()
            {
                active = deployed_from_indicator.map_or(true, |indicator_row| indicator_row == row);
            };
            button = editor.render_code_actions_indicator(&self.style, row, active, cx);
        });

        let button = prepaint_gutter_button(
            button?,
            row,
            line_height,
            gutter_dimensions,
            scroll_pixel_position,
            gutter_hitbox,
            rows_with_hunk_bounds,
            cx,
        );

        Some(button)
    }

    fn get_participant_color(
        participant_index: Option<ParticipantIndex>,
        cx: &WindowContext,
    ) -> PlayerColor {
        if let Some(index) = participant_index {
            cx.theme().players().color_for_participant(index.0)
        } else {
            cx.theme().players().absent()
        }
    }

    fn calculate_relative_line_numbers(
        &self,
        snapshot: &EditorSnapshot,
        rows: &Range<DisplayRow>,
        relative_to: Option<DisplayRow>,
    ) -> HashMap<DisplayRow, DisplayRowDelta> {
        let mut relative_rows: HashMap<DisplayRow, DisplayRowDelta> = Default::default();
        let Some(relative_to) = relative_to else {
            return relative_rows;
        };

        let start = rows.start.min(relative_to);
        let end = rows.end.max(relative_to);

        let buffer_rows = snapshot
            .buffer_rows(start)
            .take(1 + end.minus(start) as usize)
            .collect::<Vec<_>>();

        let head_idx = relative_to.minus(start);
        let mut delta = 1;
        let mut i = head_idx + 1;
        while i < buffer_rows.len() as u32 {
            if buffer_rows[i as usize].is_some() {
                if rows.contains(&DisplayRow(i + start.0)) {
                    relative_rows.insert(DisplayRow(i + start.0), delta);
                }
                delta += 1;
            }
            i += 1;
        }
        delta = 1;
        i = head_idx.min(buffer_rows.len() as u32 - 1);
        while i > 0 && buffer_rows[i as usize].is_none() {
            i -= 1;
        }

        while i > 0 {
            i -= 1;
            if buffer_rows[i as usize].is_some() {
                if rows.contains(&DisplayRow(i + start.0)) {
                    relative_rows.insert(DisplayRow(i + start.0), delta);
                }
                delta += 1;
            }
        }

        relative_rows
    }

    fn layout_line_numbers(
        &self,
        rows: Range<DisplayRow>,
        buffer_rows: impl Iterator<Item = Option<MultiBufferRow>>,
        active_rows: &BTreeMap<DisplayRow, bool>,
        newest_selection_head: Option<DisplayPoint>,
        snapshot: &EditorSnapshot,
        cx: &mut WindowContext,
    ) -> Vec<Option<ShapedLine>> {
        let include_line_numbers = snapshot.show_line_numbers.unwrap_or_else(|| {
            EditorSettings::get_global(cx).gutter.line_numbers && snapshot.mode == EditorMode::Full
        });
        if !include_line_numbers {
            return Vec::new();
        }

        let (newest_selection_head, is_relative) = self.editor.update(cx, |editor, cx| {
            let newest_selection_head = newest_selection_head.unwrap_or_else(|| {
                let newest = editor.selections.newest::<Point>(cx);
                SelectionLayout::new(
                    newest,
                    editor.selections.line_mode,
                    editor.cursor_shape,
                    &snapshot.display_snapshot,
                    true,
                    true,
                    None,
                )
                .head
            });
            let is_relative = editor.should_use_relative_line_numbers(cx);
            (newest_selection_head, is_relative)
        });
        let font_size = self.style.text.font_size.to_pixels(cx.rem_size());

        let relative_to = if is_relative {
            Some(newest_selection_head.row())
        } else {
            None
        };
        let relative_rows = self.calculate_relative_line_numbers(snapshot, &rows, relative_to);
        let mut line_number = String::new();
        buffer_rows
            .into_iter()
            .enumerate()
            .map(|(ix, multibuffer_row)| {
                let multibuffer_row = multibuffer_row?;
                let display_row = DisplayRow(rows.start.0 + ix as u32);
                let color = if active_rows.contains_key(&display_row) {
                    cx.theme().colors().editor_active_line_number
                } else {
                    cx.theme().colors().editor_line_number
                };
                line_number.clear();
                let default_number = multibuffer_row.0 + 1;
                let number = relative_rows
                    .get(&DisplayRow(ix as u32 + rows.start.0))
                    .unwrap_or(&default_number);
                write!(&mut line_number, "{number}").unwrap();
                let run = TextRun {
                    len: line_number.len(),
                    font: self.style.text.font(),
                    color,
                    background_color: None,
                    underline: None,
                    strikethrough: None,
                };
                let shaped_line = cx
                    .text_system()
                    .shape_line(line_number.clone().into(), font_size, &[run])
                    .unwrap();
                Some(shaped_line)
            })
            .collect()
    }

    fn layout_crease_toggles(
        &self,
        rows: Range<DisplayRow>,
        buffer_rows: impl IntoIterator<Item = Option<MultiBufferRow>>,
        active_rows: &BTreeMap<DisplayRow, bool>,
        snapshot: &EditorSnapshot,
        cx: &mut WindowContext,
    ) -> Vec<Option<AnyElement>> {
        let include_fold_statuses = EditorSettings::get_global(cx).gutter.folds
            && snapshot.mode == EditorMode::Full
            && self.editor.read(cx).is_singleton(cx);
        if include_fold_statuses {
            buffer_rows
                .into_iter()
                .enumerate()
                .map(|(ix, row)| {
                    if let Some(multibuffer_row) = row {
                        let display_row = DisplayRow(rows.start.0 + ix as u32);
                        let active = active_rows.contains_key(&display_row);
                        snapshot.render_crease_toggle(
                            multibuffer_row,
                            active,
                            self.editor.clone(),
                            cx,
                        )
                    } else {
                        None
                    }
                })
                .collect()
        } else {
            Vec::new()
        }
    }

    fn layout_crease_trailers(
        &self,
        buffer_rows: impl IntoIterator<Item = Option<MultiBufferRow>>,
        snapshot: &EditorSnapshot,
        cx: &mut WindowContext,
    ) -> Vec<Option<AnyElement>> {
        buffer_rows
            .into_iter()
            .map(|row| {
                if let Some(multibuffer_row) = row {
                    snapshot.render_crease_trailer(multibuffer_row, cx)
                } else {
                    None
                }
            })
            .collect()
    }

    fn layout_lines(
        rows: Range<DisplayRow>,
        snapshot: &EditorSnapshot,
        style: &EditorStyle,
        editor_width: Pixels,
        is_row_soft_wrapped: impl Copy + Fn(usize) -> bool,
        cx: &mut WindowContext,
    ) -> Vec<LineWithInvisibles> {
        if rows.start >= rows.end {
            return Vec::new();
        }

        // Show the placeholder when the editor is empty
        if snapshot.is_empty() {
            let font_size = style.text.font_size.to_pixels(cx.rem_size());
            let placeholder_color = cx.theme().colors().text_placeholder;
            let placeholder_text = snapshot.placeholder_text();

            let placeholder_lines = placeholder_text
                .as_ref()
                .map_or("", AsRef::as_ref)
                .split('\n')
                .skip(rows.start.0 as usize)
                .chain(iter::repeat(""))
                .take(rows.len());
            placeholder_lines
                .filter_map(move |line| {
                    let run = TextRun {
                        len: line.len(),
                        font: style.text.font(),
                        color: placeholder_color,
                        background_color: None,
                        underline: Default::default(),
                        strikethrough: None,
                    };
                    cx.text_system()
                        .shape_line(line.to_string().into(), font_size, &[run])
                        .log_err()
                })
                .map(|line| LineWithInvisibles {
                    width: line.width,
                    len: line.len,
                    fragments: smallvec![LineFragment::Text(line)],
                    invisibles: Vec::new(),
                    font_size,
                })
                .collect()
        } else {
            let chunks = snapshot.highlighted_chunks(rows.clone(), true, style);
            LineWithInvisibles::from_chunks(
                chunks,
                &style,
                MAX_LINE_LEN,
                rows.len(),
                snapshot.mode,
                editor_width,
                is_row_soft_wrapped,
                cx,
            )
        }
    }

    fn prepaint_lines(
        &self,
        start_row: DisplayRow,
        line_layouts: &mut [LineWithInvisibles],
        line_height: Pixels,
        scroll_pixel_position: gpui::Point<Pixels>,
        content_origin: gpui::Point<Pixels>,
        cx: &mut WindowContext,
    ) -> SmallVec<[AnyElement; 1]> {
        let mut line_elements = SmallVec::new();
        for (ix, line) in line_layouts.iter_mut().enumerate() {
            let row = start_row + DisplayRow(ix as u32);
            line.prepaint(
                line_height,
                scroll_pixel_position,
                row,
                content_origin,
                &mut line_elements,
                cx,
            );
        }
        line_elements
    }

    #[allow(clippy::too_many_arguments)]
    fn render_block(
        &self,
        block: &Block,
        available_width: AvailableSpace,
        block_id: BlockId,
        block_row_start: DisplayRow,
        snapshot: &EditorSnapshot,
        text_x: Pixels,
        rows: &Range<DisplayRow>,
        line_layouts: &[LineWithInvisibles],
        gutter_dimensions: &GutterDimensions,
        line_height: Pixels,
        em_width: Pixels,
        text_hitbox: &Hitbox,
        editor_width: Pixels,
        scroll_width: &mut Pixels,
        resized_blocks: &mut HashMap<CustomBlockId, u32>,
        selections: &[Selection<Point>],
        is_row_soft_wrapped: impl Copy + Fn(usize) -> bool,
        cx: &mut WindowContext,
    ) -> (AnyElement, Size<Pixels>) {
        let mut element = match block {
            Block::Custom(block) => {
                let block_start = block.start().to_point(&snapshot.buffer_snapshot);
                let block_end = block.end().to_point(&snapshot.buffer_snapshot);
                let align_to = block_start.to_display_point(snapshot);
                let anchor_x = text_x
                    + if rows.contains(&align_to.row()) {
                        line_layouts[align_to.row().minus(rows.start) as usize]
                            .x_for_index(align_to.column() as usize)
                    } else {
                        layout_line(
                            align_to.row(),
                            snapshot,
                            &self.style,
                            editor_width,
                            is_row_soft_wrapped,
                            cx,
                        )
                        .x_for_index(align_to.column() as usize)
                    };

                let selected = selections
                    .binary_search_by(|selection| {
                        if selection.end <= block_start {
                            Ordering::Less
                        } else if selection.start >= block_end {
                            Ordering::Greater
                        } else {
                            Ordering::Equal
                        }
                    })
                    .is_ok();

                div()
                    .size_full()
                    .child(block.render(&mut BlockContext {
                        context: cx,
                        anchor_x,
                        gutter_dimensions,
                        line_height,
                        em_width,
                        block_id,
                        selected,
                        max_width: text_hitbox.size.width.max(*scroll_width),
                        editor_style: &self.style,
                    }))
                    .into_any()
            }

            Block::ExcerptBoundary {
                prev_excerpt,
                next_excerpt,
                show_excerpt_controls,
                starts_new_buffer,
                height,
                ..
            } => {
                let icon_offset = gutter_dimensions.width
                    - (gutter_dimensions.left_padding + gutter_dimensions.margin);

                let header_padding = px(6.0);

                let mut result = v_flex().id(block_id).w_full();

                if let Some(prev_excerpt) = prev_excerpt {
                    if *show_excerpt_controls {
                        result = result.child(
                            h_flex()
                                .w(icon_offset)
                                .h(MULTI_BUFFER_EXCERPT_HEADER_HEIGHT as f32 * cx.line_height())
                                .flex_none()
                                .justify_end()
                                .child(self.render_expand_excerpt_button(
                                    prev_excerpt.id,
                                    ExpandExcerptDirection::Down,
                                    IconName::ArrowDownFromLine,
                                    cx,
                                )),
                        );
                    }
                }

                if let Some(next_excerpt) = next_excerpt {
                    let buffer = &next_excerpt.buffer;
                    let range = &next_excerpt.range;
                    let jump_data = {
                        let jump_path =
                            project::File::from_dyn(buffer.file()).map(|file| ProjectPath {
                                worktree_id: file.worktree_id(cx),
                                path: file.path.clone(),
                            });
                        let jump_anchor = range
                            .primary
                            .as_ref()
                            .map_or(range.context.start, |primary| primary.start);

                        let excerpt_start = range.context.start;
                        let jump_position = language::ToPoint::to_point(&jump_anchor, buffer);
                        let offset_from_excerpt_start = if jump_anchor == excerpt_start {
                            0
                        } else {
                            let excerpt_start_row =
                                language::ToPoint::to_point(&jump_anchor, buffer).row;
                            jump_position.row - excerpt_start_row
                        };
                        let line_offset_from_top =
                            block_row_start.0 + *height + offset_from_excerpt_start
                                - snapshot
                                    .scroll_anchor
                                    .scroll_position(&snapshot.display_snapshot)
                                    .y as u32;
                        JumpData {
                            excerpt_id: next_excerpt.id,
                            anchor: jump_anchor,
                            position: language::ToPoint::to_point(&jump_anchor, buffer),
                            path: jump_path,
                            line_offset_from_top,
                        }
                    };

                    if *starts_new_buffer {
                        let include_root = self
                            .editor
                            .read(cx)
                            .project
                            .as_ref()
                            .map(|project| project.read(cx).visible_worktrees(cx).count() > 1)
                            .unwrap_or_default();
                        let path = buffer.resolve_file_path(cx, include_root);
                        let filename = path
                            .as_ref()
                            .and_then(|path| Some(path.file_name()?.to_string_lossy().to_string()));
                        let parent_path = path.as_ref().and_then(|path| {
                            Some(path.parent()?.to_string_lossy().to_string() + "/")
                        });

                        result = result.child(
                            div()
                                .px(header_padding)
                                .pt(header_padding)
                                .w_full()
                                .h(FILE_HEADER_HEIGHT as f32 * cx.line_height())
                                .child(
                                    h_flex()
                                        .id("path header block")
                                        .size_full()
                                        .flex_basis(Length::Definite(DefiniteLength::Fraction(
                                            0.667,
                                        )))
                                        .px(gpui::px(12.))
                                        .rounded_md()
                                        .shadow_md()
                                        .border_1()
                                        .border_color(cx.theme().colors().border)
                                        .bg(cx.theme().colors().editor_subheader_background)
                                        .justify_between()
                                        .hover(|style| style.bg(cx.theme().colors().element_hover))
                                        .child(
                                            h_flex().gap_3().child(
                                                h_flex()
                                                    .gap_2()
                                                    .child(
                                                        filename
                                                            .map(SharedString::from)
                                                            .unwrap_or_else(|| "untitled".into()),
                                                    )
                                                    .when_some(parent_path, |then, path| {
                                                        then.child(div().child(path).text_color(
                                                            cx.theme().colors().text_muted,
                                                        ))
                                                    }),
                                            ),
                                        )
                                        .child(Icon::new(IconName::ArrowUpRight))
                                        .cursor_pointer()
                                        .tooltip(|cx| {
                                            Tooltip::for_action("Jump to File", &OpenExcerpts, cx)
                                        })
                                        .on_mouse_down(MouseButton::Left, |_, cx| {
                                            cx.stop_propagation()
                                        })
                                        .on_click(cx.listener_for(&self.editor, {
                                            move |editor, e: &ClickEvent, cx| {
                                                editor.open_excerpts_common(
                                                    Some(jump_data.clone()),
                                                    e.down.modifiers.secondary(),
                                                    cx,
                                                );
                                            }
                                        })),
                                ),
                        );
                        if *show_excerpt_controls {
                            result = result.child(
                                h_flex()
                                    .w(icon_offset)
                                    .h(MULTI_BUFFER_EXCERPT_HEADER_HEIGHT as f32 * cx.line_height())
                                    .flex_none()
                                    .justify_end()
                                    .child(self.render_expand_excerpt_button(
                                        next_excerpt.id,
                                        ExpandExcerptDirection::Up,
                                        IconName::ArrowUpFromLine,
                                        cx,
                                    )),
                            );
                        }
                    } else {
                        let editor = self.editor.clone();
                        result = result.child(
                            h_flex()
                                .id("excerpt header block")
                                .group("excerpt-jump-action")
                                .justify_start()
                                .w_full()
                                .h(MULTI_BUFFER_EXCERPT_HEADER_HEIGHT as f32 * cx.line_height())
                                .relative()
                                .child(
                                    div()
                                        .top(px(0.))
                                        .absolute()
                                        .w_full()
                                        .h_px()
                                        .bg(cx.theme().colors().border_variant)
                                        .group_hover("excerpt-jump-action", |style| {
                                            style.bg(cx.theme().colors().border)
                                        }),
                                )
                                .cursor_pointer()
                                .on_click({
                                    let jump_data = jump_data.clone();
                                    cx.listener_for(&self.editor, {
                                        let jump_data = jump_data.clone();
                                        move |editor, e: &ClickEvent, cx| {
                                            cx.stop_propagation();
                                            editor.open_excerpts_common(
                                                Some(jump_data.clone()),
                                                e.down.modifiers.secondary(),
                                                cx,
                                            );
                                        }
                                    })
                                })
                                .tooltip({
                                    let jump_data = jump_data.clone();
                                    move |cx| {
                                        let jump_message = format!(
                                            "Jump to {}:L{}",
                                            match &jump_data.path {
                                                Some(project_path) =>
                                                    project_path.path.display().to_string(),
                                                None => {
                                                    let editor = editor.read(cx);
                                                    editor
                                                        .file_at(jump_data.position, cx)
                                                        .map(|file| {
                                                            file.full_path(cx).display().to_string()
                                                        })
                                                        .or_else(|| {
                                                            Some(
                                                                editor
                                                                    .tab_description(0, cx)?
                                                                    .to_string(),
                                                            )
                                                        })
                                                        .unwrap_or_else(|| {
                                                            "Unknown buffer".to_string()
                                                        })
                                                }
                                            },
                                            jump_data.position.row + 1
                                        );
                                        Tooltip::for_action(jump_message, &OpenExcerpts, cx)
                                    }
                                })
                                .child(
                                    h_flex()
                                        .w(icon_offset)
                                        .h(MULTI_BUFFER_EXCERPT_HEADER_HEIGHT as f32
                                            * cx.line_height())
                                        .flex_none()
                                        .justify_end()
                                        .child(if *show_excerpt_controls {
                                            self.render_expand_excerpt_button(
                                                next_excerpt.id,
                                                ExpandExcerptDirection::Up,
                                                IconName::ArrowUpFromLine,
                                                cx,
                                            )
                                        } else {
                                            ButtonLike::new("jump-icon")
                                                .style(ButtonStyle::Transparent)
                                                .child(
                                                    svg()
                                                        .path(IconName::ArrowUpRight.path())
                                                        .size(IconSize::XSmall.rems())
                                                        .text_color(
                                                            cx.theme().colors().border_variant,
                                                        )
                                                        .group_hover(
                                                            "excerpt-jump-action",
                                                            |style| {
                                                                style.text_color(
                                                                    cx.theme().colors().border,
                                                                )
                                                            },
                                                        ),
                                                )
                                        }),
                                ),
                        );
                    }
                }

                result.into_any()
            }
        };

        // Discover the element's content height, then round up to the nearest multiple of line height.
        let preliminary_size =
            element.layout_as_root(size(available_width, AvailableSpace::MinContent), cx);
        let quantized_height = (preliminary_size.height / line_height).ceil() * line_height;
        let final_size = if preliminary_size.height == quantized_height {
            preliminary_size
        } else {
            element.layout_as_root(size(available_width, quantized_height.into()), cx)
        };

        if let BlockId::Custom(custom_block_id) = block_id {
            if block.height() > 0 {
                let element_height_in_lines =
                    ((final_size.height / line_height).ceil() as u32).max(1);
                if element_height_in_lines != block.height() {
                    resized_blocks.insert(custom_block_id, element_height_in_lines);
                }
            }
        }

        (element, final_size)
    }

    fn render_expand_excerpt_button(
        &self,
        excerpt_id: ExcerptId,
        direction: ExpandExcerptDirection,
        icon: IconName,
        cx: &mut WindowContext,
    ) -> ButtonLike {
        ButtonLike::new("expand-icon")
            .style(ButtonStyle::Transparent)
            .child(
                svg()
                    .path(icon.path())
                    .size(IconSize::XSmall.rems())
                    .text_color(cx.theme().colors().editor_line_number)
                    .group("")
                    .hover(|style| style.text_color(cx.theme().colors().editor_active_line_number)),
            )
            .on_click(cx.listener_for(&self.editor, {
                move |editor, _, cx| {
                    editor.expand_excerpt(excerpt_id, direction, cx);
                }
            }))
            .tooltip({
                move |cx| Tooltip::for_action("Expand Excerpt", &ExpandExcerpts { lines: 0 }, cx)
            })
    }

    #[allow(clippy::too_many_arguments)]
    fn render_blocks(
        &self,
        rows: Range<DisplayRow>,
        snapshot: &EditorSnapshot,
        hitbox: &Hitbox,
        text_hitbox: &Hitbox,
        editor_width: Pixels,
        scroll_width: &mut Pixels,
        gutter_dimensions: &GutterDimensions,
        em_width: Pixels,
        text_x: Pixels,
        line_height: Pixels,
        line_layouts: &[LineWithInvisibles],
        selections: &[Selection<Point>],
        is_row_soft_wrapped: impl Copy + Fn(usize) -> bool,
        cx: &mut WindowContext,
    ) -> Result<Vec<BlockLayout>, HashMap<CustomBlockId, u32>> {
        let (fixed_blocks, non_fixed_blocks) = snapshot
            .blocks_in_range(rows.clone())
            .partition::<Vec<_>, _>(|(_, block)| block.style() == BlockStyle::Fixed);

        let mut focused_block = self
            .editor
            .update(cx, |editor, _| editor.take_focused_block());
        let mut fixed_block_max_width = Pixels::ZERO;
        let mut blocks = Vec::new();
        let mut resized_blocks = HashMap::default();

        for (row, block) in fixed_blocks {
            let block_id = block.id();

            if focused_block.as_ref().map_or(false, |b| b.id == block_id) {
                focused_block = None;
            }

            let (element, element_size) = self.render_block(
                block,
                AvailableSpace::MinContent,
                block_id,
                row,
                snapshot,
                text_x,
                &rows,
                line_layouts,
                gutter_dimensions,
                line_height,
                em_width,
                text_hitbox,
                editor_width,
                scroll_width,
                &mut resized_blocks,
                selections,
                is_row_soft_wrapped,
                cx,
            );
            fixed_block_max_width = fixed_block_max_width.max(element_size.width + em_width);
            blocks.push(BlockLayout {
                id: block_id,
                row: Some(row),
                element,
                available_space: size(AvailableSpace::MinContent, element_size.height.into()),
                style: BlockStyle::Fixed,
            });
        }
        for (row, block) in non_fixed_blocks {
            let style = block.style();
            let width = match style {
                BlockStyle::Sticky => hitbox.size.width,
                BlockStyle::Flex => hitbox
                    .size
                    .width
                    .max(fixed_block_max_width)
                    .max(gutter_dimensions.width + *scroll_width),
                BlockStyle::Fixed => unreachable!(),
            };
            let block_id = block.id();

            if focused_block.as_ref().map_or(false, |b| b.id == block_id) {
                focused_block = None;
            }

            let (element, element_size) = self.render_block(
                block,
                width.into(),
                block_id,
                row,
                snapshot,
                text_x,
                &rows,
                line_layouts,
                gutter_dimensions,
                line_height,
                em_width,
                text_hitbox,
                editor_width,
                scroll_width,
                &mut resized_blocks,
                selections,
                is_row_soft_wrapped,
                cx,
            );

            blocks.push(BlockLayout {
                id: block_id,
                row: Some(row),
                element,
                available_space: size(width.into(), element_size.height.into()),
                style,
            });
        }

        if let Some(focused_block) = focused_block {
            if let Some(focus_handle) = focused_block.focus_handle.upgrade() {
                if focus_handle.is_focused(cx) {
                    if let Some(block) = snapshot.block_for_id(focused_block.id) {
                        let style = block.style();
                        let width = match style {
                            BlockStyle::Fixed => AvailableSpace::MinContent,
                            BlockStyle::Flex => AvailableSpace::Definite(
                                hitbox
                                    .size
                                    .width
                                    .max(fixed_block_max_width)
                                    .max(gutter_dimensions.width + *scroll_width),
                            ),
                            BlockStyle::Sticky => AvailableSpace::Definite(hitbox.size.width),
                        };

                        let (element, element_size) = self.render_block(
                            &block,
                            width,
                            focused_block.id,
                            rows.end,
                            snapshot,
                            text_x,
                            &rows,
                            line_layouts,
                            gutter_dimensions,
                            line_height,
                            em_width,
                            text_hitbox,
                            editor_width,
                            scroll_width,
                            &mut resized_blocks,
                            selections,
                            is_row_soft_wrapped,
                            cx,
                        );

                        blocks.push(BlockLayout {
                            id: block.id(),
                            row: None,
                            element,
                            available_space: size(width, element_size.height.into()),
                            style,
                        });
                    }
                }
            }
        }

        if resized_blocks.is_empty() {
            *scroll_width = (*scroll_width).max(fixed_block_max_width - gutter_dimensions.width);
            Ok(blocks)
        } else {
            Err(resized_blocks)
        }
    }

    /// Returns true if any of the blocks changed size since the previous frame. This will trigger
    /// a restart of rendering for the editor based on the new sizes.
    fn layout_blocks(
        &self,
        blocks: &mut Vec<BlockLayout>,
        block_starts: &mut HashSet<DisplayRow>,
        hitbox: &Hitbox,
        line_height: Pixels,
        scroll_pixel_position: gpui::Point<Pixels>,
        cx: &mut WindowContext,
    ) {
        for block in blocks {
            let mut origin = if let Some(row) = block.row {
                block_starts.insert(row);
                hitbox.origin
                    + point(
                        Pixels::ZERO,
                        row.as_f32() * line_height - scroll_pixel_position.y,
                    )
            } else {
                // Position the block outside the visible area
                hitbox.origin + point(Pixels::ZERO, hitbox.size.height)
            };

            if !matches!(block.style, BlockStyle::Sticky) {
                origin += point(-scroll_pixel_position.x, Pixels::ZERO);
            }

            let focus_handle = block
                .element
                .prepaint_as_root(origin, block.available_space, cx);

            if let Some(focus_handle) = focus_handle {
                self.editor.update(cx, |editor, _cx| {
                    editor.set_focused_block(FocusedBlock {
                        id: block.id,
                        focus_handle: focus_handle.downgrade(),
                    });
                });
            }
        }
    }

    #[allow(clippy::too_many_arguments)]
    fn layout_context_menu(
        &self,
        line_height: Pixels,
        hitbox: &Hitbox,
        text_hitbox: &Hitbox,
        content_origin: gpui::Point<Pixels>,
        start_row: DisplayRow,
        scroll_pixel_position: gpui::Point<Pixels>,
        line_layouts: &[LineWithInvisibles],
        newest_selection_head: DisplayPoint,
        gutter_overshoot: Pixels,
        cx: &mut WindowContext,
    ) -> bool {
        let max_height = cmp::min(
            12. * line_height,
            cmp::max(3. * line_height, (hitbox.size.height - line_height) / 2.),
        );
        let Some((position, mut context_menu)) = self.editor.update(cx, |editor, cx| {
            if editor.context_menu_visible() {
                editor.render_context_menu(newest_selection_head, &self.style, max_height, cx)
            } else {
                None
            }
        }) else {
            return false;
        };

        let context_menu_size = context_menu.layout_as_root(AvailableSpace::min_size(), cx);

        let (x, y) = match position {
            crate::ContextMenuOrigin::EditorPoint(point) => {
                let cursor_row_layout = &line_layouts[point.row().minus(start_row) as usize];
                let x = cursor_row_layout.x_for_index(point.column() as usize)
                    - scroll_pixel_position.x;
                let y = point.row().next_row().as_f32() * line_height - scroll_pixel_position.y;
                (x, y)
            }
            crate::ContextMenuOrigin::GutterIndicator(row) => {
                // Context menu was spawned via a click on a gutter. Ensure it's a bit closer to the indicator than just a plain first column of the
                // text field.
                let x = -gutter_overshoot;
                let y = row.next_row().as_f32() * line_height - scroll_pixel_position.y;
                (x, y)
            }
        };

        let mut list_origin = content_origin + point(x, y);
        let list_width = context_menu_size.width;
        let list_height = context_menu_size.height;

        // Snap the right edge of the list to the right edge of the window if
        // its horizontal bounds overflow.
        if list_origin.x + list_width > cx.viewport_size().width {
            list_origin.x = (cx.viewport_size().width - list_width).max(Pixels::ZERO);
        }

        if list_origin.y + list_height > text_hitbox.lower_right().y {
            list_origin.y -= line_height + list_height;
        }

        cx.defer_draw(context_menu, list_origin, 1);
        true
    }

    fn layout_mouse_context_menu(
        &self,
        editor_snapshot: &EditorSnapshot,
        visible_range: Range<DisplayRow>,
        cx: &mut WindowContext,
    ) -> Option<AnyElement> {
        let position = self.editor.update(cx, |editor, cx| {
            let visible_start_point = editor.display_to_pixel_point(
                DisplayPoint::new(visible_range.start, 0),
                editor_snapshot,
                cx,
            )?;
            let visible_end_point = editor.display_to_pixel_point(
                DisplayPoint::new(visible_range.end, 0),
                editor_snapshot,
                cx,
            )?;

            let mouse_context_menu = editor.mouse_context_menu.as_ref()?;
            let (source_display_point, position) = match mouse_context_menu.position {
                MenuPosition::PinnedToScreen(point) => (None, point),
                MenuPosition::PinnedToEditor {
                    source,
                    offset_x,
                    offset_y,
                } => {
                    let source_display_point = source.to_display_point(editor_snapshot);
                    let mut source_point = editor.to_pixel_point(source, editor_snapshot, cx)?;
                    source_point.x += offset_x;
                    source_point.y += offset_y;
                    (Some(source_display_point), source_point)
                }
            };

            let source_included = source_display_point.map_or(true, |source_display_point| {
                visible_range
                    .to_inclusive()
                    .contains(&source_display_point.row())
            });
            let position_included =
                visible_start_point.y <= position.y && position.y <= visible_end_point.y;
            if !source_included && !position_included {
                None
            } else {
                Some(position)
            }
        })?;

        let mut element = self.editor.update(cx, |editor, _| {
            let mouse_context_menu = editor.mouse_context_menu.as_ref()?;
            let context_menu = mouse_context_menu.context_menu.clone();

            Some(
                deferred(
                    anchored()
                        .position(position)
                        .child(context_menu)
                        .anchor(AnchorCorner::TopLeft)
                        .snap_to_window_with_margin(px(8.)),
                )
                .with_priority(1)
                .into_any(),
            )
        })?;

        element.prepaint_as_root(position, AvailableSpace::min_size(), cx);
        Some(element)
    }

    #[allow(clippy::too_many_arguments)]
    fn layout_hover_popovers(
        &self,
        snapshot: &EditorSnapshot,
        hitbox: &Hitbox,
        text_hitbox: &Hitbox,
        visible_display_row_range: Range<DisplayRow>,
        content_origin: gpui::Point<Pixels>,
        scroll_pixel_position: gpui::Point<Pixels>,
        line_layouts: &[LineWithInvisibles],
        line_height: Pixels,
        em_width: Pixels,
        cx: &mut WindowContext,
    ) {
        struct MeasuredHoverPopover {
            element: AnyElement,
            size: Size<Pixels>,
            horizontal_offset: Pixels,
        }

        let max_size = size(
            (120. * em_width) // Default size
                .min(hitbox.size.width / 2.) // Shrink to half of the editor width
                .max(MIN_POPOVER_CHARACTER_WIDTH * em_width), // Apply minimum width of 20 characters
            (16. * line_height) // Default size
                .min(hitbox.size.height / 2.) // Shrink to half of the editor height
                .max(MIN_POPOVER_LINE_HEIGHT * line_height), // Apply minimum height of 4 lines
        );

        let hover_popovers = self.editor.update(cx, |editor, cx| {
            editor
                .hover_state
                .render(snapshot, visible_display_row_range.clone(), max_size, cx)
        });
        let Some((position, hover_popovers)) = hover_popovers else {
            return;
        };

        // This is safe because we check on layout whether the required row is available
        let hovered_row_layout =
            &line_layouts[position.row().minus(visible_display_row_range.start) as usize];

        // Compute Hovered Point
        let x =
            hovered_row_layout.x_for_index(position.column() as usize) - scroll_pixel_position.x;
        let y = position.row().as_f32() * line_height - scroll_pixel_position.y;
        let hovered_point = content_origin + point(x, y);

        let mut overall_height = Pixels::ZERO;
        let mut measured_hover_popovers = Vec::new();
        for mut hover_popover in hover_popovers {
            let size = hover_popover.layout_as_root(AvailableSpace::min_size(), cx);
            let horizontal_offset =
                (text_hitbox.upper_right().x - (hovered_point.x + size.width)).min(Pixels::ZERO);

            overall_height += HOVER_POPOVER_GAP + size.height;

            measured_hover_popovers.push(MeasuredHoverPopover {
                element: hover_popover,
                size,
                horizontal_offset,
            });
        }
        overall_height += HOVER_POPOVER_GAP;

        fn draw_occluder(width: Pixels, origin: gpui::Point<Pixels>, cx: &mut WindowContext) {
            let mut occlusion = div()
                .size_full()
                .occlude()
                .on_mouse_move(|_, cx| cx.stop_propagation())
                .into_any_element();
            occlusion.layout_as_root(size(width, HOVER_POPOVER_GAP).into(), cx);
            cx.defer_draw(occlusion, origin, 2);
        }

        if hovered_point.y > overall_height {
            // There is enough space above. Render popovers above the hovered point
            let mut current_y = hovered_point.y;
            for (position, popover) in measured_hover_popovers.into_iter().with_position() {
                let size = popover.size;
                let popover_origin = point(
                    hovered_point.x + popover.horizontal_offset,
                    current_y - size.height,
                );

                cx.defer_draw(popover.element, popover_origin, 2);
                if position != itertools::Position::Last {
                    let origin = point(popover_origin.x, popover_origin.y - HOVER_POPOVER_GAP);
                    draw_occluder(size.width, origin, cx);
                }

                current_y = popover_origin.y - HOVER_POPOVER_GAP;
            }
        } else {
            // There is not enough space above. Render popovers below the hovered point
            let mut current_y = hovered_point.y + line_height;
            for (position, popover) in measured_hover_popovers.into_iter().with_position() {
                let size = popover.size;
                let popover_origin = point(hovered_point.x + popover.horizontal_offset, current_y);

                cx.defer_draw(popover.element, popover_origin, 2);
                if position != itertools::Position::Last {
                    let origin = point(popover_origin.x, popover_origin.y + size.height);
                    draw_occluder(size.width, origin, cx);
                }

                current_y = popover_origin.y + size.height + HOVER_POPOVER_GAP;
            }
        }
    }

    #[allow(clippy::too_many_arguments)]
    fn layout_signature_help(
        &self,
        hitbox: &Hitbox,
        content_origin: gpui::Point<Pixels>,
        scroll_pixel_position: gpui::Point<Pixels>,
        newest_selection_head: Option<DisplayPoint>,
        start_row: DisplayRow,
        line_layouts: &[LineWithInvisibles],
        line_height: Pixels,
        em_width: Pixels,
        cx: &mut WindowContext,
    ) {
        if !self.editor.focus_handle(cx).is_focused(cx) {
            return;
        }
        let Some(newest_selection_head) = newest_selection_head else {
            return;
        };
        let selection_row = newest_selection_head.row();
        if selection_row < start_row {
            return;
        }
        let Some(cursor_row_layout) = line_layouts.get(selection_row.minus(start_row) as usize)
        else {
            return;
        };

        let start_x = cursor_row_layout.x_for_index(newest_selection_head.column() as usize)
            - scroll_pixel_position.x
            + content_origin.x;
        let start_y =
            selection_row.as_f32() * line_height + content_origin.y - scroll_pixel_position.y;

        let max_size = size(
            (120. * em_width) // Default size
                .min(hitbox.size.width / 2.) // Shrink to half of the editor width
                .max(MIN_POPOVER_CHARACTER_WIDTH * em_width), // Apply minimum width of 20 characters
            (16. * line_height) // Default size
                .min(hitbox.size.height / 2.) // Shrink to half of the editor height
                .max(MIN_POPOVER_LINE_HEIGHT * line_height), // Apply minimum height of 4 lines
        );

        let maybe_element = self.editor.update(cx, |editor, cx| {
            if let Some(popover) = editor.signature_help_state.popover_mut() {
                let element = popover.render(
                    &self.style,
                    max_size,
                    editor.workspace.as_ref().map(|(w, _)| w.clone()),
                    cx,
                );
                Some(element)
            } else {
                None
            }
        });
        if let Some(mut element) = maybe_element {
            let window_size = cx.viewport_size();
            let size = element.layout_as_root(Size::<AvailableSpace>::default(), cx);
            let mut point = point(start_x, start_y - size.height);

            // Adjusting to ensure the popover does not overflow in the X-axis direction.
            if point.x + size.width >= window_size.width {
                point.x = window_size.width - size.width;
            }

            cx.defer_draw(element, point, 1)
        }
    }

    fn paint_background(&self, layout: &EditorLayout, cx: &mut WindowContext) {
        cx.paint_layer(layout.hitbox.bounds, |cx| {
            let scroll_top = layout.position_map.snapshot.scroll_position().y;
            let gutter_bg = cx.theme().colors().editor_gutter_background;
            cx.paint_quad(fill(layout.gutter_hitbox.bounds, gutter_bg));
            cx.paint_quad(fill(layout.text_hitbox.bounds, self.style.background));

            if let EditorMode::Full = layout.mode {
                let mut active_rows = layout.active_rows.iter().peekable();
                while let Some((start_row, contains_non_empty_selection)) = active_rows.next() {
                    let mut end_row = start_row.0;
                    while active_rows
                        .peek()
                        .map_or(false, |(active_row, has_selection)| {
                            active_row.0 == end_row + 1
                                && *has_selection == contains_non_empty_selection
                        })
                    {
                        active_rows.next().unwrap();
                        end_row += 1;
                    }

                    if !contains_non_empty_selection {
                        let highlight_h_range =
                            match layout.position_map.snapshot.current_line_highlight {
                                CurrentLineHighlight::Gutter => Some(Range {
                                    start: layout.hitbox.left(),
                                    end: layout.gutter_hitbox.right(),
                                }),
                                CurrentLineHighlight::Line => Some(Range {
                                    start: layout.text_hitbox.bounds.left(),
                                    end: layout.text_hitbox.bounds.right(),
                                }),
                                CurrentLineHighlight::All => Some(Range {
                                    start: layout.hitbox.left(),
                                    end: layout.hitbox.right(),
                                }),
                                CurrentLineHighlight::None => None,
                            };
                        if let Some(range) = highlight_h_range {
                            let active_line_bg = cx.theme().colors().editor_active_line_background;
                            let bounds = Bounds {
                                origin: point(
                                    range.start,
                                    layout.hitbox.origin.y
                                        + (start_row.as_f32() - scroll_top)
                                            * layout.position_map.line_height,
                                ),
                                size: size(
                                    range.end - range.start,
                                    layout.position_map.line_height
                                        * (end_row - start_row.0 + 1) as f32,
                                ),
                            };
                            cx.paint_quad(fill(bounds, active_line_bg));
                        }
                    }
                }

                let mut paint_highlight =
                    |highlight_row_start: DisplayRow, highlight_row_end: DisplayRow, color| {
                        let origin = point(
                            layout.hitbox.origin.x,
                            layout.hitbox.origin.y
                                + (highlight_row_start.as_f32() - scroll_top)
                                    * layout.position_map.line_height,
                        );
                        let size = size(
                            layout.hitbox.size.width,
                            layout.position_map.line_height
                                * highlight_row_end.next_row().minus(highlight_row_start) as f32,
                        );
                        cx.paint_quad(fill(Bounds { origin, size }, color));
                    };

                let mut current_paint: Option<(Hsla, Range<DisplayRow>)> = None;
                for (&new_row, &new_color) in &layout.highlighted_rows {
                    match &mut current_paint {
                        Some((current_color, current_range)) => {
                            let current_color = *current_color;
                            let new_range_started = current_color != new_color
                                || current_range.end.next_row() != new_row;
                            if new_range_started {
                                paint_highlight(
                                    current_range.start,
                                    current_range.end,
                                    current_color,
                                );
                                current_paint = Some((new_color, new_row..new_row));
                                continue;
                            } else {
                                current_range.end = current_range.end.next_row();
                            }
                        }
                        None => current_paint = Some((new_color, new_row..new_row)),
                    };
                }
                if let Some((color, range)) = current_paint {
                    paint_highlight(range.start, range.end, color);
                }

                let scroll_left =
                    layout.position_map.snapshot.scroll_position().x * layout.position_map.em_width;

                for (wrap_position, active) in layout.wrap_guides.iter() {
                    let x = (layout.text_hitbox.origin.x
                        + *wrap_position
                        + layout.position_map.em_width / 2.)
                        - scroll_left;

                    let show_scrollbars = {
                        let (scrollbar_x, scrollbar_y) = &layout.scrollbars_layout.as_xy();

                        scrollbar_x.as_ref().map_or(false, |sx| sx.visible)
                            || scrollbar_y.as_ref().map_or(false, |sy| sy.visible)
                    };

                    if x < layout.text_hitbox.origin.x
                        || (show_scrollbars && x > self.scrollbar_left(&layout.hitbox.bounds))
                    {
                        continue;
                    }

                    let color = if *active {
                        cx.theme().colors().editor_active_wrap_guide
                    } else {
                        cx.theme().colors().editor_wrap_guide
                    };
                    cx.paint_quad(fill(
                        Bounds {
                            origin: point(x, layout.text_hitbox.origin.y),
                            size: size(px(1.), layout.text_hitbox.size.height),
                        },
                        color,
                    ));
                }
            }
        })
    }

    fn paint_indent_guides(&mut self, layout: &mut EditorLayout, cx: &mut WindowContext) {
        let Some(indent_guides) = &layout.indent_guides else {
            return;
        };

        let faded_color = |color: Hsla, alpha: f32| {
            let mut faded = color;
            faded.a = alpha;
            faded
        };

        for indent_guide in indent_guides {
            let indent_accent_colors = cx.theme().accents().color_for_index(indent_guide.depth);
            let settings = indent_guide.settings;

            // TODO fixed for now, expose them through themes later
            const INDENT_AWARE_ALPHA: f32 = 0.2;
            const INDENT_AWARE_ACTIVE_ALPHA: f32 = 0.4;
            const INDENT_AWARE_BACKGROUND_ALPHA: f32 = 0.1;
            const INDENT_AWARE_BACKGROUND_ACTIVE_ALPHA: f32 = 0.2;

            let line_color = match (settings.coloring, indent_guide.active) {
                (IndentGuideColoring::Disabled, _) => None,
                (IndentGuideColoring::Fixed, false) => {
                    Some(cx.theme().colors().editor_indent_guide)
                }
                (IndentGuideColoring::Fixed, true) => {
                    Some(cx.theme().colors().editor_indent_guide_active)
                }
                (IndentGuideColoring::IndentAware, false) => {
                    Some(faded_color(indent_accent_colors, INDENT_AWARE_ALPHA))
                }
                (IndentGuideColoring::IndentAware, true) => {
                    Some(faded_color(indent_accent_colors, INDENT_AWARE_ACTIVE_ALPHA))
                }
            };

            let background_color = match (settings.background_coloring, indent_guide.active) {
                (IndentGuideBackgroundColoring::Disabled, _) => None,
                (IndentGuideBackgroundColoring::IndentAware, false) => Some(faded_color(
                    indent_accent_colors,
                    INDENT_AWARE_BACKGROUND_ALPHA,
                )),
                (IndentGuideBackgroundColoring::IndentAware, true) => Some(faded_color(
                    indent_accent_colors,
                    INDENT_AWARE_BACKGROUND_ACTIVE_ALPHA,
                )),
            };

            let requested_line_width = if indent_guide.active {
                settings.active_line_width
            } else {
                settings.line_width
            }
            .clamp(1, 10);
            let mut line_indicator_width = 0.;
            if let Some(color) = line_color {
                cx.paint_quad(fill(
                    Bounds {
                        origin: indent_guide.origin,
                        size: size(px(requested_line_width as f32), indent_guide.length),
                    },
                    color,
                ));
                line_indicator_width = requested_line_width as f32;
            }

            if let Some(color) = background_color {
                let width = indent_guide.single_indent_width - px(line_indicator_width);
                cx.paint_quad(fill(
                    Bounds {
                        origin: point(
                            indent_guide.origin.x + px(line_indicator_width),
                            indent_guide.origin.y,
                        ),
                        size: size(width, indent_guide.length),
                    },
                    color,
                ));
            }
        }
    }

    fn paint_line_numbers(&mut self, layout: &mut EditorLayout, cx: &mut WindowContext) {
        let line_height = layout.position_map.line_height;
        let scroll_position = layout.position_map.snapshot.scroll_position();
        let scroll_top = scroll_position.y * line_height;

        cx.set_cursor_style(CursorStyle::Arrow, &layout.gutter_hitbox);

        for (ix, line) in layout.line_numbers.iter().enumerate() {
            if let Some(line) = line {
                let line_origin = layout.gutter_hitbox.origin
                    + point(
                        layout.gutter_hitbox.size.width
                            - line.width
                            - layout.gutter_dimensions.right_padding,
                        ix as f32 * line_height - (scroll_top % line_height),
                    );

                line.paint(line_origin, line_height, cx).log_err();
            }
        }
    }

    fn paint_diff_hunks(layout: &mut EditorLayout, cx: &mut WindowContext) {
        if layout.display_hunks.is_empty() {
            return;
        }

        let line_height = layout.position_map.line_height;
        cx.paint_layer(layout.gutter_hitbox.bounds, |cx| {
            for (hunk, hitbox) in &layout.display_hunks {
                let hunk_to_paint = match hunk {
                    DisplayDiffHunk::Folded { .. } => {
                        let hunk_bounds = Self::diff_hunk_bounds(
                            &layout.position_map.snapshot,
                            line_height,
                            layout.gutter_hitbox.bounds,
                            hunk,
                        );
                        Some((
                            hunk_bounds,
                            cx.theme().status().modified,
                            Corners::all(px(0.)),
                        ))
                    }
                    DisplayDiffHunk::Unfolded { status, .. } => {
                        hitbox.as_ref().map(|hunk_hitbox| match status {
                            DiffHunkStatus::Added => (
                                hunk_hitbox.bounds,
                                cx.theme().status().created,
                                Corners::all(px(0.)),
                            ),
                            DiffHunkStatus::Modified => (
                                hunk_hitbox.bounds,
                                cx.theme().status().modified,
                                Corners::all(px(0.)),
                            ),
                            DiffHunkStatus::Removed => (
                                Bounds::new(
                                    point(
                                        hunk_hitbox.origin.x - hunk_hitbox.size.width,
                                        hunk_hitbox.origin.y,
                                    ),
                                    size(hunk_hitbox.size.width * px(2.), hunk_hitbox.size.height),
                                ),
                                cx.theme().status().deleted,
                                Corners::all(1. * line_height),
                            ),
                        })
                    }
                };

                if let Some((hunk_bounds, background_color, corner_radii)) = hunk_to_paint {
                    cx.paint_quad(quad(
                        hunk_bounds,
                        corner_radii,
                        background_color,
                        Edges::default(),
                        transparent_black(),
                    ));
                }
            }
        });
    }

    pub(super) fn diff_hunk_bounds(
        snapshot: &EditorSnapshot,
        line_height: Pixels,
        gutter_bounds: Bounds<Pixels>,
        hunk: &DisplayDiffHunk,
    ) -> Bounds<Pixels> {
        let scroll_position = snapshot.scroll_position();
        let scroll_top = scroll_position.y * line_height;

        match hunk {
            DisplayDiffHunk::Folded { display_row, .. } => {
                let start_y = display_row.as_f32() * line_height - scroll_top;
                let end_y = start_y + line_height;

                let width = Self::diff_hunk_strip_width(line_height);
                let highlight_origin = gutter_bounds.origin + point(px(0.), start_y);
                let highlight_size = size(width, end_y - start_y);
                Bounds::new(highlight_origin, highlight_size)
            }
            DisplayDiffHunk::Unfolded {
                display_row_range,
                status,
                ..
            } => match status {
                DiffHunkStatus::Added | DiffHunkStatus::Modified => {
                    let start_row = display_row_range.start;
                    let end_row = display_row_range.end;
                    // If we're in a multibuffer, row range span might include an
                    // excerpt header, so if we were to draw the marker straight away,
                    // the hunk might include the rows of that header.
                    // Making the range inclusive doesn't quite cut it, as we rely on the exclusivity for the soft wrap.
                    // Instead, we simply check whether the range we're dealing with includes
                    // any excerpt headers and if so, we stop painting the diff hunk on the first row of that header.
                    let end_row_in_current_excerpt = snapshot
                        .blocks_in_range(start_row..end_row)
                        .find_map(|(start_row, block)| {
                            if matches!(block, Block::ExcerptBoundary { .. }) {
                                Some(start_row)
                            } else {
                                None
                            }
                        })
                        .unwrap_or(end_row);

                    let start_y = start_row.as_f32() * line_height - scroll_top;
                    let end_y = end_row_in_current_excerpt.as_f32() * line_height - scroll_top;

                    let width = Self::diff_hunk_strip_width(line_height);
                    let highlight_origin = gutter_bounds.origin + point(px(0.), start_y);
                    let highlight_size = size(width, end_y - start_y);
                    Bounds::new(highlight_origin, highlight_size)
                }
                DiffHunkStatus::Removed => {
                    let row = display_row_range.start;

                    let offset = line_height / 2.;
                    let start_y = row.as_f32() * line_height - offset - scroll_top;
                    let end_y = start_y + line_height;

                    let width = (0.35 * line_height).floor();
                    let highlight_origin = gutter_bounds.origin + point(px(0.), start_y);
                    let highlight_size = size(width, end_y - start_y);
                    Bounds::new(highlight_origin, highlight_size)
                }
            },
        }
    }

    /// Returns the width of the diff strip that will be displayed in the gutter.
    pub(super) fn diff_hunk_strip_width(line_height: Pixels) -> Pixels {
        // We floor the value to prevent pixel rounding.
        (0.275 * line_height).floor()
    }

    fn paint_gutter_indicators(&self, layout: &mut EditorLayout, cx: &mut WindowContext) {
        cx.paint_layer(layout.gutter_hitbox.bounds, |cx| {
            cx.with_element_namespace("crease_toggles", |cx| {
                for crease_toggle in layout.crease_toggles.iter_mut().flatten() {
                    crease_toggle.paint(cx);
                }
            });

            for test_indicator in layout.test_indicators.iter_mut() {
                test_indicator.paint(cx);
            }

            if let Some(indicator) = layout.code_actions_indicator.as_mut() {
                indicator.paint(cx);
            }
        });
    }

    fn paint_gutter_highlights(&self, layout: &mut EditorLayout, cx: &mut WindowContext) {
        for (_, hunk_hitbox) in &layout.display_hunks {
            if let Some(hunk_hitbox) = hunk_hitbox {
                cx.set_cursor_style(CursorStyle::PointingHand, hunk_hitbox);
            }
        }

        let show_git_gutter = layout
            .position_map
            .snapshot
            .show_git_diff_gutter
            .unwrap_or_else(|| {
                matches!(
                    ProjectSettings::get_global(cx).git.git_gutter,
                    Some(GitGutterSetting::TrackedFiles)
                )
            });
        if show_git_gutter {
            Self::paint_diff_hunks(layout, cx)
        }

        let highlight_width = 0.275 * layout.position_map.line_height;
        let highlight_corner_radii = Corners::all(0.05 * layout.position_map.line_height);
        cx.paint_layer(layout.gutter_hitbox.bounds, |cx| {
            for (range, color) in &layout.highlighted_gutter_ranges {
                let start_row = if range.start.row() < layout.visible_display_row_range.start {
                    layout.visible_display_row_range.start - DisplayRow(1)
                } else {
                    range.start.row()
                };
                let end_row = if range.end.row() > layout.visible_display_row_range.end {
                    layout.visible_display_row_range.end + DisplayRow(1)
                } else {
                    range.end.row()
                };

                let start_y = layout.gutter_hitbox.top()
                    + start_row.0 as f32 * layout.position_map.line_height
                    - layout.position_map.scroll_pixel_position.y;
                let end_y = layout.gutter_hitbox.top()
                    + (end_row.0 + 1) as f32 * layout.position_map.line_height
                    - layout.position_map.scroll_pixel_position.y;
                let bounds = Bounds::from_corners(
                    point(layout.gutter_hitbox.left(), start_y),
                    point(layout.gutter_hitbox.left() + highlight_width, end_y),
                );
                cx.paint_quad(fill(bounds, *color).corner_radii(highlight_corner_radii));
            }
        });
    }

    fn paint_blamed_display_rows(&self, layout: &mut EditorLayout, cx: &mut WindowContext) {
        let Some(blamed_display_rows) = layout.blamed_display_rows.take() else {
            return;
        };

        cx.paint_layer(layout.gutter_hitbox.bounds, |cx| {
            for mut blame_element in blamed_display_rows.into_iter() {
                blame_element.paint(cx);
            }
        })
    }

    fn paint_text(&mut self, layout: &mut EditorLayout, cx: &mut WindowContext) {
        cx.with_content_mask(
            Some(ContentMask {
                bounds: layout.text_hitbox.bounds,
            }),
            |cx| {
                let cursor_style = if self
                    .editor
                    .read(cx)
                    .hovered_link_state
                    .as_ref()
                    .is_some_and(|hovered_link_state| !hovered_link_state.links.is_empty())
                {
                    CursorStyle::PointingHand
                } else {
                    CursorStyle::IBeam
                };
                cx.set_cursor_style(cursor_style, &layout.text_hitbox);

                let invisible_display_ranges = self.paint_highlights(layout, cx);
                self.paint_lines(&invisible_display_ranges, layout, cx);
                self.paint_redactions(layout, cx);
                self.paint_cursors(layout, cx);
                self.paint_active_line_trailer(layout, cx);
                cx.with_element_namespace("crease_trailers", |cx| {
                    for trailer in layout.crease_trailers.iter_mut().flatten() {
                        trailer.element.paint(cx);
                    }
                });
            },
        )
    }

    fn paint_highlights(
        &mut self,
        layout: &mut EditorLayout,
        cx: &mut WindowContext,
    ) -> SmallVec<[Range<DisplayPoint>; 32]> {
        cx.paint_layer(layout.text_hitbox.bounds, |cx| {
            let mut invisible_display_ranges = SmallVec::<[Range<DisplayPoint>; 32]>::new();
            let line_end_overshoot = 0.15 * layout.position_map.line_height;
            for (range, color) in &layout.highlighted_ranges {
                self.paint_highlighted_range(
                    range.clone(),
                    *color,
                    Pixels::ZERO,
                    line_end_overshoot,
                    layout,
                    cx,
                );
            }

            let corner_radius = 0.15 * layout.position_map.line_height;

            for (player_color, selections) in &layout.selections {
                for selection in selections.iter() {
                    self.paint_highlighted_range(
                        selection.range.clone(),
                        player_color.selection,
                        corner_radius,
                        corner_radius * 2.,
                        layout,
                        cx,
                    );

                    if selection.is_local && !selection.range.is_empty() {
                        invisible_display_ranges.push(selection.range.clone());
                    }
                }
            }
            invisible_display_ranges
        })
    }

    fn paint_lines(
        &mut self,
        invisible_display_ranges: &[Range<DisplayPoint>],
        layout: &mut EditorLayout,
        cx: &mut WindowContext,
    ) {
        let whitespace_setting = self
            .editor
            .read(cx)
            .buffer
            .read(cx)
            .settings_at(0, cx)
            .show_whitespaces;

        for (ix, line_with_invisibles) in layout.position_map.line_layouts.iter().enumerate() {
            let row = DisplayRow(layout.visible_display_row_range.start.0 + ix as u32);
            line_with_invisibles.draw(
                layout,
                row,
                layout.content_origin,
                whitespace_setting,
                invisible_display_ranges,
                cx,
            )
        }

        for line_element in &mut layout.line_elements {
            line_element.paint(cx);
        }
    }

    fn paint_redactions(&mut self, layout: &EditorLayout, cx: &mut WindowContext) {
        if layout.redacted_ranges.is_empty() {
            return;
        }

        let line_end_overshoot = layout.line_end_overshoot();

        // A softer than perfect black
        let redaction_color = gpui::rgb(0x0e1111);

        cx.paint_layer(layout.text_hitbox.bounds, |cx| {
            for range in layout.redacted_ranges.iter() {
                self.paint_highlighted_range(
                    range.clone(),
                    redaction_color.into(),
                    Pixels::ZERO,
                    line_end_overshoot,
                    layout,
                    cx,
                );
            }
        });
    }

    fn paint_cursors(&mut self, layout: &mut EditorLayout, cx: &mut WindowContext) {
        for cursor in &mut layout.visible_cursors {
            cursor.paint(layout.content_origin, cx);
        }
    }

    fn paint_scrollbars(&mut self, layout: &mut EditorLayout, cx: &mut WindowContext) {
        let (scrollbar_x, scrollbar_y) = layout.scrollbars_layout.as_xy();

        if let Some(scrollbar_layout) = scrollbar_x {
            let hitbox = scrollbar_layout.hitbox.clone();
            let text_unit_size = scrollbar_layout.text_unit_size;
            let visible_range = scrollbar_layout.visible_range.clone();
            let thumb_bounds = scrollbar_layout.thumb_bounds();

            if scrollbar_layout.visible {
                cx.paint_layer(hitbox.bounds, |cx| {
                    cx.paint_quad(quad(
                        hitbox.bounds,
                        Corners::default(),
                        cx.theme().colors().scrollbar_track_background,
                        Edges {
                            top: Pixels::ZERO,
                            right: Pixels::ZERO,
                            bottom: Pixels::ZERO,
                            left: Pixels::ZERO,
                        },
                        cx.theme().colors().scrollbar_track_border,
                    ));

                    cx.paint_quad(quad(
                        thumb_bounds,
                        Corners::default(),
                        cx.theme().colors().scrollbar_thumb_background,
                        Edges {
                            top: Pixels::ZERO,
                            right: Pixels::ZERO,
                            bottom: Pixels::ZERO,
                            left: ScrollbarLayout::BORDER_WIDTH,
                        },
                        cx.theme().colors().scrollbar_thumb_border,
                    ));
                })
            }

            cx.set_cursor_style(CursorStyle::Arrow, &hitbox);

            cx.on_mouse_event({
                let editor = self.editor.clone();

                // there may be a way to avoid this clone
                let hitbox = hitbox.clone();

                let mut mouse_position = cx.mouse_position();
                move |event: &MouseMoveEvent, phase, cx| {
                    if phase == DispatchPhase::Capture {
                        return;
                    }

                    editor.update(cx, |editor, cx| {
                        if event.pressed_button == Some(MouseButton::Left)
                            && editor
                                .scroll_manager
                                .is_dragging_scrollbar(Axis::Horizontal)
                        {
                            let x = mouse_position.x;
                            let new_x = event.position.x;
                            if (hitbox.left()..hitbox.right()).contains(&x) {
                                let mut position = editor.scroll_position(cx);
                                position.x += (new_x - x) / text_unit_size;
                                if position.x < 0.0 {
                                    position.x = 0.0;
                                }
                                editor.set_scroll_position(position, cx);
                            }

                            cx.stop_propagation();
                        } else {
                            editor.scroll_manager.set_is_dragging_scrollbar(
                                Axis::Horizontal,
                                false,
                                cx,
                            );

                            if hitbox.is_hovered(cx) {
                                editor.scroll_manager.show_scrollbar(cx);
                            }
                        }
                        mouse_position = event.position;
                    })
                }
            });

            if self
                .editor
                .read(cx)
                .scroll_manager
                .is_dragging_scrollbar(Axis::Horizontal)
            {
                cx.on_mouse_event({
                    let editor = self.editor.clone();
                    move |_: &MouseUpEvent, phase, cx| {
                        if phase == DispatchPhase::Capture {
                            return;
                        }

                        editor.update(cx, |editor, cx| {
                            editor.scroll_manager.set_is_dragging_scrollbar(
                                Axis::Horizontal,
                                false,
                                cx,
                            );
                            cx.stop_propagation();
                        });
                    }
                });
            } else {
                cx.on_mouse_event({
                    let editor = self.editor.clone();

                    move |event: &MouseDownEvent, phase, cx| {
                        if phase == DispatchPhase::Capture || !hitbox.is_hovered(cx) {
                            return;
                        }

                        editor.update(cx, |editor, cx| {
                            editor.scroll_manager.set_is_dragging_scrollbar(
                                Axis::Horizontal,
                                true,
                                cx,
                            );

                            let x = event.position.x;

                            if x < thumb_bounds.left() || thumb_bounds.right() < x {
                                let center_row =
                                    ((x - hitbox.left()) / text_unit_size).round() as u32;
                                let top_row = center_row.saturating_sub(
                                    (visible_range.end - visible_range.start) as u32 / 2,
                                );

                                let mut position = editor.scroll_position(cx);
                                position.x = top_row as f32;
                                editor.set_scroll_position(position, cx);
                            } else {
                                editor.scroll_manager.show_scrollbar(cx);
                            }

                            cx.stop_propagation();
                        });
                    }
                });
            }
        }

        if let Some(scrollbar_layout) = scrollbar_y {
            let hitbox = scrollbar_layout.hitbox.clone();
            let text_unit_size = scrollbar_layout.text_unit_size;
            let visible_range = scrollbar_layout.visible_range.clone();
            let thumb_bounds = scrollbar_layout.thumb_bounds();

            if scrollbar_layout.visible {
                cx.paint_layer(hitbox.bounds, |cx| {
                    cx.paint_quad(quad(
                        hitbox.bounds,
                        Corners::default(),
                        cx.theme().colors().scrollbar_track_background,
                        Edges {
                            top: Pixels::ZERO,
                            right: Pixels::ZERO,
                            bottom: Pixels::ZERO,
                            left: ScrollbarLayout::BORDER_WIDTH,
                        },
                        cx.theme().colors().scrollbar_track_border,
                    ));

                    let fast_markers =
                        self.collect_fast_scrollbar_markers(layout, &scrollbar_layout, cx);
                    // Refresh slow scrollbar markers in the background. Below, we paint whatever markers have already been computed.
                    self.refresh_slow_scrollbar_markers(layout, &scrollbar_layout, cx);

                    let markers = self.editor.read(cx).scrollbar_marker_state.markers.clone();
                    for marker in markers.iter().chain(&fast_markers) {
                        let mut marker = marker.clone();
                        marker.bounds.origin += hitbox.origin;
                        cx.paint_quad(marker);
                    }

                    cx.paint_quad(quad(
                        thumb_bounds,
                        Corners::default(),
                        cx.theme().colors().scrollbar_thumb_background,
                        Edges {
                            top: Pixels::ZERO,
                            right: Pixels::ZERO,
                            bottom: Pixels::ZERO,
                            left: ScrollbarLayout::BORDER_WIDTH,
                        },
                        cx.theme().colors().scrollbar_thumb_border,
                    ));
                });
            }

            cx.set_cursor_style(CursorStyle::Arrow, &hitbox);

            cx.on_mouse_event({
                let editor = self.editor.clone();

                let hitbox = hitbox.clone();

                let mut mouse_position = cx.mouse_position();
                move |event: &MouseMoveEvent, phase, cx| {
                    if phase == DispatchPhase::Capture {
                        return;
                    }

                    editor.update(cx, |editor, cx| {
                        if event.pressed_button == Some(MouseButton::Left)
                            && editor.scroll_manager.is_dragging_scrollbar(Axis::Vertical)
                        {
                            let y = mouse_position.y;
                            let new_y = event.position.y;
                            if (hitbox.top()..hitbox.bottom()).contains(&y) {
                                let mut position = editor.scroll_position(cx);
                                position.y += (new_y - y) / text_unit_size;
                                if position.y < 0.0 {
                                    position.y = 0.0;
                                }
                                editor.set_scroll_position(position, cx);
                            }
                        } else {
                            editor.scroll_manager.set_is_dragging_scrollbar(
                                Axis::Vertical,
                                false,
                                cx,
                            );

                            if hitbox.is_hovered(cx) {
                                editor.scroll_manager.show_scrollbar(cx);
                            }
                        }
                        mouse_position = event.position;
                    })
                }
            });

            if self
                .editor
                .read(cx)
                .scroll_manager
                .is_dragging_scrollbar(Axis::Vertical)
            {
                cx.on_mouse_event({
                    let editor = self.editor.clone();
                    move |_: &MouseUpEvent, phase, cx| {
                        if phase == DispatchPhase::Capture {
                            return;
                        }

                        editor.update(cx, |editor, cx| {
                            editor.scroll_manager.set_is_dragging_scrollbar(
                                Axis::Vertical,
                                false,
                                cx,
                            );
                            cx.stop_propagation();
                        });
                    }
                });
            } else {
                cx.on_mouse_event({
                    let editor = self.editor.clone();

                    move |event: &MouseDownEvent, phase, cx| {
                        if phase == DispatchPhase::Capture || !hitbox.is_hovered(cx) {
                            return;
                        }

                        editor.update(cx, |editor, cx| {
                            editor.scroll_manager.set_is_dragging_scrollbar(
                                Axis::Vertical,
                                true,
                                cx,
                            );

                            let y = event.position.y;
                            if y < thumb_bounds.top() || thumb_bounds.bottom() < y {
                                let center_row =
                                    ((y - hitbox.top()) / text_unit_size).round() as u32;
                                let top_row = center_row.saturating_sub(
                                    (visible_range.end - visible_range.start) as u32 / 2,
                                );
                                let mut position = editor.scroll_position(cx);
                                position.y = top_row as f32;
                                editor.set_scroll_position(position, cx);
                            } else {
                                editor.scroll_manager.show_scrollbar(cx);
                            }

                            cx.stop_propagation();
                        });
                    }
                });
            }
        }
    }

    fn collect_fast_scrollbar_markers(
        &self,
        layout: &EditorLayout,
        scrollbar_layout: &ScrollbarLayout,
        cx: &mut WindowContext,
    ) -> Vec<PaintQuad> {
        const LIMIT: usize = 100;
        if !EditorSettings::get_global(cx).scrollbar.cursors || layout.cursors.len() > LIMIT {
            return vec![];
        }
        let cursor_ranges = layout
            .cursors
            .iter()
            .map(|(point, color)| ColoredRange {
                start: point.row(),
                end: point.row(),
                color: *color,
            })
            .collect_vec();
        scrollbar_layout.marker_quads_for_ranges(cursor_ranges, None)
    }

    fn refresh_slow_scrollbar_markers(
        &self,
        layout: &EditorLayout,
        scrollbar_layout: &ScrollbarLayout,
        cx: &mut WindowContext,
    ) {
        self.editor.update(cx, |editor, cx| {
            if !editor.is_singleton(cx)
                || !editor
                    .scrollbar_marker_state
                    .should_refresh(scrollbar_layout.hitbox.size)
            {
                return;
            }

            let scrollbar_layout = scrollbar_layout.clone();
            let background_highlights = editor.background_highlights.clone();
            let snapshot = layout.position_map.snapshot.clone();
            let theme = cx.theme().clone();
            let scrollbar_settings = EditorSettings::get_global(cx).scrollbar;

            editor.scrollbar_marker_state.dirty = false;
            editor.scrollbar_marker_state.pending_refresh =
                Some(cx.spawn(|editor, mut cx| async move {
                    let scrollbar_size = scrollbar_layout.hitbox.size;
                    let scrollbar_markers = cx
                        .background_executor()
                        .spawn(async move {
                            let max_point = snapshot.display_snapshot.buffer_snapshot.max_point();
                            let mut marker_quads = Vec::new();
                            if scrollbar_settings.git_diff {
                                let marker_row_ranges = snapshot
                                    .buffer_snapshot
                                    .git_diff_hunks_in_range(
                                        MultiBufferRow::MIN..MultiBufferRow::MAX,
                                    )
                                    .map(|hunk| {
                                        let start_display_row =
                                            MultiBufferPoint::new(hunk.row_range.start.0, 0)
                                                .to_display_point(&snapshot.display_snapshot)
                                                .row();
                                        let mut end_display_row =
                                            MultiBufferPoint::new(hunk.row_range.end.0, 0)
                                                .to_display_point(&snapshot.display_snapshot)
                                                .row();
                                        if end_display_row != start_display_row {
                                            end_display_row.0 -= 1;
                                        }
                                        let color = match hunk_status(&hunk) {
                                            DiffHunkStatus::Added => theme.status().created,
                                            DiffHunkStatus::Modified => theme.status().modified,
                                            DiffHunkStatus::Removed => theme.status().deleted,
                                        };
                                        ColoredRange {
                                            start: start_display_row,
                                            end: end_display_row,
                                            color,
                                        }
                                    });

                                marker_quads.extend(
                                    scrollbar_layout
                                        .marker_quads_for_ranges(marker_row_ranges, Some(0)),
                                );
                            }

                            for (background_highlight_id, (_, background_ranges)) in
                                background_highlights.iter()
                            {
                                let is_search_highlights = *background_highlight_id
                                    == TypeId::of::<BufferSearchHighlights>();
                                let is_symbol_occurrences = *background_highlight_id
                                    == TypeId::of::<DocumentHighlightRead>()
                                    || *background_highlight_id
                                        == TypeId::of::<DocumentHighlightWrite>();
                                if (is_search_highlights && scrollbar_settings.search_results)
                                    || (is_symbol_occurrences && scrollbar_settings.selected_symbol)
                                {
                                    let mut color = theme.status().info;
                                    if is_symbol_occurrences {
                                        color.fade_out(0.5);
                                    }
                                    let marker_row_ranges = background_ranges.iter().map(|range| {
                                        let display_start = range
                                            .start
                                            .to_display_point(&snapshot.display_snapshot);
                                        let display_end =
                                            range.end.to_display_point(&snapshot.display_snapshot);
                                        ColoredRange {
                                            start: display_start.row(),
                                            end: display_end.row(),
                                            color,
                                        }
                                    });
                                    marker_quads.extend(
                                        scrollbar_layout
                                            .marker_quads_for_ranges(marker_row_ranges, Some(1)),
                                    );
                                }
                            }

                            if scrollbar_settings.diagnostics {
                                let diagnostics = snapshot
                                    .buffer_snapshot
                                    .diagnostics_in_range::<_, Point>(
                                        Point::zero()..max_point,
                                        false,
                                    )
                                    // We want to sort by severity, in order to paint the most severe diagnostics last.
                                    .sorted_by_key(|diagnostic| {
                                        std::cmp::Reverse(diagnostic.diagnostic.severity)
                                    });

                                let marker_row_ranges = diagnostics.into_iter().map(|diagnostic| {
                                    let start_display = diagnostic
                                        .range
                                        .start
                                        .to_display_point(&snapshot.display_snapshot);
                                    let end_display = diagnostic
                                        .range
                                        .end
                                        .to_display_point(&snapshot.display_snapshot);
                                    let color = match diagnostic.diagnostic.severity {
                                        DiagnosticSeverity::ERROR => theme.status().error,
                                        DiagnosticSeverity::WARNING => theme.status().warning,
                                        DiagnosticSeverity::INFORMATION => theme.status().info,
                                        _ => theme.status().hint,
                                    };
                                    ColoredRange {
                                        start: start_display.row(),
                                        end: end_display.row(),
                                        color,
                                    }
                                });
                                marker_quads.extend(
                                    scrollbar_layout
                                        .marker_quads_for_ranges(marker_row_ranges, Some(2)),
                                );
                            }

                            Arc::from(marker_quads)
                        })
                        .await;

                    editor.update(&mut cx, |editor, cx| {
                        editor.scrollbar_marker_state.markers = scrollbar_markers;
                        editor.scrollbar_marker_state.scrollbar_size = scrollbar_size;
                        editor.scrollbar_marker_state.pending_refresh = None;
                        cx.notify();
                    })?;

                    Ok(())
                }));
        });
    }

    #[allow(clippy::too_many_arguments)]
    fn paint_highlighted_range(
        &self,
        range: Range<DisplayPoint>,
        color: Hsla,
        corner_radius: Pixels,
        line_end_overshoot: Pixels,
        layout: &EditorLayout,
        cx: &mut WindowContext,
    ) {
        let start_row = layout.visible_display_row_range.start;
        let end_row = layout.visible_display_row_range.end;
        if range.start != range.end {
            let row_range = if range.end.column() == 0 {
                cmp::max(range.start.row(), start_row)..cmp::min(range.end.row(), end_row)
            } else {
                cmp::max(range.start.row(), start_row)
                    ..cmp::min(range.end.row().next_row(), end_row)
            };

            let highlighted_range = HighlightedRange {
                color,
                line_height: layout.position_map.line_height,
                corner_radius,
                start_y: layout.content_origin.y
                    + row_range.start.as_f32() * layout.position_map.line_height
                    - layout.position_map.scroll_pixel_position.y,
                lines: row_range
                    .iter_rows()
                    .map(|row| {
                        let line_layout =
                            &layout.position_map.line_layouts[row.minus(start_row) as usize];
                        HighlightedRangeLine {
                            start_x: if row == range.start.row() {
                                layout.content_origin.x
                                    + line_layout.x_for_index(range.start.column() as usize)
                                    - layout.position_map.scroll_pixel_position.x
                            } else {
                                layout.content_origin.x
                                    - layout.position_map.scroll_pixel_position.x
                            },
                            end_x: if row == range.end.row() {
                                layout.content_origin.x
                                    + line_layout.x_for_index(range.end.column() as usize)
                                    - layout.position_map.scroll_pixel_position.x
                            } else {
                                layout.content_origin.x + line_layout.width + line_end_overshoot
                                    - layout.position_map.scroll_pixel_position.x
                            },
                        }
                    })
                    .collect(),
            };

            highlighted_range.paint(layout.text_hitbox.bounds, cx);
        }
    }

    fn paint_active_line_trailer(&mut self, layout: &mut EditorLayout, cx: &mut WindowContext) {
        if let Some(mut element) = layout.active_line_trailer.take() {
            cx.paint_layer(layout.text_hitbox.bounds, |cx| {
                element.paint(cx);
            })
        }
    }

    fn paint_blocks(&mut self, layout: &mut EditorLayout, cx: &mut WindowContext) {
        for mut block in layout.blocks.drain(..) {
            block.element.paint(cx);
        }
    }

    fn paint_mouse_context_menu(&mut self, layout: &mut EditorLayout, cx: &mut WindowContext) {
        if let Some(mouse_context_menu) = layout.mouse_context_menu.as_mut() {
            mouse_context_menu.paint(cx);
        }
    }

    fn paint_scroll_wheel_listener(&mut self, layout: &EditorLayout, cx: &mut WindowContext) {
        cx.on_mouse_event({
            let position_map = layout.position_map.clone();
            let editor = self.editor.clone();
            let hitbox = layout.hitbox.clone();
            let mut delta = ScrollDelta::default();

            // Set a minimum scroll_sensitivity of 0.01 to make sure the user doesn't
            // accidentally turn off their scrolling.
            let scroll_sensitivity = EditorSettings::get_global(cx).scroll_sensitivity.max(0.01);

            move |event: &ScrollWheelEvent, phase, cx| {
                if phase == DispatchPhase::Bubble && hitbox.is_hovered(cx) {
                    delta = delta.coalesce(event.delta);
                    editor.update(cx, |editor, cx| {
                        let position_map: &PositionMap = &position_map;

                        let line_height = position_map.line_height;
                        let max_glyph_width = position_map.em_width;
                        let (delta, axis) = match delta {
                            gpui::ScrollDelta::Pixels(mut pixels) => {
                                //Trackpad
                                let axis = position_map.snapshot.ongoing_scroll.filter(&mut pixels);
                                (pixels, axis)
                            }

                            gpui::ScrollDelta::Lines(lines) => {
                                //Not trackpad
                                let pixels =
                                    point(lines.x * max_glyph_width, lines.y * line_height);
                                (pixels, None)
                            }
                        };

                        let current_scroll_position = position_map.snapshot.scroll_position();
                        let x = (current_scroll_position.x * max_glyph_width
                            - (delta.x * scroll_sensitivity))
                            / max_glyph_width;
                        let y = (current_scroll_position.y * line_height
                            - (delta.y * scroll_sensitivity))
                            / line_height;
                        let mut scroll_position =
                            point(x, y).clamp(&point(0., 0.), &position_map.scroll_max);
                        let forbid_vertical_scroll = editor.scroll_manager.forbid_vertical_scroll();
                        if forbid_vertical_scroll {
                            scroll_position.y = current_scroll_position.y;
                        }

                        if scroll_position != current_scroll_position {
                            editor.scroll(scroll_position, axis, cx);
                            cx.stop_propagation();
                        } else if y < 0. {
                            // Due to clamping, we may fail to detect cases of overscroll to the top;
                            // We want the scroll manager to get an update in such cases and detect the change of direction
                            // on the next frame.
                            cx.notify();
                        }
                    });
                }
            }
        });
    }

    fn paint_mouse_listeners(
        &mut self,
        layout: &EditorLayout,
        hovered_hunk: Option<HoveredHunk>,
        cx: &mut WindowContext,
    ) {
        self.paint_scroll_wheel_listener(layout, cx);

        cx.on_mouse_event({
            let position_map = layout.position_map.clone();
            let editor = self.editor.clone();
            let text_hitbox = layout.text_hitbox.clone();
            let gutter_hitbox = layout.gutter_hitbox.clone();

            move |event: &MouseDownEvent, phase, cx| {
                if phase == DispatchPhase::Bubble {
                    match event.button {
                        MouseButton::Left => editor.update(cx, |editor, cx| {
                            Self::mouse_left_down(
                                editor,
                                event,
                                hovered_hunk.clone(),
                                &position_map,
                                &text_hitbox,
                                &gutter_hitbox,
                                cx,
                            );
                        }),
                        MouseButton::Right => editor.update(cx, |editor, cx| {
                            Self::mouse_right_down(editor, event, &position_map, &text_hitbox, cx);
                        }),
                        MouseButton::Middle => editor.update(cx, |editor, cx| {
                            Self::mouse_middle_down(editor, event, &position_map, &text_hitbox, cx);
                        }),
                        _ => {}
                    };
                }
            }
        });

        cx.on_mouse_event({
            let editor = self.editor.clone();
            let position_map = layout.position_map.clone();
            let text_hitbox = layout.text_hitbox.clone();

            move |event: &MouseUpEvent, phase, cx| {
                if phase == DispatchPhase::Bubble {
                    editor.update(cx, |editor, cx| {
                        Self::mouse_up(editor, event, &position_map, &text_hitbox, cx)
                    });
                }
            }
        });
        cx.on_mouse_event({
            let position_map = layout.position_map.clone();
            let editor = self.editor.clone();
            let text_hitbox = layout.text_hitbox.clone();
            let gutter_hitbox = layout.gutter_hitbox.clone();

            move |event: &MouseMoveEvent, phase, cx| {
                if phase == DispatchPhase::Bubble {
                    editor.update(cx, |editor, cx| {
                        if editor.hover_state.focused(cx) {
                            return;
                        }
                        if event.pressed_button == Some(MouseButton::Left)
                            || event.pressed_button == Some(MouseButton::Middle)
                        {
                            Self::mouse_dragged(
                                editor,
                                event,
                                &position_map,
                                text_hitbox.bounds,
                                cx,
                            )
                        }

                        Self::mouse_moved(
                            editor,
                            event,
                            &position_map,
                            &text_hitbox,
                            &gutter_hitbox,
                            cx,
                        )
                    });
                }
            }
        });
    }

    fn scrollbar_left(&self, bounds: &Bounds<Pixels>) -> Pixels {
        bounds.upper_right().x - self.style.scrollbar_width
    }

    fn column_pixels(&self, column: usize, cx: &WindowContext) -> Pixels {
        let style = &self.style;
        let font_size = style.text.font_size.to_pixels(cx.rem_size());
        let layout = cx
            .text_system()
            .shape_line(
                SharedString::from(" ".repeat(column)),
                font_size,
                &[TextRun {
                    len: column,
                    font: style.text.font(),
                    color: Hsla::default(),
                    background_color: None,
                    underline: None,
                    strikethrough: None,
                }],
            )
            .unwrap();

        layout.width
    }

    fn max_line_number_width(&self, snapshot: &EditorSnapshot, cx: &WindowContext) -> Pixels {
        let digit_count = snapshot
            .max_buffer_row()
            .next_row()
            .as_f32()
            .log10()
            .floor() as usize
            + 1;
        self.column_pixels(digit_count, cx)
    }
}

#[allow(clippy::too_many_arguments)]
fn prepaint_gutter_button(
    button: IconButton,
    row: DisplayRow,
    line_height: Pixels,
    gutter_dimensions: &GutterDimensions,
    scroll_pixel_position: gpui::Point<Pixels>,
    gutter_hitbox: &Hitbox,
    rows_with_hunk_bounds: &HashMap<DisplayRow, Bounds<Pixels>>,
    cx: &mut WindowContext<'_>,
) -> AnyElement {
    let mut button = button.into_any_element();
    let available_space = size(
        AvailableSpace::MinContent,
        AvailableSpace::Definite(line_height),
    );
    let indicator_size = button.layout_as_root(available_space, cx);

    let blame_width = gutter_dimensions.git_blame_entries_width;
    let gutter_width = rows_with_hunk_bounds
        .get(&row)
        .map(|bounds| bounds.size.width);
    let left_offset = blame_width.max(gutter_width).unwrap_or_default();

    let mut x = left_offset;
    let available_width = gutter_dimensions.margin + gutter_dimensions.left_padding
        - indicator_size.width
        - left_offset;
    x += available_width / 2.;

    let mut y = row.as_f32() * line_height - scroll_pixel_position.y;
    y += (line_height - indicator_size.height) / 2.;

    button.prepaint_as_root(gutter_hitbox.origin + point(x, y), available_space, cx);
    button
}

fn render_inline_blame_entry(
    blame: &gpui::Model<GitBlame>,
    blame_entry: BlameEntry,
    style: &EditorStyle,
    workspace: Option<WeakView<Workspace>>,
    cx: &mut WindowContext<'_>,
) -> AnyElement {
    let relative_timestamp = blame_entry_relative_timestamp(&blame_entry);

    let author = blame_entry.author.as_deref().unwrap_or_default();
    let summary_enabled = ProjectSettings::get_global(cx)
        .git
        .show_inline_commit_summary();

    let text = match blame_entry.summary.as_ref() {
        Some(summary) if summary_enabled => {
            format!("{}, {} - {}", author, relative_timestamp, summary)
        }
        _ => format!("{}, {}", author, relative_timestamp),
    };

    let details = blame.read(cx).details_for_entry(&blame_entry);

    let tooltip = cx.new_view(|_| BlameEntryTooltip::new(blame_entry, details, style, workspace));

    h_flex()
        .id("inline-blame")
        .w_full()
        .font_family(style.text.font().family)
        .text_color(cx.theme().status().hint)
        .line_height(style.text.line_height)
        .child(Icon::new(IconName::FileGit).color(Color::Hint))
        .child(text)
        .gap_2()
        .hoverable_tooltip(move |_| tooltip.clone().into())
        .into_any()
}

fn render_blame_entry(
    ix: usize,
    blame: &gpui::Model<GitBlame>,
    blame_entry: BlameEntry,
    style: &EditorStyle,
    last_used_color: &mut Option<(PlayerColor, Oid)>,
    editor: View<Editor>,
    cx: &mut WindowContext<'_>,
) -> AnyElement {
    let mut sha_color = cx
        .theme()
        .players()
        .color_for_participant(blame_entry.sha.into());
    // If the last color we used is the same as the one we get for this line, but
    // the commit SHAs are different, then we try again to get a different color.
    match *last_used_color {
        Some((color, sha)) if sha != blame_entry.sha && color.cursor == sha_color.cursor => {
            let index: u32 = blame_entry.sha.into();
            sha_color = cx.theme().players().color_for_participant(index + 1);
        }
        _ => {}
    };
    last_used_color.replace((sha_color, blame_entry.sha));

    let relative_timestamp = blame_entry_relative_timestamp(&blame_entry);

    let short_commit_id = blame_entry.sha.display_short();

    let author_name = blame_entry.author.as_deref().unwrap_or("<no name>");
    let name = util::truncate_and_trailoff(author_name, GIT_BLAME_MAX_AUTHOR_CHARS_DISPLAYED);

    let details = blame.read(cx).details_for_entry(&blame_entry);

    let workspace = editor.read(cx).workspace.as_ref().map(|(w, _)| w.clone());

    let tooltip = cx.new_view(|_| {
        BlameEntryTooltip::new(blame_entry.clone(), details.clone(), style, workspace)
    });

    h_flex()
        .w_full()
        .justify_between()
        .font_family(style.text.font().family)
        .line_height(style.text.line_height)
        .id(("blame", ix))
        .text_color(cx.theme().status().hint)
        .pr_2()
        .gap_2()
        .child(
            h_flex()
                .items_center()
                .gap_2()
                .child(div().text_color(sha_color.cursor).child(short_commit_id))
                .child(name),
        )
        .child(relative_timestamp)
        .on_mouse_down(MouseButton::Right, {
            let blame_entry = blame_entry.clone();
            let details = details.clone();
            move |event, cx| {
                deploy_blame_entry_context_menu(
                    &blame_entry,
                    details.as_ref(),
                    editor.clone(),
                    event.position,
                    cx,
                );
            }
        })
        .hover(|style| style.bg(cx.theme().colors().element_hover))
        .when_some(
            details.and_then(|details| details.permalink),
            |this, url| {
                let url = url.clone();
                this.cursor_pointer().on_click(move |_, cx| {
                    cx.stop_propagation();
                    cx.open_url(url.as_str())
                })
            },
        )
        .hoverable_tooltip(move |_| tooltip.clone().into())
        .into_any()
}

fn deploy_blame_entry_context_menu(
    blame_entry: &BlameEntry,
    details: Option<&CommitDetails>,
    editor: View<Editor>,
    position: gpui::Point<Pixels>,
    cx: &mut WindowContext<'_>,
) {
    let context_menu = ContextMenu::build(cx, move |menu, _| {
        let sha = format!("{}", blame_entry.sha);
        menu.on_blur_subscription(Subscription::new(|| {}))
            .entry("Copy commit SHA", None, move |cx| {
                cx.write_to_clipboard(ClipboardItem::new_string(sha.clone()));
            })
            .when_some(
                details.and_then(|details| details.permalink.clone()),
                |this, url| this.entry("Open permalink", None, move |cx| cx.open_url(url.as_str())),
            )
    });

    editor.update(cx, move |editor, cx| {
        editor.mouse_context_menu = Some(MouseContextMenu::pinned_to_screen(
            position,
            context_menu,
            cx,
        ));
        cx.notify();
    });
}

#[derive(Debug)]
pub(crate) struct LineWithInvisibles {
    fragments: SmallVec<[LineFragment; 1]>,
    invisibles: Vec<Invisible>,
    len: usize,
    width: Pixels,
    font_size: Pixels,
}

#[allow(clippy::large_enum_variant)]
enum LineFragment {
    Text(ShapedLine),
    Element {
        element: Option<AnyElement>,
        size: Size<Pixels>,
        len: usize,
    },
}

impl fmt::Debug for LineFragment {
    fn fmt(&self, f: &mut fmt::Formatter) -> fmt::Result {
        match self {
            LineFragment::Text(shaped_line) => f.debug_tuple("Text").field(shaped_line).finish(),
            LineFragment::Element { size, len, .. } => f
                .debug_struct("Element")
                .field("size", size)
                .field("len", len)
                .finish(),
        }
    }
}

impl LineWithInvisibles {
    #[allow(clippy::too_many_arguments)]
    fn from_chunks<'a>(
        chunks: impl Iterator<Item = HighlightedChunk<'a>>,
        editor_style: &EditorStyle,
        max_line_len: usize,
        max_line_count: usize,
        editor_mode: EditorMode,
        text_width: Pixels,
        is_row_soft_wrapped: impl Copy + Fn(usize) -> bool,
        cx: &mut WindowContext,
    ) -> Vec<Self> {
        let text_style = &editor_style.text;
        let mut layouts = Vec::with_capacity(max_line_count);
        let mut fragments: SmallVec<[LineFragment; 1]> = SmallVec::new();
        let mut line = String::new();
        let mut invisibles = Vec::new();
        let mut width = Pixels::ZERO;
        let mut len = 0;
        let mut styles = Vec::new();
        let mut non_whitespace_added = false;
        let mut row = 0;
        let mut line_exceeded_max_len = false;
        let font_size = text_style.font_size.to_pixels(cx.rem_size());

        let ellipsis = SharedString::from("⋯");

        for highlighted_chunk in chunks.chain([HighlightedChunk {
            text: "\n",
            style: None,
            is_tab: false,
            replacement: None,
        }]) {
            if let Some(replacement) = highlighted_chunk.replacement {
                if !line.is_empty() {
                    let shaped_line = cx
                        .text_system()
                        .shape_line(line.clone().into(), font_size, &styles)
                        .unwrap();
                    width += shaped_line.width;
                    len += shaped_line.len;
                    fragments.push(LineFragment::Text(shaped_line));
                    line.clear();
                    styles.clear();
                }

                match replacement {
                    ChunkReplacement::Renderer(renderer) => {
                        let available_width = if renderer.constrain_width {
                            let chunk = if highlighted_chunk.text == ellipsis.as_ref() {
                                ellipsis.clone()
                            } else {
                                SharedString::from(Arc::from(highlighted_chunk.text))
                            };
                            let shaped_line = cx
                                .text_system()
                                .shape_line(
                                    chunk,
                                    font_size,
                                    &[text_style.to_run(highlighted_chunk.text.len())],
                                )
                                .unwrap();
                            AvailableSpace::Definite(shaped_line.width)
                        } else {
                            AvailableSpace::MinContent
                        };

                        let mut element = (renderer.render)(&mut ChunkRendererContext {
                            context: cx,
                            max_width: text_width,
                        });
                        let line_height = text_style.line_height_in_pixels(cx.rem_size());
                        let size = element.layout_as_root(
                            size(available_width, AvailableSpace::Definite(line_height)),
                            cx,
                        );

                        width += size.width;
                        len += highlighted_chunk.text.len();
                        fragments.push(LineFragment::Element {
                            element: Some(element),
                            size,
                            len: highlighted_chunk.text.len(),
                        });
                    }
                    ChunkReplacement::Str(x) => {
                        let text_style = if let Some(style) = highlighted_chunk.style {
                            Cow::Owned(text_style.clone().highlight(style))
                        } else {
                            Cow::Borrowed(text_style)
                        };

                        let run = TextRun {
                            len: x.len(),
                            font: text_style.font(),
                            color: text_style.color,
                            background_color: text_style.background_color,
                            underline: text_style.underline,
                            strikethrough: text_style.strikethrough,
                        };
                        let line_layout = cx
                            .text_system()
                            .shape_line(x, font_size, &[run])
                            .unwrap()
                            .with_len(highlighted_chunk.text.len());

                        width += line_layout.width;
                        len += highlighted_chunk.text.len();
                        fragments.push(LineFragment::Text(line_layout))
                    }
                }
            } else {
                for (ix, mut line_chunk) in highlighted_chunk.text.split('\n').enumerate() {
                    if ix > 0 {
                        let shaped_line = cx
                            .text_system()
                            .shape_line(line.clone().into(), font_size, &styles)
                            .unwrap();
                        width += shaped_line.width;
                        len += shaped_line.len;
                        fragments.push(LineFragment::Text(shaped_line));
                        layouts.push(Self {
                            width: mem::take(&mut width),
                            len: mem::take(&mut len),
                            fragments: mem::take(&mut fragments),
                            invisibles: std::mem::take(&mut invisibles),
                            font_size,
                        });

                        line.clear();
                        styles.clear();
                        row += 1;
                        line_exceeded_max_len = false;
                        non_whitespace_added = false;
                        if row == max_line_count {
                            return layouts;
                        }
                    }

                    if !line_chunk.is_empty() && !line_exceeded_max_len {
                        let text_style = if let Some(style) = highlighted_chunk.style {
                            Cow::Owned(text_style.clone().highlight(style))
                        } else {
                            Cow::Borrowed(text_style)
                        };

                        if line.len() + line_chunk.len() > max_line_len {
                            let mut chunk_len = max_line_len - line.len();
                            while !line_chunk.is_char_boundary(chunk_len) {
                                chunk_len -= 1;
                            }
                            line_chunk = &line_chunk[..chunk_len];
                            line_exceeded_max_len = true;
                        }

                        styles.push(TextRun {
                            len: line_chunk.len(),
                            font: text_style.font(),
                            color: text_style.color,
                            background_color: text_style.background_color,
                            underline: text_style.underline,
                            strikethrough: text_style.strikethrough,
                        });

                        if editor_mode == EditorMode::Full {
                            // Line wrap pads its contents with fake whitespaces,
                            // avoid printing them
                            let is_soft_wrapped = is_row_soft_wrapped(row);
                            if highlighted_chunk.is_tab {
                                if non_whitespace_added || !is_soft_wrapped {
                                    invisibles.push(Invisible::Tab {
                                        line_start_offset: line.len(),
                                        line_end_offset: line.len() + line_chunk.len(),
                                    });
                                }
                            } else {
                                invisibles.extend(
                                    line_chunk
                                        .bytes()
                                        .enumerate()
                                        .filter(|(_, line_byte)| {
                                            let is_whitespace =
                                                (*line_byte as char).is_whitespace();
                                            non_whitespace_added |= !is_whitespace;
                                            is_whitespace
                                                && (non_whitespace_added || !is_soft_wrapped)
                                        })
                                        .map(|(whitespace_index, _)| Invisible::Whitespace {
                                            line_offset: line.len() + whitespace_index,
                                        }),
                                )
                            }
                        }

                        line.push_str(line_chunk);
                    }
                }
            }
        }

        layouts
    }

    fn prepaint(
        &mut self,
        line_height: Pixels,
        scroll_pixel_position: gpui::Point<Pixels>,
        row: DisplayRow,
        content_origin: gpui::Point<Pixels>,
        line_elements: &mut SmallVec<[AnyElement; 1]>,
        cx: &mut WindowContext,
    ) {
        let line_y = line_height * (row.as_f32() - scroll_pixel_position.y / line_height);
        let mut fragment_origin = content_origin + gpui::point(-scroll_pixel_position.x, line_y);
        for fragment in &mut self.fragments {
            match fragment {
                LineFragment::Text(line) => {
                    fragment_origin.x += line.width;
                }
                LineFragment::Element { element, size, .. } => {
                    let mut element = element
                        .take()
                        .expect("you can't prepaint LineWithInvisibles twice");

                    // Center the element vertically within the line.
                    let mut element_origin = fragment_origin;
                    element_origin.y += (line_height - size.height) / 2.;
                    element.prepaint_at(element_origin, cx);
                    line_elements.push(element);

                    fragment_origin.x += size.width;
                }
            }
        }
    }

    fn draw(
        &self,
        layout: &EditorLayout,
        row: DisplayRow,
        content_origin: gpui::Point<Pixels>,
        whitespace_setting: ShowWhitespaceSetting,
        selection_ranges: &[Range<DisplayPoint>],
        cx: &mut WindowContext,
    ) {
        let line_height = layout.position_map.line_height;
        let line_y = line_height
            * (row.as_f32() - layout.position_map.scroll_pixel_position.y / line_height);

        let mut fragment_origin =
            content_origin + gpui::point(-layout.position_map.scroll_pixel_position.x, line_y);

        for fragment in &self.fragments {
            match fragment {
                LineFragment::Text(line) => {
                    line.paint(fragment_origin, line_height, cx).log_err();
                    fragment_origin.x += line.width;
                }
                LineFragment::Element { size, .. } => {
                    fragment_origin.x += size.width;
                }
            }
        }

        self.draw_invisibles(
            selection_ranges,
            layout,
            content_origin,
            line_y,
            row,
            line_height,
            whitespace_setting,
            cx,
        );
    }

    #[allow(clippy::too_many_arguments)]
    fn draw_invisibles(
        &self,
        selection_ranges: &[Range<DisplayPoint>],
        layout: &EditorLayout,
        content_origin: gpui::Point<Pixels>,
        line_y: Pixels,
        row: DisplayRow,
        line_height: Pixels,
        whitespace_setting: ShowWhitespaceSetting,
        cx: &mut WindowContext,
    ) {
        let extract_whitespace_info = |invisible: &Invisible| {
            let (token_offset, token_end_offset, invisible_symbol) = match invisible {
                Invisible::Tab {
                    line_start_offset,
                    line_end_offset,
                } => (*line_start_offset, *line_end_offset, &layout.tab_invisible),
                Invisible::Whitespace { line_offset } => {
                    (*line_offset, line_offset + 1, &layout.space_invisible)
                }
            };

            let x_offset = self.x_for_index(token_offset);
            let invisible_offset =
                (layout.position_map.em_width - invisible_symbol.width).max(Pixels::ZERO) / 2.0;
            let origin = content_origin
                + gpui::point(
                    x_offset + invisible_offset - layout.position_map.scroll_pixel_position.x,
                    line_y,
                );

            (
                [token_offset, token_end_offset],
                Box::new(move |cx: &mut WindowContext| {
                    invisible_symbol.paint(origin, line_height, cx).log_err();
                }),
            )
        };

        let invisible_iter = self.invisibles.iter().map(extract_whitespace_info);
        match whitespace_setting {
            ShowWhitespaceSetting::None => (),
            ShowWhitespaceSetting::All => invisible_iter.for_each(|(_, paint)| paint(cx)),
            ShowWhitespaceSetting::Selection => invisible_iter.for_each(|([start, _], paint)| {
                let invisible_point = DisplayPoint::new(row, start as u32);
                if !selection_ranges
                    .iter()
                    .any(|region| region.start <= invisible_point && invisible_point < region.end)
                {
                    return;
                }

                paint(cx);
            }),

            // For a whitespace to be on a boundary, any of the following conditions need to be met:
            // - It is a tab
            // - It is adjacent to an edge (start or end)
            // - It is adjacent to a whitespace (left or right)
            ShowWhitespaceSetting::Boundary => {
                // We'll need to keep track of the last invisible we've seen and then check if we are adjacent to it for some of
                // the above cases.
                // Note: We zip in the original `invisibles` to check for tab equality
                let mut last_seen: Option<(bool, usize, Box<dyn Fn(&mut WindowContext)>)> = None;
                for (([start, end], paint), invisible) in
                    invisible_iter.zip_eq(self.invisibles.iter())
                {
                    let should_render = match (&last_seen, invisible) {
                        (_, Invisible::Tab { .. }) => true,
                        (Some((_, last_end, _)), _) => *last_end == start,
                        _ => false,
                    };

                    if should_render || start == 0 || end == self.len {
                        paint(cx);

                        // Since we are scanning from the left, we will skip over the first available whitespace that is part
                        // of a boundary between non-whitespace segments, so we correct by manually redrawing it if needed.
                        if let Some((should_render_last, last_end, paint_last)) = last_seen {
                            // Note that we need to make sure that the last one is actually adjacent
                            if !should_render_last && last_end == start {
                                paint_last(cx);
                            }
                        }
                    }

                    // Manually render anything within a selection
                    let invisible_point = DisplayPoint::new(row, start as u32);
                    if selection_ranges.iter().any(|region| {
                        region.start <= invisible_point && invisible_point < region.end
                    }) {
                        paint(cx);
                    }

                    last_seen = Some((should_render, end, paint));
                }
            }
        }
    }

    pub fn x_for_index(&self, index: usize) -> Pixels {
        let mut fragment_start_x = Pixels::ZERO;
        let mut fragment_start_index = 0;

        for fragment in &self.fragments {
            match fragment {
                LineFragment::Text(shaped_line) => {
                    let fragment_end_index = fragment_start_index + shaped_line.len;
                    if index < fragment_end_index {
                        return fragment_start_x
                            + shaped_line.x_for_index(index - fragment_start_index);
                    }
                    fragment_start_x += shaped_line.width;
                    fragment_start_index = fragment_end_index;
                }
                LineFragment::Element { len, size, .. } => {
                    let fragment_end_index = fragment_start_index + len;
                    if index < fragment_end_index {
                        return fragment_start_x;
                    }
                    fragment_start_x += size.width;
                    fragment_start_index = fragment_end_index;
                }
            }
        }

        fragment_start_x
    }

    pub fn index_for_x(&self, x: Pixels) -> Option<usize> {
        let mut fragment_start_x = Pixels::ZERO;
        let mut fragment_start_index = 0;

        for fragment in &self.fragments {
            match fragment {
                LineFragment::Text(shaped_line) => {
                    let fragment_end_x = fragment_start_x + shaped_line.width;
                    if x < fragment_end_x {
                        return Some(
                            fragment_start_index + shaped_line.index_for_x(x - fragment_start_x)?,
                        );
                    }
                    fragment_start_x = fragment_end_x;
                    fragment_start_index += shaped_line.len;
                }
                LineFragment::Element { len, size, .. } => {
                    let fragment_end_x = fragment_start_x + size.width;
                    if x < fragment_end_x {
                        return Some(fragment_start_index);
                    }
                    fragment_start_index += len;
                    fragment_start_x = fragment_end_x;
                }
            }
        }

        None
    }

    pub fn font_id_for_index(&self, index: usize) -> Option<FontId> {
        let mut fragment_start_index = 0;

        for fragment in &self.fragments {
            match fragment {
                LineFragment::Text(shaped_line) => {
                    let fragment_end_index = fragment_start_index + shaped_line.len;
                    if index < fragment_end_index {
                        return shaped_line.font_id_for_index(index - fragment_start_index);
                    }
                    fragment_start_index = fragment_end_index;
                }
                LineFragment::Element { len, .. } => {
                    let fragment_end_index = fragment_start_index + len;
                    if index < fragment_end_index {
                        return None;
                    }
                    fragment_start_index = fragment_end_index;
                }
            }
        }

        None
    }
}

#[derive(Debug, Clone, Copy, PartialEq, Eq)]
enum Invisible {
    /// A tab character
    ///
    /// A tab character is internally represented by spaces (configured by the user's tab width)
    /// aligned to the nearest column, so it's necessary to store the start and end offset for
    /// adjacency checks.
    Tab {
        line_start_offset: usize,
        line_end_offset: usize,
    },
    Whitespace {
        line_offset: usize,
    },
}

impl EditorElement {
    /// Returns the rem size to use when rendering the [`EditorElement`].
    ///
    /// This allows UI elements to scale based on the `buffer_font_size`.
    fn rem_size(&self, cx: &WindowContext) -> Option<Pixels> {
        match self.editor.read(cx).mode {
            EditorMode::Full => {
                let buffer_font_size = self.style.text.font_size;
                match buffer_font_size {
                    AbsoluteLength::Pixels(pixels) => {
                        let rem_size_scale = {
                            // Our default UI font size is 14px on a 16px base scale.
                            // This means the default UI font size is 0.875rems.
                            let default_font_size_scale = 14. / ui::BASE_REM_SIZE_IN_PX;

                            // We then determine the delta between a single rem and the default font
                            // size scale.
                            let default_font_size_delta = 1. - default_font_size_scale;

                            // Finally, we add this delta to 1rem to get the scale factor that
                            // should be used to scale up the UI.
                            1. + default_font_size_delta
                        };

                        Some(pixels * rem_size_scale)
                    }
                    AbsoluteLength::Rems(rems) => {
                        Some(rems.to_pixels(ui::BASE_REM_SIZE_IN_PX.into()))
                    }
                }
            }
            // We currently use single-line and auto-height editors in UI contexts,
            // so we don't want to scale everything with the buffer font size, as it
            // ends up looking off.
            EditorMode::SingleLine { .. } | EditorMode::AutoHeight { .. } => None,
        }
    }
}

impl Element for EditorElement {
    type RequestLayoutState = ();
    type PrepaintState = EditorLayout;

    fn id(&self) -> Option<ElementId> {
        None
    }

    fn request_layout(
        &mut self,
        _: Option<&GlobalElementId>,
        cx: &mut WindowContext,
    ) -> (gpui::LayoutId, ()) {
        let rem_size = self.rem_size(cx);
        cx.with_rem_size(rem_size, |cx| {
            self.editor.update(cx, |editor, cx| {
                editor.set_style(self.style.clone(), cx);

                let layout_id = match editor.mode {
                    EditorMode::SingleLine { auto_width } => {
                        let rem_size = cx.rem_size();

                        let height = self.style.text.line_height_in_pixels(rem_size);
                        if auto_width {
                            let editor_handle = cx.view().clone();
                            let style = self.style.clone();
                            cx.request_measured_layout(Style::default(), move |_, _, cx| {
                                let editor_snapshot =
                                    editor_handle.update(cx, |editor, cx| editor.snapshot(cx));
                                let line = Self::layout_lines(
                                    DisplayRow(0)..DisplayRow(1),
                                    &editor_snapshot,
                                    &style,
                                    px(f32::MAX),
                                    |_| false, // Single lines never soft wrap
                                    cx,
                                )
                                .pop()
                                .unwrap();

                                let font_id = cx.text_system().resolve_font(&style.text.font());
                                let font_size = style.text.font_size.to_pixels(cx.rem_size());
                                let em_width = cx
                                    .text_system()
                                    .typographic_bounds(font_id, font_size, 'm')
                                    .unwrap()
                                    .size
                                    .width;

                                size(line.width + em_width, height)
                            })
                        } else {
                            let mut style = Style::default();
                            style.size.height = height.into();
                            style.size.width = relative(1.).into();
                            cx.request_layout(style, None)
                        }
                    }
                    EditorMode::AutoHeight { max_lines } => {
                        let editor_handle = cx.view().clone();
                        let max_line_number_width =
                            self.max_line_number_width(&editor.snapshot(cx), cx);
                        cx.request_measured_layout(
                            Style::default(),
                            move |known_dimensions, available_space, cx| {
                                editor_handle
                                    .update(cx, |editor, cx| {
                                        compute_auto_height_layout(
                                            editor,
                                            max_lines,
                                            max_line_number_width,
                                            known_dimensions,
                                            available_space.width,
                                            cx,
                                        )
                                    })
                                    .unwrap_or_default()
                            },
                        )
                    }
                    EditorMode::Full => {
                        let mut style = Style::default();
                        style.size.width = relative(1.).into();
                        style.size.height = relative(1.).into();
                        cx.request_layout(style, None)
                    }
                };

                (layout_id, ())
            })
        })
    }

    fn prepaint(
        &mut self,
        _: Option<&GlobalElementId>,
        bounds: Bounds<Pixels>,
        _: &mut Self::RequestLayoutState,
        cx: &mut WindowContext,
    ) -> Self::PrepaintState {
        let text_style = TextStyleRefinement {
            font_size: Some(self.style.text.font_size),
            line_height: Some(self.style.text.line_height),
            ..Default::default()
        };
        let focus_handle = self.editor.focus_handle(cx);
        cx.set_view_id(self.editor.entity_id());
        cx.set_focus_handle(&focus_handle);

        let rem_size = self.rem_size(cx);
        cx.with_rem_size(rem_size, |cx| {
            cx.with_text_style(Some(text_style), |cx| {
                cx.with_content_mask(Some(ContentMask { bounds }), |cx| {
                    let mut snapshot = self.editor.update(cx, |editor, cx| editor.snapshot(cx));
                    let style = self.style.clone();

                    let font_id = cx.text_system().resolve_font(&style.text.font());
                    let font_size = style.text.font_size.to_pixels(cx.rem_size());
                    let line_height = style.text.line_height_in_pixels(cx.rem_size());
                    let em_width = cx
                        .text_system()
                        .typographic_bounds(font_id, font_size, 'm')
                        .unwrap()
                        .size
                        .width;
                    let em_advance = cx
                        .text_system()
                        .advance(font_id, font_size, 'm')
                        .unwrap()
                        .width;

                    let gutter_dimensions = snapshot.gutter_dimensions(
                        font_id,
                        font_size,
                        em_width,
                        em_advance,
                        self.max_line_number_width(&snapshot, cx),
                        cx,
                    );
                    let text_width = bounds.size.width - gutter_dimensions.width;

                    let right_margin = if snapshot.mode == EditorMode::Full {
                        EditorElement::SCROLLBAR_WIDTH
                    } else {
                        px(0.)
                    };
                    let overscroll = size(em_width + right_margin, px(0.));

                    let editor_width =
                        text_width - gutter_dimensions.margin - overscroll.width - em_width;

                    snapshot = self.editor.update(cx, |editor, cx| {
                        editor.last_bounds = Some(bounds);
                        editor.gutter_dimensions = gutter_dimensions;
                        editor.set_visible_line_count(bounds.size.height / line_height, cx);

                        if matches!(editor.mode, EditorMode::AutoHeight { .. }) {
                            snapshot
                        } else {
                            let wrap_width = match editor.soft_wrap_mode(cx) {
                                SoftWrap::GitDiff => None,
                                SoftWrap::None => Some((MAX_LINE_LEN / 2) as f32 * em_advance),
                                SoftWrap::EditorWidth => Some(editor_width),
                                SoftWrap::Column(column) => Some(column as f32 * em_advance),
                                SoftWrap::Bounded(column) => {
                                    Some(editor_width.min(column as f32 * em_advance))
                                }
                            };

                            if editor.set_wrap_width(wrap_width, cx) {
                                editor.snapshot(cx)
                            } else {
                                snapshot
                            }
                        }
                    });

                    let wrap_guides = self
                        .editor
                        .read(cx)
                        .wrap_guides(cx)
                        .iter()
                        .map(|(guide, active)| (self.column_pixels(*guide, cx), *active))
                        .collect::<SmallVec<[_; 2]>>();

                    let hitbox = cx.insert_hitbox(bounds, false);
                    let gutter_hitbox =
                        cx.insert_hitbox(gutter_bounds(bounds, gutter_dimensions), false);
                    let text_hitbox = cx.insert_hitbox(
                        Bounds {
                            origin: gutter_hitbox.upper_right(),
                            size: size(text_width, bounds.size.height),
                        },
                        false,
                    );
                    // Offset the content_bounds from the text_bounds by the gutter margin (which
                    // is roughly half a character wide) to make hit testing work more like how we want.
                    let content_origin =
                        text_hitbox.origin + point(gutter_dimensions.margin, Pixels::ZERO);

                    let scrollbar_bounds =
                        Bounds::from_corners(content_origin, bounds.lower_right());

                    let height_in_lines = scrollbar_bounds.size.height / line_height;
                    let width_in_chars = scrollbar_bounds.size.width / em_width;

                    let max_row = snapshot.max_point().row().as_f32();
                    let max_scroll_top = if matches!(snapshot.mode, EditorMode::AutoHeight { .. }) {
                        (max_row - height_in_lines + 1.).max(0.)
                    } else {
                        let settings = EditorSettings::get_global(cx);
                        match settings.scroll_beyond_last_line {
                            ScrollBeyondLastLine::OnePage => max_row,
                            ScrollBeyondLastLine::Off => (max_row - height_in_lines + 1.).max(0.),
                            ScrollBeyondLastLine::VerticalScrollMargin => {
                                (max_row - height_in_lines + 1. + settings.vertical_scroll_margin)
                                    .max(0.)
                            }
                        }
                    };

                    let mut autoscroll_request = None;
                    let mut autoscroll_containing_element = false;
                    let mut autoscroll_horizontally = false;
                    self.editor.update(cx, |editor, cx| {
                        autoscroll_request = editor.autoscroll_request();
                        autoscroll_containing_element =
                            autoscroll_request.is_some() || editor.has_pending_selection();
                        autoscroll_horizontally =
                            editor.autoscroll_vertically(bounds, line_height, max_scroll_top, cx);
                        snapshot = editor.snapshot(cx);
                    });

                    let mut scroll_position = snapshot.scroll_position();
                    // The scroll position is a fractional point, the whole number of which represents
                    // the top of the window in terms of display rows.
                    let start_row = DisplayRow(scroll_position.y as u32);
                    let max_row = snapshot.max_point().row();
                    let end_row = cmp::min(
                        (scroll_position.y + height_in_lines).ceil() as u32,
                        max_row.next_row().0,
                    );
                    let end_row = DisplayRow(end_row);

                    let buffer_rows = snapshot
                        .buffer_rows(start_row)
                        .take((start_row..end_row).len())
                        .collect::<Vec<_>>();
                    let is_row_soft_wrapped =
                        |row| buffer_rows.get(row).copied().flatten().is_none();

                    let start_anchor = if start_row == Default::default() {
                        Anchor::min()
                    } else {
                        snapshot.buffer_snapshot.anchor_before(
                            DisplayPoint::new(start_row, 0).to_offset(&snapshot, Bias::Left),
                        )
                    };
                    let end_anchor = if end_row > max_row {
                        Anchor::max()
                    } else {
                        snapshot.buffer_snapshot.anchor_before(
                            DisplayPoint::new(end_row, 0).to_offset(&snapshot, Bias::Right),
                        )
                    };

                    let highlighted_rows = self
                        .editor
                        .update(cx, |editor, cx| editor.highlighted_display_rows(cx));
                    let highlighted_ranges = self.editor.read(cx).background_highlights_in_range(
                        start_anchor..end_anchor,
                        &snapshot.display_snapshot,
                        cx.theme().colors(),
                    );
                    let highlighted_gutter_ranges =
                        self.editor.read(cx).gutter_highlights_in_range(
                            start_anchor..end_anchor,
                            &snapshot.display_snapshot,
                            cx,
                        );

                    let redacted_ranges = self.editor.read(cx).redacted_ranges(
                        start_anchor..end_anchor,
                        &snapshot.display_snapshot,
                        cx,
                    );

                    let local_selections: Vec<Selection<Point>> =
                        self.editor.update(cx, |editor, cx| {
                            let mut selections = editor
                                .selections
                                .disjoint_in_range(start_anchor..end_anchor, cx);
                            selections.extend(editor.selections.pending(cx));
                            selections
                        });

                    let (selections, active_rows, newest_selection_head) = self.layout_selections(
                        start_anchor,
                        end_anchor,
                        &local_selections,
                        &snapshot,
                        start_row,
                        end_row,
                        cx,
                    );

                    let line_numbers = self.layout_line_numbers(
                        start_row..end_row,
                        buffer_rows.iter().copied(),
                        &active_rows,
                        newest_selection_head,
                        &snapshot,
                        cx,
                    );

                    let mut crease_toggles = cx.with_element_namespace("crease_toggles", |cx| {
                        self.layout_crease_toggles(
                            start_row..end_row,
                            buffer_rows.iter().copied(),
                            &active_rows,
                            &snapshot,
                            cx,
                        )
                    });
                    let crease_trailers = cx.with_element_namespace("crease_trailers", |cx| {
                        self.layout_crease_trailers(buffer_rows.iter().copied(), &snapshot, cx)
                    });

                    let display_hunks = self.layout_gutter_git_hunks(
                        line_height,
                        &gutter_hitbox,
                        start_row..end_row,
                        start_anchor..end_anchor,
                        &snapshot,
                        cx,
                    );

                    let mut max_visible_line_width = Pixels::ZERO;
                    let mut line_layouts = Self::layout_lines(
                        start_row..end_row,
                        &snapshot,
                        &self.style,
                        editor_width,
                        is_row_soft_wrapped,
                        cx,
                    );
                    for line_with_invisibles in &line_layouts {
                        if line_with_invisibles.width > max_visible_line_width {
                            max_visible_line_width = line_with_invisibles.width;
                        }
                    }

                    let longest_line_width = layout_line(
                        snapshot.longest_row(),
                        &snapshot,
                        &style,
                        editor_width,
                        is_row_soft_wrapped,
                        cx,
                    )
                    .width;
                    let mut scroll_width =
                        longest_line_width.max(max_visible_line_width) + overscroll.width;

                    let blocks = cx.with_element_namespace("blocks", |cx| {
                        self.render_blocks(
                            start_row..end_row,
                            &snapshot,
                            &hitbox,
                            &text_hitbox,
                            editor_width,
                            &mut scroll_width,
                            &gutter_dimensions,
                            em_width,
                            gutter_dimensions.full_width(),
                            line_height,
                            &line_layouts,
                            &local_selections,
                            is_row_soft_wrapped,
                            cx,
                        )
                    });
                    let mut blocks = match blocks {
                        Ok(blocks) => blocks,
                        Err(resized_blocks) => {
                            self.editor.update(cx, |editor, cx| {
                                editor.resize_blocks(resized_blocks, autoscroll_request, cx)
                            });
                            return self.prepaint(None, bounds, &mut (), cx);
                        }
                    };

                    let start_buffer_row =
                        MultiBufferRow(start_anchor.to_point(&snapshot.buffer_snapshot).row);
                    let end_buffer_row =
                        MultiBufferRow(end_anchor.to_point(&snapshot.buffer_snapshot).row);

                    let scroll_max = point(
                        ((scroll_width - text_hitbox.size.width) / em_width).max(0.0),
                        max_row.as_f32(),
                    );

                    self.editor.update(cx, |editor, cx| {
                        let clamped = editor.scroll_manager.clamp_scroll_left(scroll_max.x);

                        let autoscrolled = if autoscroll_horizontally {
                            editor.autoscroll_horizontally(
                                start_row,
                                text_hitbox.size.width,
                                scroll_width,
                                em_width,
                                &line_layouts,
                                cx,
                            )
                        } else {
                            false
                        };

                        if clamped || autoscrolled {
                            snapshot = editor.snapshot(cx);
                            scroll_position = snapshot.scroll_position();
                        }
                    });

                    let scroll_pixel_position = point(
                        scroll_position.x * em_width,
                        scroll_position.y * line_height,
                    );

                    let indent_guides = self.layout_indent_guides(
                        content_origin,
                        text_hitbox.origin,
                        start_buffer_row..end_buffer_row,
                        scroll_pixel_position,
                        line_height,
                        &snapshot,
                        cx,
                    );

                    let crease_trailers = cx.with_element_namespace("crease_trailers", |cx| {
                        self.prepaint_crease_trailers(
                            crease_trailers,
                            &line_layouts,
                            line_height,
                            content_origin,
                            scroll_pixel_position,
                            em_width,
                            cx,
                        )
                    });

                    let mut active_line_trailer = None;
                    if let Some(newest_selection_head) = newest_selection_head {
                        let display_row = newest_selection_head.row();
                        if (start_row..end_row).contains(&display_row) {
                            let line_ix = display_row.minus(start_row) as usize;
                            let line_layout = &line_layouts[line_ix];
                            let crease_trailer_layout = crease_trailers[line_ix].as_ref();
                            active_line_trailer = self.layout_active_line_trailer(
                                display_row,
                                &snapshot.display_snapshot,
                                line_layout,
                                crease_trailer_layout,
                                em_width,
                                content_origin,
                                scroll_pixel_position,
                                line_height,
                                cx,
                            );
                        }
                    }

                    let blamed_display_rows = self.layout_blame_entries(
                        buffer_rows.into_iter(),
                        em_width,
                        scroll_position,
                        line_height,
                        &gutter_hitbox,
                        gutter_dimensions.git_blame_entries_width,
                        cx,
                    );

                    let scroll_max = point(
                        ((scroll_width - text_hitbox.size.width) / em_width).max(0.0),
                        max_scroll_top,
                    );

                    self.editor.update(cx, |editor, cx| {
                        let clamped = editor.scroll_manager.clamp_scroll_left(scroll_max.x);

                        let autoscrolled = if autoscroll_horizontally {
                            editor.autoscroll_horizontally(
                                start_row,
                                text_hitbox.size.width,
                                scroll_width,
                                em_width,
                                &line_layouts,
                                cx,
                            )
                        } else {
                            false
                        };

                        if clamped || autoscrolled {
                            snapshot = editor.snapshot(cx);
                            scroll_position = snapshot.scroll_position();
                        }
                    });

                    let line_elements = self.prepaint_lines(
                        start_row,
                        &mut line_layouts,
                        line_height,
                        scroll_pixel_position,
                        content_origin,
                        cx,
                    );

                    let mut block_start_rows = HashSet::default();
                    cx.with_element_namespace("blocks", |cx| {
                        self.layout_blocks(
                            &mut blocks,
                            &mut block_start_rows,
                            &hitbox,
                            line_height,
                            scroll_pixel_position,
                            cx,
                        );
                    });

                    let cursors = self.collect_cursors(&snapshot, cx);
                    let visible_row_range = start_row..end_row;
                    let non_visible_cursors = cursors
                        .iter()
                        .any(move |c| !visible_row_range.contains(&c.0.row()));

                    let visible_cursors = self.layout_visible_cursors(
                        &snapshot,
                        &selections,
                        &block_start_rows,
                        start_row..end_row,
                        &line_layouts,
                        &text_hitbox,
                        content_origin,
                        scroll_position,
                        scroll_pixel_position,
                        line_height,
                        em_width,
                        autoscroll_containing_element,
                        cx,
                    );

                    let scrollbars_layout = self.layout_scrollbars(
                        &snapshot,
                        scrollbar_bounds,
                        scroll_position,
                        axis_pair(width_in_chars, height_in_lines),
                        non_visible_cursors,
                        cx,
                    );

                    let gutter_settings = EditorSettings::get_global(cx).gutter;

                    let expanded_add_hunks_by_rows = self.editor.update(cx, |editor, _| {
                        editor
                            .expanded_hunks
                            .hunks(false)
                            .filter(|hunk| hunk.status == DiffHunkStatus::Added)
                            .map(|expanded_hunk| {
                                let start_row = expanded_hunk
                                    .hunk_range
                                    .start
                                    .to_display_point(&snapshot)
                                    .row();
                                (start_row, expanded_hunk.clone())
                            })
                            .collect::<HashMap<_, _>>()
                    });

                    let rows_with_hunk_bounds = display_hunks
                        .iter()
                        .filter_map(|(hunk, hitbox)| Some((hunk, hitbox.as_ref()?.bounds)))
                        .fold(
                            HashMap::default(),
                            |mut rows_with_hunk_bounds, (hunk, bounds)| {
                                match hunk {
                                    DisplayDiffHunk::Folded { display_row } => {
                                        rows_with_hunk_bounds.insert(*display_row, bounds);
                                    }
                                    DisplayDiffHunk::Unfolded {
                                        display_row_range, ..
                                    } => {
                                        for display_row in display_row_range.iter_rows() {
                                            rows_with_hunk_bounds.insert(display_row, bounds);
                                        }
                                    }
                                }
                                rows_with_hunk_bounds
                            },
                        );
                    let mut _context_menu_visible = false;
                    let mut code_actions_indicator = None;
                    if let Some(newest_selection_head) = newest_selection_head {
                        if (start_row..end_row).contains(&newest_selection_head.row()) {
                            _context_menu_visible = self.layout_context_menu(
                                line_height,
                                &hitbox,
                                &text_hitbox,
                                content_origin,
                                start_row,
                                scroll_pixel_position,
                                &line_layouts,
                                newest_selection_head,
                                gutter_dimensions.width - gutter_dimensions.left_padding,
                                cx,
                            );

                            let show_code_actions = snapshot
                                .show_code_actions
                                .unwrap_or(gutter_settings.code_actions);
                            if show_code_actions {
                                let newest_selection_point =
                                    newest_selection_head.to_point(&snapshot.display_snapshot);
                                let newest_selection_display_row =
                                    newest_selection_point.to_display_point(&snapshot).row();
                                if !expanded_add_hunks_by_rows
                                    .contains_key(&newest_selection_display_row)
                                {
                                    let buffer = snapshot.buffer_snapshot.buffer_line_for_row(
                                        MultiBufferRow(newest_selection_point.row),
                                    );
                                    if let Some((buffer, range)) = buffer {
                                        let buffer_id = buffer.remote_id();
                                        let row = range.start.row;
                                        let has_test_indicator = self
                                            .editor
                                            .read(cx)
                                            .tasks
                                            .contains_key(&(buffer_id, row));

                                        if !has_test_indicator {
                                            code_actions_indicator = self
                                                .layout_code_actions_indicator(
                                                    line_height,
                                                    newest_selection_head,
                                                    scroll_pixel_position,
                                                    &gutter_dimensions,
                                                    &gutter_hitbox,
                                                    &rows_with_hunk_bounds,
                                                    cx,
                                                );
                                        }
                                    }
                                }
                            }
                        }
                    }

                    let test_indicators = if gutter_settings.runnables {
                        self.layout_run_indicators(
                            line_height,
                            start_row..end_row,
                            scroll_pixel_position,
                            &gutter_dimensions,
                            &gutter_hitbox,
                            &rows_with_hunk_bounds,
                            &snapshot,
                            cx,
                        )
                    } else {
                        Vec::new()
                    };

                    self.layout_signature_help(
                        &hitbox,
                        content_origin,
                        scroll_pixel_position,
                        newest_selection_head,
                        start_row,
                        &line_layouts,
                        line_height,
                        em_width,
                        cx,
                    );

                    if !cx.has_active_drag() {
                        self.layout_hover_popovers(
                            &snapshot,
                            &hitbox,
                            &text_hitbox,
                            start_row..end_row,
                            content_origin,
                            scroll_pixel_position,
                            &line_layouts,
                            line_height,
                            em_width,
                            cx,
                        );
                    }

                    let mouse_context_menu =
                        self.layout_mouse_context_menu(&snapshot, start_row..end_row, cx);

                    cx.with_element_namespace("crease_toggles", |cx| {
                        self.prepaint_crease_toggles(
                            &mut crease_toggles,
                            line_height,
                            &gutter_dimensions,
                            gutter_settings,
                            scroll_pixel_position,
                            &gutter_hitbox,
                            cx,
                        )
                    });

                    let invisible_symbol_font_size = font_size / 2.;
                    let tab_invisible = cx
                        .text_system()
                        .shape_line(
                            "→".into(),
                            invisible_symbol_font_size,
                            &[TextRun {
                                len: "→".len(),
                                font: self.style.text.font(),
                                color: cx.theme().colors().editor_invisible,
                                background_color: None,
                                underline: None,
                                strikethrough: None,
                            }],
                        )
                        .unwrap();
                    let space_invisible = cx
                        .text_system()
                        .shape_line(
                            "•".into(),
                            invisible_symbol_font_size,
                            &[TextRun {
                                len: "•".len(),
                                font: self.style.text.font(),
                                color: cx.theme().colors().editor_invisible,
                                background_color: None,
                                underline: None,
                                strikethrough: None,
                            }],
                        )
                        .unwrap();

                    EditorLayout {
                        mode: snapshot.mode,
                        position_map: Rc::new(PositionMap {
                            size: bounds.size,
                            scroll_pixel_position,
                            scroll_max,
                            line_layouts,
                            line_height,
                            em_width,
                            em_advance,
                            snapshot,
                        }),
                        visible_display_row_range: start_row..end_row,
                        wrap_guides,
                        indent_guides,
                        hitbox,
                        text_hitbox,
                        gutter_hitbox,
                        gutter_dimensions,
                        display_hunks,
                        content_origin,
                        scrollbars_layout,
                        active_rows,
                        highlighted_rows,
                        highlighted_ranges,
                        highlighted_gutter_ranges,
                        redacted_ranges,
                        line_elements,
                        line_numbers,
                        blamed_display_rows,
                        active_line_trailer,
                        blocks,
                        cursors,
                        visible_cursors,
                        selections,
                        mouse_context_menu,
                        test_indicators,
                        code_actions_indicator,
                        crease_toggles,
                        crease_trailers,
                        tab_invisible,
                        space_invisible,
                    }
                })
            })
        })
    }

    fn paint(
        &mut self,
        _: Option<&GlobalElementId>,
        bounds: Bounds<gpui::Pixels>,
        _: &mut Self::RequestLayoutState,
        layout: &mut Self::PrepaintState,
        cx: &mut WindowContext,
    ) {
        let focus_handle = self.editor.focus_handle(cx);
        let key_context = self.editor.update(cx, |editor, cx| editor.key_context(cx));
        cx.set_key_context(key_context);
        cx.handle_input(
            &focus_handle,
            ElementInputHandler::new(bounds, self.editor.clone()),
        );
        self.register_actions(cx);
        self.register_key_listeners(cx, layout);

        let text_style = TextStyleRefinement {
            font_size: Some(self.style.text.font_size),
            line_height: Some(self.style.text.line_height),
            ..Default::default()
        };
        let hovered_hunk = layout
            .display_hunks
            .iter()
            .find_map(|(hunk, hunk_hitbox)| match hunk {
                DisplayDiffHunk::Folded { .. } => None,
                DisplayDiffHunk::Unfolded {
                    diff_base_byte_range,
                    multi_buffer_range,
                    status,
                    ..
                } => {
                    if hunk_hitbox
                        .as_ref()
                        .map(|hitbox| hitbox.is_hovered(cx))
                        .unwrap_or(false)
                    {
                        Some(HoveredHunk {
                            status: *status,
                            multi_buffer_range: multi_buffer_range.clone(),
                            diff_base_byte_range: diff_base_byte_range.clone(),
                        })
                    } else {
                        None
                    }
                }
            });
        let rem_size = self.rem_size(cx);
        cx.with_rem_size(rem_size, |cx| {
            cx.with_text_style(Some(text_style), |cx| {
                cx.with_content_mask(Some(ContentMask { bounds }), |cx| {
                    self.paint_mouse_listeners(layout, hovered_hunk, cx);
                    self.paint_background(layout, cx);
                    self.paint_indent_guides(layout, cx);

                    if layout.gutter_hitbox.size.width > Pixels::ZERO {
                        self.paint_blamed_display_rows(layout, cx);
                        self.paint_line_numbers(layout, cx);
                    }

                    self.paint_text(layout, cx);

                    if layout.gutter_hitbox.size.width > Pixels::ZERO {
                        self.paint_gutter_highlights(layout, cx);
                        self.paint_gutter_indicators(layout, cx);
                    }

                    if !layout.blocks.is_empty() {
                        cx.with_element_namespace("blocks", |cx| {
                            self.paint_blocks(layout, cx);
                        });
                    }

                    self.paint_scrollbars(layout, cx);
                    self.paint_mouse_context_menu(layout, cx);
                });
            })
        })
    }
}

pub(super) fn gutter_bounds(
    editor_bounds: Bounds<Pixels>,
    gutter_dimensions: GutterDimensions,
) -> Bounds<Pixels> {
    Bounds {
        origin: editor_bounds.origin,
        size: size(gutter_dimensions.width, editor_bounds.size.height),
    }
}

impl IntoElement for EditorElement {
    type Element = Self;

    fn into_element(self) -> Self::Element {
        self
    }
}

pub struct EditorLayout {
    position_map: Rc<PositionMap>,
    hitbox: Hitbox,
    text_hitbox: Hitbox,
    gutter_hitbox: Hitbox,
    gutter_dimensions: GutterDimensions,
    content_origin: gpui::Point<Pixels>,
    scrollbars_layout: AxisPair<Option<ScrollbarLayout>>,
    mode: EditorMode,
    wrap_guides: SmallVec<[(Pixels, bool); 2]>,
    indent_guides: Option<Vec<IndentGuideLayout>>,
    visible_display_row_range: Range<DisplayRow>,
    active_rows: BTreeMap<DisplayRow, bool>,
    highlighted_rows: BTreeMap<DisplayRow, Hsla>,
    line_elements: SmallVec<[AnyElement; 1]>,
    line_numbers: Vec<Option<ShapedLine>>,
    display_hunks: Vec<(DisplayDiffHunk, Option<Hitbox>)>,
    blamed_display_rows: Option<Vec<AnyElement>>,
    active_line_trailer: Option<AnyElement>,
    blocks: Vec<BlockLayout>,
    highlighted_ranges: Vec<(Range<DisplayPoint>, Hsla)>,
    highlighted_gutter_ranges: Vec<(Range<DisplayPoint>, Hsla)>,
    redacted_ranges: Vec<Range<DisplayPoint>>,
    cursors: Vec<(DisplayPoint, Hsla)>,
    visible_cursors: Vec<CursorLayout>,
    selections: Vec<(PlayerColor, Vec<SelectionLayout>)>,
    code_actions_indicator: Option<AnyElement>,
    test_indicators: Vec<AnyElement>,
    crease_toggles: Vec<Option<AnyElement>>,
    crease_trailers: Vec<Option<CreaseTrailerLayout>>,
    mouse_context_menu: Option<AnyElement>,
    tab_invisible: ShapedLine,
    space_invisible: ShapedLine,
}

impl EditorLayout {
    fn line_end_overshoot(&self) -> Pixels {
        0.15 * self.position_map.line_height
    }
}

struct ColoredRange<T> {
    start: T,
    end: T,
    color: Hsla,
}

#[derive(Clone)]
struct ScrollbarLayout {
    hitbox: Hitbox,
    visible_range: Range<f32>,
    visible: bool,
    text_unit_size: Pixels,
    thumb_size: Pixels,
    axis: Axis,
}

impl ScrollbarLayout {
    const BORDER_WIDTH: Pixels = px(1.0);
    const LINE_MARKER_HEIGHT: Pixels = px(2.0);
    const MIN_MARKER_HEIGHT: Pixels = px(5.0);
    const MIN_THUMB_HEIGHT: Pixels = px(20.0);

    fn thumb_bounds(&self) -> Bounds<Pixels> {
        match self.axis {
            Axis::Vertical => {
                let thumb_top = self.y_for_row(self.visible_range.start);
                let thumb_bottom = thumb_top + self.thumb_size;
                Bounds::from_corners(
                    point(self.hitbox.left(), thumb_top),
                    point(self.hitbox.right(), thumb_bottom),
                )
            }
            Axis::Horizontal => {
                let thumb_left =
                    self.hitbox.left() + self.visible_range.start * self.text_unit_size;
                let thumb_right = thumb_left + self.thumb_size;
                Bounds::from_corners(
                    point(thumb_left, self.hitbox.top()),
                    point(thumb_right, self.hitbox.bottom()),
                )
            }
        }
    }

    fn y_for_row(&self, row: f32) -> Pixels {
        self.hitbox.top() + row * self.text_unit_size
    }

    fn marker_quads_for_ranges(
        &self,
        row_ranges: impl IntoIterator<Item = ColoredRange<DisplayRow>>,
        column: Option<usize>,
    ) -> Vec<PaintQuad> {
        struct MinMax {
            min: Pixels,
            max: Pixels,
        }
        let (x_range, height_limit) = if let Some(column) = column {
            let column_width = px(((self.hitbox.size.width - Self::BORDER_WIDTH).0 / 3.0).floor());
            let start = Self::BORDER_WIDTH + (column as f32 * column_width);
            let end = start + column_width;
            (
                Range { start, end },
                MinMax {
                    min: Self::MIN_MARKER_HEIGHT,
                    max: px(f32::MAX),
                },
            )
        } else {
            (
                Range {
                    start: Self::BORDER_WIDTH,
                    end: self.hitbox.size.width,
                },
                MinMax {
                    min: Self::LINE_MARKER_HEIGHT,
                    max: Self::LINE_MARKER_HEIGHT,
                },
            )
        };

        let row_to_y = |row: DisplayRow| row.as_f32() * self.text_unit_size;
        let mut pixel_ranges = row_ranges
            .into_iter()
            .map(|range| {
                let start_y = row_to_y(range.start);
                let end_y = row_to_y(range.end)
                    + self
                        .text_unit_size
                        .max(height_limit.min)
                        .min(height_limit.max);
                ColoredRange {
                    start: start_y,
                    end: end_y,
                    color: range.color,
                }
            })
            .peekable();

        let mut quads = Vec::new();
        while let Some(mut pixel_range) = pixel_ranges.next() {
            while let Some(next_pixel_range) = pixel_ranges.peek() {
                if pixel_range.end >= next_pixel_range.start - px(1.0)
                    && pixel_range.color == next_pixel_range.color
                {
                    pixel_range.end = next_pixel_range.end.max(pixel_range.end);
                    pixel_ranges.next();
                } else {
                    break;
                }
            }

            let bounds = Bounds::from_corners(
                point(x_range.start, pixel_range.start),
                point(x_range.end, pixel_range.end),
            );
            quads.push(quad(
                bounds,
                Corners::default(),
                pixel_range.color,
                Edges::default(),
                Hsla::transparent_black(),
            ));
        }

        quads
    }
}

struct CreaseTrailerLayout {
    element: AnyElement,
    bounds: Bounds<Pixels>,
}

struct PositionMap {
    size: Size<Pixels>,
    line_height: Pixels,
    scroll_pixel_position: gpui::Point<Pixels>,
    scroll_max: gpui::Point<f32>,
    em_width: Pixels,
    em_advance: Pixels,
    line_layouts: Vec<LineWithInvisibles>,
    snapshot: EditorSnapshot,
}

#[derive(Debug, Copy, Clone)]
pub struct PointForPosition {
    pub previous_valid: DisplayPoint,
    pub next_valid: DisplayPoint,
    pub exact_unclipped: DisplayPoint,
    pub column_overshoot_after_line_end: u32,
}

impl PointForPosition {
    pub fn as_valid(&self) -> Option<DisplayPoint> {
        if self.previous_valid == self.exact_unclipped && self.next_valid == self.exact_unclipped {
            Some(self.previous_valid)
        } else {
            None
        }
    }
}

impl PositionMap {
    fn point_for_position(
        &self,
        text_bounds: Bounds<Pixels>,
        position: gpui::Point<Pixels>,
    ) -> PointForPosition {
        let scroll_position = self.snapshot.scroll_position();
        let position = position - text_bounds.origin;
        let y = position.y.max(px(0.)).min(self.size.height);
        let x = position.x + (scroll_position.x * self.em_width);
        let row = ((y / self.line_height) + scroll_position.y) as u32;

        let (column, x_overshoot_after_line_end) = if let Some(line) = self
            .line_layouts
            .get(row as usize - scroll_position.y as usize)
        {
            if let Some(ix) = line.index_for_x(x) {
                (ix as u32, px(0.))
            } else {
                (line.len as u32, px(0.).max(x - line.width))
            }
        } else {
            (0, x)
        };

        let mut exact_unclipped = DisplayPoint::new(DisplayRow(row), column);
        let previous_valid = self.snapshot.clip_point(exact_unclipped, Bias::Left);
        let next_valid = self.snapshot.clip_point(exact_unclipped, Bias::Right);

        let column_overshoot_after_line_end = (x_overshoot_after_line_end / self.em_advance) as u32;
        *exact_unclipped.column_mut() += column_overshoot_after_line_end;
        PointForPosition {
            previous_valid,
            next_valid,
            exact_unclipped,
            column_overshoot_after_line_end,
        }
    }
}

struct BlockLayout {
    id: BlockId,
    row: Option<DisplayRow>,
    element: AnyElement,
    available_space: Size<AvailableSpace>,
    style: BlockStyle,
}

fn layout_line(
    row: DisplayRow,
    snapshot: &EditorSnapshot,
    style: &EditorStyle,
    text_width: Pixels,
    is_row_soft_wrapped: impl Copy + Fn(usize) -> bool,
    cx: &mut WindowContext,
) -> LineWithInvisibles {
    let chunks = snapshot.highlighted_chunks(row..row + DisplayRow(1), true, style);
    LineWithInvisibles::from_chunks(
        chunks,
        &style,
        MAX_LINE_LEN,
        1,
        snapshot.mode,
        text_width,
        is_row_soft_wrapped,
        cx,
    )
    .pop()
    .unwrap()
}

#[derive(Debug)]
pub struct IndentGuideLayout {
    origin: gpui::Point<Pixels>,
    length: Pixels,
    single_indent_width: Pixels,
    depth: u32,
    active: bool,
    settings: IndentGuideSettings,
}

pub struct CursorLayout {
    origin: gpui::Point<Pixels>,
    block_width: Pixels,
    line_height: Pixels,
    color: Hsla,
    shape: CursorShape,
    block_text: Option<ShapedLine>,
    cursor_name: Option<AnyElement>,
}

#[derive(Debug)]
pub struct CursorName {
    string: SharedString,
    color: Hsla,
    is_top_row: bool,
}

impl CursorLayout {
    pub fn new(
        origin: gpui::Point<Pixels>,
        block_width: Pixels,
        line_height: Pixels,
        color: Hsla,
        shape: CursorShape,
        block_text: Option<ShapedLine>,
    ) -> CursorLayout {
        CursorLayout {
            origin,
            block_width,
            line_height,
            color,
            shape,
            block_text,
            cursor_name: None,
        }
    }

    pub fn bounding_rect(&self, origin: gpui::Point<Pixels>) -> Bounds<Pixels> {
        Bounds {
            origin: self.origin + origin,
            size: size(self.block_width, self.line_height),
        }
    }

    fn bounds(&self, origin: gpui::Point<Pixels>) -> Bounds<Pixels> {
        match self.shape {
            CursorShape::Bar => Bounds {
                origin: self.origin + origin,
                size: size(px(2.0), self.line_height),
            },
            CursorShape::Block | CursorShape::Hollow => Bounds {
                origin: self.origin + origin,
                size: size(self.block_width, self.line_height),
            },
            CursorShape::Underline => Bounds {
                origin: self.origin
                    + origin
                    + gpui::Point::new(Pixels::ZERO, self.line_height - px(2.0)),
                size: size(self.block_width, px(2.0)),
            },
        }
    }

    pub fn layout(
        &mut self,
        origin: gpui::Point<Pixels>,
        cursor_name: Option<CursorName>,
        cx: &mut WindowContext,
    ) {
        if let Some(cursor_name) = cursor_name {
            let bounds = self.bounds(origin);
            let text_size = self.line_height / 1.5;

            let name_origin = if cursor_name.is_top_row {
                point(bounds.right() - px(1.), bounds.top())
            } else {
                point(bounds.left(), bounds.top() - text_size / 2. - px(1.))
            };
            let mut name_element = div()
                .bg(self.color)
                .text_size(text_size)
                .px_0p5()
                .line_height(text_size + px(2.))
                .text_color(cursor_name.color)
                .child(cursor_name.string.clone())
                .into_any_element();

            name_element.prepaint_as_root(name_origin, AvailableSpace::min_size(), cx);

            self.cursor_name = Some(name_element);
        }
    }

    pub fn paint(&mut self, origin: gpui::Point<Pixels>, cx: &mut WindowContext) {
        let bounds = self.bounds(origin);

        //Draw background or border quad
        let cursor = if matches!(self.shape, CursorShape::Hollow) {
            outline(bounds, self.color)
        } else {
            fill(bounds, self.color)
        };

        if let Some(name) = &mut self.cursor_name {
            name.paint(cx);
        }

        cx.paint_quad(cursor);

        if let Some(block_text) = &self.block_text {
            block_text
                .paint(self.origin + origin, self.line_height, cx)
                .log_err();
        }
    }

    pub fn shape(&self) -> CursorShape {
        self.shape
    }
}

#[derive(Debug)]
pub struct HighlightedRange {
    pub start_y: Pixels,
    pub line_height: Pixels,
    pub lines: Vec<HighlightedRangeLine>,
    pub color: Hsla,
    pub corner_radius: Pixels,
}

#[derive(Debug)]
pub struct HighlightedRangeLine {
    pub start_x: Pixels,
    pub end_x: Pixels,
}

impl HighlightedRange {
    pub fn paint(&self, bounds: Bounds<Pixels>, cx: &mut WindowContext) {
        if self.lines.len() >= 2 && self.lines[0].start_x > self.lines[1].end_x {
            self.paint_lines(self.start_y, &self.lines[0..1], bounds, cx);
            self.paint_lines(
                self.start_y + self.line_height,
                &self.lines[1..],
                bounds,
                cx,
            );
        } else {
            self.paint_lines(self.start_y, &self.lines, bounds, cx);
        }
    }

    fn paint_lines(
        &self,
        start_y: Pixels,
        lines: &[HighlightedRangeLine],
        _bounds: Bounds<Pixels>,
        cx: &mut WindowContext,
    ) {
        if lines.is_empty() {
            return;
        }

        let first_line = lines.first().unwrap();
        let last_line = lines.last().unwrap();

        let first_top_left = point(first_line.start_x, start_y);
        let first_top_right = point(first_line.end_x, start_y);

        let curve_height = point(Pixels::ZERO, self.corner_radius);
        let curve_width = |start_x: Pixels, end_x: Pixels| {
            let max = (end_x - start_x) / 2.;
            let width = if max < self.corner_radius {
                max
            } else {
                self.corner_radius
            };

            point(width, Pixels::ZERO)
        };

        let top_curve_width = curve_width(first_line.start_x, first_line.end_x);
        let mut path = gpui::Path::new(first_top_right - top_curve_width);
        path.curve_to(first_top_right + curve_height, first_top_right);

        let mut iter = lines.iter().enumerate().peekable();
        while let Some((ix, line)) = iter.next() {
            let bottom_right = point(line.end_x, start_y + (ix + 1) as f32 * self.line_height);

            if let Some((_, next_line)) = iter.peek() {
                let next_top_right = point(next_line.end_x, bottom_right.y);

                match next_top_right.x.partial_cmp(&bottom_right.x).unwrap() {
                    Ordering::Equal => {
                        path.line_to(bottom_right);
                    }
                    Ordering::Less => {
                        let curve_width = curve_width(next_top_right.x, bottom_right.x);
                        path.line_to(bottom_right - curve_height);
                        if self.corner_radius > Pixels::ZERO {
                            path.curve_to(bottom_right - curve_width, bottom_right);
                        }
                        path.line_to(next_top_right + curve_width);
                        if self.corner_radius > Pixels::ZERO {
                            path.curve_to(next_top_right + curve_height, next_top_right);
                        }
                    }
                    Ordering::Greater => {
                        let curve_width = curve_width(bottom_right.x, next_top_right.x);
                        path.line_to(bottom_right - curve_height);
                        if self.corner_radius > Pixels::ZERO {
                            path.curve_to(bottom_right + curve_width, bottom_right);
                        }
                        path.line_to(next_top_right - curve_width);
                        if self.corner_radius > Pixels::ZERO {
                            path.curve_to(next_top_right + curve_height, next_top_right);
                        }
                    }
                }
            } else {
                let curve_width = curve_width(line.start_x, line.end_x);
                path.line_to(bottom_right - curve_height);
                if self.corner_radius > Pixels::ZERO {
                    path.curve_to(bottom_right - curve_width, bottom_right);
                }

                let bottom_left = point(line.start_x, bottom_right.y);
                path.line_to(bottom_left + curve_width);
                if self.corner_radius > Pixels::ZERO {
                    path.curve_to(bottom_left - curve_height, bottom_left);
                }
            }
        }

        if first_line.start_x > last_line.start_x {
            let curve_width = curve_width(last_line.start_x, first_line.start_x);
            let second_top_left = point(last_line.start_x, start_y + self.line_height);
            path.line_to(second_top_left + curve_height);
            if self.corner_radius > Pixels::ZERO {
                path.curve_to(second_top_left + curve_width, second_top_left);
            }
            let first_bottom_left = point(first_line.start_x, second_top_left.y);
            path.line_to(first_bottom_left - curve_width);
            if self.corner_radius > Pixels::ZERO {
                path.curve_to(first_bottom_left - curve_height, first_bottom_left);
            }
        }

        path.line_to(first_top_left + curve_height);
        if self.corner_radius > Pixels::ZERO {
            path.curve_to(first_top_left + top_curve_width, first_top_left);
        }
        path.line_to(first_top_right - top_curve_width);

        cx.paint_path(path, self.color);
    }
}

pub fn scale_vertical_mouse_autoscroll_delta(delta: Pixels) -> f32 {
    (delta.pow(1.5) / 100.0).into()
}

fn scale_horizontal_mouse_autoscroll_delta(delta: Pixels) -> f32 {
    (delta.pow(1.2) / 300.0).into()
}

pub fn register_action<T: Action>(
    view: &View<Editor>,
    cx: &mut WindowContext,
    listener: impl Fn(&mut Editor, &T, &mut ViewContext<Editor>) + 'static,
) {
    let view = view.clone();
    cx.on_action(TypeId::of::<T>(), move |action, phase, cx| {
        let action = action.downcast_ref().unwrap();
        if phase == DispatchPhase::Bubble {
            view.update(cx, |editor, cx| {
                listener(editor, action, cx);
            })
        }
    })
}

fn compute_auto_height_layout(
    editor: &mut Editor,
    max_lines: usize,
    max_line_number_width: Pixels,
    known_dimensions: Size<Option<Pixels>>,
    available_width: AvailableSpace,
    cx: &mut ViewContext<Editor>,
) -> Option<Size<Pixels>> {
    let width = known_dimensions.width.or({
        if let AvailableSpace::Definite(available_width) = available_width {
            Some(available_width)
        } else {
            None
        }
    })?;
    if let Some(height) = known_dimensions.height {
        return Some(size(width, height));
    }

    let style = editor.style.as_ref().unwrap();
    let font_id = cx.text_system().resolve_font(&style.text.font());
    let font_size = style.text.font_size.to_pixels(cx.rem_size());
    let line_height = style.text.line_height_in_pixels(cx.rem_size());
    let em_width = cx
        .text_system()
        .typographic_bounds(font_id, font_size, 'm')
        .unwrap()
        .size
        .width;
    let em_advance = cx
        .text_system()
        .advance(font_id, font_size, 'm')
        .unwrap()
        .width;

    let mut snapshot = editor.snapshot(cx);
    let gutter_dimensions = snapshot.gutter_dimensions(
        font_id,
        font_size,
        em_width,
        em_advance,
        max_line_number_width,
        cx,
    );

    editor.gutter_dimensions = gutter_dimensions;
    let text_width = width - gutter_dimensions.width;
    let overscroll = size(em_width, px(0.));

    let editor_width = text_width - gutter_dimensions.margin - overscroll.width - em_width;
    if editor.set_wrap_width(Some(editor_width), cx) {
        snapshot = editor.snapshot(cx);
    }

    let scroll_height = Pixels::from(snapshot.max_point().row().next_row().0) * line_height;
    let height = scroll_height
        .max(line_height)
        .min(line_height * max_lines as f32);

    Some(size(width, height))
}

#[cfg(test)]
mod tests {
    use super::*;
    use crate::{
        display_map::{BlockPlacement, BlockProperties},
        editor_tests::{init_test, update_test_language_settings},
        Editor, MultiBuffer,
    };
    use gpui::{TestAppContext, VisualTestContext};
    use language::language_settings;
    use log::info;
    use std::num::NonZeroU32;
    use ui::Context;
    use util::test::sample_text;

    #[gpui::test]
    fn test_shape_line_numbers(cx: &mut TestAppContext) {
        init_test(cx, |_| {});
        let window = cx.add_window(|cx| {
            let buffer = MultiBuffer::build_simple(&sample_text(6, 6, 'a'), cx);
            Editor::new(EditorMode::Full, buffer, None, true, cx)
        });

        let editor = window.root(cx).unwrap();
        let style = cx.update(|cx| editor.read(cx).style().unwrap().clone());
        let element = EditorElement::new(&editor, style);
        let snapshot = window.update(cx, |editor, cx| editor.snapshot(cx)).unwrap();

        let layouts = cx
            .update_window(*window, |_, cx| {
                element.layout_line_numbers(
                    DisplayRow(0)..DisplayRow(6),
                    (0..6).map(MultiBufferRow).map(Some),
                    &Default::default(),
                    Some(DisplayPoint::new(DisplayRow(0), 0)),
                    &snapshot,
                    cx,
                )
            })
            .unwrap();
        assert_eq!(layouts.len(), 6);

        let relative_rows = window
            .update(cx, |editor, cx| {
                let snapshot = editor.snapshot(cx);
                element.calculate_relative_line_numbers(
                    &snapshot,
                    &(DisplayRow(0)..DisplayRow(6)),
                    Some(DisplayRow(3)),
                )
            })
            .unwrap();
        assert_eq!(relative_rows[&DisplayRow(0)], 3);
        assert_eq!(relative_rows[&DisplayRow(1)], 2);
        assert_eq!(relative_rows[&DisplayRow(2)], 1);
        // current line has no relative number
        assert_eq!(relative_rows[&DisplayRow(4)], 1);
        assert_eq!(relative_rows[&DisplayRow(5)], 2);

        // works if cursor is before screen
        let relative_rows = window
            .update(cx, |editor, cx| {
                let snapshot = editor.snapshot(cx);
                element.calculate_relative_line_numbers(
                    &snapshot,
                    &(DisplayRow(3)..DisplayRow(6)),
                    Some(DisplayRow(1)),
                )
            })
            .unwrap();
        assert_eq!(relative_rows.len(), 3);
        assert_eq!(relative_rows[&DisplayRow(3)], 2);
        assert_eq!(relative_rows[&DisplayRow(4)], 3);
        assert_eq!(relative_rows[&DisplayRow(5)], 4);

        // works if cursor is after screen
        let relative_rows = window
            .update(cx, |editor, cx| {
                let snapshot = editor.snapshot(cx);
                element.calculate_relative_line_numbers(
                    &snapshot,
                    &(DisplayRow(0)..DisplayRow(3)),
                    Some(DisplayRow(6)),
                )
            })
            .unwrap();
        assert_eq!(relative_rows.len(), 3);
        assert_eq!(relative_rows[&DisplayRow(0)], 5);
        assert_eq!(relative_rows[&DisplayRow(1)], 4);
        assert_eq!(relative_rows[&DisplayRow(2)], 3);
    }

    #[gpui::test]
    async fn test_vim_visual_selections(cx: &mut TestAppContext) {
        init_test(cx, |_| {});

        let window = cx.add_window(|cx| {
            let buffer = MultiBuffer::build_simple(&(sample_text(6, 6, 'a') + "\n"), cx);
            Editor::new(EditorMode::Full, buffer, None, true, cx)
        });
        let cx = &mut VisualTestContext::from_window(*window, cx);
        let editor = window.root(cx).unwrap();
        let style = cx.update(|cx| editor.read(cx).style().unwrap().clone());

        window
            .update(cx, |editor, cx| {
                editor.cursor_shape = CursorShape::Block;
                editor.change_selections(None, cx, |s| {
                    s.select_ranges([
                        Point::new(0, 0)..Point::new(1, 0),
                        Point::new(3, 2)..Point::new(3, 3),
                        Point::new(5, 6)..Point::new(6, 0),
                    ]);
                });
            })
            .unwrap();

        let (_, state) = cx.draw(point(px(500.), px(500.)), size(px(500.), px(500.)), |_| {
            EditorElement::new(&editor, style)
        });

        assert_eq!(state.selections.len(), 1);
        let local_selections = &state.selections[0].1;
        assert_eq!(local_selections.len(), 3);
        // moves cursor back one line
        assert_eq!(
            local_selections[0].head,
            DisplayPoint::new(DisplayRow(0), 6)
        );
        assert_eq!(
            local_selections[0].range,
            DisplayPoint::new(DisplayRow(0), 0)..DisplayPoint::new(DisplayRow(1), 0)
        );

        // moves cursor back one column
        assert_eq!(
            local_selections[1].range,
            DisplayPoint::new(DisplayRow(3), 2)..DisplayPoint::new(DisplayRow(3), 3)
        );
        assert_eq!(
            local_selections[1].head,
            DisplayPoint::new(DisplayRow(3), 2)
        );

        // leaves cursor on the max point
        assert_eq!(
            local_selections[2].range,
            DisplayPoint::new(DisplayRow(5), 6)..DisplayPoint::new(DisplayRow(6), 0)
        );
        assert_eq!(
            local_selections[2].head,
            DisplayPoint::new(DisplayRow(6), 0)
        );

        // active lines does not include 1 (even though the range of the selection does)
        assert_eq!(
            state.active_rows.keys().cloned().collect::<Vec<_>>(),
            vec![DisplayRow(0), DisplayRow(3), DisplayRow(5), DisplayRow(6)]
        );

        // multi-buffer support
        // in DisplayPoint coordinates, this is what we're dealing with:
        //  0: [[file
        //  1:   header
        //  2:   section]]
        //  3: aaaaaa
        //  4: bbbbbb
        //  5: cccccc
        //  6:
        //  7: [[footer]]
        //  8: [[header]]
        //  9: ffffff
        // 10: gggggg
        // 11: hhhhhh
        // 12:
        // 13: [[footer]]
        // 14: [[file
        // 15:   header
        // 16:   section]]
        // 17: bbbbbb
        // 18: cccccc
        // 19: dddddd
        // 20: [[footer]]
        let window = cx.add_window(|cx| {
            let buffer = MultiBuffer::build_multi(
                [
                    (
                        &(sample_text(8, 6, 'a') + "\n"),
                        vec![
                            Point::new(0, 0)..Point::new(3, 0),
                            Point::new(4, 0)..Point::new(7, 0),
                        ],
                    ),
                    (
                        &(sample_text(8, 6, 'a') + "\n"),
                        vec![Point::new(1, 0)..Point::new(3, 0)],
                    ),
                ],
                cx,
            );
            Editor::new(EditorMode::Full, buffer, None, true, cx)
        });
        let editor = window.root(cx).unwrap();
        let style = cx.update(|cx| editor.read(cx).style().unwrap().clone());
        let _state = window.update(cx, |editor, cx| {
            editor.cursor_shape = CursorShape::Block;
            editor.change_selections(None, cx, |s| {
                s.select_display_ranges([
                    DisplayPoint::new(DisplayRow(4), 0)..DisplayPoint::new(DisplayRow(7), 0),
                    DisplayPoint::new(DisplayRow(10), 0)..DisplayPoint::new(DisplayRow(13), 0),
                ]);
            });
        });

        let (_, state) = cx.draw(point(px(500.), px(500.)), size(px(500.), px(500.)), |_| {
            EditorElement::new(&editor, style)
        });
        assert_eq!(state.selections.len(), 1);
        let local_selections = &state.selections[0].1;
        assert_eq!(local_selections.len(), 2);

        // moves cursor on excerpt boundary back a line
        // and doesn't allow selection to bleed through
        assert_eq!(
            local_selections[0].range,
            DisplayPoint::new(DisplayRow(4), 0)..DisplayPoint::new(DisplayRow(7), 0)
        );
        assert_eq!(
            local_selections[0].head,
            DisplayPoint::new(DisplayRow(6), 0)
        );
        // moves cursor on buffer boundary back two lines
        // and doesn't allow selection to bleed through
        assert_eq!(
            local_selections[1].range,
            DisplayPoint::new(DisplayRow(10), 0)..DisplayPoint::new(DisplayRow(13), 0)
        );
        assert_eq!(
            local_selections[1].head,
            DisplayPoint::new(DisplayRow(12), 0)
        );
    }

    #[gpui::test]
    fn test_layout_with_placeholder_text_and_blocks(cx: &mut TestAppContext) {
        init_test(cx, |_| {});

        let window = cx.add_window(|cx| {
            let buffer = MultiBuffer::build_simple("", cx);
            Editor::new(EditorMode::Full, buffer, None, true, cx)
        });
        let cx = &mut VisualTestContext::from_window(*window, cx);
        let editor = window.root(cx).unwrap();
        let style = cx.update(|cx| editor.read(cx).style().unwrap().clone());
        window
            .update(cx, |editor, cx| {
                editor.set_placeholder_text("hello", cx);
                editor.insert_blocks(
                    [BlockProperties {
                        style: BlockStyle::Fixed,
                        placement: BlockPlacement::Above(Anchor::min()),
                        height: 3,
                        render: Arc::new(|cx| div().h(3. * cx.line_height()).into_any()),
                        priority: 0,
                    }],
                    None,
                    cx,
                );

                // Blur the editor so that it displays placeholder text.
                cx.blur();
            })
            .unwrap();

        let (_, state) = cx.draw(point(px(500.), px(500.)), size(px(500.), px(500.)), |_| {
            EditorElement::new(&editor, style)
        });
        assert_eq!(state.position_map.line_layouts.len(), 4);
        assert_eq!(
            state
                .line_numbers
                .iter()
                .map(Option::is_some)
                .collect::<Vec<_>>(),
            &[false, false, false, true]
        );
    }

    #[gpui::test]
    fn test_all_invisibles_drawing(cx: &mut TestAppContext) {
        const TAB_SIZE: u32 = 4;

        let input_text = "\t \t|\t| a b";
        let expected_invisibles = vec![
            Invisible::Tab {
                line_start_offset: 0,
                line_end_offset: TAB_SIZE as usize,
            },
            Invisible::Whitespace {
                line_offset: TAB_SIZE as usize,
            },
            Invisible::Tab {
                line_start_offset: TAB_SIZE as usize + 1,
                line_end_offset: TAB_SIZE as usize * 2,
            },
            Invisible::Tab {
                line_start_offset: TAB_SIZE as usize * 2 + 1,
                line_end_offset: TAB_SIZE as usize * 3,
            },
            Invisible::Whitespace {
                line_offset: TAB_SIZE as usize * 3 + 1,
            },
            Invisible::Whitespace {
                line_offset: TAB_SIZE as usize * 3 + 3,
            },
        ];
        assert_eq!(
            expected_invisibles.len(),
            input_text
                .chars()
                .filter(|initial_char| initial_char.is_whitespace())
                .count(),
            "Hardcoded expected invisibles differ from the actual ones in '{input_text}'"
        );

        for show_line_numbers in [true, false] {
            init_test(cx, |s| {
                s.defaults.show_whitespaces = Some(ShowWhitespaceSetting::All);
                s.defaults.tab_size = NonZeroU32::new(TAB_SIZE);
            });

            let actual_invisibles = collect_invisibles_from_new_editor(
                cx,
                EditorMode::Full,
                input_text,
                px(500.0),
                show_line_numbers,
            );

            assert_eq!(expected_invisibles, actual_invisibles);
        }
    }

    #[gpui::test]
    fn test_invisibles_dont_appear_in_certain_editors(cx: &mut TestAppContext) {
        init_test(cx, |s| {
            s.defaults.show_whitespaces = Some(ShowWhitespaceSetting::All);
            s.defaults.tab_size = NonZeroU32::new(4);
        });

        for editor_mode_without_invisibles in [
            EditorMode::SingleLine { auto_width: false },
            EditorMode::AutoHeight { max_lines: 100 },
        ] {
            for show_line_numbers in [true, false] {
                let invisibles = collect_invisibles_from_new_editor(
                    cx,
                    editor_mode_without_invisibles,
                    "\t\t\t| | a b",
                    px(500.0),
                    show_line_numbers,
                );
                assert!(invisibles.is_empty(),
                    "For editor mode {editor_mode_without_invisibles:?} no invisibles was expected but got {invisibles:?}");
            }
        }
    }

    #[gpui::test]
    fn test_wrapped_invisibles_drawing(cx: &mut TestAppContext) {
        let tab_size = 4;
        let input_text = "a\tbcd     ".repeat(9);
        let repeated_invisibles = [
            Invisible::Tab {
                line_start_offset: 1,
                line_end_offset: tab_size as usize,
            },
            Invisible::Whitespace {
                line_offset: tab_size as usize + 3,
            },
            Invisible::Whitespace {
                line_offset: tab_size as usize + 4,
            },
            Invisible::Whitespace {
                line_offset: tab_size as usize + 5,
            },
            Invisible::Whitespace {
                line_offset: tab_size as usize + 6,
            },
            Invisible::Whitespace {
                line_offset: tab_size as usize + 7,
            },
        ];
        let expected_invisibles = std::iter::once(repeated_invisibles)
            .cycle()
            .take(9)
            .flatten()
            .collect::<Vec<_>>();
        assert_eq!(
            expected_invisibles.len(),
            input_text
                .chars()
                .filter(|initial_char| initial_char.is_whitespace())
                .count(),
            "Hardcoded expected invisibles differ from the actual ones in '{input_text}'"
        );
        info!("Expected invisibles: {expected_invisibles:?}");

        init_test(cx, |_| {});

        // Put the same string with repeating whitespace pattern into editors of various size,
        // take deliberately small steps during resizing, to put all whitespace kinds near the wrap point.
        let resize_step = 10.0;
        let mut editor_width = 200.0;
        while editor_width <= 1000.0 {
            for show_line_numbers in [true, false] {
                update_test_language_settings(cx, |s| {
                    s.defaults.tab_size = NonZeroU32::new(tab_size);
                    s.defaults.show_whitespaces = Some(ShowWhitespaceSetting::All);
                    s.defaults.preferred_line_length = Some(editor_width as u32);
                    s.defaults.soft_wrap = Some(language_settings::SoftWrap::PreferredLineLength);
                });

                let actual_invisibles = collect_invisibles_from_new_editor(
                    cx,
                    EditorMode::Full,
                    &input_text,
                    px(editor_width),
                    show_line_numbers,
                );

                // Whatever the editor size is, ensure it has the same invisible kinds in the same order
                // (no good guarantees about the offsets: wrapping could trigger padding and its tests should check the offsets).
                let mut i = 0;
                for (actual_index, actual_invisible) in actual_invisibles.iter().enumerate() {
                    i = actual_index;
                    match expected_invisibles.get(i) {
                        Some(expected_invisible) => match (expected_invisible, actual_invisible) {
                            (Invisible::Whitespace { .. }, Invisible::Whitespace { .. })
                            | (Invisible::Tab { .. }, Invisible::Tab { .. }) => {}
                            _ => {
                                panic!("At index {i}, expected invisible {expected_invisible:?} does not match actual {actual_invisible:?} by kind. Actual invisibles: {actual_invisibles:?}")
                            }
                        },
                        None => {
                            panic!("Unexpected extra invisible {actual_invisible:?} at index {i}")
                        }
                    }
                }
                let missing_expected_invisibles = &expected_invisibles[i + 1..];
                assert!(
                    missing_expected_invisibles.is_empty(),
                    "Missing expected invisibles after index {i}: {missing_expected_invisibles:?}"
                );

                editor_width += resize_step;
            }
        }
    }

    fn collect_invisibles_from_new_editor(
        cx: &mut TestAppContext,
        editor_mode: EditorMode,
        input_text: &str,
        editor_width: Pixels,
        show_line_numbers: bool,
    ) -> Vec<Invisible> {
        info!(
            "Creating editor with mode {editor_mode:?}, width {}px and text '{input_text}'",
            editor_width.0
        );
        let window = cx.add_window(|cx| {
            let buffer = MultiBuffer::build_simple(input_text, cx);
            Editor::new(editor_mode, buffer, None, true, cx)
        });
        let cx = &mut VisualTestContext::from_window(*window, cx);
        let editor = window.root(cx).unwrap();

        let style = cx.update(|cx| editor.read(cx).style().unwrap().clone());
        window
            .update(cx, |editor, cx| {
                editor.set_soft_wrap_mode(language_settings::SoftWrap::EditorWidth, cx);
                editor.set_wrap_width(Some(editor_width), cx);
                editor.set_show_line_numbers(show_line_numbers, cx);
            })
            .unwrap();
        let (_, state) = cx.draw(point(px(500.), px(500.)), size(px(500.), px(500.)), |_| {
            EditorElement::new(&editor, style)
        });
        state
            .position_map
            .line_layouts
            .iter()
            .flat_map(|line_with_invisibles| &line_with_invisibles.invisibles)
            .cloned()
            .collect()
    }
}<|MERGE_RESOLUTION|>--- conflicted
+++ resolved
@@ -15,15 +15,9 @@
     hunk_status,
     items::BufferSearchHighlights,
     mouse_context_menu::{self, MenuPosition, MouseContextMenu},
-<<<<<<< HEAD
     scroll::{axis_pair, scroll_amount::ScrollAmount, Axis, AxisPair},
-    BlockId, CodeActionsMenu, CursorShape, CustomBlockId, DisplayPoint, DisplayRow,
-    DocumentHighlightRead, DocumentHighlightWrite, Editor, EditorMode, EditorSettings,
-=======
-    scroll::scroll_amount::ScrollAmount,
     BlockId, ChunkReplacement, CodeActionsMenu, CursorShape, CustomBlockId, DisplayPoint,
     DisplayRow, DocumentHighlightRead, DocumentHighlightWrite, Editor, EditorMode, EditorSettings,
->>>>>>> 7853e32f
     EditorSnapshot, EditorStyle, ExpandExcerpts, FocusedBlock, GutterDimensions, HalfPageDown,
     HalfPageUp, HandleInput, HoveredCursor, HoveredHunk, JumpData, LineDown, LineUp, OpenExcerpts,
     PageDown, PageUp, Point, RowExt, RowRangeExt, SelectPhase, Selection, SoftWrap, ToPoint,
