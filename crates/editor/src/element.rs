--- conflicted
+++ resolved
@@ -4184,35 +4184,6 @@
                         cx,
                     );
 
-<<<<<<< HEAD
-                let start_buffer_row = start_anchor.to_point(&snapshot.buffer_snapshot).row;
-                let end_buffer_row = end_anchor.to_point(&snapshot.buffer_snapshot).row;
-                let indent_guides = self.layout_indent_guides(
-                    content_origin,
-                    text_hitbox.origin,
-                    start_buffer_row..end_buffer_row,
-                    scroll_pixel_position,
-                    line_height,
-                    &snapshot,
-                    cx,
-                );
-
-                let mut inline_blame = None;
-                if let Some(newest_selection_head) = newest_selection_head {
-                    let display_row = newest_selection_head.row();
-                    if (start_row..end_row).contains(&display_row) {
-                        let line_layout = &line_layouts[display_row.minus(start_row) as usize];
-                        inline_blame = self.layout_inline_blame(
-                            display_row,
-                            &snapshot.display_snapshot,
-                            line_layout,
-                            em_width,
-                            content_origin,
-                            scroll_pixel_position,
-                            line_height,
-                            cx,
-                        );
-=======
                     let mut max_visible_line_width = Pixels::ZERO;
                     let line_layouts =
                         self.layout_lines(start_row..end_row, &line_numbers, &snapshot, cx);
@@ -4220,7 +4191,6 @@
                         if line_with_invisibles.line.width > max_visible_line_width {
                             max_visible_line_width = line_with_invisibles.line.width;
                         }
->>>>>>> 5b8bb623
                     }
 
                     let longest_line_width =
@@ -4249,6 +4219,18 @@
                     let scroll_pixel_position = point(
                         scroll_position.x * em_width,
                         scroll_position.y * line_height,
+                    );
+
+                    let start_buffer_row = start_anchor.to_point(&snapshot.buffer_snapshot).row;
+                    let end_buffer_row = end_anchor.to_point(&snapshot.buffer_snapshot).row;
+                    let indent_guides = self.layout_indent_guides(
+                        content_origin,
+                        text_hitbox.origin,
+                        start_buffer_row..end_buffer_row,
+                        scroll_pixel_position,
+                        line_height,
+                        &snapshot,
+                        cx,
                     );
 
                     let mut inline_blame = None;
@@ -4431,49 +4413,6 @@
 
                     let mouse_context_menu = self.layout_mouse_context_menu(cx);
 
-<<<<<<< HEAD
-                EditorLayout {
-                    mode: snapshot.mode,
-                    position_map: Arc::new(PositionMap {
-                        size: bounds.size,
-                        scroll_pixel_position,
-                        scroll_max,
-                        line_layouts,
-                        line_height,
-                        em_width,
-                        em_advance,
-                        snapshot,
-                    }),
-                    visible_display_row_range: start_row..end_row,
-                    wrap_guides,
-                    indent_guides,
-                    hitbox,
-                    text_hitbox,
-                    gutter_hitbox,
-                    gutter_dimensions,
-                    content_origin,
-                    scrollbar_layout,
-                    active_rows,
-                    highlighted_rows,
-                    highlighted_ranges,
-                    redacted_ranges,
-                    line_numbers,
-                    display_hunks,
-                    blamed_display_rows,
-                    inline_blame,
-                    folds,
-                    blocks,
-                    cursors,
-                    visible_cursors,
-                    selections,
-                    mouse_context_menu,
-                    test_indicators,
-                    code_actions_indicator,
-                    fold_indicators,
-                    tab_invisible,
-                    space_invisible,
-                }
-=======
                     let fold_indicators = if gutter_settings.folds {
                         cx.with_element_namespace("gutter_fold_indicators", |cx| {
                             self.layout_gutter_fold_indicators(
@@ -4536,6 +4475,7 @@
                         }),
                         visible_display_row_range: start_row..end_row,
                         wrap_guides,
+                        indent_guides,
                         hitbox,
                         text_hitbox,
                         gutter_hitbox,
@@ -4563,7 +4503,6 @@
                         space_invisible,
                     }
                 })
->>>>>>> 5b8bb623
             })
         })
     }
@@ -4619,26 +4558,16 @@
                     }
                 }
             });
-<<<<<<< HEAD
-        cx.with_text_style(Some(text_style), |cx| {
-            cx.with_content_mask(Some(ContentMask { bounds }), |cx| {
-                self.paint_mouse_listeners(layout, hovered_hunk, cx);
-                self.paint_background(layout, cx);
-                self.paint_indent_guides(layout, cx);
-                if layout.gutter_hitbox.size.width > Pixels::ZERO {
-                    self.paint_gutter(layout, cx)
-                }
-=======
         let rem_size = self.rem_size(cx);
         cx.with_rem_size(rem_size, |cx| {
             cx.with_text_style(Some(text_style), |cx| {
                 cx.with_content_mask(Some(ContentMask { bounds }), |cx| {
                     self.paint_mouse_listeners(layout, hovered_hunk, cx);
                     self.paint_background(layout, cx);
+                    self.paint_indent_guides(layout, cx);
                     if layout.gutter_hitbox.size.width > Pixels::ZERO {
                         self.paint_gutter(layout, cx)
                     }
->>>>>>> 5b8bb623
 
                     self.paint_text(layout, cx);
 
