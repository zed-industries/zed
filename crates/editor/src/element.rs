--- conflicted
+++ resolved
@@ -31,27 +31,15 @@
 use file_icons::FileIcons;
 use git::{blame::BlameEntry, Oid};
 use gpui::{
-<<<<<<< HEAD
     anchored, deferred, div, fill, linear_color_stop, linear_gradient, outline, pattern_slash,
     point, px, quad, relative, size, svg, transparent_black, Action, AnyElement, App,
     AvailableSpace, Axis, Bounds, ClickEvent, ClipboardItem, ContentMask, Context, Corner, Corners,
-    CursorStyle, DispatchPhase, Edges, Element, ElementInputHandler, Entity, FocusHandle,
-    Focusable as _, FontId, GlobalElementId, Hitbox, Hsla, InteractiveElement, IntoElement,
+    CursorStyle, DispatchPhase, Edges, Element, ElementInputHandler, Entity, Focusable as _,
+    FontId, GlobalElementId, Hitbox, Hsla, InteractiveElement, IntoElement,
     KeyBindingContextPredicate, Keystroke, Length, ModifiersChangedEvent, MouseButton,
     MouseDownEvent, MouseMoveEvent, MouseUpEvent, PaintQuad, ParentElement, Pixels, ScrollDelta,
     ScrollWheelEvent, ShapedLine, SharedString, Size, StatefulInteractiveElement, Style, Styled,
     Subscription, TextRun, TextStyleRefinement, WeakEntity, Window,
-=======
-    anchored, deferred, div, fill, linear_color_stop, linear_gradient, outline, point, px, quad,
-    relative, size, svg, transparent_black, Action, AnyElement, App, AvailableSpace, Axis, Bounds,
-    ClickEvent, ClipboardItem, ContentMask, Context, Corner, Corners, CursorStyle, DispatchPhase,
-    Edges, Element, ElementInputHandler, Entity, Focusable as _, FontId, GlobalElementId, Hitbox,
-    Hsla, InteractiveElement, IntoElement, KeyBindingContextPredicate, Keystroke, Length,
-    ModifiersChangedEvent, MouseButton, MouseDownEvent, MouseMoveEvent, MouseUpEvent, PaintQuad,
-    ParentElement, Pixels, ScrollDelta, ScrollWheelEvent, ShapedLine, SharedString, Size,
-    StatefulInteractiveElement, Style, Styled, Subscription, TextRun, TextStyleRefinement,
-    WeakEntity, Window,
->>>>>>> dab9c417
 };
 use itertools::Itertools;
 use language::{
